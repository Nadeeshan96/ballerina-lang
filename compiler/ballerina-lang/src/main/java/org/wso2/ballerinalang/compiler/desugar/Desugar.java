/*
 *  Copyright (c) 2017, WSO2 Inc. (http://www.wso2.org) All Rights Reserved.
 *
 *  WSO2 Inc. licenses this file to you under the Apache License,
 *  Version 2.0 (the "License"); you may not use this file except
 *  in compliance with the License.
 *  You may obtain a copy of the License at
 *
 *    http://www.apache.org/licenses/LICENSE-2.0
 *
 *  Unless required by applicable law or agreed to in writing,
 *  software distributed under the License is distributed on an
 *  "AS IS" BASIS, WITHOUT WARRANTIES OR CONDITIONS OF ANY
 *  KIND, either express or implied.  See the License for the
 *  specific language governing permissions and limitations
 *  under the License.
 */
package org.wso2.ballerinalang.compiler.desugar;

import org.ballerinalang.compiler.CompilerPhase;
import org.ballerinalang.model.TreeBuilder;
import org.ballerinalang.model.elements.Flag;
import org.ballerinalang.model.elements.TableColumnFlag;
import org.ballerinalang.model.tree.NodeKind;
import org.ballerinalang.model.tree.OperatorKind;
import org.ballerinalang.model.tree.RecordVariableNode.BLangRecordVariableKeyValueNode;
import org.ballerinalang.model.tree.clauses.JoinStreamingInput;
import org.ballerinalang.model.tree.expressions.NamedArgNode;
import org.ballerinalang.model.tree.statements.BlockNode;
import org.ballerinalang.model.tree.statements.StreamingQueryStatementNode;
import org.ballerinalang.model.types.TypeKind;
import org.wso2.ballerinalang.compiler.semantics.analyzer.SymbolResolver;
import org.wso2.ballerinalang.compiler.semantics.analyzer.TaintAnalyzer;
import org.wso2.ballerinalang.compiler.semantics.analyzer.Types;
import org.wso2.ballerinalang.compiler.semantics.model.Scope;
import org.wso2.ballerinalang.compiler.semantics.model.SymbolEnv;
import org.wso2.ballerinalang.compiler.semantics.model.SymbolTable;
import org.wso2.ballerinalang.compiler.semantics.model.iterable.IterableContext;
import org.wso2.ballerinalang.compiler.semantics.model.iterable.IterableKind;
import org.wso2.ballerinalang.compiler.semantics.model.iterable.Operation;
import org.wso2.ballerinalang.compiler.semantics.model.symbols.BAttachedFunction;
import org.wso2.ballerinalang.compiler.semantics.model.symbols.BConversionOperatorSymbol;
import org.wso2.ballerinalang.compiler.semantics.model.symbols.BEndpointVarSymbol;
import org.wso2.ballerinalang.compiler.semantics.model.symbols.BInvokableSymbol;
import org.wso2.ballerinalang.compiler.semantics.model.symbols.BObjectTypeSymbol;
import org.wso2.ballerinalang.compiler.semantics.model.symbols.BOperatorSymbol;
import org.wso2.ballerinalang.compiler.semantics.model.symbols.BPackageSymbol;
import org.wso2.ballerinalang.compiler.semantics.model.symbols.BSymbol;
import org.wso2.ballerinalang.compiler.semantics.model.symbols.BVarSymbol;
import org.wso2.ballerinalang.compiler.semantics.model.symbols.BXMLNSSymbol;
import org.wso2.ballerinalang.compiler.semantics.model.symbols.SymTag;
import org.wso2.ballerinalang.compiler.semantics.model.symbols.Symbols;
import org.wso2.ballerinalang.compiler.semantics.model.symbols.TaintRecord;
import org.wso2.ballerinalang.compiler.semantics.model.types.BArrayType;
import org.wso2.ballerinalang.compiler.semantics.model.types.BIntermediateCollectionType;
import org.wso2.ballerinalang.compiler.semantics.model.types.BInvokableType;
import org.wso2.ballerinalang.compiler.semantics.model.types.BJSONType;
import org.wso2.ballerinalang.compiler.semantics.model.types.BMapType;
import org.wso2.ballerinalang.compiler.semantics.model.types.BStructureType;
import org.wso2.ballerinalang.compiler.semantics.model.types.BTableType;
import org.wso2.ballerinalang.compiler.semantics.model.types.BTupleType;
import org.wso2.ballerinalang.compiler.semantics.model.types.BType;
import org.wso2.ballerinalang.compiler.semantics.model.types.BUnionType;
import org.wso2.ballerinalang.compiler.tree.BLangAction;
import org.wso2.ballerinalang.compiler.tree.BLangEndpoint;
import org.wso2.ballerinalang.compiler.tree.BLangFunction;
import org.wso2.ballerinalang.compiler.tree.BLangIdentifier;
import org.wso2.ballerinalang.compiler.tree.BLangImportPackage;
import org.wso2.ballerinalang.compiler.tree.BLangInvokableNode;
import org.wso2.ballerinalang.compiler.tree.BLangNode;
import org.wso2.ballerinalang.compiler.tree.BLangNodeVisitor;
import org.wso2.ballerinalang.compiler.tree.BLangPackage;
import org.wso2.ballerinalang.compiler.tree.BLangRecordVariable;
import org.wso2.ballerinalang.compiler.tree.BLangRecordVariable.BLangRecordVariableKeyValue;
import org.wso2.ballerinalang.compiler.tree.BLangResource;
import org.wso2.ballerinalang.compiler.tree.BLangService;
import org.wso2.ballerinalang.compiler.tree.BLangSimpleVariable;
import org.wso2.ballerinalang.compiler.tree.BLangTupleVariable;
import org.wso2.ballerinalang.compiler.tree.BLangTypeDefinition;
import org.wso2.ballerinalang.compiler.tree.BLangVariable;
import org.wso2.ballerinalang.compiler.tree.BLangWorker;
import org.wso2.ballerinalang.compiler.tree.BLangXMLNS;
import org.wso2.ballerinalang.compiler.tree.BLangXMLNS.BLangLocalXMLNS;
import org.wso2.ballerinalang.compiler.tree.BLangXMLNS.BLangPackageXMLNS;
import org.wso2.ballerinalang.compiler.tree.expressions.BLangAccessExpression;
import org.wso2.ballerinalang.compiler.tree.expressions.BLangArrayLiteral;
import org.wso2.ballerinalang.compiler.tree.expressions.BLangArrayLiteral.BLangJSONArrayLiteral;
import org.wso2.ballerinalang.compiler.tree.expressions.BLangArrowFunction;
import org.wso2.ballerinalang.compiler.tree.expressions.BLangAwaitExpr;
import org.wso2.ballerinalang.compiler.tree.expressions.BLangBinaryExpr;
import org.wso2.ballerinalang.compiler.tree.expressions.BLangBracedOrTupleExpr;
import org.wso2.ballerinalang.compiler.tree.expressions.BLangCheckedExpr;
import org.wso2.ballerinalang.compiler.tree.expressions.BLangElvisExpr;
import org.wso2.ballerinalang.compiler.tree.expressions.BLangErrorConstructorExpr;
import org.wso2.ballerinalang.compiler.tree.expressions.BLangExpression;
import org.wso2.ballerinalang.compiler.tree.expressions.BLangFieldBasedAccess;
import org.wso2.ballerinalang.compiler.tree.expressions.BLangFieldBasedAccess.BLangStructFunctionVarRef;
import org.wso2.ballerinalang.compiler.tree.expressions.BLangIndexBasedAccess;
import org.wso2.ballerinalang.compiler.tree.expressions.BLangIndexBasedAccess.BLangArrayAccessExpr;
import org.wso2.ballerinalang.compiler.tree.expressions.BLangIndexBasedAccess.BLangJSONAccessExpr;
import org.wso2.ballerinalang.compiler.tree.expressions.BLangIndexBasedAccess.BLangMapAccessExpr;
import org.wso2.ballerinalang.compiler.tree.expressions.BLangIndexBasedAccess.BLangStructFieldAccessExpr;
import org.wso2.ballerinalang.compiler.tree.expressions.BLangIndexBasedAccess.BLangTupleAccessExpr;
import org.wso2.ballerinalang.compiler.tree.expressions.BLangIndexBasedAccess.BLangXMLAccessExpr;
import org.wso2.ballerinalang.compiler.tree.expressions.BLangIntRangeExpression;
import org.wso2.ballerinalang.compiler.tree.expressions.BLangInvocation;
import org.wso2.ballerinalang.compiler.tree.expressions.BLangInvocation.BFunctionPointerInvocation;
import org.wso2.ballerinalang.compiler.tree.expressions.BLangInvocation.BLangActionInvocation;
import org.wso2.ballerinalang.compiler.tree.expressions.BLangInvocation.BLangAttachedFunctionInvocation;
import org.wso2.ballerinalang.compiler.tree.expressions.BLangInvocation.BLangBuiltInMethodInvocation;
import org.wso2.ballerinalang.compiler.tree.expressions.BLangIsAssignableExpr;
import org.wso2.ballerinalang.compiler.tree.expressions.BLangLambdaFunction;
import org.wso2.ballerinalang.compiler.tree.expressions.BLangLiteral;
import org.wso2.ballerinalang.compiler.tree.expressions.BLangMatchExpression;
import org.wso2.ballerinalang.compiler.tree.expressions.BLangMatchExpression.BLangMatchExprPatternClause;
import org.wso2.ballerinalang.compiler.tree.expressions.BLangNamedArgsExpression;
import org.wso2.ballerinalang.compiler.tree.expressions.BLangRecordLiteral;
import org.wso2.ballerinalang.compiler.tree.expressions.BLangRecordLiteral.BLangChannelLiteral;
import org.wso2.ballerinalang.compiler.tree.expressions.BLangRecordLiteral.BLangJSONLiteral;
import org.wso2.ballerinalang.compiler.tree.expressions.BLangRecordLiteral.BLangMapLiteral;
import org.wso2.ballerinalang.compiler.tree.expressions.BLangRecordLiteral.BLangStreamLiteral;
import org.wso2.ballerinalang.compiler.tree.expressions.BLangRecordLiteral.BLangStructLiteral;
import org.wso2.ballerinalang.compiler.tree.expressions.BLangRecordVarRef;
import org.wso2.ballerinalang.compiler.tree.expressions.BLangRecordVarRef.BLangRecordVarRefKeyValue;
import org.wso2.ballerinalang.compiler.tree.expressions.BLangRestArgsExpression;
import org.wso2.ballerinalang.compiler.tree.expressions.BLangSimpleVarRef;
import org.wso2.ballerinalang.compiler.tree.expressions.BLangSimpleVarRef.BLangFieldVarRef;
import org.wso2.ballerinalang.compiler.tree.expressions.BLangSimpleVarRef.BLangFunctionVarRef;
import org.wso2.ballerinalang.compiler.tree.expressions.BLangSimpleVarRef.BLangLocalVarRef;
import org.wso2.ballerinalang.compiler.tree.expressions.BLangSimpleVarRef.BLangPackageVarRef;
import org.wso2.ballerinalang.compiler.tree.expressions.BLangSimpleVarRef.BLangTypeLoad;
import org.wso2.ballerinalang.compiler.tree.expressions.BLangStatementExpression;
import org.wso2.ballerinalang.compiler.tree.expressions.BLangStringTemplateLiteral;
import org.wso2.ballerinalang.compiler.tree.expressions.BLangTableLiteral;
import org.wso2.ballerinalang.compiler.tree.expressions.BLangTableQueryExpression;
import org.wso2.ballerinalang.compiler.tree.expressions.BLangTernaryExpr;
import org.wso2.ballerinalang.compiler.tree.expressions.BLangTrapExpr;
import org.wso2.ballerinalang.compiler.tree.expressions.BLangTupleVarRef;
import org.wso2.ballerinalang.compiler.tree.expressions.BLangTypeConversionExpr;
import org.wso2.ballerinalang.compiler.tree.expressions.BLangTypeInit;
import org.wso2.ballerinalang.compiler.tree.expressions.BLangTypeTestExpr;
import org.wso2.ballerinalang.compiler.tree.expressions.BLangTypedescExpr;
import org.wso2.ballerinalang.compiler.tree.expressions.BLangUnaryExpr;
import org.wso2.ballerinalang.compiler.tree.expressions.BLangVariableReference;
import org.wso2.ballerinalang.compiler.tree.expressions.BLangXMLAttribute;
import org.wso2.ballerinalang.compiler.tree.expressions.BLangXMLAttributeAccess;
import org.wso2.ballerinalang.compiler.tree.expressions.BLangXMLCommentLiteral;
import org.wso2.ballerinalang.compiler.tree.expressions.BLangXMLElementLiteral;
import org.wso2.ballerinalang.compiler.tree.expressions.BLangXMLProcInsLiteral;
import org.wso2.ballerinalang.compiler.tree.expressions.BLangXMLQName;
import org.wso2.ballerinalang.compiler.tree.expressions.BLangXMLQuotedString;
import org.wso2.ballerinalang.compiler.tree.expressions.BLangXMLSequenceLiteral;
import org.wso2.ballerinalang.compiler.tree.expressions.BLangXMLTextLiteral;
import org.wso2.ballerinalang.compiler.tree.statements.BLangAbort;
import org.wso2.ballerinalang.compiler.tree.statements.BLangAssignment;
import org.wso2.ballerinalang.compiler.tree.statements.BLangBlockStmt;
import org.wso2.ballerinalang.compiler.tree.statements.BLangBreak;
import org.wso2.ballerinalang.compiler.tree.statements.BLangCompensate;
import org.wso2.ballerinalang.compiler.tree.statements.BLangCompoundAssignment;
import org.wso2.ballerinalang.compiler.tree.statements.BLangContinue;
import org.wso2.ballerinalang.compiler.tree.statements.BLangDone;
import org.wso2.ballerinalang.compiler.tree.statements.BLangExpressionStmt;
import org.wso2.ballerinalang.compiler.tree.statements.BLangForeach;
import org.wso2.ballerinalang.compiler.tree.statements.BLangForever;
import org.wso2.ballerinalang.compiler.tree.statements.BLangForkJoin;
import org.wso2.ballerinalang.compiler.tree.statements.BLangIf;
import org.wso2.ballerinalang.compiler.tree.statements.BLangLock;
import org.wso2.ballerinalang.compiler.tree.statements.BLangMatch;
import org.wso2.ballerinalang.compiler.tree.statements.BLangMatch.BLangMatchStmtBindingPatternClause;
import org.wso2.ballerinalang.compiler.tree.statements.BLangMatch.BLangMatchStmtTypedBindingPatternClause;
import org.wso2.ballerinalang.compiler.tree.statements.BLangPanic;
import org.wso2.ballerinalang.compiler.tree.statements.BLangRecordDestructure;
import org.wso2.ballerinalang.compiler.tree.statements.BLangRecordVariableDef;
import org.wso2.ballerinalang.compiler.tree.statements.BLangRetry;
import org.wso2.ballerinalang.compiler.tree.statements.BLangReturn;
import org.wso2.ballerinalang.compiler.tree.statements.BLangScope;
import org.wso2.ballerinalang.compiler.tree.statements.BLangSimpleVariableDef;
import org.wso2.ballerinalang.compiler.tree.statements.BLangStatement;
import org.wso2.ballerinalang.compiler.tree.statements.BLangStatement.BLangStatementLink;
import org.wso2.ballerinalang.compiler.tree.statements.BLangTransaction;
import org.wso2.ballerinalang.compiler.tree.statements.BLangTupleDestructure;
import org.wso2.ballerinalang.compiler.tree.statements.BLangTupleVariableDef;
import org.wso2.ballerinalang.compiler.tree.statements.BLangWhile;
import org.wso2.ballerinalang.compiler.tree.statements.BLangWorkerReceive;
import org.wso2.ballerinalang.compiler.tree.statements.BLangWorkerSend;
import org.wso2.ballerinalang.compiler.tree.statements.BLangXMLNSStatement;
import org.wso2.ballerinalang.compiler.tree.types.BLangObjectTypeNode;
import org.wso2.ballerinalang.compiler.tree.types.BLangRecordTypeNode;
import org.wso2.ballerinalang.compiler.tree.types.BLangValueType;
import org.wso2.ballerinalang.compiler.util.CompilerContext;
import org.wso2.ballerinalang.compiler.util.Name;
import org.wso2.ballerinalang.compiler.util.Names;
import org.wso2.ballerinalang.compiler.util.TypeTags;
import org.wso2.ballerinalang.compiler.util.diagnotic.DiagnosticPos;
import org.wso2.ballerinalang.programfile.InstructionCodes;
import org.wso2.ballerinalang.util.Flags;
import org.wso2.ballerinalang.util.Lists;

import java.nio.charset.StandardCharsets;
import java.util.ArrayList;
import java.util.Base64;
import java.util.Collections;
import java.util.Comparator;
import java.util.EnumSet;
import java.util.HashMap;
import java.util.Iterator;
import java.util.LinkedHashSet;
import java.util.List;
import java.util.Map;
import java.util.Map.Entry;
import java.util.Optional;
import java.util.Set;
import java.util.Stack;
import java.util.stream.Collectors;

import static org.wso2.ballerinalang.compiler.util.Names.GEN_VAR_PREFIX;
import static org.wso2.ballerinalang.compiler.util.Names.IGNORE;

/**
 * @since 0.94
 */
public class Desugar extends BLangNodeVisitor {

    private static final CompilerContext.Key<Desugar> DESUGAR_KEY =
            new CompilerContext.Key<>();
    private static final String QUERY_TABLE_WITH_JOIN_CLAUSE = "queryTableWithJoinClause";
    private static final String QUERY_TABLE_WITHOUT_JOIN_CLAUSE = "queryTableWithoutJoinClause";
    private static final String CREATE_FOREVER = "startForever";
    private static final String BASE_64 = "base64";

    private SymbolTable symTable;
    private SymbolResolver symResolver;
    private IterableCodeDesugar iterableCodeDesugar;
    private StreamingCodeDesugar streamingCodeDesugar;
    private AnnotationDesugar annotationDesugar;
    private EndpointDesugar endpointDesugar;
    private InMemoryTableQueryBuilder inMemoryTableQueryBuilder;
    private Types types;
    private Names names;
    private SiddhiQueryBuilder siddhiQueryBuilder;
    private HttpFiltersDesugar httpFiltersDesugar;

    private BLangNode result;

    private BLangStatementLink currentLink;
    private Stack<BLangWorker> workerStack = new Stack<>();

    public Stack<BLangLock> enclLocks = new Stack<>();

    private SymbolEnv env;
    private int lambdaFunctionCount = 0;

    // Safe navigation related variables
    private Stack<BLangMatch> matchStmtStack = new Stack<>();
    Stack<BLangAccessExpression> accessExprStack = new Stack<>();
    private BLangMatchStmtTypedBindingPatternClause successPattern;
    private BLangAssignment safeNavigationAssignment;

    public static Desugar getInstance(CompilerContext context) {
        Desugar desugar = context.get(DESUGAR_KEY);
        if (desugar == null) {
            desugar = new Desugar(context);
        }

        return desugar;
    }

    private Desugar(CompilerContext context) {
        context.put(DESUGAR_KEY, this);
        this.symTable = SymbolTable.getInstance(context);
        this.symResolver = SymbolResolver.getInstance(context);
        this.iterableCodeDesugar = IterableCodeDesugar.getInstance(context);
        this.streamingCodeDesugar = StreamingCodeDesugar.getInstance(context);
        this.annotationDesugar = AnnotationDesugar.getInstance(context);
        this.endpointDesugar = EndpointDesugar.getInstance(context);
        this.inMemoryTableQueryBuilder = InMemoryTableQueryBuilder.getInstance(context);
        this.types = Types.getInstance(context);
        this.names = Names.getInstance(context);
        this.siddhiQueryBuilder = SiddhiQueryBuilder.getInstance(context);
        this.names = Names.getInstance(context);
        httpFiltersDesugar = HttpFiltersDesugar.getInstance(context);
    }

    public BLangPackage perform(BLangPackage pkgNode) {
        // Initialize the annotation map
        annotationDesugar.initializeAnnotationMap(pkgNode);
        return rewrite(pkgNode, env);
    }

    private void addAttachedFunctionsToPackageLevel(BLangPackage pkgNode, SymbolEnv env) {
        for (BLangTypeDefinition typeDef : pkgNode.typeDefinitions) {
            if (typeDef.typeNode.getKind() == NodeKind.USER_DEFINED_TYPE) {
                continue;
            }
            if (typeDef.symbol.tag == SymTag.OBJECT) {
                BLangObjectTypeNode objectTypeNode = (BLangObjectTypeNode) typeDef.typeNode;

                objectTypeNode.functions.forEach(f -> {
                    if (!pkgNode.objAttachedFunctions.contains(f.symbol)) {
                        pkgNode.functions.add(f);
                        pkgNode.topLevelNodes.add(f);
                    }
                });

                if (objectTypeNode.flagSet.contains(Flag.ABSTRACT)) {
                    continue;
                }

                if (objectTypeNode.initFunction == null) {
                    objectTypeNode.initFunction = createDefaultObjectConstructor(objectTypeNode, env);
                }
                pkgNode.functions.add(objectTypeNode.initFunction);
                pkgNode.topLevelNodes.add(objectTypeNode.initFunction);
            } else if (typeDef.symbol.tag == SymTag.RECORD) {
                BLangRecordTypeNode recordTypeNod = (BLangRecordTypeNode) typeDef.typeNode;
                pkgNode.functions.add(recordTypeNod.initFunction);
                pkgNode.topLevelNodes.add(recordTypeNod.initFunction);
            }
        }
    }

    /**
     * Create package init functions.
     *
     * @param pkgNode package node
     * @param env     symbol environment of package
     */
    private void createPackageInitFunctions(BLangPackage pkgNode, SymbolEnv env) {
        String alias = pkgNode.symbol.pkgID.toString();
        pkgNode.initFunction = ASTBuilderUtil.createInitFunction(pkgNode.pos, alias, Names.INIT_FUNCTION_SUFFIX);
        // Add package level namespace declarations to the init function
        pkgNode.xmlnsList.forEach(xmlns -> {
            pkgNode.initFunction.body.addStatement(createNamespaceDeclrStatement(xmlns));
        });
        pkgNode.startFunction = ASTBuilderUtil.createInitFunction(pkgNode.pos, alias, Names.START_FUNCTION_SUFFIX);
        pkgNode.stopFunction = ASTBuilderUtil.createInitFunction(pkgNode.pos, alias, Names.STOP_FUNCTION_SUFFIX);
        // Create invokable symbol for init function
        createInvokableSymbol(pkgNode.initFunction, env);
        // Create invokable symbol for start function
        createInvokableSymbol(pkgNode.startFunction, env);
        addInitReturnStatement(pkgNode.startFunction.body);
        // Create invokable symbol for stop function
        createInvokableSymbol(pkgNode.stopFunction, env);
        addInitReturnStatement(pkgNode.stopFunction.body);
    }

    /**
     * Create invokable symbol for function.
     *
     * @param bLangFunction function node
     * @param env           Symbol environment
     */
    private void createInvokableSymbol(BLangFunction bLangFunction, SymbolEnv env) {
        BInvokableSymbol functionSymbol = Symbols.createFunctionSymbol(Flags.asMask(bLangFunction.flagSet),
                                                                       new Name(bLangFunction.name.value),
                                                                       env.enclPkg.packageID, bLangFunction.type,
                                                                       env.enclPkg.symbol, true);
        functionSymbol.retType = bLangFunction.returnTypeNode.type;
        // Add parameters
        for (BLangVariable param: bLangFunction.requiredParams) {
            functionSymbol.params.add(param.symbol);
        }

        functionSymbol.scope = new Scope(functionSymbol);
        functionSymbol.type = new BInvokableType(new ArrayList<>(), symTable.nilType, null);
        bLangFunction.symbol = functionSymbol;
    }

    /**
     * Add init return statments.
     *
     * @param bLangBlockStmt block statement node
     */
    private void addInitReturnStatement(BLangBlockStmt bLangBlockStmt) {
        BLangReturn returnStmt = ASTBuilderUtil.createNilReturnStmt(bLangBlockStmt.pos, symTable.nilType);
        bLangBlockStmt.addStatement(returnStmt);
    }

    /**
     * Create namespace declaration statement for XMNLNS.
     *
     * @param xmlns XMLNS node
     * @return XMLNS statement
     */
    private BLangXMLNSStatement createNamespaceDeclrStatement(BLangXMLNS xmlns) {
        BLangXMLNSStatement xmlnsStmt = (BLangXMLNSStatement) TreeBuilder.createXMLNSDeclrStatementNode();
        xmlnsStmt.xmlnsDecl = xmlns;
        xmlnsStmt.pos = xmlns.pos;
        return xmlnsStmt;
    }
    // visitors

    @Override
    public void visit(BLangPackage pkgNode) {
        if (pkgNode.completedPhases.contains(CompilerPhase.DESUGAR)) {
            result = pkgNode;
            return;
        }
        SymbolEnv env = this.symTable.pkgEnvMap.get(pkgNode.symbol);
        createPackageInitFunctions(pkgNode, env);
        // Adding object functions to package level.
        addAttachedFunctionsToPackageLevel(pkgNode, env);

        pkgNode.globalVars.forEach(globalVar -> {
            BLangAssignment assignment = (BLangAssignment) createAssignmentStmt(globalVar);
            if (assignment.expr == null) {
                assignment.expr = getInitExpr(globalVar);
            }
            if (assignment.expr != null) {
                pkgNode.initFunction.body.stmts.add(assignment);
            }
        });
        annotationDesugar.rewritePackageAnnotations(pkgNode);
        //Sort type definitions with precedence
        pkgNode.typeDefinitions.sort(Comparator.comparing(t -> t.precedence));

        pkgNode.typeDefinitions = rewrite(pkgNode.typeDefinitions, env);
        pkgNode.xmlnsList = rewrite(pkgNode.xmlnsList, env);
        pkgNode.globalVars = rewrite(pkgNode.globalVars, env);
        endpointDesugar.rewriteAnonymousEndpointsInPkg(pkgNode, env);
        pkgNode.globalEndpoints = rewrite(pkgNode.globalEndpoints, env);
        pkgNode.globalEndpoints.forEach(endpoint -> endpointDesugar.defineGlobalEndpoint(endpoint, env));
        endpointDesugar.rewriteAllEndpointsInPkg(pkgNode, env);
        endpointDesugar.rewriteServiceBoundToEndpointInPkg(pkgNode, env);
        pkgNode.services = rewrite(pkgNode.services, env);
        pkgNode.functions = rewrite(pkgNode.functions, env);

        pkgNode.initFunction = rewrite(pkgNode.initFunction, env);
        pkgNode.startFunction = rewrite(pkgNode.startFunction, env);
        pkgNode.stopFunction = rewrite(pkgNode.stopFunction, env);
        pkgNode.getTestablePkgs().forEach(testablePackage -> visit((BLangPackage) testablePackage));
        pkgNode.completedPhases.add(CompilerPhase.DESUGAR);
        result = pkgNode;
    }

    @Override
    public void visit(BLangImportPackage importPkgNode) {
        BPackageSymbol pkgSymbol = importPkgNode.symbol;
        SymbolEnv pkgEnv = this.symTable.pkgEnvMap.get(pkgSymbol);
        rewrite(pkgEnv.node, pkgEnv);
        result = importPkgNode;
    }

    @Override
    public void visit(BLangTypeDefinition typeDef) {
        if (typeDef.typeNode.getKind() == NodeKind.OBJECT_TYPE
                || typeDef.typeNode.getKind() == NodeKind.RECORD_TYPE) {
            typeDef.typeNode = rewrite(typeDef.typeNode, env);
        }
        result = typeDef;
    }

    @Override
    public void visit(BLangObjectTypeNode objectTypeNode) {
        // Merge the fields defined within the object and the fields that
        // get inherited via the type references.
        objectTypeNode.fields.addAll(objectTypeNode.referencedFields);

        if (objectTypeNode.flagSet.contains(Flag.ABSTRACT)) {
            result = objectTypeNode;
            return;
        }

        // Add object level variables to the init function.
        Map<BSymbol, BLangStatement> initFunctionStmts = objectTypeNode.initFunction.initFunctionStmts;
        objectTypeNode.fields.stream()
                .map(field -> {
                    // If the rhs value is not given in-line inside the struct
                    // then get the default value literal for that particular struct.
                    if (field.expr == null) {
                        field.expr = getInitExpr(field);
                    }
                    return field;
                })
                .filter(field -> field.expr != null)
                .forEachOrdered(field -> {
                    if (!initFunctionStmts.containsKey(field.symbol)) {
                        initFunctionStmts.put(field.symbol, createAssignmentStmt(field));
                    }
                });

        // Adding init statements to the init function.
        BLangStatement[] initStmts = initFunctionStmts.values().toArray(new BLangStatement[0]);
        for (int i = 0; i < initFunctionStmts.size(); i++) {
            objectTypeNode.initFunction.body.stmts.add(i, initStmts[i]);
        }

        result = objectTypeNode;
    }

    @Override
    public void visit(BLangRecordTypeNode recordTypeNode) {
        int maskOptional = Flags.asMask(EnumSet.of(Flag.OPTIONAL));
        // Add struct level variables to the init function.
        recordTypeNode.fields.stream()
                .map(field -> {
                    // If the rhs value is not given in-line inside the struct
                    // then get the default value literal for that particular struct.
                    if (field.expr == null) {
                        field.expr = getInitExpr(field);
                    }
                    return field;
                })
                .filter(field -> field.expr != null)
                .forEachOrdered(field -> {
                    // Only add a field if it is required. Checking if it's required is enough since non-defaultable
                    // required fields will have been caught in the type checking phase.
                    if (!recordTypeNode.initFunction.initFunctionStmts.containsKey(field.symbol) &&
                            !Symbols.isFlagOn(field.symbol.flags, maskOptional)) {
                        recordTypeNode.initFunction.initFunctionStmts.put(field.symbol,
                                                                          (BLangStatement) createAssignmentStmt(field));
                    }
                });

        //Adding init statements to the init function.
        BLangStatement[] initStmts = recordTypeNode.initFunction.initFunctionStmts
                .values().toArray(new BLangStatement[0]);
        for (int i = 0; i < recordTypeNode.initFunction.initFunctionStmts.size(); i++) {
            recordTypeNode.initFunction.body.stmts.add(i, initStmts[i]);
        }

        result = recordTypeNode;
    }

    @Override
    public void visit(BLangFunction funcNode) {
        SymbolEnv fucEnv = SymbolEnv.createFunctionEnv(funcNode, funcNode.symbol.scope, env);
        if (!funcNode.interfaceFunction) {
            addReturnIfNotPresent(funcNode);
        }

        Collections.reverse(funcNode.endpoints); // To preserve endpoint code gen order.
        funcNode.endpoints = rewrite(funcNode.endpoints, fucEnv);

        // Duplicate the invokable symbol and the invokable type.
        funcNode.originalFuncSymbol = funcNode.symbol;
        BInvokableSymbol dupFuncSymbol = ASTBuilderUtil.duplicateInvokableSymbol(funcNode.symbol);
        funcNode.symbol = dupFuncSymbol;
        BInvokableType dupFuncType = (BInvokableType) dupFuncSymbol.type;

        //write closure vars
        funcNode.closureVarSymbols.stream()
                .filter(symbol -> !isFunctionArgument(symbol, funcNode.symbol.params))
                .forEach(symbol -> {
                    symbol.closure = true;
                    dupFuncSymbol.params.add(0, symbol);
                    dupFuncType.paramTypes.add(0, symbol.type);
                });

        funcNode.body = rewrite(funcNode.body, fucEnv);
        funcNode.workers = rewrite(funcNode.workers, fucEnv);
        result = funcNode;
    }

    private boolean isFunctionArgument(BVarSymbol symbol, List<BVarSymbol> params) {
        return params.stream().anyMatch(param -> (param.name.equals(symbol.name) && param.type.tag == symbol.type.tag));
    }

    @Override
    public void visit(BLangService serviceNode) {
        SymbolEnv serviceEnv = SymbolEnv.createServiceEnv(serviceNode, serviceNode.symbol.scope, env);
        serviceNode.resources = rewrite(serviceNode.resources, serviceEnv);

        serviceNode.nsDeclarations.forEach(xmlns -> serviceNode.initFunction.body.stmts.add(xmlns));
        serviceNode.vars.forEach(v -> {
            BLangAssignment assignment = (BLangAssignment) createAssignmentStmt(v.var);
            if (assignment.expr == null) {
                assignment.expr = getInitExpr(v.var);
            }
            if (assignment.expr != null) {
                serviceNode.initFunction.body.stmts.add(assignment);
            }
        });

        serviceNode.vars = rewrite(serviceNode.vars, serviceEnv);
        serviceNode.endpoints = rewrite(serviceNode.endpoints, serviceEnv);
        BLangReturn returnStmt = ASTBuilderUtil.createNilReturnStmt(serviceNode.pos, symTable.nilType);
        serviceNode.initFunction.body.stmts.add(returnStmt);
        serviceNode.initFunction = rewrite(serviceNode.initFunction, serviceEnv);
        result = serviceNode;
    }

    public void visit(BLangForever foreverStatement) {
        if (foreverStatement.isSiddhiRuntimeEnabled()) {
            siddhiQueryBuilder.visit(foreverStatement);
            BLangExpressionStmt stmt = (BLangExpressionStmt) TreeBuilder.createExpressionStatementNode();
            stmt.expr = createInvocationForForeverBlock(foreverStatement);
            stmt.pos = foreverStatement.pos;
            stmt.addWS(foreverStatement.getWS());
            result = rewrite(stmt, env);
        } else {
            result = streamingCodeDesugar.desugar(foreverStatement);
            result = rewrite(result, env);
        }
    }

    @Override
    public void visit(BLangResource resourceNode) {
        addReturnIfNotPresent(resourceNode);
        httpFiltersDesugar.invokeFilters(resourceNode, env);
        SymbolEnv resourceEnv = SymbolEnv.createResourceActionSymbolEnv(resourceNode, resourceNode.symbol.scope, env);
        Collections.reverse(resourceNode.endpoints); // To preserve endpoint code gen order at resource
        resourceNode.endpoints = rewrite(resourceNode.endpoints, resourceEnv);
        resourceNode.body = rewrite(resourceNode.body, resourceEnv);
        resourceNode.workers = rewrite(resourceNode.workers, resourceEnv);
        result = resourceNode;
    }

    @Override
    public void visit(BLangAction actionNode) {
        addReturnIfNotPresent(actionNode);
        SymbolEnv actionEnv = SymbolEnv.createResourceActionSymbolEnv(actionNode, actionNode.symbol.scope, env);
        Collections.reverse(actionNode.endpoints); // To preserve endpoint code gen order at action.
        actionNode.endpoints = rewrite(actionNode.endpoints, actionEnv);
        actionNode.body = rewrite(actionNode.body, actionEnv);
        actionNode.workers = rewrite(actionNode.workers, actionEnv);

        // we rewrite it's parameter list to have the receiver variable as the first parameter
        BInvokableSymbol actionSymbol = actionNode.symbol;
        List<BVarSymbol> params = actionSymbol.params;
        BVarSymbol receiverSymbol = actionNode.symbol.receiverSymbol;
        params.add(0, receiverSymbol);
        BInvokableType actionType = (BInvokableType) actionSymbol.type;
        if (receiverSymbol != null) {
            actionType.paramTypes.add(0, receiverSymbol.type);
        }
        result = actionNode;
    }

    @Override
    public void visit(BLangWorker workerNode) {
        this.workerStack.push(workerNode);
        workerNode.body = rewrite(workerNode.body, env);
        this.workerStack.pop();
        result = workerNode;
    }

    @Override
    public void visit(BLangEndpoint endpoint) {
        result = endpoint;
    }

    @Override
    public void visit(BLangSimpleVariable varNode) {
        if ((varNode.symbol.owner.tag & SymTag.INVOKABLE) != SymTag.INVOKABLE) {
            varNode.expr = null;
            result = varNode;
            return;
        }

        // Return if this assignment is not a safe assignment
        varNode.expr = rewriteExpr(varNode.expr);
        result = varNode;

    }

    @Override
    public void visit(BLangTupleVariable varNode) {
        result = varNode;
    }

    @Override
    public void visit(BLangRecordVariable varNode) {
        result = varNode;
    }

    // Statements

    @Override
    public void visit(BLangBlockStmt block) {
        SymbolEnv blockEnv = SymbolEnv.createBlockEnv(block, env);
        block.stmts = rewriteStmt(block.stmts, blockEnv);
        result = block;
    }

    @Override
    public void visit(BLangSimpleVariableDef varDefNode) {
        varDefNode.var = rewrite(varDefNode.var, env);
        BLangSimpleVariable varNode = varDefNode.var;

        // Generate default init expression, if rhs expr is null
        if (varNode.expr == null) {
            varNode.expr = getInitExpr(varNode);
        }
        result = varDefNode;

    }

    @Override
    public void visit(BLangTupleVariableDef varDefNode) {
        //  case 1:
        //  (string, int) (a, b) = (tuple)
        //
        //  any[] x = (tuple);
        //  string a = x[0];
        //  int b = x[1];
        //
        //  case 2:
        //  ((string, float) int)) ((a, b), c)) = (tuple)
        //
        //  any[] x = (tuple);
        //  string a = x[0][0];
        //  float b = x[0][1];
        //  int c = x[1];
        varDefNode.var = rewrite(varDefNode.var, env);
        BLangTupleVariable tupleVariable = varDefNode.var;

        //create tuple destruct block stmt
        final BLangBlockStmt blockStmt = ASTBuilderUtil.createBlockStmt(varDefNode.pos);

        //create a array of any-type based on the dimension
        BType runTimeType = new BArrayType(symTable.anyType);

        //create a simple var for the array 'any[] x = (tuple)' based on the dimension for x
        final BLangSimpleVariable tuple = ASTBuilderUtil.createVariable(varDefNode.pos, "", runTimeType, null,
                new BVarSymbol(0, names.fromString("tuple"), this.env.scope.owner.pkgID, runTimeType,
                        this.env.scope.owner));
        tuple.expr = tupleVariable.expr;
        final BLangSimpleVariableDef variableDef = ASTBuilderUtil.createVariableDefStmt(varDefNode.pos, blockStmt);
        variableDef.var = tuple;

        //create the variable definition statements using the root block stmt created
        createVarDefStmts(tupleVariable, blockStmt, tuple.symbol, null);

        //finally rewrite the populated block statement
        result = rewrite(blockStmt, env);
    }

    @Override
    public void visit(BLangRecordVariableDef varDefNode) {

        BLangRecordVariable varNode = varDefNode.var;

        final BLangBlockStmt blockStmt = ASTBuilderUtil.createBlockStmt(varDefNode.pos);

        BType runTimeType = new BMapType(TypeTags.RECORD, symTable.anyType, null);

        final BLangSimpleVariable mapVariable = ASTBuilderUtil.createVariable(varDefNode.pos, "", runTimeType,
                null, new BVarSymbol(0, names.fromString("$map$0"), this.env.scope.owner.pkgID,
                        runTimeType, this.env.scope.owner));
        mapVariable.expr = varDefNode.var.expr;
        final BLangSimpleVariableDef variableDef = ASTBuilderUtil.createVariableDefStmt(varDefNode.pos, blockStmt);
        variableDef.var = mapVariable;

        createVarDefStmts(varNode, blockStmt, mapVariable.symbol, null);

        result = rewrite(blockStmt, env);
    }

    /**
     * This method iterate through each member of the tupleVar and create the relevant var def statements. This method
     * does the check for node kind of each member and call the related var def creation method.
     *
     * Example:
     * ((string, float) int)) ((a, b), c)) = (tuple)
     *
     * (a, b) is again a tuple, so it is a recursive var def creation.
     *
     * c is a simple var, so a simple var def will be created.
     *
     */
    private void createVarDefStmts(BLangTupleVariable parentTupleVariable, BLangBlockStmt parentBlockStmt,
                                   BVarSymbol tupleVarSymbol, BLangIndexBasedAccess parentIndexAccessExpr) {

        final List<BLangVariable> memberVars = parentTupleVariable.memberVariables;
        for (int index = 0; index < memberVars.size(); index++) {
            BLangVariable variable = memberVars.get(index);
            if (NodeKind.VARIABLE == variable.getKind()) { //if this is simple var, then create a simple var def stmt
                BLangLiteral indexExpr = ASTBuilderUtil.createLiteral(variable.pos, symTable.intType, (long) index);
                createSimpleVarDefStmt((BLangSimpleVariable) variable, parentBlockStmt, indexExpr, tupleVarSymbol,
                        parentIndexAccessExpr);
            } else if (variable.getKind() == NodeKind.TUPLE_VARIABLE) { //else recursively create the var def statements
                BLangTupleVariable tupleVariable = (BLangTupleVariable) variable;
                BLangLiteral indexExpr = ASTBuilderUtil.createLiteral(tupleVariable.pos, symTable.intType,
                        (long) index);
                BLangIndexBasedAccess arrayAccessExpr = ASTBuilderUtil.createIndexBasesAccessExpr(tupleVariable.pos,
                        new BArrayType(symTable.anyType), tupleVarSymbol, indexExpr);
                if (parentIndexAccessExpr != null) {
                    arrayAccessExpr.expr = parentIndexAccessExpr;
                }
                createVarDefStmts((BLangTupleVariable) variable, parentBlockStmt, tupleVarSymbol, arrayAccessExpr);
            } else if (variable.getKind() == NodeKind.RECORD_VARIABLE) {
                BLangRecordVariable recordVariable = (BLangRecordVariable) variable;
                BLangLiteral indexExpr = ASTBuilderUtil.createLiteral(recordVariable.pos, symTable.intType,
                        (long) index);
                BLangIndexBasedAccess arrayAccessExpr = ASTBuilderUtil.createIndexBasesAccessExpr(
                        parentTupleVariable.pos, new BMapType(TypeTags.RECORD, symTable.anyType, null),
                        tupleVarSymbol, indexExpr);
                if (parentIndexAccessExpr != null) {
                    arrayAccessExpr.expr = parentIndexAccessExpr;
                }
                createVarDefStmts((BLangRecordVariable) variable, parentBlockStmt, tupleVarSymbol, arrayAccessExpr);
            }
        }
    }

    /**
     * Overloaded method to handle record variables.
     * This method iterate through each member of the recordVar and create the relevant var def statements. This method
     * does the check for node kind of each member and call the related var def creation method.
     *
     * Example:
     * type Foo record {
     *     string name;
     *     (int, string) age;
     *     Address address;
     * };
     *
     * Foo {name: a, age: (b, c), address: d} = {record literal}
     *
     *  a is a simple var, so a simple var def will be created.
     *
     * (b, c) is a tuple, so it is a recursive var def creation.
     *
     * d is a record, so it is a recursive var def creation.
     *
     */
    private void createVarDefStmts(BLangRecordVariable parentRecordVariable, BLangBlockStmt parentBlockStmt,
                                   BVarSymbol recordVarSymbol, BLangIndexBasedAccess parentIndexAccessExpr) {

        List<BLangRecordVariableKeyValue> variableList = parentRecordVariable.variableList;
        for (BLangRecordVariableKeyValue recordFieldKeyValue : variableList) {
            if (recordFieldKeyValue.valueBindingPattern.getKind() == NodeKind.VARIABLE) {
                BLangLiteral indexExpr = ASTBuilderUtil.
                        createLiteral((recordFieldKeyValue.valueBindingPattern).pos, symTable.stringType,
                                recordFieldKeyValue.key.value);
                createSimpleVarDefStmt((BLangSimpleVariable) recordFieldKeyValue.valueBindingPattern, parentBlockStmt,
                        indexExpr, recordVarSymbol, parentIndexAccessExpr);
            } else if (recordFieldKeyValue.valueBindingPattern.getKind() == NodeKind.TUPLE_VARIABLE) {
                BLangTupleVariable tupleVariable = (BLangTupleVariable) recordFieldKeyValue.valueBindingPattern;
                BLangLiteral indexExpr = ASTBuilderUtil.createLiteral(tupleVariable.pos, symTable.stringType,
                        recordFieldKeyValue.key.value);
                BLangIndexBasedAccess arrayAccessExpr = ASTBuilderUtil.createIndexBasesAccessExpr(tupleVariable.pos,
                        new BArrayType(symTable.anyType), recordVarSymbol, indexExpr);
                if (parentIndexAccessExpr != null) {
                    arrayAccessExpr.expr = parentIndexAccessExpr;
                }
                createVarDefStmts((BLangTupleVariable) recordFieldKeyValue.valueBindingPattern,
                        parentBlockStmt, recordVarSymbol, arrayAccessExpr);
            } else if (recordFieldKeyValue.valueBindingPattern.getKind() == NodeKind.RECORD_VARIABLE) {
                BLangRecordVariable recordVariable = (BLangRecordVariable) recordFieldKeyValue.valueBindingPattern;
                BLangLiteral indexExpr = ASTBuilderUtil.createLiteral(recordVariable.pos, symTable.stringType,
                        recordFieldKeyValue.key.value);
                BLangIndexBasedAccess arrayAccessExpr = ASTBuilderUtil.createIndexBasesAccessExpr(
                        parentRecordVariable.pos, new BMapType(TypeTags.RECORD, symTable.anyType, null),
                        recordVarSymbol, indexExpr);
                if (parentIndexAccessExpr != null) {
                    arrayAccessExpr.expr = parentIndexAccessExpr;
                }
                createVarDefStmts((BLangRecordVariable) recordFieldKeyValue.valueBindingPattern, parentBlockStmt,
                        recordVarSymbol, arrayAccessExpr);
            }
        }

        if (parentRecordVariable.restParam != null) {
            // The restParam is desugared to a filter iterable operation that filters out the fields provided in the
            // record variable
            // map<any> restParam = $map$0.filter($lambdaArg$0);

            DiagnosticPos pos = parentBlockStmt.pos;
            BMapType anyConstrainedMapType = new BMapType(TypeTags.MAP, symTable.anyType, null);
            BLangVariableReference variableReference;

            if (parentIndexAccessExpr != null) {
                BLangSimpleVariable mapVariable = ASTBuilderUtil.createVariable(pos, "$map$1", anyConstrainedMapType,
                        null, new BVarSymbol(0, names.fromString("$map$1"), this.env.scope.owner.pkgID,
                                anyConstrainedMapType, this.env.scope.owner));
                mapVariable.expr = parentIndexAccessExpr;
                BLangSimpleVariableDef variableDef = ASTBuilderUtil.createVariableDefStmt(pos, parentBlockStmt);
                variableDef.var = mapVariable;

                variableReference = ASTBuilderUtil.createVariableRef(pos, mapVariable.symbol);
            } else {
                variableReference = ASTBuilderUtil.createVariableRef(pos,
                        ((BLangSimpleVariableDef) parentBlockStmt.stmts.get(0)).var.symbol);
            }

            // Create rest param variable definition
            BLangSimpleVariable restParam = (BLangSimpleVariable) parentRecordVariable.restParam;
            BLangSimpleVariableDef restParamVarDef = ASTBuilderUtil.createVariableDefStmt(pos,
                    parentBlockStmt);
            restParamVarDef.var = restParam;
            restParamVarDef.var.type = anyConstrainedMapType;

            // Create lambda function to be passed into the filter iterable operation (i.e. $lambdaArg$0)
            BLangLambdaFunction lambdaFunction = createFuncToFilterOutRestParam(parentRecordVariable, pos);

            // Create filter iterator operation
            BLangInvocation filterIterator = (BLangInvocation) TreeBuilder.createInvocationNode();
            restParam.expr = filterIterator;

            filterIterator.iterableOperationInvocation = true;
            filterIterator.argExprs.add(lambdaFunction);
            filterIterator.requiredArgs.add(lambdaFunction);

            // Variable reference to the 1st variable of this block. i.e. the map ..
            filterIterator.expr = variableReference;

            filterIterator.type = new BIntermediateCollectionType(getStringAnyTupleType());

            IterableContext iterableContext = new IterableContext(filterIterator.expr, env);
            iterableContext.foreachTypes = getStringAnyTupleType().tupleTypes;
            filterIterator.iContext = iterableContext;

            iterableContext.resultType = anyConstrainedMapType;
            Operation filterOperation = new Operation(IterableKind.FILTER, filterIterator, iterableContext.resultType);
            filterOperation.pos = pos;
            filterOperation.collectionType = filterOperation.expectedType = anyConstrainedMapType;
            filterOperation.inputType = filterOperation.outputType = getStringAnyTupleType();
            iterableContext.operations.add(filterOperation);
        }
    }

    private BLangLambdaFunction createFuncToFilterOutRestParam(BLangRecordVarRef recordVarRef, DiagnosticPos pos) {

        // Creates following anonymous function
        //
        // function ((string, any) $lambdaArg$0) returns boolean {
        //     Following if block is generated for all parameters given in the record variable
        //     if ($lambdaArg$0[0] == "name") {
        //         return false;
        //     }
        //     if ($lambdaArg$0[0] == "age") {
        //         return false;
        //     }
        //      return true;
        // }

        BLangFunction function = ASTBuilderUtil.createFunction(pos, "$anonFunc$" + lambdaFunctionCount++);
        BVarSymbol keyValSymbol = new BVarSymbol(0, names.fromString("$lambdaArg$0"), this.env.scope.owner.pkgID,
                getStringAnyTupleType(), this.env.scope.owner);
        BLangBlockStmt functionBlock = createAnonymousFunctionBlock(pos, function, keyValSymbol);

        // Create the if statements
        for (BLangRecordVarRefKeyValue variableKeyValueNode : recordVarRef.recordRefFields) {
            createIfStmt(pos, keyValSymbol, functionBlock, variableKeyValueNode.variableName.getValue());
        }

        // Create the final return true statement
        BInvokableSymbol functionSymbol = createReturnTrueStatement(pos, function, functionBlock);

        // Create and return a lambda function
        return createLambdaFunction(function, functionSymbol);
    }

    private BLangLambdaFunction createFuncToFilterOutRestParam(BLangRecordVariable recordVariable, DiagnosticPos pos) {

        // Creates following anonymous function
        //
        // function ((string, any) $lambdaArg$0) returns boolean {
        //     Following if block is generated for all parameters given in the record variable
        //     if ($lambdaArg$0[0] == "name") {
        //         return false;
        //     }
        //     if ($lambdaArg$0[0] == "age") {
        //         return false;
        //     }
        //      return true;
        // }

        BLangFunction function = ASTBuilderUtil.createFunction(pos, "$anonFunc$" + lambdaFunctionCount++);
        BVarSymbol keyValSymbol = new BVarSymbol(0, names.fromString("$lambdaArg$0"), this.env.scope.owner.pkgID,
                getStringAnyTupleType(), this.env.scope.owner);
        BLangBlockStmt functionBlock = createAnonymousFunctionBlock(pos, function, keyValSymbol);

        // Create the if statements
        for (BLangRecordVariableKeyValueNode variableKeyValueNode : recordVariable.variableList) {
            createIfStmt(pos, keyValSymbol, functionBlock, variableKeyValueNode.getKey().getValue());
        }

        // Create the final return true statement
        BInvokableSymbol functionSymbol = createReturnTrueStatement(pos, function, functionBlock);

        // Create and return a lambda function
        return createLambdaFunction(function, functionSymbol);
    }

    private void createIfStmt(DiagnosticPos pos, BVarSymbol keyValSymbol, BLangBlockStmt functionBlock, String key) {
        BLangIf ifStmt = ASTBuilderUtil.createIfStmt(pos, functionBlock);

        BLangBlockStmt ifBlock = ASTBuilderUtil.createBlockStmt(pos, new ArrayList<>());
        BLangReturn returnStmt = ASTBuilderUtil.createReturnStmt(pos, ifBlock);
        returnStmt.expr = ASTBuilderUtil.createLiteral(pos, symTable.booleanType, false);
        ifStmt.body = ifBlock;

        BLangBracedOrTupleExpr tupleExpr = new BLangBracedOrTupleExpr();
        tupleExpr.isBracedExpr = true;
        tupleExpr.type = symTable.booleanType;

        BLangIndexBasedAccess indexBasesAccessExpr = ASTBuilderUtil.createIndexBasesAccessExpr(pos,
                symTable.stringType, keyValSymbol, ASTBuilderUtil.createLiteral(pos, symTable.intType, (long) 0));

        BLangBinaryExpr binaryExpr = ASTBuilderUtil.createBinaryExpr(pos, indexBasesAccessExpr,
                ASTBuilderUtil.createLiteral(pos, symTable.stringType, key),
                symTable.booleanType, OperatorKind.EQUAL, null);

        binaryExpr.opSymbol = (BOperatorSymbol) symResolver.resolveBinaryOperator(
                binaryExpr.opKind, binaryExpr.lhsExpr.type, binaryExpr.rhsExpr.type);

        tupleExpr.expressions.add(binaryExpr);
        ifStmt.expr = tupleExpr;
    }

    private BLangLambdaFunction createLambdaFunction(BLangFunction function, BInvokableSymbol functionSymbol) {
        BLangLambdaFunction lambdaFunction = (BLangLambdaFunction) TreeBuilder.createLambdaFunctionNode();
        lambdaFunction.function = function;
        lambdaFunction.type = functionSymbol.type;
        return lambdaFunction;
    }

    private BInvokableSymbol createReturnTrueStatement(DiagnosticPos pos, BLangFunction function,
                                                       BLangBlockStmt functionBlock) {
        BLangReturn trueReturnStmt = ASTBuilderUtil.createReturnStmt(pos, functionBlock);
        trueReturnStmt.expr = ASTBuilderUtil.createLiteral(pos, symTable.booleanType, true);

        // Create function symbol before visiting desugar phase for the function
        BInvokableSymbol functionSymbol = Symbols.createFunctionSymbol(Flags.asMask(function.flagSet),
                new Name(function.name.value), env.enclPkg.packageID, function.type, env.enclEnv.enclVarSym, true);
        functionSymbol.retType = function.returnTypeNode.type;
        functionSymbol.params = function.requiredParams.stream()
                .map(param -> param.symbol)
                .collect(Collectors.toList());
        functionSymbol.scope = env.scope;
        functionSymbol.type = new BInvokableType(Collections.singletonList(getStringAnyTupleType()),
                symTable.booleanType, null);
        function.symbol = functionSymbol;
        rewrite(function, env);
        env.enclPkg.addFunction(function);
        return functionSymbol;
    }

    private BLangBlockStmt createAnonymousFunctionBlock(DiagnosticPos pos, BLangFunction function,
                                                        BVarSymbol keyValSymbol) {
        BLangSimpleVariable inputParameter = ASTBuilderUtil.createVariable(pos, null, getStringAnyTupleType(),
                null, keyValSymbol);
        function.requiredParams.add(inputParameter);
        BLangValueType booleanTypeKind = new BLangValueType();
        booleanTypeKind.typeKind = TypeKind.BOOLEAN;
        function.returnTypeNode = booleanTypeKind;

        BLangBlockStmt functionBlock = ASTBuilderUtil.createBlockStmt(pos, new ArrayList<>());
        function.body = functionBlock;
        return functionBlock;
    }

    private BTupleType getStringAnyTupleType() {
        ArrayList<BType> typeList = new ArrayList<BType>() {{
            add(symTable.stringType);
            add(symTable.anyType);
        }};
        return new BTupleType(typeList);
    }

    /**
     * This method creates a simple variable def and assigns and array expression based on the given indexExpr.
     *
     *  case 1: when there is no parent array access expression, but with the indexExpr : 1
     *  string s = x[1];
     *
     *  case 2: when there is a parent array expression : x[2] and indexExpr : 3
     *  string s = x[2][3];
     *
     *  case 3: when there is no parent array access expression, but with the indexExpr : name
     *  string s = x[name];
     *
     *  case 4: when there is a parent map expression : x[name] and indexExpr : fName
     *  string s = x[name][fName]; // record variable inside record variable
     *
     *  case 5: when there is a parent map expression : x[name] and indexExpr : 1
     *  string s = x[name][1]; // tuple variable inside record variable
     */
    private void createSimpleVarDefStmt(BLangSimpleVariable simpleVariable, BLangBlockStmt parentBlockStmt,
                                        BLangLiteral indexExpr, BVarSymbol tupleVarSymbol,
                                        BLangIndexBasedAccess parentArrayAccessExpr) {

        Name varName = names.fromIdNode(simpleVariable.name);
        if (varName == Names.IGNORE) {
            return;
        }

        final BLangSimpleVariableDef simpleVariableDef = ASTBuilderUtil.createVariableDefStmt(simpleVariable.pos,
                parentBlockStmt);
        simpleVariableDef.var = simpleVariable;

        simpleVariable.expr = createIndexBasedAccessExpr(simpleVariable.type, simpleVariable.pos,
                indexExpr, tupleVarSymbol, parentArrayAccessExpr);
    }

    @Override
    public void visit(BLangAssignment assignNode) {
        if (safeNavigateLHS(assignNode.varRef)) {
            BLangAccessExpression accessExpr = (BLangAccessExpression) assignNode.varRef;
            accessExpr.leafNode = true;
            result = rewriteSafeNavigationAssignment(accessExpr, assignNode.expr, assignNode.safeAssignment);
            result = rewrite(result, env);
            return;
        }

        assignNode.varRef = rewriteExpr(assignNode.varRef);
        assignNode.expr = rewriteExpr(assignNode.expr);
        result = assignNode;

    }

    @Override
    public void visit(BLangTupleDestructure tupleDestructure) {
        //  case 1:
        //  a is string, b is float
        //  (a, b) = (tuple)
        //
        //  any[] x = (tuple);
        //  string a = x[0];
        //  int b = x[1];
        //
        //  case 2:
        //  a is string, b is float, c is int
        //  ((a, b), c)) = (tuple)
        //
        //  any[] x = (tuple);
        //  string a = x[0][0];
        //  float b = x[0][1];
        //  int c = x[1];


        //create tuple destruct block stmt
        final BLangBlockStmt blockStmt = ASTBuilderUtil.createBlockStmt(tupleDestructure.pos);

        //create a array of any-type based on the dimension
        BType runTimeType = new BArrayType(symTable.anyType);

        //create a simple var for the array 'any[] x = (tuple)' based on the dimension for x
        final BLangSimpleVariable tuple = ASTBuilderUtil.createVariable(tupleDestructure.pos, "", runTimeType, null,
                new BVarSymbol(0, names.fromString("tuple"), this.env.scope.owner.pkgID, runTimeType,
                        this.env.scope.owner));
        tuple.expr = tupleDestructure.expr;
        final BLangSimpleVariableDef variableDef = ASTBuilderUtil.createVariableDefStmt(tupleDestructure.pos,
                blockStmt);
        variableDef.var = tuple;

        //create the variable definition statements using the root block stmt created
        createVarRefAssignmentStmts(tupleDestructure.varRef, blockStmt, tuple.symbol, null);

        //finally rewrite the populated block statement
        result = rewrite(blockStmt, env);
    }

    /**
     * This method iterate through each member of the tupleVarRef and create the relevant var ref assignment statements.
     * This method does the check for node kind of each member and call the related var ref creation method.
     *
     * Example:
     * ((a, b), c)) = (tuple)
     *
     * (a, b) is again a tuple, so it is a recursive var ref creation.
     *
     * c is a simple var, so a simple var def will be created.
     *
     */
    private void createVarRefAssignmentStmts(BLangTupleVarRef parentTupleVariable, BLangBlockStmt parentBlockStmt,
                                             BVarSymbol tupleVarSymbol, BLangIndexBasedAccess parentIndexAccessExpr) {

        final List<BLangExpression> expressions = parentTupleVariable.expressions;
        for (int index = 0; index < expressions.size(); index++) {
            BLangExpression expression = expressions.get(index);
            if (NodeKind.SIMPLE_VARIABLE_REF == expression.getKind() ||
                    NodeKind.FIELD_BASED_ACCESS_EXPR == expression.getKind() ||
                    NodeKind.INDEX_BASED_ACCESS_EXPR == expression.getKind() ||
                    NodeKind.XML_ATTRIBUTE_ACCESS_EXPR == expression.getKind()) {
                //if this is simple var, then create a simple var def stmt
                BLangLiteral indexExpr = ASTBuilderUtil.createLiteral(expression.pos, symTable.intType, (long) index);
                createSimpleVarRefAssignmentStmt((BLangVariableReference) expression, parentBlockStmt, indexExpr,
                        tupleVarSymbol, parentIndexAccessExpr);
            } else if (expression.getKind() == NodeKind.TUPLE_VARIABLE_REF) {
                //else recursively create the var def statements for tuple var ref
                BLangTupleVarRef tupleVarRef = (BLangTupleVarRef) expression;
                BLangLiteral indexExpr = ASTBuilderUtil.createLiteral(tupleVarRef.pos, symTable.intType, (long) index);
                BLangIndexBasedAccess arrayAccessExpr = ASTBuilderUtil.createIndexBasesAccessExpr(tupleVarRef.pos,
                        new BArrayType(symTable.anyType), tupleVarSymbol, indexExpr);
                if (parentIndexAccessExpr != null) {
                    arrayAccessExpr.expr = parentIndexAccessExpr;
                }
                createVarRefAssignmentStmts((BLangTupleVarRef) expression, parentBlockStmt, tupleVarSymbol,
                        arrayAccessExpr);
            } else if (expression.getKind() == NodeKind.RECORD_VARIABLE_REF) {
                //else recursively create the var def statements for record var ref
                BLangRecordVarRef recordVarRef = (BLangRecordVarRef) expression;
                BLangLiteral indexExpr = ASTBuilderUtil.createLiteral(recordVarRef.pos, symTable.intType,
                        (long) index);
                BLangIndexBasedAccess arrayAccessExpr = ASTBuilderUtil.createIndexBasesAccessExpr(
                        parentTupleVariable.pos, new BMapType(TypeTags.RECORD, symTable.anyType, null),
                        tupleVarSymbol, indexExpr);
                if (parentIndexAccessExpr != null) {
                    arrayAccessExpr.expr = parentIndexAccessExpr;
                }
                createVarRefAssignmentStmts((BLangRecordVarRef) expression, parentBlockStmt, tupleVarSymbol,
                        arrayAccessExpr);
            }
        }
    }

    /**
     * This method creates a assignment statement and assigns and array expression based on the given indexExpr.
     *
     */
    private void createSimpleVarRefAssignmentStmt(BLangVariableReference simpleVarRef, BLangBlockStmt parentBlockStmt,
                                                  BLangLiteral indexExpr, BVarSymbol tupleVarSymbol,
                                                  BLangIndexBasedAccess parentArrayAccessExpr) {

        if (simpleVarRef.getKind() == NodeKind.SIMPLE_VARIABLE_REF) {
            Name varName = names.fromIdNode(((BLangSimpleVarRef) simpleVarRef).variableName);
            if (varName == Names.IGNORE) {
                return;
            }
        }

        final BLangExpression assignmentExpr = createIndexBasedAccessExpr(simpleVarRef.type, simpleVarRef.pos,
                indexExpr, tupleVarSymbol, parentArrayAccessExpr);

        final BLangAssignment assignmentStmt = ASTBuilderUtil.createAssignmentStmt(parentBlockStmt.pos,
                parentBlockStmt);
        assignmentStmt.varRef = simpleVarRef;
        assignmentStmt.expr = assignmentExpr;
    }

    private BLangExpression createIndexBasedAccessExpr(BType varType, DiagnosticPos varPos, BLangLiteral indexExpr,
                                                       BVarSymbol tupleVarSymbol, BLangIndexBasedAccess parentExpr) {

        BLangIndexBasedAccess arrayAccess = ASTBuilderUtil.createIndexBasesAccessExpr(varPos,
                symTable.anyType, tupleVarSymbol, indexExpr);

        if (parentExpr != null) {
            arrayAccess.expr = parentExpr;
        }

        final BLangExpression assignmentExpr;
        if (types.isValueType(varType)) {
            BLangTypeConversionExpr castExpr = (BLangTypeConversionExpr) TreeBuilder.createTypeConversionNode();
            castExpr.expr = arrayAccess;
            castExpr.conversionSymbol = Symbols.createUnboxValueTypeOpSymbol(symTable.anyType, varType);
            castExpr.type = varType;
            assignmentExpr = castExpr;
        } else {
            assignmentExpr = arrayAccess;
        }
        return assignmentExpr;
    }

    @Override
    public void visit(BLangRecordDestructure recordDestructure) {

        final BLangBlockStmt blockStmt = ASTBuilderUtil.createBlockStmt(recordDestructure.pos);

        BType runTimeType = new BMapType(TypeTags.RECORD, symTable.anyType, null);

        final BLangSimpleVariable mapVariable = ASTBuilderUtil.createVariable(recordDestructure.pos, "", runTimeType,
                null, new BVarSymbol(0, names.fromString("$map$0"), this.env.scope.owner.pkgID,
                        runTimeType, this.env.scope.owner));
        mapVariable.expr = recordDestructure.expr;
        final BLangSimpleVariableDef variableDef = ASTBuilderUtil.
                createVariableDefStmt(recordDestructure.pos, blockStmt);
        variableDef.var = mapVariable;

        //create the variable definition statements using the root block stmt created
        createVarRefAssignmentStmts(recordDestructure.varRef, blockStmt, mapVariable.symbol, null);

        //finally rewrite the populated block statement
        result = rewrite(blockStmt, env);
    }

    private void createVarRefAssignmentStmts(BLangRecordVarRef parentRecordVarRef, BLangBlockStmt parentBlockStmt,
                                             BVarSymbol recordVarSymbol, BLangIndexBasedAccess parentIndexAccessExpr) {
        final List<BLangRecordVarRefKeyValue> variableRefList = parentRecordVarRef.recordRefFields;
        for (BLangRecordVarRefKeyValue varRefKeyValue : variableRefList) {
            BLangExpression variableReference = varRefKeyValue.variableReference;
            if (NodeKind.SIMPLE_VARIABLE_REF == variableReference.getKind() ||
                    NodeKind.FIELD_BASED_ACCESS_EXPR == variableReference.getKind() ||
                    NodeKind.INDEX_BASED_ACCESS_EXPR == variableReference.getKind() ||
                    NodeKind.XML_ATTRIBUTE_ACCESS_EXPR == variableReference.getKind()) {
                BLangLiteral indexExpr = ASTBuilderUtil.
                        createLiteral(variableReference.pos, symTable.stringType,
                                varRefKeyValue.variableName.getValue());
                createSimpleVarRefAssignmentStmt((BLangVariableReference) variableReference, parentBlockStmt,
                        indexExpr, recordVarSymbol, parentIndexAccessExpr);
            } else if (NodeKind.RECORD_VARIABLE_REF == variableReference.getKind()) {
                BLangRecordVarRef recordVariable = (BLangRecordVarRef) variableReference;
                BLangLiteral indexExpr = ASTBuilderUtil.createLiteral(recordVariable.pos, symTable.stringType,
                        varRefKeyValue.variableName.getValue());
                BLangIndexBasedAccess arrayAccessExpr = ASTBuilderUtil.createIndexBasesAccessExpr(
                        parentRecordVarRef.pos, new BMapType(TypeTags.RECORD, symTable.anyType, null),
                        recordVarSymbol, indexExpr);
                if (parentIndexAccessExpr != null) {
                    arrayAccessExpr.expr = parentIndexAccessExpr;
                }
                createVarRefAssignmentStmts(recordVariable, parentBlockStmt, recordVarSymbol, arrayAccessExpr);
            } else if (NodeKind.TUPLE_VARIABLE_REF == variableReference.getKind()) {
                BLangTupleVarRef tupleVariable = (BLangTupleVarRef) variableReference;
                BLangLiteral indexExpr = ASTBuilderUtil.createLiteral(tupleVariable.pos, symTable.stringType,
                        varRefKeyValue.variableName.getValue());
                BLangIndexBasedAccess arrayAccessExpr = ASTBuilderUtil.createIndexBasesAccessExpr(tupleVariable.pos,
                        new BArrayType(symTable.anyType), recordVarSymbol, indexExpr);
                if (parentIndexAccessExpr != null) {
                    arrayAccessExpr.expr = parentIndexAccessExpr;
                }
                createVarRefAssignmentStmts(tupleVariable, parentBlockStmt, recordVarSymbol, arrayAccessExpr);
            }
        }

        if (parentRecordVarRef.restParam != null) {
            // The restParam is desugared to a filter iterable operation that filters out the fields provided in the
            // record variable
            // map<any> restParam = $map$0.filter($lambdaArg$0);

            DiagnosticPos pos = parentBlockStmt.pos;
            BMapType anyConstrainedMapType = new BMapType(TypeTags.MAP, symTable.anyType, null);
            BLangVariableReference variableReference;

            if (parentIndexAccessExpr != null) {
                BLangSimpleVariable mapVariable = ASTBuilderUtil.createVariable(pos, "$map$1", anyConstrainedMapType,
                        null, new BVarSymbol(0, names.fromString("$map$1"), this.env.scope.owner.pkgID,
                                anyConstrainedMapType, this.env.scope.owner));
                mapVariable.expr = parentIndexAccessExpr;
                BLangSimpleVariableDef variableDef = ASTBuilderUtil.createVariableDefStmt(pos, parentBlockStmt);
                variableDef.var = mapVariable;

                variableReference = ASTBuilderUtil.createVariableRef(pos, mapVariable.symbol);
            } else {
                variableReference = ASTBuilderUtil.createVariableRef(pos,
                        ((BLangSimpleVariableDef) parentBlockStmt.stmts.get(0)).var.symbol);
            }

            // Create rest param variable definition
            BLangSimpleVarRef restParam = (BLangSimpleVarRef) parentRecordVarRef.restParam;
            BLangAssignment restParamAssignment = ASTBuilderUtil.createAssignmentStmt(pos, parentBlockStmt);
            restParamAssignment.varRef = restParam;
            restParamAssignment.varRef.type = anyConstrainedMapType;

            // Create lambda function to be passed into the filter iterable operation (i.e. $lambdaArg$0)
            BLangLambdaFunction lambdaFunction = createFuncToFilterOutRestParam(parentRecordVarRef, pos);

            // Create filter iterator operation
            BLangInvocation filterIterator = (BLangInvocation) TreeBuilder.createInvocationNode();
            restParamAssignment.expr = filterIterator;

            filterIterator.iterableOperationInvocation = true;
            filterIterator.argExprs.add(lambdaFunction);
            filterIterator.requiredArgs.add(lambdaFunction);

            // Variable reference to the 1st variable of this block. i.e. the map ..
            filterIterator.expr = variableReference;

            filterIterator.type = new BIntermediateCollectionType(getStringAnyTupleType());

            IterableContext iterableContext = new IterableContext(filterIterator.expr, env);
            iterableContext.foreachTypes = getStringAnyTupleType().tupleTypes;
            filterIterator.iContext = iterableContext;

            iterableContext.resultType = anyConstrainedMapType;
            Operation filterOperation = new Operation(IterableKind.FILTER, filterIterator, iterableContext.resultType);
            filterOperation.pos = pos;
            filterOperation.collectionType = filterOperation.expectedType = anyConstrainedMapType;
            filterOperation.inputType = filterOperation.outputType = getStringAnyTupleType();
            iterableContext.operations.add(filterOperation);
        }
    }

    @Override
    public void visit(BLangAbort abortNode) {
        result = abortNode;
    }

    @Override
    public void visit(BLangDone doneNode) {
        result = doneNode;
    }

    @Override
    public void visit(BLangRetry retryNode) {
        result = retryNode;
    }

    @Override
    public void visit(BLangContinue nextNode) {
        result = nextNode;
    }

    @Override
    public void visit(BLangBreak breakNode) {
        result = breakNode;
    }

    @Override
    public void visit(BLangReturn returnNode) {
        // If the return node do not have an expression, we add `done` statement instead of a return statement. This is
        // to distinguish between returning nil value specifically and not returning any value.
        if (returnNode.expr == null) {
            BLangDone doneStmt = (BLangDone) TreeBuilder.createDoneNode();
            doneStmt.pos = returnNode.pos;
            result = doneStmt;
        } else {
            returnNode.expr = rewriteExpr(returnNode.expr);
        }
        result = returnNode;
    }

    @Override
    public void visit(BLangPanic panicNode) {
        panicNode.expr = rewriteExpr(panicNode.expr);
        result = panicNode;
    }

    @Override
    public void visit(BLangXMLNSStatement xmlnsStmtNode) {
        xmlnsStmtNode.xmlnsDecl = rewrite(xmlnsStmtNode.xmlnsDecl, env);
        result = xmlnsStmtNode;
    }

    @Override
    public void visit(BLangXMLNS xmlnsNode) {
        BLangXMLNS generatedXMLNSNode;
        xmlnsNode.namespaceURI = rewriteExpr(xmlnsNode.namespaceURI);
        BSymbol ownerSymbol = xmlnsNode.symbol.owner;

        // Local namespace declaration in a function/resource/action/worker
        if ((ownerSymbol.tag & SymTag.INVOKABLE) == SymTag.INVOKABLE ||
                (ownerSymbol.tag & SymTag.SERVICE) == SymTag.SERVICE) {
            generatedXMLNSNode = new BLangLocalXMLNS();
        } else {
            generatedXMLNSNode = new BLangPackageXMLNS();
        }

        generatedXMLNSNode.namespaceURI = xmlnsNode.namespaceURI;
        generatedXMLNSNode.prefix = xmlnsNode.prefix;
        generatedXMLNSNode.symbol = xmlnsNode.symbol;
        result = generatedXMLNSNode;
    }

    public void visit(BLangCompoundAssignment compoundAssignment) {
        BLangAssignment assignStmt = (BLangAssignment) TreeBuilder.createAssignmentNode();
        assignStmt.pos = compoundAssignment.pos;
        assignStmt.setVariable(rewriteExpr((BLangVariableReference) compoundAssignment.varRef));
        assignStmt.expr = rewriteExpr(compoundAssignment.modifiedExpr);
        result = assignStmt;
    }

    @Override
    public void visit(BLangExpressionStmt exprStmtNode) {
        exprStmtNode.expr = rewriteExpr(exprStmtNode.expr);
        result = exprStmtNode;
    }

    @Override
    public void visit(BLangIf ifNode) {
        ifNode.expr = rewriteExpr(ifNode.expr);

        for (Entry<BVarSymbol, BVarSymbol> typeGuard : ifNode.typeGuards.entrySet()) {
            BVarSymbol guardedSymbol = typeGuard.getValue();

            // Create a varRef to the original variable
            BLangSimpleVarRef varRef = ASTBuilderUtil.createVariableRef(ifNode.expr.pos, typeGuard.getKey());

            // Create a variable definition and add it to the beginning of the if-body
            // i.e: T x = <T> y
            BLangExpression conversionExpr = addConversionExprIfRequired(varRef, guardedSymbol.type);
            BLangSimpleVariable var = ASTBuilderUtil.createVariable(ifNode.expr.pos, guardedSymbol.name.value,
                    guardedSymbol.type, conversionExpr, guardedSymbol);
            BLangSimpleVariableDef varDef = ASTBuilderUtil.createVariableDef(ifNode.expr.pos, var);
            ifNode.body.stmts.add(0, varDef);
        }

        ifNode.body = rewrite(ifNode.body, env);
        ifNode.elseStmt = rewrite(ifNode.elseStmt, env);
        result = ifNode;
    }

    @Override
    public void visit(BLangMatch matchStmt) {
        // Here we generate an if-else statement for the match statement
        // Here is an example match statement
        //
        //      match expr {
        //          int k => io:println("int value: " + k);
        //          string s => io:println("string value: " + s);
        //          json j => io:println("json value: " + s);
        //
        //      }
        //
        //  Here is how we convert the match statement to an if-else statement. The last clause should always be the
        //  else clause
        //
        //  string | int | json | any _$$_matchexpr = expr;
        //  if ( _$$_matchexpr isassignable int ){
        //      int k = (int) _$$_matchexpr; // unbox
        //      io:println("int value: " + k);
        //
        //  } else if (_$$_matchexpr isassignable string ) {
        //      string s = (string) _$$_matchexpr; // unbox
        //      io:println("string value: " + s);
        //
        //  } else if ( _$$_matchexpr isassignable float ||    // should we consider json[] as well
        //                  _$$_matchexpr isassignable boolean ||
        //                  _$$_matchexpr isassignable json) {
        //
        //  } else {
        //      // handle the last pattern
        //      any case..
        //  }
        //

        // First create a block statement to hold generated statements
        BLangBlockStmt matchBlockStmt = (BLangBlockStmt) TreeBuilder.createBlockNode();
        matchBlockStmt.pos = matchStmt.pos;

        // Create a variable definition to store the value of the match expression
        String matchExprVarName = GEN_VAR_PREFIX.value;
        BLangSimpleVariable matchExprVar = ASTBuilderUtil.createVariable(matchStmt.expr.pos,
                matchExprVarName, matchStmt.expr.type, matchStmt.expr, new BVarSymbol(0,
                        names.fromString(matchExprVarName),
                        this.env.scope.owner.pkgID, matchStmt.expr.type, this.env.scope.owner));

        // Now create a variable definition node
        BLangSimpleVariableDef matchExprVarDef = ASTBuilderUtil.createVariableDef(matchBlockStmt.pos, matchExprVar);

        // Add the var def statement to the block statement
        //      string | int _$$_matchexpr = expr;
        matchBlockStmt.stmts.add(matchExprVarDef);

        // Create if/else blocks with typeof binary expressions for each pattern
        matchBlockStmt.stmts.add(generateIfElseStmt(matchStmt, matchExprVar));

        rewrite(matchBlockStmt, this.env);
        result = matchBlockStmt;
    }

    @Override
    public void visit(BLangForeach foreach) {
        foreach.varRefs = rewrite(foreach.varRefs, env);
        foreach.collection = rewriteExpr(foreach.collection);
        foreach.body = rewrite(foreach.body, env);
        result = foreach;
    }

    @Override
    public void visit(BLangWhile whileNode) {
        whileNode.expr = rewriteExpr(whileNode.expr);
        whileNode.body = rewrite(whileNode.body, env);
        result = whileNode;
    }

    @Override
    public void visit(BLangLock lockNode) {
        enclLocks.push(lockNode);
        lockNode.body = rewrite(lockNode.body, env);
        enclLocks.pop();
        lockNode.lockVariables = lockNode.lockVariables.stream().sorted((v1, v2) -> {
            String o1FullName = String.join(":", v1.pkgID.getName().getValue(), v1.name.getValue());
            String o2FullName = String.join(":", v2.pkgID.getName().getValue(), v2.name.getValue());
            return o1FullName.compareTo(o2FullName);
        }).collect(Collectors.toSet());
        result = lockNode;
    }

    @Override
    public void visit(BLangTransaction transactionNode) {
        transactionNode.transactionBody = rewrite(transactionNode.transactionBody, env);
        transactionNode.onRetryBody = rewrite(transactionNode.onRetryBody, env);
        transactionNode.retryCount = rewriteExpr(transactionNode.retryCount);
        transactionNode.onCommitFunction = rewriteExpr(transactionNode.onCommitFunction);
        transactionNode.onAbortFunction = rewriteExpr(transactionNode.onAbortFunction);
        result = transactionNode;
    }

    @Override
    public void visit(BLangForkJoin forkJoin) {
        forkJoin.workers = rewrite(forkJoin.workers, env);
        forkJoin.joinResultVar = rewrite(forkJoin.joinResultVar, env);
        forkJoin.joinedBody = rewrite(forkJoin.joinedBody, env);
        forkJoin.timeoutBody = rewrite(forkJoin.timeoutBody, env);
        result = forkJoin;
    }

    @Override
    public void visit(BLangCompensate compensateNode) {
        result = compensateNode;
    }

    @Override
    public void visit(BLangScope scopeNode) {
        scopeNode.scopeBody = rewrite(scopeNode.scopeBody, env);
        scopeNode.compensationFunction = rewrite(scopeNode.getCompensationFunction(), env);
        visit(scopeNode.compensationFunction.function);
        env.enclPkg.functions.add(scopeNode.getCompensationFunction().function);
        env.enclPkg.topLevelNodes.add(scopeNode.compensationFunction.function);
        result = scopeNode;
    }

    // Expressions

    @Override
    public void visit(BLangLiteral literalExpr) {
        if (TypeTags.BYTE_ARRAY == literalExpr.typeTag) { // this is blob literal as byte array
            result = rewriteBlobLiteral(literalExpr);
            return;
        }
        result = literalExpr;
    }

    private BLangNode rewriteBlobLiteral(BLangLiteral literalExpr) {
        String[] result = getBlobTextValue((String) literalExpr.value);
        if (BASE_64.equals(result[0])) {
            literalExpr.value = Base64.getDecoder().decode(result[1].getBytes(StandardCharsets.UTF_8));
        } else {
            literalExpr.value = hexStringToByteArray(result[1]);
        }
        return literalExpr;
    }

    private String[] getBlobTextValue(String blobLiteralNodeText) {
        String nodeText = blobLiteralNodeText.replaceAll(" ", "");
        String[] result = new String[2];
        result[0] = nodeText.substring(0, nodeText.indexOf('`'));
        result[1] = nodeText.substring(nodeText.indexOf('`') + 1, nodeText.lastIndexOf('`'));
        return result;
    }

    private static byte[] hexStringToByteArray(String str) {
        int len = str.length();
        byte[] data = new byte[len / 2];
        for (int i = 0; i < len; i += 2) {
            data[i / 2] = (byte) ((Character.digit(str.charAt(i), 16) << 4) + Character.digit(str.charAt(i + 1), 16));
        }
        return data;
    }

    @Override
    public void visit(BLangArrayLiteral arrayLiteral) {
        arrayLiteral.exprs = rewriteExprs(arrayLiteral.exprs);

        if (arrayLiteral.type.tag == TypeTags.JSON) {
            result = new BLangJSONArrayLiteral(arrayLiteral.exprs, new BArrayType(arrayLiteral.type));
            return;
        } else if (getElementType(arrayLiteral.type).tag == TypeTags.JSON) {
            result = new BLangJSONArrayLiteral(arrayLiteral.exprs, arrayLiteral.type);
            return;
        }
        result = arrayLiteral;
    }

    @Override
    public void visit(BLangRecordLiteral recordLiteral) {
        // Process the key-val pairs in the record literal
        recordLiteral.keyValuePairs.forEach(keyValue -> {
            BLangExpression keyExpr = keyValue.key.expr;
            if (keyExpr.getKind() == NodeKind.SIMPLE_VARIABLE_REF) {
                BLangSimpleVarRef varRef = (BLangSimpleVarRef) keyExpr;
                keyValue.key.expr = createStringLiteral(varRef.pos, varRef.variableName.value);
            } else {
                keyValue.key.expr = rewriteExpr(keyValue.key.expr);
            }

            keyValue.valueExpr = rewriteExpr(keyValue.valueExpr);
        });

        BLangExpression expr;
        if (recordLiteral.type.tag == TypeTags.RECORD) {
            expr = new BLangStructLiteral(recordLiteral.keyValuePairs, recordLiteral.type);
        } else if (recordLiteral.type.tag == TypeTags.MAP) {
            expr = new BLangMapLiteral(recordLiteral.keyValuePairs, recordLiteral.type);
        } else if (recordLiteral.type.tag == TypeTags.STREAM) {
            expr = new BLangStreamLiteral(recordLiteral.type, recordLiteral.name);
        } else {
            expr = new BLangJSONLiteral(recordLiteral.keyValuePairs, recordLiteral.type);
        }

        result = rewriteExpr(expr);
    }

    @Override
    public void visit(BLangTableLiteral tableLiteral) {
        tableLiteral.tableDataRows = rewriteExprs(tableLiteral.tableDataRows);
        //Generate key columns Array
        List<String> keyColumns = new ArrayList<>();
        for (BLangTableLiteral.BLangTableColumn column : tableLiteral.columns) {
            if (column.flagSet.contains(TableColumnFlag.PRIMARYKEY)) {
                keyColumns.add(column.columnName);
            }
        }
        BLangArrayLiteral keyColumnsArrayLiteral = createArrayLiteralExprNode();
        keyColumnsArrayLiteral.exprs = keyColumns.stream()
                .map(expr -> ASTBuilderUtil.createLiteral(tableLiteral.pos, symTable.stringType, expr))
                .collect(Collectors.toList());
        keyColumnsArrayLiteral.type = new BArrayType(symTable.stringType);
        tableLiteral.keyColumnsArrayLiteral = keyColumnsArrayLiteral;
        //Generate index columns Array
        List<String> indexColumns = new ArrayList<>();
        for (BLangTableLiteral.BLangTableColumn column : tableLiteral.columns) {
            if (column.flagSet.contains(TableColumnFlag.INDEX)) {
                indexColumns.add(column.columnName);
            }
        }
        BLangArrayLiteral indexColumnsArrayLiteral = createArrayLiteralExprNode();
        indexColumnsArrayLiteral.exprs = indexColumns.stream()
                .map(expr -> ASTBuilderUtil.createLiteral(tableLiteral.pos, symTable.stringType, expr))
                .collect(Collectors.toList());
        indexColumnsArrayLiteral.type = new BArrayType(symTable.stringType);
        tableLiteral.indexColumnsArrayLiteral = indexColumnsArrayLiteral;
        result = tableLiteral;
    }

    private BLangInvocation createInvocationForForeverBlock(BLangForever forever) {
        List<BLangExpression> args = new ArrayList<>();
        BLangLiteral streamingQueryLiteral = ASTBuilderUtil.createLiteral(forever.pos, symTable.stringType,
                forever.getSiddhiQuery());
        args.add(streamingQueryLiteral);
        addReferenceVariablesToArgs(args, siddhiQueryBuilder.getInStreamRefs());
        addReferenceVariablesToArgs(args, siddhiQueryBuilder.getInTableRefs());
        addReferenceVariablesToArgs(args, siddhiQueryBuilder.getOutStreamRefs());
        addReferenceVariablesToArgs(args, siddhiQueryBuilder.getOutTableRefs());
        addFunctionPointersToArgs(args, forever.getStreamingQueryStatements());
        return createInvocationNode(CREATE_FOREVER, args, symTable.noType);
    }

    private void addReferenceVariablesToArgs(List<BLangExpression> args, List<BLangExpression> varRefs) {
        BLangArrayLiteral localRefs = createArrayLiteralExprNode();
        varRefs.forEach(varRef -> localRefs.exprs.add(rewrite(varRef, env)));
        args.add(localRefs);
    }

    private void addFunctionPointersToArgs(List<BLangExpression> args, List<StreamingQueryStatementNode>
            streamingStmts) {
        BLangArrayLiteral funcPointers = createArrayLiteralExprNode();
        for (StreamingQueryStatementNode stmt : streamingStmts) {
            funcPointers.exprs.add(rewrite((BLangExpression) stmt.getStreamingAction().getInvokableBody(), env));
        }
        args.add(funcPointers);
    }

    @Override
    public void visit(BLangSimpleVarRef varRefExpr) {
        BLangSimpleVarRef genVarRefExpr = varRefExpr;

        // XML qualified name reference. e.g: ns0:foo
        if (varRefExpr.pkgSymbol != null && varRefExpr.pkgSymbol.tag == SymTag.XMLNS) {
            BLangXMLQName qnameExpr = new BLangXMLQName(varRefExpr.variableName);
            qnameExpr.nsSymbol = (BXMLNSSymbol) varRefExpr.pkgSymbol;
            qnameExpr.localname = varRefExpr.variableName;
            qnameExpr.prefix = varRefExpr.pkgAlias;
            qnameExpr.namespaceURI = qnameExpr.nsSymbol.namespaceURI;
            qnameExpr.isUsedInXML = false;
            qnameExpr.pos = varRefExpr.pos;
            qnameExpr.type = symTable.stringType;
            result = qnameExpr;
            return;
        }

        BSymbol ownerSymbol = varRefExpr.symbol.owner;
        if ((varRefExpr.symbol.tag & SymTag.FUNCTION) == SymTag.FUNCTION &&
                varRefExpr.symbol.type.tag == TypeTags.INVOKABLE) {
            genVarRefExpr = new BLangFunctionVarRef((BVarSymbol) varRefExpr.symbol);
        } else if ((varRefExpr.symbol.tag & SymTag.TYPE) == SymTag.TYPE) {
            genVarRefExpr = new BLangTypeLoad(varRefExpr.symbol);
        } else if ((ownerSymbol.tag & SymTag.INVOKABLE) == SymTag.INVOKABLE) {
            // Local variable in a function/resource/action/worker
            genVarRefExpr = new BLangLocalVarRef((BVarSymbol) varRefExpr.symbol);
        } else if ((ownerSymbol.tag & SymTag.STRUCT) == SymTag.STRUCT) {
            genVarRefExpr = new BLangFieldVarRef((BVarSymbol) varRefExpr.symbol);
        } else if ((ownerSymbol.tag & SymTag.PACKAGE) == SymTag.PACKAGE ||
                (ownerSymbol.tag & SymTag.SERVICE) == SymTag.SERVICE) {
            // Package variable | service variable
            // We consider both of them as package level variables
            genVarRefExpr = new BLangPackageVarRef((BVarSymbol) varRefExpr.symbol);

            //Only locking service level and package level variables
            if (!enclLocks.isEmpty()) {
                enclLocks.peek().addLockVariable((BVarSymbol) varRefExpr.symbol);
            }
        }

        genVarRefExpr.type = varRefExpr.type;
        genVarRefExpr.pos = varRefExpr.pos;
        result = genVarRefExpr;
    }

    @Override
    public void visit(BLangFieldBasedAccess fieldAccessExpr) {
        if (safeNavigate(fieldAccessExpr)) {
            result = rewriteExpr(rewriteSafeNavigationExpr(fieldAccessExpr));
            return;
        }

        BLangVariableReference targetVarRef = fieldAccessExpr;
        fieldAccessExpr.expr = rewriteExpr(fieldAccessExpr.expr);
        BLangLiteral stringLit = createStringLiteral(fieldAccessExpr.pos, fieldAccessExpr.field.value);
        BType varRefType = fieldAccessExpr.expr.type;
        if (varRefType.tag == TypeTags.OBJECT) {
            if (fieldAccessExpr.symbol != null && fieldAccessExpr.symbol.type.tag == TypeTags.INVOKABLE &&
                    ((fieldAccessExpr.symbol.flags & Flags.ATTACHED) == Flags.ATTACHED)) {
                targetVarRef = new BLangStructFunctionVarRef(fieldAccessExpr.expr,
                                                             (BVarSymbol) fieldAccessExpr.symbol);
            } else {
                targetVarRef = new BLangStructFieldAccessExpr(fieldAccessExpr.pos, fieldAccessExpr.expr, stringLit,
                                                              (BVarSymbol) fieldAccessExpr.symbol, false);
            }
        } else if (varRefType.tag == TypeTags.RECORD) {
            if (fieldAccessExpr.symbol != null && fieldAccessExpr.symbol.type.tag == TypeTags.INVOKABLE
                    && ((fieldAccessExpr.symbol.flags & Flags.ATTACHED) == Flags.ATTACHED)) {
                targetVarRef = new BLangStructFunctionVarRef(fieldAccessExpr.expr,
                                                             (BVarSymbol) fieldAccessExpr.symbol);
            } else {
                targetVarRef = new BLangStructFieldAccessExpr(fieldAccessExpr.pos, fieldAccessExpr.expr, stringLit,
                                                              (BVarSymbol) fieldAccessExpr.symbol, true);
            }
        } else if (varRefType.tag == TypeTags.MAP) {
            targetVarRef = new BLangMapAccessExpr(fieldAccessExpr.pos, fieldAccessExpr.expr, stringLit);
        } else if (varRefType.tag == TypeTags.JSON) {
            targetVarRef = new BLangJSONAccessExpr(fieldAccessExpr.pos, fieldAccessExpr.expr, stringLit);
        } else if (varRefType.tag == TypeTags.XML) {
            targetVarRef = new BLangXMLAccessExpr(fieldAccessExpr.pos, fieldAccessExpr.expr, stringLit,
                                                  fieldAccessExpr.fieldKind);
        }

        targetVarRef.lhsVar = fieldAccessExpr.lhsVar;
        targetVarRef.type = fieldAccessExpr.type;
        result = targetVarRef;
    }

    @Override
    public void visit(BLangIndexBasedAccess indexAccessExpr) {
        if (safeNavigate(indexAccessExpr)) {
            result = rewriteExpr(rewriteSafeNavigationExpr(indexAccessExpr));
            return;
        }

        BLangVariableReference targetVarRef = indexAccessExpr;
        indexAccessExpr.indexExpr = rewriteExpr(indexAccessExpr.indexExpr);
        indexAccessExpr.expr = rewriteExpr(indexAccessExpr.expr);
        BType varRefType = indexAccessExpr.expr.type;
        if (varRefType.tag == TypeTags.OBJECT || varRefType.tag == TypeTags.RECORD) {
            targetVarRef = new BLangStructFieldAccessExpr(indexAccessExpr.pos,
                                                          indexAccessExpr.expr,
                                                          indexAccessExpr.indexExpr,
                                                          (BVarSymbol) indexAccessExpr.symbol,
                                                          false);
        } else if (varRefType.tag == TypeTags.MAP) {
            targetVarRef = new BLangMapAccessExpr(indexAccessExpr.pos, indexAccessExpr.expr, indexAccessExpr.indexExpr,
                    !indexAccessExpr.type.isNullable());
        } else if (varRefType.tag == TypeTags.JSON || getElementType(varRefType).tag == TypeTags.JSON) {
            targetVarRef = new BLangJSONAccessExpr(indexAccessExpr.pos, indexAccessExpr.expr,
                    indexAccessExpr.indexExpr);
        } else if (varRefType.tag == TypeTags.ARRAY) {
            targetVarRef = new BLangArrayAccessExpr(indexAccessExpr.pos,
                    indexAccessExpr.expr, indexAccessExpr.indexExpr);
        } else if (varRefType.tag == TypeTags.XML) {
            targetVarRef = new BLangXMLAccessExpr(indexAccessExpr.pos,
                    indexAccessExpr.expr, indexAccessExpr.indexExpr);
        } else if (varRefType.tag == TypeTags.TUPLE) {
            targetVarRef = new BLangTupleAccessExpr(indexAccessExpr.pos,
                    indexAccessExpr.expr, indexAccessExpr.indexExpr);
        }

        targetVarRef.lhsVar = indexAccessExpr.lhsVar;
        targetVarRef.type = indexAccessExpr.type;
        result = targetVarRef;
    }

    @Override
    public void visit(BLangInvocation iExpr) {
        BLangInvocation genIExpr = iExpr;

        if (safeNavigate(iExpr)) {
            result = rewriteExpr(rewriteSafeNavigationExpr(iExpr));
            return;
        }

        // Reorder the arguments to match the original function signature.
        reorderArguments(iExpr);
        iExpr.requiredArgs = rewriteExprs(iExpr.requiredArgs);
        iExpr.namedArgs = rewriteExprs(iExpr.namedArgs);
        iExpr.restArgs = rewriteExprs(iExpr.restArgs);

        if (iExpr.functionPointerInvocation) {
            visitFunctionPointerInvocation(iExpr);
            return;
        } else if (iExpr.iterableOperationInvocation) {
            visitIterableOperationInvocation(iExpr);
            return;
        }
        if (iExpr.actionInvocation) {
            visitActionInvocationEndpoint(iExpr);
        }
        iExpr.expr = rewriteExpr(iExpr.expr);
        if (iExpr.builtinMethodInvocation) {
            visitBuiltInMethodInvocation(iExpr);
            return;
        }
        result = genIExpr;
        if (iExpr.expr == null) {
            if (iExpr.exprSymbol == null) {
                return;
            }
            iExpr.expr = ASTBuilderUtil.createVariableRef(iExpr.pos, (BVarSymbol) iExpr.exprSymbol);
            iExpr.expr = rewriteExpr(iExpr.expr);
        }

        switch (iExpr.expr.type.tag) {
            case TypeTags.BOOLEAN:
            case TypeTags.STRING:
            case TypeTags.INT:
            case TypeTags.FLOAT:
            case TypeTags.DECIMAL:
            case TypeTags.JSON:
            case TypeTags.XML:
            case TypeTags.MAP:
            case TypeTags.TABLE:
            case TypeTags.STREAM:
            case TypeTags.FUTURE:
            case TypeTags.OBJECT:
                List<BLangExpression> argExprs = new ArrayList<>(iExpr.requiredArgs);
                argExprs.add(0, iExpr.expr);
                final BLangAttachedFunctionInvocation attachedFunctionInvocation =
                        new BLangAttachedFunctionInvocation(iExpr.pos, argExprs, iExpr.namedArgs, iExpr.restArgs,
                                iExpr.symbol, iExpr.type, iExpr.expr, iExpr.async);
                attachedFunctionInvocation.actionInvocation = iExpr.actionInvocation;
                result = attachedFunctionInvocation;
                break;
            case TypeTags.ENDPOINT:
                List<BLangExpression> actionArgExprs = new ArrayList<>(iExpr.requiredArgs);
                actionArgExprs.add(0, iExpr.expr);
                result = new BLangActionInvocation(iExpr.pos, actionArgExprs, iExpr.namedArgs, iExpr.restArgs,
                        iExpr.symbol, iExpr.type, iExpr.async);
                break;
        }
    }

    public void visit(BLangTypeInit typeInitExpr) {
        if (typeInitExpr.type.tag == TypeTags.OBJECT &&
                typeInitExpr.objectInitInvocation.symbol == null) {
            typeInitExpr.objectInitInvocation.symbol =
                    ((BObjectTypeSymbol) typeInitExpr.type.tsymbol).initializerFunc.symbol;
        }
        typeInitExpr.objectInitInvocation = rewriteExpr(typeInitExpr.objectInitInvocation);
        result = typeInitExpr;
    }

    @Override
    public void visit(BLangTernaryExpr ternaryExpr) {
        ternaryExpr.expr = rewriteExpr(ternaryExpr.expr);

        for (Entry<BVarSymbol, BVarSymbol> typeGuard : ternaryExpr.typeGuards.entrySet()) {
            BVarSymbol guardedSymbol = typeGuard.getValue();

            // Create a varRef to the original variable
            BLangSimpleVarRef varRef = ASTBuilderUtil.createVariableRef(ternaryExpr.expr.pos, typeGuard.getKey());

            // Create a variable definition
            BLangExpression conversionExpr = addConversionExprIfRequired(varRef, guardedSymbol.type);
            BLangSimpleVariable var = ASTBuilderUtil.createVariable(ternaryExpr.expr.pos, guardedSymbol.name.value,
                    guardedSymbol.type, conversionExpr, guardedSymbol);
            BLangSimpleVariableDef varDef = ASTBuilderUtil.createVariableDef(ternaryExpr.expr.pos, var);

            // Replace the expression with the var def and the existing expression
            BLangStatementExpression stmtExpr = ASTBuilderUtil.createStatementExpression(varDef, ternaryExpr.thenExpr);
            stmtExpr.type = ternaryExpr.thenExpr.type;
            ternaryExpr.thenExpr = stmtExpr;
        }

        ternaryExpr.thenExpr = rewriteExpr(ternaryExpr.thenExpr);
        ternaryExpr.elseExpr = rewriteExpr(ternaryExpr.elseExpr);
        result = ternaryExpr;
    }

    @Override
    public void visit(BLangAwaitExpr awaitExpr) {
        awaitExpr.expr = rewriteExpr(awaitExpr.expr);
        result = awaitExpr;
    }

    @Override
    public void visit(BLangTrapExpr trapExpr) {
        trapExpr.expr = rewriteExpr(trapExpr.expr);
        result = trapExpr;
    }

    @Override
    public void visit(BLangBinaryExpr binaryExpr) {
        if (binaryExpr.opKind == OperatorKind.HALF_OPEN_RANGE) {
            binaryExpr.rhsExpr = getModifiedIntRangeEndExpr(binaryExpr.rhsExpr);
        }

        binaryExpr.lhsExpr = rewriteExpr(binaryExpr.lhsExpr);
        binaryExpr.rhsExpr = rewriteExpr(binaryExpr.rhsExpr);
        result = binaryExpr;

        int rhsExprTypeTag = binaryExpr.rhsExpr.type.tag;
        int lhsExprTypeTag = binaryExpr.lhsExpr.type.tag;

        // Check for bitwise shift operator and add type conversion to int
        if (isBitwiseShiftOperation(binaryExpr) && TypeTags.BYTE == rhsExprTypeTag) {
            binaryExpr.rhsExpr = createTypeConversionExpr(binaryExpr.rhsExpr, binaryExpr.rhsExpr.type,
                    symTable.intType);
            return;
        }

        // Check for int and byte ==, != or === comparison and add type conversion to int for byte
        if (rhsExprTypeTag != lhsExprTypeTag && (binaryExpr.opKind == OperatorKind.EQUAL ||
                                                         binaryExpr.opKind == OperatorKind.NOT_EQUAL ||
                                                         binaryExpr.opKind == OperatorKind.REF_EQUAL ||
                                                         binaryExpr.opKind == OperatorKind.REF_NOT_EQUAL)) {
            if (lhsExprTypeTag == TypeTags.INT && rhsExprTypeTag == TypeTags.BYTE) {
                binaryExpr.rhsExpr = createTypeConversionExpr(binaryExpr.rhsExpr, binaryExpr.rhsExpr.type,
                                                              symTable.intType);
                return;
            }

            if (lhsExprTypeTag == TypeTags.BYTE && rhsExprTypeTag == TypeTags.INT) {
                binaryExpr.lhsExpr = createTypeConversionExpr(binaryExpr.lhsExpr, binaryExpr.lhsExpr.type,
                                                              symTable.intType);
                return;
            }
        }

        // Check lhs and rhs type compatibility
        if (lhsExprTypeTag == rhsExprTypeTag) {
            return;
        }

        if (lhsExprTypeTag == TypeTags.STRING && binaryExpr.opKind == OperatorKind.ADD) {
            binaryExpr.rhsExpr = createTypeConversionExpr(binaryExpr.rhsExpr, binaryExpr.rhsExpr.type,
                                                          binaryExpr.lhsExpr.type);
            return;
        }

        if (rhsExprTypeTag == TypeTags.STRING && binaryExpr.opKind == OperatorKind.ADD) {
            binaryExpr.lhsExpr = createTypeConversionExpr(binaryExpr.lhsExpr, binaryExpr.lhsExpr.type,
                                                          binaryExpr.rhsExpr.type);
            return;
        }

<<<<<<< HEAD
        if (binaryExpr.lhsExpr.type.tag == TypeTags.DECIMAL) {
            binaryExpr.rhsExpr = createTypeConversionExpr(binaryExpr.rhsExpr,
                    binaryExpr.rhsExpr.type, binaryExpr.lhsExpr.type);
            return;
        }

        if (binaryExpr.rhsExpr.type.tag == TypeTags.DECIMAL) {
            binaryExpr.lhsExpr = createTypeConversionExpr(binaryExpr.lhsExpr,
                    binaryExpr.lhsExpr.type, binaryExpr.rhsExpr.type);
            return;
        }

        if (binaryExpr.lhsExpr.type.tag == TypeTags.FLOAT) {
            binaryExpr.rhsExpr = createTypeConversionExpr(binaryExpr.rhsExpr,
                    binaryExpr.rhsExpr.type, binaryExpr.lhsExpr.type);
=======
        if (lhsExprTypeTag == TypeTags.FLOAT) {
            binaryExpr.rhsExpr = createTypeConversionExpr(binaryExpr.rhsExpr, binaryExpr.rhsExpr.type,
                                                          binaryExpr.lhsExpr.type);
>>>>>>> d37bbca2
            return;
        }

        if (rhsExprTypeTag == TypeTags.FLOAT) {
            binaryExpr.lhsExpr = createTypeConversionExpr(binaryExpr.lhsExpr, binaryExpr.lhsExpr.type,
                                                          binaryExpr.rhsExpr.type);
        }
    }

    /**
     * This method checks whether given binary expression is related to shift operation.
     * If its true, then both lhs and rhs of the binary expression will be converted to 'int' type.
     * <p>
     * byte a = 12;
     * byte b = 34;
     * int i = 234;
     * int j = -4;
     * <p>
     * true: where binary expression's expected type is 'int'
     * int i1 = a >> b;
     * int i2 = a << b;
     * int i3 = a >> i;
     * int i4 = a << i;
     * int i5 = i >> j;
     * int i6 = i << j;
     */
    private boolean isBitwiseShiftOperation(BLangBinaryExpr binaryExpr) {
        return binaryExpr.opKind == OperatorKind.BITWISE_LEFT_SHIFT ||
                binaryExpr.opKind == OperatorKind.BITWISE_RIGHT_SHIFT ||
                binaryExpr.opKind == OperatorKind.BITWISE_UNSIGNED_RIGHT_SHIFT;
    }

    public void visit(BLangElvisExpr elvisExpr) {
        BLangMatchExpression matchExpr = ASTBuilderUtil.createMatchExpression(elvisExpr.lhsExpr);
        matchExpr.patternClauses.add(getMatchNullPatternGivenExpression(elvisExpr.pos,
                rewriteExpr(elvisExpr.rhsExpr)));
        matchExpr.type = elvisExpr.type;
        matchExpr.pos = elvisExpr.pos;
        result = rewriteExpr(matchExpr);
    }

    @Override
    public void visit(BLangBracedOrTupleExpr bracedOrTupleExpr) {
        if (bracedOrTupleExpr.isTypedescExpr) {
            final BLangTypedescExpr typedescExpr = new BLangTypedescExpr();
            typedescExpr.resolvedType = bracedOrTupleExpr.typedescType;
            typedescExpr.type = symTable.typeDesc;
            result = rewriteExpr(typedescExpr);
            return;
        }
        if (bracedOrTupleExpr.isBracedExpr) {
            result = rewriteExpr(bracedOrTupleExpr.expressions.get(0));
            return;
        }
        bracedOrTupleExpr.expressions.forEach(expr -> {
            BType expType = expr.impConversionExpr == null ? expr.type : expr.impConversionExpr.type;
            types.setImplicitCastExpr(expr, expType, symTable.anyType);
        });
        bracedOrTupleExpr.expressions = rewriteExprs(bracedOrTupleExpr.expressions);
        result = bracedOrTupleExpr;
    }

    @Override
    public void visit(BLangUnaryExpr unaryExpr) {
        if (OperatorKind.BITWISE_COMPLEMENT == unaryExpr.operator) {
            // If this is a bitwise complement (~) expression, then we desugar it to a binary xor expression with -1,
            // which is same as doing a bitwise 2's complement operation.
            rewriteBitwiseComplementOperator(unaryExpr);
            return;
        }
        unaryExpr.expr = rewriteExpr(unaryExpr.expr);
        result = unaryExpr;
    }

    /**
     * This method desugar a bitwise complement (~) unary expressions into a bitwise xor binary expression as below.
     * Example : ~a  -> a ^ -1;
     * ~ 11110011 -> 00001100
     * 11110011 ^ 11111111 -> 00001100
     *
     * @param unaryExpr the bitwise complement expression
     */
    private void rewriteBitwiseComplementOperator(BLangUnaryExpr unaryExpr) {
        final DiagnosticPos pos = unaryExpr.pos;
        final BLangBinaryExpr binaryExpr = (BLangBinaryExpr) TreeBuilder.createBinaryExpressionNode();
        binaryExpr.pos = pos;
        binaryExpr.opKind = OperatorKind.BITWISE_XOR;
        binaryExpr.lhsExpr = unaryExpr.expr;
        if (TypeTags.BYTE == unaryExpr.type.tag) {
            binaryExpr.type = symTable.byteType;
            binaryExpr.rhsExpr = ASTBuilderUtil.createLiteral(pos, symTable.byteType, (byte) -1);
            binaryExpr.opSymbol = (BOperatorSymbol) symResolver.resolveBinaryOperator(OperatorKind.BITWISE_XOR,
                    symTable.byteType, symTable.byteType);
        } else {
            binaryExpr.type = symTable.intType;
            binaryExpr.rhsExpr = ASTBuilderUtil.createLiteral(pos, symTable.intType, -1L);
            binaryExpr.opSymbol = (BOperatorSymbol) symResolver.resolveBinaryOperator(OperatorKind.BITWISE_XOR,
                    symTable.intType, symTable.intType);
        }
        result = rewriteExpr(binaryExpr);
    }

    @Override
    public void visit(BLangTypeConversionExpr conversionExpr) {
        conversionExpr.expr = rewriteExpr(conversionExpr.expr);
        result = conversionExpr;
    }

    @Override
    public void visit(BLangLambdaFunction bLangLambdaFunction) {
        result = bLangLambdaFunction;
    }

    @Override
    public void visit(BLangArrowFunction bLangArrowFunction) {
        BLangFunction bLangFunction = (BLangFunction) TreeBuilder.createFunctionNode();
        bLangFunction.setName(bLangArrowFunction.functionName);

        BLangLambdaFunction lambdaFunction = (BLangLambdaFunction) TreeBuilder.createLambdaFunctionNode();
        lambdaFunction.pos = bLangArrowFunction.pos;
        bLangFunction.addFlag(Flag.LAMBDA);
        lambdaFunction.function = bLangFunction;

        // Create function body with return node
        BLangValueType returnType = (BLangValueType) TreeBuilder.createValueTypeNode();
        returnType.type = bLangArrowFunction.expression.type;
        bLangFunction.setReturnTypeNode(returnType);
        bLangFunction.setBody(populateArrowExprBodyBlock(bLangArrowFunction));

        bLangArrowFunction.params.forEach(bLangFunction::addParameter);
        lambdaFunction.parent = bLangArrowFunction.parent;
        lambdaFunction.type = bLangArrowFunction.funcType;

        // Create function symbol
        BLangFunction function = lambdaFunction.function;
        BInvokableSymbol functionSymbol = Symbols.createFunctionSymbol(Flags.asMask(lambdaFunction.function.flagSet),
                new Name(function.name.value), env.enclPkg.packageID, function.type, env.enclEnv.enclVarSym, true);
        functionSymbol.retType = function.returnTypeNode.type;
        functionSymbol.params = function.requiredParams.stream()
                .map(param -> param.symbol)
                .collect(Collectors.toList());
        functionSymbol.scope = env.scope;
        functionSymbol.type = bLangArrowFunction.funcType;
        function.symbol = functionSymbol;

        lambdaFunction.function.closureVarSymbols = bLangArrowFunction.closureVarSymbols;
        rewrite(lambdaFunction.function, env);
        env.enclPkg.addFunction(lambdaFunction.function);
        bLangArrowFunction.function = lambdaFunction.function;
        result = lambdaFunction;
    }

    @Override
    public void visit(BLangXMLQName xmlQName) {
        result = xmlQName;
    }

    @Override
    public void visit(BLangXMLAttribute xmlAttribute) {
        xmlAttribute.name = rewriteExpr(xmlAttribute.name);
        xmlAttribute.value = rewriteExpr(xmlAttribute.value);
        result = xmlAttribute;
    }

    @Override
    public void visit(BLangXMLElementLiteral xmlElementLiteral) {
        xmlElementLiteral.startTagName = rewriteExpr(xmlElementLiteral.startTagName);
        xmlElementLiteral.endTagName = rewriteExpr(xmlElementLiteral.endTagName);
        xmlElementLiteral.modifiedChildren = rewriteExprs(xmlElementLiteral.modifiedChildren);
        xmlElementLiteral.attributes = rewriteExprs(xmlElementLiteral.attributes);

        // Separate the in-line namepsace declarations and attributes.
        Iterator<BLangXMLAttribute> attributesItr = xmlElementLiteral.attributes.iterator();
        while (attributesItr.hasNext()) {
            BLangXMLAttribute attribute = attributesItr.next();
            if (!attribute.isNamespaceDeclr) {
                continue;
            }

            // Create namepace declaration for all in-line namespace declarations
            BLangXMLNS xmlns;
            if ((xmlElementLiteral.scope.owner.tag & SymTag.PACKAGE) == SymTag.PACKAGE) {
                xmlns = new BLangPackageXMLNS();
            } else {
                xmlns = new BLangLocalXMLNS();
            }
            xmlns.namespaceURI = attribute.value.concatExpr;
            xmlns.prefix = ((BLangXMLQName) attribute.name).localname;
            xmlns.symbol = attribute.symbol;

            xmlElementLiteral.inlineNamespaces.add(xmlns);
            attributesItr.remove();
        }

        result = xmlElementLiteral;
    }

    @Override
    public void visit(BLangXMLTextLiteral xmlTextLiteral) {
        xmlTextLiteral.concatExpr = rewriteExpr(xmlTextLiteral.concatExpr);
        result = xmlTextLiteral;
    }

    @Override
    public void visit(BLangXMLCommentLiteral xmlCommentLiteral) {
        xmlCommentLiteral.concatExpr = rewriteExpr(xmlCommentLiteral.concatExpr);
        result = xmlCommentLiteral;
    }

    @Override
    public void visit(BLangXMLProcInsLiteral xmlProcInsLiteral) {
        xmlProcInsLiteral.target = rewriteExpr(xmlProcInsLiteral.target);
        xmlProcInsLiteral.dataConcatExpr = rewriteExpr(xmlProcInsLiteral.dataConcatExpr);
        result = xmlProcInsLiteral;
    }

    @Override
    public void visit(BLangXMLQuotedString xmlQuotedString) {
        xmlQuotedString.concatExpr = rewriteExpr(xmlQuotedString.concatExpr);
        result = xmlQuotedString;
    }

    @Override
    public void visit(BLangStringTemplateLiteral stringTemplateLiteral) {
        stringTemplateLiteral.concatExpr = rewriteExpr(stringTemplateLiteral.concatExpr);
        result = stringTemplateLiteral;
    }

    @Override
    public void visit(BLangWorkerSend workerSendNode) {
        workerSendNode.expr = rewriteExpr(workerSendNode.expr);
        if (workerSendNode.keyExpr != null) {
            workerSendNode.keyExpr = rewriteExpr(workerSendNode.keyExpr);
        }
        result = workerSendNode;
    }

    @Override
    public void visit(BLangWorkerReceive workerReceiveNode) {
        workerReceiveNode.expr = rewriteExpr(workerReceiveNode.expr);
        if (workerReceiveNode.keyExpr != null) {
            workerReceiveNode.keyExpr = rewriteExpr(workerReceiveNode.keyExpr);
        }
        result = workerReceiveNode;
    }

    @Override
    public void visit(BLangXMLAttributeAccess xmlAttributeAccessExpr) {
        xmlAttributeAccessExpr.indexExpr = rewriteExpr(xmlAttributeAccessExpr.indexExpr);
        xmlAttributeAccessExpr.expr = rewriteExpr(xmlAttributeAccessExpr.expr);

        if (xmlAttributeAccessExpr.indexExpr != null
                && xmlAttributeAccessExpr.indexExpr.getKind() == NodeKind.XML_QNAME) {
            ((BLangXMLQName) xmlAttributeAccessExpr.indexExpr).isUsedInXML = true;
        }

        result = xmlAttributeAccessExpr;
    }

    // Generated expressions. Following expressions are not part of the original syntax
    // tree which is coming out of the parser

    @Override
    public void visit(BLangLocalVarRef localVarRef) {
        result = localVarRef;
    }

    @Override
    public void visit(BLangFieldVarRef fieldVarRef) {
        result = fieldVarRef;
    }

    @Override
    public void visit(BLangPackageVarRef packageVarRef) {
        result = packageVarRef;
    }

    @Override
    public void visit(BLangFunctionVarRef functionVarRef) {
        result = functionVarRef;
    }

    @Override
    public void visit(BLangStructFieldAccessExpr fieldAccessExpr) {
        BType expType = fieldAccessExpr.type;
        fieldAccessExpr.type = symTable.anyType;
        result = addConversionExprIfRequired(fieldAccessExpr, expType);
    }

    @Override
    public void visit(BLangStructFunctionVarRef functionVarRef) {
        result = functionVarRef;
    }

    @Override
    public void visit(BLangMapAccessExpr mapKeyAccessExpr) {
        result = mapKeyAccessExpr;
    }

    @Override
    public void visit(BLangArrayAccessExpr arrayIndexAccessExpr) {
        result = arrayIndexAccessExpr;
    }

    @Override
    public void visit(BLangTupleAccessExpr arrayIndexAccessExpr) {
        result = arrayIndexAccessExpr;
    }

    @Override
    public void visit(BLangJSONLiteral jsonLiteral) {
        result = jsonLiteral;
    }

    @Override
    public void visit(BLangMapLiteral mapLiteral) {
        result = mapLiteral;
    }

    public void visit(BLangStreamLiteral streamLiteral) {
        result = streamLiteral;
    }

    @Override
    public void visit(BLangStructLiteral structLiteral) {
        result = structLiteral;
    }

    @Override
    public void visit(BLangIsAssignableExpr assignableExpr) {
        assignableExpr.lhsExpr = rewriteExpr(assignableExpr.lhsExpr);
        result = assignableExpr;
    }

    @Override
    public void visit(BFunctionPointerInvocation fpInvocation) {
        result = fpInvocation;
    }

    @Override
    public void visit(BLangTypedescExpr accessExpr) {
        result = accessExpr;
    }

    @Override
    public void visit(BLangIntRangeExpression intRangeExpression) {
        if (!intRangeExpression.includeStart) {
            intRangeExpression.startExpr = getModifiedIntRangeStartExpr(intRangeExpression.startExpr);
        }
        if (!intRangeExpression.includeEnd) {
            intRangeExpression.endExpr = getModifiedIntRangeEndExpr(intRangeExpression.endExpr);
        }

        intRangeExpression.startExpr = rewriteExpr(intRangeExpression.startExpr);
        intRangeExpression.endExpr = rewriteExpr(intRangeExpression.endExpr);
        result = intRangeExpression;
    }

    @Override
    public void visit(BLangRestArgsExpression bLangVarArgsExpression) {
        result = rewriteExpr(bLangVarArgsExpression.expr);
    }

    @Override
    public void visit(BLangNamedArgsExpression bLangNamedArgsExpression) {
        bLangNamedArgsExpression.expr = rewriteExpr(bLangNamedArgsExpression.expr);
        result = bLangNamedArgsExpression.expr;
    }

    public void visit(BLangTableQueryExpression tableQueryExpression) {
        inMemoryTableQueryBuilder.visit(tableQueryExpression);

        /*replace the table expression with a function invocation,
         so that we manually call a native function "queryTable". */
        result = createInvocationFromTableExpr(tableQueryExpression);
    }

    @Override
    public void visit(BLangMatchExpression bLangMatchExpression) {
        // Add the implicit default pattern, that returns the original expression's value.
        addMatchExprDefaultCase(bLangMatchExpression);

        // Create a temp local var to hold the temp result of the match expression
        // eg: T a;
        String matchTempResultVarName = GEN_VAR_PREFIX.value + "temp_result";
        BLangSimpleVariable tempResultVar = ASTBuilderUtil.createVariable(bLangMatchExpression.pos,
                matchTempResultVarName, bLangMatchExpression.type, null,
                new BVarSymbol(0, names.fromString(matchTempResultVarName), this.env.scope.owner.pkgID,
                        bLangMatchExpression.type, this.env.scope.owner));

        BLangSimpleVariableDef tempResultVarDef =
                ASTBuilderUtil.createVariableDef(bLangMatchExpression.pos, tempResultVar);
        tempResultVarDef.desugared = true;

        BLangBlockStmt stmts = ASTBuilderUtil.createBlockStmt(bLangMatchExpression.pos, Lists.of(tempResultVarDef));
        List<BLangMatchStmtTypedBindingPatternClause> patternClauses = new ArrayList<>();

        for (int i = 0; i < bLangMatchExpression.patternClauses.size(); i++) {
            BLangMatchExprPatternClause pattern = bLangMatchExpression.patternClauses.get(i);
            pattern.expr = rewriteExpr(pattern.expr);

            // Create var ref for the temp result variable
            // eg: var ref for 'a'
            BLangVariableReference tempResultVarRef =
                    ASTBuilderUtil.createVariableRef(bLangMatchExpression.pos, tempResultVar.symbol);

            // Create an assignment node. Add a conversion from rhs to lhs of the pattern, if required.
            pattern.expr = addConversionExprIfRequired(pattern.expr, tempResultVarRef.type);
            BLangAssignment assignmentStmt =
                    ASTBuilderUtil.createAssignmentStmt(pattern.pos, tempResultVarRef, pattern.expr, false);
            BLangBlockStmt patternBody = ASTBuilderUtil.createBlockStmt(pattern.pos, Lists.of(assignmentStmt));

            // Create the pattern
            // R b => a = b;
            patternClauses.add(ASTBuilderUtil.createMatchStatementPattern(pattern.pos, pattern.variable, patternBody));
        }

        stmts.addStatement(ASTBuilderUtil.createMatchStatement(bLangMatchExpression.pos, bLangMatchExpression.expr,
                patternClauses));
        BLangVariableReference tempResultVarRef =
                ASTBuilderUtil.createVariableRef(bLangMatchExpression.pos, tempResultVar.symbol);
        BLangStatementExpression statementExpr = ASTBuilderUtil.createStatementExpression(stmts, tempResultVarRef);
        statementExpr.type = bLangMatchExpression.type;
        result = rewriteExpr(statementExpr);
    }

    @Override
    public void visit(BLangCheckedExpr checkedExpr) {

        //
        //  person p = bar(check foo()); // foo(): person | error
        //
        //    ==>
        //
        //  person _$$_;
        //  switch foo() {
        //      person p1 => _$$_ = p1;
        //      error e1 => return e1 or throw e1
        //  }
        //  person p = bar(_$$_);

        // Create a temporary variable to hold the checked expression result value e.g. _$$_
        String checkedExprVarName = GEN_VAR_PREFIX.value;
        BLangSimpleVariable checkedExprVar = ASTBuilderUtil.createVariable(checkedExpr.pos,
                checkedExprVarName, checkedExpr.type, null, new BVarSymbol(0,
                        names.fromString(checkedExprVarName),
                        this.env.scope.owner.pkgID, checkedExpr.type, this.env.scope.owner));
        BLangSimpleVariableDef checkedExprVarDef = ASTBuilderUtil.createVariableDef(checkedExpr.pos, checkedExprVar);
        checkedExprVarDef.desugared = true;

        // Create the pattern to match the success case
        BLangMatchStmtTypedBindingPatternClause patternSuccessCase =
                getSafeAssignSuccessPattern(checkedExprVar.pos, checkedExprVar.symbol.type, true,
                        checkedExprVar.symbol, null);
        BLangMatchStmtTypedBindingPatternClause patternErrorCase =
                getSafeAssignErrorPattern(checkedExpr.pos, this.env.scope.owner, checkedExpr.equivalentErrorTypeList);

        // Create the match statement
        BLangMatch matchStmt = ASTBuilderUtil.createMatchStatement(checkedExpr.pos,
                checkedExpr.expr, new ArrayList<BLangMatchStmtTypedBindingPatternClause>() {{
                    add(patternSuccessCase);
                    add(patternErrorCase);
                }});

        // Create the block statement
        BLangBlockStmt generatedStmtBlock = ASTBuilderUtil.createBlockStmt(checkedExpr.pos,
                new ArrayList<BLangStatement>() {{
                    add(checkedExprVarDef);
                    add(matchStmt);
                }});

        // Create the variable ref expression for the checkedExprVar
        BLangSimpleVarRef tempCheckedExprVarRef = ASTBuilderUtil.createVariableRef(
                checkedExpr.pos, checkedExprVar.symbol);

        BLangStatementExpression statementExpr = ASTBuilderUtil.createStatementExpression(
                generatedStmtBlock, tempCheckedExprVarRef);
        statementExpr.type = checkedExpr.type;
        result = rewriteExpr(statementExpr);
    }
    @Override
    public void visit(BLangErrorConstructorExpr errConstExpr) {
        errConstExpr.reasonExpr = rewriteExpr(errConstExpr.reasonExpr);
        errConstExpr.detailsExpr = rewriteExpr(Optional.ofNullable(errConstExpr.detailsExpr)
                .orElseGet(() -> ASTBuilderUtil.createEmptyRecordLiteral(errConstExpr.pos, symTable.mapType)));
        result = errConstExpr;
    }

    @Override
    public void visit(BLangTypeTestExpr typeTestExpr) {
        typeTestExpr.expr = rewriteExpr(typeTestExpr.expr);
        result = typeTestExpr;
    }

    @Override
    public void visit(BLangStatementExpression bLangStatementExpression) {
        bLangStatementExpression.expr = rewriteExpr(bLangStatementExpression.expr);
        bLangStatementExpression.stmt = rewrite(bLangStatementExpression.stmt, env);
        result = bLangStatementExpression;
    }

    @Override
    public void visit(BLangJSONArrayLiteral jsonArrayLiteral) {
        jsonArrayLiteral.exprs = rewriteExprs(jsonArrayLiteral.exprs);
        result = jsonArrayLiteral;
    }

    // private functions

    private BlockNode populateArrowExprBodyBlock(BLangArrowFunction bLangArrowFunction) {
        BlockNode blockNode = TreeBuilder.createBlockNode();
        BLangReturn returnNode = (BLangReturn) TreeBuilder.createReturnNode();
        returnNode.pos = bLangArrowFunction.expression.pos;
        returnNode.setExpression(bLangArrowFunction.expression);
        blockNode.addStatement(returnNode);
        return blockNode;
    }

    private BLangInvocation createInvocationFromTableExpr(BLangTableQueryExpression tableQueryExpression) {
        List<BLangExpression> args = new ArrayList<>();
        String functionName = QUERY_TABLE_WITHOUT_JOIN_CLAUSE;
        //Order matters, because these are the args for a function invocation.
        args.add(getSQLPreparedStatement(tableQueryExpression));
        args.add(getFromTableVarRef(tableQueryExpression));
        // BLangTypeofExpr
        BType retType = tableQueryExpression.type;
        BLangSimpleVarRef joinTable = getJoinTableVarRef(tableQueryExpression);
        if (joinTable != null) {
            args.add(joinTable);
            functionName = QUERY_TABLE_WITH_JOIN_CLAUSE;
        }
        args.add(getSQLStatementParameters(tableQueryExpression));
        args.add(getReturnType(tableQueryExpression));
        return createInvocationNode(functionName, args, retType);
    }

    private BLangInvocation createInvocationNode(String functionName, List<BLangExpression> args, BType retType) {
        BLangInvocation invocationNode = (BLangInvocation) TreeBuilder.createInvocationNode();
        BLangIdentifier name = (BLangIdentifier) TreeBuilder.createIdentifierNode();
        name.setLiteral(false);
        name.setValue(functionName);
        invocationNode.name = name;
        invocationNode.pkgAlias = (BLangIdentifier) TreeBuilder.createIdentifierNode();

        // TODO: 2/28/18 need to find a good way to refer to symbols
        invocationNode.symbol = symTable.rootScope.lookup(new Name(functionName)).symbol;
        invocationNode.type = retType;
        invocationNode.requiredArgs = args;
        return invocationNode;
    }

    private BLangLiteral getSQLPreparedStatement(BLangTableQueryExpression
                                                         tableQueryExpression) {
        //create a literal to represent the sql query.
        BLangLiteral sqlQueryLiteral = (BLangLiteral) TreeBuilder.createLiteralExpression();
        sqlQueryLiteral.typeTag = TypeTags.STRING;

        //assign the sql query from table expression to the literal.
        sqlQueryLiteral.value = tableQueryExpression.getSqlQuery();
        sqlQueryLiteral.type = symTable.getTypeFromTag(sqlQueryLiteral.typeTag);
        return sqlQueryLiteral;
    }

    private BLangStructLiteral getReturnType(BLangTableQueryExpression
                                                     tableQueryExpression) {
        //create a literal to represent the sql query.
        BTableType tableType = (BTableType) tableQueryExpression.type;
        BStructureType structType = (BStructureType) tableType.constraint;
        return new BLangStructLiteral(new ArrayList<>(), structType);
    }

    private BLangArrayLiteral getSQLStatementParameters(BLangTableQueryExpression tableQueryExpression) {
        BLangArrayLiteral expr = createArrayLiteralExprNode();
        List<BLangExpression> params = tableQueryExpression.getParams();

        params.stream().map(param -> (BLangLiteral) param).forEach(literal -> {
            Object value = literal.getValue();
            int type = TypeTags.STRING;
            if (value instanceof Integer || value instanceof Long) {
                type = TypeTags.INT;
            } else if (value instanceof Double || value instanceof Float) {
                type = TypeTags.FLOAT;
            } else if (value instanceof Boolean) {
                type = TypeTags.BOOLEAN;
            } else if (value instanceof Object[]) {
                type = TypeTags.ARRAY;
            }
            literal.type = symTable.getTypeFromTag(type);
            types.setImplicitCastExpr(literal, new BType(type, null), symTable.anyType);
            expr.exprs.add(literal.impConversionExpr);
        });
        return expr;
    }

    private BLangArrayLiteral createArrayLiteralExprNode() {
        BLangArrayLiteral expr = (BLangArrayLiteral) TreeBuilder.createArrayLiteralNode();
        expr.exprs = new ArrayList<>();
        expr.type = new BArrayType(symTable.anyType);
        return expr;
    }

    private BLangSimpleVarRef getJoinTableVarRef(BLangTableQueryExpression tableQueryExpression) {
        JoinStreamingInput joinStreamingInput = tableQueryExpression.getTableQuery().getJoinStreamingInput();
        BLangSimpleVarRef joinTable = null;
        if (joinStreamingInput != null) {
            joinTable = (BLangSimpleVarRef) joinStreamingInput.getStreamingInput().getStreamReference();
            joinTable = rewrite(joinTable, env);
        }
        return joinTable;
    }

    private BLangSimpleVarRef getFromTableVarRef(BLangTableQueryExpression tableQueryExpression) {
        BLangSimpleVarRef fromTable = (BLangSimpleVarRef) tableQueryExpression.getTableQuery().getStreamingInput()
                .getStreamReference();
        return rewrite(fromTable, env);
    }

    private void visitFunctionPointerInvocation(BLangInvocation iExpr) {
        BLangVariableReference expr;
        if (iExpr.expr == null) {
            expr = new BLangSimpleVarRef();
        } else {
            BLangFieldBasedAccess fieldBasedAccess = new BLangFieldBasedAccess();
            fieldBasedAccess.expr = iExpr.expr;
            fieldBasedAccess.field = iExpr.name;
            expr = fieldBasedAccess;
        }
        expr.symbol = iExpr.symbol;
        expr.type = iExpr.symbol.type;
        expr = rewriteExpr(expr);
        result = new BFunctionPointerInvocation(iExpr, expr);
    }

    private void visitBuiltInMethodInvocation(BLangInvocation iExpr) {
        switch (iExpr.builtInMethod) {
            case IS_NAN:
                BOperatorSymbol notEqSymbol = (BOperatorSymbol) symResolver.resolveBinaryOperator(
                        OperatorKind.NOT_EQUAL, symTable.floatType, symTable.floatType);
                BLangBinaryExpr binaryExprNaN = ASTBuilderUtil.createBinaryExpr(iExpr.pos, iExpr.expr, iExpr.expr,
                                                                             symTable.booleanType,
                                                                             OperatorKind.NOT_EQUAL, notEqSymbol);
                result = rewriteExpr(binaryExprNaN);
                break;
            case IS_FINITE:
                BOperatorSymbol equalSymbol = (BOperatorSymbol) symResolver.resolveBinaryOperator(OperatorKind.EQUAL,
                                                                                                  symTable.floatType,
                                                                                                  symTable.floatType);
                BOperatorSymbol notEqualSymbol = (BOperatorSymbol) symResolver.resolveBinaryOperator(
                        OperatorKind.NOT_EQUAL, symTable.floatType, symTable.floatType);
                BOperatorSymbol andEqualSymbol = (BOperatorSymbol) symResolver.resolveBinaryOperator(
                        OperatorKind.AND, symTable.booleanType, symTable.booleanType);
                // v==v
                BLangBinaryExpr binaryExprLHS = ASTBuilderUtil.createBinaryExpr(iExpr.pos, iExpr.expr, iExpr.expr,
                                                                                symTable.booleanType,
                                                                                OperatorKind.EQUAL, equalSymbol);
                // v != positive_infinity
                BLangLiteral posInfLiteral = ASTBuilderUtil.createLiteral(iExpr.pos, symTable.floatType,
                                                                          Double.POSITIVE_INFINITY);
                BLangBinaryExpr nestedLHSExpr = ASTBuilderUtil.createBinaryExpr(iExpr.pos, posInfLiteral, iExpr.expr,
                                                                                symTable.booleanType,
                                                                                OperatorKind.NOT_EQUAL, notEqualSymbol);

                // v != negative_infinity
                BLangLiteral negInfLiteral = ASTBuilderUtil.createLiteral(iExpr.pos, symTable.floatType,
                                                                          Double.NEGATIVE_INFINITY);
                BLangBinaryExpr nestedRHSExpr = ASTBuilderUtil.createBinaryExpr(iExpr.pos, negInfLiteral, iExpr.expr,
                                                                                symTable.booleanType,
                                                                                OperatorKind.NOT_EQUAL, notEqualSymbol);
                // v != positive_infinity && v != negative_infinity
                BLangBinaryExpr binaryExprRHS = ASTBuilderUtil.createBinaryExpr(iExpr.pos, nestedLHSExpr, nestedRHSExpr,
                                                                                symTable.booleanType, OperatorKind.AND,
                                                                                andEqualSymbol);
                // Final expression : v==v && v != positive_infinity && v != negative_infinity
                BLangBinaryExpr binaryExpr = ASTBuilderUtil.createBinaryExpr(iExpr.pos, binaryExprLHS, binaryExprRHS,
                                                                             symTable.booleanType, OperatorKind.AND,
                                                                             andEqualSymbol);
                result = rewriteExpr(binaryExpr);
                break;
            case IS_INFINITE:
                BOperatorSymbol eqSymbol = (BOperatorSymbol) symResolver.resolveBinaryOperator(OperatorKind.EQUAL,
                                                                                                  symTable.floatType,
                                                                                                  symTable.floatType);
                BOperatorSymbol orSymbol = (BOperatorSymbol) symResolver.resolveBinaryOperator(OperatorKind.OR,
                                                                                               symTable.booleanType,
                                                                                               symTable.booleanType);
                // v == positive_infinity
                BLangLiteral posInflitExpr = ASTBuilderUtil.createLiteral(iExpr.pos, symTable.floatType,
                                                                          Double.POSITIVE_INFINITY);
                BLangBinaryExpr binaryExprPosInf = ASTBuilderUtil.createBinaryExpr(iExpr.pos, iExpr.expr, posInflitExpr,
                                                                                symTable.booleanType,
                                                                                OperatorKind.EQUAL, eqSymbol);
                // v == negative_infinity
                BLangLiteral negInflitExpr = ASTBuilderUtil.createLiteral(iExpr.pos, symTable.floatType,
                                                                          Double.NEGATIVE_INFINITY);
                BLangBinaryExpr binaryExprNegInf = ASTBuilderUtil.createBinaryExpr(iExpr.pos, iExpr.expr, negInflitExpr,
                                                                                symTable.booleanType,
                                                                                OperatorKind.EQUAL, eqSymbol);
                // v == positive_infinity || v == negative_infinity
                BLangBinaryExpr binaryExprInf = ASTBuilderUtil.createBinaryExpr(iExpr.pos, binaryExprPosInf,
                                                                                binaryExprNegInf, symTable.booleanType,
                                                                                OperatorKind.OR, orSymbol);
                result = rewriteExpr(binaryExprInf);
                break;
            default:
                result = new BLangBuiltInMethodInvocation(iExpr, iExpr.builtInMethod);
                break;
        }
    }

    private void visitIterableOperationInvocation(BLangInvocation iExpr) {
        IterableContext iContext = iExpr.iContext;
        if (iContext.operations.getLast().iExpr != iExpr) {
            result = null;
            return;
        }
        iContext.operations.forEach(operation -> rewrite(operation.iExpr.argExprs, env));
        iterableCodeDesugar.desugar(iContext);
        result = rewriteExpr(iContext.iteratorCaller);
    }

    private void visitActionInvocationEndpoint(BLangInvocation iExpr) {
        final BEndpointVarSymbol epSymbol = (BEndpointVarSymbol) iExpr.expr.symbol;
        // Convert to endpoint.getClient(). iExpr has to be a VarRef.
        final BLangInvocation getClientExpr = ASTBuilderUtil.createInvocationExpr(iExpr.expr.pos,
                epSymbol.getClientFunction, Collections.emptyList(), symResolver);
        getClientExpr.expr = iExpr.expr;
        iExpr.expr = getClientExpr;
    }

    @SuppressWarnings("unchecked")
    private <E extends BLangNode> E rewrite(E node, SymbolEnv env) {
        if (node == null) {
            return null;
        }

        if (node.desugared) {
            return node;
        }

        SymbolEnv previousEnv = this.env;
        this.env = env;

        node.accept(this);
        BLangNode resultNode = this.result;
        this.result = null;
        resultNode.desugared = true;

        this.env = previousEnv;
        return (E) resultNode;
    }

    @SuppressWarnings("unchecked")
    private <E extends BLangExpression> E rewriteExpr(E node) {
        if (node == null) {
            return null;
        }

        if (node.desugared) {
            return node;
        }

        BLangExpression expr = node;
        if (node.impConversionExpr != null) {
            expr = node.impConversionExpr;
            node.impConversionExpr = null;
        }

        expr.accept(this);
        BLangNode resultNode = this.result;
        this.result = null;
        resultNode.desugared = true;
        return (E) resultNode;
    }

    @SuppressWarnings("unchecked")
    private <E extends BLangStatement> E rewrite(E statement, SymbolEnv env) {
        if (statement == null) {
            return null;
        }
        BLangStatementLink link = new BLangStatementLink();
        link.parent = currentLink;
        currentLink = link;
        BLangStatement stmt = (BLangStatement) rewrite((BLangNode) statement, env);
        // Link Statements.
        link.statement = stmt;
        stmt.statementLink = link;
        currentLink = link.parent;
        return (E) stmt;
    }

    private <E extends BLangStatement> List<E> rewriteStmt(List<E> nodeList, SymbolEnv env) {
        for (int i = 0; i < nodeList.size(); i++) {
            nodeList.set(i, rewrite(nodeList.get(i), env));
        }
        return nodeList;
    }

    private <E extends BLangNode> List<E> rewrite(List<E> nodeList, SymbolEnv env) {
        for (int i = 0; i < nodeList.size(); i++) {
            nodeList.set(i, rewrite(nodeList.get(i), env));
        }
        return nodeList;
    }

    private <E extends BLangExpression> List<E> rewriteExprs(List<E> nodeList) {
        for (int i = 0; i < nodeList.size(); i++) {
            nodeList.set(i, rewriteExpr(nodeList.get(i)));
        }
        return nodeList;
    }

    private BLangLiteral createStringLiteral(DiagnosticPos pos, String value) {
        BLangLiteral stringLit = new BLangLiteral();
        stringLit.pos = pos;
        stringLit.value = value;
        stringLit.type = symTable.stringType;
        return stringLit;
    }

    private BLangExpression createTypeConversionExpr(BLangExpression expr, BType sourceType, BType targetType) {
        BConversionOperatorSymbol symbol = (BConversionOperatorSymbol)
                symResolver.resolveConversionOperator(sourceType, targetType);
        BLangTypeConversionExpr conversionExpr = (BLangTypeConversionExpr) TreeBuilder.createTypeConversionNode();
        conversionExpr.pos = expr.pos;
        conversionExpr.expr = expr;
        conversionExpr.type = targetType;
        conversionExpr.conversionSymbol = symbol;
        return conversionExpr;
    }

    private BType getElementType(BType type) {
        if (type.tag != TypeTags.ARRAY) {
            return type;
        }

        return getElementType(((BArrayType) type).getElementType());
    }

    private void addReturnIfNotPresent(BLangInvokableNode invokableNode) {
        if (Symbols.isNative(invokableNode.symbol)) {
            return;
        }
        //This will only check whether last statement is a return and just add a return statement.
        //This won't analyse if else blocks etc to see whether return statements are present
        BLangBlockStmt blockStmt = invokableNode.body;
        if (invokableNode.workers.size() == 0 &&
                invokableNode.returnTypeNode.type == this.symTable.nilType
                && (blockStmt.stmts.size() < 1 ||
                blockStmt.stmts.get(blockStmt.stmts.size() - 1).getKind() != NodeKind.RETURN)) {

            DiagnosticPos invPos = invokableNode.pos;
            DiagnosticPos returnStmtPos = new DiagnosticPos(invPos.src,
                    invPos.eLine, invPos.eLine, invPos.sCol, invPos.sCol);
            BLangReturn returnStmt = ASTBuilderUtil.createNilReturnStmt(returnStmtPos, symTable.nilType);
            blockStmt.addStatement(returnStmt);
        }
    }

    /**
     * Reorder the invocation arguments to match the original function signature.
     *
     * @param iExpr Function invocation expressions to reorder the arguments
     */
    private void reorderArguments(BLangInvocation iExpr) {
        BSymbol symbol = iExpr.symbol;

        if (symbol == null || symbol.type.tag != TypeTags.INVOKABLE) {
            return;
        }

        BInvokableSymbol invocableSymbol = (BInvokableSymbol) symbol;
        if (invocableSymbol.defaultableParams != null && !invocableSymbol.defaultableParams.isEmpty()) {
            // Re-order the named args
            reorderNamedArgs(iExpr, invocableSymbol);
        }

        if (invocableSymbol.restParam == null) {
            return;
        }

        // Create an array out of all the rest arguments, and pass it as a single argument.
        // If there is only one optional argument and its type is restArg (i.e: ...x), then
        // leave it as is.
        if (iExpr.restArgs.size() == 1 && iExpr.restArgs.get(0).getKind() == NodeKind.REST_ARGS_EXPR) {
            return;
        }
        BLangArrayLiteral arrayLiteral = (BLangArrayLiteral) TreeBuilder.createArrayLiteralNode();
        arrayLiteral.exprs = iExpr.restArgs;
        arrayLiteral.type = invocableSymbol.restParam.type;
        iExpr.restArgs = new ArrayList<>();
        iExpr.restArgs.add(arrayLiteral);
    }

    private void reorderNamedArgs(BLangInvocation iExpr, BInvokableSymbol invokableSymbol) {
        Map<String, BLangExpression> namedArgs = new HashMap<>();
        iExpr.namedArgs.forEach(expr -> namedArgs.put(((NamedArgNode) expr).getName().value, expr));

        // Re-order the named arguments
        List<BLangExpression> args = new ArrayList<>();
        for (BVarSymbol param : invokableSymbol.defaultableParams) {
            // If some named parameter is not passed when invoking the function, get the 
            // default value for that parameter from the parameter symbol.
            BLangExpression expr;
            if (namedArgs.containsKey(param.name.value)) {
                expr = namedArgs.get(param.name.value);
            } else {
                expr = getDefaultValueLiteral(param.defaultValue, param.type.tag);
                expr = addConversionExprIfRequired(expr, param.type);
            }
            args.add(expr);
        }
        iExpr.namedArgs = args;
    }

    private BLangMatchStmtTypedBindingPatternClause getSafeAssignErrorPattern(
            DiagnosticPos pos, BSymbol invokableSymbol, List<BType> equivalentErrorTypes) {
        // From here onwards we assume that this function has only one return type
        // Owner of the variable symbol must be an invokable symbol
        BType enclosingFuncReturnType = ((BInvokableType) invokableSymbol.type).retType;
        Set<BType> returnTypeSet = enclosingFuncReturnType.tag == TypeTags.UNION ?
                ((BUnionType) enclosingFuncReturnType).memberTypes :
                new LinkedHashSet<BType>() {{
                    add(enclosingFuncReturnType);
                }};

        // For each error type, there has to be at least one equivalent return type in the enclosing function
        boolean returnOnError = equivalentErrorTypes.stream()
                .allMatch(errorType -> returnTypeSet.stream()
                        .anyMatch(retType -> types.isAssignable(errorType, retType)));

        // Create the pattern to match the error type
        //      1) Create the pattern variable
        String patternFailureCaseVarName = GEN_VAR_PREFIX.value + "t_failure";
        BLangSimpleVariable patternFailureCaseVar = ASTBuilderUtil.createVariable(pos,
                patternFailureCaseVarName, symTable.errorType, null, new BVarSymbol(0,
                        names.fromString(patternFailureCaseVarName),
                        this.env.scope.owner.pkgID, symTable.errorType, this.env.scope.owner));

        //      2) Create the pattern block
        BLangVariableReference patternFailureCaseVarRef = ASTBuilderUtil.createVariableRef(pos,
                patternFailureCaseVar.symbol);

        BLangBlockStmt patternBlockFailureCase = (BLangBlockStmt) TreeBuilder.createBlockNode();
        patternBlockFailureCase.pos = pos;
        if (returnOnError) {
            //return e;
            BLangReturn returnStmt = (BLangReturn) TreeBuilder.createReturnNode();
            returnStmt.pos = pos;
            returnStmt.expr = patternFailureCaseVarRef;
            patternBlockFailureCase.stmts.add(returnStmt);
        } else {
            // throw e
            BLangPanic panicNode = (BLangPanic) TreeBuilder.createPanicNode();
            panicNode.pos = pos;
            panicNode.expr = patternFailureCaseVarRef;
            patternBlockFailureCase.stmts.add(panicNode);
        }

        return ASTBuilderUtil.createMatchStatementPattern(pos, patternFailureCaseVar, patternBlockFailureCase);
    }

    private BLangMatchStmtTypedBindingPatternClause getSafeAssignSuccessPattern(DiagnosticPos pos,
                                                                                           BType lhsType,
                                                                                           boolean isVarDef,
                                                                                           BVarSymbol varSymbol,
                                                                                           BLangExpression lhsExpr) {
        //  File _$_f1 => f = _$_f1;
        // 1) Create the pattern variable
        String patternSuccessCaseVarName = GEN_VAR_PREFIX.value + "t_match";
        BLangSimpleVariable patternSuccessCaseVar = ASTBuilderUtil.createVariable(pos,
                patternSuccessCaseVarName, lhsType, null, new BVarSymbol(0,
                        names.fromString(patternSuccessCaseVarName),
                        this.env.scope.owner.pkgID, lhsType, this.env.scope.owner));

        //2) Create the pattern body
        BLangExpression varRefExpr;
        if (isVarDef) {
            varRefExpr = ASTBuilderUtil.createVariableRef(pos, varSymbol);
        } else {
            varRefExpr = lhsExpr;
        }

        BLangVariableReference patternSuccessCaseVarRef = ASTBuilderUtil.createVariableRef(pos,
                patternSuccessCaseVar.symbol);
        BLangAssignment assignmentStmtSuccessCase = ASTBuilderUtil.createAssignmentStmt(pos,
                varRefExpr, patternSuccessCaseVarRef, false);

        BLangBlockStmt patternBlockSuccessCase = ASTBuilderUtil.createBlockStmt(pos,
                new ArrayList<BLangStatement>() {{
                    add(assignmentStmtSuccessCase);
                }});
        return ASTBuilderUtil.createMatchStatementPattern(pos,
                patternSuccessCaseVar, patternBlockSuccessCase);
    }

    private BLangStatement generateIfElseStmt(BLangMatch matchStmt, BLangSimpleVariable matchExprVar) {
        List<BLangMatchStmtBindingPatternClause> patterns = matchStmt.patternClauses;
        if (patterns.size() == 1) {
            return getMatchPatternBody(patterns.get(0), matchExprVar);
        }

        BLangIf parentIfNode = generateIfElseStmt(patterns.get(0), matchExprVar);
        BLangIf currentIfNode = parentIfNode;
        for (int i = 1; i < patterns.size(); i++) {
            if (i == patterns.size() - 1) {
                // This is the last pattern
                currentIfNode.elseStmt = getMatchPatternBody(patterns.get(i), matchExprVar);
            } else {
                currentIfNode.elseStmt = generateIfElseStmt(patterns.get(i), matchExprVar);
                currentIfNode = (BLangIf) currentIfNode.elseStmt;
            }
        }

        // TODO handle json and any
        // only one pattern no if just a block
        // last one just a else block..
        // json handle it specially
        //
        return parentIfNode;
    }


    /**
     * Generate an if-else statement from the given match statement.
     *
     * @param patternClause match pattern statement node
     * @param matchExprVar  variable node of the match expression
     * @return if else statement node
     */
    private BLangIf generateIfElseStmt(BLangMatchStmtBindingPatternClause patternClause,
                                       BLangSimpleVariable matchExprVar) {
        BLangExpression patternIfCondition = createPatternIfCondition(patternClause, matchExprVar.symbol);
        BLangBlockStmt patternBody = getMatchPatternBody(patternClause, matchExprVar);
        return ASTBuilderUtil.createIfElseStmt(patternClause.pos,
                patternIfCondition, patternBody, null);
    }

    private BLangBlockStmt getMatchPatternBody(BLangMatchStmtBindingPatternClause pattern,
                                               BLangSimpleVariable matchExprVar) {

        BLangMatchStmtTypedBindingPatternClause patternClause = (BLangMatchStmtTypedBindingPatternClause) pattern;
        // Add the variable definition to the body of the pattern clause
        if (patternClause.variable.name.value.equals(Names.IGNORE.value)) {
            return patternClause.body;
        }

        // create TypeName i = <TypeName> _$$_
        // Create a variable reference for _$$_
        BLangSimpleVarRef matchExprVarRef = ASTBuilderUtil.createVariableRef(patternClause.pos,
                matchExprVar.symbol);
        BLangExpression patternVarExpr = addConversionExprIfRequired(matchExprVarRef, patternClause.variable.type);

        // Add the variable def statement
        BLangSimpleVariable patternVar = ASTBuilderUtil.createVariable(patternClause.pos, "",
                patternClause.variable.type, patternVarExpr, patternClause.variable.symbol);
        BLangSimpleVariableDef patternVarDef = ASTBuilderUtil.createVariableDef(patternVar.pos, patternVar);
        patternClause.body.stmts.add(0, patternVarDef);
        return patternClause.body;
    }

    BLangExpression addConversionExprIfRequired(BLangExpression expr, BType lhsType) {
        BType rhsType = expr.type;
        if (types.isSameType(rhsType, lhsType)) {
            return expr;
        }

        types.setImplicitCastExpr(expr, rhsType, lhsType);
        if (expr.impConversionExpr != null) {
            return expr;
        }

        if (lhsType.tag == TypeTags.JSON && rhsType.tag == TypeTags.NIL) {
            return expr;
        }

        if (lhsType.tag == TypeTags.NIL && rhsType.isNullable()) {
            return expr;
        }

        BConversionOperatorSymbol conversionSymbol;
        if (types.isValueType(lhsType)) {
            conversionSymbol = Symbols.createUnboxValueTypeOpSymbol(rhsType, lhsType);
        } else if (lhsType.tag == TypeTags.UNION || rhsType.tag == TypeTags.UNION) {
            conversionSymbol = Symbols.createConversionOperatorSymbol(rhsType, lhsType, symTable.errorType,
                    false, true, InstructionCodes.NOP, null, null);
        } else {
            conversionSymbol = (BConversionOperatorSymbol) symResolver.resolveConversionOperator(rhsType, lhsType);
        }

        // Create a type cast expression
        BLangTypeConversionExpr conversionExpr = (BLangTypeConversionExpr)
                TreeBuilder.createTypeConversionNode();
        conversionExpr.expr = expr;
        conversionExpr.targetType = lhsType;
        conversionExpr.conversionSymbol = conversionSymbol;
        conversionExpr.type = lhsType;
        return conversionExpr;
    }

    private BLangExpression createPatternIfCondition(BLangMatchStmtBindingPatternClause patternClause,
                                                     BVarSymbol varSymbol) {
        BLangExpression binaryExpr;
        BType patternType = ((BLangMatchStmtTypedBindingPatternClause) patternClause).variable.type;
        BType[] memberTypes;
        if (patternType.tag == TypeTags.UNION) {
            BUnionType unionType = (BUnionType) patternType;
            memberTypes = unionType.memberTypes.toArray(new BType[0]);
        } else {
            memberTypes = new BType[1];
            memberTypes[0] = patternType;
        }

        if (memberTypes.length == 1) {
            binaryExpr = createPatternMatchBinaryExpr(patternClause.pos, varSymbol, memberTypes[0]);
        } else {
            BLangExpression lhsExpr = createPatternMatchBinaryExpr(patternClause.pos, varSymbol, memberTypes[0]);
            BLangExpression rhsExpr = createPatternMatchBinaryExpr(patternClause.pos, varSymbol, memberTypes[1]);
            binaryExpr = ASTBuilderUtil.createBinaryExpr(patternClause.pos, lhsExpr, rhsExpr,
                    symTable.booleanType, OperatorKind.OR,
                    (BOperatorSymbol) symResolver.resolveBinaryOperator(OperatorKind.OR,
                            lhsExpr.type, rhsExpr.type));
            for (int i = 2; i < memberTypes.length; i++) {
                lhsExpr = createPatternMatchBinaryExpr(patternClause.pos, varSymbol, memberTypes[i]);
                rhsExpr = binaryExpr;
                binaryExpr = ASTBuilderUtil.createBinaryExpr(patternClause.pos, lhsExpr, rhsExpr,
                        symTable.booleanType, OperatorKind.OR,
                        (BOperatorSymbol) symResolver.resolveBinaryOperator(OperatorKind.OR,
                                lhsExpr.type, rhsExpr.type));
            }
        }
        return binaryExpr;
    }

    private BLangExpression createPatternMatchBinaryExpr(DiagnosticPos pos,
                                                         BVarSymbol varSymbol, BType patternType) {
        if (patternType == symTable.nilType) {
            BLangSimpleVarRef varRef = ASTBuilderUtil.createVariableRef(pos, varSymbol);
            BLangLiteral bLangLiteral = ASTBuilderUtil.createLiteral(pos, symTable.nilType, null);
            return ASTBuilderUtil.createBinaryExpr(pos, varRef, bLangLiteral, symTable.booleanType,
                    OperatorKind.EQUAL, (BOperatorSymbol) symResolver.resolveBinaryOperator(OperatorKind.EQUAL,
                            symTable.anyType, symTable.nilType));
        } else {
            return createIsAssignableExpression(pos, varSymbol, patternType);
        }
    }

    private BLangIsAssignableExpr createIsAssignableExpression(DiagnosticPos pos,
                                                               BVarSymbol varSymbol,
                                                               BType patternType) {
        //  _$$_ isassignable patternType
        // Create a variable reference for _$$_
        BLangSimpleVarRef varRef = ASTBuilderUtil.createVariableRef(pos, varSymbol);

        // Binary operator for equality
        return ASTBuilderUtil.createIsAssignableExpr(pos, varRef, patternType, symTable.booleanType, names);
    }

    private BLangExpression getInitExpr(BLangSimpleVariable varNode) {
        return getInitExpr(varNode.type, varNode.name);
    }

    private BLangExpression getInitExpr(BType type, BLangIdentifier name) {
        // Don't need to create an empty init expressions if the type allows null.
        if (type.isNullable()) {
            return getNullLiteral();
        }

        switch (type.tag) {
            case TypeTags.INT:
                return getIntLiteral(0);
            case TypeTags.FLOAT:
                return getFloatLiteral(0);
            case TypeTags.DECIMAL:
                return getDecimalLiteral("0.0");
            case TypeTags.BOOLEAN:
                return getBooleanLiteral(false);
            case TypeTags.STRING:
                return getStringLiteral("");
            case TypeTags.XML:
                return new BLangXMLSequenceLiteral(type);
            case TypeTags.MAP:
                return new BLangMapLiteral(new ArrayList<>(), type);
            case TypeTags.STREAM:
                return new BLangStreamLiteral(type, name);
            case TypeTags.OBJECT:
                return ASTBuilderUtil.createEmptyTypeInit(null, type);
            case TypeTags.RECORD:
                return new BLangStructLiteral(new ArrayList<>(), type);
            case TypeTags.TABLE:
                if (((BTableType) type).getConstraint().tag == TypeTags.RECORD) {
                    BLangTableLiteral table = new BLangTableLiteral();
                    table.type = type;
                    return rewriteExpr(table);
                } else if (((BTableType) type).getConstraint().tag == TypeTags.NONE) {
                    BLangTableLiteral table = new BLangTableLiteral();
                    table.type = new BTableType(TypeTags.TABLE, symTable.noType, symTable.tableType.tsymbol);
                    return rewriteExpr(table);
                }
                break;
            case TypeTags.ARRAY:
                BLangArrayLiteral array = new BLangArrayLiteral();
                array.exprs = new ArrayList<>();
                array.type = type;
                return rewriteExpr(array);
            case TypeTags.TUPLE:
                BLangBracedOrTupleExpr tuple = new BLangBracedOrTupleExpr();
                tuple.type = type;
                return rewriteExpr(tuple);
            case TypeTags.CHANNEL:
                return new BLangChannelLiteral(type, name);
            default:
                break;
        }
        return null;
    }

    private BLangAssignment createAssignmentStmt(BLangSimpleVariable variable) {
        BLangSimpleVarRef varRef = (BLangSimpleVarRef) TreeBuilder.createSimpleVariableReferenceNode();
        varRef.pos = variable.pos;
        varRef.variableName = variable.name;
        varRef.symbol = variable.symbol;
        varRef.type = variable.type;

        BLangAssignment assignmentStmt = (BLangAssignment) TreeBuilder.createAssignmentNode();
        assignmentStmt.expr = variable.expr;
        assignmentStmt.pos = variable.pos;
        assignmentStmt.setVariable(varRef);
        return assignmentStmt;
    }

    private void addMatchExprDefaultCase(BLangMatchExpression bLangMatchExpression) {
        List<BType> exprTypes;
        List<BType> unmatchedTypes = new ArrayList<>();

        if (bLangMatchExpression.expr.type.tag == TypeTags.UNION) {
            BUnionType unionType = (BUnionType) bLangMatchExpression.expr.type;
            exprTypes = new ArrayList<>(unionType.memberTypes);
        } else {
            exprTypes = Lists.of(bLangMatchExpression.type);
        }

        // find the types that do not match to any of the patterns.
        for (BType type : exprTypes) {
            boolean assignable = false;
            for (BLangMatchExprPatternClause pattern : bLangMatchExpression.patternClauses) {
                if (this.types.isAssignable(type, pattern.variable.type)) {
                    assignable = true;
                    break;
                }
            }

            if (!assignable) {
                unmatchedTypes.add(type);
            }
        }

        if (unmatchedTypes.isEmpty()) {
            return;
        }

        BType defaultPatternType;
        if (unmatchedTypes.size() == 1) {
            defaultPatternType = unmatchedTypes.get(0);
        } else {
            defaultPatternType = new BUnionType(null, new LinkedHashSet<>(unmatchedTypes), false);
        }

        String patternCaseVarName = GEN_VAR_PREFIX.value + "t_match_default";
        BLangSimpleVariable patternMatchCaseVar = ASTBuilderUtil.createVariable(bLangMatchExpression.pos,
                patternCaseVarName, defaultPatternType, null, new BVarSymbol(0, names.fromString(patternCaseVarName),
                        this.env.scope.owner.pkgID, defaultPatternType, this.env.scope.owner));

        BLangMatchExprPatternClause defaultPattern =
                (BLangMatchExprPatternClause) TreeBuilder.createMatchExpressionPattern();
        defaultPattern.variable = patternMatchCaseVar;
        defaultPattern.expr = ASTBuilderUtil.createVariableRef(bLangMatchExpression.pos, patternMatchCaseVar.symbol);
        defaultPattern.pos = bLangMatchExpression.pos;
        bLangMatchExpression.patternClauses.add(defaultPattern);
    }

    private boolean safeNavigate(BLangAccessExpression accessExpr) {
        if (accessExpr.lhsVar || accessExpr.expr == null) {
            return false;
        }

        if (accessExpr.safeNavigate || safeNavigateType(accessExpr.expr.type)) {
            return true;
        }

        NodeKind kind = accessExpr.expr.getKind();
        if (kind == NodeKind.FIELD_BASED_ACCESS_EXPR ||
                kind == NodeKind.INDEX_BASED_ACCESS_EXPR ||
                kind == NodeKind.INVOCATION) {
            return safeNavigate((BLangAccessExpression) accessExpr.expr);
        }

        return false;
    }

    private boolean safeNavigateType(BType type) {
        // Do not add safe navigation checks for JSON. Because null is a valid value for json,
        // we handle it at runtime. This is also required to make function on json such as
        // j.toString(), j.keys() to work.
        if (type.tag == TypeTags.JSON) {
            return false;
        }

        if (type.isNullable()) {
            return true;
        }

        if (type.tag != TypeTags.UNION) {
            return false;
        }

        return ((BUnionType) type).memberTypes.contains(symTable.nilType);
    }

    private BLangExpression rewriteSafeNavigationExpr(BLangAccessExpression accessExpr) {
        BType originalExprType = accessExpr.type;
        // Create a temp variable to hold the intermediate result of the acces expression.
        String matchTempResultVarName = GEN_VAR_PREFIX.value + "temp_result";
        BLangSimpleVariable tempResultVar = ASTBuilderUtil.createVariable(accessExpr.pos, matchTempResultVarName,
                accessExpr.type, null, new BVarSymbol(0, names.fromString(matchTempResultVarName),
                        this.env.scope.owner.pkgID, accessExpr.type, this.env.scope.owner));
        BLangSimpleVariableDef tempResultVarDef = ASTBuilderUtil.createVariableDef(accessExpr.pos, tempResultVar);
        BLangVariableReference tempResultVarRef =
                ASTBuilderUtil.createVariableRef(accessExpr.pos, tempResultVar.symbol);

        // Create a chain of match statements
        handleSafeNavigation(accessExpr, accessExpr.type, tempResultVar);

        // Create a statement-expression including the match statement
        BLangMatch matcEXpr = this.matchStmtStack.firstElement();
        BLangBlockStmt blockStmt =
                ASTBuilderUtil.createBlockStmt(accessExpr.pos, Lists.of(tempResultVarDef, matcEXpr));
        BLangStatementExpression stmtExpression = ASTBuilderUtil.createStatementExpression(blockStmt, tempResultVarRef);
        stmtExpression.type = originalExprType;

        // Reset the variables
        this.matchStmtStack = new Stack<>();
        this.accessExprStack = new Stack<>();
        this.successPattern = null;
        this.safeNavigationAssignment = null;
        return stmtExpression;
    }

    private void handleSafeNavigation(BLangAccessExpression accessExpr, BType type, BLangSimpleVariable tempResultVar) {
        if (accessExpr.expr == null) {
            return;
        }

        // If the parent of current expr is the root, terminate
        NodeKind kind = accessExpr.expr.getKind();
        if (kind == NodeKind.FIELD_BASED_ACCESS_EXPR ||
                kind == NodeKind.INDEX_BASED_ACCESS_EXPR ||
                kind == NodeKind.INVOCATION) {
            handleSafeNavigation((BLangAccessExpression) accessExpr.expr, type, tempResultVar);
        }

        if (!accessExpr.safeNavigate && !accessExpr.expr.type.isNullable()) {
            accessExpr.type = accessExpr.originalType;
            if (this.safeNavigationAssignment != null) {
                this.safeNavigationAssignment.expr = addConversionExprIfRequired(accessExpr, tempResultVar.type);
            }
            return;
        }

        /*
         * If the field access is a safe navigation, create a match expression.
         * Then chain the current expression as the success-pattern of the parent
         * match expr, if available.
         * eg:
         * x but {              <--- parent match expr
         *   error e => e,
         *   T t => t.y but {   <--- current expr
         *      error e => e,
         *      R r => r.z
         *   }
         * }
         */

        // Add pattern to lift nil
        BLangMatch matchStmt = ASTBuilderUtil.createMatchStatement(accessExpr.pos, accessExpr.expr, new ArrayList<>());
        matchStmt.patternClauses.add(getMatchNullPattern(accessExpr, tempResultVar));
        matchStmt.type = type;

        // Add pattern to lift error, only if the safe navigation is used
        if (accessExpr.safeNavigate) {
            matchStmt.patternClauses.add(getMatchErrorPattern(accessExpr, tempResultVar));
            matchStmt.type = type;
            matchStmt.pos = accessExpr.pos;

        }

        // Create the pattern for success scenario. i.e: not null and not error (if applicable).
        BLangMatchStmtTypedBindingPatternClause successPattern =
                getSuccessPattern(accessExpr, tempResultVar, accessExpr.safeNavigate);
        matchStmt.patternClauses.add(successPattern);
        this.matchStmtStack.push(matchStmt);
        if (this.successPattern != null) {
            this.successPattern.body = ASTBuilderUtil.createBlockStmt(accessExpr.pos, Lists.of(matchStmt));
        }
        this.successPattern = successPattern;
    }

    private BLangMatchStmtTypedBindingPatternClause getMatchErrorPattern(BLangExpression expr,
                                                                         BLangSimpleVariable tempResultVar) {
        String errorPatternVarName = GEN_VAR_PREFIX.value + "t_match_error";
        BLangSimpleVariable errorPatternVar = ASTBuilderUtil.createVariable(expr.pos, errorPatternVarName,
                symTable.errorType, null, new BVarSymbol(0, names.fromString(errorPatternVarName),
                        this.env.scope.owner.pkgID, symTable.errorType, this.env.scope.owner));

        // Create assignment to temp result
        BLangSimpleVarRef assignmentRhsExpr = ASTBuilderUtil.createVariableRef(expr.pos, errorPatternVar.symbol);
        BLangVariableReference tempResultVarRef = ASTBuilderUtil.createVariableRef(expr.pos, tempResultVar.symbol);
        BLangAssignment assignmentStmt =
                ASTBuilderUtil.createAssignmentStmt(expr.pos, tempResultVarRef, assignmentRhsExpr, false);
        BLangBlockStmt patternBody = ASTBuilderUtil.createBlockStmt(expr.pos, Lists.of(assignmentStmt));

        // Create the pattern
        // R b => a = b;
        BLangMatchStmtTypedBindingPatternClause errorPattern = ASTBuilderUtil
                .createMatchStatementPattern(expr.pos, errorPatternVar, patternBody);
        return errorPattern;
    }

    private BLangMatchExprPatternClause getMatchNullPatternGivenExpression(DiagnosticPos pos,
                                                                           BLangExpression expr) {
        String nullPatternVarName = IGNORE.toString();
        BLangSimpleVariable errorPatternVar = ASTBuilderUtil.createVariable(pos, nullPatternVarName, symTable.nilType,
                null, new BVarSymbol(0, names.fromString(nullPatternVarName),
                        this.env.scope.owner.pkgID, symTable.nilType, this.env.scope.owner));

        BLangMatchExprPatternClause nullPattern =
                (BLangMatchExprPatternClause) TreeBuilder.createMatchExpressionPattern();
        nullPattern.variable = errorPatternVar;
        nullPattern.expr = expr;
        nullPattern.pos = pos;
        return nullPattern;
    }

    private BLangMatchStmtTypedBindingPatternClause getMatchNullPattern(BLangExpression expr,
                                                                        BLangSimpleVariable tempResultVar) {
        // TODO: optimize following by replacing var with underscore, and assigning null literal
        String nullPatternVarName = GEN_VAR_PREFIX.value + "t_match_null";
        BLangSimpleVariable nullPatternVar = ASTBuilderUtil.createVariable(expr.pos, nullPatternVarName,
                symTable.nilType, null, new BVarSymbol(0, names.fromString(nullPatternVarName),
                        this.env.scope.owner.pkgID, symTable.nilType, this.env.scope.owner));

        // Create assignment to temp result
        BLangSimpleVarRef assignmentRhsExpr = ASTBuilderUtil.createVariableRef(expr.pos, nullPatternVar.symbol);
        BLangVariableReference tempResultVarRef = ASTBuilderUtil.createVariableRef(expr.pos, tempResultVar.symbol);
        BLangAssignment assignmentStmt =
                ASTBuilderUtil.createAssignmentStmt(expr.pos, tempResultVarRef, assignmentRhsExpr, false);
        BLangBlockStmt patternBody = ASTBuilderUtil.createBlockStmt(expr.pos, Lists.of(assignmentStmt));

        // Create the pattern
        // R b => a = b;
        BLangMatchStmtTypedBindingPatternClause nullPattern = ASTBuilderUtil
                .createMatchStatementPattern(expr.pos, nullPatternVar, patternBody);
        return nullPattern;
    }

    private BLangMatchStmtTypedBindingPatternClause getSuccessPattern(BLangAccessExpression accessExpr,
                                                                      BLangSimpleVariable tempResultVar,
                                                                      boolean liftError) {
        BType type = getSafeType(accessExpr.expr.type, liftError);
        String successPatternVarName = GEN_VAR_PREFIX.value + "t_match_success";
        BLangSimpleVariable successPatternVar = ASTBuilderUtil.createVariable(accessExpr.pos, successPatternVarName,
                type, null, new BVarSymbol(0, names.fromString(successPatternVarName), this.env.scope.owner.pkgID, type,
                        this.env.scope.owner));

        // Create x.foo, by replacing the varRef expr of the current expression, with the new temp var ref
        accessExpr.expr = ASTBuilderUtil.createVariableRef(accessExpr.pos, successPatternVar.symbol);
        accessExpr.safeNavigate = false;

        // Type of the field access expression should be always taken from the child type.
        // Because the type assigned to expression contains the inherited error/nil types,
        // and may not reflect the actual type of the child/field expr.
        accessExpr.type = accessExpr.originalType;

        BLangVariableReference tempResultVarRef =
                ASTBuilderUtil.createVariableRef(accessExpr.pos, tempResultVar.symbol);

        BLangExpression assignmentRhsExpr = addConversionExprIfRequired(accessExpr, tempResultVarRef.type);
        BLangAssignment assignmentStmt =
                ASTBuilderUtil.createAssignmentStmt(accessExpr.pos, tempResultVarRef, assignmentRhsExpr, false);
        BLangBlockStmt patternBody = ASTBuilderUtil.createBlockStmt(accessExpr.pos, Lists.of(assignmentStmt));

        // Create the pattern
        // R b => a = x.foo;
        BLangMatchStmtTypedBindingPatternClause successPattern =
                ASTBuilderUtil.createMatchStatementPattern(accessExpr.pos, successPatternVar, patternBody);
        this.safeNavigationAssignment = assignmentStmt;
        return successPattern;
    }

    private BType getSafeType(BType type, boolean liftError) {
        // Since JSON is by default contains null, we need to create a new json type which
        // is not-nullable.
        if (type.tag == TypeTags.JSON) {
            BJSONType jsonType = (BJSONType) type;
            return new BJSONType(jsonType.tag, jsonType.constraint, jsonType.tsymbol, false);
        }

        if (type.tag != TypeTags.UNION) {
            return type;
        }

        BUnionType unionType = (BUnionType) type;
        BUnionType errorLiftedType =
                new BUnionType(null, new LinkedHashSet<>(unionType.memberTypes), unionType.isNullable());

        // Lift nil always. Lift error only if safe navigation is used.
        errorLiftedType.memberTypes.remove(symTable.nilType);
        if (liftError) {
            errorLiftedType.memberTypes.remove(symTable.errorType);
        }

        if (errorLiftedType.memberTypes.size() == 1) {
            return errorLiftedType.memberTypes.toArray(new BType[0])[0];
        }
        return errorLiftedType;
    }

    private boolean safeNavigateLHS(BLangExpression expr) {
        if (expr.getKind() != NodeKind.FIELD_BASED_ACCESS_EXPR && expr.getKind() != NodeKind.INDEX_BASED_ACCESS_EXPR) {
            return false;
        }

        BLangVariableReference varRef = ((BLangAccessExpression) expr).expr;
        if (varRef.type.isNullable()) {
            return true;
        }

        return safeNavigateLHS(varRef);
    }

    private BLangStatement rewriteSafeNavigationAssignment(BLangAccessExpression accessExpr, BLangExpression rhsExpr,
                                                           boolean safeAssignment) {
        List<BLangStatement> stmts = createLHSSafeNavigation(accessExpr, accessExpr.type, rhsExpr, safeAssignment);
        BLangBlockStmt blockStmt = ASTBuilderUtil.createBlockStmt(accessExpr.pos, stmts);
        return blockStmt;
    }

    private List<BLangStatement> createLHSSafeNavigation(BLangVariableReference expr, BType type,
                                                         BLangExpression rhsExpr, boolean safeAssignment) {
        List<BLangStatement> stmts = new ArrayList<>();
        NodeKind kind = expr.getKind();
        if (kind == NodeKind.FIELD_BASED_ACCESS_EXPR || kind == NodeKind.INDEX_BASED_ACCESS_EXPR ||
                kind == NodeKind.INVOCATION) {
            BLangAccessExpression accessExpr = (BLangAccessExpression) expr;
            if (accessExpr.expr != null) {
                this.accessExprStack.push(accessExpr);
                // If the parent of current expr is the root, terminate
                stmts.addAll(createLHSSafeNavigation(accessExpr.expr, type, rhsExpr,
                        safeAssignment));

                this.accessExprStack.pop();
            }
            accessExpr.type = accessExpr.originalType;

            // if its the leaf node, assign the original rhs expression to the access expression
            if (accessExpr.leafNode) {
                BLangVariableReference accessExprForFinalAssignment = cloneExpression(accessExpr);
                BLangAssignment assignmentStmt = ASTBuilderUtil.createAssignmentStmt(accessExpr.pos,
                        accessExprForFinalAssignment, rhsExpr, false);
                assignmentStmt.safeAssignment = safeAssignment;
                stmts.add(assignmentStmt);
                return stmts;
            }
        } else if (expr.type.tag != TypeTags.JSON) {
            // Do not create any default init statement for the very first varRef, unless its a JSON.
            // i.e: In a field access expression a.b.c.d, do not create an init for 'a', if it is not JSON
            return stmts;
        }

        if (expr.type.isNullable() && isDefaultableMappingType(expr.type)) {
            BLangIf ifStmt = getSafeNaviDefaultInitStmt(expr);
            stmts.add(ifStmt);
        }

        return stmts;
    }

    private BLangIf getSafeNaviDefaultInitStmt(BLangVariableReference accessExpr) {
        // Create if-condition. eg:
        // if (a.b == () )
        BLangVariableReference accessExprForNullCheck = cloneExpression(accessExpr);
        BLangLiteral bLangLiteral = ASTBuilderUtil.createLiteral(accessExpr.pos, symTable.nilType, null);
        BLangBinaryExpr ifCondition = ASTBuilderUtil.createBinaryExpr(accessExpr.pos, accessExprForNullCheck,
                bLangLiteral, symTable.booleanType, OperatorKind.EQUAL, (BOperatorSymbol) symResolver
                        .resolveBinaryOperator(OperatorKind.EQUAL, symTable.anyType, symTable.nilType));

        // Create if body. eg:
        // a.b = {};
        BLangVariableReference accessExprForInit = cloneExpression(accessExpr);
        // Look one step ahead to determine the type of the child, and get the default value expression
        BLangExpression defaultValue = getDefaultValueExpr(this.accessExprStack.peek());
        BLangAssignment assignmentStmt =
                ASTBuilderUtil.createAssignmentStmt(accessExpr.pos, accessExprForInit, defaultValue, false);

        // Create If-statement
        BLangBlockStmt ifBody = ASTBuilderUtil.createBlockStmt(accessExpr.pos, Lists.of(assignmentStmt));
        return ASTBuilderUtil.createIfElseStmt(accessExpr.pos, ifCondition, ifBody, null);
    }

    private BLangVariableReference cloneExpression(BLangVariableReference expr) {
        switch (expr.getKind()) {
            case SIMPLE_VARIABLE_REF:
                return ASTBuilderUtil.createVariableRef(expr.pos, (BVarSymbol) ((BLangSimpleVarRef) expr).symbol);
            case FIELD_BASED_ACCESS_EXPR:
            case INDEX_BASED_ACCESS_EXPR:
            case INVOCATION:
                return cloneAccessExpr((BLangAccessExpression) expr);
            default:
                throw new IllegalStateException();
        }
    }

    private BLangAccessExpression cloneAccessExpr(BLangAccessExpression originalAccessExpr) {
        if (originalAccessExpr.expr == null) {
            return originalAccessExpr;
        }

        BLangVariableReference varRef;
        NodeKind kind = originalAccessExpr.expr.getKind();
        if (kind == NodeKind.FIELD_BASED_ACCESS_EXPR || kind == NodeKind.INDEX_BASED_ACCESS_EXPR ||
                kind == NodeKind.INVOCATION) {
            varRef = cloneAccessExpr((BLangAccessExpression) originalAccessExpr.expr);
        } else {
            varRef = cloneExpression(originalAccessExpr.expr);
        }
        varRef.type = getSafeType(originalAccessExpr.expr.type, false);

        BLangAccessExpression accessExpr;
        switch (originalAccessExpr.getKind()) {
            case FIELD_BASED_ACCESS_EXPR:
                accessExpr = ASTBuilderUtil.createFieldAccessExpr(varRef,
                        ((BLangFieldBasedAccess) originalAccessExpr).field);
                break;
            case INDEX_BASED_ACCESS_EXPR:
                accessExpr = ASTBuilderUtil.createIndexAccessExpr(varRef,
                        ((BLangIndexBasedAccess) originalAccessExpr).indexExpr);
                break;
            case INVOCATION:
                // TODO
                accessExpr = null;
                break;
            default:
                throw new IllegalStateException();
        }

        accessExpr.originalType = originalAccessExpr.originalType;
        accessExpr.pos = originalAccessExpr.pos;
        accessExpr.lhsVar = originalAccessExpr.lhsVar;
        accessExpr.symbol = originalAccessExpr.symbol;
        accessExpr.safeNavigate = false;

        // Type of the field access expression should be always taken from the child type.
        // Because the type assigned to expression contains the inherited error/nil types,
        // and may not reflect the actual type of the child/field expr.
        accessExpr.type = originalAccessExpr.originalType;
        return accessExpr;
    }

    private BLangBinaryExpr getModifiedIntRangeStartExpr(BLangExpression expr) {
        BLangLiteral constOneLiteral = ASTBuilderUtil.createLiteral(expr.pos, symTable.intType, 1L);
        return ASTBuilderUtil.createBinaryExpr(expr.pos, expr, constOneLiteral, symTable.intType, OperatorKind.ADD,
                (BOperatorSymbol) symResolver.resolveBinaryOperator(OperatorKind.ADD,
                        symTable.intType,
                        symTable.intType));
    }

    private BLangBinaryExpr getModifiedIntRangeEndExpr(BLangExpression expr) {
        BLangLiteral constOneLiteral = ASTBuilderUtil.createLiteral(expr.pos, symTable.intType, 1L);
        return ASTBuilderUtil.createBinaryExpr(expr.pos, expr, constOneLiteral, symTable.intType, OperatorKind.SUB,
                (BOperatorSymbol) symResolver.resolveBinaryOperator(OperatorKind.SUB,
                        symTable.intType,
                        symTable.intType));
    }

    private BLangExpression getDefaultValueExpr(BLangAccessExpression accessExpr) {
        BType fieldType = accessExpr.originalType;
        BType type = getSafeType(accessExpr.expr.type, false);
        switch (type.tag) {
            case TypeTags.JSON:
                if (accessExpr.getKind() == NodeKind.INDEX_BASED_ACCESS_EXPR &&
                        ((BLangIndexBasedAccess) accessExpr).indexExpr.type.tag == TypeTags.INT) {
                    return new BLangJSONArrayLiteral(new ArrayList<>(), new BArrayType(fieldType));
                }
                return new BLangJSONLiteral(new ArrayList<>(), fieldType);
            case TypeTags.MAP:
                return new BLangMapLiteral(new ArrayList<>(), type);
            case TypeTags.RECORD:
                return new BLangRecordLiteral(type);
            default:
                throw new IllegalStateException();
        }
    }

    private BLangExpression getDefaultValueLiteral(Object value, int typeTag) {
        if (value == null) {
            return getNullLiteral();
        }
        if (value instanceof Long) {
            switch (typeTag) {
                case TypeTags.FLOAT:
                    return getFloatLiteral(((Long) value).doubleValue());
                case TypeTags.DECIMAL:
                    return getDecimalLiteral(String.valueOf(value));
                default:
                    return getIntLiteral((Long) value);
            }
        }
        if (value instanceof String) {
            switch (typeTag) {
                case TypeTags.FLOAT:
                    return getFloatLiteral(Double.parseDouble((String) value));
                case TypeTags.DECIMAL:
                    return getDecimalLiteral(String.valueOf(value));
                default:
                    return getStringLiteral((String) value);
            }
        }
        if (value instanceof Boolean) {
            return getBooleanLiteral((Boolean) value);
        }
        throw new IllegalStateException("Unsupported default value type");
    }

    private BLangLiteral getStringLiteral(String value) {
        BLangLiteral literal = (BLangLiteral) TreeBuilder.createLiteralExpression();
        literal.value = value;
        literal.typeTag = TypeTags.STRING;
        literal.type = symTable.stringType;
        return literal;
    }

    private BLangLiteral getIntLiteral(long value) {
        BLangLiteral literal = (BLangLiteral) TreeBuilder.createLiteralExpression();
        literal.value = value;
        literal.typeTag = TypeTags.INT;
        literal.type = symTable.intType;
        return literal;
    }

    private BLangLiteral getFloatLiteral(double value) {
        BLangLiteral literal = (BLangLiteral) TreeBuilder.createLiteralExpression();
        literal.value = value;
        literal.typeTag = TypeTags.FLOAT;
        literal.type = symTable.floatType;
        return literal;
    }

    private BLangLiteral getDecimalLiteral(String value) {
        BLangLiteral literal = (BLangLiteral) TreeBuilder.createLiteralExpression();
        literal.value = value;
        literal.typeTag = TypeTags.DECIMAL;
        literal.type = symTable.decimalType;
        return literal;
    }

    private BLangLiteral getBooleanLiteral(boolean value) {
        BLangLiteral literal = (BLangLiteral) TreeBuilder.createLiteralExpression();
        literal.value = value;
        literal.typeTag = TypeTags.BOOLEAN;
        literal.type = symTable.booleanType;
        return literal;
    }

    private BLangLiteral getNullLiteral() {
        BLangLiteral literal = (BLangLiteral) TreeBuilder.createLiteralExpression();
        literal.typeTag = TypeTags.NIL;
        literal.type = symTable.nilType;
        return literal;
    }

    private boolean isDefaultableMappingType(BType type) {
        switch (getSafeType(type, false).tag) {
            case TypeTags.JSON:
            case TypeTags.MAP:
            case TypeTags.RECORD:
                return true;
            default:
                return false;
        }
    }

    private BLangFunction createDefaultObjectConstructor(BLangObjectTypeNode objectTypeNode, SymbolEnv env) {
        BLangFunction initFunction =
                ASTBuilderUtil.createInitFunction(objectTypeNode.pos, Names.EMPTY.value, Names.OBJECT_INIT_SUFFIX);

        // Create the receiver
        initFunction.receiver = ASTBuilderUtil.createReceiver(objectTypeNode.pos, objectTypeNode.type);
        BVarSymbol receiverSymbol =
                new BVarSymbol(Flags.asMask(EnumSet.noneOf(Flag.class)), names.fromIdNode(initFunction.receiver.name),
                        env.enclPkg.symbol.pkgID, objectTypeNode.type, env.scope.owner);
        env.scope.define(receiverSymbol.name, receiverSymbol);
        initFunction.receiver.symbol = receiverSymbol;

        initFunction.type = new BInvokableType(new ArrayList<>(), symTable.nilType, null);
        initFunction.attachedFunction = true;
        initFunction.flagSet.add(Flag.ATTACHED);

        // Create function symbol
        Name funcSymbolName = names.fromString(Symbols.getAttachedFuncSymbolName(objectTypeNode.type.tsymbol.name.value,
                Names.OBJECT_INIT_SUFFIX.value));
        initFunction.symbol = Symbols.createFunctionSymbol(Flags.asMask(initFunction.flagSet), funcSymbolName,
                env.enclPkg.symbol.pkgID, initFunction.type, env.scope.owner, initFunction.body != null);
        initFunction.symbol.scope = new Scope(initFunction.symbol);
        initFunction.symbol.receiverSymbol = receiverSymbol;

        // Set the taint information to the constructed init function
        initFunction.symbol.taintTable = new HashMap<>();
        TaintRecord taintRecord = new TaintRecord(Boolean.FALSE, new ArrayList<>());
        initFunction.symbol.taintTable.put(TaintAnalyzer.ALL_UNTAINTED_TABLE_ENTRY_INDEX, taintRecord);

        // Update Object type with attached function details
        BObjectTypeSymbol objectSymbol = ((BObjectTypeSymbol) objectTypeNode.type.tsymbol);
        objectSymbol.initializerFunc = new BAttachedFunction(Names.OBJECT_INIT_SUFFIX, initFunction.symbol,
                (BInvokableType) initFunction.type);
        objectSymbol.attachedFuncs.add(objectSymbol.initializerFunc);
        objectTypeNode.initFunction = initFunction;
        return initFunction;
    }
}<|MERGE_RESOLUTION|>--- conflicted
+++ resolved
@@ -2035,7 +2035,6 @@
             return;
         }
 
-<<<<<<< HEAD
         if (binaryExpr.lhsExpr.type.tag == TypeTags.DECIMAL) {
             binaryExpr.rhsExpr = createTypeConversionExpr(binaryExpr.rhsExpr,
                     binaryExpr.rhsExpr.type, binaryExpr.lhsExpr.type);
@@ -2048,14 +2047,9 @@
             return;
         }
 
-        if (binaryExpr.lhsExpr.type.tag == TypeTags.FLOAT) {
-            binaryExpr.rhsExpr = createTypeConversionExpr(binaryExpr.rhsExpr,
-                    binaryExpr.rhsExpr.type, binaryExpr.lhsExpr.type);
-=======
         if (lhsExprTypeTag == TypeTags.FLOAT) {
             binaryExpr.rhsExpr = createTypeConversionExpr(binaryExpr.rhsExpr, binaryExpr.rhsExpr.type,
                                                           binaryExpr.lhsExpr.type);
->>>>>>> d37bbca2
             return;
         }
 
