--- conflicted
+++ resolved
@@ -305,48 +305,6 @@
         }
 
         pkgNode.completedPhases.add(CompilerPhase.ISOLATION_ANALYZE);
-<<<<<<< HEAD
-=======
-
-        for (UniqueInitAndReferenceInfo varInfo : uniqueInitAndReferenceInfo.values()) {
-            int totalRefCount = varInfo.totalRefCount;
-            List<BLangSimpleVarRef> refsOfVarExpectedToBeUnique = varInfo.refsOfVarExpectedToBeUnique;
-
-            if (totalRefCount == 0 || refsOfVarExpectedToBeUnique.isEmpty()) {
-                continue;
-            }
-
-            if (!varInfo.uniqueInitExpr) {
-                for (BLangSimpleVarRef varRef : refsOfVarExpectedToBeUnique) {
-                    dlog.error(varRef.pos,
-                               DiagnosticErrorCode.INVALID_NON_UNIQUE_EXPRESSION_AS_INITIAL_VALUE_IN_ISOLATED_OBJECT);
-                }
-                continue;
-            }
-
-            boolean nonUniqueInitExprDueToVarRefs = false;
-
-            if (totalRefCount == 1) {
-                for (BLangSimpleVarRef varRef : varInfo.refsUsedInInitExpr) {
-                    UniqueInitAndReferenceInfo varRefInfo = uniqueInitAndReferenceInfo.get(varRef.symbol);
-
-                    if (varRefInfo.totalRefCount > 1) {
-                        nonUniqueInitExprDueToVarRefs = true;
-                        break;
-                    }
-                }
-
-                if (!nonUniqueInitExprDueToVarRefs) {
-                    continue;
-                }
-            }
-
-            for (BLangSimpleVarRef varRef : refsOfVarExpectedToBeUnique) {
-                dlog.error(varRef.pos,
-                           DiagnosticErrorCode.INVALID_NON_UNIQUE_EXPRESSION_AS_INITIAL_VALUE_IN_ISOLATED_OBJECT);
-            }
-        }
->>>>>>> 5b1a7b1d
     }
 
     @Override
@@ -773,7 +731,6 @@
 
         this.inLockStatement = prevInLockStatement;
 
-<<<<<<< HEAD
         Map<BSymbol, List<BLangSimpleVarRef>> accessedRestrictedVars = copyInLockInfo.accessedRestrictedVars;
         Set<BSymbol> accessedRestrictedVarKeys = accessedRestrictedVars.keySet();
 
@@ -781,40 +738,26 @@
             if (accessedRestrictedVarKeys.size() > 1) {
                 for (BSymbol accessedRestrictedVarKey : accessedRestrictedVarKeys) {
                     for (BLangSimpleVarRef varRef : accessedRestrictedVars.get(accessedRestrictedVarKey)) {
-                        dlog.error(varRef.pos, DiagnosticCode.INVALID_USAGE_OF_MULTIPLE_RESTRICTED_VARS_IN_LOCK);
+                        dlog.error(varRef.pos, DiagnosticErrorCode.INVALID_USAGE_OF_MULTIPLE_RESTRICTED_VARS_IN_LOCK);
                     }
                 }
             }
 
             for (BLangSimpleVarRef varRef : copyInLockInfo.nonCaptureBindingPatternVarRefsOnLhs) {
-                dlog.error(varRef.pos, DiagnosticCode.INVALID_ASSIGNMENT_IN_LOCK_WITH_RESTRICTED_VAR_USAGE);
+                dlog.error(varRef.pos, DiagnosticErrorCode.INVALID_ASSIGNMENT_IN_LOCK_WITH_RESTRICTED_VAR_USAGE);
             }
 
             for (BLangSimpleVarRef varRef : copyInLockInfo.copyInVarRefs) {
-                dlog.error(varRef.pos, DiagnosticCode.INVALID_TRANSFER_INTO_LOCK_WITH_RESTRICTED_VAR_USAGE);
+                dlog.error(varRef.pos, DiagnosticErrorCode.INVALID_TRANSFER_INTO_LOCK_WITH_RESTRICTED_VAR_USAGE);
             }
 
             for (BLangSimpleVarRef varRef : copyInLockInfo.copyOutVarRefs) {
-                dlog.error(varRef.pos, DiagnosticCode.INVALID_TRANSFER_OUT_OF_LOCK_WITH_RESTRICTED_VAR_USAGE);
-=======
-        if (copyInInLockInfo.hasMutableAccessInLock) {
-            for (BLangSimpleVarRef varRef : copyInInLockInfo.copyInVarRefs) {
-                dlog.error(varRef.pos, DiagnosticErrorCode.INVALID_COPY_IN_OF_MUTABLE_VALUE_INTO_ISOLATED_OBJECT);
-            }
-
-            for (BLangSimpleVarRef varRef : copyInInLockInfo.copyOutVarRefs) {
-                dlog.error(varRef.pos, DiagnosticErrorCode.INVALID_COPY_OUT_OF_MUTABLE_VALUE_FROM_ISOLATED_OBJECT);
-            }
-
-            for (BLangInvocation invocation : copyInInLockInfo.invocations) {
-                dlog.error(invocation.pos,
-                           DiagnosticErrorCode.INVALID_NON_ISOLATED_INVOCATION_IN_ISOLATED_OBJECT_METHOD);
->>>>>>> 5b1a7b1d
+                dlog.error(varRef.pos, DiagnosticErrorCode.INVALID_TRANSFER_OUT_OF_LOCK_WITH_RESTRICTED_VAR_USAGE);
             }
 
             for (BLangInvocation invocation : copyInLockInfo.nonIsolatedInvocations) {
                 dlog.error(invocation.pos,
-                           DiagnosticCode.INVALID_NON_ISOLATED_INVOCATION_IN_LOCK_WITH_RESTRICTED_VAR_USAGE);
+                           DiagnosticErrorCode.INVALID_NON_ISOLATED_INVOCATION_IN_LOCK_WITH_RESTRICTED_VAR_USAGE);
             }
         }
 
@@ -1010,21 +953,14 @@
                 if (!Names.SELF.value.equals(varRefExpr.variableName.value) && isInvalidCopyIn(varRefExpr, env)) {
                     exprInfo.nonCaptureBindingPatternVarRefsOnLhs.add(varRefExpr);
                 }
-<<<<<<< HEAD
             } else if ((!varRefExpr.lhsVar || (parent != null && parent.getKind() != NodeKind.ASSIGNMENT))  &&
                     !Names.SELF.value.equals(varRefExpr.variableName.value) && isInvalidCopyIn(varRefExpr, env)) {
                 exprInfo.copyInVarRefs.add(varRefExpr);
             } else if (!varRefExpr.lhsVar && parent != null && isInvalidTransfer(varRefExpr, true)) {
                 exprInfo.copyOutVarRefs.add(varRefExpr);
-=======
-            } else if (Names.SELF.value.equals(varRefExpr.variableName.value) &&
-                    varRefExpr.parent.getKind() != NodeKind.FIELD_BASED_ACCESS_EXPR) {
-                dlog.error(varRefExpr.pos,
-                           DiagnosticErrorCode.INVALID_MUTABLE_FIELD_ACCESS_IN_ISOLATED_OBJECT_OUTSIDE_LOCK);
->>>>>>> 5b1a7b1d
             }
         } else if (isMethodCallOnSelfInIsolatedObject(varRefExpr, parent)) {
-            dlog.error(varRefExpr.pos, DiagnosticCode.INVALID_REFERENCE_TO_SELF_IN_ISOLATED_OBJECT_OUTSIDE_LOCK);
+            dlog.error(varRefExpr.pos, DiagnosticErrorCode.INVALID_REFERENCE_TO_SELF_IN_ISOLATED_OBJECT_OUTSIDE_LOCK);
         }
 
         boolean inIsolatedFunction = isInIsolatedFunction(enclInvokable);
@@ -1078,7 +1014,7 @@
 
         if (isolatedModuleVariableReference) {
             if (!inLockStatement) {
-                dlog.error(varRefExpr.pos, DiagnosticCode.INVALID_ISOLATED_VARIABLE_ACCESS_OUTSIDE_LOCK);
+                dlog.error(varRefExpr.pos, DiagnosticErrorCode.INVALID_ISOLATED_VARIABLE_ACCESS_OUTSIDE_LOCK);
             }
             return;
         }
@@ -2449,12 +2385,7 @@
         }
 
         if (logErrors) {
-<<<<<<< HEAD
-            dlog.error(expression.pos, DiagnosticCode.INVALID_NON_ISOLATED_EXPRESSION_AS_INITIAL_VALUE);
-=======
-            dlog.error(expression.pos,
-                       DiagnosticErrorCode.INVALID_NON_UNIQUE_EXPRESSION_AS_INITIAL_VALUE_IN_ISOLATED_OBJECT);
->>>>>>> 5b1a7b1d
+            dlog.error(expression.pos, DiagnosticErrorCode.INVALID_NON_ISOLATED_EXPRESSION_AS_INITIAL_VALUE);
         }
 
         return false;
