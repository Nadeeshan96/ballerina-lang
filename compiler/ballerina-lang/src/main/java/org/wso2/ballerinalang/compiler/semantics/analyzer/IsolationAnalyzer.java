/*
 * Copyright (c) 2020, WSO2 Inc. (http://www.wso2.org) All Rights Reserved.
 *
 * WSO2 Inc. licenses this file to you under the Apache License,
 * Version 2.0 (the "License"); you may not use this file except
 * in compliance with the License.
 * You may obtain a copy of the License at
 *
 * http://www.apache.org/licenses/LICENSE-2.0
 *
 * Unless required by applicable law or agreed to in writing,
 * software distributed under the License is distributed on an
 * "AS IS" BASIS, WITHOUT WARRANTIES OR CONDITIONS OF ANY
 * KIND, either express or implied. See the License for the
 * specific language governing permissions and limitations
 * under the License.
 */
package org.wso2.ballerinalang.compiler.semantics.analyzer;

import io.ballerina.tools.diagnostics.Location;
import io.ballerina.tools.text.LinePosition;
import io.ballerina.tools.text.LineRange;
import org.ballerinalang.compiler.CompilerPhase;
import org.ballerinalang.model.clauses.OrderKeyNode;
import org.ballerinalang.model.elements.Flag;
import org.ballerinalang.model.symbols.SymbolKind;
import org.ballerinalang.model.tree.NodeKind;
import org.ballerinalang.model.tree.expressions.ExpressionNode;
import org.ballerinalang.model.tree.expressions.RecordLiteralNode;
import org.ballerinalang.util.diagnostic.DiagnosticErrorCode;
import org.ballerinalang.util.diagnostic.DiagnosticHintCode;
import org.ballerinalang.util.diagnostic.DiagnosticWarningCode;
import org.wso2.ballerinalang.compiler.diagnostic.BLangDiagnosticLocation;
import org.wso2.ballerinalang.compiler.diagnostic.BLangDiagnosticLog;
import org.wso2.ballerinalang.compiler.semantics.model.SymbolEnv;
import org.wso2.ballerinalang.compiler.semantics.model.SymbolTable;
import org.wso2.ballerinalang.compiler.semantics.model.TypeVisitor;
import org.wso2.ballerinalang.compiler.semantics.model.symbols.BAnnotationSymbol;
import org.wso2.ballerinalang.compiler.semantics.model.symbols.BAttachedFunction;
import org.wso2.ballerinalang.compiler.semantics.model.symbols.BClassSymbol;
import org.wso2.ballerinalang.compiler.semantics.model.symbols.BInvokableSymbol;
import org.wso2.ballerinalang.compiler.semantics.model.symbols.BInvokableTypeSymbol;
import org.wso2.ballerinalang.compiler.semantics.model.symbols.BObjectTypeSymbol;
import org.wso2.ballerinalang.compiler.semantics.model.symbols.BSymbol;
import org.wso2.ballerinalang.compiler.semantics.model.symbols.BTypeSymbol;
import org.wso2.ballerinalang.compiler.semantics.model.symbols.BVarSymbol;
import org.wso2.ballerinalang.compiler.semantics.model.symbols.SymTag;
import org.wso2.ballerinalang.compiler.semantics.model.symbols.Symbols;
import org.wso2.ballerinalang.compiler.semantics.model.types.BAnnotationType;
import org.wso2.ballerinalang.compiler.semantics.model.types.BAnyType;
import org.wso2.ballerinalang.compiler.semantics.model.types.BAnydataType;
import org.wso2.ballerinalang.compiler.semantics.model.types.BArrayType;
import org.wso2.ballerinalang.compiler.semantics.model.types.BBuiltInRefType;
import org.wso2.ballerinalang.compiler.semantics.model.types.BErrorType;
import org.wso2.ballerinalang.compiler.semantics.model.types.BField;
import org.wso2.ballerinalang.compiler.semantics.model.types.BFiniteType;
import org.wso2.ballerinalang.compiler.semantics.model.types.BFutureType;
import org.wso2.ballerinalang.compiler.semantics.model.types.BHandleType;
import org.wso2.ballerinalang.compiler.semantics.model.types.BIntersectionType;
import org.wso2.ballerinalang.compiler.semantics.model.types.BInvokableType;
import org.wso2.ballerinalang.compiler.semantics.model.types.BJSONType;
import org.wso2.ballerinalang.compiler.semantics.model.types.BMapType;
import org.wso2.ballerinalang.compiler.semantics.model.types.BNeverType;
import org.wso2.ballerinalang.compiler.semantics.model.types.BNilType;
import org.wso2.ballerinalang.compiler.semantics.model.types.BNoType;
import org.wso2.ballerinalang.compiler.semantics.model.types.BObjectType;
import org.wso2.ballerinalang.compiler.semantics.model.types.BPackageType;
import org.wso2.ballerinalang.compiler.semantics.model.types.BParameterizedType;
import org.wso2.ballerinalang.compiler.semantics.model.types.BRecordType;
import org.wso2.ballerinalang.compiler.semantics.model.types.BStreamType;
import org.wso2.ballerinalang.compiler.semantics.model.types.BStructureType;
import org.wso2.ballerinalang.compiler.semantics.model.types.BTableType;
import org.wso2.ballerinalang.compiler.semantics.model.types.BTupleType;
import org.wso2.ballerinalang.compiler.semantics.model.types.BType;
import org.wso2.ballerinalang.compiler.semantics.model.types.BTypeReferenceType;
import org.wso2.ballerinalang.compiler.semantics.model.types.BTypedescType;
import org.wso2.ballerinalang.compiler.semantics.model.types.BUnionType;
import org.wso2.ballerinalang.compiler.semantics.model.types.BXMLType;
import org.wso2.ballerinalang.compiler.tree.BLangAnnotation;
import org.wso2.ballerinalang.compiler.tree.BLangAnnotationAttachment;
import org.wso2.ballerinalang.compiler.tree.BLangBlockFunctionBody;
import org.wso2.ballerinalang.compiler.tree.BLangClassDefinition;
import org.wso2.ballerinalang.compiler.tree.BLangCompilationUnit;
import org.wso2.ballerinalang.compiler.tree.BLangErrorVariable;
import org.wso2.ballerinalang.compiler.tree.BLangExprFunctionBody;
import org.wso2.ballerinalang.compiler.tree.BLangExternalFunctionBody;
import org.wso2.ballerinalang.compiler.tree.BLangFunction;
import org.wso2.ballerinalang.compiler.tree.BLangFunctionBody;
import org.wso2.ballerinalang.compiler.tree.BLangIdentifier;
import org.wso2.ballerinalang.compiler.tree.BLangImportPackage;
import org.wso2.ballerinalang.compiler.tree.BLangInvokableNode;
import org.wso2.ballerinalang.compiler.tree.BLangNode;
import org.wso2.ballerinalang.compiler.tree.BLangNodeVisitor;
import org.wso2.ballerinalang.compiler.tree.BLangPackage;
import org.wso2.ballerinalang.compiler.tree.BLangRecordVariable;
import org.wso2.ballerinalang.compiler.tree.BLangResourceFunction;
import org.wso2.ballerinalang.compiler.tree.BLangRetrySpec;
import org.wso2.ballerinalang.compiler.tree.BLangService;
import org.wso2.ballerinalang.compiler.tree.BLangSimpleVariable;
import org.wso2.ballerinalang.compiler.tree.BLangTestablePackage;
import org.wso2.ballerinalang.compiler.tree.BLangTupleVariable;
import org.wso2.ballerinalang.compiler.tree.BLangTypeDefinition;
import org.wso2.ballerinalang.compiler.tree.BLangVariable;
import org.wso2.ballerinalang.compiler.tree.BLangXMLNS;
import org.wso2.ballerinalang.compiler.tree.bindingpatterns.BLangBindingPattern;
import org.wso2.ballerinalang.compiler.tree.bindingpatterns.BLangCaptureBindingPattern;
import org.wso2.ballerinalang.compiler.tree.bindingpatterns.BLangErrorBindingPattern;
import org.wso2.ballerinalang.compiler.tree.bindingpatterns.BLangErrorCauseBindingPattern;
import org.wso2.ballerinalang.compiler.tree.bindingpatterns.BLangErrorFieldBindingPatterns;
import org.wso2.ballerinalang.compiler.tree.bindingpatterns.BLangErrorMessageBindingPattern;
import org.wso2.ballerinalang.compiler.tree.bindingpatterns.BLangFieldBindingPattern;
import org.wso2.ballerinalang.compiler.tree.bindingpatterns.BLangListBindingPattern;
import org.wso2.ballerinalang.compiler.tree.bindingpatterns.BLangMappingBindingPattern;
import org.wso2.ballerinalang.compiler.tree.bindingpatterns.BLangNamedArgBindingPattern;
import org.wso2.ballerinalang.compiler.tree.bindingpatterns.BLangRestBindingPattern;
import org.wso2.ballerinalang.compiler.tree.bindingpatterns.BLangSimpleBindingPattern;
import org.wso2.ballerinalang.compiler.tree.bindingpatterns.BLangWildCardBindingPattern;
import org.wso2.ballerinalang.compiler.tree.clauses.BLangDoClause;
import org.wso2.ballerinalang.compiler.tree.clauses.BLangFromClause;
import org.wso2.ballerinalang.compiler.tree.clauses.BLangJoinClause;
import org.wso2.ballerinalang.compiler.tree.clauses.BLangLetClause;
import org.wso2.ballerinalang.compiler.tree.clauses.BLangLimitClause;
import org.wso2.ballerinalang.compiler.tree.clauses.BLangMatchClause;
import org.wso2.ballerinalang.compiler.tree.clauses.BLangOnClause;
import org.wso2.ballerinalang.compiler.tree.clauses.BLangOnConflictClause;
import org.wso2.ballerinalang.compiler.tree.clauses.BLangOnFailClause;
import org.wso2.ballerinalang.compiler.tree.clauses.BLangOrderByClause;
import org.wso2.ballerinalang.compiler.tree.clauses.BLangOrderKey;
import org.wso2.ballerinalang.compiler.tree.clauses.BLangSelectClause;
import org.wso2.ballerinalang.compiler.tree.clauses.BLangWhereClause;
import org.wso2.ballerinalang.compiler.tree.expressions.BLangAnnotAccessExpr;
import org.wso2.ballerinalang.compiler.tree.expressions.BLangArrowFunction;
import org.wso2.ballerinalang.compiler.tree.expressions.BLangBinaryExpr;
import org.wso2.ballerinalang.compiler.tree.expressions.BLangCheckPanickedExpr;
import org.wso2.ballerinalang.compiler.tree.expressions.BLangCheckedExpr;
import org.wso2.ballerinalang.compiler.tree.expressions.BLangCommitExpr;
import org.wso2.ballerinalang.compiler.tree.expressions.BLangConstRef;
import org.wso2.ballerinalang.compiler.tree.expressions.BLangConstant;
import org.wso2.ballerinalang.compiler.tree.expressions.BLangElvisExpr;
import org.wso2.ballerinalang.compiler.tree.expressions.BLangErrorConstructorExpr;
import org.wso2.ballerinalang.compiler.tree.expressions.BLangErrorVarRef;
import org.wso2.ballerinalang.compiler.tree.expressions.BLangExpression;
import org.wso2.ballerinalang.compiler.tree.expressions.BLangFieldBasedAccess;
import org.wso2.ballerinalang.compiler.tree.expressions.BLangGroupExpr;
import org.wso2.ballerinalang.compiler.tree.expressions.BLangIgnoreExpr;
import org.wso2.ballerinalang.compiler.tree.expressions.BLangIndexBasedAccess;
import org.wso2.ballerinalang.compiler.tree.expressions.BLangInferredTypedescDefaultNode;
import org.wso2.ballerinalang.compiler.tree.expressions.BLangInvocation;
import org.wso2.ballerinalang.compiler.tree.expressions.BLangLambdaFunction;
import org.wso2.ballerinalang.compiler.tree.expressions.BLangLetExpression;
import org.wso2.ballerinalang.compiler.tree.expressions.BLangListConstructorExpr;
import org.wso2.ballerinalang.compiler.tree.expressions.BLangLiteral;
import org.wso2.ballerinalang.compiler.tree.expressions.BLangMatchGuard;
import org.wso2.ballerinalang.compiler.tree.expressions.BLangNamedArgsExpression;
import org.wso2.ballerinalang.compiler.tree.expressions.BLangNumericLiteral;
import org.wso2.ballerinalang.compiler.tree.expressions.BLangObjectConstructorExpression;
import org.wso2.ballerinalang.compiler.tree.expressions.BLangQueryAction;
import org.wso2.ballerinalang.compiler.tree.expressions.BLangQueryExpr;
import org.wso2.ballerinalang.compiler.tree.expressions.BLangRawTemplateLiteral;
import org.wso2.ballerinalang.compiler.tree.expressions.BLangRecordLiteral;
import org.wso2.ballerinalang.compiler.tree.expressions.BLangRecordVarRef;
import org.wso2.ballerinalang.compiler.tree.expressions.BLangRegExpTemplateLiteral;
import org.wso2.ballerinalang.compiler.tree.expressions.BLangRestArgsExpression;
import org.wso2.ballerinalang.compiler.tree.expressions.BLangServiceConstructorExpr;
import org.wso2.ballerinalang.compiler.tree.expressions.BLangSimpleVarRef;
import org.wso2.ballerinalang.compiler.tree.expressions.BLangStringTemplateLiteral;
import org.wso2.ballerinalang.compiler.tree.expressions.BLangTableConstructorExpr;
import org.wso2.ballerinalang.compiler.tree.expressions.BLangTernaryExpr;
import org.wso2.ballerinalang.compiler.tree.expressions.BLangTransactionalExpr;
import org.wso2.ballerinalang.compiler.tree.expressions.BLangTrapExpr;
import org.wso2.ballerinalang.compiler.tree.expressions.BLangTupleVarRef;
import org.wso2.ballerinalang.compiler.tree.expressions.BLangTypeConversionExpr;
import org.wso2.ballerinalang.compiler.tree.expressions.BLangTypeInit;
import org.wso2.ballerinalang.compiler.tree.expressions.BLangTypeTestExpr;
import org.wso2.ballerinalang.compiler.tree.expressions.BLangTypedescExpr;
import org.wso2.ballerinalang.compiler.tree.expressions.BLangUnaryExpr;
import org.wso2.ballerinalang.compiler.tree.expressions.BLangVariableReference;
import org.wso2.ballerinalang.compiler.tree.expressions.BLangWaitExpr;
import org.wso2.ballerinalang.compiler.tree.expressions.BLangWaitForAllExpr;
import org.wso2.ballerinalang.compiler.tree.expressions.BLangWorkerFlushExpr;
import org.wso2.ballerinalang.compiler.tree.expressions.BLangWorkerReceive;
import org.wso2.ballerinalang.compiler.tree.expressions.BLangWorkerSyncSendExpr;
import org.wso2.ballerinalang.compiler.tree.expressions.BLangXMLAttribute;
import org.wso2.ballerinalang.compiler.tree.expressions.BLangXMLCommentLiteral;
import org.wso2.ballerinalang.compiler.tree.expressions.BLangXMLElementAccess;
import org.wso2.ballerinalang.compiler.tree.expressions.BLangXMLElementLiteral;
import org.wso2.ballerinalang.compiler.tree.expressions.BLangXMLNavigationAccess;
import org.wso2.ballerinalang.compiler.tree.expressions.BLangXMLProcInsLiteral;
import org.wso2.ballerinalang.compiler.tree.expressions.BLangXMLQName;
import org.wso2.ballerinalang.compiler.tree.expressions.BLangXMLQuotedString;
import org.wso2.ballerinalang.compiler.tree.expressions.BLangXMLSequenceLiteral;
import org.wso2.ballerinalang.compiler.tree.expressions.BLangXMLTextLiteral;
import org.wso2.ballerinalang.compiler.tree.matchpatterns.BLangConstPattern;
import org.wso2.ballerinalang.compiler.tree.matchpatterns.BLangErrorCauseMatchPattern;
import org.wso2.ballerinalang.compiler.tree.matchpatterns.BLangErrorFieldMatchPatterns;
import org.wso2.ballerinalang.compiler.tree.matchpatterns.BLangErrorMatchPattern;
import org.wso2.ballerinalang.compiler.tree.matchpatterns.BLangErrorMessageMatchPattern;
import org.wso2.ballerinalang.compiler.tree.matchpatterns.BLangFieldMatchPattern;
import org.wso2.ballerinalang.compiler.tree.matchpatterns.BLangListMatchPattern;
import org.wso2.ballerinalang.compiler.tree.matchpatterns.BLangMappingMatchPattern;
import org.wso2.ballerinalang.compiler.tree.matchpatterns.BLangMatchPattern;
import org.wso2.ballerinalang.compiler.tree.matchpatterns.BLangNamedArgMatchPattern;
import org.wso2.ballerinalang.compiler.tree.matchpatterns.BLangRestMatchPattern;
import org.wso2.ballerinalang.compiler.tree.matchpatterns.BLangSimpleMatchPattern;
import org.wso2.ballerinalang.compiler.tree.matchpatterns.BLangVarBindingPatternMatchPattern;
import org.wso2.ballerinalang.compiler.tree.matchpatterns.BLangWildCardMatchPattern;
import org.wso2.ballerinalang.compiler.tree.statements.BLangAssignment;
import org.wso2.ballerinalang.compiler.tree.statements.BLangBlockStmt;
import org.wso2.ballerinalang.compiler.tree.statements.BLangBreak;
import org.wso2.ballerinalang.compiler.tree.statements.BLangCompoundAssignment;
import org.wso2.ballerinalang.compiler.tree.statements.BLangContinue;
import org.wso2.ballerinalang.compiler.tree.statements.BLangDo;
import org.wso2.ballerinalang.compiler.tree.statements.BLangErrorDestructure;
import org.wso2.ballerinalang.compiler.tree.statements.BLangErrorVariableDef;
import org.wso2.ballerinalang.compiler.tree.statements.BLangExpressionStmt;
import org.wso2.ballerinalang.compiler.tree.statements.BLangFail;
import org.wso2.ballerinalang.compiler.tree.statements.BLangForeach;
import org.wso2.ballerinalang.compiler.tree.statements.BLangForkJoin;
import org.wso2.ballerinalang.compiler.tree.statements.BLangIf;
import org.wso2.ballerinalang.compiler.tree.statements.BLangLock;
import org.wso2.ballerinalang.compiler.tree.statements.BLangMatchStatement;
import org.wso2.ballerinalang.compiler.tree.statements.BLangPanic;
import org.wso2.ballerinalang.compiler.tree.statements.BLangRecordDestructure;
import org.wso2.ballerinalang.compiler.tree.statements.BLangRecordVariableDef;
import org.wso2.ballerinalang.compiler.tree.statements.BLangRetry;
import org.wso2.ballerinalang.compiler.tree.statements.BLangRetryTransaction;
import org.wso2.ballerinalang.compiler.tree.statements.BLangReturn;
import org.wso2.ballerinalang.compiler.tree.statements.BLangRollback;
import org.wso2.ballerinalang.compiler.tree.statements.BLangSimpleVariableDef;
import org.wso2.ballerinalang.compiler.tree.statements.BLangStatement;
import org.wso2.ballerinalang.compiler.tree.statements.BLangTransaction;
import org.wso2.ballerinalang.compiler.tree.statements.BLangTupleDestructure;
import org.wso2.ballerinalang.compiler.tree.statements.BLangTupleVariableDef;
import org.wso2.ballerinalang.compiler.tree.statements.BLangWhile;
import org.wso2.ballerinalang.compiler.tree.statements.BLangWorkerSend;
import org.wso2.ballerinalang.compiler.tree.statements.BLangXMLNSStatement;
import org.wso2.ballerinalang.compiler.tree.types.BLangArrayType;
import org.wso2.ballerinalang.compiler.tree.types.BLangBuiltInRefTypeNode;
import org.wso2.ballerinalang.compiler.tree.types.BLangConstrainedType;
import org.wso2.ballerinalang.compiler.tree.types.BLangErrorType;
import org.wso2.ballerinalang.compiler.tree.types.BLangFiniteTypeNode;
import org.wso2.ballerinalang.compiler.tree.types.BLangFunctionTypeNode;
import org.wso2.ballerinalang.compiler.tree.types.BLangIntersectionTypeNode;
import org.wso2.ballerinalang.compiler.tree.types.BLangLetVariable;
import org.wso2.ballerinalang.compiler.tree.types.BLangObjectTypeNode;
import org.wso2.ballerinalang.compiler.tree.types.BLangRecordTypeNode;
import org.wso2.ballerinalang.compiler.tree.types.BLangStreamType;
import org.wso2.ballerinalang.compiler.tree.types.BLangTableTypeNode;
import org.wso2.ballerinalang.compiler.tree.types.BLangTupleTypeNode;
import org.wso2.ballerinalang.compiler.tree.types.BLangType;
import org.wso2.ballerinalang.compiler.tree.types.BLangUnionTypeNode;
import org.wso2.ballerinalang.compiler.tree.types.BLangUserDefinedType;
import org.wso2.ballerinalang.compiler.tree.types.BLangValueType;
import org.wso2.ballerinalang.compiler.util.CompilerContext;
import org.wso2.ballerinalang.compiler.util.Name;
import org.wso2.ballerinalang.compiler.util.Names;
import org.wso2.ballerinalang.compiler.util.TypeTags;
import org.wso2.ballerinalang.util.Flags;

import java.util.ArrayList;
import java.util.HashMap;
import java.util.HashSet;
import java.util.List;
import java.util.Map;
import java.util.Set;
import java.util.Stack;

import static org.ballerinalang.model.symbols.SymbolOrigin.VIRTUAL;

/**
 * Responsible for performing isolation analysis.
 *
 * @since 2.0.0
 */
public class IsolationAnalyzer extends BLangNodeVisitor {

    private static final CompilerContext.Key<IsolationAnalyzer> ISOLATION_ANALYZER_KEY = new CompilerContext.Key<>();
    private static final String VALUE_LANG_LIB = "lang.value";
    private static final String CLONE_LANG_LIB_METHOD = "clone";
    private static final String CLONE_READONLY_LANG_LIB_METHOD = "cloneReadOnly";

    private SymbolEnv env;
    private final SymbolTable symTable;
    private final SymbolResolver symResolver;
    private final Names names;
    private final Types types;
    private final BLangDiagnosticLog dlog;

    private boolean inferredIsolated = true;
    private boolean inLockStatement = false;
    private final Stack<LockInfo> copyInLockInfoStack = new Stack<>();
    private final Stack<Set<BSymbol>> isolatedLetVarStack = new Stack<>();
    private final Map<BSymbol, IsolationInferenceInfo> isolationInferenceInfoMap = new HashMap<>();
    private final Map<BLangArrowFunction, BInvokableSymbol> arrowFunctionTempSymbolMap = new HashMap<>();

    private IsolationAnalyzer(CompilerContext context) {
        context.put(ISOLATION_ANALYZER_KEY, this);
        this.symTable = SymbolTable.getInstance(context);
        this.symResolver = SymbolResolver.getInstance(context);
        this.names = Names.getInstance(context);
        this.types = Types.getInstance(context);
        this.dlog = BLangDiagnosticLog.getInstance(context);
    }

    public static IsolationAnalyzer getInstance(CompilerContext context) {
        IsolationAnalyzer isolationAnalyzer = context.get(ISOLATION_ANALYZER_KEY);
        if (isolationAnalyzer == null) {
            isolationAnalyzer = new IsolationAnalyzer(context);
        }
        return isolationAnalyzer;
    }

    private void analyzeNode(BLangNode node, SymbolEnv env) {
        SymbolEnv prevEnv = this.env;
        this.env = env;
        if (node != null) {
            node.accept(this);
        }
        this.env = prevEnv;
    }

    public BLangPackage analyze(BLangPackage pkgNode) {
        this.arrowFunctionTempSymbolMap.clear();
        this.isolationInferenceInfoMap.clear();
        this.dlog.setCurrentPackageId(pkgNode.packageID);
        pkgNode.accept(this);
        return pkgNode;
    }

    @Override
    public void visit(BLangPackage pkgNode) {
        if (pkgNode.completedPhases.contains(CompilerPhase.ISOLATION_ANALYZE)) {
            return;
        }

        SymbolEnv pkgEnv = this.symTable.pkgEnvMap.get(pkgNode.symbol);

        Set<BSymbol> moduleLevelVarSymbols = getModuleLevelVarSymbols(pkgNode.globalVars);
        populateNonPublicMutableOrNonIsolatedVars(moduleLevelVarSymbols);
        List<BLangClassDefinition> classDefinitions = pkgNode.classDefinitions;
        populateNonPublicIsolatedInferableClasses(classDefinitions);

        for (BLangTypeDefinition typeDefinition : pkgNode.typeDefinitions) {
            analyzeNode(typeDefinition.typeNode, pkgEnv);
        }

        for (BLangClassDefinition classDefinition : pkgNode.classDefinitions) {
            if (classDefinition.flagSet.contains(Flag.ANONYMOUS) && isIsolated(classDefinition.getBType().flags)) {
                // If this is a class definition for an object constructor expression, and the type is `isolated`,
                // that is due to the expected type being an `isolated` object. We now mark the class definition also
                // as `isolated`, to enforce the isolation validation.
                classDefinition.flagSet.add(Flag.ISOLATED);
                classDefinition.symbol.flags |= Flags.ISOLATED;
            }

            analyzeNode(classDefinition, pkgEnv);
        }

        for (BLangFunction function : pkgNode.functions) {
            // Skip visiting worker lambdas here. They will be visited when enclosing function is visited.
            if (!isWorkerLambda(function)) {
                analyzeNode(function, pkgEnv);
            }
        }

        for (BLangVariable globalVar : pkgNode.globalVars) {
            analyzeNode(globalVar, pkgEnv);
        }

        inferIsolation(moduleLevelVarSymbols, getPubliclyExposedObjectTypes(pkgNode), classDefinitions);
        logServiceIsolationHints(classDefinitions);
        this.arrowFunctionTempSymbolMap.clear();
        this.isolationInferenceInfoMap.clear();

        for (BLangTestablePackage testablePkg : pkgNode.testablePkgs) {
            visit((BLangPackage) testablePkg);
        }

        pkgNode.completedPhases.add(CompilerPhase.ISOLATION_ANALYZE);
    }

    @Override
    public void visit(BLangCompilationUnit compUnit) {
    }

    @Override
    public void visit(BLangImportPackage importPkgNode) {
    }

    @Override
    public void visit(BLangXMLNS xmlnsNode) {
    }

    @Override
    public void visit(BLangResourceFunction funcNode) {
        // todo: revisit the isolate
        visit((BLangFunction) funcNode);
    }

    @Override
    public void visit(BLangFunction funcNode) {
        boolean prevInferredIsolated = this.inferredIsolated;
        this.inferredIsolated = true;

        IsolationInferenceInfo functionIsolationInferenceInfo = null;

        BInvokableSymbol symbol = funcNode.symbol;

        if (isIsolationInferableFunction(funcNode) && !isolationInferenceInfoMap.containsKey(symbol)) {
            functionIsolationInferenceInfo = new IsolationInferenceInfo();
            isolationInferenceInfoMap.put(symbol, functionIsolationInferenceInfo);
        }

        SymbolEnv funcEnv = SymbolEnv.createFunctionEnv(funcNode, symbol.scope, env);

        for (BLangSimpleVariable requiredParam : funcNode.requiredParams) {
            if (!requiredParam.symbol.isDefaultable) {
                continue;
            }

            analyzeNode(requiredParam.expr, funcEnv);
        }

        analyzeNode(funcNode.body, funcEnv);

        if (this.inferredIsolated &&
                !isIsolated(symbol.flags) &&
                functionIsolationInferenceInfo != null &&
                functionIsolationInferenceInfo.dependsOnlyOnInferableConstructs &&
                // Init method isolation depends on the object field-initializers too, so we defer inference.
                !funcNode.objInitFunction) {
            functionIsolationInferenceInfo.inferredIsolated = true;
        }

        this.inferredIsolated = this.inferredIsolated && prevInferredIsolated;
    }

    @Override
    public void visit(BLangBlockFunctionBody body) {
        SymbolEnv bodyEnv = SymbolEnv.createFuncBodyEnv(body, env);
        for (BLangStatement statement : body.stmts) {
            analyzeNode(statement, bodyEnv);
        }
    }

    @Override
    public void visit(BLangExprFunctionBody body) {
        SymbolEnv bodyEnv = SymbolEnv.createFuncBodyEnv(body, env);
        analyzeNode(body.expr, bodyEnv);
    }

    @Override
    public void visit(BLangExternalFunctionBody body) {
        markDependsOnIsolationNonInferableConstructs();
        inferredIsolated = false;
    }

    @Override
    public void visit(BLangService serviceNode) {
    }

    @Override
    public void visit(BLangTypeDefinition typeDefinition) {
        analyzeNode(typeDefinition.typeNode, env);
    }

    @Override
    public void visit(BLangConstant constant) {
        BLangType typeNode = constant.typeNode;
        if (typeNode != null) {
            analyzeNode(typeNode, env);
        }

        analyzeNode(constant.expr, env);
    }

    @Override
    public void visit(BLangSimpleVariable varNode) {
        BLangType typeNode = varNode.typeNode;
        if (typeNode != null &&
                (typeNode.getBType() == null || typeNode.getBType().tsymbol == null ||
                         typeNode.getBType().tsymbol.owner.getKind() != SymbolKind.PACKAGE)) {
            // Only analyze the type node if it is not available at module level, since module level type definitions
            // have already been analyzed.
            analyzeNode(typeNode, env);
        }

        BVarSymbol symbol = varNode.symbol;
        var flags = symbol.flags;

        BLangExpression expr = varNode.expr;

        BType fieldType = varNode.getBType();
        boolean isolatedClassField = isIsolatedClassField();

        if (isolatedClassField && isExpectedToBeAPrivateField(symbol, fieldType) &&
                !Symbols.isFlagOn(flags, Flags.PRIVATE)) {
            dlog.error(varNode.pos, DiagnosticErrorCode.INVALID_NON_PRIVATE_MUTABLE_FIELD_IN_ISOLATED_OBJECT);
        }

        if (expr == null) {
            return;
        }

        if (isolatedClassField || varNode.flagSet.contains(Flag.ISOLATED)) {
            validateIsolatedExpression(fieldType, expr);
        }

        analyzeNode(expr, env);

        BSymbol owner = symbol.owner;
        if (owner != null && ((owner.tag & SymTag.LET) == SymTag.LET) && isIsolatedExpression(expr)) {
            isolatedLetVarStack.peek().add(symbol);
        }

        if (expr.getKind() == NodeKind.LAMBDA) {
            addIsolationInfoForWorkerVarNode(((BLangLambdaFunction) expr).function, symbol);
        }
    }

    private void addIsolationInfoForWorkerVarNode(BLangFunction workerFunc, BVarSymbol workerVarSymbol) {
        if (workerFunc.flagSet.contains(Flag.WORKER) && workerFunc.flagSet.contains(Flag.LAMBDA) &&
                this.isolationInferenceInfoMap.containsKey(workerFunc.symbol)) {
            IsolationInferenceInfo functionIsolationInferenceInfo =
                    this.isolationInferenceInfoMap.get(workerFunc.symbol);
            this.isolationInferenceInfoMap.put(workerVarSymbol, functionIsolationInferenceInfo);
        }
    }

    @Override
    public void visit(BLangIdentifier identifierNode) {
    }

    @Override
    public void visit(BLangAnnotation annotationNode) {
    }

    @Override
    public void visit(BLangAnnotationAttachment annAttachmentNode) {
        BLangExpression expr = annAttachmentNode.expr;
        if (expr != null) {
            analyzeNode(expr, env);
        }
    }

    @Override
    public void visit(BLangBlockStmt blockNode) {
        SymbolEnv blockEnv = SymbolEnv.createBlockEnv(blockNode, env);
        for (BLangStatement statement : blockNode.stmts) {
            analyzeNode(statement, blockEnv);
        }
    }

    @Override
    public void visit(BLangSimpleVariableDef varDefNode) {
        BLangVariable var = varDefNode.var;
        if (var.expr == null) {
            if (var.typeNode != null) {
                analyzeNode(var.typeNode, env);
            }
            return;
        }

        analyzeNode(var, env);
    }

    @Override
    public void visit(BLangAssignment assignNode) {
        BLangExpression varRef = assignNode.varRef;
        analyzeNode(varRef, env);

        BLangExpression expr = assignNode.expr;
        analyzeNode(expr, env);

        BLangInvokableNode enclInvokable = env.enclInvokable;
        if (varRef.getKind() == NodeKind.FIELD_BASED_ACCESS_EXPR) {
            BLangFieldBasedAccess fieldAccess = (BLangFieldBasedAccess) varRef;

            if (enclInvokable != null && enclInvokable.getKind() == NodeKind.FUNCTION &&
                    ((BLangFunction) enclInvokable).objInitFunction &&
                    isIsolatedObjectFieldOrMethodAccessViaSelf(fieldAccess, false)) {
                validateIsolatedExpression(
                        ((BObjectType) enclInvokable.symbol.owner.type).fields.get(fieldAccess.field.value).type, expr);
            }
        }

        validateTransferOut(varRef, expr);
    }

    @Override
    public void visit(BLangCompoundAssignment compoundAssignNode) {
        analyzeNode(compoundAssignNode.varRef, env);
        analyzeNode(compoundAssignNode.expr, env);
    }

    @Override
    public void visit(BLangRetry retryNode) {
        analyzeNode(retryNode.retrySpec, env);
        analyzeNode(retryNode.retryBody, env);
    }

    @Override
    public void visit(BLangRetryTransaction retryTransaction) {
        analyzeNode(retryTransaction.retrySpec, env);
        analyzeNode(retryTransaction.transaction, env);
    }

    @Override
    public void visit(BLangRetrySpec retrySpec) {
        for (BLangExpression argExpr : retrySpec.argExprs) {
            analyzeNode(argExpr, env);
        }
    }

    @Override
    public void visit(BLangContinue continueNode) {
    }

    @Override
    public void visit(BLangBreak breakNode) {
    }

    @Override
    public void visit(BLangReturn returnNode) {
        BLangExpression expr = returnNode.expr;
        analyzeNode(expr, env);

        if (!this.inLockStatement) {
            return;
        }

        validateTransferOut(expr, this.copyInLockInfoStack.peek().nonIsolatedTransferOutExpressions);
    }

    @Override
    public void visit(BLangPanic panicNode) {
        analyzeNode(panicNode.expr, env);
    }

    @Override
    public void visit(BLangXMLNSStatement xmlnsStmtNode) {
        analyzeNode(xmlnsStmtNode.xmlnsDecl, env);
    }

    @Override
    public void visit(BLangExpressionStmt exprStmtNode) {
        analyzeNode(exprStmtNode.expr, env);
    }

    @Override
    public void visit(BLangIf ifNode) {
        analyzeNode(ifNode.expr, env);
        analyzeNode(ifNode.body, env);
        analyzeNode(ifNode.elseStmt, env);
    }

    @Override
    public void visit(BLangQueryAction queryAction) {
        for (BLangNode clause : queryAction.getQueryClauses()) {
            analyzeNode(clause, env);
        }
        analyzeNode(queryAction.doClause, env);
    }

    @Override
    public void visit(BLangMatchStatement matchStatement) {
        analyzeNode(matchStatement.expr, env);

        for (BLangMatchClause matchClause : matchStatement.matchClauses) {
            analyzeNode(matchClause, env);
        }

        if (matchStatement.onFailClause != null) {
            analyzeNode(matchStatement.onFailClause, env);
        }
    }

    @Override
    public void visit(BLangMatchGuard matchGuard) {
        analyzeNode(matchGuard.expr, env);
    }

    @Override
    public void visit(BLangConstPattern constMatchPattern) {
        analyzeNode(constMatchPattern.expr, env);
    }

    @Override
    public void visit(BLangWildCardMatchPattern wildCardMatchPattern) {
    }

    @Override
    public void visit(BLangListMatchPattern listMatchPattern) {
        for (BLangMatchPattern matchPattern : listMatchPattern.matchPatterns) {
            analyzeNode(matchPattern, env);
        }

        if (listMatchPattern.restMatchPattern != null) {
            analyzeNode(listMatchPattern.restMatchPattern, env);
        }
    }

    @Override
    public void visit(BLangRestMatchPattern restMatchPattern) {
    }

    @Override
    public void visit(BLangMappingMatchPattern mappingMatchPattern) {
        for (BLangFieldMatchPattern fieldMatchPattern : mappingMatchPattern.fieldMatchPatterns) {
            analyzeNode(fieldMatchPattern, env);
        }
    }

    @Override
    public void visit(BLangFieldMatchPattern fieldMatchPattern) {
        analyzeNode(fieldMatchPattern.fieldName, env);
        analyzeNode(fieldMatchPattern.matchPattern, env);
    }

    @Override
    public void visit(BLangWildCardBindingPattern wildCardBindingPattern) {
    }

    @Override
    public void visit(BLangVarBindingPatternMatchPattern varBindingPattern) {
        analyzeNode(varBindingPattern.getBindingPattern(), env);
    }

    @Override
    public void visit(BLangCaptureBindingPattern captureBindingPattern) {
    }

    @Override
    public void visit(BLangErrorBindingPattern errorBindingPattern) {
        analyzeNode(errorBindingPattern.errorMessageBindingPattern, env);
        analyzeNode(errorBindingPattern.errorCauseBindingPattern, env);
        analyzeNode(errorBindingPattern.errorFieldBindingPatterns, env);
    }

    @Override
    public void visit(BLangErrorMessageBindingPattern errorMessageBindingPattern) {
        analyzeNode(errorMessageBindingPattern.simpleBindingPattern, env);
    }

    @Override
    public void visit(BLangSimpleBindingPattern simpleBindingPattern) {
        analyzeNode(simpleBindingPattern.wildCardBindingPattern, env);
        analyzeNode(simpleBindingPattern.captureBindingPattern, env);
    }

    @Override
    public void visit(BLangErrorCauseBindingPattern errorCauseBindingPattern) {
        analyzeNode(errorCauseBindingPattern.simpleBindingPattern, env);
        analyzeNode(errorCauseBindingPattern.errorBindingPattern, env);
    }

    @Override
    public void visit(BLangErrorFieldBindingPatterns errorFieldBindingPatterns) {
        for (BLangNamedArgBindingPattern namedArgBindingPattern : errorFieldBindingPatterns.namedArgBindingPatterns) {
            analyzeNode(namedArgBindingPattern, env);
        }
        analyzeNode(errorFieldBindingPatterns.restBindingPattern, env);
    }

    @Override
    public void visit(BLangNamedArgBindingPattern namedArgBindingPattern) {
        analyzeNode(namedArgBindingPattern.argName, env);
        analyzeNode(namedArgBindingPattern.bindingPattern, env);
    }

    @Override
    public void visit(BLangErrorMatchPattern errorMatchPattern) {
        analyzeNode(errorMatchPattern.errorMessageMatchPattern, env);
        analyzeNode(errorMatchPattern.errorCauseMatchPattern, env);
        analyzeNode(errorMatchPattern.errorFieldMatchPatterns, env);
    }

    @Override
    public void visit(BLangErrorMessageMatchPattern errorMessageMatchPattern) {
        analyzeNode(errorMessageMatchPattern.simpleMatchPattern, env);
    }

    @Override
    public void visit(BLangSimpleMatchPattern simpleMatchPattern) {
        analyzeNode(simpleMatchPattern.wildCardMatchPattern, env);
        analyzeNode(simpleMatchPattern.constPattern, env);
        analyzeNode(simpleMatchPattern.varVariableName, env);
    }

    @Override
    public void visit(BLangErrorCauseMatchPattern errorCauseMatchPattern) {
        analyzeNode(errorCauseMatchPattern.simpleMatchPattern, env);
        analyzeNode(errorCauseMatchPattern.errorMatchPattern, env);
    }

    @Override
    public void visit(BLangErrorFieldMatchPatterns errorFieldMatchPatterns) {
        for (BLangNamedArgMatchPattern namedArgMatchPattern : errorFieldMatchPatterns.namedArgMatchPatterns) {
            analyzeNode(namedArgMatchPattern, env);
        }
        analyzeNode(errorFieldMatchPatterns.restMatchPattern, env);
    }

    @Override
    public void visit(BLangNamedArgMatchPattern namedArgMatchPattern) {
        analyzeNode(namedArgMatchPattern.argName, env);
        analyzeNode(namedArgMatchPattern.matchPattern, env);
    }

    @Override
    public void visit(BLangListBindingPattern listBindingPattern) {
        for (BLangBindingPattern bindingPattern : listBindingPattern.bindingPatterns) {
            analyzeNode(bindingPattern, env);
        }
    }

    @Override
    public void visit(BLangRestBindingPattern restBindingPattern) {
    }

    @Override
    public void visit(BLangMappingBindingPattern mappingBindingPattern) {
        for (BLangFieldBindingPattern fieldBindingPattern : mappingBindingPattern.fieldBindingPatterns) {
            analyzeNode(fieldBindingPattern, env);
        }
    }

    @Override
    public void visit(BLangFieldBindingPattern fieldBindingPattern) {
        analyzeNode(fieldBindingPattern.fieldName, env);
        analyzeNode(fieldBindingPattern.bindingPattern, env);
    }

    @Override
    public void visit(BLangMatchClause matchClause) {
        for (BLangMatchPattern matchPattern : matchClause.matchPatterns) {
            analyzeNode(matchPattern, env);
        }

        BLangMatchGuard matchGuard = matchClause.matchGuard;
        if (matchGuard != null) {
            analyzeNode(matchGuard, env);
        }

        analyzeNode(matchClause.blockStmt, env);
    }

    @Override
    public void visit(BLangForeach foreach) {
        analyzeNode(foreach.collection, env);
        analyzeNode(foreach.body, env);

        BLangOnFailClause onFailClause = foreach.onFailClause;
        if (onFailClause != null) {
            analyzeNode(onFailClause, env);
        }
    }

    @Override
    public void visit(BLangFromClause fromClause) {
        SymbolEnv fromEnv = fromClause.env;
        analyzeNode((BLangNode) fromClause.getVariableDefinitionNode(), fromEnv);
        analyzeNode(fromClause.collection, fromEnv);
    }

    @Override
    public void visit(BLangJoinClause joinClause) {
        SymbolEnv joinEnv = joinClause.env;
        analyzeNode((BLangNode) joinClause.getVariableDefinitionNode(), joinEnv);
        analyzeNode(joinClause.collection, joinEnv);
        analyzeNode((BLangNode) joinClause.onClause, joinEnv);
    }

    @Override
    public void visit(BLangLetClause letClause) {
        SymbolEnv letClauseEnv = letClause.env;
        for (BLangLetVariable letVarDeclaration : letClause.letVarDeclarations) {
            analyzeNode((BLangNode) letVarDeclaration.definitionNode, letClauseEnv);
        }
    }

    @Override
    public void visit(BLangOnClause onClause) {
        analyzeNode(onClause.lhsExpr, env);
        analyzeNode(onClause.rhsExpr, env);
    }

    @Override
    public void visit(BLangOrderKey orderKeyClause) {
        analyzeNode(orderKeyClause.expression, env);
    }

    @Override
    public void visit(BLangOrderByClause orderByClause) {
        SymbolEnv orderByEnv = orderByClause.env;
        for (OrderKeyNode orderKeyNode : orderByClause.orderByKeyList) {
            analyzeNode((BLangExpression) orderKeyNode.getOrderKey(), orderByEnv);
        }
    }

    @Override
    public void visit(BLangSelectClause selectClause) {
        analyzeNode(selectClause.expression, selectClause.env);
    }

    @Override
    public void visit(BLangWhereClause whereClause) {
        analyzeNode(whereClause.expression, whereClause.env);
    }

    @Override
    public void visit(BLangDoClause doClause) {
        analyzeNode(doClause.body, doClause.env);
    }

    @Override
    public void visit(BLangOnFailClause onFailClause) {
        analyzeNode(onFailClause.body, env);
    }

    @Override
    public void visit(BLangOnConflictClause onConflictClause) {
        analyzeNode(onConflictClause.expression, env);
    }

    @Override
    public void visit(BLangLimitClause limitClause) {
        analyzeNode(limitClause.expression, env);
    }

    @Override
    public void visit(BLangWhile whileNode) {
        analyzeNode(whileNode.expr, env);
        analyzeNode(whileNode.body, env);

        BLangOnFailClause onFailClause = whileNode.onFailClause;
        if (onFailClause != null) {
            analyzeNode(onFailClause, env);
        }
    }

    @Override
    public void visit(BLangLock lockNode) {
        boolean prevInLockStatement = this.inLockStatement;
        this.inLockStatement = true;
        copyInLockInfoStack.push(new LockInfo(lockNode));

        analyzeNode(lockNode.body, SymbolEnv.createLockEnv(lockNode, env));

        LockInfo copyInLockInfo = copyInLockInfoStack.pop();

        this.inLockStatement = prevInLockStatement;

        BLangOnFailClause onFailClause = lockNode.onFailClause;
        if (onFailClause != null) {
            analyzeNode(onFailClause, env);
        }

        Map<BSymbol, List<BLangSimpleVarRef>> accessedRestrictedVars = copyInLockInfo.accessedRestrictedVars;
        Set<BSymbol> accessedRestrictedVarKeys = accessedRestrictedVars.keySet();
        Set<BSymbol> accessedNonImmutableAndNonIsolatedVars = copyInLockInfo.accessedPotentiallyIsolatedVars;

        if (!accessedRestrictedVarKeys.isEmpty()) {
            if (accessedRestrictedVarKeys.size() > 1) {
                for (BSymbol accessedRestrictedVarKey : accessedRestrictedVarKeys) {
                    for (BLangSimpleVarRef varRef : accessedRestrictedVars.get(accessedRestrictedVarKey)) {
                        dlog.error(varRef.pos, DiagnosticErrorCode.INVALID_USAGE_OF_MULTIPLE_RESTRICTED_VARS_IN_LOCK);
                    }
                }
            }

            for (BLangSimpleVarRef varRef : copyInLockInfo.nonCaptureBindingPatternVarRefsOnLhs) {
                dlog.error(varRef.pos, DiagnosticErrorCode.INVALID_ASSIGNMENT_IN_LOCK_WITH_RESTRICTED_VAR_USAGE);
            }

            for (BLangExpression expr : copyInLockInfo.nonIsolatedTransferInExpressions) {
                dlog.error(expr.pos, DiagnosticErrorCode.INVALID_TRANSFER_INTO_LOCK_WITH_RESTRICTED_VAR_USAGE);
            }

            for (BLangExpression expr : copyInLockInfo.nonIsolatedTransferOutExpressions) {
                dlog.error(expr.pos, DiagnosticErrorCode.INVALID_TRANSFER_OUT_OF_LOCK_WITH_RESTRICTED_VAR_USAGE);
            }

            for (BLangInvocation invocation : copyInLockInfo.nonIsolatedInvocations) {
                dlog.error(invocation.pos,
                           DiagnosticErrorCode.INVALID_NON_ISOLATED_INVOCATION_IN_LOCK_WITH_RESTRICTED_VAR_USAGE);
            }
        }

        if (copyInLockInfoStack.empty()) {
            return;
        }

        BLangLock lastCheckedLockNode = lockNode;

        for (int i = copyInLockInfoStack.size() - 1; i >= 0; i--) {
            LockInfo prevCopyInLockInfo = copyInLockInfoStack.get(i);

            BLangLock outerLockNode = prevCopyInLockInfo.lockNode;

            if (!isEnclosedLockWithinSameFunction(lastCheckedLockNode, outerLockNode)) {
                return;
            }

            lastCheckedLockNode = outerLockNode;

            Map<BSymbol, List<BLangSimpleVarRef>> prevLockAccessedRestrictedVars =
                    prevCopyInLockInfo.accessedRestrictedVars;

            for (Map.Entry<BSymbol, List<BLangSimpleVarRef>> entry : accessedRestrictedVars.entrySet()) {
                BSymbol key = entry.getKey();

                if (prevLockAccessedRestrictedVars.containsKey(key)) {
                    prevLockAccessedRestrictedVars.get(key).addAll(entry.getValue());
                    continue;
                }

                prevLockAccessedRestrictedVars.put(key, entry.getValue());
            }

            prevCopyInLockInfo.accessedPotentiallyIsolatedVars.addAll(accessedNonImmutableAndNonIsolatedVars);

            if (!accessedRestrictedVars.isEmpty()) {
                continue;
            }

            prevCopyInLockInfo.nonCaptureBindingPatternVarRefsOnLhs.addAll(
                    copyInLockInfo.nonCaptureBindingPatternVarRefsOnLhs);
            prevCopyInLockInfo.nonIsolatedTransferInExpressions.addAll(copyInLockInfo.nonIsolatedTransferInExpressions);
            prevCopyInLockInfo.nonIsolatedTransferOutExpressions.addAll(
                    copyInLockInfo.nonIsolatedTransferOutExpressions);
            prevCopyInLockInfo.nonIsolatedInvocations.addAll(copyInLockInfo.nonIsolatedInvocations);
            prevCopyInLockInfo.accessedPotentiallyIsolatedVars.addAll(copyInLockInfo.accessedPotentiallyIsolatedVars);
        }
    }

    @Override
    public void visit(BLangTransaction transactionNode) {
        analyzeNode(transactionNode.transactionBody, env);
    }

    @Override
    public void visit(BLangTupleDestructure stmt) {
        BLangTupleVarRef varRef = stmt.varRef;
        BLangExpression expr = stmt.expr;

        analyzeNode(varRef, env);
        analyzeNode(expr, env);

        validateTransferOut(varRef, expr);
    }

    @Override
    public void visit(BLangRecordDestructure stmt) {
        BLangRecordVarRef varRef = stmt.varRef;
        BLangExpression expr = stmt.expr;

        analyzeNode(varRef, env);
        analyzeNode(expr, env);

        validateTransferOut(varRef, expr);
    }

    @Override
    public void visit(BLangErrorDestructure stmt) {
        BLangErrorVarRef varRef = stmt.varRef;
        BLangExpression expr = stmt.expr;

        analyzeNode(varRef, env);
        analyzeNode(expr, env);

        validateTransferOut(varRef, expr);
    }

    @Override
    public void visit(BLangForkJoin forkJoin) {
    }

    @Override
    public void visit(BLangWorkerSend workerSendNode) {
    }

    @Override
    public void visit(BLangWorkerReceive workerReceiveNode) {
    }

    @Override
    public void visit(BLangRollback rollbackNode) {
        analyzeNode(rollbackNode.expr, env);
    }

    @Override
    public void visit(BLangLiteral literalExpr) {
    }

    @Override
    public void visit(BLangConstRef constRef) {
    }

    @Override
    public void visit(BLangNumericLiteral literalExpr) {
    }

    @Override
    public void visit(BLangRecordLiteral recordLiteral) {
        for (RecordLiteralNode.RecordField field : recordLiteral.fields) {
            if (field.isKeyValueField()) {
                BLangRecordLiteral.BLangRecordKeyValueField keyValuePair =
                        (BLangRecordLiteral.BLangRecordKeyValueField) field;
                if (keyValuePair.key.computedKey) {
                    analyzeNode(keyValuePair.key.expr, env);
                }
                analyzeNode(keyValuePair.valueExpr, env);
            } else if (field.getKind() == NodeKind.SIMPLE_VARIABLE_REF) {
                analyzeNode((BLangRecordLiteral.BLangRecordVarNameField) field, env);
            } else {
                analyzeNode(((BLangRecordLiteral.BLangRecordSpreadOperatorField) field).expr, env);
            }
        }
    }

    @Override
    public void visit(BLangTupleVarRef varRefExpr) {
        for (BLangExpression expression : varRefExpr.expressions) {
            analyzeNode(expression, env);
        }

        BLangExpression restParam = (BLangExpression) varRefExpr.restParam;
        if (restParam != null) {
            analyzeNode(restParam, env);
        }
    }

    @Override
    public void visit(BLangRecordVarRef varRefExpr) {
        for (BLangRecordVarRef.BLangRecordVarRefKeyValue recordRefField : varRefExpr.recordRefFields) {
            analyzeNode(recordRefField.variableReference, env);
        }

        BLangExpression restParam = (BLangExpression) varRefExpr.restParam;
        if (restParam != null) {
            analyzeNode(restParam, env);
        }
    }

    @Override
    public void visit(BLangErrorVarRef varRefExpr) {
        analyzeNode(varRefExpr.message, env);

        BLangVariableReference cause = varRefExpr.cause;
        if (cause != null) {
            analyzeNode(cause, env);
        }

        for (BLangNamedArgsExpression namedArgsExpression : varRefExpr.detail) {
            analyzeNode(namedArgsExpression, env);
        }

        BLangVariableReference restVar = varRefExpr.restVar;
        if (restVar != null) {
            analyzeNode(restVar, env);
        }

        BLangType typeNode = varRefExpr.typeNode;
        if (typeNode != null) {
            analyzeNode(typeNode, env);
        }
    }

    @Override
    public void visit(BLangSimpleVarRef varRefExpr) {
        BType accessType = varRefExpr.getBType();

        BSymbol symbol = varRefExpr.symbol;
        BLangInvokableNode enclInvokable = env.enclInvokable;
        BLangType enclType = env.enclType;

        if (symbol == null) {
            return;
        }

        BLangNode parent = varRefExpr.parent;
        boolean isolatedModuleVariableReference = isIsolatedModuleVariableSymbol(symbol);

        boolean accessOfPotentiallyIsolatedVariable = false;
        boolean accessOfPotentiallyReadOnlyOrIsolatedObjectTypedFinalVariable = false;
        Set<BSymbol> inferableClasses = new HashSet<>();

        if ((symbol.owner.tag & SymTag.PACKAGE) == SymTag.PACKAGE) {
            accessOfPotentiallyIsolatedVariable = this.isolationInferenceInfoMap.containsKey(symbol) &&
                            this.isolationInferenceInfoMap.get(symbol).getKind() != IsolationInferenceKind.FUNCTION;

            accessOfPotentiallyReadOnlyOrIsolatedObjectTypedFinalVariable = Symbols.isFlagOn(symbol.flags, Flags.FINAL)
                    && !types.isSubTypeOfReadOnlyOrIsolatedObjectUnion(accessType)
                    && isSubtypeOfReadOnlyOrIsolatedObjectOrInferableObject(symbol.owner, accessType, inferableClasses);
        }

        if (inLockStatement) {
            LockInfo exprInfo = copyInLockInfoStack.peek();

            if (isolatedModuleVariableReference || isMethodCallOnSelfInIsolatedObject(varRefExpr, parent)) {
                addToAccessedRestrictedVars(exprInfo.accessedRestrictedVars, varRefExpr);
            }

            if (parent == null && varRefExpr.isLValue) {
                if (!isSelfOfObject(varRefExpr) && isInvalidCopyIn(varRefExpr, env)) {
                    exprInfo.nonCaptureBindingPatternVarRefsOnLhs.add(varRefExpr);
                }
            } else if ((!varRefExpr.isLValue || parent.getKind() != NodeKind.ASSIGNMENT) &&
                    !isIsolated(varRefExpr.symbol.flags) &&
                    !isSelfOfIsolatedObject(varRefExpr) &&
                    isInvalidCopyIn(varRefExpr, env)) {
                exprInfo.nonIsolatedTransferInExpressions.add(varRefExpr);
            }

            if (accessOfPotentiallyIsolatedVariable) {
                ((VariableIsolationInferenceInfo) this.isolationInferenceInfoMap.get(symbol)).accessedLockInfo
                        .add(exprInfo);
                exprInfo.accessedPotentiallyIsolatedVars.add(symbol);
            }
        } else if (accessOfPotentiallyIsolatedVariable ||
                accessOfPotentiallyReadOnlyOrIsolatedObjectTypedFinalVariable) {
            VariableIsolationInferenceInfo inferenceInfo =
                    (VariableIsolationInferenceInfo) this.isolationInferenceInfoMap.get(symbol);
            inferenceInfo.accessedOutsideLockStatement = true;
            inferenceInfo.accessOutsideLockStatementValidIfInferredIsolated = false;

            if (accessOfPotentiallyReadOnlyOrIsolatedObjectTypedFinalVariable) {
                inferenceInfo.dependsOnVariablesAndClasses.addAll(inferableClasses);
            }
        }

        boolean inIsolatedFunction = isInIsolatedFunction(env);
        boolean recordFieldDefaultValue = isRecordFieldDefaultValue(enclType);
        boolean objectFieldDefaultValueRequiringIsolation = !recordFieldDefaultValue &&
                isObjectFieldDefaultValueRequiringIsolation(env);

        SymbolEnv enclEnv = env.enclEnv;
        if (inIsolatedFunction) {
            if (enclInvokable == null) {
                BLangArrowFunction bLangArrowFunction = (BLangArrowFunction) enclEnv.node;

                for (BLangSimpleVariable param : bLangArrowFunction.params) {
                    if (param.symbol == symbol) {
                        return;
                    }
                }
            }
        }

        if (!recordFieldDefaultValue && !objectFieldDefaultValueRequiringIsolation && enclInvokable != null &&
                isReferenceToVarDefinedInSameInvokable(symbol.owner, enclInvokable.symbol)) {
            return;
        }

        long flags = symbol.flags;
        if (Symbols.isFlagOn(flags, Flags.CONSTANT)) {
            return;
        }

        if ((Symbols.isFlagOn(flags, Flags.FINAL) || Symbols.isFlagOn(flags, Flags.FUNCTION_FINAL)) &&
                types.isSubTypeOfReadOnlyOrIsolatedObjectUnion(accessType)) {
            return;
        }

        if (isDefinitionReference(symbol)) {
            return;
        }

        if (enclEnv != null && enclEnv.node != null && enclEnv.node.getKind() == NodeKind.ARROW_EXPR) {
            BLangArrowFunction bLangArrowFunction = (BLangArrowFunction) enclEnv.node;

            for (BLangSimpleVariable param : bLangArrowFunction.params) {
                if (param.symbol == symbol) {
                    return;
                }
            }
        }

        if (isolatedModuleVariableReference) {
            if (inLockStatement) {
                return;
            }

            if (recordFieldDefaultValue) {
                dlog.error(varRefExpr.pos,
                           DiagnosticErrorCode.INVALID_ISOLATED_VARIABLE_ACCESS_OUTSIDE_LOCK_IN_RECORD_DEFAULT);
            } else {
                dlog.error(varRefExpr.pos, DiagnosticErrorCode.INVALID_ISOLATED_VARIABLE_ACCESS_OUTSIDE_LOCK);
            }
            return;
        }

        if (accessOfPotentiallyIsolatedVariable) {
            markDependentlyIsolatedOnVar(symbol);
        } else {
            markDependsOnIsolationNonInferableConstructs();
        }

        inferredIsolated = false;

        if (inIsolatedFunction) {
            dlog.error(varRefExpr.pos, DiagnosticErrorCode.INVALID_MUTABLE_ACCESS_IN_ISOLATED_FUNCTION);
            return;
        }

        if (recordFieldDefaultValue) {
            dlog.error(varRefExpr.pos, DiagnosticErrorCode.INVALID_MUTABLE_ACCESS_AS_RECORD_DEFAULT);
            return;
        }

        if (objectFieldDefaultValueRequiringIsolation) {
            dlog.error(varRefExpr.pos, DiagnosticErrorCode.INVALID_MUTABLE_ACCESS_AS_OBJECT_DEFAULT);
            return;
        }

        if (isObjectFieldDefaultValue(env)) {
            BLangFunction initFunction = ((BLangClassDefinition) env.node).initFunction;
            if (initFunction != null) {
                markInitMethodDependentlyIsolatedOnVar(initFunction, symbol);
            }
        }
    }

    @Override
    public void visit(BLangFieldBasedAccess fieldAccessExpr) {
        analyzeFieldBasedAccess(fieldAccessExpr);
    }

    @Override
    public void visit(BLangFieldBasedAccess.BLangNSPrefixedFieldBasedAccess nsPrefixedFieldBasedAccess) {
        analyzeFieldBasedAccess(nsPrefixedFieldBasedAccess);
    }

    private void analyzeFieldBasedAccess(BLangFieldBasedAccess fieldAccessExpr) {
        BLangExpression expr = fieldAccessExpr.expr;
        analyzeNode(expr, env);

        if (!isInvalidIsolatedObjectFieldOrMethodAccessViaSelfIfOutsideLock(fieldAccessExpr, true)) {
            BType bType = expr.getBType();
            BTypeSymbol tsymbol = bType.tsymbol;
            BLangIdentifier field = fieldAccessExpr.field;

            if (!isPotentiallyProtectedFieldAccessedInNonInitMethod(expr, tsymbol, field)) {
                return;
            }

            if (inLockStatement) {
                LockInfo lockInfo = copyInLockInfoStack.peek();
                ((VariableIsolationInferenceInfo) this.isolationInferenceInfoMap.get(tsymbol)).accessedLockInfo
                        .add(lockInfo);
                lockInfo.accessedPotentiallyIsolatedVars.add(tsymbol);
                return;
            }

            VariableIsolationInferenceInfo inferenceInfo =
                    (VariableIsolationInferenceInfo) this.isolationInferenceInfoMap.get(tsymbol);
            inferenceInfo.accessedOutsideLockStatement = true;

            BType fieldType = fieldAccessExpr.getBType();
            if (Symbols.isFlagOn(((BObjectType) bType).fields.get(field.value).symbol.flags, Flags.FINAL) &&
                    isSubtypeOfReadOnlyOrIsolatedObjectOrInferableObject(env.enclPkg.symbol, fieldType)) {
                inferenceInfo.typesOfFinalFieldsAccessedOutsideLock.add(fieldType);
            } else {
                inferenceInfo.accessOutsideLockStatementValidIfInferredIsolated = false;
            }
            return;
        }

        if (inLockStatement) {
            addToAccessedRestrictedVars(copyInLockInfoStack.peek().accessedRestrictedVars, (BLangSimpleVarRef) expr);
            return;
        }

        dlog.error(fieldAccessExpr.pos,
                   DiagnosticErrorCode.INVALID_MUTABLE_FIELD_ACCESS_IN_ISOLATED_OBJECT_OUTSIDE_LOCK);
    }

    private boolean isPotentiallyProtectedFieldAccessedInNonInitMethod(BLangExpression expr, BTypeSymbol tsymbol,
                                                                       BLangIdentifier field) {
        return expr.getKind() == NodeKind.SIMPLE_VARIABLE_REF &&
                isSelfOfObject((BLangSimpleVarRef) expr) &&
                this.isolationInferenceInfoMap.containsKey(tsymbol) &&
                !inObjectInitMethod() &&
                ((ClassIsolationInferenceInfo) this.isolationInferenceInfoMap.get(tsymbol))
                        .protectedFields.contains(field);
    }

    @Override
    public void visit(BLangIndexBasedAccess indexAccessExpr) {
        analyzeNode(indexAccessExpr.expr, env);
        analyzeNode(indexAccessExpr.indexExpr, env);
    }

    @Override
    public void visit(BLangInvocation invocationExpr) {
        analyzeInvocation(invocationExpr);
    }

    @Override
    public void visit(BLangErrorConstructorExpr errorConstructorExpr) {
        for (BLangExpression positionalArg : errorConstructorExpr.positionalArgs) {
            analyzeNode(positionalArg, env);
        }
        for (BLangNamedArgsExpression namedArgsExpression : errorConstructorExpr.namedArgs) {
            analyzeNode(namedArgsExpression, env);
        }
    }

    @Override
    public void visit(BLangInvocation.BLangActionInvocation actionInvocationExpr) {
        if (!actionInvocationExpr.async) {
            analyzeInvocation(actionInvocationExpr);
            return;
        }

        boolean isWorker = actionInvocationExpr.functionPointerInvocation;
        if (isInIsolatedFunction(env)) {
            if (checkStrandAnnotationExists(actionInvocationExpr.annAttachments, true, isWorker)) {
                return;
            }

            if (!isWorker && !isValidIsolatedAsyncInvocation(actionInvocationExpr)) {
                return;
            }

            analyzeInvocation(actionInvocationExpr);
            return;
        }

        if (checkStrandAnnotationExists(actionInvocationExpr.annAttachments, false, isWorker)) {
            markDependsOnIsolationNonInferableConstructs();
            inferredIsolated = false;
            return;
        }

        analyzeInvocation(actionInvocationExpr);
    }

    private boolean checkStrandAnnotationExists(List<BLangAnnotationAttachment> attachments, boolean inIsolatedFunc,
                                                boolean isWorker) {
        BAnnotationSymbol strandAnnotSymbol = symResolver.getStrandAnnotationSymbol();
        for (BLangAnnotationAttachment attachment : attachments) {
            if (attachment.annotationSymbol == strandAnnotSymbol) {
                if (inIsolatedFunc) {
                    String actionInvocation = isWorker ? "worker declaration" : "start action";
                    dlog.error(attachment.pos, DiagnosticErrorCode.INVALID_STRAND_ANNOTATION_IN_ISOLATED_FUNCTION,
                            actionInvocation);
                } else {
                    dlog.warning(attachment.pos, DiagnosticWarningCode.USAGE_OF_STRAND_ANNOTATION_WILL_BE_DEPRECATED);
                }
                return true;
            }
        }
        return false;
    }

    private boolean isValidIsolatedAsyncInvocation(BLangInvocation.BLangActionInvocation actionInvocation) {
        boolean isIsolatedStartAction = true;
        if (!isIsolated(actionInvocation.symbol.type.flags)) {
            dlog.error(actionInvocation.name.pos,
                    DiagnosticErrorCode.INVALID_ASYNC_INVOCATION_OF_NON_ISOLATED_FUNCTION_IN_ISOLATED_FUNCTION);
            isIsolatedStartAction = false;
        }

        if (actionInvocation.expr != null && !isIsolatedExpression(actionInvocation.expr)) {
            dlog.error(actionInvocation.expr.pos,
                    DiagnosticErrorCode.INVALID_ACCESS_OF_NON_ISOLATED_EXPR_IN_ARGS_OF_ASYNC_INV_OF_ISOLATED_FUNC);
            isIsolatedStartAction = false;
        }

        if (!containsIsolatedExpressionsForAllArgs(actionInvocation.requiredArgs)) {
            isIsolatedStartAction = false;
        }

        if (!containsIsolatedExpressionsForAllArgs(actionInvocation.restArgs)) {
            isIsolatedStartAction = false;
        }

        return isIsolatedStartAction;
    }

    private boolean containsIsolatedExpressionsForAllArgs(List<BLangExpression> args) {
        boolean containIsolatedExprs = true;
        for (BLangExpression arg : args) {
            if (!isIsolatedExpression(arg)) {
                dlog.error(arg.pos,
                        DiagnosticErrorCode.INVALID_ACCESS_OF_NON_ISOLATED_EXPR_IN_ARGS_OF_ASYNC_INV_OF_ISOLATED_FUNC);
                containIsolatedExprs = false;
            }
        }
        return containIsolatedExprs;
    }

    @Override
    public void visit(BLangInvocation.BLangResourceAccessInvocation resourceAccessInvocation) {
        analyzeNode(resourceAccessInvocation.resourceAccessPathSegments, env);
        analyzeInvocation(resourceAccessInvocation);
    }
    
    @Override
    public void visit(BLangTypeInit typeInitExpr) {
        BInvokableSymbol initInvocationSymbol =
                                        (BInvokableSymbol) ((BLangInvocation) typeInitExpr.initInvocation).symbol;
        if (initInvocationSymbol != null && !isIsolated(initInvocationSymbol.flags)) {
            analyzeFunctionForInference(initInvocationSymbol);

            inferredIsolated = false;

            if (isInIsolatedFunction(env.enclInvokable)) {
                dlog.error(typeInitExpr.pos,
                           DiagnosticErrorCode.INVALID_NON_ISOLATED_INIT_EXPRESSION_IN_ISOLATED_FUNCTION);
            } else if (isRecordFieldDefaultValue(env.enclType)) {
                dlog.error(typeInitExpr.pos,
                           DiagnosticErrorCode.INVALID_NON_ISOLATED_INIT_EXPRESSION_AS_RECORD_DEFAULT);
            } else if (isObjectFieldDefaultValueRequiringIsolation(env)) {
                dlog.error(typeInitExpr.pos,
                           DiagnosticErrorCode.INVALID_NON_ISOLATED_INIT_EXPRESSION_AS_OBJECT_DEFAULT);
            } else if (isObjectFieldDefaultValue(env)) {
                BLangFunction initFunction = ((BLangClassDefinition) env.node).initFunction;
                if (initFunction != null) {
                    markInitMethodDependentlyIsolatedOnFunction(initFunction, initInvocationSymbol);
                }
            }
        }

        for (BLangExpression expression : typeInitExpr.argsExpr) {
            analyzeNode(expression, env);
        }
    }

    @Override
    public void visit(BLangTernaryExpr ternaryExpr) {
        analyzeNode(ternaryExpr.expr, env);
        analyzeNode(ternaryExpr.thenExpr, env);
        analyzeNode(ternaryExpr.elseExpr, env);
    }

    @Override
    public void visit(BLangWaitExpr waitExpr) {
        for (BLangExpression expression : waitExpr.exprList) {
            analyzeNode(expression, env);
        }
    }

    @Override
    public void visit(BLangTrapExpr trapExpr) {
        analyzeNode(trapExpr.expr, env);
    }

    @Override
    public void visit(BLangBinaryExpr binaryExpr) {
        analyzeNode(binaryExpr.lhsExpr, env);
        analyzeNode(binaryExpr.rhsExpr, env);
    }

    @Override
    public void visit(BLangElvisExpr elvisExpr) {
        analyzeNode(elvisExpr.lhsExpr, env);
        analyzeNode(elvisExpr.rhsExpr, env);
    }

    @Override
    public void visit(BLangGroupExpr groupExpr) {
        analyzeNode(groupExpr.expression, env);
    }

    @Override
    public void visit(BLangLetExpression letExpr) {
        isolatedLetVarStack.push(new HashSet<>());

        for (BLangLetVariable letVarDeclaration : letExpr.letVarDeclarations) {
            analyzeNode((BLangNode) letVarDeclaration.definitionNode, env);
        }

        analyzeNode(letExpr.expr, env);
        isolatedLetVarStack.pop();
    }

    @Override
    public void visit(BLangListConstructorExpr listConstructorExpr) {
        for (BLangExpression expr : listConstructorExpr.exprs) {
            if (expr.getKind() == NodeKind.LIST_CONSTRUCTOR_SPREAD_OP) {
                expr = ((BLangListConstructorExpr.BLangListConstructorSpreadOpExpr) expr).expr;
            }
            analyzeNode(expr, env);
        }
    }

    @Override
    public void visit(BLangTableConstructorExpr tableConstructorExpr) {
        for (BLangRecordLiteral recordLiteral : tableConstructorExpr.recordLiteralList) {
            analyzeNode(recordLiteral, env);
        }
    }

    @Override
    public void visit(BLangUnaryExpr unaryExpr) {
        analyzeNode(unaryExpr.expr, env);
    }

    @Override
    public void visit(BLangTypedescExpr typedescExpr) {
        analyzeNode(typedescExpr.typeNode, env);
    }

    @Override
    public void visit(BLangTypeConversionExpr conversionExpr) {
        analyzeNode(conversionExpr.typeNode, env);
        analyzeNode(conversionExpr.expr, env);
    }

    @Override
    public void visit(BLangXMLQName xmlQName) {
    }

    @Override
    public void visit(BLangXMLAttribute xmlAttribute) {
        analyzeNode(xmlAttribute.name, env);
        analyzeNode(xmlAttribute.value, env);
    }

    @Override
    public void visit(BLangXMLElementLiteral xmlElementLiteral) {
        for (BLangExpression child : xmlElementLiteral.children) {
            analyzeNode(child, env);
        }

        for (BLangXMLAttribute attribute : xmlElementLiteral.attributes) {
            analyzeNode(attribute, env);
        }

        for (BLangXMLNS inlineNamespace : xmlElementLiteral.inlineNamespaces) {
            analyzeNode(inlineNamespace, env);
        }
    }

    @Override
    public void visit(BLangXMLSequenceLiteral xmlSequenceLiteral) {
        for (BLangExpression expr : xmlSequenceLiteral.xmlItems) {
            analyzeNode(expr, env);
        }
    }

    @Override
    public void visit(BLangXMLTextLiteral xmlTextLiteral) {
        for (BLangExpression expr : xmlTextLiteral.textFragments) {
            analyzeNode(expr, env);
        }
    }

    @Override
    public void visit(BLangXMLCommentLiteral xmlCommentLiteral) {
        for (BLangExpression textFragment : xmlCommentLiteral.textFragments) {
            analyzeNode(textFragment, env);
        }
    }

    @Override
    public void visit(BLangXMLProcInsLiteral xmlProcInsLiteral) {
        for (BLangExpression dataFragment : xmlProcInsLiteral.dataFragments) {
            analyzeNode(dataFragment, env);
        }
    }

    @Override
    public void visit(BLangXMLQuotedString xmlQuotedString) {
        for (BLangExpression textFragment : xmlQuotedString.textFragments) {
            analyzeNode(textFragment, env);
        }
    }

    @Override
    public void visit(BLangStringTemplateLiteral stringTemplateLiteral) {
        for (BLangExpression expr : stringTemplateLiteral.exprs) {
            analyzeNode(expr, env);
        }
    }

    @Override
    public void visit(BLangRawTemplateLiteral rawTemplateLiteral) {
        for (BLangExpression insertion : rawTemplateLiteral.insertions) {
            analyzeNode(insertion, env);
        }
    }

    @Override
    public void visit(BLangLambdaFunction bLangLambdaFunction) {
        // Visit worker lambdas.
        BLangFunction function = bLangLambdaFunction.function;
        if (isWorkerLambda(function)) {
            visit(function);
        }
    }

    @Override
    public void visit(BLangArrowFunction bLangArrowFunction) {
        SymbolEnv arrowFunctionEnv = SymbolEnv.createArrowFunctionSymbolEnv(bLangArrowFunction, env);
        createTempSymbolIfNonExistent(bLangArrowFunction);
        analyzeNode(bLangArrowFunction.body, arrowFunctionEnv);
    }

    @Override
    public void visit(BLangRestArgsExpression bLangVarArgsExpression) {
        analyzeNode(bLangVarArgsExpression.expr, env);
    }

    @Override
    public void visit(BLangNamedArgsExpression bLangNamedArgsExpression) {
        analyzeNode(bLangNamedArgsExpression.expr, env);
    }

    @Override
    public void visit(BLangCheckedExpr checkedExpr) {
        analyzeNode(checkedExpr.expr, env);
    }

    @Override
    public void visit(BLangDo doNode) {
        analyzeNode(doNode.body, env);
        if (doNode.onFailClause != null) {
            analyzeNode(doNode.onFailClause, env);
        }
    }

    @Override
    public void visit(BLangFail failExpr) {
        analyzeNode(failExpr.expr, env);
    }

    @Override
    public void visit(BLangCheckPanickedExpr checkPanickedExpr) {
        analyzeNode(checkPanickedExpr.expr, env);
    }

    @Override
    public void visit(BLangServiceConstructorExpr serviceConstructorExpr) {
        analyzeNode(serviceConstructorExpr.serviceNode, env);
    }

    @Override
    public void visit(BLangTypeTestExpr typeTestExpr) {
        analyzeNode(typeTestExpr.expr, env);
        analyzeNode(typeTestExpr.typeNode, env);
    }

    @Override
    public void visit(BLangIgnoreExpr ignoreExpr) {
    }

    @Override
    public void visit(BLangAnnotAccessExpr annotAccessExpr) {
        analyzeNode(annotAccessExpr.expr, env);
    }

    @Override
    public void visit(BLangQueryExpr queryExpr) {
        for (BLangNode clause : queryExpr.getQueryClauses()) {
            analyzeNode(clause, env);
        }
    }

    @Override
    public void visit(BLangTransactionalExpr transactionalExpr) {
    }

    @Override
    public void visit(BLangCommitExpr commitExpr) {
    }

    @Override
    public void visit(BLangValueType valueType) {
    }

    @Override
    public void visit(BLangArrayType arrayType) {
        analyzeNode(arrayType.getElementType(), env);
    }

    @Override
    public void visit(BLangBuiltInRefTypeNode builtInRefType) {
    }

    @Override
    public void visit(BLangConstrainedType constrainedType) {
        analyzeNode(constrainedType.constraint, env);
    }

    @Override
    public void visit(BLangStreamType streamType) {
        analyzeNode(streamType.constraint, env);
        analyzeNode(streamType.error, env);
    }

    @Override
    public void visit(BLangTableTypeNode tableType) {
        analyzeNode(tableType.constraint, env);

        if (tableType.tableKeyTypeConstraint != null) {
            analyzeNode(tableType.tableKeyTypeConstraint.keyType, env);
        }
    }

    @Override
    public void visit(BLangUserDefinedType userDefinedType) {
    }

    @Override
    public void visit(BLangFunctionTypeNode functionTypeNode) {
        for (BLangVariable param : functionTypeNode.params) {
            analyzeNode(param.typeNode, env);
        }
        if (functionTypeNode.restParam != null) {
            analyzeNode(functionTypeNode.restParam.typeNode, env);
        }
        analyzeNode(functionTypeNode.returnTypeNode, env);
    }

    @Override
    public void visit(BLangUnionTypeNode unionTypeNode) {
        for (BLangType memberTypeNode : unionTypeNode.memberTypeNodes) {
            analyzeNode(memberTypeNode, env);
        }
    }

    @Override
    public void visit(BLangIntersectionTypeNode intersectionTypeNode) {
        for (BLangType constituentTypeNode : intersectionTypeNode.constituentTypeNodes) {
            analyzeNode(constituentTypeNode, env);
        }
    }

    @Override
    public void visit(BLangObjectTypeNode objectTypeNode) {
        SymbolEnv objectEnv = SymbolEnv.createTypeEnv(objectTypeNode, objectTypeNode.symbol.scope, env);

        for (BLangSimpleVariable field : objectTypeNode.fields) {
            analyzeNode(field, objectEnv);
        }

        for (BLangSimpleVariable referencedField : objectTypeNode.includedFields) {
            analyzeNode(referencedField, objectEnv);
        }

        BLangFunction initFunction = objectTypeNode.initFunction;
        if (initFunction != null) {
            analyzeNode(initFunction, objectEnv);
        }

        for (BLangFunction function : objectTypeNode.functions) {
            analyzeNode(function, objectEnv);
        }
    }

    @Override
    public void visit(BLangClassDefinition classDefinition) {
        SymbolEnv classEnv = SymbolEnv.createClassEnv(classDefinition, classDefinition.symbol.scope, env);

        for (BLangSimpleVariable bLangSimpleVariable : classDefinition.fields) {
            analyzeNode(bLangSimpleVariable, classEnv);
        }

        for (BLangSimpleVariable field : classDefinition.referencedFields) {
            analyzeNode(field, classEnv);
        }

        BLangFunction initFunction = classDefinition.initFunction;
        if (initFunction != null) {
            analyzeNode(initFunction, classEnv);
        }

        for (BLangFunction function : classDefinition.functions) {
            analyzeNode(function, classEnv);
        }
    }

    @Override
    public void visit(BLangObjectConstructorExpression objectConstructorExpression) {
        visit(objectConstructorExpression.typeInit);
    }

    @Override
    public void visit(BLangInferredTypedescDefaultNode inferTypedescExpr) {
    }

    @Override
    public void visit(BLangRecordTypeNode recordTypeNode) {
        SymbolEnv typeEnv = SymbolEnv.createTypeEnv(recordTypeNode, recordTypeNode.symbol.scope, env);

        boolean prevInLockStatement = this.inLockStatement;
        this.inLockStatement = false;
        for (BLangSimpleVariable field : recordTypeNode.fields) {
            analyzeNode(field, typeEnv);
        }
        this.inLockStatement = prevInLockStatement;

        for (BLangSimpleVariable referencedField : recordTypeNode.includedFields) {
            analyzeNode(referencedField, typeEnv);
        }

        BLangType restFieldType = recordTypeNode.restFieldType;
        if (restFieldType != null) {
            analyzeNode(restFieldType, typeEnv);
        }
    }

    @Override
    public void visit(BLangFiniteTypeNode finiteTypeNode) {
        for (BLangExpression expression : finiteTypeNode.valueSpace) {
            analyzeNode(expression, env);
        }
    }

    @Override
    public void visit(BLangTupleTypeNode tupleTypeNode) {
        for (BLangType memberType : tupleTypeNode.getMemberTypeNodes()) {
            analyzeNode(memberType, env);
        }

        analyzeNode(tupleTypeNode.restParamType, env);
    }

    @Override
    public void visit(BLangErrorType errorTypeNode) {
        analyzeNode(errorTypeNode.detailType, env);
    }

    @Override
    public void visit(BLangTupleVariable bLangTupleVariable) {
        analyzeNode(bLangTupleVariable.typeNode, env);

        BLangExpression expr = bLangTupleVariable.expr;
        if (expr != null) {
            analyzeNode(expr, env);
        }
    }

    @Override
    public void visit(BLangTupleVariableDef bLangTupleVariableDef) {
        analyzeNode(bLangTupleVariableDef.var, env);
    }

    @Override
    public void visit(BLangRecordVariable bLangRecordVariable) {
        analyzeNode(bLangRecordVariable.typeNode, env);
        BLangExpression expr = bLangRecordVariable.expr;
        if (expr != null) {
            analyzeNode(expr, env);
        }
    }

    @Override
    public void visit(BLangRecordVariableDef bLangRecordVariableDef) {
        analyzeNode(bLangRecordVariableDef.var, env);
    }

    @Override
    public void visit(BLangErrorVariable bLangErrorVariable) {
        analyzeNode(bLangErrorVariable.typeNode, env);
        analyzeNode(bLangErrorVariable.expr, env);

        for (BLangErrorVariable.BLangErrorDetailEntry bLangErrorDetailEntry : bLangErrorVariable.detail) {
            analyzeNode(bLangErrorDetailEntry.valueBindingPattern, env);
        }
    }

    @Override
    public void visit(BLangErrorVariableDef bLangErrorVariableDef) {
        analyzeNode(bLangErrorVariableDef.errorVariable, env);
    }

    @Override
    public void visit(BLangWorkerFlushExpr workerFlushExpr) {
    }

    @Override
    public void visit(BLangWorkerSyncSendExpr syncSendExpr) {
    }

    @Override
    public void visit(BLangWaitForAllExpr waitForAllExpr) {
        for (BLangWaitForAllExpr.BLangWaitKeyValue keyValuePair : waitForAllExpr.keyValuePairs) {
            analyzeNode(keyValuePair, env);
        }
    }

    @Override
    public void visit(BLangWaitForAllExpr.BLangWaitKeyValue waitKeyValue) {
        BLangExpression keyExpr = waitKeyValue.keyExpr;
        if (keyExpr != null) {
            analyzeNode(keyExpr, env);
        }


        BLangExpression valueExpr = waitKeyValue.valueExpr;
        if (valueExpr != null) {
            analyzeNode(valueExpr, env);
        }
    }

    @Override
    public void visit(BLangXMLElementAccess xmlElementAccess) {
    }

    @Override
    public void visit(BLangXMLNavigationAccess xmlNavigation) {
        BLangExpression childIndex = xmlNavigation.childIndex;
        if (childIndex != null) {
            analyzeNode(childIndex, env);
        }
    }

    @Override
    public void visit(BLangRegExpTemplateLiteral regExpTemplateLiteral) {
        List<BLangExpression> interpolationsList =
                symResolver.getListOfInterpolations(regExpTemplateLiteral.reDisjunction.sequenceList);
        interpolationsList.forEach(interpolation -> analyzeNode(interpolation, env));
    }

    private void analyzeInvocation(BLangInvocation invocationExpr) {
        List<BLangExpression> requiredArgs = invocationExpr.requiredArgs;
        List<BLangExpression> restArgs = invocationExpr.restArgs;

        BLangExpression expr = invocationExpr.expr;
        if (expr != null && (requiredArgs.isEmpty() || requiredArgs.get(0) != expr)) {
            analyzeNode(expr, env);
        }

        BInvokableSymbol symbol = (BInvokableSymbol) invocationExpr.symbol;
        if (symbol == null) {
            analyzeArgs(requiredArgs, restArgs);
            return;
        }

        boolean inIsolatedFunction = isInIsolatedFunction(env);
        boolean recordFieldDefaultValue = isRecordFieldDefaultValue(env.enclType);
        boolean objectFieldDefaultValueRequiringIsolation = isObjectFieldDefaultValueRequiringIsolation(env);

        boolean expectsIsolation =
                inIsolatedFunction || recordFieldDefaultValue || objectFieldDefaultValueRequiringIsolation;

        boolean isolatedFunctionCall = isIsolated(symbol.type.flags);

        boolean inStartAction = invocationExpr.async && !invocationExpr.functionPointerInvocation;

        if (inStartAction) {
            analyzeFunctionInStartActionForInference(env, requiredArgs, restArgs, expr, symbol);
        }

        if (isolatedFunctionCall) {
            analyzeArgIsolatedness(invocationExpr, requiredArgs, restArgs, symbol, expectsIsolation);
            return;
        }

        analyzeArgs(requiredArgs, restArgs);

        if (inLockStatement) {
            copyInLockInfoStack.peek().nonIsolatedInvocations.add(invocationExpr);
        }

        long flags = symbol.flags;
        if (Symbols.isFlagOn(flags, Flags.ISOLATED_PARAM)) {
            return;
        }

        if (!inStartAction) {
            analyzeFunctionForInference(symbol);
        }

        inferredIsolated = false;

        if (inIsolatedFunction && !invocationExpr.functionPointerInvocation) {
            dlog.error(invocationExpr.pos, DiagnosticErrorCode.INVALID_NON_ISOLATED_INVOCATION_IN_ISOLATED_FUNCTION);
            return;
        }

        if (recordFieldDefaultValue) {
            dlog.error(invocationExpr.pos, DiagnosticErrorCode.INVALID_NON_ISOLATED_INVOCATION_AS_RECORD_DEFAULT);
        }

        if (objectFieldDefaultValueRequiringIsolation) {
            dlog.error(invocationExpr.pos, DiagnosticErrorCode.INVALID_NON_ISOLATED_INVOCATION_AS_OBJECT_DEFAULT);
        }  else if (isObjectFieldDefaultValue(env)) {
            BLangFunction initFunction = ((BLangClassDefinition) env.node).initFunction;
            if (initFunction != null) {
                markInitMethodDependentlyIsolatedOnFunction(initFunction, symbol);
            }
        }
    }

    private void markFunctionDependentlyIsolatedOnStartAction(BInvokableSymbol enclInvokableSymbol,
                                                              Set<BLangExpression> argsList, BInvokableSymbol symbol) {
        boolean isIsolatedFunction = isIsolated(symbol.type.flags);
        if (!isIsolatedFunction && Symbols.isFlagOn(symbol.flags, Flags.PUBLIC)) {
            markDependsOnIsolationNonInferableConstructs();
            return;
        }

        if (!this.isolationInferenceInfoMap.containsKey(enclInvokableSymbol)) {
            return;
        }

        if (!isIsolatedFunction) {
            this.isolationInferenceInfoMap.get(enclInvokableSymbol).dependsOnFunctions.add(symbol);
        }

        this.isolationInferenceInfoMap.get(enclInvokableSymbol).dependsOnFuncCallArgExprs.addAll(argsList);
    }

    private boolean isInIsolatedFunction(SymbolEnv env) {
        BLangInvokableNode enclInvokable = env.enclInvokable;
        if (enclInvokable != null && enclInvokable.flagSet.contains(Flag.WORKER)) {
            return isInIsolatedFunction(getWorkerEnclosedFunctionInvokable());
        }
        return isInIsolatedFunction(enclInvokable);
    }

    private BLangInvokableNode getWorkerEnclosedFunctionInvokable() {
        SymbolEnv env = this.env;
        while (env != null) {
            BLangNode node = env.node;
            if (node != null && (node.getKind() == NodeKind.FUNCTION || node.getKind() == NodeKind.RESOURCE_FUNC) &&
                    !isWorkerLambda((BLangFunction) node)) {
                return env.enclInvokable;
            }
            env = env.enclEnv;
        }
        return this.env.enclInvokable;
    }

    private void analyzeArgs(List<BLangExpression> requiredArgs, List<BLangExpression> restArgs) {
        List<BLangExpression> args = new ArrayList<>(requiredArgs);
        args.addAll(restArgs);
        for (BLangExpression argExpr : args) {
            analyzeNode(argExpr, env);
        }
    }

    private void analyzeAndSetArrowFuncFlagForIsolatedParamArg(BLangExpression arg) {
        if (arg.getKind() == NodeKind.REST_ARGS_EXPR) {
            BLangExpression expr = ((BLangRestArgsExpression) arg).expr;
            if (expr.getKind() != NodeKind.LIST_CONSTRUCTOR_EXPR) {
                analyzeNode(arg, env);
                return;
            }

            for (BLangExpression expression : ((BLangListConstructorExpr) expr).exprs) {
                analyzeAndSetArrowFuncFlagForIsolatedParamArg(expression);
            }
            return;
        }

        boolean namedArg = arg.getKind() == NodeKind.NAMED_ARGS_EXPR;
        BLangExpression argExpr = namedArg ? ((BLangNamedArgsExpression) arg).expr : arg;

        if (argExpr.getKind() != NodeKind.ARROW_EXPR) {
            analyzeNode(argExpr, env);
            return;
        }

        boolean prevInferredIsolatedness = this.inferredIsolated;
        this.inferredIsolated = true;

        analyzeNode(argExpr, env);

        if (this.inferredIsolated) {
            BInvokableType invokableType = (BInvokableType) argExpr.getBType();
            BInvokableTypeSymbol tsymbol = (BInvokableTypeSymbol) invokableType.tsymbol;

            BInvokableTypeSymbol dupInvokableTypeSymbol = new BInvokableTypeSymbol(tsymbol.tag,
                                                                                   tsymbol.flags | Flags.ISOLATED,
                                                                                   tsymbol.pkgID, null, tsymbol.owner,
                                                                                   tsymbol.pos, tsymbol.origin);
            dupInvokableTypeSymbol.params = tsymbol.params == null ? null : new ArrayList<>(tsymbol.params);
            BInvokableType dupInvokableType = new BInvokableType(invokableType.paramTypes, invokableType.restType,
                                                                 invokableType.retType, dupInvokableTypeSymbol);
            dupInvokableType.flags |= Flags.ISOLATED;
            dupInvokableTypeSymbol.type = dupInvokableType;
            argExpr.setBType(dupInvokableType);

            if (namedArg) {
                arg.setBType(dupInvokableType);
            }
        }
        this.inferredIsolated = prevInferredIsolatedness && this.inferredIsolated;
    }

    private void analyzeArgIsolatedness(BLangInvocation invocationExpr, List<BLangExpression> requiredArgs,
                                        List<BLangExpression> restArgs, BInvokableSymbol symbol,
                                        boolean expectsIsolation) {
        List<BVarSymbol> params = symbol.params;
        int paramsCount = params.size();

        if (restArgs.isEmpty()) {
            // Can have positional and named args.
            int nextParamIndex = 0;

            for (BLangExpression arg : requiredArgs) {
                if (arg.getKind() != NodeKind.NAMED_ARGS_EXPR) {
                    // Positional argument.
                    BVarSymbol varSymbol = params.get(nextParamIndex++);

                    if (!Symbols.isFlagOn(varSymbol.flags, Flags.ISOLATED_PARAM)) {
                        analyzeNode(arg, env);
                        continue;
                    }

                    analyzeAndSetArrowFuncFlagForIsolatedParamArg(arg);

                    handleNonExplicitlyIsolatedArgForIsolatedParam(invocationExpr, arg, expectsIsolation,
                                                                   arg.getBType(), arg.pos);

                    continue;
                }

                // Named argument, there cannot be positional arguments after this.
                String name = ((BLangNamedArgsExpression) arg).name.value;

                for (BVarSymbol param : params) {
                    if (!param.name.value.equals(name)) {
                        continue;
                    }

                    if (!Symbols.isFlagOn(param.flags, Flags.ISOLATED_PARAM)) {
                        analyzeNode(arg, env);
                        continue;
                    }

                    analyzeAndSetArrowFuncFlagForIsolatedParamArg(arg);

                    handleNonExplicitlyIsolatedArgForIsolatedParam(invocationExpr, arg, expectsIsolation,
                                                                   arg.getBType(), arg.pos);
                }
            }
            return;
        }

        // No parameter defaults are added and there should not be named args.
        int reqArgCount = requiredArgs.size();
        for (int i = 0; i < reqArgCount; i++) {
            BLangExpression arg = requiredArgs.get(i);
            if (!Symbols.isFlagOn(params.get(i).flags, Flags.ISOLATED_PARAM)) {
                analyzeNode(arg, env);
                continue;
            }

            if (arg.getBType() == symTable.semanticError) {
                continue;
            }

            analyzeAndSetArrowFuncFlagForIsolatedParamArg(arg);

            handleNonExplicitlyIsolatedArgForIsolatedParam(invocationExpr, arg, expectsIsolation,
                                                           arg.getBType(), arg.pos);
        }

        if (restArgs.get(restArgs.size() - 1).getKind() == NodeKind.REST_ARGS_EXPR) {
            BLangRestArgsExpression varArg = (BLangRestArgsExpression) restArgs.get(restArgs.size() - 1);
            BType varArgType = Types.getReferredType(varArg.getBType());
            Location varArgPos = varArg.pos;

            if (varArgType == symTable.semanticError) {
                return;
            }

            if (reqArgCount == paramsCount) {
                // Vararg is only for the rest param.
                if (!Symbols.isFlagOn(symbol.restParam.flags, Flags.ISOLATED_PARAM)) {
                    analyzeNode(varArg, env);
                    return;
                }

                analyzeAndSetArrowFuncFlagForIsolatedParamArg(varArg);

                analyzeVarArgIsolatedness(invocationExpr, varArg, varArgPos, expectsIsolation);
                return;
            }

            if (reqArgCount < paramsCount) {
                // Part of the non-rest params are provided via the vararg.
<<<<<<< HEAD
                BTupleType tupleType = varArgType.tag == TypeTags.ARRAY ?
                    getRepresentativeTupleTypeForRemainingArgs(paramsCount, reqArgCount, (BArrayType) varArgType) :
                    (BTupleType) varArgType;

                List<BType> memberTypes = tupleType.tupleTypes;
=======
                BTupleType tupleType = (BTupleType) varArgType;
                List<BType> memberTypes = tupleType.getTupleTypes();
>>>>>>> cc4c7284

                BLangExpression varArgExpr = varArg.expr;
                boolean listConstrVarArg =  varArgExpr.getKind() == NodeKind.LIST_CONSTRUCTOR_EXPR;
                BLangListConstructorExpr listConstructorExpr = listConstrVarArg ?
                        (BLangListConstructorExpr) varArgExpr : null;

                if (!listConstrVarArg) {
                    analyzeNode(varArg, env);
                }

                int tupleIndex = 0;
                for (int i = reqArgCount; i < paramsCount; i++) {
                    if (!Symbols.isFlagOn(params.get(i).flags, Flags.ISOLATED_PARAM)) {
                        if (listConstrVarArg) {
                            analyzeNode(listConstructorExpr.exprs.get(tupleIndex), env);
                        }
                        tupleIndex++;
                        continue;
                    }

                    BType type = memberTypes.get(tupleIndex);

                    BLangExpression arg = null;
                    if (listConstrVarArg) {
                        arg = listConstructorExpr.exprs.get(tupleIndex);
                        analyzeAndSetArrowFuncFlagForIsolatedParamArg(arg);
                        type = arg.getBType();
                    }

                    handleNonExplicitlyIsolatedArgForIsolatedParam(invocationExpr, arg, expectsIsolation,
                                                                   type, varArgPos);
                    tupleIndex++;
                }

                BVarSymbol restParam = symbol.restParam;

                if (restParam == null) {
                    return;
                }

                if (!Symbols.isFlagOn(restParam.flags, Flags.ISOLATED_PARAM)) {
                    if (listConstructorExpr == null) {
                        return;
                    }

                    List<BLangExpression> exprs = listConstructorExpr.exprs;
                    for (int i = tupleIndex; i < exprs.size(); i++) {
                        analyzeNode(exprs.get(i), env);
                    }
                    return;
                }

                int memberTypeCount = memberTypes.size();
                if (tupleIndex < memberTypeCount) {
                    for (int i = tupleIndex; i < memberTypeCount; i++) {
                        BType type = memberTypes.get(i);
                        BLangExpression arg = null;
                        if (listConstrVarArg) {
                            arg = listConstructorExpr.exprs.get(i);
                            analyzeAndSetArrowFuncFlagForIsolatedParamArg(arg);
                            type = arg.getBType();
                        }

                        handleNonExplicitlyIsolatedArgForIsolatedParam(invocationExpr, arg, expectsIsolation,
                                                                       type, varArgPos);
                    }
                }

                if (listConstrVarArg) {
                    List<BLangExpression> exprs = listConstructorExpr.exprs;
                    for (int i = tupleIndex; i < exprs.size(); i++) {
                        BLangExpression arg = exprs.get(i);
                        analyzeAndSetArrowFuncFlagForIsolatedParamArg(arg);

                        handleNonExplicitlyIsolatedArgForIsolatedParam(invocationExpr, arg, expectsIsolation,
                                                                       arg.getBType(), varArgPos);
                    }
                    return;
                }

                BType tupleRestType = tupleType.restType;
                if (tupleRestType == null) {
                    return;
                }

                handleNonExplicitlyIsolatedArgForIsolatedParam(invocationExpr, null, expectsIsolation,
                                                               tupleRestType, varArgPos);

                return;
            }
        }

        if (!Symbols.isFlagOn(symbol.restParam.flags, Flags.ISOLATED_PARAM)) {
            for (BLangExpression restArg : restArgs) {
                analyzeNode(restArg, env);
            }
            return;
        }

        // Args for rest param provided as both individual args and vararg.
        analyzeRestArgsForRestParam(invocationExpr, restArgs, symbol, expectsIsolation);
    }

    private BTupleType getRepresentativeTupleTypeForRemainingArgs(int paramCount, int reqArgCount,
                                                                  BArrayType arrayType) {
        int remReqArgCount = paramCount - reqArgCount;
        List<BType> memTypes = new ArrayList<>(remReqArgCount);
        BType eType = arrayType.eType;
        for (int i = 0; i < remReqArgCount; i++) {
            memTypes.add(eType);
        }

        if (arrayType.size > remReqArgCount) {
            return new BTupleType(null, memTypes, eType, 0);
        }

        return new BTupleType(memTypes);
    }

    private void analyzeRestArgsForRestParam(BLangInvocation invocationExpr, List<BLangExpression> restArgs,
                                             BInvokableSymbol symbol, boolean expectsIsolation) {
        if (Symbols.isFlagOn(((BArrayType) symbol.restParam.type).eType.flags, Flags.ISOLATED)) {
            for (BLangExpression restArg : restArgs) {
                analyzeNode(restArg, env);
            }
            return;
        }

        for (BLangExpression restArg : restArgs) {
            analyzeAndSetArrowFuncFlagForIsolatedParamArg(restArg);
        }

        int size = restArgs.size();
        BLangExpression lastArg = restArgs.get(size - 1);

        boolean lastArgIsVarArg = lastArg.getKind() == NodeKind.REST_ARGS_EXPR;

        for (int i = 0; i < (lastArgIsVarArg ? size - 1 : size); i++) {
            BLangExpression arg = restArgs.get(i);
            handleNonExplicitlyIsolatedArgForIsolatedParam(invocationExpr, arg, expectsIsolation,
                                                           arg.getBType(), arg.pos);
        }

        if (lastArgIsVarArg) {
            analyzeVarArgIsolatedness(invocationExpr, (BLangRestArgsExpression) lastArg, lastArg.pos, expectsIsolation);
        }
    }

    private void analyzeVarArgIsolatedness(BLangInvocation invocationExpr, BLangRestArgsExpression restArgsExpression,
                                           Location pos, boolean expectsIsolation) {
        BLangExpression expr = restArgsExpression.expr;
        if (expr.getKind() == NodeKind.LIST_CONSTRUCTOR_EXPR) {
            for (BLangExpression expression : ((BLangListConstructorExpr) expr).exprs) {
                analyzeAndSetArrowFuncFlagForIsolatedParamArg(expression);

                handleNonExplicitlyIsolatedArgForIsolatedParam(invocationExpr, expression, expectsIsolation,
                                                               expression.getBType(), pos);
            }
            return;
        }

        BType varArgType = Types.getReferredType(restArgsExpression.getBType());
        if (varArgType.tag == TypeTags.ARRAY) {
            handleNonExplicitlyIsolatedArgForIsolatedParam(invocationExpr, null, expectsIsolation,
                                                           ((BArrayType) varArgType).eType, pos);
            return;
        }

        BTupleType tupleType = (BTupleType) varArgType;

        for (BType type : tupleType.getTupleTypes()) {
            handleNonExplicitlyIsolatedArgForIsolatedParam(invocationExpr, null, expectsIsolation,
                                                           type, pos);
        }

        BType restType = tupleType.restType;
        if (restType != null) {
            handleNonExplicitlyIsolatedArgForIsolatedParam(invocationExpr, null, expectsIsolation, restType, pos);
        }
    }

    private void handleNonExplicitlyIsolatedArgForIsolatedParam(BLangInvocation invocationExpr, BLangExpression expr,
                                                                boolean expectsIsolation, BType type, Location pos) {
        if (Symbols.isFlagOn(type.flags, Flags.ISOLATED)) {
            return;
        }

        this.inferredIsolated = false;

        if (expectsIsolation) {
            dlog.error(pos, DiagnosticErrorCode.INVALID_NON_ISOLATED_FUNCTION_AS_ARGUMENT);
            return;
        }

        if (expr != null) {
            NodeKind kind = expr.getKind();
            if (kind == NodeKind.LAMBDA) {
                markFunctionDependentlyIsolatedOnFunction(env.enclInvokable,
                                                          ((BLangLambdaFunction) expr).function.symbol);
            } else if (kind == NodeKind.ARROW_EXPR) {
                markFunctionDependentlyIsolatedOnFunction(env.enclInvokable,
                                                          createTempSymbolIfNonExistent((BLangArrowFunction) expr));
            }
        } else {
            markDependsOnIsolationNonInferableConstructs();
        }

        if (inLockStatement) {
            copyInLockInfoStack.peek().nonIsolatedInvocations.add(invocationExpr);
        }
    }

    private boolean isInIsolatedFunction(BLangInvokableNode enclInvokable) {
        if (enclInvokable == null) {
            // TODO: 14/11/20 This feels hack-y but cannot think of a different approach without a class variable
            // maintaining isolated-ness.
            if (isNotInArrowFunctionBody(env)) {
                return false;
            }
            return isIsolated(((BLangArrowFunction) env.enclEnv.node).funcType.flags);
        }

        return isIsolated(enclInvokable.symbol.flags);
    }

    private boolean isRecordFieldDefaultValue(BLangType enclType) {
        if (enclType == null) {
            return false;
        }

        return enclType.getKind() == NodeKind.RECORD_TYPE;
    }

    private boolean isObjectFieldDefaultValueRequiringIsolation(SymbolEnv env) {
        if (!isObjectFieldDefaultValue(env)) {
            return false;
        }

        BLangClassDefinition classDefinition = (BLangClassDefinition) env.node;

        BLangFunction initFunction = classDefinition.initFunction;
        if (initFunction == null) {
            return true;
        }

        return isIsolated(initFunction.symbol.flags);
    }

    private boolean isObjectFieldDefaultValue(SymbolEnv env) {
        return env.node.getKind() == NodeKind.CLASS_DEFN;
    }

    private boolean isDefinitionReference(BSymbol symbol) {
        return Symbols.isTagOn(symbol, SymTag.TYPE_DEF) || Symbols.isTagOn(symbol, SymTag.FUNCTION);
    }

    private boolean isIsolated(long flags) {
        return Symbols.isFlagOn(flags, Flags.ISOLATED);
    }

    private boolean isIsolatedClassField() {
        BLangNode node = env.node;
        return node.getKind() == NodeKind.CLASS_DEFN && ((BLangClassDefinition) node).flagSet.contains(Flag.ISOLATED);
    }

    private boolean isExpectedToBeAPrivateField(BVarSymbol symbol, BType type) {
        return !Symbols.isFlagOn(symbol.flags, Flags.FINAL) || !types.isSubTypeOfReadOnlyOrIsolatedObjectUnion(type);
    }

    private boolean isIsolatedObjectFieldOrMethodAccessViaSelf(BLangFieldBasedAccess fieldAccessExpr,
                                                               boolean ignoreInit) {
        BLangExpression expr = fieldAccessExpr.expr;

        if (expr.getKind() != NodeKind.SIMPLE_VARIABLE_REF) {
            return false;
        }

        if (!isSelfOfObject((BLangSimpleVarRef) expr)) {
            return false;
        }

        return isInIsolatedObjectMethod(env, ignoreInit);
    }

    private boolean isInvalidIsolatedObjectFieldOrMethodAccessViaSelfIfOutsideLock(
            BLangFieldBasedAccess fieldAccessExpr, boolean ignoreInit) {
        if (!isIsolatedObjectFieldOrMethodAccessViaSelf(fieldAccessExpr, ignoreInit)) {
            return false;
        }

        BField field = ((BObjectType) env.enclInvokable.symbol.owner.type).fields.get(fieldAccessExpr.field.value);

        if (field == null) {
            // Bound method access.
            return false;
        }

        return isExpectedToBeAPrivateField(field.symbol, field.type);
    }

    private void validateIsolatedExpression(BType type, BLangExpression expression) {
        if (types.isSubTypeOfReadOnlyOrIsolatedObjectUnion(type)) {
            return;
        }

        validateIsolatedExpression(expression);
    }

    private void validateIsolatedExpression(BLangExpression expression) {
        isIsolatedExpression(expression, true, true, new ArrayList<>());
    }

    private boolean isIsolatedExpression(BLangExpression expression) {
        return isIsolatedExpression(expression, false, false, new ArrayList<>());
    }

    private boolean isIsolatedExpression(BLangExpression expression, boolean logErrors, boolean visitRestOnError,
                                         List<BLangExpression> nonIsolatedLocations) {
        return isIsolatedExpression(expression, logErrors, visitRestOnError, nonIsolatedLocations, false, null, null,
                null);
    }

    private boolean isIsolatedExpression(BLangExpression expression, boolean logErrors, boolean visitRestOnError,
                                         List<BLangExpression> nonIsolatedExpressions, boolean inferring,
                                         Set<BType> publiclyExposedObjectTypes,
                                         List<BLangClassDefinition> classDefinitions, Set<BSymbol> unresolvedSymbols) {
        BType type = expression.getBType();

        if (type != null &&
                isSubTypeOfReadOnlyOrIsolatedObjectUnionWithInference(publiclyExposedObjectTypes, classDefinitions,
                                                                      inferring, type, unresolvedSymbols)) {
            return true;
        }

        switch (expression.getKind()) {
            case SIMPLE_VARIABLE_REF:
                if (isReferenceOfLetVarInitializedWithAnIsolatedExpression((BLangSimpleVarRef) expression)) {
                    return true;
                }
                break;
            case LITERAL:
            case NUMERIC_LITERAL:
                return true;
            case LIST_CONSTRUCTOR_EXPR:
                for (BLangExpression expr : ((BLangListConstructorExpr) expression).exprs) {
                    if (isIsolatedExpression(expr, logErrors, visitRestOnError, nonIsolatedExpressions) || logErrors ||
                            visitRestOnError) {
                        continue;
                    }

                    return false;
                }
                return true;
            case TABLE_CONSTRUCTOR_EXPR:
                for (BLangRecordLiteral mappingConstr : ((BLangTableConstructorExpr) expression).recordLiteralList) {
                    if (isIsolatedExpression(mappingConstr, logErrors, visitRestOnError, nonIsolatedExpressions) ||
                            logErrors || visitRestOnError) {
                        continue;
                    }

                    return false;
                }
                return true;
            case RECORD_LITERAL_EXPR:
                for (RecordLiteralNode.RecordField field : ((BLangRecordLiteral) expression).fields) {
                    if (field.isKeyValueField()) {
                        BLangRecordLiteral.BLangRecordKeyValueField keyValueField =
                                (BLangRecordLiteral.BLangRecordKeyValueField) field;

                        BLangRecordLiteral.BLangRecordKey key = keyValueField.key;
                        if (key.computedKey) {
                            if (!isIsolatedExpression(key.expr, logErrors, visitRestOnError, nonIsolatedExpressions) &&
                                    !logErrors && !visitRestOnError) {
                                return false;
                            }
                        }

                        if (isIsolatedExpression(keyValueField.valueExpr, logErrors, visitRestOnError,
                                                 nonIsolatedExpressions) || logErrors || visitRestOnError) {
                            continue;
                        }
                        return false;
                    }

                    if (field.getKind() == NodeKind.RECORD_LITERAL_SPREAD_OP) {
                        if (isIsolatedExpression(((BLangRecordLiteral.BLangRecordSpreadOperatorField) field).expr,
                                                 logErrors, visitRestOnError, nonIsolatedExpressions) ||
                                logErrors || visitRestOnError) {
                            continue;
                        }
                        return false;
                    }

                    if (isIsolatedExpression((BLangRecordLiteral.BLangRecordVarNameField) field, logErrors,
                                             visitRestOnError, nonIsolatedExpressions) || logErrors ||
                                             visitRestOnError) {
                        continue;
                    }
                    return false;
                }
                return true;
            case XML_COMMENT_LITERAL:
                BLangXMLCommentLiteral commentLiteral = (BLangXMLCommentLiteral) expression;

                for (BLangExpression textFragment : commentLiteral.textFragments) {
                    if (isIsolatedExpression(textFragment, logErrors, visitRestOnError, nonIsolatedExpressions) ||
                            logErrors || visitRestOnError) {
                        continue;
                    }

                    return false;
                }

                BLangExpression commentLiteralConcatExpr = commentLiteral.concatExpr;
                if (commentLiteralConcatExpr == null) {
                    return true;
                }
                return isIsolatedExpression(commentLiteralConcatExpr, logErrors, visitRestOnError,
                                            nonIsolatedExpressions);
            case XML_TEXT_LITERAL:
                BLangXMLTextLiteral textLiteral = (BLangXMLTextLiteral) expression;

                for (BLangExpression textFragment : textLiteral.textFragments) {
                    if (isIsolatedExpression(textFragment, logErrors, visitRestOnError, nonIsolatedExpressions) ||
                            logErrors || visitRestOnError) {
                        continue;
                    }

                    return false;
                }

                BLangExpression textLiteralConcatExpr = textLiteral.concatExpr;
                if (textLiteralConcatExpr == null) {
                    return true;
                }
                return isIsolatedExpression(textLiteralConcatExpr, logErrors, visitRestOnError, nonIsolatedExpressions);
            case XML_PI_LITERAL:
                BLangXMLProcInsLiteral procInsLiteral = (BLangXMLProcInsLiteral) expression;

                for (BLangExpression dataFragment : procInsLiteral.dataFragments) {
                    if (isIsolatedExpression(dataFragment, logErrors, visitRestOnError, nonIsolatedExpressions) ||
                            logErrors || visitRestOnError) {
                        continue;
                    }

                    return false;
                }

                BLangExpression procInsLiteralConcatExpr = procInsLiteral.dataConcatExpr;
                if (procInsLiteralConcatExpr == null) {
                    return true;
                }
                return isIsolatedExpression(procInsLiteralConcatExpr, logErrors, visitRestOnError,
                                            nonIsolatedExpressions);
            case XML_ELEMENT_LITERAL:
                for (BLangExpression child : ((BLangXMLElementLiteral) expression).children) {
                    if (isIsolatedExpression(child, logErrors, visitRestOnError, nonIsolatedExpressions) || logErrors ||
                            visitRestOnError) {
                        continue;
                    }

                    return false;
                }
                return true;
            case XML_SEQUENCE_LITERAL:
                for (BLangExpression xmlItem : ((BLangXMLSequenceLiteral) expression).xmlItems) {
                    if (isIsolatedExpression(xmlItem, logErrors, visitRestOnError, nonIsolatedExpressions) ||
                            logErrors || visitRestOnError) {
                        continue;
                    }

                    return false;
                }
                return true;
            case RAW_TEMPLATE_LITERAL:
                for (BLangExpression insertion : ((BLangRawTemplateLiteral) expression).insertions) {
                    if (isIsolatedExpression(insertion, logErrors, visitRestOnError, nonIsolatedExpressions) ||
                            logErrors || visitRestOnError) {
                        continue;
                    }

                    return false;
                }
                return true;
            case STRING_TEMPLATE_LITERAL:
                for (BLangExpression expr : ((BLangStringTemplateLiteral) expression).exprs) {
                    if (isIsolatedExpression(expr, logErrors, visitRestOnError, nonIsolatedExpressions) || logErrors ||
                            visitRestOnError) {
                        continue;
                    }

                    return false;
                }
                return true;
            case TYPE_CONVERSION_EXPR:
                return isIsolatedExpression(((BLangTypeConversionExpr) expression).expr, logErrors, visitRestOnError,
                                            nonIsolatedExpressions);
            case CHECK_EXPR:
            case CHECK_PANIC_EXPR:
                return isIsolatedExpression(((BLangCheckedExpr) expression).expr, logErrors, visitRestOnError,
                                            nonIsolatedExpressions);
            case TRAP_EXPR:
                return isIsolatedExpression(((BLangTrapExpr) expression).expr, logErrors, visitRestOnError,
                                            nonIsolatedExpressions);
            case TERNARY_EXPR:
                BLangTernaryExpr ternaryExpr = (BLangTernaryExpr) expression;

                if (!isIsolatedExpression(ternaryExpr.expr, logErrors, visitRestOnError, nonIsolatedExpressions) &&
                        !logErrors && !visitRestOnError) {
                    return false;
                }

                if (!isIsolatedExpression(ternaryExpr.thenExpr, logErrors, visitRestOnError, nonIsolatedExpressions) &&
                        !logErrors && !visitRestOnError) {
                    return false;
                }

                return isIsolatedExpression(ternaryExpr.elseExpr, logErrors, visitRestOnError, nonIsolatedExpressions);
            case ELVIS_EXPR:
                BLangElvisExpr elvisExpr = (BLangElvisExpr) expression;

                if (!isIsolatedExpression(elvisExpr.lhsExpr, logErrors, visitRestOnError, nonIsolatedExpressions) &&
                        !logErrors && !visitRestOnError) {
                    return false;
                }

                return isIsolatedExpression(elvisExpr.rhsExpr, logErrors, visitRestOnError, nonIsolatedExpressions);
            case LET_EXPR:
                return isIsolatedExpression(((BLangLetExpression) expression).expr, logErrors, visitRestOnError,
                                            nonIsolatedExpressions);
            case GROUP_EXPR:
                return isIsolatedExpression(((BLangGroupExpr) expression).expression, logErrors, visitRestOnError,
                                            nonIsolatedExpressions);
            case TYPE_INIT_EXPR:
                BLangTypeInit typeInitExpr = (BLangTypeInit) expression;

                if (typeInitExpr == null) {
                    return true;
                }

                expression = typeInitExpr.initInvocation;
                break;
            case OBJECT_CTOR_EXPRESSION:
                var objectConstructorExpression = (BLangObjectConstructorExpression) expression;
                typeInitExpr = objectConstructorExpression.typeInit;

                if (typeInitExpr == null) {
                    return true;
                }

                expression = typeInitExpr.initInvocation;
                break;
        }

        if (expression.getKind() == NodeKind.INVOCATION) {
            BLangInvocation invocation = (BLangInvocation) expression;

            if (isCloneOrCloneReadOnlyInvocation(invocation)) {
                return true;
            }

            BSymbol invocationSymbol = invocation.symbol;
            if (invocationSymbol == null) {
                // This is `new` used with a stream.
                List<BLangExpression> argExprs = invocation.argExprs;
                if (argExprs.isEmpty()) {
                    return true;
                }

                return isIsolatedExpression(argExprs.get(0), logErrors, visitRestOnError, nonIsolatedExpressions);
            } else if (isIsolated(invocationSymbol.type.flags) ||
                    (inferring && this.isolationInferenceInfoMap.containsKey(invocationSymbol) &&
                            inferFunctionIsolation(invocationSymbol,
                                    this.isolationInferenceInfoMap.get(invocationSymbol), publiclyExposedObjectTypes,
                                    classDefinitions, unresolvedSymbols))) {
                List<BLangExpression> requiredArgs = invocation.requiredArgs;

                BLangExpression calledOnExpr = invocation.expr;

                if (calledOnExpr != null &&
                        (requiredArgs.isEmpty() || calledOnExpr != requiredArgs.get(0)) &&
                        (!isIsolatedExpression(calledOnExpr, logErrors, visitRestOnError, nonIsolatedExpressions) &&
                                !logErrors && !visitRestOnError)) {
                    return false;
                }

                for (BLangExpression requiredArg : requiredArgs) {
                    if (requiredArg.getKind() == NodeKind.NAMED_ARGS_EXPR) {
                        if (isIsolatedExpression(((BLangNamedArgsExpression) requiredArg).expr, logErrors,
                                visitRestOnError, nonIsolatedExpressions) || logErrors || visitRestOnError) {
                            continue;
                        }
                        return false;
                    }

                    if (isIsolatedExpression(requiredArg, logErrors, visitRestOnError, nonIsolatedExpressions) ||
                            logErrors || visitRestOnError) {
                        continue;
                    }
                    return false;
                }

                for (BLangExpression restArg : invocation.restArgs) {
                    if (restArg.getKind() == NodeKind.REST_ARGS_EXPR) {
                        if (isIsolatedExpression(((BLangRestArgsExpression) restArg).expr, logErrors, visitRestOnError,
                                                 nonIsolatedExpressions)
                                || logErrors || visitRestOnError) {
                            continue;
                        }
                        return false;
                    }

                    if (isIsolatedExpression(restArg, logErrors, visitRestOnError, nonIsolatedExpressions) ||
                            logErrors || visitRestOnError) {
                        continue;
                    }
                    return false;
                }

                return true;
            }
        }

        if (logErrors) {
            dlog.error(expression.pos, DiagnosticErrorCode.INVALID_NON_ISOLATED_EXPRESSION_AS_INITIAL_VALUE);
        } else {
            nonIsolatedExpressions.add(expression);
        }

        return false;
    }

    private boolean isSubTypeOfReadOnlyOrIsolatedObjectUnionWithInference(Set<BType> publiclyExposedObjectTypes,
                                                                          List<BLangClassDefinition> classDefinitions,
                                                                          boolean inferring, BType type,
                                                                          Set<BSymbol> unresolvedSymbols) {
        type = Types.getReferredType(type);
        if (types.isSubTypeOfReadOnlyOrIsolatedObjectUnion(type)) {
            return true;
        }

        if (!inferring) {
            return false;
        }

        BTypeSymbol tsymbol = type.tsymbol;
        int tag = type.tag;
        if (tag == TypeTags.OBJECT) {
            if (this.isolationInferenceInfoMap.containsKey(tsymbol)) {
                return inferVariableOrClassIsolation(publiclyExposedObjectTypes, classDefinitions, tsymbol,
                                     (VariableIsolationInferenceInfo) this.isolationInferenceInfoMap.get(tsymbol),
                         true, unresolvedSymbols);
            }

            return false;
        }

        if (tag != TypeTags.UNION) {
            return false;
        }

        for (BType memberType : ((BUnionType) type).getMemberTypes()) {
            if (!isSubTypeOfReadOnlyOrIsolatedObjectUnionWithInference(publiclyExposedObjectTypes, classDefinitions,
                                                                       true, memberType, unresolvedSymbols)) {
                return false;
            }
        }
        return true;
    }

    private boolean isDependentlyIsolatedExpressionKind(BLangExpression expression) {
        switch (expression.getKind()) {
            case LIST_CONSTRUCTOR_EXPR:
            case TABLE_CONSTRUCTOR_EXPR:
            case RECORD_LITERAL_EXPR:
            case XML_COMMENT_LITERAL:
            case XML_TEXT_LITERAL:
            case XML_PI_LITERAL:
            case XML_ELEMENT_LITERAL:
            case XML_SEQUENCE_LITERAL:
            case RAW_TEMPLATE_LITERAL:
            case STRING_TEMPLATE_LITERAL:
            case TYPE_CONVERSION_EXPR:
            case CHECK_EXPR:
            case CHECK_PANIC_EXPR:
            case TRAP_EXPR:
            case TERNARY_EXPR:
            case ELVIS_EXPR:
                return true;
            case GROUP_EXPR:
                return isDependentlyIsolatedExpressionKind(((BLangGroupExpr) expression).expression);
        }
        return false;
    }

    private boolean isCloneOrCloneReadOnlyInvocation(BLangInvocation invocation) {
        if (!invocation.langLibInvocation) {
            return false;
        }

        String methodName = invocation.symbol.name.value;

        return invocation.symbol.pkgID.name.value.equals(VALUE_LANG_LIB) &&
                (methodName.equals(CLONE_LANG_LIB_METHOD) || methodName.equals(CLONE_READONLY_LANG_LIB_METHOD));
    }

    private boolean isInvalidTransferIn(BLangSimpleVarRef expression) {
        return isInvalidTransferIn(expression, isSelfOfObject(expression));
    }

    private boolean isInvalidTransferIn(BLangExpression expression, boolean invokedOnSelf) {
        BLangNode parent = expression.parent;

        NodeKind parentExprKind = parent.getKind();
        if (!(parent instanceof BLangExpression)) {
            return !isIsolatedExpression(expression);
        }

        BLangExpression parentExpression = (BLangExpression) parent;

        if (parentExprKind != NodeKind.INVOCATION) {
            if (!isSelfReference(expression) && isIsolatedExpression(expression)) {
                return false;
            }

            return isInvalidTransferIn(parentExpression, invokedOnSelf);
        }

        BLangInvocation invocation = (BLangInvocation) parentExpression;
        BLangExpression calledOnExpr = invocation.expr;

        if (calledOnExpr == expression) {
            if (isIsolatedExpression(expression)) {
                return false;
            }

            if (isCloneOrCloneReadOnlyInvocation(invocation)) {
                return false;
            }

            if (!invokedOnSelf && Types.getReferredType(invocation.getBType()).tag == TypeTags.NIL) {
                return true;
            }

            return isInvalidTransferIn(parentExpression, invokedOnSelf);
        }

        return !isIsolatedExpression(expression);
    }

    private void validateTransferOut(BLangExpression expression, List<BLangExpression> nonIsolatedCopyOutExpressions) {
        if (!isDependentlyIsolatedExpressionKind(expression)) {
            if (!isIsolatedExpression(expression)) {
                nonIsolatedCopyOutExpressions.add(expression);
            }
            return;
        }

        isIsolatedExpression(expression, false, true, nonIsolatedCopyOutExpressions);
    }

    private void validateTransferOutViaAssignment(BLangExpression expression, BLangExpression varRef,
                                                  List<BLangExpression> nonIsolatedCopyOutLocations) {
        if (!hasRefDefinedOutsideLock(varRef)) {
            return;
        }

        validateTransferOut(expression, nonIsolatedCopyOutLocations);
    }

    private void validateTransferOut(BLangExpression varRef, BLangExpression expr) {
        if (!this.inLockStatement) {
            return;
        }

        validateTransferOutViaAssignment(expr, varRef,
                                         this.copyInLockInfoStack.peek().nonIsolatedTransferOutExpressions);
    }

    private boolean isSelfReference(BLangExpression expression) {
        return expression.getKind() == NodeKind.SIMPLE_VARIABLE_REF &&
                isSelfOfObject((BLangSimpleVarRef) expression);
    }

    private boolean isSelfOfObject(BLangSimpleVarRef varRefExpr) {
        if (!Names.SELF.value.equals(varRefExpr.variableName.value)) {
            return false;
        }

        BSymbol symbol = varRefExpr.symbol;
        if (symbol == null) {
            return false;
        }

        BSymbol owner = symbol.owner;
        if (owner == null || ((owner.tag & SymTag.INVOKABLE) != SymTag.INVOKABLE)) {
            return false;
        }

        return symbol == ((BInvokableSymbol) owner).receiverSymbol;
    }

    private boolean isSelfOfIsolatedObject(BLangSimpleVarRef varRefExpr) {
        return isSelfOfObject(varRefExpr) && isIsolated(varRefExpr.symbol.type.flags);
    }

    private boolean hasRefDefinedOutsideLock(BLangExpression variableReference) {
        switch (variableReference.getKind()) {
            case SIMPLE_VARIABLE_REF:
                BLangSimpleVarRef simpleVarRef = (BLangSimpleVarRef) variableReference;
                return isDefinedOutsideLock(names.fromIdNode(simpleVarRef.variableName), simpleVarRef.symbol.tag,
                                            env);
            case RECORD_VARIABLE_REF:
                BLangRecordVarRef recordVarRef = (BLangRecordVarRef) variableReference;
                for (BLangRecordVarRef.BLangRecordVarRefKeyValue recordRefField : recordVarRef.recordRefFields) {
                    if (hasRefDefinedOutsideLock(recordRefField.variableReference)) {
                        return true;
                    }
                }
                ExpressionNode recordRestParam = recordVarRef.restParam;
                return recordRestParam != null && hasRefDefinedOutsideLock((BLangExpression) recordRestParam);
            case TUPLE_VARIABLE_REF:
                BLangTupleVarRef tupleVarRef = (BLangTupleVarRef) variableReference;
                for (BLangExpression expression : tupleVarRef.expressions) {
                    if (hasRefDefinedOutsideLock(expression)) {
                        return true;
                    }
                }
                ExpressionNode tupleRestParam = tupleVarRef.restParam;
                return tupleRestParam != null && hasRefDefinedOutsideLock((BLangExpression) tupleRestParam);
            case ERROR_VARIABLE_REF:
                BLangErrorVarRef errorVarRef = (BLangErrorVarRef) variableReference;

                BLangVariableReference message = errorVarRef.message;
                if (message != null && hasRefDefinedOutsideLock(message)) {
                    return true;
                }

                BLangVariableReference cause = errorVarRef.cause;
                if (cause != null && hasRefDefinedOutsideLock(cause)) {
                    return true;
                }

                for (BLangNamedArgsExpression namedArgsExpression : errorVarRef.detail) {
                    if (hasRefDefinedOutsideLock(namedArgsExpression.expr)) {
                        return true;
                    }
                }

                BLangVariableReference errorRestVar = errorVarRef.restVar;
                return errorRestVar != null && hasRefDefinedOutsideLock(errorRestVar);
        }
        return false;
    }

    private boolean isDefinedOutsideLock(Name name, long symTag, SymbolEnv currentEnv) {
        if (Names.IGNORE == name ||
                symResolver.lookupSymbolInGivenScope(currentEnv, name, symTag) != symTable.notFoundSymbol) {
            return false;
        }

        if (currentEnv.node.getKind() == NodeKind.LOCK) {
            return true;
        }

        return isDefinedOutsideLock(name, symTag, currentEnv.enclEnv);
    }

    private boolean isInIsolatedObjectMethod(SymbolEnv env, boolean ignoreInit) {
        BLangInvokableNode enclInvokable = env.enclInvokable;

        if (enclInvokable == null ||
                (enclInvokable.getKind() != NodeKind.FUNCTION && enclInvokable.getKind() != NodeKind.RESOURCE_FUNC)) {
            return false;
        }

        BLangFunction enclFunction = (BLangFunction) enclInvokable;

        if (!enclFunction.attachedFunction) {
            return false;
        }

        if (enclFunction.objInitFunction && ignoreInit) {
            return false;
        }

        BType ownerType = Types.getReferredType(enclInvokable.symbol.owner.type);

        return ownerType.tag == TypeTags.OBJECT && isIsolated(ownerType.flags);
    }

    private boolean isInvalidCopyIn(BLangSimpleVarRef varRefExpr, SymbolEnv currentEnv) {
        return isInvalidCopyIn(varRefExpr, names.fromIdNode(varRefExpr.variableName), varRefExpr.symbol.tag,
                               currentEnv);
    }

    private boolean isInvalidCopyIn(BLangSimpleVarRef varRefExpr, Name name, long symTag, SymbolEnv currentEnv) {
        BSymbol symbol = symResolver.lookupSymbolInGivenScope(currentEnv, name, symTag);
        if (symbol != symTable.notFoundSymbol &&
                (!(symbol instanceof BVarSymbol) || ((BVarSymbol) symbol).originalSymbol == null)) {
            return false;
        }

        if (currentEnv.node.getKind() == NodeKind.LOCK) {
            if (varRefExpr.parent == null) {
                return true;
            }

            return isInvalidTransferIn(varRefExpr);
        }

        return isInvalidCopyIn(varRefExpr, name, symTag, currentEnv.enclEnv);
    }

    private boolean isMethodCallOnSelfInIsolatedObject(BLangSimpleVarRef varRefExpr, BLangNode parent) {
        return isSelfVarInIsolatedObject(varRefExpr) &&
                parent != null && parent.getKind() != NodeKind.FIELD_BASED_ACCESS_EXPR;
    }

    private boolean isSelfVarInIsolatedObject(BLangSimpleVarRef varRefExpr) {
        return isInIsolatedObjectMethod(env, true) && isSelfOfObject(varRefExpr);
    }

    private boolean isIsolatedModuleVariableSymbol(BSymbol symbol) {
        return symbol.owner.getKind() == SymbolKind.PACKAGE && isIsolated(symbol.flags);
    }

    private BSymbol getOriginalSymbol(BSymbol symbol) {
        if (!(symbol instanceof  BVarSymbol)) {
            return symbol;
        }

        BVarSymbol varSymbol = (BVarSymbol) symbol;

        BVarSymbol originalSymbol = varSymbol.originalSymbol;
        return originalSymbol == null ? varSymbol : getOriginalSymbol(originalSymbol);
    }

    private void addToAccessedRestrictedVars(Map<BSymbol, List<BLangSimpleVarRef>> accessedRestrictedVars,
                                             BLangSimpleVarRef varRef) {
        BSymbol originalSymbol = getOriginalSymbol(varRef.symbol);

        if (accessedRestrictedVars.containsKey(originalSymbol)) {
            accessedRestrictedVars.get(originalSymbol).add(varRef);
            return;
        }

        accessedRestrictedVars.put(originalSymbol, new ArrayList<>() {{ add(varRef); }});
    }

    private boolean isEnclosedLockWithinSameFunction(BLangLock currentLock, BLangLock potentialOuterLock) {
        return isEnclosedLockWithinSameFunction(currentLock.parent, potentialOuterLock);
    }

    private boolean isEnclosedLockWithinSameFunction(BLangNode parent, BLangLock potentialOuterLock) {
        if (parent == potentialOuterLock) {
            return true;
        }

        if (parent == null || parent.getKind() == NodeKind.FUNCTION || parent.getKind() == NodeKind.RESOURCE_FUNC) {
            return false;
        }

        return isEnclosedLockWithinSameFunction(parent.parent, potentialOuterLock);
    }

    private boolean isReferenceOfLetVarInitializedWithAnIsolatedExpression(BLangSimpleVarRef varRef) {
        BSymbol symbol = varRef.symbol;

        if ((symbol.owner.tag & SymTag.LET) != SymTag.LET) {
            return false;
        }

        BSymbol originalSymbol = getOriginalSymbol(symbol);

        for (int i = isolatedLetVarStack.size() - 1; i >= 0; i--) {
            if (isolatedLetVarStack.get(i).contains(originalSymbol)) {
                return true;
            }
        }
        return false;
    }

    private boolean isReferenceToVarDefinedInSameInvokable(BSymbol currentOwner, BInvokableSymbol enclInvokableSymbol) {
        if (currentOwner == enclInvokableSymbol) {
            return true;
        }

        if ((currentOwner.tag & SymTag.INVOKABLE) == SymTag.INVOKABLE) {
            return false;
        }

        BSymbol nextOwner = currentOwner.owner;

        if (nextOwner == null) {
            return false;
        }

        return isReferenceToVarDefinedInSameInvokable(nextOwner, enclInvokableSymbol);
    }

    private boolean isIsolationInferableFunction(BLangFunction funcNode) {
        Set<Flag> flagSet = funcNode.flagSet;

        if (flagSet.contains(Flag.INTERFACE)) {
            return false;
        }

        if (!flagSet.contains(Flag.ATTACHED)) {
            return !flagSet.contains(Flag.PUBLIC);
        }

        BSymbol owner = funcNode.symbol.owner;

        if (!Symbols.isFlagOn(owner.flags, Flags.PUBLIC)) {
            return true;
        }

        if (!(owner instanceof BClassSymbol)) {
            return false;
        }

        BClassSymbol ownerClassSymbol = (BClassSymbol) owner;
        return ownerClassSymbol.isServiceDecl || Symbols.isFlagOn(ownerClassSymbol.flags, Flags.OBJECT_CTOR);
    }

    private void markDependsOnIsolationNonInferableConstructs() {
        BLangInvokableNode enclInvokable = env.enclInvokable;
        BInvokableSymbol enclInvokableSymbol;

        if (enclInvokable == null) {
            if (isNotInArrowFunctionBody(env)) {
                return;
            }

            enclInvokableSymbol = this.arrowFunctionTempSymbolMap.get((BLangArrowFunction) env.enclEnv.node);
        } else {
            enclInvokableSymbol = enclInvokable.symbol;
            NodeKind enclInvokableKind = enclInvokable.getKind();

            if (enclInvokableKind == NodeKind.RESOURCE_FUNC || (enclInvokableKind == NodeKind.FUNCTION &&
                    ((BLangFunction) enclInvokable).attachedFunction)) {
                BSymbol owner = enclInvokableSymbol.owner;

                if (this.isolationInferenceInfoMap.containsKey(owner)) {
                    this.isolationInferenceInfoMap.get(owner).dependsOnlyOnInferableConstructs = false;
                }
            }

            if (!this.isolationInferenceInfoMap.containsKey(enclInvokableSymbol)) {
                return;
            }
        }

        this.isolationInferenceInfoMap.get(enclInvokableSymbol).dependsOnlyOnInferableConstructs = false;
    }

    private void analyzeFunctionInStartActionForInference(SymbolEnv env, List<BLangExpression> requiredArgs,
                                                          List<BLangExpression> restArgs, BLangExpression expr,
                                                          BInvokableSymbol symbol) {
        Set<BLangExpression> argsList = new HashSet<>(requiredArgs);
        argsList.addAll(restArgs);
        if (expr != null) {
            argsList.add(expr);
        }

        markFunctionDependentlyIsolatedOnStartAction(env.enclInvokable.symbol, argsList, symbol);
    }

    private void analyzeFunctionForInference(BInvokableSymbol symbol) {
        if (Symbols.isFlagOn(symbol.flags, Flags.PUBLIC)) {
            markDependsOnIsolationNonInferableConstructs();
            return;
        }
        markDependentlyIsolatedOnFunction(symbol);
    }

    private void markInitMethodDependentlyIsolatedOnFunction(BLangInvokableNode initMethod, BInvokableSymbol symbol) {
        BInvokableSymbol initMethodSymbol = initMethod.symbol;
        if (!isolationInferenceInfoMap.containsKey(initMethodSymbol)) {
            isolationInferenceInfoMap.put(initMethodSymbol, new IsolationInferenceInfo());

        }
        markFunctionDependentlyIsolatedOnFunction(initMethod, symbol);
    }

    private void markDependentlyIsolatedOnFunction(BInvokableSymbol symbol) {
        BLangInvokableNode enclInvokable = env.enclInvokable;
        markFunctionDependentlyIsolatedOnFunction(enclInvokable, symbol);
    }

    private void markFunctionDependentlyIsolatedOnFunction(BLangInvokableNode enclInvokable, BInvokableSymbol symbol) {
        BInvokableSymbol enclInvokableSymbol;

        if (enclInvokable == null) {
            if (isNotInArrowFunctionBody(env)) {
                return;
            }

            enclInvokableSymbol = this.arrowFunctionTempSymbolMap.get((BLangArrowFunction) env.enclEnv.node);
        } else {
            enclInvokableSymbol = enclInvokable.symbol;

            if (!isolationInferenceInfoMap.containsKey(enclInvokableSymbol)) {
                return;
            }
        }

        isolationInferenceInfoMap.get(enclInvokableSymbol).dependsOnFunctions.add(symbol);
    }

    private boolean isNotInArrowFunctionBody(SymbolEnv env) {
        return env.node.getKind() != NodeKind.EXPR_FUNCTION_BODY || env.enclEnv.node.getKind() != NodeKind.ARROW_EXPR;
    }

    private void markInitMethodDependentlyIsolatedOnVar(BLangInvokableNode initMethod, BSymbol symbol) {
        BInvokableSymbol initMethodSymbol = initMethod.symbol;
        if (!isolationInferenceInfoMap.containsKey(initMethodSymbol)) {
            isolationInferenceInfoMap.put(initMethodSymbol, new IsolationInferenceInfo());

        }
        markFunctionDependentlyIsolatedOnVar(initMethod, symbol);
    }

    private void markDependentlyIsolatedOnVar(BSymbol symbol) {
        BLangInvokableNode enclInvokable = env.enclInvokable;
        markFunctionDependentlyIsolatedOnVar(enclInvokable, symbol);
    }

    private void markFunctionDependentlyIsolatedOnVar(BLangInvokableNode enclInvokable, BSymbol symbol) {
        BInvokableSymbol enclInvokableSymbol;
        if (enclInvokable == null) {
            if (isNotInArrowFunctionBody(env)) {
                return;
            }

            enclInvokableSymbol = this.arrowFunctionTempSymbolMap.get((BLangArrowFunction) env.enclEnv.node);
        } else {
            enclInvokableSymbol = enclInvokable.symbol;

            if (!isolationInferenceInfoMap.containsKey(enclInvokableSymbol)) {
                return;
            }
        }

        isolationInferenceInfoMap.get(enclInvokableSymbol).dependsOnVariablesAndClasses.add(symbol);
    }

    private Set<BSymbol> getModuleLevelVarSymbols(List<BLangVariable> moduleLevelVars) {
        Set<BSymbol> symbols = new HashSet<>(moduleLevelVars.size());
        for (BLangVariable globalVar : moduleLevelVars) {
            symbols.add(globalVar.symbol);
        }
        return symbols;
    }

    private void populateNonPublicMutableOrNonIsolatedVars(Set<BSymbol> moduleLevelVarSymbols) {
        for (BSymbol moduleLevelVarSymbol : moduleLevelVarSymbols) {
            if (!isVarRequiringInference(moduleLevelVarSymbol)) {
                continue;
            }

            this.isolationInferenceInfoMap.put(moduleLevelVarSymbol, new VariableIsolationInferenceInfo());
        }
    }

    private void populateNonPublicIsolatedInferableClasses(List<BLangClassDefinition> classDefinitions) {
        for (BLangClassDefinition classDefinition : classDefinitions) {
            populateInferableClass(classDefinition);
        }
    }

    private boolean isWorkerLambda(BLangFunction function) {
        return function.flagSet.contains(Flag.WORKER) && function.flagSet.contains(Flag.LAMBDA);
    }

    private boolean inObjectInitMethod() {
        BLangInvokableNode enclInvokable = env.enclInvokable;

        if (enclInvokable == null || enclInvokable.getKind() != NodeKind.FUNCTION) {
            return false;
        }

        return ((BLangFunction) enclInvokable).objInitFunction;
    }

    private boolean isVarRequiringInference(BSymbol moduleLevelVarSymbol) {
        long symbolFlags = moduleLevelVarSymbol.flags;
        if (Symbols.isFlagOn(symbolFlags, Flags.PUBLIC) || Symbols.isFlagOn(symbolFlags, Flags.ISOLATED)) {
            return false;
        }

        if (!Symbols.isFlagOn(symbolFlags, Flags.FINAL)) {
            return true;
        }

        BType type = moduleLevelVarSymbol.type;
        return !types.isInherentlyImmutableType(type) && !Symbols.isFlagOn(type.flags, Flags.READONLY);
    }

    private void populateInferableClass(BLangClassDefinition classDefinition) {
        if (Symbols.isFlagOn(classDefinition.symbol.flags, Flags.PUBLIC) && !classDefinition.isServiceDecl &&
                !classDefinition.flagSet.contains(Flag.OBJECT_CTOR)) {
            return;
        }

        BType type = classDefinition.getBType();
        if (Symbols.isFlagOn(type.flags, Flags.ISOLATED)) {
            return;
        }

        Set<BLangIdentifier> protectedFields = new HashSet<>();
        Set<BSymbol> dependentObjectTypes = new HashSet<>();

        Map<String, BLangSimpleVariable> fields = new HashMap<>();

        for (BLangSimpleVariable field : classDefinition.fields) {
            fields.put(field.name.value, field);
        }

        for (BLangSimpleVariable referencedField : classDefinition.referencedFields) {
            String name = referencedField.name.value;
            if (fields.containsKey(name)) {
                // Shouldn't get here based on the current implementation, since the field will not be available as a
                // referenced field if explicitly specified in the including type.
                continue;
            }

            fields.put(name, referencedField);
        }

        for (BLangSimpleVariable field : fields.values()) {
            boolean isFinal = field.flagSet.contains(Flag.FINAL);
            boolean isPrivate = field.flagSet.contains(Flag.PRIVATE);

            if (!isFinal && !isPrivate) {
                return;
            }

            BType fieldType = field.getBType();
            if (isFinal && types.isSubTypeOfReadOnlyOrIsolatedObjectUnion(fieldType)) {
                continue;
            }

            boolean subtypeOfReadOnlyOrIsolatedObjectOrInferableObject =
                    isSubtypeOfReadOnlyOrIsolatedObjectOrInferableObject(classDefinition.symbol.owner, fieldType,
                                                                         dependentObjectTypes);
            if (!isPrivate && !subtypeOfReadOnlyOrIsolatedObjectOrInferableObject) {
                return;
            }

            protectedFields.add(field.name);
        }

        ClassIsolationInferenceInfo inferenceInfo = new ClassIsolationInferenceInfo(protectedFields);
        this.isolationInferenceInfoMap.put(classDefinition.symbol, inferenceInfo);
        inferenceInfo.dependsOnVariablesAndClasses.addAll(dependentObjectTypes);
    }

    private boolean isSubtypeOfReadOnlyOrIsolatedObjectOrInferableObject(BSymbol owner, BType type) {
        return isSubtypeOfReadOnlyOrIsolatedObjectOrInferableObject(owner, type, new HashSet<>());
    }

    private boolean isSubtypeOfReadOnlyOrIsolatedObjectOrInferableObject(BSymbol owner, BType type,
                                                                         Set<BSymbol> inferableClasses) {
        type = Types.getReferredType(type);
        if (types.isSubTypeOfReadOnlyOrIsolatedObjectUnion(type)) {
            return true;
        }

        int tag = type.tag;

        if (tag == TypeTags.OBJECT) {
            BTypeSymbol tsymbol = type.tsymbol;
            boolean inferable =
                    tsymbol.owner == owner && !Symbols.isFlagOn(tsymbol.flags, Flags.PUBLIC);

            if (inferable) {
                inferableClasses.add(tsymbol);
            }

            return inferable;
        }

        if (tag != TypeTags.UNION) {
            return false;
        }

        for (BType memberType : ((BUnionType) type).getMemberTypes()) {
            if (!isSubtypeOfReadOnlyOrIsolatedObjectOrInferableObject(owner, memberType, inferableClasses)) {
                return false;
            }
        }
        return true;
    }

    private Set<BType> getPubliclyExposedObjectTypes(BLangPackage bLangPackage) {
        Set<BType> publiclyExposedTypes = new HashSet<>();
        BPubliclyExposedInferableTypeCollector collector =
                new BPubliclyExposedInferableTypeCollector(publiclyExposedTypes);

        List<BLangVariable> moduleVarsAndConstants = new ArrayList<>() {{
            addAll(bLangPackage.globalVars);
            addAll(bLangPackage.constants);
        }};

        for (BLangVariable construct : moduleVarsAndConstants) {
            if (!construct.flagSet.contains(Flag.PUBLIC)) {
                continue;
            }

            BLangType typeNode = construct.typeNode;

            if (typeNode == null) {
                continue;
            }

            collector.visitType(typeNode.getBType());
        }

        for (BLangTypeDefinition typeDefinition : bLangPackage.typeDefinitions) {
            Set<Flag> flagSet = typeDefinition.flagSet;
            if (!flagSet.contains(Flag.PUBLIC) || flagSet.contains(Flag.ANONYMOUS)) {
                continue;
            }

            collector.visitType(typeDefinition.typeNode.getBType());
        }

        for (BLangClassDefinition classDefinition : bLangPackage.classDefinitions) {
            Set<Flag> flagSet = classDefinition.flagSet;
            if (!flagSet.contains(Flag.PUBLIC) || classDefinition.isServiceDecl || flagSet.contains(Flag.OBJECT_CTOR)) {
                continue;
            }

            collector.visitType(classDefinition.getBType());
        }

        for (BLangFunction function : bLangPackage.functions) {
            if (!function.flagSet.contains(Flag.PUBLIC) &&
                    (!function.attachedFunction || !function.receiver.flagSet.contains(Flag.PUBLIC))) {
                continue;
            }

            collector.visitType(function.getBType());
        }

        return publiclyExposedTypes;
    }

    private void inferIsolation(Set<BSymbol> moduleLevelVarSymbols, Set<BType> publiclyExposedObjectTypes,
                                List<BLangClassDefinition> classDefinitions) {
        for (Map.Entry<BSymbol, IsolationInferenceInfo> entry : this.isolationInferenceInfoMap.entrySet()) {
            IsolationInferenceInfo value = entry.getValue();

            BSymbol symbol = entry.getKey();

            if (value.getKind() == IsolationInferenceKind.FUNCTION) {
                if (inferFunctionIsolation(symbol, value, publiclyExposedObjectTypes, classDefinitions,
                                           new HashSet<>())) {
                    symbol.flags |= Flags.ISOLATED;

                    if (!moduleLevelVarSymbols.contains(symbol)) {
                        symbol.type.flags |= Flags.ISOLATED;
                    }
                }
                continue;
            }

            boolean isObjectType = symbol.kind == SymbolKind.OBJECT;

            if (!isObjectType &&
                    // If it is a final var that is of a type that is a subtype of `readonly|isolated object {}`
                    // don't infer isolated for it, since it can directly be accessed without a lock statement.
                    isFinalVarOfReadOnlyOrIsolatedObjectTypeWithInference(publiclyExposedObjectTypes, classDefinitions,
                                                                          symbol, new HashSet<>())) {
                continue;
            }

            if (inferVariableOrClassIsolation(publiclyExposedObjectTypes, classDefinitions, symbol,
                                              (VariableIsolationInferenceInfo) value, isObjectType, new HashSet<>())) {
                symbol.flags |= Flags.ISOLATED;

                if (isObjectType) {
                    symbol.type.flags |= Flags.ISOLATED;
                }
            }
        }

        this.isolationInferenceInfoMap.clear();
        this.arrowFunctionTempSymbolMap.clear();
    }

    private boolean inferVariableOrClassIsolation(Set<BType> publiclyExposedObjectTypes,
                                                  List<BLangClassDefinition> classDefinitions,
                                                  BSymbol symbol, VariableIsolationInferenceInfo inferenceInfo,
                                                  boolean isObjectType, Set<BSymbol> unresolvedSymbols) {
        if (!unresolvedSymbols.add(symbol)) {
            return true;
        }

        if (!inferenceInfo.dependsOnlyOnInferableConstructs) {
            return false;
        }

        if (inferenceInfo.accessedOutsideLockStatement) {
            if (!inferenceInfo.accessOutsideLockStatementValidIfInferredIsolated) {
                if (inferenceInfo.getKind() == IsolationInferenceKind.CLASS) {
                    return false;
                }

                if (Symbols.isFlagOn(symbol.flags, Flags.FINAL)) {
                    return isSubTypeOfReadOnlyOrIsolatedObjectUnionWithInference(publiclyExposedObjectTypes,
                            classDefinitions, true, symbol.type, unresolvedSymbols);
                }

                return false;
            }

            for (BType bType : inferenceInfo.typesOfFinalFieldsAccessedOutsideLock) {
                if (!isSubTypeOfReadOnlyOrIsolatedObjectUnionWithInference(publiclyExposedObjectTypes, classDefinitions,
                        true, bType, unresolvedSymbols)) {
                    return false;
                }
            }
        }

        if (isObjectType) {
            if (publiclyExposedObjectTypes.contains(symbol.type)) {
                return false;
            }

            BLangClassDefinition classDefinition = null;
            for (BLangClassDefinition classDef : classDefinitions) {
                if (classDef.symbol == symbol) {
                    classDefinition = classDef;
                    break;
                }
            }

            if (classDefinition != null) {
                List<BLangSimpleVariable> classFields = classDefinition.fields;
                Map<BLangIdentifier, BLangSimpleVariable> fields = new HashMap<>(classFields.size());

                for (BLangSimpleVariable classField : classFields) {
                    fields.put(classField.name, classField);
                }

                for (BLangIdentifier protectedField : ((ClassIsolationInferenceInfo) inferenceInfo).protectedFields) {
                    BLangSimpleVariable field = fields.get(protectedField);

                    if (field.flagSet.contains(Flag.PRIVATE)) {
                        continue;
                    }

                    if (!field.flagSet.contains(Flag.FINAL)) {
                        // Shouldn't get here, since we don't add classes with fields that are neither private nor
                        // final to the inferable construct map.
                        return false;
                    }

                    BType fieldType = field.typeNode.getBType();
                    if (!isSubTypeOfReadOnlyOrIsolatedObjectUnionWithInference(publiclyExposedObjectTypes,
                                    classDefinitions, true, fieldType, unresolvedSymbols)) {
                        return false;
                    }
                }

                for (BLangSimpleVariable field : classDefinition.fields) {
                    BLangExpression expr = field.expr;
                    if (expr != null && !isIsolatedExpression(expr, false, false, new ArrayList<>(),
                            true, publiclyExposedObjectTypes, classDefinitions, unresolvedSymbols)) {
                        return false;
                    }
                }

                BLangFunction initFunction = classDefinition.initFunction;
                if (initFunction != null) {
                    BLangFunctionBody body = initFunction.body;

                    for (BLangStatement stmt : ((BLangBlockFunctionBody) body).stmts) {
                        if (stmt.getKind() != NodeKind.ASSIGNMENT) {
                            continue;
                        }

                        BLangAssignment assignmentStmt = (BLangAssignment) stmt;
                        BLangExpression lhs = assignmentStmt.varRef;

                        if (lhs.getKind() != NodeKind.FIELD_BASED_ACCESS_EXPR) {
                            continue;
                        }

                        BLangFieldBasedAccess fieldAccessExpr = (BLangFieldBasedAccess) lhs;

                        BLangExpression calledOnExpr = fieldAccessExpr.expr;
                        if (calledOnExpr.getKind() != NodeKind.SIMPLE_VARIABLE_REF) {
                            continue;
                        }

                        if (!isSelfOfObject((BLangSimpleVarRef) calledOnExpr)) {
                            continue;
                        }

                        if (!isIsolatedExpression(assignmentStmt.expr, false, false, new ArrayList<>(), true,
                                publiclyExposedObjectTypes, classDefinitions, unresolvedSymbols)) {
                            return false;
                        }
                    }
                }
            }
        } else if (isFinalVarOfReadOnlyOrIsolatedObjectTypeWithInference(publiclyExposedObjectTypes,
                                                                         classDefinitions, symbol, unresolvedSymbols)) {
            return true;
        } else if (Symbols.isFlagOn(symbol.flags, Flags.LISTENER)) {
            // Listeners aren't allowed as isolated variables.
            return false;
        }

        for (LockInfo lockInfo : inferenceInfo.accessedLockInfo) {
            if (!lockInfo.accessedRestrictedVars.isEmpty()) {
                return false;
            }

            for (BSymbol accessedPotentiallyIsolatedVar : lockInfo.accessedPotentiallyIsolatedVars) {
                if (accessedPotentiallyIsolatedVar == symbol) {
                    continue;
                }

                if (!isFinalVarOfReadOnlyOrIsolatedObjectTypeWithInference(publiclyExposedObjectTypes, classDefinitions,
                                                                           accessedPotentiallyIsolatedVar,
                                                                           unresolvedSymbols)) {
                    return false;
                }
            }

            for (BLangExpression expr : lockInfo.nonIsolatedTransferInExpressions) {
                if (expr.getKind() == NodeKind.SIMPLE_VARIABLE_REF && ((BLangSimpleVarRef) expr).symbol == symbol) {
                    continue;
                }

                if (isIsolatedExpression(expr, false, false, new ArrayList<>(), true, publiclyExposedObjectTypes,
                        classDefinitions, unresolvedSymbols)) {
                    continue;
                }

                return false;
            }

            for (BLangExpression expr : lockInfo.nonIsolatedTransferOutExpressions) {
                if (isIsolatedExpression(expr, false, false, new ArrayList<>(), true, publiclyExposedObjectTypes,
                        classDefinitions, unresolvedSymbols)) {
                    continue;
                }

                return false;
            }

            for (BLangInvocation nonIsolatedInvocation : lockInfo.nonIsolatedInvocations) {
                BSymbol funcSymbol = nonIsolatedInvocation.symbol;

                if (!this.isolationInferenceInfoMap.containsKey(funcSymbol)) {
                    return false;
                }

                if (inferFunctionIsolation(funcSymbol, this.isolationInferenceInfoMap.get(funcSymbol),
                                           publiclyExposedObjectTypes, classDefinitions, unresolvedSymbols)) {
                    continue;
                }

                return false;
            }
        }
        return true;
    }

    private boolean isFinalVarOfReadOnlyOrIsolatedObjectTypeWithInference(Set<BType> publiclyExposedObjectTypes,
                                                                          List<BLangClassDefinition> classDefinitions,
                                                                          BSymbol symbol,
                                                                          Set<BSymbol> unresolvedSymbols) {
        return Symbols.isFlagOn(symbol.flags, Flags.FINAL) &&
                isSubTypeOfReadOnlyOrIsolatedObjectUnionWithInference(publiclyExposedObjectTypes, classDefinitions,
                                                                      true, symbol.type, unresolvedSymbols);
    }

    private boolean inferFunctionIsolation(BSymbol symbol, IsolationInferenceInfo functionIsolationInferenceInfo,
                                           Set<BType> publiclyExposedObjectTypes,
                                           List<BLangClassDefinition> classDefinitions,
                                           Set<BSymbol> unresolvedSymbols) {
        if (!unresolvedSymbols.add(symbol)) {
            return true;
        }

        if (!functionIsolationInferenceInfo.dependsOnlyOnInferableConstructs) {
            return false;
        }

        if (symbol.kind == SymbolKind.FUNCTION) {
            BVarSymbol receiverSymbol = ((BInvokableSymbol) symbol).receiverSymbol;
            if (receiverSymbol != null && Types.getReferredType(receiverSymbol.type).tag == TypeTags.OBJECT &&
                    publiclyExposedObjectTypes.contains(receiverSymbol.type)) {
                return false;
            }
        }

        if (functionIsolationInferenceInfo.inferredIsolated) {
            return true;
        }

        for (BInvokableSymbol bInvokableSymbol : functionIsolationInferenceInfo.dependsOnFunctions) {
            if (!this.isolationInferenceInfoMap.containsKey(bInvokableSymbol)) {
                return false;
            }

            if (!inferFunctionIsolation(bInvokableSymbol, this.isolationInferenceInfoMap.get(bInvokableSymbol),
                                        publiclyExposedObjectTypes, classDefinitions, unresolvedSymbols)) {
                return false;
            }
        }

        for (BSymbol dependsOnVariable : functionIsolationInferenceInfo.dependsOnVariablesAndClasses) {
            if (Symbols.isFlagOn(dependsOnVariable.flags, Flags.ISOLATED)) {
                continue;
            }

            if (!this.isolationInferenceInfoMap.containsKey(dependsOnVariable)) {
                return false;
            }

            if (!inferVariableOrClassIsolation(publiclyExposedObjectTypes, classDefinitions, dependsOnVariable,
                                               (VariableIsolationInferenceInfo) this.isolationInferenceInfoMap.get(
                                                       dependsOnVariable), false, unresolvedSymbols)) {
                return false;
            }
        }

        for (BLangExpression dependsOnArg : functionIsolationInferenceInfo.dependsOnFuncCallArgExprs) {
            if (!isIsolatedExpression(dependsOnArg)) {
                return false;
            }
        }

        if (unresolvedSymbols.size() == 1) {
            // Mark as isolated only when the function is directly being analyzed as opposed to analysis due to calls
            // from other functions for which inference is attempted.
            functionIsolationInferenceInfo.inferredIsolated = true;
        }
        return true;
    }

    private void logServiceIsolationHints(List<BLangClassDefinition> classDefinitions) {
        for (BLangClassDefinition classDefinition : classDefinitions) {
            if (classDefinition.flagSet.contains(Flag.SERVICE)) {
                logServiceIsolationHints(classDefinition);
            }
        }
    }

    private void logServiceIsolationHints(BLangClassDefinition classDefinition) {
        boolean isolatedService = isIsolated(classDefinition.getBType().flags);

        for (BLangFunction function : classDefinition.functions) {
            Set<Flag> flagSet = function.flagSet;

            if (!flagSet.contains(Flag.RESOURCE) && !flagSet.contains(Flag.REMOTE)) {
                continue;
            }

            boolean isolatedMethod = isIsolated(function.getBType().flags);

            if (isolatedService && isolatedMethod) {
                continue;
            }

            dlog.hint(getStartLocation(function.pos), getHintCode(isolatedService, isolatedMethod));
        }
    }

    private Location getStartLocation(Location location) {
        LineRange lineRange = location.lineRange();
        LinePosition linePosition = lineRange.startLine();
        int startLine = linePosition.line();
        int startColumn = linePosition.offset();
        return new BLangDiagnosticLocation(lineRange.filePath(), startLine, startLine, startColumn, startColumn);
    }

    private DiagnosticHintCode getHintCode(boolean isolatedService, boolean isolatedMethod) {
        if (!isolatedService && !isolatedMethod) {
            return DiagnosticHintCode
                    .CONCURRENT_CALLS_WILL_NOT_BE_MADE_TO_NON_ISOLATED_METHOD_IN_NON_ISOLATED_SERVICE;
        }

        if (isolatedService) {
            return DiagnosticHintCode.CONCURRENT_CALLS_WILL_NOT_BE_MADE_TO_NON_ISOLATED_METHOD;
        }

        return DiagnosticHintCode.CONCURRENT_CALLS_WILL_NOT_BE_MADE_TO_NON_ISOLATED_SERVICE;
    }

    private BInvokableSymbol createTempSymbolIfNonExistent(BLangArrowFunction bLangArrowFunction) {
        if (arrowFunctionTempSymbolMap.containsKey(bLangArrowFunction)) {
            return arrowFunctionTempSymbolMap.get(bLangArrowFunction);
        }

        TemporaryArrowFunctionSymbol symbol = new TemporaryArrowFunctionSymbol(bLangArrowFunction);
        this.arrowFunctionTempSymbolMap.put(bLangArrowFunction, symbol);
        this.isolationInferenceInfoMap.put(symbol, new IsolationInferenceInfo());
        return symbol;
    }

    /**
     * For lock statements with restricted var usage, invalid transfers and non-isolated invocations should result in
     * compilation errors. This class holds potentially erroneous expression per lock statement, and the protected
     * variables accessed in the lock statement, and information required for isolated inference.
     */
    private static class LockInfo {
        BLangLock lockNode;

        Map<BSymbol, List<BLangSimpleVarRef>> accessedRestrictedVars = new HashMap<>();
        List<BLangSimpleVarRef> nonCaptureBindingPatternVarRefsOnLhs = new ArrayList<>();
        List<BLangExpression> nonIsolatedTransferInExpressions = new ArrayList<>();
        List<BLangExpression> nonIsolatedTransferOutExpressions = new ArrayList<>();
        List<BLangInvocation> nonIsolatedInvocations = new ArrayList<>();

        Set<BSymbol> accessedPotentiallyIsolatedVars = new HashSet<>();

        private LockInfo(BLangLock lockNode) {
            this.lockNode = lockNode;
        }
    }

    private static class IsolationInferenceInfo {
        boolean dependsOnlyOnInferableConstructs = true;
        Set<BInvokableSymbol> dependsOnFunctions = new HashSet<>();
        Set<BSymbol> dependsOnVariablesAndClasses = new HashSet<>();
        Set<BLangExpression> dependsOnFuncCallArgExprs = new HashSet<>();
        boolean inferredIsolated = false;

        IsolationInferenceKind getKind() {
            return IsolationInferenceKind.FUNCTION;
        }
    }

    private static class VariableIsolationInferenceInfo extends IsolationInferenceInfo {
        Set<LockInfo> accessedLockInfo = new HashSet<>();
        boolean accessedOutsideLockStatement = false;
        boolean accessOutsideLockStatementValidIfInferredIsolated = true;
        Set<BType> typesOfFinalFieldsAccessedOutsideLock = new HashSet<>();

        @Override
        IsolationInferenceKind getKind() {
            return IsolationInferenceKind.VARIABLE;
        }
    }

    private static class ClassIsolationInferenceInfo extends VariableIsolationInferenceInfo {
        Set<BLangIdentifier> protectedFields;

        ClassIsolationInferenceInfo(Set<BLangIdentifier> protectedFields) {
            this.protectedFields = protectedFields;
        }

        @Override
        IsolationInferenceKind getKind() {
            return IsolationInferenceKind.CLASS;
        }
    }

    private enum IsolationInferenceKind {
        CLASS,
        VARIABLE,
        FUNCTION
    }

    private class TemporaryArrowFunctionSymbol extends BInvokableSymbol {
        TemporaryArrowFunctionSymbol(BLangArrowFunction fn) {
            super(SymTag.FUNCTION, 0, Names.EMPTY, env.enclPkg.symbol.pkgID, fn.funcType, env.enclEnv.enclVarSym,
                    null, VIRTUAL);
            this.kind = SymbolKind.FUNCTION;
        }
    }

    private static class BPubliclyExposedInferableTypeCollector implements TypeVisitor {

        Set<BType> unresolvedTypes;
        Set<BType> exposedTypes;

        public BPubliclyExposedInferableTypeCollector(Set<BType> exposedTypes) {
            this.unresolvedTypes = new HashSet<>();
            this.exposedTypes = exposedTypes;
        }

        public void visitType(BType type) {
            if (type == null) {
                return;
            }

            if (!unresolvedTypes.add(type)) {
                return;
            }

            type.accept(this);
        }

        @Override
        public void visit(BAnnotationType bAnnotationType) {
        }

        @Override
        public void visit(BArrayType bArrayType) {
            visitType(bArrayType.eType);
        }

        @Override
        public void visit(BBuiltInRefType bBuiltInRefType) {
        }

        @Override
        public void visit(BAnyType bAnyType) {
        }

        @Override
        public void visit(BAnydataType bAnydataType) {
        }

        @Override
        public void visit(BErrorType bErrorType) {
            visitType(bErrorType.detailType);
        }

        @Override
        public void visit(BFiniteType bFiniteType) {
        }

        @Override
        public void visit(BInvokableType bInvokableType) {
            if (Symbols.isFlagOn(bInvokableType.flags, Flags.ANY_FUNCTION)) {
                return;
            }

            for (BType paramType : bInvokableType.paramTypes) {
                visitType(paramType);
            }
            visitType(bInvokableType.restType);
            visitType(bInvokableType.retType);
        }

        @Override
        public void visit(BJSONType bjsonType) {
        }

        @Override
        public void visit(BMapType bMapType) {
            visitType(bMapType.constraint);
        }

        @Override
        public void visit(BStreamType bStreamType) {
            visitType(bStreamType.constraint);
            visitType(bStreamType.completionType);
        }

        @Override
        public void visit(BTypedescType bTypedescType) {
            visitType(bTypedescType.constraint);
        }

        @Override
        public void visit(BTypeReferenceType bTypeReferenceType) {
            visitType(bTypeReferenceType.referredType);
        }

        @Override
        public void visit(BParameterizedType bTypedescType) {
        }

        @Override
        public void visit(BNeverType bNeverType) {
        }

        @Override
        public void visit(BNilType bNilType) {
        }

        @Override
        public void visit(BNoType bNoType) {
        }

        @Override
        public void visit(BPackageType bPackageType) {
        }

        @Override
        public void visit(BStructureType bStructureType) {
        }

        @Override
        public void visit(BTupleType bTupleType) {
            for (BType memType : bTupleType.getTupleTypes()) {
                visitType(memType);
            }

            visitType(bTupleType.restType);
        }

        @Override
        public void visit(BUnionType bUnionType) {
            for (BType memType : bUnionType.getMemberTypes()) {
                visitType(memType);
            }
        }

        @Override
        public void visit(BIntersectionType bIntersectionType) {
            for (BType constituentType : bIntersectionType.getConstituentTypes()) {
                visitType(constituentType);
            }
            visitType(bIntersectionType.effectiveType);
        }

        @Override
        public void visit(BXMLType bXmlType) {
            visitType(bXmlType.constraint);
        }

        @Override
        public void visit(BTableType bTableType) {
            visitType(bTableType.constraint);
            visitType(bTableType.keyTypeConstraint);
        }

        @Override
        public void visit(BRecordType bRecordType) {
            for (BField field : bRecordType.fields.values()) {
                visitType(field.type);
            }

            if (!bRecordType.sealed) {
                visitType(bRecordType.restFieldType);
            }
        }

        @Override
        public void visit(BObjectType bObjectType) {
            this.exposedTypes.add(bObjectType);
            for (BField field : bObjectType.fields.values()) {
                visitType(field.type);
            }

            for (BAttachedFunction attachedFunc : ((BObjectTypeSymbol) bObjectType.tsymbol).attachedFuncs) {
                visitType(attachedFunc.type);
            }
        }

        @Override
        public void visit(BType bType) {
        }

        @Override
        public void visit(BFutureType bFutureType) {
            visitType(bFutureType.constraint);
        }

        @Override
        public void visit(BHandleType bHandleType) {
        }
    }
}<|MERGE_RESOLUTION|>--- conflicted
+++ resolved
@@ -2278,16 +2278,11 @@
 
             if (reqArgCount < paramsCount) {
                 // Part of the non-rest params are provided via the vararg.
-<<<<<<< HEAD
                 BTupleType tupleType = varArgType.tag == TypeTags.ARRAY ?
                     getRepresentativeTupleTypeForRemainingArgs(paramsCount, reqArgCount, (BArrayType) varArgType) :
                     (BTupleType) varArgType;
 
-                List<BType> memberTypes = tupleType.tupleTypes;
-=======
-                BTupleType tupleType = (BTupleType) varArgType;
                 List<BType> memberTypes = tupleType.getTupleTypes();
->>>>>>> cc4c7284
 
                 BLangExpression varArgExpr = varArg.expr;
                 boolean listConstrVarArg =  varArgExpr.getKind() == NodeKind.LIST_CONSTRUCTOR_EXPR;
