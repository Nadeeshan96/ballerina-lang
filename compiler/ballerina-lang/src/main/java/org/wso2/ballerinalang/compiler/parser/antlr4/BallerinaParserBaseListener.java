// Generated from BallerinaParser.g4 by ANTLR 4.5.3
package org.wso2.ballerinalang.compiler.parser.antlr4;

import org.antlr.v4.runtime.ParserRuleContext;
import org.antlr.v4.runtime.tree.ErrorNode;
import org.antlr.v4.runtime.tree.TerminalNode;

/**
 * This class provides an empty implementation of {@link BallerinaParserListener},
 * which can be extended to create a listener which only needs to handle a subset
 * of the available methods.
 */
public class BallerinaParserBaseListener implements BallerinaParserListener {
	/**
	 * {@inheritDoc}
	 *
	 * <p>The default implementation does nothing.</p>
	 */
	@Override public void enterCompilationUnit(BallerinaParser.CompilationUnitContext ctx) { }
	/**
	 * {@inheritDoc}
	 *
	 * <p>The default implementation does nothing.</p>
	 */
	@Override public void exitCompilationUnit(BallerinaParser.CompilationUnitContext ctx) { }
	/**
	 * {@inheritDoc}
	 *
	 * <p>The default implementation does nothing.</p>
	 */
	@Override public void enterPackageDeclaration(BallerinaParser.PackageDeclarationContext ctx) { }
	/**
	 * {@inheritDoc}
	 *
	 * <p>The default implementation does nothing.</p>
	 */
	@Override public void exitPackageDeclaration(BallerinaParser.PackageDeclarationContext ctx) { }
	/**
	 * {@inheritDoc}
	 *
	 * <p>The default implementation does nothing.</p>
	 */
	@Override public void enterPackageName(BallerinaParser.PackageNameContext ctx) { }
	/**
	 * {@inheritDoc}
	 *
	 * <p>The default implementation does nothing.</p>
	 */
	@Override public void exitPackageName(BallerinaParser.PackageNameContext ctx) { }
	/**
	 * {@inheritDoc}
	 *
	 * <p>The default implementation does nothing.</p>
	 */
	@Override public void enterVersion(BallerinaParser.VersionContext ctx) { }
	/**
	 * {@inheritDoc}
	 *
	 * <p>The default implementation does nothing.</p>
	 */
	@Override public void exitVersion(BallerinaParser.VersionContext ctx) { }
	/**
	 * {@inheritDoc}
	 *
	 * <p>The default implementation does nothing.</p>
	 */
	@Override public void enterImportDeclaration(BallerinaParser.ImportDeclarationContext ctx) { }
	/**
	 * {@inheritDoc}
	 *
	 * <p>The default implementation does nothing.</p>
	 */
	@Override public void exitImportDeclaration(BallerinaParser.ImportDeclarationContext ctx) { }
	/**
	 * {@inheritDoc}
	 *
	 * <p>The default implementation does nothing.</p>
	 */
	@Override public void enterOrgName(BallerinaParser.OrgNameContext ctx) { }
	/**
	 * {@inheritDoc}
	 *
	 * <p>The default implementation does nothing.</p>
	 */
	@Override public void exitOrgName(BallerinaParser.OrgNameContext ctx) { }
	/**
	 * {@inheritDoc}
	 *
	 * <p>The default implementation does nothing.</p>
	 */
	@Override public void enterDefinition(BallerinaParser.DefinitionContext ctx) { }
	/**
	 * {@inheritDoc}
	 *
	 * <p>The default implementation does nothing.</p>
	 */
	@Override public void exitDefinition(BallerinaParser.DefinitionContext ctx) { }
	/**
	 * {@inheritDoc}
	 *
	 * <p>The default implementation does nothing.</p>
	 */
	@Override public void enterServiceDefinition(BallerinaParser.ServiceDefinitionContext ctx) { }
	/**
	 * {@inheritDoc}
	 *
	 * <p>The default implementation does nothing.</p>
	 */
	@Override public void exitServiceDefinition(BallerinaParser.ServiceDefinitionContext ctx) { }
	/**
	 * {@inheritDoc}
	 *
	 * <p>The default implementation does nothing.</p>
	 */
	@Override public void enterServiceEndpointAttachments(BallerinaParser.ServiceEndpointAttachmentsContext ctx) { }
	/**
	 * {@inheritDoc}
	 *
	 * <p>The default implementation does nothing.</p>
	 */
	@Override public void exitServiceEndpointAttachments(BallerinaParser.ServiceEndpointAttachmentsContext ctx) { }
	/**
	 * {@inheritDoc}
	 *
	 * <p>The default implementation does nothing.</p>
	 */
	@Override public void enterServiceBody(BallerinaParser.ServiceBodyContext ctx) { }
	/**
	 * {@inheritDoc}
	 *
	 * <p>The default implementation does nothing.</p>
	 */
	@Override public void exitServiceBody(BallerinaParser.ServiceBodyContext ctx) { }
	/**
	 * {@inheritDoc}
	 *
	 * <p>The default implementation does nothing.</p>
	 */
	@Override public void enterResourceDefinition(BallerinaParser.ResourceDefinitionContext ctx) { }
	/**
	 * {@inheritDoc}
	 *
	 * <p>The default implementation does nothing.</p>
	 */
	@Override public void exitResourceDefinition(BallerinaParser.ResourceDefinitionContext ctx) { }
	/**
	 * {@inheritDoc}
	 *
	 * <p>The default implementation does nothing.</p>
	 */
	@Override public void enterResourceParameterList(BallerinaParser.ResourceParameterListContext ctx) { }
	/**
	 * {@inheritDoc}
	 *
	 * <p>The default implementation does nothing.</p>
	 */
	@Override public void exitResourceParameterList(BallerinaParser.ResourceParameterListContext ctx) { }
	/**
	 * {@inheritDoc}
	 *
	 * <p>The default implementation does nothing.</p>
	 */
	@Override public void enterCallableUnitBody(BallerinaParser.CallableUnitBodyContext ctx) { }
	/**
	 * {@inheritDoc}
	 *
	 * <p>The default implementation does nothing.</p>
	 */
	@Override public void exitCallableUnitBody(BallerinaParser.CallableUnitBodyContext ctx) { }
	/**
	 * {@inheritDoc}
	 *
	 * <p>The default implementation does nothing.</p>
	 */
	@Override public void enterFunctionDefinition(BallerinaParser.FunctionDefinitionContext ctx) { }
	/**
	 * {@inheritDoc}
	 *
	 * <p>The default implementation does nothing.</p>
	 */
	@Override public void exitFunctionDefinition(BallerinaParser.FunctionDefinitionContext ctx) { }
	/**
	 * {@inheritDoc}
	 *
	 * <p>The default implementation does nothing.</p>
	 */
	@Override public void enterLambdaFunction(BallerinaParser.LambdaFunctionContext ctx) { }
	/**
	 * {@inheritDoc}
	 *
	 * <p>The default implementation does nothing.</p>
	 */
	@Override public void exitLambdaFunction(BallerinaParser.LambdaFunctionContext ctx) { }
	/**
	 * {@inheritDoc}
	 *
	 * <p>The default implementation does nothing.</p>
	 */
	@Override public void enterCallableUnitSignature(BallerinaParser.CallableUnitSignatureContext ctx) { }
	/**
	 * {@inheritDoc}
	 *
	 * <p>The default implementation does nothing.</p>
	 */
	@Override public void exitCallableUnitSignature(BallerinaParser.CallableUnitSignatureContext ctx) { }
	/**
	 * {@inheritDoc}
	 *
	 * <p>The default implementation does nothing.</p>
	 */
	@Override public void enterStructDefinition(BallerinaParser.StructDefinitionContext ctx) { }
	/**
	 * {@inheritDoc}
	 *
	 * <p>The default implementation does nothing.</p>
	 */
	@Override public void exitStructDefinition(BallerinaParser.StructDefinitionContext ctx) { }
	/**
	 * {@inheritDoc}
	 *
	 * <p>The default implementation does nothing.</p>
	 */
	@Override public void enterStructBody(BallerinaParser.StructBodyContext ctx) { }
	/**
	 * {@inheritDoc}
	 *
	 * <p>The default implementation does nothing.</p>
	 */
	@Override public void exitStructBody(BallerinaParser.StructBodyContext ctx) { }
	/**
	 * {@inheritDoc}
	 *
	 * <p>The default implementation does nothing.</p>
	 */
	@Override public void enterPrivateStructBody(BallerinaParser.PrivateStructBodyContext ctx) { }
	/**
	 * {@inheritDoc}
	 *
	 * <p>The default implementation does nothing.</p>
	 */
	@Override public void exitPrivateStructBody(BallerinaParser.PrivateStructBodyContext ctx) { }
	/**
	 * {@inheritDoc}
	 *
	 * <p>The default implementation does nothing.</p>
	 */
	@Override public void enterObjectDefinition(BallerinaParser.ObjectDefinitionContext ctx) { }
	/**
	 * {@inheritDoc}
	 *
	 * <p>The default implementation does nothing.</p>
	 */
	@Override public void exitObjectDefinition(BallerinaParser.ObjectDefinitionContext ctx) { }
	/**
	 * {@inheritDoc}
	 *
	 * <p>The default implementation does nothing.</p>
	 */
	@Override public void enterObjectBody(BallerinaParser.ObjectBodyContext ctx) { }
	/**
	 * {@inheritDoc}
	 *
	 * <p>The default implementation does nothing.</p>
	 */
	@Override public void exitObjectBody(BallerinaParser.ObjectBodyContext ctx) { }
	/**
	 * {@inheritDoc}
	 *
	 * <p>The default implementation does nothing.</p>
	 */
	@Override public void enterPublicObjectFields(BallerinaParser.PublicObjectFieldsContext ctx) { }
	/**
	 * {@inheritDoc}
	 *
	 * <p>The default implementation does nothing.</p>
	 */
	@Override public void exitPublicObjectFields(BallerinaParser.PublicObjectFieldsContext ctx) { }
	/**
	 * {@inheritDoc}
	 *
	 * <p>The default implementation does nothing.</p>
	 */
	@Override public void enterPrivateObjectFields(BallerinaParser.PrivateObjectFieldsContext ctx) { }
	/**
	 * {@inheritDoc}
	 *
	 * <p>The default implementation does nothing.</p>
	 */
	@Override public void exitPrivateObjectFields(BallerinaParser.PrivateObjectFieldsContext ctx) { }
	/**
	 * {@inheritDoc}
	 *
	 * <p>The default implementation does nothing.</p>
	 */
	@Override public void enterObjectInitializer(BallerinaParser.ObjectInitializerContext ctx) { }
	/**
	 * {@inheritDoc}
	 *
	 * <p>The default implementation does nothing.</p>
	 */
	@Override public void exitObjectInitializer(BallerinaParser.ObjectInitializerContext ctx) { }
	/**
	 * {@inheritDoc}
	 *
	 * <p>The default implementation does nothing.</p>
	 */
	@Override public void enterObjectInitializerParameterList(BallerinaParser.ObjectInitializerParameterListContext ctx) { }
	/**
	 * {@inheritDoc}
	 *
	 * <p>The default implementation does nothing.</p>
	 */
	@Override public void exitObjectInitializerParameterList(BallerinaParser.ObjectInitializerParameterListContext ctx) { }
	/**
	 * {@inheritDoc}
	 *
	 * <p>The default implementation does nothing.</p>
	 */
	@Override public void enterObjectFunctions(BallerinaParser.ObjectFunctionsContext ctx) { }
	/**
	 * {@inheritDoc}
	 *
	 * <p>The default implementation does nothing.</p>
	 */
	@Override public void exitObjectFunctions(BallerinaParser.ObjectFunctionsContext ctx) { }
	/**
	 * {@inheritDoc}
	 *
	 * <p>The default implementation does nothing.</p>
	 */
	@Override public void enterIdentiferList(BallerinaParser.IdentiferListContext ctx) { }
	/**
	 * {@inheritDoc}
	 *
	 * <p>The default implementation does nothing.</p>
	 */
	@Override public void exitIdentiferList(BallerinaParser.IdentiferListContext ctx) { }
	/**
	 * {@inheritDoc}
	 *
	 * <p>The default implementation does nothing.</p>
	 */
	@Override public void enterAnnotationDefinition(BallerinaParser.AnnotationDefinitionContext ctx) { }
	/**
	 * {@inheritDoc}
	 *
	 * <p>The default implementation does nothing.</p>
	 */
	@Override public void exitAnnotationDefinition(BallerinaParser.AnnotationDefinitionContext ctx) { }
	/**
	 * {@inheritDoc}
	 *
	 * <p>The default implementation does nothing.</p>
	 */
	@Override public void enterEnumDefinition(BallerinaParser.EnumDefinitionContext ctx) { }
	/**
	 * {@inheritDoc}
	 *
	 * <p>The default implementation does nothing.</p>
	 */
	@Override public void exitEnumDefinition(BallerinaParser.EnumDefinitionContext ctx) { }
	/**
	 * {@inheritDoc}
	 *
	 * <p>The default implementation does nothing.</p>
	 */
	@Override public void enterEnumerator(BallerinaParser.EnumeratorContext ctx) { }
	/**
	 * {@inheritDoc}
	 *
	 * <p>The default implementation does nothing.</p>
	 */
	@Override public void exitEnumerator(BallerinaParser.EnumeratorContext ctx) { }
	/**
	 * {@inheritDoc}
	 *
	 * <p>The default implementation does nothing.</p>
	 */
	@Override public void enterGlobalVariableDefinition(BallerinaParser.GlobalVariableDefinitionContext ctx) { }
	/**
	 * {@inheritDoc}
	 *
	 * <p>The default implementation does nothing.</p>
	 */
	@Override public void exitGlobalVariableDefinition(BallerinaParser.GlobalVariableDefinitionContext ctx) { }
	/**
	 * {@inheritDoc}
	 *
	 * <p>The default implementation does nothing.</p>
	 */
	@Override public void enterTransformerDefinition(BallerinaParser.TransformerDefinitionContext ctx) { }
	/**
	 * {@inheritDoc}
	 *
	 * <p>The default implementation does nothing.</p>
	 */
	@Override public void exitTransformerDefinition(BallerinaParser.TransformerDefinitionContext ctx) { }
	/**
	 * {@inheritDoc}
	 *
	 * <p>The default implementation does nothing.</p>
	 */
	@Override public void enterAttachmentPoint(BallerinaParser.AttachmentPointContext ctx) { }
	/**
	 * {@inheritDoc}
	 *
	 * <p>The default implementation does nothing.</p>
	 */
	@Override public void exitAttachmentPoint(BallerinaParser.AttachmentPointContext ctx) { }
	/**
	 * {@inheritDoc}
	 *
	 * <p>The default implementation does nothing.</p>
	 */
	@Override public void enterConstantDefinition(BallerinaParser.ConstantDefinitionContext ctx) { }
	/**
	 * {@inheritDoc}
	 *
	 * <p>The default implementation does nothing.</p>
	 */
	@Override public void exitConstantDefinition(BallerinaParser.ConstantDefinitionContext ctx) { }
	/**
	 * {@inheritDoc}
	 *
	 * <p>The default implementation does nothing.</p>
	 */
	@Override public void enterWorkerDeclaration(BallerinaParser.WorkerDeclarationContext ctx) { }
	/**
	 * {@inheritDoc}
	 *
	 * <p>The default implementation does nothing.</p>
	 */
	@Override public void exitWorkerDeclaration(BallerinaParser.WorkerDeclarationContext ctx) { }
	/**
	 * {@inheritDoc}
	 *
	 * <p>The default implementation does nothing.</p>
	 */
	@Override public void enterWorkerDefinition(BallerinaParser.WorkerDefinitionContext ctx) { }
	/**
	 * {@inheritDoc}
	 *
	 * <p>The default implementation does nothing.</p>
	 */
	@Override public void exitWorkerDefinition(BallerinaParser.WorkerDefinitionContext ctx) { }
	/**
	 * {@inheritDoc}
	 *
	 * <p>The default implementation does nothing.</p>
	 */
	@Override public void enterGlobalEndpointDefinition(BallerinaParser.GlobalEndpointDefinitionContext ctx) { }
	/**
	 * {@inheritDoc}
	 *
	 * <p>The default implementation does nothing.</p>
	 */
	@Override public void exitGlobalEndpointDefinition(BallerinaParser.GlobalEndpointDefinitionContext ctx) { }
	/**
	 * {@inheritDoc}
	 *
	 * <p>The default implementation does nothing.</p>
	 */
	@Override public void enterEndpointDeclaration(BallerinaParser.EndpointDeclarationContext ctx) { }
	/**
	 * {@inheritDoc}
	 *
	 * <p>The default implementation does nothing.</p>
	 */
	@Override public void exitEndpointDeclaration(BallerinaParser.EndpointDeclarationContext ctx) { }
	/**
	 * {@inheritDoc}
	 *
	 * <p>The default implementation does nothing.</p>
	 */
	@Override public void enterEndpointType(BallerinaParser.EndpointTypeContext ctx) { }
	/**
	 * {@inheritDoc}
	 *
	 * <p>The default implementation does nothing.</p>
	 */
	@Override public void exitEndpointType(BallerinaParser.EndpointTypeContext ctx) { }
	/**
	 * {@inheritDoc}
	 *
	 * <p>The default implementation does nothing.</p>
	 */
<<<<<<< HEAD
	@Override public void enterUnionTypeNameLabel(BallerinaParser.UnionTypeNameLabelContext ctx) { }
=======
	@Override public void enterEndpointInitlization(BallerinaParser.EndpointInitlizationContext ctx) { }
	/**
	 * {@inheritDoc}
	 *
	 * <p>The default implementation does nothing.</p>
	 */
	@Override public void exitEndpointInitlization(BallerinaParser.EndpointInitlizationContext ctx) { }
	/**
	 * {@inheritDoc}
	 *
	 * <p>The default implementation does nothing.</p>
	 */
	@Override public void enterArrayTypeName(BallerinaParser.ArrayTypeNameContext ctx) { }
>>>>>>> 9b08ea16
	/**
	 * {@inheritDoc}
	 *
	 * <p>The default implementation does nothing.</p>
	 */
	@Override public void exitUnionTypeNameLabel(BallerinaParser.UnionTypeNameLabelContext ctx) { }
	/**
	 * {@inheritDoc}
	 *
	 * <p>The default implementation does nothing.</p>
	 */
	@Override public void enterSimpleTypeNameLabel(BallerinaParser.SimpleTypeNameLabelContext ctx) { }
	/**
	 * {@inheritDoc}
	 *
	 * <p>The default implementation does nothing.</p>
	 */
	@Override public void exitSimpleTypeNameLabel(BallerinaParser.SimpleTypeNameLabelContext ctx) { }
	/**
	 * {@inheritDoc}
	 *
	 * <p>The default implementation does nothing.</p>
	 */
	@Override public void enterNullableTypeNameLabel(BallerinaParser.NullableTypeNameLabelContext ctx) { }
	/**
	 * {@inheritDoc}
	 *
	 * <p>The default implementation does nothing.</p>
	 */
	@Override public void exitNullableTypeNameLabel(BallerinaParser.NullableTypeNameLabelContext ctx) { }
	/**
	 * {@inheritDoc}
	 *
	 * <p>The default implementation does nothing.</p>
	 */
	@Override public void enterArrayTypeNameLabel(BallerinaParser.ArrayTypeNameLabelContext ctx) { }
	/**
	 * {@inheritDoc}
	 *
	 * <p>The default implementation does nothing.</p>
	 */
	@Override public void exitArrayTypeNameLabel(BallerinaParser.ArrayTypeNameLabelContext ctx) { }
	/**
	 * {@inheritDoc}
	 *
	 * <p>The default implementation does nothing.</p>
	 */
	@Override public void enterGroupTypeNameLabel(BallerinaParser.GroupTypeNameLabelContext ctx) { }
	/**
	 * {@inheritDoc}
	 *
	 * <p>The default implementation does nothing.</p>
	 */
	@Override public void exitGroupTypeNameLabel(BallerinaParser.GroupTypeNameLabelContext ctx) { }
	/**
	 * {@inheritDoc}
	 *
	 * <p>The default implementation does nothing.</p>
	 */
	@Override public void enterSimpleTypeName(BallerinaParser.SimpleTypeNameContext ctx) { }
	/**
	 * {@inheritDoc}
	 *
	 * <p>The default implementation does nothing.</p>
	 */
	@Override public void exitSimpleTypeName(BallerinaParser.SimpleTypeNameContext ctx) { }
	/**
	 * {@inheritDoc}
	 *
	 * <p>The default implementation does nothing.</p>
	 */
	@Override public void enterBuiltInTypeName(BallerinaParser.BuiltInTypeNameContext ctx) { }
	/**
	 * {@inheritDoc}
	 *
	 * <p>The default implementation does nothing.</p>
	 */
	@Override public void exitBuiltInTypeName(BallerinaParser.BuiltInTypeNameContext ctx) { }
	/**
	 * {@inheritDoc}
	 *
	 * <p>The default implementation does nothing.</p>
	 */
	@Override public void enterReferenceTypeName(BallerinaParser.ReferenceTypeNameContext ctx) { }
	/**
	 * {@inheritDoc}
	 *
	 * <p>The default implementation does nothing.</p>
	 */
	@Override public void exitReferenceTypeName(BallerinaParser.ReferenceTypeNameContext ctx) { }
	/**
	 * {@inheritDoc}
	 *
	 * <p>The default implementation does nothing.</p>
	 */
	@Override public void enterUserDefineTypeName(BallerinaParser.UserDefineTypeNameContext ctx) { }
	/**
	 * {@inheritDoc}
	 *
	 * <p>The default implementation does nothing.</p>
	 */
	@Override public void exitUserDefineTypeName(BallerinaParser.UserDefineTypeNameContext ctx) { }
	/**
	 * {@inheritDoc}
	 *
	 * <p>The default implementation does nothing.</p>
	 */
	@Override public void enterAnonStructTypeName(BallerinaParser.AnonStructTypeNameContext ctx) { }
	/**
	 * {@inheritDoc}
	 *
	 * <p>The default implementation does nothing.</p>
	 */
	@Override public void exitAnonStructTypeName(BallerinaParser.AnonStructTypeNameContext ctx) { }
	/**
	 * {@inheritDoc}
	 *
	 * <p>The default implementation does nothing.</p>
	 */
	@Override public void enterValueTypeName(BallerinaParser.ValueTypeNameContext ctx) { }
	/**
	 * {@inheritDoc}
	 *
	 * <p>The default implementation does nothing.</p>
	 */
	@Override public void exitValueTypeName(BallerinaParser.ValueTypeNameContext ctx) { }
	/**
	 * {@inheritDoc}
	 *
	 * <p>The default implementation does nothing.</p>
	 */
	@Override public void enterBuiltInReferenceTypeName(BallerinaParser.BuiltInReferenceTypeNameContext ctx) { }
	/**
	 * {@inheritDoc}
	 *
	 * <p>The default implementation does nothing.</p>
	 */
	@Override public void exitBuiltInReferenceTypeName(BallerinaParser.BuiltInReferenceTypeNameContext ctx) { }
	/**
	 * {@inheritDoc}
	 *
	 * <p>The default implementation does nothing.</p>
	 */
	@Override public void enterFunctionTypeName(BallerinaParser.FunctionTypeNameContext ctx) { }
	/**
	 * {@inheritDoc}
	 *
	 * <p>The default implementation does nothing.</p>
	 */
	@Override public void exitFunctionTypeName(BallerinaParser.FunctionTypeNameContext ctx) { }
	/**
	 * {@inheritDoc}
	 *
	 * <p>The default implementation does nothing.</p>
	 */
	@Override public void enterXmlNamespaceName(BallerinaParser.XmlNamespaceNameContext ctx) { }
	/**
	 * {@inheritDoc}
	 *
	 * <p>The default implementation does nothing.</p>
	 */
	@Override public void exitXmlNamespaceName(BallerinaParser.XmlNamespaceNameContext ctx) { }
	/**
	 * {@inheritDoc}
	 *
	 * <p>The default implementation does nothing.</p>
	 */
	@Override public void enterXmlLocalName(BallerinaParser.XmlLocalNameContext ctx) { }
	/**
	 * {@inheritDoc}
	 *
	 * <p>The default implementation does nothing.</p>
	 */
	@Override public void exitXmlLocalName(BallerinaParser.XmlLocalNameContext ctx) { }
	/**
	 * {@inheritDoc}
	 *
	 * <p>The default implementation does nothing.</p>
	 */
	@Override public void enterAnnotationAttachment(BallerinaParser.AnnotationAttachmentContext ctx) { }
	/**
	 * {@inheritDoc}
	 *
	 * <p>The default implementation does nothing.</p>
	 */
	@Override public void exitAnnotationAttachment(BallerinaParser.AnnotationAttachmentContext ctx) { }
	/**
	 * {@inheritDoc}
	 *
	 * <p>The default implementation does nothing.</p>
	 */
	@Override public void enterStatement(BallerinaParser.StatementContext ctx) { }
	/**
	 * {@inheritDoc}
	 *
	 * <p>The default implementation does nothing.</p>
	 */
	@Override public void exitStatement(BallerinaParser.StatementContext ctx) { }
	/**
	 * {@inheritDoc}
	 *
	 * <p>The default implementation does nothing.</p>
	 */
	@Override public void enterVariableDefinitionStatement(BallerinaParser.VariableDefinitionStatementContext ctx) { }
	/**
	 * {@inheritDoc}
	 *
	 * <p>The default implementation does nothing.</p>
	 */
	@Override public void exitVariableDefinitionStatement(BallerinaParser.VariableDefinitionStatementContext ctx) { }
	/**
	 * {@inheritDoc}
	 *
	 * <p>The default implementation does nothing.</p>
	 */
	@Override public void enterRecordLiteral(BallerinaParser.RecordLiteralContext ctx) { }
	/**
	 * {@inheritDoc}
	 *
	 * <p>The default implementation does nothing.</p>
	 */
	@Override public void exitRecordLiteral(BallerinaParser.RecordLiteralContext ctx) { }
	/**
	 * {@inheritDoc}
	 *
	 * <p>The default implementation does nothing.</p>
	 */
	@Override public void enterRecordKeyValue(BallerinaParser.RecordKeyValueContext ctx) { }
	/**
	 * {@inheritDoc}
	 *
	 * <p>The default implementation does nothing.</p>
	 */
	@Override public void exitRecordKeyValue(BallerinaParser.RecordKeyValueContext ctx) { }
	/**
	 * {@inheritDoc}
	 *
	 * <p>The default implementation does nothing.</p>
	 */
	@Override public void enterRecordKey(BallerinaParser.RecordKeyContext ctx) { }
	/**
	 * {@inheritDoc}
	 *
	 * <p>The default implementation does nothing.</p>
	 */
	@Override public void exitRecordKey(BallerinaParser.RecordKeyContext ctx) { }
	/**
	 * {@inheritDoc}
	 *
	 * <p>The default implementation does nothing.</p>
	 */
	@Override public void enterArrayLiteral(BallerinaParser.ArrayLiteralContext ctx) { }
	/**
	 * {@inheritDoc}
	 *
	 * <p>The default implementation does nothing.</p>
	 */
	@Override public void exitArrayLiteral(BallerinaParser.ArrayLiteralContext ctx) { }
	/**
	 * {@inheritDoc}
	 *
	 * <p>The default implementation does nothing.</p>
	 */
	@Override public void enterTypeInitExpr(BallerinaParser.TypeInitExprContext ctx) { }
	/**
	 * {@inheritDoc}
	 *
	 * <p>The default implementation does nothing.</p>
	 */
	@Override public void exitTypeInitExpr(BallerinaParser.TypeInitExprContext ctx) { }
	/**
	 * {@inheritDoc}
	 *
	 * <p>The default implementation does nothing.</p>
	 */
	@Override public void enterAssignmentStatement(BallerinaParser.AssignmentStatementContext ctx) { }
	/**
	 * {@inheritDoc}
	 *
	 * <p>The default implementation does nothing.</p>
	 */
	@Override public void exitAssignmentStatement(BallerinaParser.AssignmentStatementContext ctx) { }
	/**
	 * {@inheritDoc}
	 *
	 * <p>The default implementation does nothing.</p>
	 */
	@Override public void enterCompoundAssignmentStatement(BallerinaParser.CompoundAssignmentStatementContext ctx) { }
	/**
	 * {@inheritDoc}
	 *
	 * <p>The default implementation does nothing.</p>
	 */
	@Override public void exitCompoundAssignmentStatement(BallerinaParser.CompoundAssignmentStatementContext ctx) { }
	/**
	 * {@inheritDoc}
	 *
	 * <p>The default implementation does nothing.</p>
	 */
	@Override public void enterCompoundOperator(BallerinaParser.CompoundOperatorContext ctx) { }
	/**
	 * {@inheritDoc}
	 *
	 * <p>The default implementation does nothing.</p>
	 */
	@Override public void exitCompoundOperator(BallerinaParser.CompoundOperatorContext ctx) { }
	/**
	 * {@inheritDoc}
	 *
	 * <p>The default implementation does nothing.</p>
	 */
	@Override public void enterPostIncrementStatement(BallerinaParser.PostIncrementStatementContext ctx) { }
	/**
	 * {@inheritDoc}
	 *
	 * <p>The default implementation does nothing.</p>
	 */
	@Override public void exitPostIncrementStatement(BallerinaParser.PostIncrementStatementContext ctx) { }
	/**
	 * {@inheritDoc}
	 *
	 * <p>The default implementation does nothing.</p>
	 */
	@Override public void enterPostArithmeticOperator(BallerinaParser.PostArithmeticOperatorContext ctx) { }
	/**
	 * {@inheritDoc}
	 *
	 * <p>The default implementation does nothing.</p>
	 */
	@Override public void exitPostArithmeticOperator(BallerinaParser.PostArithmeticOperatorContext ctx) { }
	/**
	 * {@inheritDoc}
	 *
	 * <p>The default implementation does nothing.</p>
	 */
	@Override public void enterSafeAssignmentStatement(BallerinaParser.SafeAssignmentStatementContext ctx) { }
	/**
	 * {@inheritDoc}
	 *
	 * <p>The default implementation does nothing.</p>
	 */
	@Override public void exitSafeAssignmentStatement(BallerinaParser.SafeAssignmentStatementContext ctx) { }
	/**
	 * {@inheritDoc}
	 *
	 * <p>The default implementation does nothing.</p>
	 */
	@Override public void enterVariableReferenceList(BallerinaParser.VariableReferenceListContext ctx) { }
	/**
	 * {@inheritDoc}
	 *
	 * <p>The default implementation does nothing.</p>
	 */
	@Override public void exitVariableReferenceList(BallerinaParser.VariableReferenceListContext ctx) { }
	/**
	 * {@inheritDoc}
	 *
	 * <p>The default implementation does nothing.</p>
	 */
	@Override public void enterIfElseStatement(BallerinaParser.IfElseStatementContext ctx) { }
	/**
	 * {@inheritDoc}
	 *
	 * <p>The default implementation does nothing.</p>
	 */
	@Override public void exitIfElseStatement(BallerinaParser.IfElseStatementContext ctx) { }
	/**
	 * {@inheritDoc}
	 *
	 * <p>The default implementation does nothing.</p>
	 */
	@Override public void enterIfClause(BallerinaParser.IfClauseContext ctx) { }
	/**
	 * {@inheritDoc}
	 *
	 * <p>The default implementation does nothing.</p>
	 */
	@Override public void exitIfClause(BallerinaParser.IfClauseContext ctx) { }
	/**
	 * {@inheritDoc}
	 *
	 * <p>The default implementation does nothing.</p>
	 */
	@Override public void enterElseIfClause(BallerinaParser.ElseIfClauseContext ctx) { }
	/**
	 * {@inheritDoc}
	 *
	 * <p>The default implementation does nothing.</p>
	 */
	@Override public void exitElseIfClause(BallerinaParser.ElseIfClauseContext ctx) { }
	/**
	 * {@inheritDoc}
	 *
	 * <p>The default implementation does nothing.</p>
	 */
	@Override public void enterElseClause(BallerinaParser.ElseClauseContext ctx) { }
	/**
	 * {@inheritDoc}
	 *
	 * <p>The default implementation does nothing.</p>
	 */
	@Override public void exitElseClause(BallerinaParser.ElseClauseContext ctx) { }
	/**
	 * {@inheritDoc}
	 *
	 * <p>The default implementation does nothing.</p>
	 */
	@Override public void enterMatchStatement(BallerinaParser.MatchStatementContext ctx) { }
	/**
	 * {@inheritDoc}
	 *
	 * <p>The default implementation does nothing.</p>
	 */
	@Override public void exitMatchStatement(BallerinaParser.MatchStatementContext ctx) { }
	/**
	 * {@inheritDoc}
	 *
	 * <p>The default implementation does nothing.</p>
	 */
	@Override public void enterMatchPatternClause(BallerinaParser.MatchPatternClauseContext ctx) { }
	/**
	 * {@inheritDoc}
	 *
	 * <p>The default implementation does nothing.</p>
	 */
	@Override public void exitMatchPatternClause(BallerinaParser.MatchPatternClauseContext ctx) { }
	/**
	 * {@inheritDoc}
	 *
	 * <p>The default implementation does nothing.</p>
	 */
	@Override public void enterForeachStatement(BallerinaParser.ForeachStatementContext ctx) { }
	/**
	 * {@inheritDoc}
	 *
	 * <p>The default implementation does nothing.</p>
	 */
	@Override public void exitForeachStatement(BallerinaParser.ForeachStatementContext ctx) { }
	/**
	 * {@inheritDoc}
	 *
	 * <p>The default implementation does nothing.</p>
	 */
	@Override public void enterIntRangeExpression(BallerinaParser.IntRangeExpressionContext ctx) { }
	/**
	 * {@inheritDoc}
	 *
	 * <p>The default implementation does nothing.</p>
	 */
	@Override public void exitIntRangeExpression(BallerinaParser.IntRangeExpressionContext ctx) { }
	/**
	 * {@inheritDoc}
	 *
	 * <p>The default implementation does nothing.</p>
	 */
	@Override public void enterWhileStatement(BallerinaParser.WhileStatementContext ctx) { }
	/**
	 * {@inheritDoc}
	 *
	 * <p>The default implementation does nothing.</p>
	 */
	@Override public void exitWhileStatement(BallerinaParser.WhileStatementContext ctx) { }
	/**
	 * {@inheritDoc}
	 *
	 * <p>The default implementation does nothing.</p>
	 */
	@Override public void enterNextStatement(BallerinaParser.NextStatementContext ctx) { }
	/**
	 * {@inheritDoc}
	 *
	 * <p>The default implementation does nothing.</p>
	 */
	@Override public void exitNextStatement(BallerinaParser.NextStatementContext ctx) { }
	/**
	 * {@inheritDoc}
	 *
	 * <p>The default implementation does nothing.</p>
	 */
	@Override public void enterBreakStatement(BallerinaParser.BreakStatementContext ctx) { }
	/**
	 * {@inheritDoc}
	 *
	 * <p>The default implementation does nothing.</p>
	 */
	@Override public void exitBreakStatement(BallerinaParser.BreakStatementContext ctx) { }
	/**
	 * {@inheritDoc}
	 *
	 * <p>The default implementation does nothing.</p>
	 */
	@Override public void enterForkJoinStatement(BallerinaParser.ForkJoinStatementContext ctx) { }
	/**
	 * {@inheritDoc}
	 *
	 * <p>The default implementation does nothing.</p>
	 */
	@Override public void exitForkJoinStatement(BallerinaParser.ForkJoinStatementContext ctx) { }
	/**
	 * {@inheritDoc}
	 *
	 * <p>The default implementation does nothing.</p>
	 */
	@Override public void enterJoinClause(BallerinaParser.JoinClauseContext ctx) { }
	/**
	 * {@inheritDoc}
	 *
	 * <p>The default implementation does nothing.</p>
	 */
	@Override public void exitJoinClause(BallerinaParser.JoinClauseContext ctx) { }
	/**
	 * {@inheritDoc}
	 *
	 * <p>The default implementation does nothing.</p>
	 */
	@Override public void enterAnyJoinCondition(BallerinaParser.AnyJoinConditionContext ctx) { }
	/**
	 * {@inheritDoc}
	 *
	 * <p>The default implementation does nothing.</p>
	 */
	@Override public void exitAnyJoinCondition(BallerinaParser.AnyJoinConditionContext ctx) { }
	/**
	 * {@inheritDoc}
	 *
	 * <p>The default implementation does nothing.</p>
	 */
	@Override public void enterAllJoinCondition(BallerinaParser.AllJoinConditionContext ctx) { }
	/**
	 * {@inheritDoc}
	 *
	 * <p>The default implementation does nothing.</p>
	 */
	@Override public void exitAllJoinCondition(BallerinaParser.AllJoinConditionContext ctx) { }
	/**
	 * {@inheritDoc}
	 *
	 * <p>The default implementation does nothing.</p>
	 */
	@Override public void enterTimeoutClause(BallerinaParser.TimeoutClauseContext ctx) { }
	/**
	 * {@inheritDoc}
	 *
	 * <p>The default implementation does nothing.</p>
	 */
	@Override public void exitTimeoutClause(BallerinaParser.TimeoutClauseContext ctx) { }
	/**
	 * {@inheritDoc}
	 *
	 * <p>The default implementation does nothing.</p>
	 */
	@Override public void enterTryCatchStatement(BallerinaParser.TryCatchStatementContext ctx) { }
	/**
	 * {@inheritDoc}
	 *
	 * <p>The default implementation does nothing.</p>
	 */
	@Override public void exitTryCatchStatement(BallerinaParser.TryCatchStatementContext ctx) { }
	/**
	 * {@inheritDoc}
	 *
	 * <p>The default implementation does nothing.</p>
	 */
	@Override public void enterCatchClauses(BallerinaParser.CatchClausesContext ctx) { }
	/**
	 * {@inheritDoc}
	 *
	 * <p>The default implementation does nothing.</p>
	 */
	@Override public void exitCatchClauses(BallerinaParser.CatchClausesContext ctx) { }
	/**
	 * {@inheritDoc}
	 *
	 * <p>The default implementation does nothing.</p>
	 */
	@Override public void enterCatchClause(BallerinaParser.CatchClauseContext ctx) { }
	/**
	 * {@inheritDoc}
	 *
	 * <p>The default implementation does nothing.</p>
	 */
	@Override public void exitCatchClause(BallerinaParser.CatchClauseContext ctx) { }
	/**
	 * {@inheritDoc}
	 *
	 * <p>The default implementation does nothing.</p>
	 */
	@Override public void enterFinallyClause(BallerinaParser.FinallyClauseContext ctx) { }
	/**
	 * {@inheritDoc}
	 *
	 * <p>The default implementation does nothing.</p>
	 */
	@Override public void exitFinallyClause(BallerinaParser.FinallyClauseContext ctx) { }
	/**
	 * {@inheritDoc}
	 *
	 * <p>The default implementation does nothing.</p>
	 */
	@Override public void enterThrowStatement(BallerinaParser.ThrowStatementContext ctx) { }
	/**
	 * {@inheritDoc}
	 *
	 * <p>The default implementation does nothing.</p>
	 */
	@Override public void exitThrowStatement(BallerinaParser.ThrowStatementContext ctx) { }
	/**
	 * {@inheritDoc}
	 *
	 * <p>The default implementation does nothing.</p>
	 */
	@Override public void enterReturnStatement(BallerinaParser.ReturnStatementContext ctx) { }
	/**
	 * {@inheritDoc}
	 *
	 * <p>The default implementation does nothing.</p>
	 */
	@Override public void exitReturnStatement(BallerinaParser.ReturnStatementContext ctx) { }
	/**
	 * {@inheritDoc}
	 *
	 * <p>The default implementation does nothing.</p>
	 */
	@Override public void enterWorkerInteractionStatement(BallerinaParser.WorkerInteractionStatementContext ctx) { }
	/**
	 * {@inheritDoc}
	 *
	 * <p>The default implementation does nothing.</p>
	 */
	@Override public void exitWorkerInteractionStatement(BallerinaParser.WorkerInteractionStatementContext ctx) { }
	/**
	 * {@inheritDoc}
	 *
	 * <p>The default implementation does nothing.</p>
	 */
	@Override public void enterInvokeWorker(BallerinaParser.InvokeWorkerContext ctx) { }
	/**
	 * {@inheritDoc}
	 *
	 * <p>The default implementation does nothing.</p>
	 */
	@Override public void exitInvokeWorker(BallerinaParser.InvokeWorkerContext ctx) { }
	/**
	 * {@inheritDoc}
	 *
	 * <p>The default implementation does nothing.</p>
	 */
	@Override public void enterInvokeFork(BallerinaParser.InvokeForkContext ctx) { }
	/**
	 * {@inheritDoc}
	 *
	 * <p>The default implementation does nothing.</p>
	 */
	@Override public void exitInvokeFork(BallerinaParser.InvokeForkContext ctx) { }
	/**
	 * {@inheritDoc}
	 *
	 * <p>The default implementation does nothing.</p>
	 */
	@Override public void enterWorkerReply(BallerinaParser.WorkerReplyContext ctx) { }
	/**
	 * {@inheritDoc}
	 *
	 * <p>The default implementation does nothing.</p>
	 */
	@Override public void exitWorkerReply(BallerinaParser.WorkerReplyContext ctx) { }
	/**
	 * {@inheritDoc}
	 *
	 * <p>The default implementation does nothing.</p>
	 */
	@Override public void enterXmlAttribVariableReference(BallerinaParser.XmlAttribVariableReferenceContext ctx) { }
	/**
	 * {@inheritDoc}
	 *
	 * <p>The default implementation does nothing.</p>
	 */
	@Override public void exitXmlAttribVariableReference(BallerinaParser.XmlAttribVariableReferenceContext ctx) { }
	/**
	 * {@inheritDoc}
	 *
	 * <p>The default implementation does nothing.</p>
	 */
	@Override public void enterSimpleVariableReference(BallerinaParser.SimpleVariableReferenceContext ctx) { }
	/**
	 * {@inheritDoc}
	 *
	 * <p>The default implementation does nothing.</p>
	 */
	@Override public void exitSimpleVariableReference(BallerinaParser.SimpleVariableReferenceContext ctx) { }
	/**
	 * {@inheritDoc}
	 *
	 * <p>The default implementation does nothing.</p>
	 */
	@Override public void enterInvocationReference(BallerinaParser.InvocationReferenceContext ctx) { }
	/**
	 * {@inheritDoc}
	 *
	 * <p>The default implementation does nothing.</p>
	 */
	@Override public void exitInvocationReference(BallerinaParser.InvocationReferenceContext ctx) { }
	/**
	 * {@inheritDoc}
	 *
	 * <p>The default implementation does nothing.</p>
	 */
	@Override public void enterFunctionInvocationReference(BallerinaParser.FunctionInvocationReferenceContext ctx) { }
	/**
	 * {@inheritDoc}
	 *
	 * <p>The default implementation does nothing.</p>
	 */
	@Override public void exitFunctionInvocationReference(BallerinaParser.FunctionInvocationReferenceContext ctx) { }
	/**
	 * {@inheritDoc}
	 *
	 * <p>The default implementation does nothing.</p>
	 */
	@Override public void enterFieldVariableReference(BallerinaParser.FieldVariableReferenceContext ctx) { }
	/**
	 * {@inheritDoc}
	 *
	 * <p>The default implementation does nothing.</p>
	 */
	@Override public void exitFieldVariableReference(BallerinaParser.FieldVariableReferenceContext ctx) { }
	/**
	 * {@inheritDoc}
	 *
	 * <p>The default implementation does nothing.</p>
	 */
	@Override public void enterMapArrayVariableReference(BallerinaParser.MapArrayVariableReferenceContext ctx) { }
	/**
	 * {@inheritDoc}
	 *
	 * <p>The default implementation does nothing.</p>
	 */
	@Override public void exitMapArrayVariableReference(BallerinaParser.MapArrayVariableReferenceContext ctx) { }
	/**
	 * {@inheritDoc}
	 *
	 * <p>The default implementation does nothing.</p>
	 */
	@Override public void enterField(BallerinaParser.FieldContext ctx) { }
	/**
	 * {@inheritDoc}
	 *
	 * <p>The default implementation does nothing.</p>
	 */
	@Override public void exitField(BallerinaParser.FieldContext ctx) { }
	/**
	 * {@inheritDoc}
	 *
	 * <p>The default implementation does nothing.</p>
	 */
	@Override public void enterIndex(BallerinaParser.IndexContext ctx) { }
	/**
	 * {@inheritDoc}
	 *
	 * <p>The default implementation does nothing.</p>
	 */
	@Override public void exitIndex(BallerinaParser.IndexContext ctx) { }
	/**
	 * {@inheritDoc}
	 *
	 * <p>The default implementation does nothing.</p>
	 */
	@Override public void enterXmlAttrib(BallerinaParser.XmlAttribContext ctx) { }
	/**
	 * {@inheritDoc}
	 *
	 * <p>The default implementation does nothing.</p>
	 */
	@Override public void exitXmlAttrib(BallerinaParser.XmlAttribContext ctx) { }
	/**
	 * {@inheritDoc}
	 *
	 * <p>The default implementation does nothing.</p>
	 */
	@Override public void enterFunctionInvocation(BallerinaParser.FunctionInvocationContext ctx) { }
	/**
	 * {@inheritDoc}
	 *
	 * <p>The default implementation does nothing.</p>
	 */
	@Override public void exitFunctionInvocation(BallerinaParser.FunctionInvocationContext ctx) { }
	/**
	 * {@inheritDoc}
	 *
	 * <p>The default implementation does nothing.</p>
	 */
	@Override public void enterInvocation(BallerinaParser.InvocationContext ctx) { }
	/**
	 * {@inheritDoc}
	 *
	 * <p>The default implementation does nothing.</p>
	 */
	@Override public void exitInvocation(BallerinaParser.InvocationContext ctx) { }
	/**
	 * {@inheritDoc}
	 *
	 * <p>The default implementation does nothing.</p>
	 */
	@Override public void enterInvocationArgList(BallerinaParser.InvocationArgListContext ctx) { }
	/**
	 * {@inheritDoc}
	 *
	 * <p>The default implementation does nothing.</p>
	 */
	@Override public void exitInvocationArgList(BallerinaParser.InvocationArgListContext ctx) { }
	/**
	 * {@inheritDoc}
	 *
	 * <p>The default implementation does nothing.</p>
	 */
	@Override public void enterInvocationArg(BallerinaParser.InvocationArgContext ctx) { }
	/**
	 * {@inheritDoc}
	 *
	 * <p>The default implementation does nothing.</p>
	 */
	@Override public void exitInvocationArg(BallerinaParser.InvocationArgContext ctx) { }
	/**
	 * {@inheritDoc}
	 *
	 * <p>The default implementation does nothing.</p>
	 */
	@Override public void enterActionInvocation(BallerinaParser.ActionInvocationContext ctx) { }
	/**
	 * {@inheritDoc}
	 *
	 * <p>The default implementation does nothing.</p>
	 */
	@Override public void exitActionInvocation(BallerinaParser.ActionInvocationContext ctx) { }
	/**
	 * {@inheritDoc}
	 *
	 * <p>The default implementation does nothing.</p>
	 */
	@Override public void enterExpressionList(BallerinaParser.ExpressionListContext ctx) { }
	/**
	 * {@inheritDoc}
	 *
	 * <p>The default implementation does nothing.</p>
	 */
	@Override public void exitExpressionList(BallerinaParser.ExpressionListContext ctx) { }
	/**
	 * {@inheritDoc}
	 *
	 * <p>The default implementation does nothing.</p>
	 */
	@Override public void enterExpressionStmt(BallerinaParser.ExpressionStmtContext ctx) { }
	/**
	 * {@inheritDoc}
	 *
	 * <p>The default implementation does nothing.</p>
	 */
	@Override public void exitExpressionStmt(BallerinaParser.ExpressionStmtContext ctx) { }
	/**
	 * {@inheritDoc}
	 *
	 * <p>The default implementation does nothing.</p>
	 */
	@Override public void enterTransactionStatement(BallerinaParser.TransactionStatementContext ctx) { }
	/**
	 * {@inheritDoc}
	 *
	 * <p>The default implementation does nothing.</p>
	 */
	@Override public void exitTransactionStatement(BallerinaParser.TransactionStatementContext ctx) { }
	/**
	 * {@inheritDoc}
	 *
	 * <p>The default implementation does nothing.</p>
	 */
	@Override public void enterTransactionClause(BallerinaParser.TransactionClauseContext ctx) { }
	/**
	 * {@inheritDoc}
	 *
	 * <p>The default implementation does nothing.</p>
	 */
	@Override public void exitTransactionClause(BallerinaParser.TransactionClauseContext ctx) { }
	/**
	 * {@inheritDoc}
	 *
	 * <p>The default implementation does nothing.</p>
	 */
	@Override public void enterTransactionPropertyInitStatement(BallerinaParser.TransactionPropertyInitStatementContext ctx) { }
	/**
	 * {@inheritDoc}
	 *
	 * <p>The default implementation does nothing.</p>
	 */
	@Override public void exitTransactionPropertyInitStatement(BallerinaParser.TransactionPropertyInitStatementContext ctx) { }
	/**
	 * {@inheritDoc}
	 *
	 * <p>The default implementation does nothing.</p>
	 */
	@Override public void enterTransactionPropertyInitStatementList(BallerinaParser.TransactionPropertyInitStatementListContext ctx) { }
	/**
	 * {@inheritDoc}
	 *
	 * <p>The default implementation does nothing.</p>
	 */
	@Override public void exitTransactionPropertyInitStatementList(BallerinaParser.TransactionPropertyInitStatementListContext ctx) { }
	/**
	 * {@inheritDoc}
	 *
	 * <p>The default implementation does nothing.</p>
	 */
	@Override public void enterLockStatement(BallerinaParser.LockStatementContext ctx) { }
	/**
	 * {@inheritDoc}
	 *
	 * <p>The default implementation does nothing.</p>
	 */
	@Override public void exitLockStatement(BallerinaParser.LockStatementContext ctx) { }
	/**
	 * {@inheritDoc}
	 *
	 * <p>The default implementation does nothing.</p>
	 */
	@Override public void enterOnretryClause(BallerinaParser.OnretryClauseContext ctx) { }
	/**
	 * {@inheritDoc}
	 *
	 * <p>The default implementation does nothing.</p>
	 */
	@Override public void exitOnretryClause(BallerinaParser.OnretryClauseContext ctx) { }
	/**
	 * {@inheritDoc}
	 *
	 * <p>The default implementation does nothing.</p>
	 */
	@Override public void enterAbortStatement(BallerinaParser.AbortStatementContext ctx) { }
	/**
	 * {@inheritDoc}
	 *
	 * <p>The default implementation does nothing.</p>
	 */
	@Override public void exitAbortStatement(BallerinaParser.AbortStatementContext ctx) { }
	/**
	 * {@inheritDoc}
	 *
	 * <p>The default implementation does nothing.</p>
	 */
	@Override public void enterRetriesStatement(BallerinaParser.RetriesStatementContext ctx) { }
	/**
	 * {@inheritDoc}
	 *
	 * <p>The default implementation does nothing.</p>
	 */
	@Override public void exitRetriesStatement(BallerinaParser.RetriesStatementContext ctx) { }
	/**
	 * {@inheritDoc}
	 *
	 * <p>The default implementation does nothing.</p>
	 */
	@Override public void enterOncommitStatement(BallerinaParser.OncommitStatementContext ctx) { }
	/**
	 * {@inheritDoc}
	 *
	 * <p>The default implementation does nothing.</p>
	 */
	@Override public void exitOncommitStatement(BallerinaParser.OncommitStatementContext ctx) { }
	/**
	 * {@inheritDoc}
	 *
	 * <p>The default implementation does nothing.</p>
	 */
	@Override public void enterOnabortStatement(BallerinaParser.OnabortStatementContext ctx) { }
	/**
	 * {@inheritDoc}
	 *
	 * <p>The default implementation does nothing.</p>
	 */
	@Override public void exitOnabortStatement(BallerinaParser.OnabortStatementContext ctx) { }
	/**
	 * {@inheritDoc}
	 *
	 * <p>The default implementation does nothing.</p>
	 */
	@Override public void enterNamespaceDeclarationStatement(BallerinaParser.NamespaceDeclarationStatementContext ctx) { }
	/**
	 * {@inheritDoc}
	 *
	 * <p>The default implementation does nothing.</p>
	 */
	@Override public void exitNamespaceDeclarationStatement(BallerinaParser.NamespaceDeclarationStatementContext ctx) { }
	/**
	 * {@inheritDoc}
	 *
	 * <p>The default implementation does nothing.</p>
	 */
	@Override public void enterNamespaceDeclaration(BallerinaParser.NamespaceDeclarationContext ctx) { }
	/**
	 * {@inheritDoc}
	 *
	 * <p>The default implementation does nothing.</p>
	 */
	@Override public void exitNamespaceDeclaration(BallerinaParser.NamespaceDeclarationContext ctx) { }
	/**
	 * {@inheritDoc}
	 *
	 * <p>The default implementation does nothing.</p>
	 */
	@Override public void enterBinaryOrExpression(BallerinaParser.BinaryOrExpressionContext ctx) { }
	/**
	 * {@inheritDoc}
	 *
	 * <p>The default implementation does nothing.</p>
	 */
	@Override public void exitBinaryOrExpression(BallerinaParser.BinaryOrExpressionContext ctx) { }
	/**
	 * {@inheritDoc}
	 *
	 * <p>The default implementation does nothing.</p>
	 */
	@Override public void enterXmlLiteralExpression(BallerinaParser.XmlLiteralExpressionContext ctx) { }
	/**
	 * {@inheritDoc}
	 *
	 * <p>The default implementation does nothing.</p>
	 */
	@Override public void exitXmlLiteralExpression(BallerinaParser.XmlLiteralExpressionContext ctx) { }
	/**
	 * {@inheritDoc}
	 *
	 * <p>The default implementation does nothing.</p>
	 */
	@Override public void enterSimpleLiteralExpression(BallerinaParser.SimpleLiteralExpressionContext ctx) { }
	/**
	 * {@inheritDoc}
	 *
	 * <p>The default implementation does nothing.</p>
	 */
	@Override public void exitSimpleLiteralExpression(BallerinaParser.SimpleLiteralExpressionContext ctx) { }
	/**
	 * {@inheritDoc}
	 *
	 * <p>The default implementation does nothing.</p>
	 */
	@Override public void enterStringTemplateLiteralExpression(BallerinaParser.StringTemplateLiteralExpressionContext ctx) { }
	/**
	 * {@inheritDoc}
	 *
	 * <p>The default implementation does nothing.</p>
	 */
	@Override public void exitStringTemplateLiteralExpression(BallerinaParser.StringTemplateLiteralExpressionContext ctx) { }
	/**
	 * {@inheritDoc}
	 *
	 * <p>The default implementation does nothing.</p>
	 */
	@Override public void enterTypeAccessExpression(BallerinaParser.TypeAccessExpressionContext ctx) { }
	/**
	 * {@inheritDoc}
	 *
	 * <p>The default implementation does nothing.</p>
	 */
	@Override public void exitTypeAccessExpression(BallerinaParser.TypeAccessExpressionContext ctx) { }
	/**
	 * {@inheritDoc}
	 *
	 * <p>The default implementation does nothing.</p>
	 */
	@Override public void enterBinaryAndExpression(BallerinaParser.BinaryAndExpressionContext ctx) { }
	/**
	 * {@inheritDoc}
	 *
	 * <p>The default implementation does nothing.</p>
	 */
	@Override public void exitBinaryAndExpression(BallerinaParser.BinaryAndExpressionContext ctx) { }
	/**
	 * {@inheritDoc}
	 *
	 * <p>The default implementation does nothing.</p>
	 */
	@Override public void enterBinaryAddSubExpression(BallerinaParser.BinaryAddSubExpressionContext ctx) { }
	/**
	 * {@inheritDoc}
	 *
	 * <p>The default implementation does nothing.</p>
	 */
	@Override public void exitBinaryAddSubExpression(BallerinaParser.BinaryAddSubExpressionContext ctx) { }
	/**
	 * {@inheritDoc}
	 *
	 * <p>The default implementation does nothing.</p>
	 */
	@Override public void enterTypeConversionExpression(BallerinaParser.TypeConversionExpressionContext ctx) { }
	/**
	 * {@inheritDoc}
	 *
	 * <p>The default implementation does nothing.</p>
	 */
	@Override public void exitTypeConversionExpression(BallerinaParser.TypeConversionExpressionContext ctx) { }
	/**
	 * {@inheritDoc}
	 *
	 * <p>The default implementation does nothing.</p>
	 */
	@Override public void enterUnaryExpression(BallerinaParser.UnaryExpressionContext ctx) { }
	/**
	 * {@inheritDoc}
	 *
	 * <p>The default implementation does nothing.</p>
	 */
	@Override public void exitUnaryExpression(BallerinaParser.UnaryExpressionContext ctx) { }
	/**
	 * {@inheritDoc}
	 *
	 * <p>The default implementation does nothing.</p>
	 */
	@Override public void enterBinaryDivMulModExpression(BallerinaParser.BinaryDivMulModExpressionContext ctx) { }
	/**
	 * {@inheritDoc}
	 *
	 * <p>The default implementation does nothing.</p>
	 */
	@Override public void exitBinaryDivMulModExpression(BallerinaParser.BinaryDivMulModExpressionContext ctx) { }
	/**
	 * {@inheritDoc}
	 *
	 * <p>The default implementation does nothing.</p>
	 */
	@Override public void enterAwaitExpression(BallerinaParser.AwaitExpressionContext ctx) { }
	/**
	 * {@inheritDoc}
	 *
	 * <p>The default implementation does nothing.</p>
	 */
	@Override public void exitAwaitExpression(BallerinaParser.AwaitExpressionContext ctx) { }
	/**
	 * {@inheritDoc}
	 *
	 * <p>The default implementation does nothing.</p>
	 */
	@Override public void enterValueTypeTypeExpression(BallerinaParser.ValueTypeTypeExpressionContext ctx) { }
	/**
	 * {@inheritDoc}
	 *
	 * <p>The default implementation does nothing.</p>
	 */
	@Override public void exitValueTypeTypeExpression(BallerinaParser.ValueTypeTypeExpressionContext ctx) { }
	/**
	 * {@inheritDoc}
	 *
	 * <p>The default implementation does nothing.</p>
	 */
	@Override public void enterLambdaFunctionExpression(BallerinaParser.LambdaFunctionExpressionContext ctx) { }
	/**
	 * {@inheritDoc}
	 *
	 * <p>The default implementation does nothing.</p>
	 */
	@Override public void exitLambdaFunctionExpression(BallerinaParser.LambdaFunctionExpressionContext ctx) { }
	/**
	 * {@inheritDoc}
	 *
	 * <p>The default implementation does nothing.</p>
	 */
	@Override public void enterBinaryEqualExpression(BallerinaParser.BinaryEqualExpressionContext ctx) { }
	/**
	 * {@inheritDoc}
	 *
	 * <p>The default implementation does nothing.</p>
	 */
	@Override public void exitBinaryEqualExpression(BallerinaParser.BinaryEqualExpressionContext ctx) { }
	/**
	 * {@inheritDoc}
	 *
	 * <p>The default implementation does nothing.</p>
	 */
	@Override public void enterRecordLiteralExpression(BallerinaParser.RecordLiteralExpressionContext ctx) { }
	/**
	 * {@inheritDoc}
	 *
	 * <p>The default implementation does nothing.</p>
	 */
	@Override public void exitRecordLiteralExpression(BallerinaParser.RecordLiteralExpressionContext ctx) { }
	/**
	 * {@inheritDoc}
	 *
	 * <p>The default implementation does nothing.</p>
	 */
	@Override public void enterArrayLiteralExpression(BallerinaParser.ArrayLiteralExpressionContext ctx) { }
	/**
	 * {@inheritDoc}
	 *
	 * <p>The default implementation does nothing.</p>
	 */
	@Override public void exitArrayLiteralExpression(BallerinaParser.ArrayLiteralExpressionContext ctx) { }
	/**
	 * {@inheritDoc}
	 *
	 * <p>The default implementation does nothing.</p>
	 */
	@Override public void enterBracedExpression(BallerinaParser.BracedExpressionContext ctx) { }
	/**
	 * {@inheritDoc}
	 *
	 * <p>The default implementation does nothing.</p>
	 */
	@Override public void exitBracedExpression(BallerinaParser.BracedExpressionContext ctx) { }
	/**
	 * {@inheritDoc}
	 *
	 * <p>The default implementation does nothing.</p>
	 */
	@Override public void enterVariableReferenceExpression(BallerinaParser.VariableReferenceExpressionContext ctx) { }
	/**
	 * {@inheritDoc}
	 *
	 * <p>The default implementation does nothing.</p>
	 */
	@Override public void exitVariableReferenceExpression(BallerinaParser.VariableReferenceExpressionContext ctx) { }
	/**
	 * {@inheritDoc}
	 *
	 * <p>The default implementation does nothing.</p>
	 */
	@Override public void enterTypeCastingExpression(BallerinaParser.TypeCastingExpressionContext ctx) { }
	/**
	 * {@inheritDoc}
	 *
	 * <p>The default implementation does nothing.</p>
	 */
	@Override public void exitTypeCastingExpression(BallerinaParser.TypeCastingExpressionContext ctx) { }
	/**
	 * {@inheritDoc}
	 *
	 * <p>The default implementation does nothing.</p>
	 */
	@Override public void enterBinaryCompareExpression(BallerinaParser.BinaryCompareExpressionContext ctx) { }
	/**
	 * {@inheritDoc}
	 *
	 * <p>The default implementation does nothing.</p>
	 */
	@Override public void exitBinaryCompareExpression(BallerinaParser.BinaryCompareExpressionContext ctx) { }
	/**
	 * {@inheritDoc}
	 *
	 * <p>The default implementation does nothing.</p>
	 */
	@Override public void enterBuiltInReferenceTypeTypeExpression(BallerinaParser.BuiltInReferenceTypeTypeExpressionContext ctx) { }
	/**
	 * {@inheritDoc}
	 *
	 * <p>The default implementation does nothing.</p>
	 */
	@Override public void exitBuiltInReferenceTypeTypeExpression(BallerinaParser.BuiltInReferenceTypeTypeExpressionContext ctx) { }
	/**
	 * {@inheritDoc}
	 *
	 * <p>The default implementation does nothing.</p>
	 */
	@Override public void enterTableQueryExpression(BallerinaParser.TableQueryExpressionContext ctx) { }
	/**
	 * {@inheritDoc}
	 *
	 * <p>The default implementation does nothing.</p>
	 */
	@Override public void exitTableQueryExpression(BallerinaParser.TableQueryExpressionContext ctx) { }
	/**
	 * {@inheritDoc}
	 *
	 * <p>The default implementation does nothing.</p>
	 */
	@Override public void enterTernaryExpression(BallerinaParser.TernaryExpressionContext ctx) { }
	/**
	 * {@inheritDoc}
	 *
	 * <p>The default implementation does nothing.</p>
	 */
	@Override public void exitTernaryExpression(BallerinaParser.TernaryExpressionContext ctx) { }
	/**
	 * {@inheritDoc}
	 *
	 * <p>The default implementation does nothing.</p>
	 */
	@Override public void enterTypeInitExpression(BallerinaParser.TypeInitExpressionContext ctx) { }
	/**
	 * {@inheritDoc}
	 *
	 * <p>The default implementation does nothing.</p>
	 */
	@Override public void exitTypeInitExpression(BallerinaParser.TypeInitExpressionContext ctx) { }
	/**
	 * {@inheritDoc}
	 *
	 * <p>The default implementation does nothing.</p>
	 */
	@Override public void enterBinaryPowExpression(BallerinaParser.BinaryPowExpressionContext ctx) { }
	/**
	 * {@inheritDoc}
	 *
	 * <p>The default implementation does nothing.</p>
	 */
	@Override public void exitBinaryPowExpression(BallerinaParser.BinaryPowExpressionContext ctx) { }
	/**
	 * {@inheritDoc}
	 *
	 * <p>The default implementation does nothing.</p>
	 */
	@Override public void enterNameReference(BallerinaParser.NameReferenceContext ctx) { }
	/**
	 * {@inheritDoc}
	 *
	 * <p>The default implementation does nothing.</p>
	 */
	@Override public void exitNameReference(BallerinaParser.NameReferenceContext ctx) { }
	/**
	 * {@inheritDoc}
	 *
	 * <p>The default implementation does nothing.</p>
	 */
	@Override public void enterReturnParameters(BallerinaParser.ReturnParametersContext ctx) { }
	/**
	 * {@inheritDoc}
	 *
	 * <p>The default implementation does nothing.</p>
	 */
	@Override public void exitReturnParameters(BallerinaParser.ReturnParametersContext ctx) { }
	/**
	 * {@inheritDoc}
	 *
	 * <p>The default implementation does nothing.</p>
	 */
	@Override public void enterParameterTypeNameList(BallerinaParser.ParameterTypeNameListContext ctx) { }
	/**
	 * {@inheritDoc}
	 *
	 * <p>The default implementation does nothing.</p>
	 */
	@Override public void exitParameterTypeNameList(BallerinaParser.ParameterTypeNameListContext ctx) { }
	/**
	 * {@inheritDoc}
	 *
	 * <p>The default implementation does nothing.</p>
	 */
	@Override public void enterParameterTypeName(BallerinaParser.ParameterTypeNameContext ctx) { }
	/**
	 * {@inheritDoc}
	 *
	 * <p>The default implementation does nothing.</p>
	 */
	@Override public void exitParameterTypeName(BallerinaParser.ParameterTypeNameContext ctx) { }
	/**
	 * {@inheritDoc}
	 *
	 * <p>The default implementation does nothing.</p>
	 */
	@Override public void enterParameterList(BallerinaParser.ParameterListContext ctx) { }
	/**
	 * {@inheritDoc}
	 *
	 * <p>The default implementation does nothing.</p>
	 */
	@Override public void exitParameterList(BallerinaParser.ParameterListContext ctx) { }
	/**
	 * {@inheritDoc}
	 *
	 * <p>The default implementation does nothing.</p>
	 */
	@Override public void enterParameter(BallerinaParser.ParameterContext ctx) { }
	/**
	 * {@inheritDoc}
	 *
	 * <p>The default implementation does nothing.</p>
	 */
	@Override public void exitParameter(BallerinaParser.ParameterContext ctx) { }
	/**
	 * {@inheritDoc}
	 *
	 * <p>The default implementation does nothing.</p>
	 */
	@Override public void enterDefaultableParameter(BallerinaParser.DefaultableParameterContext ctx) { }
	/**
	 * {@inheritDoc}
	 *
	 * <p>The default implementation does nothing.</p>
	 */
	@Override public void exitDefaultableParameter(BallerinaParser.DefaultableParameterContext ctx) { }
	/**
	 * {@inheritDoc}
	 *
	 * <p>The default implementation does nothing.</p>
	 */
	@Override public void enterRestParameter(BallerinaParser.RestParameterContext ctx) { }
	/**
	 * {@inheritDoc}
	 *
	 * <p>The default implementation does nothing.</p>
	 */
	@Override public void exitRestParameter(BallerinaParser.RestParameterContext ctx) { }
	/**
	 * {@inheritDoc}
	 *
	 * <p>The default implementation does nothing.</p>
	 */
	@Override public void enterFormalParameterList(BallerinaParser.FormalParameterListContext ctx) { }
	/**
	 * {@inheritDoc}
	 *
	 * <p>The default implementation does nothing.</p>
	 */
	@Override public void exitFormalParameterList(BallerinaParser.FormalParameterListContext ctx) { }
	/**
	 * {@inheritDoc}
	 *
	 * <p>The default implementation does nothing.</p>
	 */
	@Override public void enterFieldDefinition(BallerinaParser.FieldDefinitionContext ctx) { }
	/**
	 * {@inheritDoc}
	 *
	 * <p>The default implementation does nothing.</p>
	 */
	@Override public void exitFieldDefinition(BallerinaParser.FieldDefinitionContext ctx) { }
	/**
	 * {@inheritDoc}
	 *
	 * <p>The default implementation does nothing.</p>
	 */
	@Override public void enterSimpleLiteral(BallerinaParser.SimpleLiteralContext ctx) { }
	/**
	 * {@inheritDoc}
	 *
	 * <p>The default implementation does nothing.</p>
	 */
	@Override public void exitSimpleLiteral(BallerinaParser.SimpleLiteralContext ctx) { }
	/**
	 * {@inheritDoc}
	 *
	 * <p>The default implementation does nothing.</p>
	 */
	@Override public void enterIntegerLiteral(BallerinaParser.IntegerLiteralContext ctx) { }
	/**
	 * {@inheritDoc}
	 *
	 * <p>The default implementation does nothing.</p>
	 */
	@Override public void exitIntegerLiteral(BallerinaParser.IntegerLiteralContext ctx) { }
	/**
	 * {@inheritDoc}
	 *
	 * <p>The default implementation does nothing.</p>
	 */
	@Override public void enterNamedArgs(BallerinaParser.NamedArgsContext ctx) { }
	/**
	 * {@inheritDoc}
	 *
	 * <p>The default implementation does nothing.</p>
	 */
	@Override public void exitNamedArgs(BallerinaParser.NamedArgsContext ctx) { }
	/**
	 * {@inheritDoc}
	 *
	 * <p>The default implementation does nothing.</p>
	 */
	@Override public void enterRestArgs(BallerinaParser.RestArgsContext ctx) { }
	/**
	 * {@inheritDoc}
	 *
	 * <p>The default implementation does nothing.</p>
	 */
	@Override public void exitRestArgs(BallerinaParser.RestArgsContext ctx) { }
	/**
	 * {@inheritDoc}
	 *
	 * <p>The default implementation does nothing.</p>
	 */
	@Override public void enterXmlLiteral(BallerinaParser.XmlLiteralContext ctx) { }
	/**
	 * {@inheritDoc}
	 *
	 * <p>The default implementation does nothing.</p>
	 */
	@Override public void exitXmlLiteral(BallerinaParser.XmlLiteralContext ctx) { }
	/**
	 * {@inheritDoc}
	 *
	 * <p>The default implementation does nothing.</p>
	 */
	@Override public void enterXmlItem(BallerinaParser.XmlItemContext ctx) { }
	/**
	 * {@inheritDoc}
	 *
	 * <p>The default implementation does nothing.</p>
	 */
	@Override public void exitXmlItem(BallerinaParser.XmlItemContext ctx) { }
	/**
	 * {@inheritDoc}
	 *
	 * <p>The default implementation does nothing.</p>
	 */
	@Override public void enterContent(BallerinaParser.ContentContext ctx) { }
	/**
	 * {@inheritDoc}
	 *
	 * <p>The default implementation does nothing.</p>
	 */
	@Override public void exitContent(BallerinaParser.ContentContext ctx) { }
	/**
	 * {@inheritDoc}
	 *
	 * <p>The default implementation does nothing.</p>
	 */
	@Override public void enterComment(BallerinaParser.CommentContext ctx) { }
	/**
	 * {@inheritDoc}
	 *
	 * <p>The default implementation does nothing.</p>
	 */
	@Override public void exitComment(BallerinaParser.CommentContext ctx) { }
	/**
	 * {@inheritDoc}
	 *
	 * <p>The default implementation does nothing.</p>
	 */
	@Override public void enterElement(BallerinaParser.ElementContext ctx) { }
	/**
	 * {@inheritDoc}
	 *
	 * <p>The default implementation does nothing.</p>
	 */
	@Override public void exitElement(BallerinaParser.ElementContext ctx) { }
	/**
	 * {@inheritDoc}
	 *
	 * <p>The default implementation does nothing.</p>
	 */
	@Override public void enterStartTag(BallerinaParser.StartTagContext ctx) { }
	/**
	 * {@inheritDoc}
	 *
	 * <p>The default implementation does nothing.</p>
	 */
	@Override public void exitStartTag(BallerinaParser.StartTagContext ctx) { }
	/**
	 * {@inheritDoc}
	 *
	 * <p>The default implementation does nothing.</p>
	 */
	@Override public void enterCloseTag(BallerinaParser.CloseTagContext ctx) { }
	/**
	 * {@inheritDoc}
	 *
	 * <p>The default implementation does nothing.</p>
	 */
	@Override public void exitCloseTag(BallerinaParser.CloseTagContext ctx) { }
	/**
	 * {@inheritDoc}
	 *
	 * <p>The default implementation does nothing.</p>
	 */
	@Override public void enterEmptyTag(BallerinaParser.EmptyTagContext ctx) { }
	/**
	 * {@inheritDoc}
	 *
	 * <p>The default implementation does nothing.</p>
	 */
	@Override public void exitEmptyTag(BallerinaParser.EmptyTagContext ctx) { }
	/**
	 * {@inheritDoc}
	 *
	 * <p>The default implementation does nothing.</p>
	 */
	@Override public void enterProcIns(BallerinaParser.ProcInsContext ctx) { }
	/**
	 * {@inheritDoc}
	 *
	 * <p>The default implementation does nothing.</p>
	 */
	@Override public void exitProcIns(BallerinaParser.ProcInsContext ctx) { }
	/**
	 * {@inheritDoc}
	 *
	 * <p>The default implementation does nothing.</p>
	 */
	@Override public void enterAttribute(BallerinaParser.AttributeContext ctx) { }
	/**
	 * {@inheritDoc}
	 *
	 * <p>The default implementation does nothing.</p>
	 */
	@Override public void exitAttribute(BallerinaParser.AttributeContext ctx) { }
	/**
	 * {@inheritDoc}
	 *
	 * <p>The default implementation does nothing.</p>
	 */
	@Override public void enterText(BallerinaParser.TextContext ctx) { }
	/**
	 * {@inheritDoc}
	 *
	 * <p>The default implementation does nothing.</p>
	 */
	@Override public void exitText(BallerinaParser.TextContext ctx) { }
	/**
	 * {@inheritDoc}
	 *
	 * <p>The default implementation does nothing.</p>
	 */
	@Override public void enterXmlQuotedString(BallerinaParser.XmlQuotedStringContext ctx) { }
	/**
	 * {@inheritDoc}
	 *
	 * <p>The default implementation does nothing.</p>
	 */
	@Override public void exitXmlQuotedString(BallerinaParser.XmlQuotedStringContext ctx) { }
	/**
	 * {@inheritDoc}
	 *
	 * <p>The default implementation does nothing.</p>
	 */
	@Override public void enterXmlSingleQuotedString(BallerinaParser.XmlSingleQuotedStringContext ctx) { }
	/**
	 * {@inheritDoc}
	 *
	 * <p>The default implementation does nothing.</p>
	 */
	@Override public void exitXmlSingleQuotedString(BallerinaParser.XmlSingleQuotedStringContext ctx) { }
	/**
	 * {@inheritDoc}
	 *
	 * <p>The default implementation does nothing.</p>
	 */
	@Override public void enterXmlDoubleQuotedString(BallerinaParser.XmlDoubleQuotedStringContext ctx) { }
	/**
	 * {@inheritDoc}
	 *
	 * <p>The default implementation does nothing.</p>
	 */
	@Override public void exitXmlDoubleQuotedString(BallerinaParser.XmlDoubleQuotedStringContext ctx) { }
	/**
	 * {@inheritDoc}
	 *
	 * <p>The default implementation does nothing.</p>
	 */
	@Override public void enterXmlQualifiedName(BallerinaParser.XmlQualifiedNameContext ctx) { }
	/**
	 * {@inheritDoc}
	 *
	 * <p>The default implementation does nothing.</p>
	 */
	@Override public void exitXmlQualifiedName(BallerinaParser.XmlQualifiedNameContext ctx) { }
	/**
	 * {@inheritDoc}
	 *
	 * <p>The default implementation does nothing.</p>
	 */
	@Override public void enterStringTemplateLiteral(BallerinaParser.StringTemplateLiteralContext ctx) { }
	/**
	 * {@inheritDoc}
	 *
	 * <p>The default implementation does nothing.</p>
	 */
	@Override public void exitStringTemplateLiteral(BallerinaParser.StringTemplateLiteralContext ctx) { }
	/**
	 * {@inheritDoc}
	 *
	 * <p>The default implementation does nothing.</p>
	 */
	@Override public void enterStringTemplateContent(BallerinaParser.StringTemplateContentContext ctx) { }
	/**
	 * {@inheritDoc}
	 *
	 * <p>The default implementation does nothing.</p>
	 */
	@Override public void exitStringTemplateContent(BallerinaParser.StringTemplateContentContext ctx) { }
	/**
	 * {@inheritDoc}
	 *
	 * <p>The default implementation does nothing.</p>
	 */
	@Override public void enterAnyIdentifierName(BallerinaParser.AnyIdentifierNameContext ctx) { }
	/**
	 * {@inheritDoc}
	 *
	 * <p>The default implementation does nothing.</p>
	 */
	@Override public void exitAnyIdentifierName(BallerinaParser.AnyIdentifierNameContext ctx) { }
	/**
	 * {@inheritDoc}
	 *
	 * <p>The default implementation does nothing.</p>
	 */
	@Override public void enterReservedWord(BallerinaParser.ReservedWordContext ctx) { }
	/**
	 * {@inheritDoc}
	 *
	 * <p>The default implementation does nothing.</p>
	 */
	@Override public void exitReservedWord(BallerinaParser.ReservedWordContext ctx) { }
	/**
	 * {@inheritDoc}
	 *
	 * <p>The default implementation does nothing.</p>
	 */
	@Override public void enterTableQuery(BallerinaParser.TableQueryContext ctx) { }
	/**
	 * {@inheritDoc}
	 *
	 * <p>The default implementation does nothing.</p>
	 */
	@Override public void exitTableQuery(BallerinaParser.TableQueryContext ctx) { }
	/**
	 * {@inheritDoc}
	 *
	 * <p>The default implementation does nothing.</p>
	 */
	@Override public void enterAggregationQuery(BallerinaParser.AggregationQueryContext ctx) { }
	/**
	 * {@inheritDoc}
	 *
	 * <p>The default implementation does nothing.</p>
	 */
	@Override public void exitAggregationQuery(BallerinaParser.AggregationQueryContext ctx) { }
	/**
	 * {@inheritDoc}
	 *
	 * <p>The default implementation does nothing.</p>
	 */
	@Override public void enterStreamletDefinition(BallerinaParser.StreamletDefinitionContext ctx) { }
	/**
	 * {@inheritDoc}
	 *
	 * <p>The default implementation does nothing.</p>
	 */
	@Override public void exitStreamletDefinition(BallerinaParser.StreamletDefinitionContext ctx) { }
	/**
	 * {@inheritDoc}
	 *
	 * <p>The default implementation does nothing.</p>
	 */
	@Override public void enterStreamletBody(BallerinaParser.StreamletBodyContext ctx) { }
	/**
	 * {@inheritDoc}
	 *
	 * <p>The default implementation does nothing.</p>
	 */
	@Override public void exitStreamletBody(BallerinaParser.StreamletBodyContext ctx) { }
	/**
	 * {@inheritDoc}
	 *
	 * <p>The default implementation does nothing.</p>
	 */
	@Override public void enterStreamingQueryDeclaration(BallerinaParser.StreamingQueryDeclarationContext ctx) { }
	/**
	 * {@inheritDoc}
	 *
	 * <p>The default implementation does nothing.</p>
	 */
	@Override public void exitStreamingQueryDeclaration(BallerinaParser.StreamingQueryDeclarationContext ctx) { }
	/**
	 * {@inheritDoc}
	 *
	 * <p>The default implementation does nothing.</p>
	 */
	@Override public void enterQueryStatement(BallerinaParser.QueryStatementContext ctx) { }
	/**
	 * {@inheritDoc}
	 *
	 * <p>The default implementation does nothing.</p>
	 */
	@Override public void exitQueryStatement(BallerinaParser.QueryStatementContext ctx) { }
	/**
	 * {@inheritDoc}
	 *
	 * <p>The default implementation does nothing.</p>
	 */
	@Override public void enterStreamingQueryStatement(BallerinaParser.StreamingQueryStatementContext ctx) { }
	/**
	 * {@inheritDoc}
	 *
	 * <p>The default implementation does nothing.</p>
	 */
	@Override public void exitStreamingQueryStatement(BallerinaParser.StreamingQueryStatementContext ctx) { }
	/**
	 * {@inheritDoc}
	 *
	 * <p>The default implementation does nothing.</p>
	 */
	@Override public void enterPatternClause(BallerinaParser.PatternClauseContext ctx) { }
	/**
	 * {@inheritDoc}
	 *
	 * <p>The default implementation does nothing.</p>
	 */
	@Override public void exitPatternClause(BallerinaParser.PatternClauseContext ctx) { }
	/**
	 * {@inheritDoc}
	 *
	 * <p>The default implementation does nothing.</p>
	 */
	@Override public void enterWithinClause(BallerinaParser.WithinClauseContext ctx) { }
	/**
	 * {@inheritDoc}
	 *
	 * <p>The default implementation does nothing.</p>
	 */
	@Override public void exitWithinClause(BallerinaParser.WithinClauseContext ctx) { }
	/**
	 * {@inheritDoc}
	 *
	 * <p>The default implementation does nothing.</p>
	 */
	@Override public void enterOrderByClause(BallerinaParser.OrderByClauseContext ctx) { }
	/**
	 * {@inheritDoc}
	 *
	 * <p>The default implementation does nothing.</p>
	 */
	@Override public void exitOrderByClause(BallerinaParser.OrderByClauseContext ctx) { }
	/**
	 * {@inheritDoc}
	 *
	 * <p>The default implementation does nothing.</p>
	 */
	@Override public void enterSelectClause(BallerinaParser.SelectClauseContext ctx) { }
	/**
	 * {@inheritDoc}
	 *
	 * <p>The default implementation does nothing.</p>
	 */
	@Override public void exitSelectClause(BallerinaParser.SelectClauseContext ctx) { }
	/**
	 * {@inheritDoc}
	 *
	 * <p>The default implementation does nothing.</p>
	 */
	@Override public void enterSelectExpressionList(BallerinaParser.SelectExpressionListContext ctx) { }
	/**
	 * {@inheritDoc}
	 *
	 * <p>The default implementation does nothing.</p>
	 */
	@Override public void exitSelectExpressionList(BallerinaParser.SelectExpressionListContext ctx) { }
	/**
	 * {@inheritDoc}
	 *
	 * <p>The default implementation does nothing.</p>
	 */
	@Override public void enterSelectExpression(BallerinaParser.SelectExpressionContext ctx) { }
	/**
	 * {@inheritDoc}
	 *
	 * <p>The default implementation does nothing.</p>
	 */
	@Override public void exitSelectExpression(BallerinaParser.SelectExpressionContext ctx) { }
	/**
	 * {@inheritDoc}
	 *
	 * <p>The default implementation does nothing.</p>
	 */
	@Override public void enterGroupByClause(BallerinaParser.GroupByClauseContext ctx) { }
	/**
	 * {@inheritDoc}
	 *
	 * <p>The default implementation does nothing.</p>
	 */
	@Override public void exitGroupByClause(BallerinaParser.GroupByClauseContext ctx) { }
	/**
	 * {@inheritDoc}
	 *
	 * <p>The default implementation does nothing.</p>
	 */
	@Override public void enterHavingClause(BallerinaParser.HavingClauseContext ctx) { }
	/**
	 * {@inheritDoc}
	 *
	 * <p>The default implementation does nothing.</p>
	 */
	@Override public void exitHavingClause(BallerinaParser.HavingClauseContext ctx) { }
	/**
	 * {@inheritDoc}
	 *
	 * <p>The default implementation does nothing.</p>
	 */
	@Override public void enterStreamingAction(BallerinaParser.StreamingActionContext ctx) { }
	/**
	 * {@inheritDoc}
	 *
	 * <p>The default implementation does nothing.</p>
	 */
	@Override public void exitStreamingAction(BallerinaParser.StreamingActionContext ctx) { }
	/**
	 * {@inheritDoc}
	 *
	 * <p>The default implementation does nothing.</p>
	 */
	@Override public void enterSetClause(BallerinaParser.SetClauseContext ctx) { }
	/**
	 * {@inheritDoc}
	 *
	 * <p>The default implementation does nothing.</p>
	 */
	@Override public void exitSetClause(BallerinaParser.SetClauseContext ctx) { }
	/**
	 * {@inheritDoc}
	 *
	 * <p>The default implementation does nothing.</p>
	 */
	@Override public void enterSetAssignmentClause(BallerinaParser.SetAssignmentClauseContext ctx) { }
	/**
	 * {@inheritDoc}
	 *
	 * <p>The default implementation does nothing.</p>
	 */
	@Override public void exitSetAssignmentClause(BallerinaParser.SetAssignmentClauseContext ctx) { }
	/**
	 * {@inheritDoc}
	 *
	 * <p>The default implementation does nothing.</p>
	 */
	@Override public void enterStreamingInput(BallerinaParser.StreamingInputContext ctx) { }
	/**
	 * {@inheritDoc}
	 *
	 * <p>The default implementation does nothing.</p>
	 */
	@Override public void exitStreamingInput(BallerinaParser.StreamingInputContext ctx) { }
	/**
	 * {@inheritDoc}
	 *
	 * <p>The default implementation does nothing.</p>
	 */
	@Override public void enterJoinStreamingInput(BallerinaParser.JoinStreamingInputContext ctx) { }
	/**
	 * {@inheritDoc}
	 *
	 * <p>The default implementation does nothing.</p>
	 */
	@Override public void exitJoinStreamingInput(BallerinaParser.JoinStreamingInputContext ctx) { }
	/**
	 * {@inheritDoc}
	 *
	 * <p>The default implementation does nothing.</p>
	 */
	@Override public void enterOutputRate(BallerinaParser.OutputRateContext ctx) { }
	/**
	 * {@inheritDoc}
	 *
	 * <p>The default implementation does nothing.</p>
	 */
	@Override public void exitOutputRate(BallerinaParser.OutputRateContext ctx) { }
	/**
	 * {@inheritDoc}
	 *
	 * <p>The default implementation does nothing.</p>
	 */
	@Override public void enterPatternStreamingInput(BallerinaParser.PatternStreamingInputContext ctx) { }
	/**
	 * {@inheritDoc}
	 *
	 * <p>The default implementation does nothing.</p>
	 */
	@Override public void exitPatternStreamingInput(BallerinaParser.PatternStreamingInputContext ctx) { }
	/**
	 * {@inheritDoc}
	 *
	 * <p>The default implementation does nothing.</p>
	 */
	@Override public void enterPatternStreamingEdgeInput(BallerinaParser.PatternStreamingEdgeInputContext ctx) { }
	/**
	 * {@inheritDoc}
	 *
	 * <p>The default implementation does nothing.</p>
	 */
	@Override public void exitPatternStreamingEdgeInput(BallerinaParser.PatternStreamingEdgeInputContext ctx) { }
	/**
	 * {@inheritDoc}
	 *
	 * <p>The default implementation does nothing.</p>
	 */
	@Override public void enterWhereClause(BallerinaParser.WhereClauseContext ctx) { }
	/**
	 * {@inheritDoc}
	 *
	 * <p>The default implementation does nothing.</p>
	 */
	@Override public void exitWhereClause(BallerinaParser.WhereClauseContext ctx) { }
	/**
	 * {@inheritDoc}
	 *
	 * <p>The default implementation does nothing.</p>
	 */
	@Override public void enterFunctionClause(BallerinaParser.FunctionClauseContext ctx) { }
	/**
	 * {@inheritDoc}
	 *
	 * <p>The default implementation does nothing.</p>
	 */
	@Override public void exitFunctionClause(BallerinaParser.FunctionClauseContext ctx) { }
	/**
	 * {@inheritDoc}
	 *
	 * <p>The default implementation does nothing.</p>
	 */
	@Override public void enterWindowClause(BallerinaParser.WindowClauseContext ctx) { }
	/**
	 * {@inheritDoc}
	 *
	 * <p>The default implementation does nothing.</p>
	 */
	@Override public void exitWindowClause(BallerinaParser.WindowClauseContext ctx) { }
	/**
	 * {@inheritDoc}
	 *
	 * <p>The default implementation does nothing.</p>
	 */
	@Override public void enterOutputEventType(BallerinaParser.OutputEventTypeContext ctx) { }
	/**
	 * {@inheritDoc}
	 *
	 * <p>The default implementation does nothing.</p>
	 */
	@Override public void exitOutputEventType(BallerinaParser.OutputEventTypeContext ctx) { }
	/**
	 * {@inheritDoc}
	 *
	 * <p>The default implementation does nothing.</p>
	 */
	@Override public void enterJoinType(BallerinaParser.JoinTypeContext ctx) { }
	/**
	 * {@inheritDoc}
	 *
	 * <p>The default implementation does nothing.</p>
	 */
	@Override public void exitJoinType(BallerinaParser.JoinTypeContext ctx) { }
	/**
	 * {@inheritDoc}
	 *
	 * <p>The default implementation does nothing.</p>
	 */
	@Override public void enterOutputRateType(BallerinaParser.OutputRateTypeContext ctx) { }
	/**
	 * {@inheritDoc}
	 *
	 * <p>The default implementation does nothing.</p>
	 */
	@Override public void exitOutputRateType(BallerinaParser.OutputRateTypeContext ctx) { }
	/**
	 * {@inheritDoc}
	 *
	 * <p>The default implementation does nothing.</p>
	 */
	@Override public void enterDeprecatedAttachment(BallerinaParser.DeprecatedAttachmentContext ctx) { }
	/**
	 * {@inheritDoc}
	 *
	 * <p>The default implementation does nothing.</p>
	 */
	@Override public void exitDeprecatedAttachment(BallerinaParser.DeprecatedAttachmentContext ctx) { }
	/**
	 * {@inheritDoc}
	 *
	 * <p>The default implementation does nothing.</p>
	 */
	@Override public void enterDeprecatedText(BallerinaParser.DeprecatedTextContext ctx) { }
	/**
	 * {@inheritDoc}
	 *
	 * <p>The default implementation does nothing.</p>
	 */
	@Override public void exitDeprecatedText(BallerinaParser.DeprecatedTextContext ctx) { }
	/**
	 * {@inheritDoc}
	 *
	 * <p>The default implementation does nothing.</p>
	 */
	@Override public void enterDeprecatedTemplateInlineCode(BallerinaParser.DeprecatedTemplateInlineCodeContext ctx) { }
	/**
	 * {@inheritDoc}
	 *
	 * <p>The default implementation does nothing.</p>
	 */
	@Override public void exitDeprecatedTemplateInlineCode(BallerinaParser.DeprecatedTemplateInlineCodeContext ctx) { }
	/**
	 * {@inheritDoc}
	 *
	 * <p>The default implementation does nothing.</p>
	 */
	@Override public void enterSingleBackTickDeprecatedInlineCode(BallerinaParser.SingleBackTickDeprecatedInlineCodeContext ctx) { }
	/**
	 * {@inheritDoc}
	 *
	 * <p>The default implementation does nothing.</p>
	 */
	@Override public void exitSingleBackTickDeprecatedInlineCode(BallerinaParser.SingleBackTickDeprecatedInlineCodeContext ctx) { }
	/**
	 * {@inheritDoc}
	 *
	 * <p>The default implementation does nothing.</p>
	 */
	@Override public void enterDoubleBackTickDeprecatedInlineCode(BallerinaParser.DoubleBackTickDeprecatedInlineCodeContext ctx) { }
	/**
	 * {@inheritDoc}
	 *
	 * <p>The default implementation does nothing.</p>
	 */
	@Override public void exitDoubleBackTickDeprecatedInlineCode(BallerinaParser.DoubleBackTickDeprecatedInlineCodeContext ctx) { }
	/**
	 * {@inheritDoc}
	 *
	 * <p>The default implementation does nothing.</p>
	 */
	@Override public void enterTripleBackTickDeprecatedInlineCode(BallerinaParser.TripleBackTickDeprecatedInlineCodeContext ctx) { }
	/**
	 * {@inheritDoc}
	 *
	 * <p>The default implementation does nothing.</p>
	 */
	@Override public void exitTripleBackTickDeprecatedInlineCode(BallerinaParser.TripleBackTickDeprecatedInlineCodeContext ctx) { }
	/**
	 * {@inheritDoc}
	 *
	 * <p>The default implementation does nothing.</p>
	 */
	@Override public void enterDocumentationAttachment(BallerinaParser.DocumentationAttachmentContext ctx) { }
	/**
	 * {@inheritDoc}
	 *
	 * <p>The default implementation does nothing.</p>
	 */
	@Override public void exitDocumentationAttachment(BallerinaParser.DocumentationAttachmentContext ctx) { }
	/**
	 * {@inheritDoc}
	 *
	 * <p>The default implementation does nothing.</p>
	 */
	@Override public void enterDocumentationTemplateContent(BallerinaParser.DocumentationTemplateContentContext ctx) { }
	/**
	 * {@inheritDoc}
	 *
	 * <p>The default implementation does nothing.</p>
	 */
	@Override public void exitDocumentationTemplateContent(BallerinaParser.DocumentationTemplateContentContext ctx) { }
	/**
	 * {@inheritDoc}
	 *
	 * <p>The default implementation does nothing.</p>
	 */
	@Override public void enterDocumentationTemplateAttributeDescription(BallerinaParser.DocumentationTemplateAttributeDescriptionContext ctx) { }
	/**
	 * {@inheritDoc}
	 *
	 * <p>The default implementation does nothing.</p>
	 */
	@Override public void exitDocumentationTemplateAttributeDescription(BallerinaParser.DocumentationTemplateAttributeDescriptionContext ctx) { }
	/**
	 * {@inheritDoc}
	 *
	 * <p>The default implementation does nothing.</p>
	 */
	@Override public void enterDocText(BallerinaParser.DocTextContext ctx) { }
	/**
	 * {@inheritDoc}
	 *
	 * <p>The default implementation does nothing.</p>
	 */
	@Override public void exitDocText(BallerinaParser.DocTextContext ctx) { }
	/**
	 * {@inheritDoc}
	 *
	 * <p>The default implementation does nothing.</p>
	 */
	@Override public void enterDocumentationTemplateInlineCode(BallerinaParser.DocumentationTemplateInlineCodeContext ctx) { }
	/**
	 * {@inheritDoc}
	 *
	 * <p>The default implementation does nothing.</p>
	 */
	@Override public void exitDocumentationTemplateInlineCode(BallerinaParser.DocumentationTemplateInlineCodeContext ctx) { }
	/**
	 * {@inheritDoc}
	 *
	 * <p>The default implementation does nothing.</p>
	 */
	@Override public void enterSingleBackTickDocInlineCode(BallerinaParser.SingleBackTickDocInlineCodeContext ctx) { }
	/**
	 * {@inheritDoc}
	 *
	 * <p>The default implementation does nothing.</p>
	 */
	@Override public void exitSingleBackTickDocInlineCode(BallerinaParser.SingleBackTickDocInlineCodeContext ctx) { }
	/**
	 * {@inheritDoc}
	 *
	 * <p>The default implementation does nothing.</p>
	 */
	@Override public void enterDoubleBackTickDocInlineCode(BallerinaParser.DoubleBackTickDocInlineCodeContext ctx) { }
	/**
	 * {@inheritDoc}
	 *
	 * <p>The default implementation does nothing.</p>
	 */
	@Override public void exitDoubleBackTickDocInlineCode(BallerinaParser.DoubleBackTickDocInlineCodeContext ctx) { }
	/**
	 * {@inheritDoc}
	 *
	 * <p>The default implementation does nothing.</p>
	 */
	@Override public void enterTripleBackTickDocInlineCode(BallerinaParser.TripleBackTickDocInlineCodeContext ctx) { }
	/**
	 * {@inheritDoc}
	 *
	 * <p>The default implementation does nothing.</p>
	 */
	@Override public void exitTripleBackTickDocInlineCode(BallerinaParser.TripleBackTickDocInlineCodeContext ctx) { }

	/**
	 * {@inheritDoc}
	 *
	 * <p>The default implementation does nothing.</p>
	 */
	@Override public void enterEveryRule(ParserRuleContext ctx) { }
	/**
	 * {@inheritDoc}
	 *
	 * <p>The default implementation does nothing.</p>
	 */
	@Override public void exitEveryRule(ParserRuleContext ctx) { }
	/**
	 * {@inheritDoc}
	 *
	 * <p>The default implementation does nothing.</p>
	 */
	@Override public void visitTerminal(TerminalNode node) { }
	/**
	 * {@inheritDoc}
	 *
	 * <p>The default implementation does nothing.</p>
	 */
	@Override public void visitErrorNode(ErrorNode node) { }
}<|MERGE_RESOLUTION|>--- conflicted
+++ resolved
@@ -484,23 +484,19 @@
 	 *
 	 * <p>The default implementation does nothing.</p>
 	 */
-<<<<<<< HEAD
+	@Override public void enterEndpointInitlization(BallerinaParser.EndpointInitlizationContext ctx) { }
+	/**
+	 * {@inheritDoc}
+	 *
+	 * <p>The default implementation does nothing.</p>
+	 */
+	@Override public void exitEndpointInitlization(BallerinaParser.EndpointInitlizationContext ctx) { }
+	/**
+	 * {@inheritDoc}
+	 *
+	 * <p>The default implementation does nothing.</p>
+	 */
 	@Override public void enterUnionTypeNameLabel(BallerinaParser.UnionTypeNameLabelContext ctx) { }
-=======
-	@Override public void enterEndpointInitlization(BallerinaParser.EndpointInitlizationContext ctx) { }
-	/**
-	 * {@inheritDoc}
-	 *
-	 * <p>The default implementation does nothing.</p>
-	 */
-	@Override public void exitEndpointInitlization(BallerinaParser.EndpointInitlizationContext ctx) { }
-	/**
-	 * {@inheritDoc}
-	 *
-	 * <p>The default implementation does nothing.</p>
-	 */
-	@Override public void enterArrayTypeName(BallerinaParser.ArrayTypeNameContext ctx) { }
->>>>>>> 9b08ea16
 	/**
 	 * {@inheritDoc}
 	 *
