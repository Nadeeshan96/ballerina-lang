--- conflicted
+++ resolved
@@ -46,11 +46,7 @@
     public BIntersectionType immutableType;
     public BObjectType mutableType = null;
 
-<<<<<<< HEAD
-    public BTypeIdSet typeIdSet = BTypeIdSet.emptySet();
-=======
     public BTypeIdSet typeIdSet = new BTypeIdSet();
->>>>>>> dfa1fba9
 
     public BObjectType(BTypeSymbol tSymbol) {
         super(TypeTags.OBJECT, tSymbol);
@@ -81,11 +77,7 @@
         if (shouldPrintShape(tsymbol.name)) {
             StringBuilder sb = new StringBuilder();
 
-<<<<<<< HEAD
-            int symbolFlags = tsymbol.flags;
-=======
             var symbolFlags = tsymbol.flags;
->>>>>>> dfa1fba9
             if (Symbols.isFlagOn(symbolFlags, Flags.ISOLATED)) {
                 sb.append("isolated ");
             }
