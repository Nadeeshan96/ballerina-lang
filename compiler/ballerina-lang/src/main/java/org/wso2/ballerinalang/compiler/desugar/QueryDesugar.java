/*
 *  Copyright (c) 2020, WSO2 Inc. (http://www.wso2.org) All Rights Reserved.
 *
 *  WSO2 Inc. licenses this file to you under the Apache License,
 *  Version 2.0 (the "License"); you may not use this file except
 *  in compliance with the License.
 *  You may obtain a copy of the License at
 *
 *  http://www.apache.org/licenses/LICENSE-2.0
 *
 *  Unless required by applicable law or agreed to in writing, software
 *  distributed under the License is distributed on an "AS IS" BASIS,
 *  WITHOUT WARRANTIES OR CONDITIONS OF ANY KIND, either express or implied.
 *  See the License for the specific language governing permissions and
 *  limitations under the License.
 */
package org.wso2.ballerinalang.compiler.desugar;

import org.ballerinalang.model.TreeBuilder;
import org.ballerinalang.model.tree.NodeKind;
import org.ballerinalang.model.tree.statements.VariableDefinitionNode;
import org.ballerinalang.model.tree.types.TypeNode;
import org.ballerinalang.model.types.TypeKind;
import org.wso2.ballerinalang.compiler.semantics.analyzer.SymbolResolver;
import org.wso2.ballerinalang.compiler.semantics.analyzer.Types;
import org.wso2.ballerinalang.compiler.semantics.model.SymbolEnv;
import org.wso2.ballerinalang.compiler.semantics.model.SymbolTable;
import org.wso2.ballerinalang.compiler.semantics.model.symbols.BInvokableSymbol;
import org.wso2.ballerinalang.compiler.semantics.model.symbols.BRecordTypeSymbol;
import org.wso2.ballerinalang.compiler.semantics.model.symbols.BVarSymbol;
import org.wso2.ballerinalang.compiler.semantics.model.types.BArrayType;
import org.wso2.ballerinalang.compiler.semantics.model.types.BRecordType;
import org.wso2.ballerinalang.compiler.semantics.model.types.BStreamType;
import org.wso2.ballerinalang.compiler.semantics.model.types.BType;
import org.wso2.ballerinalang.compiler.semantics.model.types.BTypedescType;
import org.wso2.ballerinalang.compiler.semantics.model.types.BUnionType;
import org.wso2.ballerinalang.compiler.tree.BLangBlockFunctionBody;
import org.wso2.ballerinalang.compiler.tree.BLangErrorVariable;
import org.wso2.ballerinalang.compiler.tree.BLangFunctionBody;
import org.wso2.ballerinalang.compiler.tree.BLangIdentifier;
import org.wso2.ballerinalang.compiler.tree.BLangNode;
import org.wso2.ballerinalang.compiler.tree.BLangNodeVisitor;
import org.wso2.ballerinalang.compiler.tree.BLangRecordVariable;
import org.wso2.ballerinalang.compiler.tree.BLangSimpleVariable;
import org.wso2.ballerinalang.compiler.tree.BLangTableKeySpecifier;
import org.wso2.ballerinalang.compiler.tree.BLangTupleVariable;
import org.wso2.ballerinalang.compiler.tree.BLangVariable;
import org.wso2.ballerinalang.compiler.tree.clauses.BLangDoClause;
import org.wso2.ballerinalang.compiler.tree.clauses.BLangFromClause;
import org.wso2.ballerinalang.compiler.tree.clauses.BLangInputClause;
import org.wso2.ballerinalang.compiler.tree.clauses.BLangJoinClause;
import org.wso2.ballerinalang.compiler.tree.clauses.BLangLetClause;
import org.wso2.ballerinalang.compiler.tree.clauses.BLangLimitClause;
import org.wso2.ballerinalang.compiler.tree.clauses.BLangOnClause;
import org.wso2.ballerinalang.compiler.tree.clauses.BLangOnConflictClause;
import org.wso2.ballerinalang.compiler.tree.clauses.BLangSelectClause;
import org.wso2.ballerinalang.compiler.tree.clauses.BLangWhereClause;
import org.wso2.ballerinalang.compiler.tree.expressions.BLangExpression;
import org.wso2.ballerinalang.compiler.tree.expressions.BLangFieldBasedAccess;
import org.wso2.ballerinalang.compiler.tree.expressions.BLangInvocation;
import org.wso2.ballerinalang.compiler.tree.expressions.BLangLambdaFunction;
import org.wso2.ballerinalang.compiler.tree.expressions.BLangQueryAction;
import org.wso2.ballerinalang.compiler.tree.expressions.BLangQueryExpr;
import org.wso2.ballerinalang.compiler.tree.expressions.BLangSimpleVarRef;
import org.wso2.ballerinalang.compiler.tree.expressions.BLangStatementExpression;
<<<<<<< HEAD
=======
import org.wso2.ballerinalang.compiler.tree.expressions.BLangStringTemplateLiteral;
import org.wso2.ballerinalang.compiler.tree.expressions.BLangTableConstructorExpr;
import org.wso2.ballerinalang.compiler.tree.expressions.BLangTernaryExpr;
import org.wso2.ballerinalang.compiler.tree.expressions.BLangTrapExpr;
import org.wso2.ballerinalang.compiler.tree.expressions.BLangTupleVarRef;
import org.wso2.ballerinalang.compiler.tree.expressions.BLangTypeConversionExpr;
import org.wso2.ballerinalang.compiler.tree.expressions.BLangTypeInit;
import org.wso2.ballerinalang.compiler.tree.expressions.BLangTypeTestExpr;
>>>>>>> 90d9f09d
import org.wso2.ballerinalang.compiler.tree.expressions.BLangTypedescExpr;
import org.wso2.ballerinalang.compiler.tree.expressions.BLangVariableReference;
import org.wso2.ballerinalang.compiler.tree.statements.BLangBlockStmt;
import org.wso2.ballerinalang.compiler.tree.statements.BLangExpressionStmt;
import org.wso2.ballerinalang.compiler.tree.statements.BLangReturn;
import org.wso2.ballerinalang.compiler.tree.statements.BLangSimpleVariableDef;
import org.wso2.ballerinalang.compiler.tree.statements.BLangStatement;
import org.wso2.ballerinalang.compiler.tree.types.BLangErrorType;
import org.wso2.ballerinalang.compiler.tree.types.BLangLetVariable;
import org.wso2.ballerinalang.compiler.tree.types.BLangRecordTypeNode;
import org.wso2.ballerinalang.compiler.tree.types.BLangUnionTypeNode;
import org.wso2.ballerinalang.compiler.tree.types.BLangValueType;
import org.wso2.ballerinalang.compiler.util.CompilerContext;
import org.wso2.ballerinalang.compiler.util.Name;
import org.wso2.ballerinalang.compiler.util.Names;
import org.wso2.ballerinalang.compiler.util.TypeTags;
import org.wso2.ballerinalang.compiler.util.diagnotic.DiagnosticPos;
import org.wso2.ballerinalang.util.Lists;

import java.util.ArrayList;
import java.util.Collections;
import java.util.List;

/**
 * Class responsible for desugar query pipeline into actual Ballerina code.
 *
 * @since 1.2.0
 */
public class QueryDesugar extends BLangNodeVisitor {

    private static final Name QUERY_CREATE_PIPELINE_FUNCTION = new Name("createPipeline");
    private static final Name QUERY_CREATE_INPUT_FUNCTION = new Name("createInputFunction");
    private static final Name QUERY_CREATE_NESTED_FROM_FUNCTION = new Name("createNestedFromFunction");
    private static final Name QUERY_CREATE_LET_FUNCTION = new Name("createLetFunction");
    private static final Name QUERY_CREATE_JOIN_FUNCTION = new Name("createJoinFunction");
    private static final Name QUERY_CREATE_FILTER_FUNCTION = new Name("createFilterFunction");
    private static final Name QUERY_CREATE_SELECT_FUNCTION = new Name("createSelectFunction");
    private static final Name QUERY_CREATE_DO_FUNCTION = new Name("createDoFunction");
    private static final Name QUERY_CREATE_LIMIT_FUNCTION = new Name("createLimitFunction");
    private static final Name QUERY_ADD_STREAM_FUNCTION = new Name("addStreamFunction");
    private static final Name QUERY_CONSUME_STREAM_FUNCTION = new Name("consumeStream");
    private static final Name QUERY_TO_ARRAY_FUNCTION = new Name("toArray");
    private static final Name QUERY_TO_STRING_FUNCTION = new Name("toString");
    private static final Name QUERY_TO_XML_FUNCTION = new Name("toXML");
    private static final Name QUERY_ADD_TO_TABLE_FUNCTION = new Name("addToTable");
    private static final Name QUERY_GET_STREAM_FROM_PIPELINE_FUNCTION = new Name("getStreamFromPipeline");
    private static final String FRAME_PARAMETER_NAME = "$frame$";
    private static final CompilerContext.Key<QueryDesugar> QUERY_DESUGAR_KEY = new CompilerContext.Key<>();
<<<<<<< HEAD
=======
    private BLangExpression onConflictExpr;
    private BVarSymbol currentFrameSymbol;
    private BLangBlockFunctionBody currentLambdaBody;
    private Map<String, BSymbol> identifiers;
>>>>>>> 90d9f09d
    private int streamElementCount = 0;
    private final Desugar desugar;
    private final SymbolTable symTable;
    private final SymbolResolver symResolver;
    private final Names names;
    private final Types types;
    private SymbolEnv env;
    private CompilerContext context;

    private QueryDesugar(CompilerContext context) {
        context.put(QUERY_DESUGAR_KEY, this);
        this.symTable = SymbolTable.getInstance(context);
        this.symResolver = SymbolResolver.getInstance(context);
        this.names = Names.getInstance(context);
        this.types = Types.getInstance(context);
        this.desugar = Desugar.getInstance(context);
        this.context = context;
    }

    public static QueryDesugar getInstance(CompilerContext context) {
        QueryDesugar desugar = context.get(QUERY_DESUGAR_KEY);
        if (desugar == null) {
            desugar = new QueryDesugar(context);
        }
        return desugar;
    }

    /**
     * Desugar query expression.
     *
     * @param queryExpr query expression to be desugared.
     * @param env       symbol env.
     * @return desugared query expression.
     */
    BLangStatementExpression desugar(BLangQueryExpr queryExpr, SymbolEnv env) {
        List<BLangNode> clauses = queryExpr.getQueryClauses();
        DiagnosticPos pos = clauses.get(0).pos;
        BLangBlockStmt queryBlock = ASTBuilderUtil.createBlockStmt(pos);
        BLangVariableReference streamRef = buildStream(clauses, queryExpr.type, env, queryBlock);
        BLangStatementExpression streamStmtExpr;
        if (queryExpr.isStream) {
            streamStmtExpr = ASTBuilderUtil.createStatementExpression(queryBlock, streamRef);
            streamStmtExpr.type = streamRef.type;
        } else if (queryExpr.isTable) {
            onConflictExpr = (onConflictExpr == null)
                    ? ASTBuilderUtil.createLiteral(pos, symTable.nilType, Names.NIL_VALUE)
                    : onConflictExpr;
            BLangVariableReference tableRef = addTableConstructor(queryExpr, queryBlock);
            BLangVariableReference result = getStreamFunctionVariableRef(queryBlock,
                    QUERY_ADD_TO_TABLE_FUNCTION, Lists.of(streamRef, tableRef, onConflictExpr), pos);
            streamStmtExpr = ASTBuilderUtil.createStatementExpression(queryBlock, result);
            streamStmtExpr.type = tableRef.type;
            onConflictExpr = null;
        } else {
            BLangVariableReference result;
            if (queryExpr.type.tag == TypeTags.XML) {
                result = getStreamFunctionVariableRef(queryBlock, QUERY_TO_XML_FUNCTION, Lists.of(streamRef), pos);
            } else if (queryExpr.type.tag == TypeTags.STRING) {
                result = getStreamFunctionVariableRef(queryBlock, QUERY_TO_STRING_FUNCTION, Lists.of(streamRef), pos);
            } else {
                result = getStreamFunctionVariableRef(queryBlock, QUERY_TO_ARRAY_FUNCTION, Lists.of(streamRef), pos);
            }
            streamStmtExpr = ASTBuilderUtil.createStatementExpression(queryBlock, result);
            streamStmtExpr.type = result.type;
        }
        return streamStmtExpr;
    }

    /**
     * Desugar query action.
     *
     * @param queryAction query action to be desugared.
     * @param env         symbol env.
     * @return desugared query action.
     */
    BLangStatementExpression desugar(BLangQueryAction queryAction, SymbolEnv env) {
        List<BLangNode> clauses = queryAction.getQueryClauses();
        DiagnosticPos pos = clauses.get(0).pos;
        BLangBlockStmt queryBlock = ASTBuilderUtil.createBlockStmt(pos);
        BLangVariableReference streamRef = buildStream(clauses, queryAction.type, env, queryBlock);
        BLangVariableReference result = getStreamFunctionVariableRef(queryBlock,
                QUERY_CONSUME_STREAM_FUNCTION, symTable.errorOrNilType, Lists.of(streamRef), pos);
        BLangStatementExpression stmtExpr = ASTBuilderUtil.createStatementExpression(queryBlock, result);
        stmtExpr.type = symTable.errorOrNilType;
        return stmtExpr;
    }

    /**
     * Write the pipeline to the given `block` and return the reference to the resulting stream.
     *
     * @param clauses list of query clauses.
     * @param resultType result type of the query output.
     * @param env symbol env.
     * @param block parent block to write to.
     * @return variableReference to created _StreamPipeline.
     */
    BLangVariableReference buildStream(List<BLangNode> clauses, BType resultType, SymbolEnv env, BLangBlockStmt block) {
        this.env = env;
        BLangFromClause initFromClause = (BLangFromClause) clauses.get(0);
        final BLangVariableReference initPipeline = addPipeline(block, initFromClause.pos,
                initFromClause.collection, resultType);
        BLangVariableReference initFrom = addInputFunction(block, initFromClause);
        addStreamFunction(block, initPipeline, initFrom);
        for (BLangNode clause : clauses.subList(1, clauses.size())) {
            switch (clause.getKind()) {
                case FROM:
                    BLangFromClause fromClause = (BLangFromClause) clause;
                    BLangVariableReference nestedFromFunc = addNestedFromFunction(block, fromClause);
                    addStreamFunction(block, initPipeline, nestedFromFunc);
                    BLangVariableReference fromInputFunc = addInputFunction(block, fromClause);
                    addStreamFunction(block, initPipeline, fromInputFunc);
                    break;
                case JOIN:
                    BLangJoinClause joinClause = (BLangJoinClause) clause;
                    BLangVariableReference joinPipeline = addPipeline(block, joinClause.pos,
                            joinClause.collection, resultType);
                    BLangVariableReference joinInputFunc = addInputFunction(block, joinClause);
                    addStreamFunction(block, joinPipeline, joinInputFunc);
                    BLangVariableReference joinFunc = addJoinFunction(block, joinPipeline);
                    addStreamFunction(block, initPipeline, joinFunc);
                    break;
                case LET_CLAUSE:
                    BLangVariableReference letFunc = addLetFunction(block, (BLangLetClause) clause);
                    addStreamFunction(block, initPipeline, letFunc);
                    break;
                case WHERE:
                    BLangVariableReference whereFunc = addFilterFunction(block, (BLangWhereClause) clause);
                    addStreamFunction(block, initPipeline, whereFunc);
                    break;
                case ON:
                    BLangVariableReference onFunc = addFilterFunction(block, (BLangOnClause) clause);
                    addStreamFunction(block, initPipeline, onFunc);
                    break;
                case SELECT:
                    BLangVariableReference selectFunc = addSelectFunction(block, (BLangSelectClause) clause);
                    addStreamFunction(block, initPipeline, selectFunc);
                    break;
                case DO:
                    BLangVariableReference doFunc = addDoFunction(block, (BLangDoClause) clause);
                    addStreamFunction(block, initPipeline, doFunc);
                    break;
                case LIMIT:
                    BLangVariableReference limitFunc = addLimitFunction(block, (BLangLimitClause) clause);
                    addStreamFunction(block, initPipeline, limitFunc);
                    break;
                case ON_CONFLICT:
                    final BLangOnConflictClause onConflict = (BLangOnConflictClause) clause;
                    onConflictExpr = onConflict.expression;
                    break;
            }
        }
        return addGetStreamFromPipeline(block, initPipeline);
    }

    // ---- Util methods to create the stream pipeline. ---- //
    /**
     * Desugar fromClause/joinClause to below and return a reference to created join _StreamPipeline.
     * _StreamPipeline pipeline = createPipeline(collection);
     *
<<<<<<< HEAD
     * @param blockStmt   parent block to write to.
     * @param inputClause to init pipeline.
=======
     * @param blockStmt  parent block to write to.
     * @param pos diagnostic pos of the collection.
     * @param collection reference to the collection.
     * @param resultType constraint type of the collection.
>>>>>>> 90d9f09d
     * @return variableReference to created _StreamPipeline.
     */
    BLangVariableReference addPipeline(BLangBlockStmt blockStmt, DiagnosticPos pos,
                                       BLangExpression collection, BType resultType) {
        String name = getNewVarName();
        BVarSymbol dataSymbol = new BVarSymbol(0, names.fromString(name), env.scope.owner.pkgID,
                collection.type, this.env.scope.owner);
        BLangSimpleVariable dataVariable = ASTBuilderUtil.createVariable(pos, name,
                collection.type, collection, dataSymbol);
        BLangSimpleVariableDef dataVarDef = ASTBuilderUtil.createVariableDef(pos, dataVariable);
        BLangVariableReference valueVarRef = ASTBuilderUtil.createVariableRef(pos, dataSymbol);
        blockStmt.addStatement(dataVarDef);
        if (resultType.tag == TypeTags.ARRAY) {
            resultType = ((BArrayType) resultType).eType;
        } else if (resultType.tag == TypeTags.STREAM) {
            resultType = ((BStreamType) resultType).constraint;
        }
        BType typedescType = new BTypedescType(resultType, symTable.typeDesc.tsymbol);
        BLangTypedescExpr typedescExpr = new BLangTypedescExpr();
        typedescExpr.resolvedType = resultType;
        typedescExpr.type = typedescType;
        return getStreamFunctionVariableRef(blockStmt, QUERY_CREATE_PIPELINE_FUNCTION,
                Lists.of(valueVarRef, typedescExpr), pos);
    }

    /**
     * Desugar inputClause to below and return a reference to created from _StreamFunction.
     * _StreamFunction xsFrom = createFromFunction(function(_Frame frame) returns _Frame|error? {
     * int x = <int> frame["value"];
     * frame["x"] = x;
     * return frame;
     * });
     *
     * @param blockStmt   parent block to write to.
     * @param inputClause to be desugared.
     * @return variableReference to created from _StreamFunction.
     */
    BLangVariableReference addInputFunction(BLangBlockStmt blockStmt, BLangInputClause inputClause) {
        DiagnosticPos pos = inputClause.pos;
        // function(_Frame frame) returns _Frame|error? { return frame; }
        BLangLambdaFunction lambda = createPassthroughLambda(pos);
        BLangBlockFunctionBody body = (BLangBlockFunctionBody) lambda.function.body;
        BVarSymbol frameSymbol = lambda.function.requiredParams.get(0).symbol;

        // frame["x"] = x;, note: stmts will get added in reverse order.
        List<BVarSymbol> symbols = getIntroducedSymbols((BLangVariable)
                inputClause.variableDefinitionNode.getVariable());
        shadowSymbolScope(pos, body, ASTBuilderUtil.createVariableRef(pos, frameSymbol), symbols);

        // int x = <int> frame["value"];, note: stmts will get added in reverse order.
        BLangFieldBasedAccess valueAccessExpr = desugar.getValueAccessExpression(inputClause.pos,
                symTable.anyOrErrorType, frameSymbol);
        valueAccessExpr.expr = desugar.addConversionExprIfRequired(valueAccessExpr.expr,
                types.getSafeType(valueAccessExpr.expr.type, true, false));
        VariableDefinitionNode variableDefinitionNode = inputClause.variableDefinitionNode;
        BLangVariable variable = (BLangVariable) variableDefinitionNode.getVariable();
        variable.setInitialExpression(desugar.addConversionExprIfRequired(valueAccessExpr, inputClause.varType));
        // add at 0, otherwise, this goes under existing stmts.
        body.stmts.add(0, (BLangStatement) variableDefinitionNode);

        // at this point;
        // function(_Frame frame) returns _Frame|error? {
        //      int x = <int> frame["value"];
        //      frame["x"] = x;
        //      return frame;
        // }
        ClosureExpressionVisitor closureExpressionVisitor = new ClosureExpressionVisitor(context, env, false);
        lambda.accept(closureExpressionVisitor);
        return getStreamFunctionVariableRef(blockStmt, QUERY_CREATE_INPUT_FUNCTION, Lists.of(lambda), pos);
    }

    /**
     * Desugar fromClause to below and return a reference to created from _StreamFunction.
     * _StreamFunction xnFrom = createNestedFromFunction(function(_Frame frame) returns any|error? {
     * any collection = frame["collection"]
     * return collection;
     * });
     *
     * @param blockStmt  parent block to write to.
     * @param fromClause to be desugared.
     * @return variableReference to created from _StreamFunction.
     */
    BLangVariableReference addNestedFromFunction(BLangBlockStmt blockStmt, BLangFromClause fromClause) {
        DiagnosticPos pos = fromClause.pos;
        // function(_Frame frame) returns any|error? { return collection; }
        BLangUnionTypeNode returnType = getAnyErrorNilTypeNode();
        BLangReturn returnNode = (BLangReturn) TreeBuilder.createReturnNode();
        returnNode.expr = fromClause.collection;
        returnNode.pos = pos;
        BLangLambdaFunction lambda = createLambdaFunction(pos, returnType, returnNode, false);
        lambda.accept(this);
        // at this point;
        // function(_Frame frame) returns any|error? {
        //      any collection = frame["collection"]
        //      return collection;
        // }
        return getStreamFunctionVariableRef(blockStmt, QUERY_CREATE_NESTED_FROM_FUNCTION, Lists.of(lambda), pos);
    }

    /**
     * Desugar joinClauses / nested fromClauses to below and return a reference to created join _StreamFunction.
     * _StreamFunction joinFunc = createJoinFunction(joinPipeline);
     *
     * @param blockStmt    parent block to write to.
     * @param joinPipeline previously created _StreamPipeline reference to be joined.
     * @return variableReference to created join _StreamFunction.
     */
    BLangVariableReference addJoinFunction(BLangBlockStmt blockStmt, BLangVariableReference joinPipeline) {
        return getStreamFunctionVariableRef(blockStmt, QUERY_CREATE_JOIN_FUNCTION,
                Lists.of(joinPipeline), joinPipeline.pos);
    }

    /**
     * Desugar letClause to below and return a reference to created let _StreamFunction.
     * _StreamFunction ysLet = createLetFunction(function(_Frame frame) returns _Frame|error? {
     * frame["y2"] = <int> frame["y"] * <int> frame["y"];
     * return frame;
     * });
     *
     * @param blockStmt parent block to write to.
     * @param letClause to be desugared.
     * @return variableReference to created let _StreamFunction.
     */
    BLangVariableReference addLetFunction(BLangBlockStmt blockStmt, BLangLetClause letClause) {
        DiagnosticPos pos = letClause.pos;
        // function(_Frame frame) returns _Frame|error? { return frame; }
        BLangLambdaFunction lambda = createPassthroughLambda(pos);
        BLangBlockFunctionBody body = (BLangBlockFunctionBody) lambda.function.body;
        BVarSymbol frameSymbol = lambda.function.requiredParams.get(0).symbol;

        // frame["x"] = x;, note: stmts will get added in reverse order.
        List<BVarSymbol> symbols = getIntroducedSymbols(letClause);
        shadowSymbolScope(pos, body, ASTBuilderUtil.createVariableRef(pos, frameSymbol), symbols);

        Collections.reverse(letClause.letVarDeclarations);
        for (BLangLetVariable letVariable : letClause.letVarDeclarations) {
            // add at 0, otherwise, this goes under existing stmts.
            body.stmts.add(0, (BLangStatement) letVariable.definitionNode);
        }
        ClosureExpressionVisitor closureExpressionVisitor = new ClosureExpressionVisitor(context, env, false);
        lambda.accept(closureExpressionVisitor);
        return getStreamFunctionVariableRef(blockStmt, QUERY_CREATE_LET_FUNCTION, Lists.of(lambda), pos);
    }

    /**
     * Desugar whereClause to below and return a reference to created filter _StreamFunction.
     * _StreamFunction xsFilter = createFilterFunction(function(_Frame frame) returns boolean {
     * return <int>frame["x"] > 0;
     * });
     *
     * @param blockStmt   parent block to write to.
     * @param whereClause to be desugared.
     * @return variableReference to created filter _StreamFunction.
     */
    BLangVariableReference addFilterFunction(BLangBlockStmt blockStmt, BLangWhereClause whereClause) {
        return addFilterFunction(whereClause.pos, whereClause.expression, blockStmt);
    }

    /**
     * Desugar onClause to below and return a reference to created filter _StreamFunction.
     * _StreamFunction xsFilter = createFilterFunction(function(_Frame frame) returns boolean {
     * return <int>frame["x"] > 0;
     * });
     *
     * @param blockStmt parent block to write to.
     * @param onClause  to be desugared.
     * @return variableReference to created filter _StreamFunction.
     */
    BLangVariableReference addFilterFunction(BLangBlockStmt blockStmt, BLangOnClause onClause) {
        return addFilterFunction(onClause.pos, onClause.expression, blockStmt);
    }

    /**
     * Desugar where/on clauses and return a reference to created filter _StreamFunction.
     *
     * @param pos              diagnostic position.
     * @param filterExpression filter expression.
     * @param blockStmt        parent block to write to.
     * @return variableReference to created filter _StreamFunction.
     */
    private BLangVariableReference addFilterFunction(DiagnosticPos pos,
                                                     BLangExpression filterExpression,
                                                     BLangBlockStmt blockStmt) {
        BLangLambdaFunction lambda = createFilterLambda(pos);
        BLangBlockFunctionBody body = (BLangBlockFunctionBody) lambda.function.body;
        BLangReturn returnNode = (BLangReturn) TreeBuilder.createReturnNode();
        returnNode.pos = pos;
        returnNode.setExpression(filterExpression);
        body.addStatement(returnNode);
        ClosureExpressionVisitor closureExpressionVisitor = new ClosureExpressionVisitor(context, env, false);
        lambda.accept(closureExpressionVisitor);
        return getStreamFunctionVariableRef(blockStmt, QUERY_CREATE_FILTER_FUNCTION, Lists.of(lambda), pos);
    }

    /**
     * Desugar selectClause to below and return a reference to created select _StreamFunction.
     * _StreamFunction selectFunc = createSelectFunction(function(_Frame frame) returns _Frame|error? {
     * int x2 = <int> frame["x2"];
     * int y2 = <int> frame["y2"];
     * _Frame frame = {"value": x2 + y2};
     * return frame;
     * });
     *
     * @param blockStmt    parent block to write to.
     * @param selectClause to be desugared.
     * @return variableReference to created select _StreamFunction.
     */
    BLangVariableReference addSelectFunction(BLangBlockStmt blockStmt, BLangSelectClause selectClause) {
        DiagnosticPos pos = selectClause.pos;
        BLangLambdaFunction lambda = createPassthroughLambda(pos);
        BLangBlockFunctionBody body = (BLangBlockFunctionBody) lambda.function.body;
        BVarSymbol oldFrameSymbol = lambda.function.requiredParams.get(0).symbol;
        BLangSimpleVarRef frame = ASTBuilderUtil.createVariableRef(pos, oldFrameSymbol);
        // $frame$["$value$"] = select-expr;
        BLangStatement assignment = getAddToFrameStmt(pos, frame, "$value$", selectClause.expression);
        body.stmts.add(body.stmts.size() - 1, assignment);
        ClosureExpressionVisitor closureExpressionVisitor = new ClosureExpressionVisitor(context, env, false);
        lambda.accept(closureExpressionVisitor);
        return getStreamFunctionVariableRef(blockStmt, QUERY_CREATE_SELECT_FUNCTION, Lists.of(lambda), pos);
    }

    /**
     * Desugar doClause to below and return a reference to created do _StreamFunction.
     * _StreamFunction doFunc = createDoFunction(function(_Frame frame) {
     * int x2 = <int> frame["x2"];
     * int y2 = <int> frame["y2"];
     * });
     *
     * @param blockStmt parent block to write to.
     * @param doClause  to be desugared.
     * @return variableReference to created do _StreamFunction.
     */
    BLangVariableReference addDoFunction(BLangBlockStmt blockStmt, BLangDoClause doClause) {
        DiagnosticPos pos = doClause.pos;
        BLangLambdaFunction lambda = createActionLambda(pos);
        BLangBlockFunctionBody body = (BLangBlockFunctionBody) lambda.function.body;
        for (BLangStatement stmt : doClause.body.stmts) {
            body.addStatement(stmt);
        }
        ClosureExpressionVisitor closureExpressionVisitor = new ClosureExpressionVisitor(context, env, false);
        lambda.accept(closureExpressionVisitor);
        return getStreamFunctionVariableRef(blockStmt, QUERY_CREATE_DO_FUNCTION, Lists.of(lambda), pos);
    }

    /**
     * Desugar limit clause and return a reference to created limit _StreamFunction.
     *
     * @param blockStmt parent block to write to.
     * @param limitClause  to be desugared.
     * @return variableReference to created do _StreamFunction.
     */
    BLangVariableReference addLimitFunction(BLangBlockStmt blockStmt, BLangLimitClause limitClause) {
        DiagnosticPos pos = limitClause.pos;
        return getStreamFunctionVariableRef(blockStmt, QUERY_CREATE_LIMIT_FUNCTION,
                Lists.of(limitClause.expression), pos);
    }

    /**
     * Desugar to following invocation.
     * stream:addStreamFunction(pipeline, streamFunction);
     *
     * @param blockStmt   parent block to write to.
     * @param pipelineRef variableReference to pipeline.
     * @param functionRef variableReference to stream function.
     */
    void addStreamFunction(BLangBlockStmt blockStmt, BLangVariableReference pipelineRef,
                           BLangVariableReference functionRef) {
        BLangInvocation addStreamFunctionInvocation = createQueryLibInvocation(QUERY_ADD_STREAM_FUNCTION,
                Lists.of(pipelineRef, functionRef), pipelineRef.pos);
        BLangExpressionStmt stmt = ASTBuilderUtil.createExpressionStmt(pipelineRef.pos, blockStmt);
        stmt.expr = addStreamFunctionInvocation;
    }

    /**
     * Desugar to following invocation.
     * stream<any|error, error?> result = xsPipeline.getStream();
     *
     * @param blockStmt   parent block to write to.
     * @param pipelineRef variableReference to pipeline.
     * @return variableReference to stream.
     */
    BLangVariableReference addGetStreamFromPipeline(BLangBlockStmt blockStmt, BLangVariableReference pipelineRef) {
        DiagnosticPos pos = pipelineRef.pos;
        BLangVariableReference streamVarRef = getStreamFunctionVariableRef(blockStmt,
                QUERY_GET_STREAM_FROM_PIPELINE_FUNCTION, null, Lists.of(pipelineRef), pos);
        return streamVarRef;
    }

    /**
<<<<<<< HEAD
=======
     * Create a table constructor expression.
     *
     * @param queryExpr  query expression.
     * @param queryBlock parent block to write to.
     * @return reference to updated table.
     */
    BLangVariableReference addTableConstructor(BLangQueryExpr queryExpr, BLangBlockStmt queryBlock) {
        // desugar `table<Customer> key(id, name) tab = table key(id, name);`
        DiagnosticPos pos = queryExpr.pos;
        final BType type = queryExpr.type;
        String name = getNewVarName();
        BType tableType = type;
        if (type.tag == TypeTags.UNION) {
            tableType = ((BUnionType) type).getMemberTypes()
                    .stream().filter(m -> m.tag == TypeTags.TABLE)
                    .findFirst().orElse(symTable.tableType);
        }
        final List<BLangIdentifier> keyFieldIdentifiers = queryExpr.fieldNameIdentifierList;
        BLangTableConstructorExpr tableConstructorExpr = (BLangTableConstructorExpr)
                TreeBuilder.createTableConstructorExpressionNode();
        tableConstructorExpr.pos = pos;
        tableConstructorExpr.type = tableType;
        if (!keyFieldIdentifiers.isEmpty()) {
            BLangTableKeySpecifier keySpecifier = (BLangTableKeySpecifier)
                    TreeBuilder.createTableKeySpecifierNode();
            keySpecifier.pos = pos;
            for (BLangIdentifier identifier : keyFieldIdentifiers) {
                keySpecifier.addFieldNameIdentifier(identifier);
            }
            tableConstructorExpr.tableKeySpecifier = keySpecifier;
        }
        BVarSymbol tableSymbol = new BVarSymbol(0, names.fromString(name),
                env.scope.owner.pkgID, tableType, this.env.scope.owner);
        BLangSimpleVariable tableVariable = ASTBuilderUtil.createVariable(pos,
                name, tableType, tableConstructorExpr, tableSymbol);
        queryBlock.addStatement(ASTBuilderUtil.createVariableDef(pos, tableVariable));
        return ASTBuilderUtil.createVariableRef(pos, tableSymbol);
    }

    /**
>>>>>>> 90d9f09d
     * Create and return a lambda `function(_Frame frame) returns _Frame|error? {...; return frame;}`
     *
     * @param pos of the lambda.
     * @return created lambda function.
     */
    private BLangLambdaFunction createPassthroughLambda(DiagnosticPos pos) {
        // returns (_Frame|error)?
<<<<<<< HEAD
        BLangUnionTypeNode returnType = getUnionTypeNode();
=======
        BLangUnionTypeNode returnType = getFrameErrorNilTypeNode();
>>>>>>> 90d9f09d
        // return frame;
        BLangReturn returnNode = (BLangReturn) TreeBuilder.createReturnNode();
        returnNode.pos = pos;
        return createLambdaFunction(pos, returnType, returnNode, true);
    }

    /**
     * Create and return a lambda `function(_Frame frame) returns boolean {...}`.
     *
     * @param pos of the lambda.
     * @return created lambda function.
     */
    private BLangLambdaFunction createFilterLambda(DiagnosticPos pos) {
        // returns boolean
        BLangValueType returnType = getBooleanTypeNode();
        return createLambdaFunction(pos, returnType, null, false);
    }

    /**
     * Create and return a lambda `function(_Frame frame) {...}`.
     *
     * @param pos of the lambda.
     * @return created lambda function.
     */
    private BLangLambdaFunction createActionLambda(DiagnosticPos pos) {
        // returns ()
        BLangValueType returnType = getNilTypeNode();
        return createLambdaFunction(pos, returnType, null, false);
    }

    /**
     * Creates and return a lambda function without body.
     *
     * @param pos of the lambda.
     * @return created lambda function.
     */
    private BLangLambdaFunction createLambdaFunction(DiagnosticPos pos,
                                                     TypeNode returnType,
                                                     BLangReturn returnNode,
                                                     boolean isPassthrough) {
        // function(_Frame frame) ... and ref to frame
        BType frameType = getFrameTypeSymbol().type;
        BVarSymbol frameSymbol = new BVarSymbol(0, names.fromString(FRAME_PARAMETER_NAME),
                this.env.scope.owner.pkgID, frameType, this.env.scope.owner);
        BLangSimpleVariable frameVariable = ASTBuilderUtil.createVariable(pos, null,
                frameSymbol.type, null, frameSymbol);
        BLangVariableReference frameVarRef = ASTBuilderUtil.createVariableRef(pos, frameSymbol);

        // lambda body
        BLangBlockFunctionBody body = (BLangBlockFunctionBody) TreeBuilder.createBlockFunctionBodyNode();

        // add `return x;`
        if (returnNode != null) {
            // passthrough will return same frame parameter
            if (isPassthrough) {
                returnNode.setExpression(frameVarRef);
            }
            body.addStatement(returnNode);
        }
        return createLambdaFunction(pos, Lists.of(frameVariable), returnType, body);
    }

    /**
     * Creates and returns a lambda function.
     *
     * @param pos            diagnostic pos.
     * @param requiredParams required parameters.
     * @param returnType     return type of the lambda function.
     * @param lambdaBody     body of the lambda function.
     * @return created lambda function.
     */
    private BLangLambdaFunction createLambdaFunction(DiagnosticPos pos,
                                                     List<BLangSimpleVariable> requiredParams,
                                                     TypeNode returnType,
                                                     BLangFunctionBody lambdaBody) {
        return desugar.createLambdaFunction(pos, "$streamLambda$",
                requiredParams, returnType, lambdaBody);
    }

    /**
     * Creates a variable to hold what function invocation returns,
     * and then return a varRef to that variable.
     *
     * @param blockStmt    parent block to write the varDef into.
     * @param functionName function name.
     * @param requiredArgs required args.
     * @param pos          pos diagnostic pos.
     * @return varRef to the created variable.
     */
    private BLangVariableReference getStreamFunctionVariableRef(BLangBlockStmt blockStmt,
                                                                Name functionName,
                                                                List<BLangExpression> requiredArgs,
                                                                DiagnosticPos pos) {
        return getStreamFunctionVariableRef(blockStmt, functionName, null, requiredArgs, pos);
    }

    /**
     * Creates a variable to hold what function invocation returns,
     * and then return a varRef to that variable.
     *
     * @param blockStmt    parent block to write the varDef into.
     * @param functionName function name.
     * @param type         expected type of the variable.
     * @param requiredArgs required args.
     * @param pos          pos diagnostic pos.
     * @return varRef to the created variable.
     */
    private BLangVariableReference getStreamFunctionVariableRef(BLangBlockStmt blockStmt,
                                                                Name functionName,
                                                                BType type,
                                                                List<BLangExpression> requiredArgs,
                                                                DiagnosticPos pos) {
        String name = getNewVarName();
        BLangInvocation queryLibInvocation = createQueryLibInvocation(functionName, requiredArgs, pos);
        type = (type == null) ? queryLibInvocation.type : type;
        BVarSymbol varSymbol = new BVarSymbol(0, new Name(name), env.scope.owner.pkgID, type, env.scope.owner);
        BLangSimpleVariable variable = ASTBuilderUtil.createVariable(pos, name, type,
                desugar.addConversionExprIfRequired(queryLibInvocation, type), varSymbol);
        BLangSimpleVariableDef variableDef = ASTBuilderUtil.createVariableDef(pos, variable);
        blockStmt.addStatement(variableDef);
        return ASTBuilderUtil.createVariableRef(pos, variable.symbol);
    }

    /**
     * Get unique variable name.
     *
     * @return new variable name.
     */
    private String getNewVarName() {
        return "$streamElement$" + streamElementCount++;
    }

    /**
     * Load a function invokable symbol and return a invocation for that function.
     *
     * @param functionName function name.
     * @param requiredArgs list of required args.
     * @param pos          diagnostic pos.
     * @return created invocation.
     */
    private BLangInvocation createQueryLibInvocation(Name functionName,
                                                     List<BLangExpression> requiredArgs,
                                                     DiagnosticPos pos) {
        BInvokableSymbol symbol = getQueryLibInvokableSymbol(functionName);
        BLangInvocation bLangInvocation = ASTBuilderUtil
                .createInvocationExprForMethod(pos, symbol, requiredArgs, symResolver);
        bLangInvocation.type = symbol.retType;
        return bLangInvocation;
    }

    /**
     * Load and return symbol for given functionName in query lib.
     *
     * @param functionName of the function.
     * @return symbol for the function.
     */
    private BInvokableSymbol getQueryLibInvokableSymbol(Name functionName) {
        return (BInvokableSymbol) symTable.langQueryModuleSymbol.scope
                .lookup(functionName).symbol;
    }

    private BLangStatement getAddToFrameStmt(DiagnosticPos pos,
                                             BLangVariableReference frame,
                                             String key,
                                             BLangExpression value) {
        BLangIdentifier valueIdentifier = ASTBuilderUtil.createIdentifier(pos, key);
        BLangFieldBasedAccess valueAccess = ASTBuilderUtil.createFieldAccessExpr(frame, valueIdentifier);
        valueAccess.pos = pos;
        valueAccess.type = symTable.anyOrErrorType;
        valueAccess.originalType = valueAccess.type;
        return ASTBuilderUtil.createAssignmentStmt(pos, valueAccess, value);
    }

    private void shadowSymbolScope(DiagnosticPos pos,
                                   BLangBlockFunctionBody lambdaBody,
                                   BLangSimpleVarRef frameRef,
                                   List<BVarSymbol> symbols) {
        Collections.reverse(symbols);
        for (BVarSymbol symbol : symbols) {
            // since the var decl is now within lambda, remove scope entry from encl env.
            env.scope.entries.remove(symbol.name);
            BLangStatement addToFrameStmt = getAddToFrameStmt(pos, frameRef,
                    symbol.name.value, ASTBuilderUtil.createVariableRef(pos, symbol));
            lambdaBody.stmts.add(0, addToFrameStmt);
        }
    }

    private List<BVarSymbol> getIntroducedSymbols(BLangLetClause letClause) {
        List<BVarSymbol> symbols = new ArrayList<>();
        for (BLangLetVariable letVariable : letClause.letVarDeclarations) {
            symbols.addAll(getIntroducedSymbols(letVariable));
        }
        return symbols;
    }

    private List<BVarSymbol> getIntroducedSymbols(BLangLetVariable variable) {
        return getIntroducedSymbols((BLangVariable) variable.definitionNode.getVariable());
    }

    private List<BVarSymbol> getIntroducedSymbols(BLangVariable variable) {
        if (variable != null) {
            List<BVarSymbol> symbols = new ArrayList<>();
            if (variable.getKind() == NodeKind.RECORD_VARIABLE) {
                // Record binding
                BLangRecordVariable record = (BLangRecordVariable) variable;
                for (BLangRecordVariable.BLangRecordVariableKeyValue keyValue : record.variableList) {
                    symbols.addAll(getIntroducedSymbols(keyValue.valueBindingPattern));
                }
                if (record.hasRestParam()) {
                    symbols.addAll(getIntroducedSymbols((BLangVariable) record.restParam));
                }
            } else if (variable.getKind() == NodeKind.TUPLE_VARIABLE) {
                // Tuple binding
                BLangTupleVariable tuple = (BLangTupleVariable) variable;
                for (BLangVariable memberVariable : tuple.memberVariables) {
                    symbols.addAll(getIntroducedSymbols(memberVariable));
                }
                if (tuple.restVariable != null) {
                    symbols.addAll(getIntroducedSymbols(tuple.restVariable));
                }
            } else if (variable.getKind() == NodeKind.ERROR_VARIABLE) {
                // Error binding
                BLangErrorVariable error = (BLangErrorVariable) variable;
                if (error.reason != null) {
                    symbols.addAll(getIntroducedSymbols(error.reason));
                }
                if (error.restDetail != null) {
                    symbols.addAll(getIntroducedSymbols(error.restDetail));
                }
                for (BLangErrorVariable.BLangErrorDetailEntry entry : error.detail) {
                    symbols.addAll(getIntroducedSymbols(entry.valueBindingPattern));
                }
            } else {
                // Simple binding
                symbols.add(((BLangSimpleVariable) variable).symbol);
            }
            return symbols;
        }
        return Collections.emptyList();
    }

    /**
     * Return BLangValueType of a nil `()` type.
     *
     * @return a nil type node.
     */
    BLangValueType getNilTypeNode() {
        BLangValueType nilTypeNode = (BLangValueType) TreeBuilder.createValueTypeNode();
        nilTypeNode.typeKind = TypeKind.NIL;
        nilTypeNode.type = symTable.nilType;
        return nilTypeNode;
    }

    /**
     * Return BLangValueType of a any type.
     *
     * @return a any type node.
     */
    BLangValueType getAnyTypeNode() {
        BLangValueType anyTypeNode = (BLangValueType) TreeBuilder.createValueTypeNode();
        anyTypeNode.typeKind = TypeKind.ANY;
        anyTypeNode.type = symTable.anyType;
        return anyTypeNode;
    }

    /**
     * Return BLangErrorType node.
     *
     * @return a error type node.
     */
    BLangErrorType getErrorTypeNode() {
        BLangErrorType errorTypeNode = (BLangErrorType) TreeBuilder.createErrorTypeNode();
        errorTypeNode.type = symTable.errorType;
        return errorTypeNode;
    }

    /**
     * Return BLangValueType of a boolean type.
     *
     * @return a boolean type node.
     */
    private BLangValueType getBooleanTypeNode() {
        BLangValueType booleanTypeNode = (BLangValueType) TreeBuilder.createValueTypeNode();
        booleanTypeNode.typeKind = TypeKind.BOOLEAN;
        booleanTypeNode.type = symTable.booleanType;
        return booleanTypeNode;
    }

    /**
     * Return union type node consists of _Frame & error & ().
     *
     * @return a union type node.
     */
<<<<<<< HEAD
    private BLangUnionTypeNode getUnionTypeNode() {
=======
    private BLangUnionTypeNode getFrameErrorNilTypeNode() {
>>>>>>> 90d9f09d
        BType frameType = getFrameTypeSymbol().type;
        BUnionType unionType = BUnionType.create(null, frameType, symTable.errorType, symTable.nilType);
        BLangUnionTypeNode unionTypeNode = (BLangUnionTypeNode) TreeBuilder.createUnionTypeNode();
        unionTypeNode.type = unionType;
<<<<<<< HEAD
        unionTypeNode.desugared = true;
        unionTypeNode.memberTypeNodes.add(getFrameTypeNode());
        unionTypeNode.memberTypeNodes.add(getErrorTypeNode());
        unionTypeNode.memberTypeNodes.add(getNilTypeNode());
=======
        unionTypeNode.memberTypeNodes.add(getFrameTypeNode());
        unionTypeNode.memberTypeNodes.add(getErrorTypeNode());
        unionTypeNode.memberTypeNodes.add(getNilTypeNode());
        unionTypeNode.desugared = true;
        return unionTypeNode;
    }

    /**
     * Return union type node consists of any, error & ().
     *
     * @return a any, error & nil type node.
     */
    private BLangUnionTypeNode getAnyErrorNilTypeNode() {
        BUnionType unionType = BUnionType.create(null, symTable.anyType, symTable.errorType, symTable.nilType);
        BLangUnionTypeNode unionTypeNode = (BLangUnionTypeNode) TreeBuilder.createUnionTypeNode();
        unionTypeNode.memberTypeNodes.add(getAnyTypeNode());
        unionTypeNode.memberTypeNodes.add(getErrorTypeNode());
        unionTypeNode.memberTypeNodes.add(getNilTypeNode());
        unionTypeNode.type = unionType;
        unionTypeNode.desugared = true;
>>>>>>> 90d9f09d
        return unionTypeNode;
    }

    /**
     * Return _Frame type node.
     *
     * @return a _Frame type node.
     */
    private BLangRecordTypeNode getFrameTypeNode() {
        BRecordTypeSymbol frameTypeSymbol = getFrameTypeSymbol();
        BRecordType frameType = (BRecordType) frameTypeSymbol.type;

        BLangUnionTypeNode restFieldType = (BLangUnionTypeNode) TreeBuilder.createUnionTypeNode();
        restFieldType.type = frameType.restFieldType;
        restFieldType.memberTypeNodes.add(getErrorTypeNode());
        restFieldType.memberTypeNodes.add(getAnyTypeNode());

        BLangRecordTypeNode frameTypeNode = (BLangRecordTypeNode) TreeBuilder.createRecordTypeNode();
        frameTypeNode.type = frameType;
        frameTypeNode.restFieldType = restFieldType;
        frameTypeNode.symbol = frameType.tsymbol;
        frameTypeNode.desugared = true;
        return frameTypeNode;
    }

    /**
     * Load and return symbol for _Frame.
     *
     * @return _Frame type symbol.
     */
    private BRecordTypeSymbol getFrameTypeSymbol() {
        return (BRecordTypeSymbol) symTable.langQueryModuleSymbol
                .scope.lookup(names.fromString("_Frame")).symbol;
    }

<<<<<<< HEAD
=======
    // ---- Visitor methods to replace frame access and mark closure variables ---- //
    @Override
    public void visit(BLangLambdaFunction lambda) {
        BLangFunction function = lambda.function;
        currentFrameSymbol = function.requiredParams.get(0).symbol;
        identifiers = new HashMap<>();
        currentLambdaBody = (BLangBlockFunctionBody) function.getBody();
        List<BLangStatement> stmts = new ArrayList<>(currentLambdaBody.getStatements());
        stmts.forEach(stmt -> {
            stmt.accept(this);
        });
        currentFrameSymbol = null;
        identifiers = null;
        currentLambdaBody = null;
    }

    @Override
    public void visit(BLangSimpleVariableDef bLangSimpleVariableDef) {
        bLangSimpleVariableDef.getVariable().accept(this);
    }

    @Override
    public void visit(BLangRecordVariableDef bLangRecordVariableDef) {
        bLangRecordVariableDef.var.accept(this);
    }

    @Override
    public void visit(BLangRecordVariable bLangRecordVariable) {
        bLangRecordVariable.variableList.forEach(v -> v.getValue().accept(this));
        if (bLangRecordVariable.expr != null) {
            bLangRecordVariable.expr.accept(this);
        }
        if (bLangRecordVariable.hasRestParam()) {
            ((BLangNode) bLangRecordVariable.restParam).accept(this);
        }
    }

    @Override
    public void visit(BLangSimpleVariable bLangSimpleVariable) {
        identifiers.putIfAbsent(bLangSimpleVariable.name.value, bLangSimpleVariable.symbol);
        if (bLangSimpleVariable.expr != null) {
            bLangSimpleVariable.expr.accept(this);
        }
    }

    @Override
    public void visit(BLangTypeConversionExpr conversionExpr) {
        conversionExpr.expr.accept(this);
    }

    @Override
    public void visit(BLangFieldBasedAccess fieldAccessExpr) {
        fieldAccessExpr.expr.accept(this);
        if (fieldAccessExpr.impConversionExpr != null) {
            fieldAccessExpr.impConversionExpr.accept(this);
        }
    }

    @Override
    public void visit(BLangExpressionStmt exprStmtNode) {
        exprStmtNode.expr.accept(this);
    }

    @Override
    public void visit(BLangInvocation invocationExpr) {
        List<BLangExpression> requiredArgs = invocationExpr.requiredArgs;
        if (invocationExpr.langLibInvocation && !requiredArgs.isEmpty()) {
            requiredArgs = requiredArgs.subList(1, requiredArgs.size());
        }
        requiredArgs.forEach(arg -> arg.accept(this));
        invocationExpr.restArgs.forEach(arg -> arg.accept(this));
        if (invocationExpr.expr != null) {
            invocationExpr.expr.accept(this);
        }
    }

    @Override
    public void visit(BLangLiteral literalExpr) {
        // do nothing;
    }

    @Override
    public void visit(BLangReturn bLangReturn) {
        bLangReturn.expr.accept(this);
    }

    @Override
    public void visit(BLangBinaryExpr bLangBinaryExpr) {
        bLangBinaryExpr.lhsExpr.accept(this);
        bLangBinaryExpr.rhsExpr.accept(this);
    }

    @Override
    public void visit(BLangAssignment bLangAssignment) {
        bLangAssignment.varRef.accept(this);
        bLangAssignment.expr.accept(this);
    }

    @Override
    public void visit(BLangRecordLiteral bLangRecordLiteral) {
        for (RecordLiteralNode.RecordField field : bLangRecordLiteral.fields) {
            ((BLangNode) field).accept(this);
        }
    }

    @Override
    public void visit(BLangRecordKeyValueField recordKeyValue) {
        recordKeyValue.key.expr.accept(this);
        recordKeyValue.valueExpr.accept(this);
    }

    @Override
    public void visit(BLangRecordSpreadOperatorField spreadOperatorField) {
        spreadOperatorField.expr.accept(this);
    }

    @Override
    public void visit(BLangConstRef constRef) {
        //do nothing
    }

    @Override
    public void visit(BLangNumericLiteral literalExpr) {
        //do nothing
    }

    @Override
    public void visit(BLangTupleVarRef varRefExpr) {
        varRefExpr.expressions.forEach(expression -> expression.accept(this));
        if (varRefExpr.restParam != null) {
            BLangExpression restExpr = (BLangExpression) varRefExpr.restParam;
            restExpr.accept(this);
        }
    }

    @Override
    public void visit(BLangRecordVarRef varRefExpr) {
        varRefExpr.recordRefFields.forEach(recordVarRefKeyValue
                -> recordVarRefKeyValue.variableReference.accept(this));
        if (varRefExpr.restParam != null) {
            BLangExpression restExpr = (BLangExpression) varRefExpr.restParam;
            restExpr.accept(this);
        }
    }

    @Override
    public void visit(BLangErrorVarRef varRefExpr) {
        if (varRefExpr.reason != null) {
            varRefExpr.reason.accept(this);
        }
        if (varRefExpr.restVar != null) {
            varRefExpr.restVar.accept(this);
        }
        varRefExpr.detail.forEach(bLangNamedArgsExpression -> bLangNamedArgsExpression.accept(this));
    }

    @Override
    public void visit(BLangSimpleVarRef bLangSimpleVarRef) {
        BSymbol symbol = bLangSimpleVarRef.symbol;
        BSymbol resolvedSymbol = symResolver
                .lookupClosureVarSymbol(env, names.fromIdNode(bLangSimpleVarRef.variableName),
                        SymTag.VARIABLE);
        if (symbol != null && resolvedSymbol == symTable.notFoundSymbol) {
            String identifier = bLangSimpleVarRef.variableName.getValue();
            if (!FRAME_PARAMETER_NAME.equals(identifier) && !identifiers.containsKey(identifier)) {
                DiagnosticPos pos = currentLambdaBody.pos;
                BLangFieldBasedAccess frameAccessExpr = desugar.getFieldAccessExpression(pos, identifier,
                        symTable.anyOrErrorType, currentFrameSymbol);
                frameAccessExpr.expr = desugar.addConversionExprIfRequired(frameAccessExpr.expr,
                        types.getSafeType(frameAccessExpr.expr.type, true, false));

                if (symbol instanceof BVarSymbol) {
                    ((BVarSymbol) symbol).originalSymbol = null;
                    BLangSimpleVariable variable = ASTBuilderUtil.createVariable(pos, identifier, symbol.type,
                            desugar.addConversionExprIfRequired(frameAccessExpr, symbol.type), (BVarSymbol) symbol);
                    BLangSimpleVariableDef variableDef = ASTBuilderUtil.createVariableDef(pos, variable);
                    currentLambdaBody.stmts.add(0, variableDef);
                }
                identifiers.put(identifier, symbol);
            }
        } else if (resolvedSymbol != symTable.notFoundSymbol) {
            resolvedSymbol.closure = true;
        }
    }

    @Override
    public void visit(BLangIndexBasedAccess indexAccessExpr) {
        indexAccessExpr.indexExpr.accept(this);
        indexAccessExpr.expr.accept(this);
    }

    @Override
    public void visit(BLangTypeInit connectorInitExpr) {
        connectorInitExpr.argsExpr.forEach(arg -> arg.accept(this));
        connectorInitExpr.initInvocation.accept(this);
    }

    @Override
    public void visit(BLangInvocation.BLangActionInvocation actionInvocationExpr) {
        actionInvocationExpr.argExprs.forEach(arg -> arg.accept(this));
    }

    @Override
    public void visit(BLangTernaryExpr ternaryExpr) {
        ternaryExpr.expr.accept(this);
        ternaryExpr.elseExpr.accept(this);
        ternaryExpr.thenExpr.accept(this);
    }

    @Override
    public void visit(BLangWaitExpr awaitExpr) {
        awaitExpr.exprList.forEach(expression -> expression.accept(this));
    }

    @Override
    public void visit(BLangTrapExpr trapExpr) {
        trapExpr.expr.accept(this);
    }

    @Override
    public void visit(BLangElvisExpr elvisExpr) {
        elvisExpr.lhsExpr.accept(this);
        elvisExpr.rhsExpr.accept(this);
    }

    @Override
    public void visit(BLangGroupExpr groupExpr) {
        groupExpr.expression.accept(this);
    }

    @Override
    public void visit(BLangLetExpression letExpr) {
        letExpr.expr.accept(this);
        letExpr.letVarDeclarations.forEach(var -> ((BLangNode) var.definitionNode).accept(this));
    }

    @Override
    public void visit(BLangLetVariable letVariable) {
        //do nothing
    }

    @Override
    public void visit(BLangListConstructorExpr listConstructorExpr) {
        listConstructorExpr.exprs.forEach(expression -> expression.accept(this));
    }

    @Override
    public void visit(BLangListConstructorExpr.BLangTupleLiteral tupleLiteral) {
        tupleLiteral.exprs.forEach(expression -> expression.accept(this));
    }

    @Override
    public void visit(BLangListConstructorExpr.BLangArrayLiteral arrayLiteral) {
        arrayLiteral.exprs.forEach(expression -> expression.accept(this));
    }

    @Override
    public void visit(BLangUnaryExpr unaryExpr) {
        unaryExpr.expr.accept(this);
    }

    @Override
    public void visit(BLangTypedescExpr accessExpr) {
    }

    @Override
    public void visit(BLangXMLQName xmlQName) {
    }

    @Override
    public void visit(BLangXMLAttribute xmlAttribute) {
    }

    @Override
    public void visit(BLangXMLElementLiteral xmlElementLiteral) {
        xmlElementLiteral.startTagName.accept(this);
        xmlElementLiteral.endTagName.accept(this);
        xmlElementLiteral.attributes.forEach(bLangXMLAttribute -> bLangXMLAttribute.accept(this));
        xmlElementLiteral.children.forEach(child -> child.accept(this));
    }

    @Override
    public void visit(BLangXMLTextLiteral xmlTextLiteral) {
        xmlTextLiteral.textFragments.forEach(fragment -> fragment.accept(this));
        if (xmlTextLiteral.concatExpr != null) {
            xmlTextLiteral.concatExpr.accept(this);
        }
    }

    @Override
    public void visit(BLangXMLCommentLiteral xmlCommentLiteral) {
        xmlCommentLiteral.textFragments.forEach(fragment -> fragment.accept(this));
        if (xmlCommentLiteral.concatExpr != null) {
            xmlCommentLiteral.concatExpr.accept(this);
        }
    }

    @Override
    public void visit(BLangXMLProcInsLiteral xmlProcInsLiteral) {
        xmlProcInsLiteral.dataFragments.forEach(fragment -> fragment.accept(this));
        if (xmlProcInsLiteral.dataConcatExpr != null) {
            xmlProcInsLiteral.dataConcatExpr.accept(this);
        }
    }

    @Override
    public void visit(BLangXMLQuotedString xmlQuotedString) {
        xmlQuotedString.textFragments.forEach(fragment -> fragment.accept(this));
        if (xmlQuotedString.concatExpr != null) {
            xmlQuotedString.concatExpr.accept(this);
        }
    }

    @Override
    public void visit(BLangStringTemplateLiteral stringTemplateLiteral) {
        stringTemplateLiteral.exprs.forEach(expression -> expression.accept(this));
    }

    @Override
    public void visit(BLangArrowFunction bLangArrowFunction) {
        bLangArrowFunction.params.forEach(param -> param.accept(this));
        bLangArrowFunction.function.accept(this);
        bLangArrowFunction.body.accept(this);
    }

    @Override
    public void visit(BLangXMLAttributeAccess xmlAttributeAccessExpr) {
    }

    @Override
    public void visit(BLangIntRangeExpression intRangeExpression) {
        intRangeExpression.startExpr.accept(this);
        intRangeExpression.endExpr.accept(this);
    }

    @Override
    public void visit(BLangRestArgsExpression bLangVarArgsExpression) {
        bLangVarArgsExpression.expr.accept(this);
    }

    @Override
    public void visit(BLangNamedArgsExpression bLangNamedArgsExpression) {
        bLangNamedArgsExpression.expr.accept(this);
    }

    @Override
    public void visit(BLangIsAssignableExpr assignableExpr) {
        assignableExpr.lhsExpr.accept(this);
    }

    @Override
    public void visit(BLangMatchExpression bLangMatchExpression) {
        bLangMatchExpression.expr.accept(this);
        bLangMatchExpression.patternClauses.forEach(bLangMatchExprPatternClause ->
                bLangMatchExpression.patternClauses.forEach(pattern -> pattern.expr.accept(this)));
        bLangMatchExpression.patternClauses.forEach(bLangMatchExprPatternClause ->
                bLangMatchExpression.patternClauses.forEach(pattern -> pattern.variable.accept(this)));
        bLangMatchExpression.patternClauses.forEach(bLangMatchExprPatternClause ->
                bLangMatchExpression.expr.accept(this));
    }

    @Override
    public void visit(BLangMatchExpression.BLangMatchExprPatternClause bLangMatchExprPatternClause) {
    }

    @Override
    public void visit(BLangCheckedExpr checkedExpr) {
        checkedExpr.expr.accept(this);
    }

    @Override
    public void visit(BLangCheckPanickedExpr checkPanickedExpr) {
        checkPanickedExpr.expr.accept(this);
    }

    @Override
    public void visit(BLangServiceConstructorExpr serviceConstructorExpr) {
        serviceConstructorExpr.serviceNode.accept(this);
    }

    @Override
    public void visit(BLangTypeTestExpr typeTestExpr) {
        typeTestExpr.expr.accept(this);
    }

    @Override
    public void visit(BLangIsLikeExpr typeTestExpr) {
        typeTestExpr.expr.accept(this);
    }

    @Override
    public void visit(BLangIgnoreExpr ignoreExpr) {
    }

    @Override
    public void visit(BLangAnnotAccessExpr annotAccessExpr) {
    }

    @Override
    public void visit(BLangXMLNS.BLangLocalXMLNS xmlnsNode) {
    }

    @Override
    public void visit(BLangXMLNS.BLangPackageXMLNS xmlnsNode) {
    }

    @Override
    public void visit(BLangXMLSequenceLiteral bLangXMLSequenceLiteral) {
        bLangXMLSequenceLiteral.xmlItems.forEach(item -> item.accept(this));
    }

    @Override
    public void visit(BLangStatementExpression bLangStatementExpression) {
        bLangStatementExpression.expr.accept(this);
        bLangStatementExpression.stmt.accept(this);
    }

    @Override
    public void visit(BLangTupleVariable bLangTupleVariable) {
        if (bLangTupleVariable.restVariable != null) {
            bLangTupleVariable.restVariable.accept(this);
        }
        bLangTupleVariable.memberVariables.forEach(var -> var.accept(this));
    }

    @Override
    public void visit(BLangTupleVariableDef bLangTupleVariableDef) {
        if (bLangTupleVariableDef.var.restVariable != null) {
            bLangTupleVariableDef.var.restVariable.accept(this);
        }
        if (bLangTupleVariableDef.var.expr != null) {
            bLangTupleVariableDef.var.expr.accept(this);
        }
        if (bLangTupleVariableDef.var.memberVariables != null) {
            bLangTupleVariableDef.var.memberVariables.forEach(var -> var.accept(this));
        }
    }

    @Override
    public void visit(BLangErrorVariable bLangErrorVariable) {
        if (bLangErrorVariable.reason != null) {
            bLangErrorVariable.reason.accept(this);
        }
        bLangErrorVariable.detail.forEach(var -> var.valueBindingPattern.accept(this));
        if (bLangErrorVariable.restDetail != null) {
            bLangErrorVariable.restDetail.accept(this);
        }
        if (bLangErrorVariable.detailExpr != null) {
            bLangErrorVariable.detailExpr.accept(this);
        }
    }

    @Override
    public void visit(BLangErrorVariableDef bLangErrorVariableDef) {
        bLangErrorVariableDef.errorVariable.accept(this);
    }

    @Override
    public void visit(BLangMatchStaticBindingPatternClause bLangMatchStmtStaticBindingPatternClause) {
        bLangMatchStmtStaticBindingPatternClause.literal.accept(this);
    }

    @Override
    public void visit(BLangMatchStructuredBindingPatternClause bLangMatchStmtStructuredBindingPatternClause) {
        if (bLangMatchStmtStructuredBindingPatternClause.bindingPatternVariable != null) {
            bLangMatchStmtStructuredBindingPatternClause.bindingPatternVariable.accept(this);
        }
        if (bLangMatchStmtStructuredBindingPatternClause.typeGuardExpr != null) {
            bLangMatchStmtStructuredBindingPatternClause.typeGuardExpr.accept(this);
        }
    }

    @Override
    public void visit(BLangWorkerFlushExpr workerFlushExpr) {
    }

    @Override
    public void visit(BLangWorkerSyncSendExpr syncSendExpr) {
    }

    @Override
    public void visit(BLangWaitForAllExpr waitForAllExpr) {
        waitForAllExpr.keyValuePairs.forEach(pair -> pair.accept(this));
    }

    @Override
    public void visit(BLangWaitForAllExpr.BLangWaitLiteral waitLiteral) {
    }

    @Override
    public void visit(BLangMarkdownReferenceDocumentation bLangMarkdownReferenceDocumentation) {
    }

    @Override
    public void visit(BLangWaitForAllExpr.BLangWaitKeyValue waitKeyValue) {
        waitKeyValue.key.accept(this);
        waitKeyValue.valueExpr.accept(this);
    }

    @Override
    public void visit(BLangXMLElementFilter xmlElementFilter) {
        if (xmlElementFilter.impConversionExpr != null) {
            xmlElementFilter.impConversionExpr.expr.accept(this);
        }
    }

    @Override
    public void visit(BLangXMLElementAccess xmlElementAccess) {
        xmlElementAccess.expr.accept(this);
    }

    @Override
    public void visit(BLangXMLNavigationAccess xmlNavigation) {
        xmlNavigation.expr.accept(this);
        if (xmlNavigation.childIndex != null) {
            xmlNavigation.childIndex.accept(this);
        }
    }

    //statements
    @Override
    public void visit(BLangBlockStmt blockNode) {
        blockNode.stmts.forEach(statement -> statement.accept(this));
    }

    @Override
    public void visit(BLangLock.BLangLockStmt lockStmtNode) {
        lockStmtNode.body.accept(this);
    }

    @Override
    public void visit(BLangLock.BLangUnLockStmt unLockNode) {
        unLockNode.body.accept(this);
    }

    @Override
    public void visit(BLangCompoundAssignment compoundAssignNode) {
        if (compoundAssignNode.expr != null) {
            compoundAssignNode.expr.accept(this);
        }
        if (compoundAssignNode.modifiedExpr != null) {
            compoundAssignNode.modifiedExpr.accept(this);
        }
        if (compoundAssignNode.varRef != null) {
            compoundAssignNode.varRef.accept(this);
        }
    }

    @Override
    public void visit(BLangAbort abortNode) {
    }

    @Override
    public void visit(BLangRetry retryNode) {
    }

    @Override
    public void visit(BLangContinue continueNode) {
    }

    @Override
    public void visit(BLangBreak breakNode) {
    }

    @Override
    public void visit(BLangThrow throwNode) {
        throwNode.expr.accept(this);
    }

    @Override
    public void visit(BLangPanic panicNode) {
        panicNode.expr.accept(this);
    }

    @Override
    public void visit(BLangXMLNSStatement xmlnsStmtNode) {
        xmlnsStmtNode.xmlnsDecl.accept(this);
    }

    @Override
    public void visit(BLangIf ifNode) {
        ifNode.expr.accept(this);
        ifNode.body.accept(this);
        if (ifNode.elseStmt != null) {
            ifNode.elseStmt.accept(this);
        }
    }

    @Override
    public void visit(BLangQueryAction queryAction) {
    }

    @Override
    public void visit(BLangMatch matchNode) {
        matchNode.expr.accept(this);
        matchNode.patternClauses.forEach(pattern -> pattern.accept(this));
    }

    @Override
    public void visit(BLangMatch.BLangMatchTypedBindingPatternClause patternClauseNode) {
        patternClauseNode.body.accept(this);
        patternClauseNode.matchExpr.accept(this);
        patternClauseNode.variable.accept(this);
    }

    @Override
    public void visit(BLangForeach foreach) {
        throw new AssertionError();
    }

    @Override
    public void visit(BLangFromClause fromClause) {
    }

    @Override
    public void visit(BLangLetClause letClause) {
    }

    @Override
    public void visit(BLangSelectClause selectClause) {
    }

    @Override
    public void visit(BLangWhereClause whereClause) {
    }

    @Override
    public void visit(BLangDoClause doClause) {
    }

    @Override
    public void visit(BLangLimitClause limitClause) {
    }

    @Override
    public void visit(BLangWhile whileNode) {
        whileNode.expr.accept(this);
        whileNode.body.accept(this);
    }

    @Override
    public void visit(BLangLock lockNode) {
        lockNode.body.accept(this);
    }

    @Override
    public void visit(BLangTransaction transactionNode) {
        transactionNode.transactionBody.accept(this);
        if (transactionNode.abortedBody != null) {
            transactionNode.abortedBody.accept(this);
        }
        if (transactionNode.committedBody != null) {
            transactionNode.committedBody.accept(this);
        }
        if (transactionNode.onRetryBody != null) {
            transactionNode.onRetryBody.accept(this);
        }
        if (transactionNode.retryCount != null) {
            transactionNode.retryCount.accept(this);
        }
    }

    @Override
    public void visit(BLangTryCatchFinally tryNode) {
        tryNode.tryBody.accept(this);
        tryNode.catchBlocks.forEach(block -> block.accept(this));
        if (tryNode.finallyBody != null) {
            tryNode.finallyBody.accept(this);
        }
    }

    @Override
    public void visit(BLangTupleDestructure stmt) {
        stmt.varRef.accept(this);
        stmt.expr.accept(this);
    }

    @Override
    public void visit(BLangRecordDestructure stmt) {
        stmt.expr.accept(this);
        stmt.varRef.accept(this);
    }

    @Override
    public void visit(BLangErrorDestructure stmt) {
        stmt.expr.accept(this);
        stmt.varRef.accept(this);
    }

    @Override
    public void visit(BLangCatch catchNode) {
        catchNode.param.accept(this);
        catchNode.body.accept(this);
    }

    @Override
    public void visit(BLangForkJoin forkJoin) {
        forkJoin.workers.forEach(worker -> worker.accept(this));
    }

    @Override
    public void visit(BLangWorkerSend workerSendNode) {
        workerSendNode.expr.accept(this);
        if (workerSendNode.keyExpr != null) {
            workerSendNode.keyExpr.accept(this);
        }
    }

    @Override
    public void visit(BLangWorkerReceive workerReceiveNode) {
        workerReceiveNode.sendExpression.accept(this);
        if (workerReceiveNode.keyExpr != null) {
            workerReceiveNode.keyExpr.accept(this);
        }
    }

>>>>>>> 90d9f09d
}<|MERGE_RESOLUTION|>--- conflicted
+++ resolved
@@ -18,6 +18,7 @@
 
 import org.ballerinalang.model.TreeBuilder;
 import org.ballerinalang.model.tree.NodeKind;
+import org.ballerinalang.model.tree.expressions.RecordLiteralNode;
 import org.ballerinalang.model.tree.statements.VariableDefinitionNode;
 import org.ballerinalang.model.tree.types.TypeNode;
 import org.ballerinalang.model.types.TypeKind;
@@ -27,7 +28,9 @@
 import org.wso2.ballerinalang.compiler.semantics.model.SymbolTable;
 import org.wso2.ballerinalang.compiler.semantics.model.symbols.BInvokableSymbol;
 import org.wso2.ballerinalang.compiler.semantics.model.symbols.BRecordTypeSymbol;
+import org.wso2.ballerinalang.compiler.semantics.model.symbols.BSymbol;
 import org.wso2.ballerinalang.compiler.semantics.model.symbols.BVarSymbol;
+import org.wso2.ballerinalang.compiler.semantics.model.symbols.SymTag;
 import org.wso2.ballerinalang.compiler.semantics.model.types.BArrayType;
 import org.wso2.ballerinalang.compiler.semantics.model.types.BRecordType;
 import org.wso2.ballerinalang.compiler.semantics.model.types.BStreamType;
@@ -36,8 +39,10 @@
 import org.wso2.ballerinalang.compiler.semantics.model.types.BUnionType;
 import org.wso2.ballerinalang.compiler.tree.BLangBlockFunctionBody;
 import org.wso2.ballerinalang.compiler.tree.BLangErrorVariable;
+import org.wso2.ballerinalang.compiler.tree.BLangFunction;
 import org.wso2.ballerinalang.compiler.tree.BLangFunctionBody;
 import org.wso2.ballerinalang.compiler.tree.BLangIdentifier;
+import org.wso2.ballerinalang.compiler.tree.BLangMarkdownReferenceDocumentation;
 import org.wso2.ballerinalang.compiler.tree.BLangNode;
 import org.wso2.ballerinalang.compiler.tree.BLangNodeVisitor;
 import org.wso2.ballerinalang.compiler.tree.BLangRecordVariable;
@@ -45,6 +50,7 @@
 import org.wso2.ballerinalang.compiler.tree.BLangTableKeySpecifier;
 import org.wso2.ballerinalang.compiler.tree.BLangTupleVariable;
 import org.wso2.ballerinalang.compiler.tree.BLangVariable;
+import org.wso2.ballerinalang.compiler.tree.BLangXMLNS;
 import org.wso2.ballerinalang.compiler.tree.clauses.BLangDoClause;
 import org.wso2.ballerinalang.compiler.tree.clauses.BLangFromClause;
 import org.wso2.ballerinalang.compiler.tree.clauses.BLangInputClause;
@@ -55,16 +61,40 @@
 import org.wso2.ballerinalang.compiler.tree.clauses.BLangOnConflictClause;
 import org.wso2.ballerinalang.compiler.tree.clauses.BLangSelectClause;
 import org.wso2.ballerinalang.compiler.tree.clauses.BLangWhereClause;
+import org.wso2.ballerinalang.compiler.tree.expressions.BLangAnnotAccessExpr;
+import org.wso2.ballerinalang.compiler.tree.expressions.BLangArrowFunction;
+import org.wso2.ballerinalang.compiler.tree.expressions.BLangBinaryExpr;
+import org.wso2.ballerinalang.compiler.tree.expressions.BLangCheckPanickedExpr;
+import org.wso2.ballerinalang.compiler.tree.expressions.BLangCheckedExpr;
+import org.wso2.ballerinalang.compiler.tree.expressions.BLangConstRef;
+import org.wso2.ballerinalang.compiler.tree.expressions.BLangElvisExpr;
+import org.wso2.ballerinalang.compiler.tree.expressions.BLangErrorVarRef;
 import org.wso2.ballerinalang.compiler.tree.expressions.BLangExpression;
 import org.wso2.ballerinalang.compiler.tree.expressions.BLangFieldBasedAccess;
+import org.wso2.ballerinalang.compiler.tree.expressions.BLangGroupExpr;
+import org.wso2.ballerinalang.compiler.tree.expressions.BLangIgnoreExpr;
+import org.wso2.ballerinalang.compiler.tree.expressions.BLangIndexBasedAccess;
+import org.wso2.ballerinalang.compiler.tree.expressions.BLangIntRangeExpression;
 import org.wso2.ballerinalang.compiler.tree.expressions.BLangInvocation;
+import org.wso2.ballerinalang.compiler.tree.expressions.BLangIsAssignableExpr;
+import org.wso2.ballerinalang.compiler.tree.expressions.BLangIsLikeExpr;
 import org.wso2.ballerinalang.compiler.tree.expressions.BLangLambdaFunction;
+import org.wso2.ballerinalang.compiler.tree.expressions.BLangLetExpression;
+import org.wso2.ballerinalang.compiler.tree.expressions.BLangListConstructorExpr;
+import org.wso2.ballerinalang.compiler.tree.expressions.BLangLiteral;
+import org.wso2.ballerinalang.compiler.tree.expressions.BLangMatchExpression;
+import org.wso2.ballerinalang.compiler.tree.expressions.BLangNamedArgsExpression;
+import org.wso2.ballerinalang.compiler.tree.expressions.BLangNumericLiteral;
 import org.wso2.ballerinalang.compiler.tree.expressions.BLangQueryAction;
 import org.wso2.ballerinalang.compiler.tree.expressions.BLangQueryExpr;
+import org.wso2.ballerinalang.compiler.tree.expressions.BLangRecordLiteral;
+import org.wso2.ballerinalang.compiler.tree.expressions.BLangRecordLiteral.BLangRecordKeyValueField;
+import org.wso2.ballerinalang.compiler.tree.expressions.BLangRecordLiteral.BLangRecordSpreadOperatorField;
+import org.wso2.ballerinalang.compiler.tree.expressions.BLangRecordVarRef;
+import org.wso2.ballerinalang.compiler.tree.expressions.BLangRestArgsExpression;
+import org.wso2.ballerinalang.compiler.tree.expressions.BLangServiceConstructorExpr;
 import org.wso2.ballerinalang.compiler.tree.expressions.BLangSimpleVarRef;
 import org.wso2.ballerinalang.compiler.tree.expressions.BLangStatementExpression;
-<<<<<<< HEAD
-=======
 import org.wso2.ballerinalang.compiler.tree.expressions.BLangStringTemplateLiteral;
 import org.wso2.ballerinalang.compiler.tree.expressions.BLangTableConstructorExpr;
 import org.wso2.ballerinalang.compiler.tree.expressions.BLangTernaryExpr;
@@ -73,14 +103,57 @@
 import org.wso2.ballerinalang.compiler.tree.expressions.BLangTypeConversionExpr;
 import org.wso2.ballerinalang.compiler.tree.expressions.BLangTypeInit;
 import org.wso2.ballerinalang.compiler.tree.expressions.BLangTypeTestExpr;
->>>>>>> 90d9f09d
 import org.wso2.ballerinalang.compiler.tree.expressions.BLangTypedescExpr;
+import org.wso2.ballerinalang.compiler.tree.expressions.BLangUnaryExpr;
 import org.wso2.ballerinalang.compiler.tree.expressions.BLangVariableReference;
+import org.wso2.ballerinalang.compiler.tree.expressions.BLangWaitExpr;
+import org.wso2.ballerinalang.compiler.tree.expressions.BLangWaitForAllExpr;
+import org.wso2.ballerinalang.compiler.tree.expressions.BLangWorkerFlushExpr;
+import org.wso2.ballerinalang.compiler.tree.expressions.BLangWorkerReceive;
+import org.wso2.ballerinalang.compiler.tree.expressions.BLangWorkerSyncSendExpr;
+import org.wso2.ballerinalang.compiler.tree.expressions.BLangXMLAttribute;
+import org.wso2.ballerinalang.compiler.tree.expressions.BLangXMLAttributeAccess;
+import org.wso2.ballerinalang.compiler.tree.expressions.BLangXMLCommentLiteral;
+import org.wso2.ballerinalang.compiler.tree.expressions.BLangXMLElementAccess;
+import org.wso2.ballerinalang.compiler.tree.expressions.BLangXMLElementFilter;
+import org.wso2.ballerinalang.compiler.tree.expressions.BLangXMLElementLiteral;
+import org.wso2.ballerinalang.compiler.tree.expressions.BLangXMLNavigationAccess;
+import org.wso2.ballerinalang.compiler.tree.expressions.BLangXMLProcInsLiteral;
+import org.wso2.ballerinalang.compiler.tree.expressions.BLangXMLQName;
+import org.wso2.ballerinalang.compiler.tree.expressions.BLangXMLQuotedString;
+import org.wso2.ballerinalang.compiler.tree.expressions.BLangXMLSequenceLiteral;
+import org.wso2.ballerinalang.compiler.tree.expressions.BLangXMLTextLiteral;
+import org.wso2.ballerinalang.compiler.tree.statements.BLangAssignment;
 import org.wso2.ballerinalang.compiler.tree.statements.BLangBlockStmt;
+import org.wso2.ballerinalang.compiler.tree.statements.BLangBreak;
+import org.wso2.ballerinalang.compiler.tree.statements.BLangCatch;
+import org.wso2.ballerinalang.compiler.tree.statements.BLangCompoundAssignment;
+import org.wso2.ballerinalang.compiler.tree.statements.BLangContinue;
+import org.wso2.ballerinalang.compiler.tree.statements.BLangErrorDestructure;
+import org.wso2.ballerinalang.compiler.tree.statements.BLangErrorVariableDef;
 import org.wso2.ballerinalang.compiler.tree.statements.BLangExpressionStmt;
+import org.wso2.ballerinalang.compiler.tree.statements.BLangForeach;
+import org.wso2.ballerinalang.compiler.tree.statements.BLangForkJoin;
+import org.wso2.ballerinalang.compiler.tree.statements.BLangIf;
+import org.wso2.ballerinalang.compiler.tree.statements.BLangLock;
+import org.wso2.ballerinalang.compiler.tree.statements.BLangMatch;
+import org.wso2.ballerinalang.compiler.tree.statements.BLangMatch.BLangMatchStaticBindingPatternClause;
+import org.wso2.ballerinalang.compiler.tree.statements.BLangMatch.BLangMatchStructuredBindingPatternClause;
+import org.wso2.ballerinalang.compiler.tree.statements.BLangPanic;
+import org.wso2.ballerinalang.compiler.tree.statements.BLangRecordDestructure;
+import org.wso2.ballerinalang.compiler.tree.statements.BLangRecordVariableDef;
+import org.wso2.ballerinalang.compiler.tree.statements.BLangRetry;
 import org.wso2.ballerinalang.compiler.tree.statements.BLangReturn;
 import org.wso2.ballerinalang.compiler.tree.statements.BLangSimpleVariableDef;
 import org.wso2.ballerinalang.compiler.tree.statements.BLangStatement;
+import org.wso2.ballerinalang.compiler.tree.statements.BLangThrow;
+import org.wso2.ballerinalang.compiler.tree.statements.BLangTransaction;
+import org.wso2.ballerinalang.compiler.tree.statements.BLangTryCatchFinally;
+import org.wso2.ballerinalang.compiler.tree.statements.BLangTupleDestructure;
+import org.wso2.ballerinalang.compiler.tree.statements.BLangTupleVariableDef;
+import org.wso2.ballerinalang.compiler.tree.statements.BLangWhile;
+import org.wso2.ballerinalang.compiler.tree.statements.BLangWorkerSend;
+import org.wso2.ballerinalang.compiler.tree.statements.BLangXMLNSStatement;
 import org.wso2.ballerinalang.compiler.tree.types.BLangErrorType;
 import org.wso2.ballerinalang.compiler.tree.types.BLangLetVariable;
 import org.wso2.ballerinalang.compiler.tree.types.BLangRecordTypeNode;
@@ -95,7 +168,9 @@
 
 import java.util.ArrayList;
 import java.util.Collections;
+import java.util.HashMap;
 import java.util.List;
+import java.util.Map;
 
 /**
  * Class responsible for desugar query pipeline into actual Ballerina code.
@@ -103,7 +178,6 @@
  * @since 1.2.0
  */
 public class QueryDesugar extends BLangNodeVisitor {
-
     private static final Name QUERY_CREATE_PIPELINE_FUNCTION = new Name("createPipeline");
     private static final Name QUERY_CREATE_INPUT_FUNCTION = new Name("createInputFunction");
     private static final Name QUERY_CREATE_NESTED_FROM_FUNCTION = new Name("createNestedFromFunction");
@@ -122,13 +196,10 @@
     private static final Name QUERY_GET_STREAM_FROM_PIPELINE_FUNCTION = new Name("getStreamFromPipeline");
     private static final String FRAME_PARAMETER_NAME = "$frame$";
     private static final CompilerContext.Key<QueryDesugar> QUERY_DESUGAR_KEY = new CompilerContext.Key<>();
-<<<<<<< HEAD
-=======
     private BLangExpression onConflictExpr;
     private BVarSymbol currentFrameSymbol;
     private BLangBlockFunctionBody currentLambdaBody;
     private Map<String, BSymbol> identifiers;
->>>>>>> 90d9f09d
     private int streamElementCount = 0;
     private final Desugar desugar;
     private final SymbolTable symTable;
@@ -136,7 +207,6 @@
     private final Names names;
     private final Types types;
     private SymbolEnv env;
-    private CompilerContext context;
 
     private QueryDesugar(CompilerContext context) {
         context.put(QUERY_DESUGAR_KEY, this);
@@ -145,7 +215,6 @@
         this.names = Names.getInstance(context);
         this.types = Types.getInstance(context);
         this.desugar = Desugar.getInstance(context);
-        this.context = context;
     }
 
     public static QueryDesugar getInstance(CompilerContext context) {
@@ -288,15 +357,10 @@
      * Desugar fromClause/joinClause to below and return a reference to created join _StreamPipeline.
      * _StreamPipeline pipeline = createPipeline(collection);
      *
-<<<<<<< HEAD
-     * @param blockStmt   parent block to write to.
-     * @param inputClause to init pipeline.
-=======
      * @param blockStmt  parent block to write to.
      * @param pos diagnostic pos of the collection.
      * @param collection reference to the collection.
      * @param resultType constraint type of the collection.
->>>>>>> 90d9f09d
      * @return variableReference to created _StreamPipeline.
      */
     BLangVariableReference addPipeline(BLangBlockStmt blockStmt, DiagnosticPos pos,
@@ -330,7 +394,7 @@
      * return frame;
      * });
      *
-     * @param blockStmt   parent block to write to.
+     * @param blockStmt  parent block to write to.
      * @param inputClause to be desugared.
      * @return variableReference to created from _StreamFunction.
      */
@@ -363,8 +427,7 @@
         //      frame["x"] = x;
         //      return frame;
         // }
-        ClosureExpressionVisitor closureExpressionVisitor = new ClosureExpressionVisitor(context, env, false);
-        lambda.accept(closureExpressionVisitor);
+        lambda.accept(this);
         return getStreamFunctionVariableRef(blockStmt, QUERY_CREATE_INPUT_FUNCTION, Lists.of(lambda), pos);
     }
 
@@ -436,8 +499,7 @@
             // add at 0, otherwise, this goes under existing stmts.
             body.stmts.add(0, (BLangStatement) letVariable.definitionNode);
         }
-        ClosureExpressionVisitor closureExpressionVisitor = new ClosureExpressionVisitor(context, env, false);
-        lambda.accept(closureExpressionVisitor);
+        lambda.accept(this);
         return getStreamFunctionVariableRef(blockStmt, QUERY_CREATE_LET_FUNCTION, Lists.of(lambda), pos);
     }
 
@@ -486,8 +548,7 @@
         returnNode.pos = pos;
         returnNode.setExpression(filterExpression);
         body.addStatement(returnNode);
-        ClosureExpressionVisitor closureExpressionVisitor = new ClosureExpressionVisitor(context, env, false);
-        lambda.accept(closureExpressionVisitor);
+        lambda.accept(this);
         return getStreamFunctionVariableRef(blockStmt, QUERY_CREATE_FILTER_FUNCTION, Lists.of(lambda), pos);
     }
 
@@ -513,8 +574,7 @@
         // $frame$["$value$"] = select-expr;
         BLangStatement assignment = getAddToFrameStmt(pos, frame, "$value$", selectClause.expression);
         body.stmts.add(body.stmts.size() - 1, assignment);
-        ClosureExpressionVisitor closureExpressionVisitor = new ClosureExpressionVisitor(context, env, false);
-        lambda.accept(closureExpressionVisitor);
+        lambda.accept(this);
         return getStreamFunctionVariableRef(blockStmt, QUERY_CREATE_SELECT_FUNCTION, Lists.of(lambda), pos);
     }
 
@@ -536,8 +596,7 @@
         for (BLangStatement stmt : doClause.body.stmts) {
             body.addStatement(stmt);
         }
-        ClosureExpressionVisitor closureExpressionVisitor = new ClosureExpressionVisitor(context, env, false);
-        lambda.accept(closureExpressionVisitor);
+        lambda.accept(this);
         return getStreamFunctionVariableRef(blockStmt, QUERY_CREATE_DO_FUNCTION, Lists.of(lambda), pos);
     }
 
@@ -586,8 +645,6 @@
     }
 
     /**
-<<<<<<< HEAD
-=======
      * Create a table constructor expression.
      *
      * @param queryExpr  query expression.
@@ -628,7 +685,6 @@
     }
 
     /**
->>>>>>> 90d9f09d
      * Create and return a lambda `function(_Frame frame) returns _Frame|error? {...; return frame;}`
      *
      * @param pos of the lambda.
@@ -636,11 +692,7 @@
      */
     private BLangLambdaFunction createPassthroughLambda(DiagnosticPos pos) {
         // returns (_Frame|error)?
-<<<<<<< HEAD
-        BLangUnionTypeNode returnType = getUnionTypeNode();
-=======
         BLangUnionTypeNode returnType = getFrameErrorNilTypeNode();
->>>>>>> 90d9f09d
         // return frame;
         BLangReturn returnNode = (BLangReturn) TreeBuilder.createReturnNode();
         returnNode.pos = pos;
@@ -934,21 +986,11 @@
      *
      * @return a union type node.
      */
-<<<<<<< HEAD
-    private BLangUnionTypeNode getUnionTypeNode() {
-=======
     private BLangUnionTypeNode getFrameErrorNilTypeNode() {
->>>>>>> 90d9f09d
         BType frameType = getFrameTypeSymbol().type;
         BUnionType unionType = BUnionType.create(null, frameType, symTable.errorType, symTable.nilType);
         BLangUnionTypeNode unionTypeNode = (BLangUnionTypeNode) TreeBuilder.createUnionTypeNode();
         unionTypeNode.type = unionType;
-<<<<<<< HEAD
-        unionTypeNode.desugared = true;
-        unionTypeNode.memberTypeNodes.add(getFrameTypeNode());
-        unionTypeNode.memberTypeNodes.add(getErrorTypeNode());
-        unionTypeNode.memberTypeNodes.add(getNilTypeNode());
-=======
         unionTypeNode.memberTypeNodes.add(getFrameTypeNode());
         unionTypeNode.memberTypeNodes.add(getErrorTypeNode());
         unionTypeNode.memberTypeNodes.add(getNilTypeNode());
@@ -969,7 +1011,6 @@
         unionTypeNode.memberTypeNodes.add(getNilTypeNode());
         unionTypeNode.type = unionType;
         unionTypeNode.desugared = true;
->>>>>>> 90d9f09d
         return unionTypeNode;
     }
 
@@ -1005,8 +1046,6 @@
                 .scope.lookup(names.fromString("_Frame")).symbol;
     }
 
-<<<<<<< HEAD
-=======
     // ---- Visitor methods to replace frame access and mark closure variables ---- //
     @Override
     public void visit(BLangLambdaFunction lambda) {
@@ -1556,10 +1595,6 @@
     }
 
     @Override
-    public void visit(BLangAbort abortNode) {
-    }
-
-    @Override
     public void visit(BLangRetry retryNode) {
     }
 
@@ -1655,18 +1690,6 @@
     @Override
     public void visit(BLangTransaction transactionNode) {
         transactionNode.transactionBody.accept(this);
-        if (transactionNode.abortedBody != null) {
-            transactionNode.abortedBody.accept(this);
-        }
-        if (transactionNode.committedBody != null) {
-            transactionNode.committedBody.accept(this);
-        }
-        if (transactionNode.onRetryBody != null) {
-            transactionNode.onRetryBody.accept(this);
-        }
-        if (transactionNode.retryCount != null) {
-            transactionNode.retryCount.accept(this);
-        }
     }
 
     @Override
@@ -1723,5 +1746,4 @@
         }
     }
 
->>>>>>> 90d9f09d
 }