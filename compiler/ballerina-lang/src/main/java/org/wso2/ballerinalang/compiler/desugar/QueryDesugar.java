--- conflicted
+++ resolved
@@ -1602,14 +1602,10 @@
     @Override
     public void visit(BLangLambdaFunction lambda) {
         lambda.function = rewrite(lambda.function);
-<<<<<<< HEAD
-        lambda.function = desugar.rewrite(lambda.function, lambda.capturedClosureEnv);
-=======
         SymbolEnv prevEnv = new SymbolEnv(this.env.node, this.env.scope);
         this.env.copyTo(prevEnv, this.env.enclEnv);
         lambda.function = desugar.rewrite(lambda.function, lambda.capturedClosureEnv);
         this.env = prevEnv;
->>>>>>> 84ad8280
         result = lambda;
     }
 
@@ -1705,7 +1701,6 @@
     public void visit(BLangExpressionStmt exprStmtNode) {
         exprStmtNode.expr = rewrite(exprStmtNode.expr);
         result = exprStmtNode;
-<<<<<<< HEAD
     }
 
     @Override
@@ -1740,8 +1735,6 @@
             stmtExpr.setBType(invocationType);
             result = stmtExpr;
         }
-=======
->>>>>>> 84ad8280
     }
 
     @Override
@@ -1751,56 +1744,7 @@
             requiredArgs = requiredArgs.subList(1, requiredArgs.size());
         }
         requiredArgs.forEach(this::acceptNode);
-<<<<<<< HEAD
         visitRestArgs(invocationExpr);
-        this.acceptNode(invocationExpr.expr);
-        result = invocationExpr;
-    }
-
-    private boolean isNilReturnInvocationInCollectClause(BLangInvocation invocation) {
-        BInvokableSymbol symbol = (BInvokableSymbol) invocation.symbol;
-        return symbol.restParam != null &&
-                symbol.params.size() > 0 && invocation.argExprs.size() == 1 && invocation.restArgs.size() == 1;
-    }
-
-    private void visitRestArgs(BLangInvocation invocation) {
-        List<BLangExpression> restArgs = invocation.restArgs;
-        for (int i = 0; i < restArgs.size(); i++) {
-            BLangExpression arg = restArgs.get(i);
-            if (arg.getKind() != NodeKind.SIMPLE_VARIABLE_REF) {
-                continue;
-            }
-            BLangSimpleVarRef varRef = (BLangSimpleVarRef) arg;
-            BSymbol symbol = varRef.symbol;
-            if (symbol == null || (symbol.tag & SymTag.SEQUENCE) != SymTag.SEQUENCE) {
-                continue;
-            }
-            BType type = changeSeqSymbolType(symbol);
-            varRef.setBType(type);
-            restArgs.set(i, createRestArgsExpression(varRef, type));
-        }
-        restArgs.forEach(this::acceptNode);
-    }
-    
-    private BType changeSeqSymbolType(BSymbol symbol) {
-        if (symbol.type.tag == TypeTags.SEQUENCE) {
-            BType elementType = ((BSequenceType) symbol.type).elementType;
-            List<BTupleMember> tupleMembers = new ArrayList<>(1);
-            tupleMembers.add(new BTupleMember(elementType, Symbols.createVarSymbolForTupleMember(elementType)));
-            symbol.type = new BTupleType(null, tupleMembers, elementType, 0);
-        }
-        return symbol.type;
-    }
-
-    private BLangRestArgsExpression createRestArgsExpression(BLangSimpleVarRef expr, BType type) {
-        BLangRestArgsExpression bLangRestArgsExpression = new BLangRestArgsExpression();
-        bLangRestArgsExpression.expr = expr;
-        bLangRestArgsExpression.pos = expr.pos;
-        bLangRestArgsExpression.setBType(type);
-        bLangRestArgsExpression.expectedType = type;
-        return bLangRestArgsExpression;
-=======
-        invocationExpr.restArgs.forEach(this::acceptNode);
         if (invocationExpr.functionPointerInvocation) {
             BLangExpression expr = rewrite(desugar.getFunctionPointerExpr(invocationExpr));
             result = new BLangInvocation.BFunctionPointerInvocation(invocationExpr, expr);
@@ -1828,7 +1772,50 @@
             return expr;
         }
         return invocation.expr;
->>>>>>> 84ad8280
+    }
+
+    private boolean isNilReturnInvocationInCollectClause(BLangInvocation invocation) {
+        BInvokableSymbol symbol = (BInvokableSymbol) invocation.symbol;
+        return symbol.restParam != null &&
+                symbol.params.size() > 0 && invocation.argExprs.size() == 1 && invocation.restArgs.size() == 1;
+    }
+
+    private void visitRestArgs(BLangInvocation invocation) {
+        List<BLangExpression> restArgs = invocation.restArgs;
+        for (int i = 0; i < restArgs.size(); i++) {
+            BLangExpression arg = restArgs.get(i);
+            if (arg.getKind() != NodeKind.SIMPLE_VARIABLE_REF) {
+                continue;
+            }
+            BLangSimpleVarRef varRef = (BLangSimpleVarRef) arg;
+            BSymbol symbol = varRef.symbol;
+            if (symbol == null || (symbol.tag & SymTag.SEQUENCE) != SymTag.SEQUENCE) {
+                continue;
+            }
+            BType type = changeSeqSymbolType(symbol);
+            varRef.setBType(type);
+            restArgs.set(i, createRestArgsExpression(varRef, type));
+        }
+        restArgs.forEach(this::acceptNode);
+    }
+
+    private BType changeSeqSymbolType(BSymbol symbol) {
+        if (symbol.type.tag == TypeTags.SEQUENCE) {
+            BType elementType = ((BSequenceType) symbol.type).elementType;
+            List<BTupleMember> tupleMembers = new ArrayList<>(1);
+            tupleMembers.add(new BTupleMember(elementType, Symbols.createVarSymbolForTupleMember(elementType)));
+            symbol.type = new BTupleType(null, tupleMembers, elementType, 0);
+        }
+        return symbol.type;
+    }
+
+    private BLangRestArgsExpression createRestArgsExpression(BLangSimpleVarRef expr, BType type) {
+        BLangRestArgsExpression bLangRestArgsExpression = new BLangRestArgsExpression();
+        bLangRestArgsExpression.expr = expr;
+        bLangRestArgsExpression.pos = expr.pos;
+        bLangRestArgsExpression.setBType(type);
+        bLangRestArgsExpression.expectedType = type;
+        return bLangRestArgsExpression;
     }
 
     @Override
@@ -2154,7 +2141,6 @@
     @Override
     public void visit(BLangListConstructorExpr listConstructorExpr) {
         List<BLangExpression> expressions = listConstructorExpr.exprs;
-<<<<<<< HEAD
         convertSeqElementToSpread(expressions);
         rewrite(expressions);
         result = listConstructorExpr;
@@ -2180,10 +2166,6 @@
         spreadOpExpr.pos = expr.pos;
         expressions.clear();
         expressions.add(spreadOpExpr);
-=======
-        rewrite(expressions);
-        result = listConstructorExpr;
->>>>>>> 84ad8280
     }
 
     @Override
@@ -2619,7 +2601,6 @@
     public void visit(BLangSelectClause selectClause) {
         selectClause.expression = rewrite(selectClause.expression);
         result = selectClause;
-<<<<<<< HEAD
     }
 
     @Override
@@ -2637,8 +2618,6 @@
                     identifiers.put(identifier.getKey(), symbol);
             }
         }
-=======
->>>>>>> 84ad8280
     }
 
     @Override
@@ -2671,7 +2650,6 @@
             ((BLangOrderKey) orderKey).expression = rewrite(((BLangOrderKey) orderKey).expression);
         }
         result = orderByClause;
-<<<<<<< HEAD
     }
 
     @Override
@@ -2686,8 +2664,6 @@
         this.acceptNode(groupingKey.variableDef);
         groupingKey.variableRef = rewrite(groupingKey.variableRef);
         result = groupingKey;
-=======
->>>>>>> 84ad8280
     }
 
     @Override
