/*
 *  Copyright (c) 2020, WSO2 Inc. (http://www.wso2.org) All Rights Reserved.
 *
 *  WSO2 Inc. licenses this file to you under the Apache License,
 *  Version 2.0 (the "License"); you may not use this file except
 *  in compliance with the License.
 *  You may obtain a copy of the License at
 *
 *    http://www.apache.org/licenses/LICENSE-2.0
 *
 *  Unless required by applicable law or agreed to in writing,
 *  software distributed under the License is distributed on an
 *  "AS IS" BASIS, WITHOUT WARRANTIES OR CONDITIONS OF ANY
 *  KIND, either express or implied.  See the License for the
 *  specific language governing permissions and limitations
 *  under the License.
 */
package org.wso2.ballerinalang.compiler.parser;

import io.ballerina.compiler.syntax.tree.AnnotAccessExpressionNode;
import io.ballerina.compiler.syntax.tree.AnnotationAttachPointNode;
import io.ballerina.compiler.syntax.tree.AnnotationDeclarationNode;
import io.ballerina.compiler.syntax.tree.AnnotationNode;
import io.ballerina.compiler.syntax.tree.ArrayTypeDescriptorNode;
import io.ballerina.compiler.syntax.tree.AssignmentStatementNode;
import io.ballerina.compiler.syntax.tree.AsyncSendActionNode;
import io.ballerina.compiler.syntax.tree.BasicLiteralNode;
import io.ballerina.compiler.syntax.tree.BinaryExpressionNode;
import io.ballerina.compiler.syntax.tree.BindingPatternNode;
import io.ballerina.compiler.syntax.tree.BlockStatementNode;
import io.ballerina.compiler.syntax.tree.BracedExpressionNode;
import io.ballerina.compiler.syntax.tree.BreakStatementNode;
import io.ballerina.compiler.syntax.tree.BuiltinSimpleNameReferenceNode;
import io.ballerina.compiler.syntax.tree.ByteArrayLiteralNode;
import io.ballerina.compiler.syntax.tree.CaptureBindingPatternNode;
import io.ballerina.compiler.syntax.tree.CheckExpressionNode;
import io.ballerina.compiler.syntax.tree.ChildNodeList;
import io.ballerina.compiler.syntax.tree.ClassDefinitionNode;
import io.ballerina.compiler.syntax.tree.CommitActionNode;
import io.ballerina.compiler.syntax.tree.CompoundAssignmentStatementNode;
import io.ballerina.compiler.syntax.tree.ComputedNameFieldNode;
import io.ballerina.compiler.syntax.tree.ConditionalExpressionNode;
import io.ballerina.compiler.syntax.tree.ConstantDeclarationNode;
import io.ballerina.compiler.syntax.tree.ContinueStatementNode;
import io.ballerina.compiler.syntax.tree.DefaultableParameterNode;
import io.ballerina.compiler.syntax.tree.DistinctTypeDescriptorNode;
import io.ballerina.compiler.syntax.tree.DoStatementNode;
import io.ballerina.compiler.syntax.tree.DocumentationReferenceNode;
import io.ballerina.compiler.syntax.tree.ElseBlockNode;
import io.ballerina.compiler.syntax.tree.EnumDeclarationNode;
import io.ballerina.compiler.syntax.tree.EnumMemberNode;
import io.ballerina.compiler.syntax.tree.ErrorBindingPatternNode;
import io.ballerina.compiler.syntax.tree.ErrorTypeDescriptorNode;
import io.ballerina.compiler.syntax.tree.ErrorTypeParamsNode;
import io.ballerina.compiler.syntax.tree.ExplicitAnonymousFunctionExpressionNode;
import io.ballerina.compiler.syntax.tree.ExplicitNewExpressionNode;
import io.ballerina.compiler.syntax.tree.ExpressionFunctionBodyNode;
import io.ballerina.compiler.syntax.tree.ExpressionStatementNode;
import io.ballerina.compiler.syntax.tree.ExternalFunctionBodyNode;
import io.ballerina.compiler.syntax.tree.FailStatementNode;
import io.ballerina.compiler.syntax.tree.FieldAccessExpressionNode;
import io.ballerina.compiler.syntax.tree.FieldBindingPatternFullNode;
import io.ballerina.compiler.syntax.tree.FieldBindingPatternNode;
import io.ballerina.compiler.syntax.tree.FieldBindingPatternVarnameNode;
import io.ballerina.compiler.syntax.tree.FlushActionNode;
import io.ballerina.compiler.syntax.tree.ForEachStatementNode;
import io.ballerina.compiler.syntax.tree.ForkStatementNode;
import io.ballerina.compiler.syntax.tree.FromClauseNode;
import io.ballerina.compiler.syntax.tree.FunctionArgumentNode;
import io.ballerina.compiler.syntax.tree.FunctionBodyBlockNode;
import io.ballerina.compiler.syntax.tree.FunctionBodyNode;
import io.ballerina.compiler.syntax.tree.FunctionCallExpressionNode;
import io.ballerina.compiler.syntax.tree.FunctionDefinitionNode;
import io.ballerina.compiler.syntax.tree.FunctionSignatureNode;
import io.ballerina.compiler.syntax.tree.FunctionTypeDescriptorNode;
import io.ballerina.compiler.syntax.tree.IdentifierToken;
import io.ballerina.compiler.syntax.tree.IfElseStatementNode;
import io.ballerina.compiler.syntax.tree.ImplicitAnonymousFunctionExpressionNode;
import io.ballerina.compiler.syntax.tree.ImplicitAnonymousFunctionParameters;
import io.ballerina.compiler.syntax.tree.ImplicitNewExpressionNode;
import io.ballerina.compiler.syntax.tree.ImportDeclarationNode;
import io.ballerina.compiler.syntax.tree.ImportOrgNameNode;
import io.ballerina.compiler.syntax.tree.ImportPrefixNode;
import io.ballerina.compiler.syntax.tree.IndexedExpressionNode;
import io.ballerina.compiler.syntax.tree.InterpolationNode;
import io.ballerina.compiler.syntax.tree.IntersectionTypeDescriptorNode;
import io.ballerina.compiler.syntax.tree.JoinClauseNode;
import io.ballerina.compiler.syntax.tree.KeySpecifierNode;
import io.ballerina.compiler.syntax.tree.KeyTypeConstraintNode;
import io.ballerina.compiler.syntax.tree.LetClauseNode;
import io.ballerina.compiler.syntax.tree.LetExpressionNode;
import io.ballerina.compiler.syntax.tree.LetVariableDeclarationNode;
import io.ballerina.compiler.syntax.tree.LimitClauseNode;
import io.ballerina.compiler.syntax.tree.ListBindingPatternNode;
import io.ballerina.compiler.syntax.tree.ListConstructorExpressionNode;
import io.ballerina.compiler.syntax.tree.ListMatchPatternNode;
import io.ballerina.compiler.syntax.tree.ListenerDeclarationNode;
import io.ballerina.compiler.syntax.tree.LockStatementNode;
import io.ballerina.compiler.syntax.tree.MappingBindingPatternNode;
import io.ballerina.compiler.syntax.tree.MappingConstructorExpressionNode;
import io.ballerina.compiler.syntax.tree.MappingFieldNode;
import io.ballerina.compiler.syntax.tree.MarkdownDocumentationLineNode;
import io.ballerina.compiler.syntax.tree.MarkdownDocumentationNode;
import io.ballerina.compiler.syntax.tree.MarkdownParameterDocumentationLineNode;
import io.ballerina.compiler.syntax.tree.MatchClauseNode;
import io.ballerina.compiler.syntax.tree.MatchStatementNode;
import io.ballerina.compiler.syntax.tree.MetadataNode;
import io.ballerina.compiler.syntax.tree.MethodCallExpressionNode;
import io.ballerina.compiler.syntax.tree.MethodDeclarationNode;
import io.ballerina.compiler.syntax.tree.ModuleMemberDeclarationNode;
import io.ballerina.compiler.syntax.tree.ModulePartNode;
import io.ballerina.compiler.syntax.tree.ModuleVariableDeclarationNode;
import io.ballerina.compiler.syntax.tree.ModuleXMLNamespaceDeclarationNode;
import io.ballerina.compiler.syntax.tree.NamedArgBindingPatternNode;
import io.ballerina.compiler.syntax.tree.NamedArgumentNode;
import io.ballerina.compiler.syntax.tree.NamedWorkerDeclarationNode;
import io.ballerina.compiler.syntax.tree.NamedWorkerDeclarator;
import io.ballerina.compiler.syntax.tree.NewExpressionNode;
import io.ballerina.compiler.syntax.tree.Node;
import io.ballerina.compiler.syntax.tree.NodeFactory;
import io.ballerina.compiler.syntax.tree.NodeList;
import io.ballerina.compiler.syntax.tree.NodeTransformer;
import io.ballerina.compiler.syntax.tree.NonTerminalNode;
import io.ballerina.compiler.syntax.tree.ObjectConstructorExpressionNode;
import io.ballerina.compiler.syntax.tree.ObjectFieldNode;
import io.ballerina.compiler.syntax.tree.ObjectTypeDescriptorNode;
import io.ballerina.compiler.syntax.tree.OnClauseNode;
import io.ballerina.compiler.syntax.tree.OnConflictClauseNode;
import io.ballerina.compiler.syntax.tree.OnFailClauseNode;
import io.ballerina.compiler.syntax.tree.OptionalFieldAccessExpressionNode;
import io.ballerina.compiler.syntax.tree.OptionalTypeDescriptorNode;
import io.ballerina.compiler.syntax.tree.OrderByClauseNode;
import io.ballerina.compiler.syntax.tree.OrderKeyNode;
import io.ballerina.compiler.syntax.tree.PanicStatementNode;
import io.ballerina.compiler.syntax.tree.ParameterNode;
import io.ballerina.compiler.syntax.tree.ParameterizedTypeDescriptorNode;
import io.ballerina.compiler.syntax.tree.ParenthesisedTypeDescriptorNode;
import io.ballerina.compiler.syntax.tree.ParenthesizedArgList;
import io.ballerina.compiler.syntax.tree.PositionalArgumentNode;
import io.ballerina.compiler.syntax.tree.QualifiedNameReferenceNode;
import io.ballerina.compiler.syntax.tree.QueryActionNode;
import io.ballerina.compiler.syntax.tree.QueryConstructTypeNode;
import io.ballerina.compiler.syntax.tree.QueryExpressionNode;
import io.ballerina.compiler.syntax.tree.ReceiveActionNode;
import io.ballerina.compiler.syntax.tree.RecordFieldNode;
import io.ballerina.compiler.syntax.tree.RecordFieldWithDefaultValueNode;
import io.ballerina.compiler.syntax.tree.RecordRestDescriptorNode;
import io.ballerina.compiler.syntax.tree.RecordTypeDescriptorNode;
import io.ballerina.compiler.syntax.tree.RemoteMethodCallActionNode;
import io.ballerina.compiler.syntax.tree.RequiredParameterNode;
import io.ballerina.compiler.syntax.tree.RestArgumentNode;
import io.ballerina.compiler.syntax.tree.RestBindingPatternNode;
import io.ballerina.compiler.syntax.tree.RestDescriptorNode;
import io.ballerina.compiler.syntax.tree.RestMatchPatternNode;
import io.ballerina.compiler.syntax.tree.RestParameterNode;
import io.ballerina.compiler.syntax.tree.RetryStatementNode;
import io.ballerina.compiler.syntax.tree.ReturnStatementNode;
import io.ballerina.compiler.syntax.tree.ReturnTypeDescriptorNode;
import io.ballerina.compiler.syntax.tree.RollbackStatementNode;
import io.ballerina.compiler.syntax.tree.SelectClauseNode;
import io.ballerina.compiler.syntax.tree.SeparatedNodeList;
import io.ballerina.compiler.syntax.tree.ServiceBodyNode;
import io.ballerina.compiler.syntax.tree.ServiceConstructorExpressionNode;
import io.ballerina.compiler.syntax.tree.ServiceDeclarationNode;
import io.ballerina.compiler.syntax.tree.SimpleNameReferenceNode;
import io.ballerina.compiler.syntax.tree.SingletonTypeDescriptorNode;
import io.ballerina.compiler.syntax.tree.SpecificFieldNode;
import io.ballerina.compiler.syntax.tree.SpreadFieldNode;
import io.ballerina.compiler.syntax.tree.StartActionNode;
import io.ballerina.compiler.syntax.tree.StatementNode;
import io.ballerina.compiler.syntax.tree.StreamTypeDescriptorNode;
import io.ballerina.compiler.syntax.tree.StreamTypeParamsNode;
import io.ballerina.compiler.syntax.tree.SyncSendActionNode;
import io.ballerina.compiler.syntax.tree.SyntaxKind;
import io.ballerina.compiler.syntax.tree.TableConstructorExpressionNode;
import io.ballerina.compiler.syntax.tree.TableTypeDescriptorNode;
import io.ballerina.compiler.syntax.tree.TemplateExpressionNode;
import io.ballerina.compiler.syntax.tree.Token;
import io.ballerina.compiler.syntax.tree.TransactionStatementNode;
import io.ballerina.compiler.syntax.tree.TransactionalExpressionNode;
import io.ballerina.compiler.syntax.tree.TrapExpressionNode;
import io.ballerina.compiler.syntax.tree.TupleTypeDescriptorNode;
import io.ballerina.compiler.syntax.tree.TypeCastExpressionNode;
import io.ballerina.compiler.syntax.tree.TypeCastParamNode;
import io.ballerina.compiler.syntax.tree.TypeDefinitionNode;
import io.ballerina.compiler.syntax.tree.TypeDescriptorNode;
import io.ballerina.compiler.syntax.tree.TypeParameterNode;
import io.ballerina.compiler.syntax.tree.TypeReferenceNode;
import io.ballerina.compiler.syntax.tree.TypeTestExpressionNode;
import io.ballerina.compiler.syntax.tree.TypedBindingPatternNode;
import io.ballerina.compiler.syntax.tree.TypedescTypeDescriptorNode;
import io.ballerina.compiler.syntax.tree.TypeofExpressionNode;
import io.ballerina.compiler.syntax.tree.UnaryExpressionNode;
import io.ballerina.compiler.syntax.tree.UnionTypeDescriptorNode;
import io.ballerina.compiler.syntax.tree.VariableDeclarationNode;
import io.ballerina.compiler.syntax.tree.WaitActionNode;
import io.ballerina.compiler.syntax.tree.WaitFieldNode;
import io.ballerina.compiler.syntax.tree.WaitFieldsListNode;
import io.ballerina.compiler.syntax.tree.WhereClauseNode;
import io.ballerina.compiler.syntax.tree.WhileStatementNode;
import io.ballerina.compiler.syntax.tree.WildcardBindingPatternNode;
import io.ballerina.compiler.syntax.tree.XMLAtomicNamePatternNode;
import io.ballerina.compiler.syntax.tree.XMLAttributeNode;
import io.ballerina.compiler.syntax.tree.XMLAttributeValue;
import io.ballerina.compiler.syntax.tree.XMLComment;
import io.ballerina.compiler.syntax.tree.XMLElementNode;
import io.ballerina.compiler.syntax.tree.XMLEmptyElementNode;
import io.ballerina.compiler.syntax.tree.XMLEndTagNode;
import io.ballerina.compiler.syntax.tree.XMLFilterExpressionNode;
import io.ballerina.compiler.syntax.tree.XMLNameNode;
import io.ballerina.compiler.syntax.tree.XMLNamePatternChainingNode;
import io.ballerina.compiler.syntax.tree.XMLNamespaceDeclarationNode;
import io.ballerina.compiler.syntax.tree.XMLProcessingInstruction;
import io.ballerina.compiler.syntax.tree.XMLQualifiedNameNode;
import io.ballerina.compiler.syntax.tree.XMLSimpleNameNode;
import io.ballerina.compiler.syntax.tree.XMLStartTagNode;
import io.ballerina.compiler.syntax.tree.XMLStepExpressionNode;
import io.ballerina.compiler.syntax.tree.XMLTextNode;
import io.ballerina.compiler.syntax.tree.XmlTypeDescriptorNode;
import io.ballerina.runtime.internal.IdentifierUtils;
import io.ballerina.tools.diagnostics.DiagnosticCode;
import io.ballerina.tools.diagnostics.Location;
import io.ballerina.tools.text.LinePosition;
import io.ballerina.tools.text.LineRange;
import org.apache.commons.lang3.StringEscapeUtils;
import org.ballerinalang.model.TreeBuilder;
import org.ballerinalang.model.TreeUtils;
import org.ballerinalang.model.Whitespace;
import org.ballerinalang.model.elements.AttachPoint;
import org.ballerinalang.model.elements.Flag;
import org.ballerinalang.model.elements.PackageID;
import org.ballerinalang.model.tree.AnnotationAttachmentNode;
import org.ballerinalang.model.tree.DocumentationReferenceType;
import org.ballerinalang.model.tree.IdentifierNode;
import org.ballerinalang.model.tree.NodeKind;
import org.ballerinalang.model.tree.OperatorKind;
import org.ballerinalang.model.tree.SimpleVariableNode;
import org.ballerinalang.model.tree.TopLevelNode;
import org.ballerinalang.model.tree.VariableNode;
import org.ballerinalang.model.tree.expressions.ExpressionNode;
import org.ballerinalang.model.tree.expressions.XMLNavigationAccess;
import org.ballerinalang.model.tree.statements.VariableDefinitionNode;
import org.ballerinalang.model.types.TypeKind;
import org.ballerinalang.util.diagnostic.DiagnosticErrorCode;
import org.wso2.ballerinalang.compiler.PackageCache;
import org.wso2.ballerinalang.compiler.diagnostic.BLangDiagnosticLocation;
import org.wso2.ballerinalang.compiler.diagnostic.BLangDiagnosticLog;
import org.wso2.ballerinalang.compiler.semantics.model.SymbolTable;
import org.wso2.ballerinalang.compiler.tree.BLangAnnotation;
import org.wso2.ballerinalang.compiler.tree.BLangAnnotationAttachment;
import org.wso2.ballerinalang.compiler.tree.BLangBlockFunctionBody;
import org.wso2.ballerinalang.compiler.tree.BLangClassDefinition;
import org.wso2.ballerinalang.compiler.tree.BLangCompilationUnit;
import org.wso2.ballerinalang.compiler.tree.BLangErrorVariable;
import org.wso2.ballerinalang.compiler.tree.BLangExprFunctionBody;
import org.wso2.ballerinalang.compiler.tree.BLangExternalFunctionBody;
import org.wso2.ballerinalang.compiler.tree.BLangFunction;
import org.wso2.ballerinalang.compiler.tree.BLangFunctionBody;
import org.wso2.ballerinalang.compiler.tree.BLangIdentifier;
import org.wso2.ballerinalang.compiler.tree.BLangImportPackage;
import org.wso2.ballerinalang.compiler.tree.BLangMarkdownDocumentation;
import org.wso2.ballerinalang.compiler.tree.BLangMarkdownReferenceDocumentation;
import org.wso2.ballerinalang.compiler.tree.BLangNameReference;
import org.wso2.ballerinalang.compiler.tree.BLangNode;
import org.wso2.ballerinalang.compiler.tree.BLangRecordVariable;
import org.wso2.ballerinalang.compiler.tree.BLangRecordVariable.BLangRecordVariableKeyValue;
import org.wso2.ballerinalang.compiler.tree.BLangRetrySpec;
import org.wso2.ballerinalang.compiler.tree.BLangService;
import org.wso2.ballerinalang.compiler.tree.BLangSimpleVariable;
import org.wso2.ballerinalang.compiler.tree.BLangTableKeySpecifier;
import org.wso2.ballerinalang.compiler.tree.BLangTableKeyTypeConstraint;
import org.wso2.ballerinalang.compiler.tree.BLangTupleVariable;
import org.wso2.ballerinalang.compiler.tree.BLangTypeDefinition;
import org.wso2.ballerinalang.compiler.tree.BLangVariable;
import org.wso2.ballerinalang.compiler.tree.BLangXMLNS;
import org.wso2.ballerinalang.compiler.tree.bindingpatterns.BLangCaptureBindingPattern;
import org.wso2.ballerinalang.compiler.tree.clauses.BLangDoClause;
import org.wso2.ballerinalang.compiler.tree.clauses.BLangFromClause;
import org.wso2.ballerinalang.compiler.tree.clauses.BLangJoinClause;
import org.wso2.ballerinalang.compiler.tree.clauses.BLangLetClause;
import org.wso2.ballerinalang.compiler.tree.clauses.BLangLimitClause;
import org.wso2.ballerinalang.compiler.tree.clauses.BLangMatchClause;
import org.wso2.ballerinalang.compiler.tree.clauses.BLangOnClause;
import org.wso2.ballerinalang.compiler.tree.clauses.BLangOnConflictClause;
import org.wso2.ballerinalang.compiler.tree.clauses.BLangOnFailClause;
import org.wso2.ballerinalang.compiler.tree.clauses.BLangOrderByClause;
import org.wso2.ballerinalang.compiler.tree.clauses.BLangOrderKey;
import org.wso2.ballerinalang.compiler.tree.clauses.BLangSelectClause;
import org.wso2.ballerinalang.compiler.tree.clauses.BLangWhereClause;
import org.wso2.ballerinalang.compiler.tree.expressions.BLangAccessExpression;
import org.wso2.ballerinalang.compiler.tree.expressions.BLangAnnotAccessExpr;
import org.wso2.ballerinalang.compiler.tree.expressions.BLangArrowFunction;
import org.wso2.ballerinalang.compiler.tree.expressions.BLangBinaryExpr;
import org.wso2.ballerinalang.compiler.tree.expressions.BLangCheckPanickedExpr;
import org.wso2.ballerinalang.compiler.tree.expressions.BLangCheckedExpr;
import org.wso2.ballerinalang.compiler.tree.expressions.BLangCommitExpr;
import org.wso2.ballerinalang.compiler.tree.expressions.BLangConstant;
import org.wso2.ballerinalang.compiler.tree.expressions.BLangElvisExpr;
import org.wso2.ballerinalang.compiler.tree.expressions.BLangErrorVarRef;
import org.wso2.ballerinalang.compiler.tree.expressions.BLangExpression;
import org.wso2.ballerinalang.compiler.tree.expressions.BLangFieldBasedAccess;
import org.wso2.ballerinalang.compiler.tree.expressions.BLangGroupExpr;
import org.wso2.ballerinalang.compiler.tree.expressions.BLangIndexBasedAccess;
import org.wso2.ballerinalang.compiler.tree.expressions.BLangInvocation;
import org.wso2.ballerinalang.compiler.tree.expressions.BLangInvocation.BLangActionInvocation;
import org.wso2.ballerinalang.compiler.tree.expressions.BLangLambdaFunction;
import org.wso2.ballerinalang.compiler.tree.expressions.BLangLetExpression;
import org.wso2.ballerinalang.compiler.tree.expressions.BLangListConstructorExpr;
import org.wso2.ballerinalang.compiler.tree.expressions.BLangLiteral;
import org.wso2.ballerinalang.compiler.tree.expressions.BLangMarkDownDeprecatedParametersDocumentation;
import org.wso2.ballerinalang.compiler.tree.expressions.BLangMarkDownDeprecationDocumentation;
import org.wso2.ballerinalang.compiler.tree.expressions.BLangMarkdownDocumentationLine;
import org.wso2.ballerinalang.compiler.tree.expressions.BLangMarkdownParameterDocumentation;
import org.wso2.ballerinalang.compiler.tree.expressions.BLangMarkdownReturnParameterDocumentation;
import org.wso2.ballerinalang.compiler.tree.expressions.BLangMatchGuard;
import org.wso2.ballerinalang.compiler.tree.expressions.BLangNamedArgsExpression;
import org.wso2.ballerinalang.compiler.tree.expressions.BLangNumericLiteral;
import org.wso2.ballerinalang.compiler.tree.expressions.BLangObjectConstructorExpression;
import org.wso2.ballerinalang.compiler.tree.expressions.BLangQueryAction;
import org.wso2.ballerinalang.compiler.tree.expressions.BLangQueryExpr;
import org.wso2.ballerinalang.compiler.tree.expressions.BLangRawTemplateLiteral;
import org.wso2.ballerinalang.compiler.tree.expressions.BLangRecordLiteral;
import org.wso2.ballerinalang.compiler.tree.expressions.BLangRecordLiteral.BLangRecordKeyValueField;
import org.wso2.ballerinalang.compiler.tree.expressions.BLangRecordLiteral.BLangRecordSpreadOperatorField;
import org.wso2.ballerinalang.compiler.tree.expressions.BLangRecordVarRef;
import org.wso2.ballerinalang.compiler.tree.expressions.BLangRecordVarRef.BLangRecordVarRefKeyValue;
import org.wso2.ballerinalang.compiler.tree.expressions.BLangRestArgsExpression;
import org.wso2.ballerinalang.compiler.tree.expressions.BLangServiceConstructorExpr;
import org.wso2.ballerinalang.compiler.tree.expressions.BLangSimpleVarRef;
import org.wso2.ballerinalang.compiler.tree.expressions.BLangStringTemplateLiteral;
import org.wso2.ballerinalang.compiler.tree.expressions.BLangTableConstructorExpr;
import org.wso2.ballerinalang.compiler.tree.expressions.BLangTableMultiKeyExpr;
import org.wso2.ballerinalang.compiler.tree.expressions.BLangTernaryExpr;
import org.wso2.ballerinalang.compiler.tree.expressions.BLangTransactionalExpr;
import org.wso2.ballerinalang.compiler.tree.expressions.BLangTrapExpr;
import org.wso2.ballerinalang.compiler.tree.expressions.BLangTupleVarRef;
import org.wso2.ballerinalang.compiler.tree.expressions.BLangTypeConversionExpr;
import org.wso2.ballerinalang.compiler.tree.expressions.BLangTypeInit;
import org.wso2.ballerinalang.compiler.tree.expressions.BLangTypeTestExpr;
import org.wso2.ballerinalang.compiler.tree.expressions.BLangTypedescExpr;
import org.wso2.ballerinalang.compiler.tree.expressions.BLangUnaryExpr;
import org.wso2.ballerinalang.compiler.tree.expressions.BLangVariableReference;
import org.wso2.ballerinalang.compiler.tree.expressions.BLangWaitExpr;
import org.wso2.ballerinalang.compiler.tree.expressions.BLangWaitForAllExpr;
import org.wso2.ballerinalang.compiler.tree.expressions.BLangWaitForAllExpr.BLangWaitKeyValue;
import org.wso2.ballerinalang.compiler.tree.expressions.BLangWorkerFlushExpr;
import org.wso2.ballerinalang.compiler.tree.expressions.BLangWorkerReceive;
import org.wso2.ballerinalang.compiler.tree.expressions.BLangWorkerSyncSendExpr;
import org.wso2.ballerinalang.compiler.tree.expressions.BLangXMLAttribute;
import org.wso2.ballerinalang.compiler.tree.expressions.BLangXMLCommentLiteral;
import org.wso2.ballerinalang.compiler.tree.expressions.BLangXMLElementAccess;
import org.wso2.ballerinalang.compiler.tree.expressions.BLangXMLElementFilter;
import org.wso2.ballerinalang.compiler.tree.expressions.BLangXMLElementLiteral;
import org.wso2.ballerinalang.compiler.tree.expressions.BLangXMLNavigationAccess;
import org.wso2.ballerinalang.compiler.tree.expressions.BLangXMLProcInsLiteral;
import org.wso2.ballerinalang.compiler.tree.expressions.BLangXMLQName;
import org.wso2.ballerinalang.compiler.tree.expressions.BLangXMLQuotedString;
import org.wso2.ballerinalang.compiler.tree.expressions.BLangXMLTextLiteral;
import org.wso2.ballerinalang.compiler.tree.matchpatterns.BLangConstPattern;
import org.wso2.ballerinalang.compiler.tree.matchpatterns.BLangListMatchPattern;
import org.wso2.ballerinalang.compiler.tree.matchpatterns.BLangMatchPattern;
import org.wso2.ballerinalang.compiler.tree.matchpatterns.BLangRestMatchPattern;
import org.wso2.ballerinalang.compiler.tree.matchpatterns.BLangVarBindingPatternMatchPattern;
import org.wso2.ballerinalang.compiler.tree.matchpatterns.BLangWildCardMatchPattern;
import org.wso2.ballerinalang.compiler.tree.statements.BLangAssignment;
import org.wso2.ballerinalang.compiler.tree.statements.BLangBlockStmt;
import org.wso2.ballerinalang.compiler.tree.statements.BLangBreak;
import org.wso2.ballerinalang.compiler.tree.statements.BLangCompoundAssignment;
import org.wso2.ballerinalang.compiler.tree.statements.BLangContinue;
import org.wso2.ballerinalang.compiler.tree.statements.BLangDo;
import org.wso2.ballerinalang.compiler.tree.statements.BLangErrorDestructure;
import org.wso2.ballerinalang.compiler.tree.statements.BLangErrorVariableDef;
import org.wso2.ballerinalang.compiler.tree.statements.BLangExpressionStmt;
import org.wso2.ballerinalang.compiler.tree.statements.BLangFail;
import org.wso2.ballerinalang.compiler.tree.statements.BLangForeach;
import org.wso2.ballerinalang.compiler.tree.statements.BLangForkJoin;
import org.wso2.ballerinalang.compiler.tree.statements.BLangIf;
import org.wso2.ballerinalang.compiler.tree.statements.BLangLock;
import org.wso2.ballerinalang.compiler.tree.statements.BLangMatchStatement;
import org.wso2.ballerinalang.compiler.tree.statements.BLangPanic;
import org.wso2.ballerinalang.compiler.tree.statements.BLangRecordDestructure;
import org.wso2.ballerinalang.compiler.tree.statements.BLangRecordVariableDef;
import org.wso2.ballerinalang.compiler.tree.statements.BLangRetry;
import org.wso2.ballerinalang.compiler.tree.statements.BLangRetryTransaction;
import org.wso2.ballerinalang.compiler.tree.statements.BLangReturn;
import org.wso2.ballerinalang.compiler.tree.statements.BLangRollback;
import org.wso2.ballerinalang.compiler.tree.statements.BLangSimpleVariableDef;
import org.wso2.ballerinalang.compiler.tree.statements.BLangStatement;
import org.wso2.ballerinalang.compiler.tree.statements.BLangTransaction;
import org.wso2.ballerinalang.compiler.tree.statements.BLangTupleDestructure;
import org.wso2.ballerinalang.compiler.tree.statements.BLangTupleVariableDef;
import org.wso2.ballerinalang.compiler.tree.statements.BLangWhile;
import org.wso2.ballerinalang.compiler.tree.statements.BLangWorkerSend;
import org.wso2.ballerinalang.compiler.tree.statements.BLangXMLNSStatement;
import org.wso2.ballerinalang.compiler.tree.types.BLangArrayType;
import org.wso2.ballerinalang.compiler.tree.types.BLangBuiltInRefTypeNode;
import org.wso2.ballerinalang.compiler.tree.types.BLangConstrainedType;
import org.wso2.ballerinalang.compiler.tree.types.BLangErrorType;
import org.wso2.ballerinalang.compiler.tree.types.BLangFiniteTypeNode;
import org.wso2.ballerinalang.compiler.tree.types.BLangFunctionTypeNode;
import org.wso2.ballerinalang.compiler.tree.types.BLangIntersectionTypeNode;
import org.wso2.ballerinalang.compiler.tree.types.BLangLetVariable;
import org.wso2.ballerinalang.compiler.tree.types.BLangObjectTypeNode;
import org.wso2.ballerinalang.compiler.tree.types.BLangRecordTypeNode;
import org.wso2.ballerinalang.compiler.tree.types.BLangStreamType;
import org.wso2.ballerinalang.compiler.tree.types.BLangTableTypeNode;
import org.wso2.ballerinalang.compiler.tree.types.BLangTupleTypeNode;
import org.wso2.ballerinalang.compiler.tree.types.BLangType;
import org.wso2.ballerinalang.compiler.tree.types.BLangUnionTypeNode;
import org.wso2.ballerinalang.compiler.tree.types.BLangUserDefinedType;
import org.wso2.ballerinalang.compiler.tree.types.BLangValueType;
import org.wso2.ballerinalang.compiler.util.CompilerContext;
import org.wso2.ballerinalang.compiler.util.Constants;
import org.wso2.ballerinalang.compiler.util.FieldKind;
import org.wso2.ballerinalang.compiler.util.Names;
import org.wso2.ballerinalang.compiler.util.NumericLiteralSupport;
import org.wso2.ballerinalang.compiler.util.QuoteType;
import org.wso2.ballerinalang.compiler.util.TypeTags;

import java.util.ArrayList;
import java.util.Collections;
import java.util.HashSet;
import java.util.Iterator;
import java.util.LinkedList;
import java.util.List;
import java.util.Optional;
import java.util.Set;
import java.util.Stack;
import java.util.regex.Matcher;

import static org.ballerinalang.model.elements.Flag.ISOLATED;
import static org.ballerinalang.model.elements.Flag.SERVICE;
import static org.wso2.ballerinalang.compiler.util.Constants.INFERRED_ARRAY_INDICATOR;
import static org.wso2.ballerinalang.compiler.util.Constants.OPEN_ARRAY_INDICATOR;
import static org.wso2.ballerinalang.compiler.util.Constants.WORKER_LAMBDA_VAR_PREFIX;

/**
 * Generates a {@code BLandCompilationUnit} from the given {@code ModulePart}.
 *
 * @since 1.3.0
 */
public class BLangNodeTransformer extends NodeTransformer<BLangNode> {
    private static final String IDENTIFIER_LITERAL_PREFIX = "'";
    private BLangDiagnosticLog dlog;
    private SymbolTable symTable;

    private PackageCache packageCache;
    private PackageID packageID;
    private String currentCompUnitName;

    private BLangCompilationUnit currentCompilationUnit;
    private BLangAnonymousModelHelper anonymousModelHelper;
    private BLangMissingNodesHelper missingNodesHelper;

    /* To keep track of additional statements produced from multi-BLangNode resultant transformations */
    private Stack<BLangStatement> additionalStatements = new Stack<>();
    /* To keep track if we are inside a block statment for the use of type definition creation */
    private boolean isInLocalContext = false;

    public BLangNodeTransformer(CompilerContext context,
                                PackageID packageID, String entryName) {
        this.dlog = BLangDiagnosticLog.getInstance(context);
        this.dlog.setCurrentPackageId(packageID);
        this.symTable = SymbolTable.getInstance(context);
        this.packageID = packageID;
        this.currentCompUnitName = entryName;
        this.anonymousModelHelper = BLangAnonymousModelHelper.getInstance(context);
        this.missingNodesHelper = BLangMissingNodesHelper.getInstance(context);
    }

    public List<org.ballerinalang.model.tree.Node> accept(Node node) {
        BLangNode bLangNode = node.apply(this);
        List<org.ballerinalang.model.tree.Node> nodes = new ArrayList<>();
        // if not already consumed, add left-over statements
        while (!additionalStatements.empty()) {
            nodes.add(additionalStatements.pop());
        }
        nodes.add(bLangNode);
        return nodes;
    }

    @Override
    public BLangNode transform(IdentifierToken identifierToken) {
        return this.createIdentifier(getPosition(identifierToken), identifierToken);
    }

    private Optional<Node> getDocumentationString(Optional<MetadataNode> metadataNode) {
        return metadataNode.map(MetadataNode::documentationString).orElse(null);
    }

    private NodeList<AnnotationNode> getAnnotations(Optional<MetadataNode> metadataNode) {
        return metadataNode.map(MetadataNode::annotations).orElse(null);
    }

    private Location getPosition(Node node) {
        if (node == null) {
            return null;
        }
        LineRange lineRange = node.lineRange();
        LinePosition startPos = lineRange.startLine();
        LinePosition endPos = lineRange.endLine();
        return new BLangDiagnosticLocation(currentCompUnitName,
                startPos.line(),
                endPos.line(),
                startPos.offset(),
                endPos.offset());
    }

    private Location getPositionWithoutMetadata(Node node) {
        if (node == null) {
            return null;
        }
        LineRange nodeLineRange = node.lineRange();
        NonTerminalNode nonTerminalNode = (NonTerminalNode) node;
        ChildNodeList children = nonTerminalNode.children();
        // If there's metadata it will be the first child.
        // Hence set start position from next immediate child.
        LinePosition startPos;
        if (children.get(0).kind() == SyntaxKind.METADATA) {
            startPos = children.get(1).lineRange().startLine();
        } else {
            startPos = nodeLineRange.startLine();
        }
        LinePosition endPos = nodeLineRange.endLine();
        return new BLangDiagnosticLocation(currentCompUnitName,
                startPos.line(),
                endPos.line(),
                startPos.offset(),
                endPos.offset());
    }

    @Override
    public BLangNode transform(ModulePartNode modulePart) {
        BLangCompilationUnit compilationUnit = (BLangCompilationUnit) TreeBuilder.createCompilationUnit();
        this.currentCompilationUnit = compilationUnit;
        compilationUnit.name = currentCompUnitName;
        compilationUnit.setPackageID(packageID);
        Location pos = getPosition(modulePart);

        // Generate import declarations
        for (ImportDeclarationNode importDecl : modulePart.imports()) {
            BLangImportPackage bLangImport = (BLangImportPackage) importDecl.apply(this);
            bLangImport.compUnit = this.createIdentifier(pos, compilationUnit.getName());
            compilationUnit.addTopLevelNode(bLangImport);
        }

        // Generate other module-level declarations
        for (ModuleMemberDeclarationNode member : modulePart.members()) {
            compilationUnit.addTopLevelNode((TopLevelNode) member.apply(this));
        }

        Location newLocation = new BLangDiagnosticLocation(pos.lineRange().filePath(), 0, 0, 0, 0);

        compilationUnit.pos = newLocation;
        compilationUnit.setPackageID(packageID);
        this.currentCompilationUnit = null;
        return compilationUnit;
    }

    @Override
    public BLangNode transform(ModuleVariableDeclarationNode modVarDeclrNode) {
        TypedBindingPatternNode typedBindingPattern = modVarDeclrNode.typedBindingPattern();
        BindingPatternNode bindingPatternNode = typedBindingPattern.bindingPattern();

        Token variableName;
        String unsupportedBP = null;
        switch (bindingPatternNode.kind()) { // TODO : Remove this after all binding patterns are implemented
            case MAPPING_BINDING_PATTERN:
                unsupportedBP = "mapping";
                break;
            case ERROR_BINDING_PATTERN:
                unsupportedBP = "error";
                break;
            case WILDCARD_BINDING_PATTERN:
                unsupportedBP = "wildcard";
                break;
        }

        if (unsupportedBP != null) {
            Location bindingPatternPos = getPosition(bindingPatternNode);
            dlog.error(bindingPatternPos, DiagnosticErrorCode.BINDING_PATTERN_NOT_YET_SUPPORTED_IN_MODULE_VAR_DECL,
                    unsupportedBP);
            variableName = NodeFactory.createMissingToken(SyntaxKind.IDENTIFIER_TOKEN,
                    NodeFactory.createEmptyMinutiaeList(), NodeFactory.createEmptyMinutiaeList());
        } else {
            variableName = ((CaptureBindingPatternNode) bindingPatternNode).variableName();
        }

        boolean isFinal = false;
<<<<<<< HEAD
        boolean isConfigurable = false;
        // TODO handle this inside createSimpleVar
=======
        boolean isolated = false;
>>>>>>> c78c0f8a
        for (Token qualifier : modVarDeclrNode.qualifiers()) {
            SyntaxKind kind = qualifier.kind();

            if (kind == SyntaxKind.FINAL_KEYWORD) {
                isFinal = true;
<<<<<<< HEAD
            } else if (qualifier.kind() == SyntaxKind.CONFIGURABLE_KEYWORD) {
                isConfigurable = true;
=======
                continue;
            }

            if (kind == SyntaxKind.ISOLATED_KEYWORD) {
                isolated = true;
>>>>>>> c78c0f8a
            }
        }

        BLangSimpleVariable simpleVar = createSimpleVar(variableName, typedBindingPattern.typeDescriptor(),
<<<<<<< HEAD
                modVarDeclrNode.initializer().orElse(null), isFinal, isConfigurable, false, null,
=======
                modVarDeclrNode.initializer().orElse(null), isFinal, false, null, isolated,
>>>>>>> c78c0f8a
                getAnnotations(modVarDeclrNode.metadata()));
        simpleVar.pos = getPositionWithoutMetadata(modVarDeclrNode);
        simpleVar.markdownDocumentationAttachment =
                createMarkdownDocumentationAttachment(getDocumentationString(modVarDeclrNode.metadata()));
        return simpleVar;
    }

    @Override
    public BLangNode transform(ImportDeclarationNode importDeclaration) {
        ImportOrgNameNode orgNameNode = importDeclaration.orgName().orElse(null);
        ImportPrefixNode prefixNode = importDeclaration.prefix().orElse(null);

        Token orgName = null;
        if (orgNameNode != null) {
            orgName = orgNameNode.orgName();
        }

        String version = null;

        List<BLangIdentifier> pkgNameComps = new ArrayList<>();
        NodeList<IdentifierToken> names = importDeclaration.moduleName();
        Location position = getPosition(importDeclaration);
        names.forEach(name -> pkgNameComps.add(this.createIdentifier(getPosition(name), name.text(), null)));

        BLangImportPackage importDcl = (BLangImportPackage) TreeBuilder.createImportPackageNode();
        importDcl.pos = position;
        importDcl.pkgNameComps = pkgNameComps;
        importDcl.orgName = this.createIdentifier(getPosition(orgNameNode), orgName);
        importDcl.version = this.createIdentifier(null, version);
        importDcl.alias = (prefixNode != null) ? this.createIdentifier(getPosition(prefixNode), prefixNode.prefix())
                                               : pkgNameComps.get(pkgNameComps.size() - 1);

        return importDcl;
    }

    @Override
    public BLangNode transform(MethodDeclarationNode methodDeclarationNode) {
        BLangFunction bLFunction = createFunctionNode(methodDeclarationNode.methodName(),
                methodDeclarationNode.qualifierList(), methodDeclarationNode.methodSignature(), null);

        bLFunction.annAttachments = applyAll(getAnnotations(methodDeclarationNode.metadata()));
        bLFunction.markdownDocumentationAttachment =
                createMarkdownDocumentationAttachment(getDocumentationString(methodDeclarationNode.metadata()));
        bLFunction.pos = getPositionWithoutMetadata(methodDeclarationNode);
        return bLFunction;
    }

    @Override
    public BLangNode transform(ConstantDeclarationNode constantDeclarationNode) {
        BLangConstant constantNode = (BLangConstant) TreeBuilder.createConstantNode();
        Location pos = getPositionWithoutMetadata(constantDeclarationNode);
        Location identifierPos = getPosition(constantDeclarationNode.variableName());
        constantNode.name = createIdentifier(identifierPos, constantDeclarationNode.variableName());
        constantNode.expr = createExpression(constantDeclarationNode.initializer());
        constantNode.pos = pos;
        if (constantDeclarationNode.typeDescriptor().isPresent()) {
            constantNode.typeNode = createTypeNode(constantDeclarationNode.typeDescriptor().orElse(null));
        }

        constantNode.annAttachments = applyAll(getAnnotations(constantDeclarationNode.metadata()));
        constantNode.markdownDocumentationAttachment =
                createMarkdownDocumentationAttachment(getDocumentationString(constantDeclarationNode.metadata()));

        constantNode.flagSet.add(Flag.CONSTANT);
        if (constantDeclarationNode.visibilityQualifier().isPresent() &&
                constantDeclarationNode.visibilityQualifier().orElse(null).kind() == SyntaxKind.PUBLIC_KEYWORD) {
            constantNode.flagSet.add(Flag.PUBLIC);
        }

        // Check whether the value is a literal. If it is not a literal, it is an invalid case. So we don't need to
        // consider it.
        NodeKind nodeKind = constantNode.expr.getKind();
        if (nodeKind == NodeKind.LITERAL || nodeKind == NodeKind.NUMERIC_LITERAL) {
            // Note - If the RHS is a literal, we need to create an anonymous type definition which can later be used
            // in type definitions.

            // Create a new literal.
            BLangLiteral literal = nodeKind == NodeKind.LITERAL ?
                    (BLangLiteral) TreeBuilder.createLiteralExpression() :
                    (BLangLiteral) TreeBuilder.createNumericLiteralExpression();
            literal.setValue(((BLangLiteral) constantNode.expr).value);
            literal.type = constantNode.expr.type;
            literal.isConstant = true;

            // Create a new finite type node.
            BLangFiniteTypeNode finiteTypeNode = (BLangFiniteTypeNode) TreeBuilder.createFiniteTypeNode();
            finiteTypeNode.valueSpace.add(literal);

            // Create a new anonymous type definition.
            BLangTypeDefinition typeDef = (BLangTypeDefinition) TreeBuilder.createTypeDefinition();
            String genName = anonymousModelHelper.getNextAnonymousTypeKey(packageID);
            IdentifierNode anonTypeGenName = createIdentifier(identifierPos, genName);
            typeDef.setName(anonTypeGenName);
            typeDef.flagSet.add(Flag.PUBLIC);
            typeDef.flagSet.add(Flag.ANONYMOUS);
            typeDef.typeNode = finiteTypeNode;
            typeDef.pos = pos;

            // We add this type definition to the `associatedTypeDefinition` field of the constant node. Then when we
            // visit the constant node, we visit this type definition as well. By doing this, we don't need to change
            // any of the type def visiting logic in symbol enter.
            constantNode.associatedTypeDefinition = typeDef;
        }
        return constantNode;
    }

    public BLangNode transform(TypeDefinitionNode typeDefNode) {
        BLangTypeDefinition typeDef = (BLangTypeDefinition) TreeBuilder.createTypeDefinition();
        BLangIdentifier identifierNode =
                this.createIdentifier(typeDefNode.typeName());
        typeDef.setName(identifierNode);
        typeDef.markdownDocumentationAttachment =
                createMarkdownDocumentationAttachment(getDocumentationString(typeDefNode.metadata()));

        typeDef.typeNode = createTypeNode(typeDefNode.typeDescriptor());

        typeDefNode.visibilityQualifier().ifPresent(visibilityQual -> {
            if (visibilityQual.kind() == SyntaxKind.PUBLIC_KEYWORD) {
                typeDef.flagSet.add(Flag.PUBLIC);
            }
        });
        typeDef.pos = getPositionWithoutMetadata(typeDefNode);
        typeDef.annAttachments = applyAll(getAnnotations(typeDefNode.metadata()));
        return typeDef;
    }

    @Override
    public BLangNode transform(UnionTypeDescriptorNode unionTypeDescriptorNode) {
        List<TypeDescriptorNode> nodes = flattenUnionType(unionTypeDescriptorNode);

        List<TypeDescriptorNode> finiteTypeElements = new ArrayList<>();
        List<List<TypeDescriptorNode>> unionTypeElementsCollection = new ArrayList<>();
        for (TypeDescriptorNode type : nodes) {
            if (type.kind() == SyntaxKind.SINGLETON_TYPE_DESC) {
                finiteTypeElements.add(type);
                unionTypeElementsCollection.add(new ArrayList<>());
            } else {
                List<TypeDescriptorNode> lastOfOthers;
                if (unionTypeElementsCollection.isEmpty()) {
                    lastOfOthers = new ArrayList<>();
                    unionTypeElementsCollection.add(lastOfOthers);
                } else {
                    lastOfOthers = unionTypeElementsCollection.get(unionTypeElementsCollection.size() - 1);
                }

                lastOfOthers.add(type);
            }
        }

        List<TypeDescriptorNode> unionElements = new ArrayList<>();
        reverseFlatMap(unionTypeElementsCollection, unionElements);

        BLangFiniteTypeNode bLangFiniteTypeNode = (BLangFiniteTypeNode) TreeBuilder.createFiniteTypeNode();
        for (TypeDescriptorNode finiteTypeEl : finiteTypeElements) {
            SingletonTypeDescriptorNode singletonTypeNode = (SingletonTypeDescriptorNode) finiteTypeEl;
            BLangLiteral literal = createSimpleLiteral(singletonTypeNode.simpleContExprNode(), true);
            bLangFiniteTypeNode.addValue(literal);
        }

        if (unionElements.isEmpty()) {
            return bLangFiniteTypeNode;
        }

        BLangUnionTypeNode unionTypeNode = (BLangUnionTypeNode) TreeBuilder.createUnionTypeNode();
        unionTypeNode.pos = getPosition(unionTypeDescriptorNode);
        for (TypeDescriptorNode unionElement : unionElements) {
            unionTypeNode.memberTypeNodes.add(createTypeNode(unionElement));
        }

        if (!finiteTypeElements.isEmpty()) {
            unionTypeNode.memberTypeNodes.add(deSugarTypeAsUserDefType(bLangFiniteTypeNode));
        }
        return unionTypeNode;
    }

    private List<TypeDescriptorNode> flattenUnionType(UnionTypeDescriptorNode unionTypeDescriptorNode) {
        List<TypeDescriptorNode> list = new ArrayList<>();
        list.add(unionTypeDescriptorNode.leftTypeDesc());
        while (unionTypeDescriptorNode.rightTypeDesc().kind() == SyntaxKind.UNION_TYPE_DESC) {
            unionTypeDescriptorNode = (UnionTypeDescriptorNode) unionTypeDescriptorNode.rightTypeDesc();
            list.add(unionTypeDescriptorNode.leftTypeDesc());
        }
        list.add(unionTypeDescriptorNode.rightTypeDesc());
        return list;
    }

    private <T> void reverseFlatMap(List<List<T>> listOfLists, List<T> result) {
        for (int i = listOfLists.size() - 1; i >= 0; i--) {
            result.addAll(listOfLists.get(i));
        }
    }

    private BLangUserDefinedType deSugarTypeAsUserDefType(BLangType toIndirect) {
        BLangTypeDefinition bLTypeDef = createTypeDefinitionWithTypeNode(toIndirect);
        Location pos = toIndirect.pos;
        addToTop(bLTypeDef);

        return createUserDefinedType(pos, (BLangIdentifier) TreeBuilder.createIdentifierNode(), bLTypeDef.name);
    }

    private BLangTypeDefinition createTypeDefinitionWithTypeNode(BLangType toIndirect) {
        Location pos = toIndirect.pos;
        BLangTypeDefinition bLTypeDef = (BLangTypeDefinition) TreeBuilder.createTypeDefinition();

        // Generate a name for the anonymous object
        String genName = anonymousModelHelper.getNextAnonymousTypeKey(packageID);
        IdentifierNode anonTypeGenName = createIdentifier(pos, genName);
        bLTypeDef.setName(anonTypeGenName);
        bLTypeDef.flagSet.add(Flag.PUBLIC);
        bLTypeDef.flagSet.add(Flag.ANONYMOUS);

        bLTypeDef.typeNode = toIndirect;
        bLTypeDef.pos = pos;
        return bLTypeDef;
    }

    @Override
    public BLangNode transform(ParenthesisedTypeDescriptorNode parenthesisedTypeDescriptorNode) {
        BLangType typeNode = createTypeNode(parenthesisedTypeDescriptorNode.typedesc());
        typeNode.grouped = true;
        return typeNode;
    }

    @Override
    public BLangNode transform(TypeParameterNode typeParameterNode) {
        return createTypeNode(typeParameterNode.typeNode());
    }

    @Override
    public BLangNode transform(TupleTypeDescriptorNode tupleTypeDescriptorNode) {
        BLangTupleTypeNode tupleTypeNode = (BLangTupleTypeNode) TreeBuilder.createTupleTypeNode();
        SeparatedNodeList<Node> types = tupleTypeDescriptorNode.memberTypeDesc();
        for (int i = 0; i < types.size(); i++) {
            Node node = types.get(i);
            if (node.kind() == SyntaxKind.REST_TYPE) {
                RestDescriptorNode restDescriptor = (RestDescriptorNode) node;
                tupleTypeNode.restParamType = createTypeNode(restDescriptor.typeDescriptor());
            } else {
                tupleTypeNode.memberTypeNodes.add(createTypeNode(node));
            }
        }
        tupleTypeNode.pos = getPosition(tupleTypeDescriptorNode);

        return tupleTypeNode;
    }

    @Override
    public BLangNode transform(ErrorTypeDescriptorNode errorTypeDescriptorNode) {
        BLangErrorType errorType = (BLangErrorType) TreeBuilder.createErrorTypeNode();
        Optional<ErrorTypeParamsNode> typeParam = errorTypeDescriptorNode.errorTypeParamsNode();
        errorType.pos = getPosition(errorTypeDescriptorNode);
        if (typeParam.isPresent()) {
            ErrorTypeParamsNode typeNode = typeParam.get();
            BLangType detail = null;
            if (isAnonymousTypeNode(typeNode)) {
                detail = deSugarTypeAsUserDefType(createTypeNode(typeNode));
            } else {
                detail = createTypeNode(typeNode);
            }

            if (detail != null) {
                errorType.detailType = detail;
                NonTerminalNode parent = errorTypeDescriptorNode.parent();
                if (parent.kind() == SyntaxKind.DISTINCT_TYPE_DESC) {
                    parent = parent.parent();
                }
                if (parent.kind() != SyntaxKind.TYPE_DEFINITION) {
                    return deSugarTypeAsUserDefType(errorType);
                }
            } else {
                errorType.inferErrorType = true;
            }
        }

        return errorType;
    }

    private boolean isAnonymousTypeNode(ErrorTypeParamsNode typeNode) {
        SyntaxKind paramKind = typeNode.parameter().kind();
        if (paramKind == SyntaxKind.RECORD_TYPE_DESC || paramKind == SyntaxKind.OBJECT_TYPE_DESC
                || paramKind == SyntaxKind.ERROR_TYPE_DESC) {
            return checkIfAnonymous(typeNode);
        }
        return false;
    }

    @Override
    public BLangNode transform(ErrorTypeParamsNode errorTypeParamsNode) {
        Node param = errorTypeParamsNode.parameter();
        if (param.kind() == SyntaxKind.ASTERISK_TOKEN) {
            return null;
        }

        return createTypeNode(errorTypeParamsNode.parameter());
    }

    @Override
    public BLangNode transform(DistinctTypeDescriptorNode distinctTypeDesc) {
        BLangType typeNode = createTypeNode(distinctTypeDesc.typeDescriptor());
        typeNode.flagSet.add(Flag.DISTINCT);
        return typeNode;
    }

    @Override
    public BLangNode transform(ObjectTypeDescriptorNode objTypeDescNode) {
        BLangObjectTypeNode objectTypeNode = (BLangObjectTypeNode) TreeBuilder.createObjectTypeNode();

        for (Token qualifier : objTypeDescNode.objectTypeQualifiers()) {
            SyntaxKind kind = qualifier.kind();
            if (kind == SyntaxKind.CLIENT_KEYWORD) {
                objectTypeNode.flagSet.add(Flag.CLIENT);
                continue;
            }

            if (kind == SyntaxKind.SERVICE_KEYWORD) {
                objectTypeNode.flagSet.add(SERVICE);
                continue;
            }

            if (kind == SyntaxKind.ISOLATED_KEYWORD) {
                objectTypeNode.flagSet.add(ISOLATED);
                continue;
            }

            throw new RuntimeException("Syntax kind is not supported: " + kind);
        }

        NodeList<Node> members = objTypeDescNode.members();
        for (Node node : members) {
            // TODO: Check for fields other than SimpleVariableNode
            BLangNode bLangNode = node.apply(this);
            if (bLangNode.getKind() == NodeKind.FUNCTION) {
                BLangFunction bLangFunction = (BLangFunction) bLangNode;
                bLangFunction.attachedFunction = true;
                bLangFunction.flagSet.add(Flag.ATTACHED);
                if (Names.USER_DEFINED_INIT_SUFFIX.value.equals(bLangFunction.name.value)) {
                    if (objectTypeNode.initFunction == null) {
                        bLangFunction.objInitFunction = true;
                        objectTypeNode.initFunction = bLangFunction;
                    } else {
                        objectTypeNode.addFunction(bLangFunction);
                    }
                } else {
                    objectTypeNode.addFunction(bLangFunction);
                }
            } else if (bLangNode.getKind() == NodeKind.VARIABLE) {
                objectTypeNode.addField((BLangSimpleVariable) bLangNode);
            } else if (bLangNode.getKind() == NodeKind.USER_DEFINED_TYPE) {
                objectTypeNode.addTypeReference((BLangType) bLangNode);
            }
        }

        objectTypeNode.pos = getPosition(objTypeDescNode);

        if (members.size() > 0) {
            objectTypeNode.pos = trimLeft(objectTypeNode.pos, getPosition(members.get(0)));
            objectTypeNode.pos = trimRight(objectTypeNode.pos, getPosition(members.get(members.size() - 1)));
        } else {
            objectTypeNode.pos = trimLeft(objectTypeNode.pos, getPosition(objTypeDescNode.closeBrace()));
            objectTypeNode.pos = trimRight(objectTypeNode.pos, getPosition(objTypeDescNode.openBrace()));
        }

        boolean isAnonymous = checkIfAnonymous(objTypeDescNode);
        objectTypeNode.isAnonymous = isAnonymous;

        if (!isAnonymous) {
            return objectTypeNode;
        }

        return deSugarTypeAsUserDefType(objectTypeNode);
    }

    public BLangClassDefinition transformObjectCtorExpressionBody(NodeList<Node> members) {
        BLangClassDefinition classDefinition = (BLangClassDefinition) TreeBuilder.createClassDefNode();
        classDefinition.flagSet.add(Flag.ANONYMOUS);

        for (Node node : members) {
            BLangNode bLangNode = node.apply(this);
            NodeKind nodeKind =  bLangNode.getKind();
            if (nodeKind == NodeKind.FUNCTION) {
                BLangFunction bLangFunction = (BLangFunction) bLangNode;
                bLangFunction.attachedFunction = true;
                bLangFunction.flagSet.add(Flag.ATTACHED);
                if (!Names.USER_DEFINED_INIT_SUFFIX.value.equals(bLangFunction.name.value)) {
                    classDefinition.addFunction(bLangFunction);
                    continue;
                }
                if (classDefinition.initFunction != null) {
                    classDefinition.addFunction(bLangFunction);
                    continue;
                }
                if (bLangFunction.requiredParams.size() != 0) {
                    dlog.error(bLangFunction.pos, DiagnosticErrorCode.OBJECT_CTOR_INIT_CANNOT_HAVE_PARAMETERS);
                    continue;
                }
                bLangFunction.objInitFunction = true;
                classDefinition.initFunction = bLangFunction;
            } else if (nodeKind == NodeKind.VARIABLE) {
                classDefinition.addField((BLangSimpleVariable) bLangNode);
            } else if (nodeKind == NodeKind.USER_DEFINED_TYPE) {
                dlog.error(bLangNode.pos, DiagnosticErrorCode.OBJECT_CTOR_DOES_NOT_SUPPORT_TYPE_REFERENCE_MEMBERS);
            }
        }

        classDefinition.internal = true;
        return classDefinition;
    }

    /**
     * Object constructor expression creates a class definition for the type defined through the object constructor.
     * Then add the class definition as a top level node. Using the class definition initialize the object defined in
     * the object constructor. Therefore this can be considered as a desugar.
     * example:
     *  var objVariable = object { int n; };
     *  // will be desugared to
     *  class anonType0 { int n; }
     *  var objVariable = new anonType0();
     *
     * @param objectConstructorExpressionNode object ctor expression node
     * @return BLangTypeInit node which initialize the class definition
     */
    @Override
    public BLangNode transform(ObjectConstructorExpressionNode objectConstructorExpressionNode) {
        Location pos = getPositionWithoutMetadata(objectConstructorExpressionNode);
        BLangClassDefinition anonClass = transformObjectCtorExpressionBody(objectConstructorExpressionNode.members());
        anonClass.pos = pos;
        BLangObjectConstructorExpression objectCtorExpression = TreeBuilder.createObjectCtorExpression();
        objectCtorExpression.pos = pos;
        objectCtorExpression.classNode = anonClass;

        // Generate a name for the anonymous object
        String genName = anonymousModelHelper.getNextAnonymousTypeKey(packageID);
        IdentifierNode anonTypeGenName = createIdentifier(pos, genName);
        anonClass.setName(anonTypeGenName);
        anonClass.flagSet.add(Flag.PUBLIC);

        Optional<TypeDescriptorNode> typeReference = objectConstructorExpressionNode.typeReference();
        typeReference.ifPresent(typeReferenceNode -> {
            objectCtorExpression.addTypeReference(createTypeNode(typeReferenceNode));
        });

        anonClass.annAttachments = applyAll(objectConstructorExpressionNode.annotations());
        addToTop(anonClass);

        NodeList<Token> objectConstructorQualifierList = objectConstructorExpressionNode.objectTypeQualifiers();
        for (Token qualifier : objectConstructorQualifierList) {
            if (qualifier.kind() == SyntaxKind.CLIENT_KEYWORD) {
                anonClass.flagSet.add(Flag.CLIENT);
                objectCtorExpression.isClient = true;
            } else {
                throw new RuntimeException("Syntax kind is not supported: " + qualifier.kind());
            }
        }

        BLangIdentifier identifier = (BLangIdentifier) TreeBuilder.createIdentifierNode();
        BLangUserDefinedType userDefinedType = createUserDefinedType(pos, identifier, anonClass.name);

        BLangTypeInit initNode = (BLangTypeInit) TreeBuilder.createInitNode();
        initNode.pos = pos;
        initNode.userDefinedType = userDefinedType;

        BLangInvocation invocationNode = (BLangInvocation) TreeBuilder.createInvocationNode();
        invocationNode.pos = pos;
        BLangIdentifier pkgAlias = createIdentifier(pos, "");
        BLangNameReference nameReference =  new BLangNameReference(pos, null, pkgAlias, anonClass.name);

        invocationNode.name = (BLangIdentifier) nameReference.name;
        invocationNode.pkgAlias = (BLangIdentifier) nameReference.pkgAlias;

        initNode.argsExpr.addAll(invocationNode.argExprs);
        initNode.initInvocation = invocationNode;

        objectCtorExpression.typeInit = initNode;
        return objectCtorExpression;
    }

    @Override
    public BLangNode transform(ObjectFieldNode objFieldNode) {
        BLangSimpleVariable simpleVar = createSimpleVar(objFieldNode.fieldName(), objFieldNode.typeName(),
                                                        objFieldNode.expression().orElse(null), false,
                false, false, objFieldNode.visibilityQualifier().orElse(null),
                                                        getAnnotations(objFieldNode.metadata()));
        // Transform documentation
        Optional<Node> doc = getDocumentationString(objFieldNode.metadata());
        simpleVar.markdownDocumentationAttachment = createMarkdownDocumentationAttachment(doc);

        addFinalQualifier(objFieldNode.finalKeyword(), simpleVar);
        simpleVar.pos = getPositionWithoutMetadata(objFieldNode);
        return simpleVar;
    }

    @Override
    public BLangNode transform(ServiceDeclarationNode serviceDeclrNode) {
        return createService(serviceDeclrNode, serviceDeclrNode.serviceName().orElse(null), false);
    }

    private BLangNode createService(Node serviceNode, IdentifierToken serviceNameNode, boolean isAnonServiceValue) {
        // Any Service can be represented in two major components.
        //  1) A anonymous type node (Object)
        //  2) Variable assignment with "serviceName".
        //      This is a global variable if the service is defined in module level.
        //      Otherwise (isAnonServiceValue = true) it is a local variable definition, which is written by user.
        ServiceDeclarationNode serviceDeclrNode = null;
        ServiceConstructorExpressionNode serviceConstructorNode;
        BLangService bLService = (BLangService) TreeBuilder.createServiceNode();
        //TODO handle service.expression
        // TODO: Look for generify this into sepearte method for type as well
        bLService.isAnonymousServiceValue = isAnonServiceValue;

        Location pos = getPositionWithoutMetadata(serviceNode);
        if (serviceNode instanceof ServiceDeclarationNode) {
            pos = trimLeft(pos, getPosition(((ServiceDeclarationNode) serviceNode).serviceKeyword()));
        }
        String serviceName;
        Location identifierPos;
        if (isAnonServiceValue || serviceNameNode == null) {
            serviceName = this.anonymousModelHelper.getNextAnonymousServiceVarKey(packageID);
            identifierPos = pos;
        } else {
            if (serviceNameNode == null || serviceNameNode.isMissing()) {
                serviceName = missingNodesHelper.getNextMissingNodeName(packageID);
            } else {
                serviceName = serviceNameNode.text();
            }
            identifierPos = getPosition(serviceNameNode);
        }

        String serviceTypeName =
                this.anonymousModelHelper.getNextAnonymousServiceTypeKey(packageID, serviceName);
        BLangIdentifier serviceVar = createIdentifier(identifierPos, serviceName);
        serviceVar.pos = identifierPos;
        bLService.setName(serviceVar);
        if (!isAnonServiceValue) {
            serviceDeclrNode = (ServiceDeclarationNode) serviceNode;
            for (Node expr : serviceDeclrNode.expressions()) {
                bLService.attachedExprs.add(createExpression(expr));
            }
        }

        if (isAnonServiceValue) {
            bLService.annAttachments = applyAll(((ServiceConstructorExpressionNode) serviceNode).annotations());
        } else {
            bLService.annAttachments = applyAll(getAnnotations(serviceDeclrNode.metadata()));
        }

        // We add all service nodes to top level, only for future reference.
        addToTop(bLService);

        // 1) Define type nodeDefinition for service type.
        BLangClassDefinition classDef = (BLangClassDefinition) TreeBuilder.createClassDefNode();
        BLangIdentifier serviceTypeID = createIdentifier(identifierPos, serviceTypeName);
        serviceTypeID.pos = pos;
        classDef.setName(serviceTypeID);
        classDef.flagSet.add(SERVICE);

        if (!isAnonServiceValue) {
            addServiceConstructsToClassDefinition((ServiceBodyNode) serviceDeclrNode.serviceBody(), classDef);
            bLService.markdownDocumentationAttachment =
                    createMarkdownDocumentationAttachment(getDocumentationString(serviceDeclrNode.metadata()));
        } else {
            serviceConstructorNode = (ServiceConstructorExpressionNode) serviceNode;
            addServiceConstructsToClassDefinition((ServiceBodyNode) serviceConstructorNode.serviceBody(), classDef);
            bLService.annAttachments = applyAll(serviceConstructorNode.annotations());
        }

        classDef.pos = pos;
        addToTop(classDef);
        bLService.serviceClass = classDef;

        // 2) Create service constructor.
        final BLangServiceConstructorExpr serviceConstNode = (BLangServiceConstructorExpr) TreeBuilder
                .createServiceConstructorNode();
        serviceConstNode.serviceNode = bLService;
        serviceConstNode.pos = pos;

        // Crate Global variable for service.
        bLService.pos = pos;
        if (!isAnonServiceValue) {
            BLangSimpleVariable var = (BLangSimpleVariable) createBasicVarNodeWithoutType(identifierPos,
                    Collections.emptySet(),
                    serviceName, symTable.builtinPos,
                    serviceConstNode);
            var.flagSet.add(Flag.FINAL);
            var.flagSet.add(SERVICE);

            BLangUserDefinedType bLUserDefinedType = (BLangUserDefinedType) TreeBuilder.createUserDefinedTypeNode();
            bLUserDefinedType.pkgAlias = (BLangIdentifier) TreeBuilder.createIdentifierNode();
            bLUserDefinedType.typeName = classDef.name;
            bLUserDefinedType.pos = symTable.builtinPos;

            var.typeNode = bLUserDefinedType;
            bLService.variableNode = var;
            return var;
        } else {
            BLangServiceConstructorExpr serviceConstructorExpr =
                    (BLangServiceConstructorExpr) TreeBuilder.createServiceConstructorNode();
            serviceConstructorExpr.serviceNode = bLService;
            return serviceConstructorExpr;
        }
    }

    public void addServiceConstructsToClassDefinition(ServiceBodyNode serviceBodyNode,
                                                      BLangClassDefinition classDefinition) {
        classDefinition.flagSet.add(SERVICE);
        for (Node resourceNode : serviceBodyNode.resources()) {
            BLangNode bLangNode = resourceNode.apply(this);
            if (bLangNode.getKind() == NodeKind.FUNCTION) {
                BLangFunction bLangFunction = (BLangFunction) bLangNode;
                bLangFunction.attachedFunction = true;
                bLangFunction.flagSet.add(Flag.ATTACHED);
                classDefinition.addFunction(bLangFunction);
            }
        }
    }

    @Override
    public BLangNode transform(ServiceBodyNode serviceBodyNode) {
        BLangObjectTypeNode objectTypeNode = (BLangObjectTypeNode) TreeBuilder.createObjectTypeNode();
        objectTypeNode.flagSet.add(SERVICE);
        for (Node resourceNode : serviceBodyNode.resources()) {
            BLangNode bLangNode = resourceNode.apply(this);
            if (bLangNode.getKind() == NodeKind.FUNCTION) {
                BLangFunction bLangFunction = (BLangFunction) bLangNode;
                bLangFunction.attachedFunction = true;
                bLangFunction.flagSet.add(Flag.ATTACHED);
                objectTypeNode.addFunction(bLangFunction);
            }
        }
        objectTypeNode.isAnonymous = false;
        objectTypeNode.pos = getPosition(serviceBodyNode);
        return objectTypeNode;
    }

    @Override
    public BLangNode transform(ExpressionFunctionBodyNode expressionFunctionBodyNode) {
        BLangExprFunctionBody bLExprFunctionBody = (BLangExprFunctionBody) TreeBuilder.createExprFunctionBodyNode();
        bLExprFunctionBody.expr = createExpression(expressionFunctionBodyNode.expression());
        bLExprFunctionBody.pos = getPosition(expressionFunctionBodyNode);
        return bLExprFunctionBody;
    }

    @Override
    public BLangNode transform(RecordTypeDescriptorNode recordTypeDescriptorNode) {
        BLangRecordTypeNode recordTypeNode = (BLangRecordTypeNode) TreeBuilder.createRecordTypeNode();
        boolean hasRestField = false;
        boolean isAnonymous = checkIfAnonymous(recordTypeDescriptorNode);

        for (Node field : recordTypeDescriptorNode.fields()) {
            if (field.kind() == SyntaxKind.RECORD_FIELD) {
                BLangSimpleVariable bLFiled = (BLangSimpleVariable) field.apply(this);
                Optional<Node> doc = getDocumentationString(((RecordFieldNode) field).metadata());
                bLFiled.markdownDocumentationAttachment = createMarkdownDocumentationAttachment(doc);
                recordTypeNode.fields.add(bLFiled);
            } else if (field.kind() == SyntaxKind.RECORD_FIELD_WITH_DEFAULT_VALUE) {
                BLangSimpleVariable bLFiled = (BLangSimpleVariable) field.apply(this);
                Optional<Node> doc = getDocumentationString(((RecordFieldWithDefaultValueNode) field).metadata());
                bLFiled.markdownDocumentationAttachment = createMarkdownDocumentationAttachment(doc);
                recordTypeNode.fields.add(bLFiled);
            } else {
                recordTypeNode.addTypeReference(createTypeNode(field));
            }
        }
        Optional<RecordRestDescriptorNode> recordRestDesc = recordTypeDescriptorNode.recordRestDescriptor();
        if (recordRestDesc.isPresent()) {
            recordTypeNode.restFieldType = createTypeNode(recordRestDesc.get());
            hasRestField = true;
        }
        boolean isOpen = recordTypeDescriptorNode.bodyStartDelimiter().kind() == SyntaxKind.OPEN_BRACE_TOKEN;
        recordTypeNode.sealed = !(hasRestField || isOpen);
        recordTypeNode.pos = getPosition(recordTypeDescriptorNode);
        recordTypeNode.isAnonymous = isAnonymous;
        recordTypeNode.isLocal = this.isInLocalContext;

        // If anonymous type, create a user defined type and return it.
        if (!isAnonymous || this.isInLocalContext) {
            return recordTypeNode;
        }

        return createAnonymousRecordType(recordTypeDescriptorNode, recordTypeNode);
    }

    @Override
    public BLangNode transform(SingletonTypeDescriptorNode singletonTypeDescriptorNode) {
        BLangFiniteTypeNode bLangFiniteTypeNode = new BLangFiniteTypeNode();
        BLangLiteral simpleLiteral = createSimpleLiteral(singletonTypeDescriptorNode.simpleContExprNode());
        bLangFiniteTypeNode.valueSpace.add(simpleLiteral);
        return bLangFiniteTypeNode;
    }

    @Override
    public BLangNode transform(BuiltinSimpleNameReferenceNode singletonTypeDescriptorNode) {
        return createTypeNode(singletonTypeDescriptorNode);
    }

    @Override
    public BLangNode transform(TypeReferenceNode typeReferenceNode) {
        return createTypeNode(typeReferenceNode.typeName());
    }

    @Override
    public BLangNode transform(RecordFieldNode recordFieldNode) {
        BLangSimpleVariable simpleVar = createSimpleVar(recordFieldNode.fieldName(), recordFieldNode.typeName(),
                getAnnotations(recordFieldNode.metadata()));
        simpleVar.flagSet.add(Flag.PUBLIC);
        if (recordFieldNode.questionMarkToken().isPresent()) {
            simpleVar.flagSet.add(Flag.OPTIONAL);
        } else {
            simpleVar.flagSet.add(Flag.REQUIRED);
        }

        addRedonlyQualifier(recordFieldNode.readonlyKeyword(), recordFieldNode.typeName(), simpleVar);

        simpleVar.pos = getPositionWithoutMetadata(recordFieldNode);
        return simpleVar;
    }

    @Override
    public BLangNode transform(RecordFieldWithDefaultValueNode recordFieldNode) {
        BLangSimpleVariable simpleVar = createSimpleVar(recordFieldNode.fieldName(), recordFieldNode.typeName(),
                getAnnotations(recordFieldNode.metadata()));
        simpleVar.flagSet.add(Flag.PUBLIC);
        if (isPresent(recordFieldNode.expression())) {
            simpleVar.setInitialExpression(createExpression(recordFieldNode.expression()));
        }

        addRedonlyQualifier(recordFieldNode.readonlyKeyword(), recordFieldNode.typeName(), simpleVar);

        simpleVar.pos = getPositionWithoutMetadata(recordFieldNode);
        return simpleVar;
    }

    private void addRedonlyQualifier(Optional<Token> readonlyKeyword, Node typeDesc, BLangSimpleVariable simpleVar) {
        if (readonlyKeyword.isPresent()) {
            BLangValueType readOnlyTypeNode = (BLangValueType) TreeBuilder.createValueTypeNode();
            readOnlyTypeNode.pos = getPosition(readonlyKeyword.get());
            readOnlyTypeNode.typeKind = TypeKind.READONLY;
            if (simpleVar.typeNode.getKind() == NodeKind.INTERSECTION_TYPE_NODE) {
                ((BLangIntersectionTypeNode) simpleVar.typeNode).constituentTypeNodes.add(readOnlyTypeNode);
            } else {
                BLangIntersectionTypeNode intersectionTypeNode =
                        (BLangIntersectionTypeNode) TreeBuilder.createIntersectionTypeNode();
                intersectionTypeNode.constituentTypeNodes.add(simpleVar.typeNode);
                intersectionTypeNode.constituentTypeNodes.add(readOnlyTypeNode);
                intersectionTypeNode.pos = getPosition(typeDesc);
                simpleVar.typeNode = intersectionTypeNode;
            }

            simpleVar.flagSet.add(Flag.READONLY);
        }
    }

    @Override
    public BLangNode transform(RecordRestDescriptorNode recordFieldNode) {
        return createTypeNode(recordFieldNode.typeName());
    }

    @Override
    public BLangNode transform(FunctionDefinitionNode funcDefNode) {
        BLangFunction bLFunction = createFunctionNode(funcDefNode.functionName(), funcDefNode.qualifierList(),
                funcDefNode.functionSignature(), funcDefNode.functionBody());

        bLFunction.annAttachments = applyAll(getAnnotations(funcDefNode.metadata()));
        bLFunction.pos = getPositionWithoutMetadata(funcDefNode);

        bLFunction.markdownDocumentationAttachment =
                createMarkdownDocumentationAttachment(getDocumentationString(funcDefNode.metadata()));
        return bLFunction;
    }

    private BLangFunction createFunctionNode(IdentifierToken funcName, NodeList<Token> qualifierList,
            FunctionSignatureNode functionSignature, FunctionBodyNode functionBody) {

        BLangFunction bLFunction = (BLangFunction) TreeBuilder.createFunctionNode();

        // Set function name
        bLFunction.name = createIdentifier(getPosition(funcName), funcName);
        //Set method qualifiers
        setFunctionQualifiers(bLFunction, qualifierList);
        // Set function signature
        populateFuncSignature(bLFunction, functionSignature);

        // Set the function body
        if (functionBody == null) {
            bLFunction.body = null;
            bLFunction.flagSet.add(Flag.INTERFACE);
            bLFunction.interfaceFunction = true;
        } else {
            bLFunction.body = (BLangFunctionBody) functionBody.apply(this);
            if (bLFunction.body.getKind() == NodeKind.EXTERN_FUNCTION_BODY) {
                bLFunction.flagSet.add(Flag.NATIVE);
            }
        }
        return bLFunction;
    }

    private void setFunctionQualifiers(BLangFunction bLFunction, NodeList<Token> qualifierList) {

        for (Token qualifier : qualifierList) {
            switch (qualifier.kind()) {
                case PUBLIC_KEYWORD:
                    bLFunction.flagSet.add(Flag.PUBLIC);
                    break;
                case PRIVATE_KEYWORD:
                    bLFunction.flagSet.add(Flag.PRIVATE);
                    break;
                case REMOTE_KEYWORD:
                    bLFunction.flagSet.add(Flag.REMOTE);
                    break;
                case TRANSACTIONAL_KEYWORD:
                    bLFunction.flagSet.add(Flag.TRANSACTIONAL);
                    break;
                case RESOURCE_KEYWORD:
                    bLFunction.flagSet.add(Flag.RESOURCE);
                    break;
                case ISOLATED_KEYWORD:
                    bLFunction.flagSet.add(Flag.ISOLATED);
                    break;
                default:
                    continue;
            }
        }
    }

    @Override
    public BLangNode transform(ExternalFunctionBodyNode externalFunctionBodyNode) {
        BLangExternalFunctionBody externFunctionBodyNode =
                (BLangExternalFunctionBody) TreeBuilder.createExternFunctionBodyNode();
        externFunctionBodyNode.annAttachments = applyAll(externalFunctionBodyNode.annotations());
        return externFunctionBodyNode;
    }

    @Override
    public BLangNode transform(ExplicitAnonymousFunctionExpressionNode anonFuncExprNode) {
        BLangFunction bLFunction = (BLangFunction) TreeBuilder.createFunctionNode();
        Location pos = getPosition(anonFuncExprNode);

        // Set function name
        bLFunction.name = createIdentifier(pos,
                                           anonymousModelHelper.getNextAnonymousFunctionKey(packageID));

        // Set function signature
        populateFuncSignature(bLFunction, anonFuncExprNode.functionSignature());

        // Set the function body
        bLFunction.body = (BLangFunctionBody) anonFuncExprNode.functionBody().apply(this);

//        attachAnnotations(function, annCount, false);
        bLFunction.pos = pos;

        bLFunction.addFlag(Flag.LAMBDA);
        bLFunction.addFlag(Flag.ANONYMOUS);

        setFunctionQualifiers(bLFunction, anonFuncExprNode.qualifierList());

        addToTop(bLFunction);

        BLangLambdaFunction lambdaExpr = (BLangLambdaFunction) TreeBuilder.createLambdaFunctionNode();
        lambdaExpr.function = bLFunction;
        lambdaExpr.pos = pos;
        return lambdaExpr;
    }

    @Override
    public BLangNode transform(FunctionBodyBlockNode functionBodyBlockNode) {
        BLangBlockFunctionBody bLFuncBody = (BLangBlockFunctionBody) TreeBuilder.createBlockFunctionBodyNode();
        this.isInLocalContext = true;
        List<BLangStatement> statements = new ArrayList<>();
        if (functionBodyBlockNode.namedWorkerDeclarator().isPresent()) {
            NamedWorkerDeclarator namedWorkerDeclarator = functionBodyBlockNode.namedWorkerDeclarator().get();
            generateAndAddBLangStatements(namedWorkerDeclarator.workerInitStatements(), statements);

            for (NamedWorkerDeclarationNode workerDeclarationNode : namedWorkerDeclarator.namedWorkerDeclarations()) {
                statements.add((BLangStatement) workerDeclarationNode.apply(this));
                // Consume resultant additional statements
                while (!this.additionalStatements.empty()) {
                    statements.add(additionalStatements.pop());
                }
            }
        }

        generateAndAddBLangStatements(functionBodyBlockNode.statements(), statements);

        bLFuncBody.stmts = statements;
        bLFuncBody.pos = getPosition(functionBodyBlockNode);
        this.isInLocalContext = false;
        return bLFuncBody;
    }

    @Override
    public BLangNode transform(ForEachStatementNode forEachStatementNode) {
        BLangForeach foreach = (BLangForeach) TreeBuilder.createForeachNode();
        foreach.pos = getPosition(forEachStatementNode);
        TypedBindingPatternNode typedBindingPatternNode = forEachStatementNode.typedBindingPattern();
        VariableDefinitionNode variableDefinitionNode = createBLangVarDef(getPosition(typedBindingPatternNode),
                typedBindingPatternNode, Optional.empty(), Optional.empty());
        foreach.setVariableDefinitionNode(variableDefinitionNode);
        foreach.isDeclaredWithVar = typedBindingPatternNode.typeDescriptor().kind() == SyntaxKind.VAR_TYPE_DESC;

        BLangBlockStmt foreachBlock = (BLangBlockStmt) forEachStatementNode.blockStatement().apply(this);
        foreachBlock.pos = getPosition(forEachStatementNode.blockStatement());
        foreach.setBody(foreachBlock);
        foreach.setCollection(createExpression(forEachStatementNode.actionOrExpressionNode()));

        forEachStatementNode.onFailClause().ifPresent(onFailClauseNode -> {
            foreach.setOnFailClause(
                    (org.ballerinalang.model.clauses.OnFailClauseNode) (onFailClauseNode.apply(this)));
        });

        return foreach;
    }

    @Override
    public BLangNode transform(ForkStatementNode forkStatementNode) {
        BLangForkJoin forkJoin = (BLangForkJoin) TreeBuilder.createForkJoinNode();
        Location forkStmtPos = getPosition(forkStatementNode);
        forkJoin.pos = forkStmtPos;
        return forkJoin;
    }

    @Override
    public BLangNode transform(NamedWorkerDeclarationNode namedWorkerDeclNode) {
        BLangFunction bLFunction = (BLangFunction) TreeBuilder.createFunctionNode();
        Location workerBodyPos = getPosition(namedWorkerDeclNode.workerBody());

        // Set function name
        bLFunction.name = createIdentifier(symTable.builtinPos,
                                           anonymousModelHelper.getNextAnonymousFunctionKey(packageID));

        // Set the function body
        BLangBlockStmt blockStmt = (BLangBlockStmt) namedWorkerDeclNode.workerBody().apply(this);
        BLangBlockFunctionBody bodyNode = (BLangBlockFunctionBody) TreeBuilder.createBlockFunctionBodyNode();
        bodyNode.stmts = blockStmt.stmts;
        bodyNode.pos = workerBodyPos;
        bLFunction.body = bodyNode;
        bLFunction.internal = true;

        bLFunction.pos = workerBodyPos;

        bLFunction.addFlag(Flag.LAMBDA);
        bLFunction.addFlag(Flag.ANONYMOUS);
        bLFunction.addFlag(Flag.WORKER);

        if (namedWorkerDeclNode.transactionalKeyword().isPresent()) {
            bLFunction.addFlag(Flag.TRANSACTIONAL);
        }

        // change default worker name
        String workerName = namedWorkerDeclNode.workerName().text();
        if (workerName.startsWith(IDENTIFIER_LITERAL_PREFIX)) {
            bLFunction.defaultWorkerName.originalValue = workerName;
            workerName = IdentifierUtils.unescapeUnicodeCodepoints(workerName.substring(1));
        }
        bLFunction.defaultWorkerName.value = workerName;
        bLFunction.defaultWorkerName.pos = getPosition(namedWorkerDeclNode.workerName());

        NodeList<AnnotationNode> annotations = namedWorkerDeclNode.annotations();
        bLFunction.annAttachments = applyAll(annotations);

        // Set Return Type
        Optional<Node> retNode = namedWorkerDeclNode.returnTypeDesc();
        if (retNode.isPresent()) {
            ReturnTypeDescriptorNode returnType = (ReturnTypeDescriptorNode) retNode.get();
            bLFunction.setReturnTypeNode(createTypeNode(returnType.type()));
        } else {
            BLangValueType bLValueType = (BLangValueType) TreeBuilder.createValueTypeNode();
            bLValueType.pos = getPosition(namedWorkerDeclNode);
            bLValueType.typeKind = TypeKind.NIL;
            bLFunction.setReturnTypeNode(bLValueType);
        }

        addToTop(bLFunction);

        BLangLambdaFunction lambdaExpr = (BLangLambdaFunction) TreeBuilder.createLambdaFunctionNode();
        lambdaExpr.function = bLFunction;
        lambdaExpr.pos = workerBodyPos;
        lambdaExpr.internal = true;

        String workerLambdaName = WORKER_LAMBDA_VAR_PREFIX + workerName;

        Location workerNamePos = getPosition(namedWorkerDeclNode.workerName());
        // Check if the worker is in a fork. If so add the lambda function to the worker list in fork, else ignore.
        BLangSimpleVariable var = new SimpleVarBuilder()
                .with(workerLambdaName, workerNamePos)
                .setExpression(lambdaExpr)
                .isDeclaredWithVar()
                .isFinal()
                .build();

        if (namedWorkerDeclNode.transactionalKeyword().isPresent()) {
            var.addFlag(Flag.TRANSACTIONAL);
        }

        BLangSimpleVariableDef lamdaWrkr = (BLangSimpleVariableDef) TreeBuilder.createSimpleVariableDefinitionNode();
        lamdaWrkr.pos = workerBodyPos;
        var.pos = workerBodyPos;
        lamdaWrkr.setVariable(var);
        lamdaWrkr.isWorker = true;
        lamdaWrkr.internal = var.internal = true;
        if (namedWorkerDeclNode.parent().kind() == SyntaxKind.FORK_STATEMENT) {
            lamdaWrkr.isInFork = true;
            lamdaWrkr.var.flagSet.add(Flag.FORKED);
        }

//        if (!this.forkJoinNodesStack.empty()) {
//            // TODO: Revisit the fork join worker declaration and decide whether move this to desugar.
//            lamdaWrkr.isInFork = true;
//            lamdaWrkr.var.flagSet.add(Flag.FORKED);
//            this.forkJoinNodesStack.peek().addWorkers(lamdaWrkr);
//        }

        BLangInvocation bLInvocation = (BLangInvocation) TreeBuilder.createActionInvocation();
        BLangIdentifier nameInd = this.createIdentifier(workerNamePos, workerLambdaName);
        BLangNameReference reference = new BLangNameReference(workerNamePos, null, TreeBuilder.createIdentifierNode(),
                                                              nameInd);
        bLInvocation.pkgAlias = (BLangIdentifier) reference.pkgAlias;
        bLInvocation.name = (BLangIdentifier) reference.name;
        bLInvocation.pos = workerNamePos;
        bLInvocation.flagSet = new HashSet<>();
        bLInvocation.annAttachments = bLFunction.annAttachments;

        if (bLInvocation.getKind() == NodeKind.INVOCATION) {
            bLInvocation.async = true;
//            attachAnnotations(invocation, numAnnotations, false);
        } else {
            dlog.error(workerBodyPos, DiagnosticErrorCode.START_REQUIRE_INVOCATION);
        }

        BLangSimpleVariable invoc = new SimpleVarBuilder()
                .with(workerName, workerNamePos)
                .isDeclaredWithVar()
                .isWorkerVar()
                .setExpression(bLInvocation)
                .isFinal()
                .setPos(workerNamePos)
                .build();

        BLangSimpleVariableDef workerInvoc = (BLangSimpleVariableDef) TreeBuilder.createSimpleVariableDefinitionNode();
        workerInvoc.pos = workerNamePos;
        workerInvoc.setVariable(invoc);
        workerInvoc.isWorker = true;
        invoc.flagSet.add(Flag.WORKER);
        this.additionalStatements.push(workerInvoc);

        return lamdaWrkr;
    }

    private <A extends BLangNode, B extends Node> List<A> applyAll(NodeList<B> annotations) {
        ArrayList<A> annAttachments = new ArrayList<>();

        if (annotations == null) {
            return annAttachments;
        }

        for (B annotation : annotations) {
            A blNode = (A) annotation.apply(this);
            annAttachments.add(blNode);
        }
        return annAttachments;
    }

    @Override
    public BLangNode transform(AnnotationNode annotation) {
        Node name = annotation.annotReference();
        BLangAnnotationAttachment bLAnnotationAttachment =
                (BLangAnnotationAttachment) TreeBuilder.createAnnotAttachmentNode();
        if (annotation.annotValue().isPresent()) {
            MappingConstructorExpressionNode map = annotation.annotValue().get();
            BLangExpression bLExpression = (BLangExpression) map.apply(this);
            bLAnnotationAttachment.setExpression(bLExpression);
        }
        BLangNameReference nameReference = createBLangNameReference(name);
        bLAnnotationAttachment.setAnnotationName(nameReference.name);
        bLAnnotationAttachment.setPackageAlias(nameReference.pkgAlias);
        bLAnnotationAttachment.pos = getPosition(annotation);
        return bLAnnotationAttachment;
    }

    @Override
    public BLangNode transform(QueryActionNode queryActionNode) {
        BLangQueryAction bLQueryAction = (BLangQueryAction) TreeBuilder.createQueryActionNode();
        BLangDoClause doClause = (BLangDoClause) TreeBuilder.createDoClauseNode();
        doClause.body = (BLangBlockStmt) queryActionNode.blockStatement().apply(this);
        doClause.body.pos = expandLeft(doClause.body.pos, getPosition(queryActionNode.doKeyword()));
        doClause.pos = doClause.body.pos;
        bLQueryAction.queryClauseList.add(queryActionNode.queryPipeline().fromClause().apply(this));
        bLQueryAction.queryClauseList.addAll(applyAll(queryActionNode.queryPipeline().intermediateClauses()));
        bLQueryAction.queryClauseList.add(doClause);
        bLQueryAction.doClause = doClause;
        bLQueryAction.pos = getPosition(queryActionNode);
        return bLQueryAction;
    }

    @Override
    public BLangNode transform(AnnotationDeclarationNode annotationDeclarationNode) {
        BLangAnnotation annotationDecl = (BLangAnnotation) TreeBuilder.createAnnotationNode();
        Location pos = getPositionWithoutMetadata(annotationDeclarationNode);
        annotationDecl.pos = pos;
        annotationDecl.name = createIdentifier(annotationDeclarationNode.annotationTag());

        if (annotationDeclarationNode.visibilityQualifier().isPresent()) {
            annotationDecl.addFlag(Flag.PUBLIC);
        }

        if (annotationDeclarationNode.constKeyword().isPresent()) {
            annotationDecl.addFlag(Flag.CONSTANT);
        }

        annotationDecl.annAttachments = applyAll(getAnnotations(annotationDeclarationNode.metadata()));

        annotationDecl.markdownDocumentationAttachment =
                createMarkdownDocumentationAttachment(getDocumentationString(annotationDeclarationNode.metadata()));

        Optional<Node> typedesc = annotationDeclarationNode.typeDescriptor();
        if (typedesc.isPresent()) {
            annotationDecl.typeNode = createTypeNode(typedesc.get());
        }

        SeparatedNodeList<Node> paramList = annotationDeclarationNode.attachPoints();

        for (Node child : paramList) {
            AnnotationAttachPointNode attachPoint = (AnnotationAttachPointNode) child;
            boolean source = attachPoint.sourceKeyword().isPresent();
            AttachPoint bLAttachPoint;
            Token firstIndent =  attachPoint.firstIdent();

            switch (firstIndent.kind()) {
                case OBJECT_KEYWORD:
                    Token secondIndent = attachPoint.secondIdent().get();
                    switch (secondIndent.kind()) {
                        case FUNCTION_KEYWORD:
                            bLAttachPoint =
                                    AttachPoint.getAttachmentPoint(AttachPoint.Point.OBJECT_METHOD.getValue(), source);
                            break;
                        case FIELD_KEYWORD:
                            bLAttachPoint =
                                    AttachPoint.getAttachmentPoint(AttachPoint.Point.OBJECT_FIELD.getValue(), source);
                            break;
                        default:
                            throw new RuntimeException("Syntax kind is not supported: " + secondIndent.kind());
                    }
                    break;
                case RESOURCE_KEYWORD:
                    bLAttachPoint = AttachPoint.getAttachmentPoint(AttachPoint.Point.RESOURCE.getValue(), source);
                    break;
                case RECORD_KEYWORD:
                    bLAttachPoint = AttachPoint.getAttachmentPoint(AttachPoint.Point.RECORD_FIELD.getValue(), source);
                    break;
                default:
                    bLAttachPoint = AttachPoint.getAttachmentPoint(firstIndent.text(), source);
            }
            annotationDecl.addAttachPoint(bLAttachPoint);
        }

        return annotationDecl;
    }

    @Override
    public BLangNode transform(AnnotAccessExpressionNode annotAccessExpressionNode) {
        BLangAnnotAccessExpr annotAccessExpr = (BLangAnnotAccessExpr) TreeBuilder.createAnnotAccessExpressionNode();
        Node annotTagReference = annotAccessExpressionNode.annotTagReference();
        if (annotAccessExpressionNode.annotTagReference().kind() == SyntaxKind.SIMPLE_NAME_REFERENCE) {
            SimpleNameReferenceNode annotName = (SimpleNameReferenceNode) annotTagReference;
            annotAccessExpr.pkgAlias = (BLangIdentifier) TreeBuilder.createIdentifierNode();
            annotAccessExpr.annotationName = createIdentifier(annotName.name());
        } else {
            QualifiedNameReferenceNode qulifiedName =
                    (QualifiedNameReferenceNode) annotTagReference;
            annotAccessExpr.pkgAlias = createIdentifier(qulifiedName.modulePrefix());
            annotAccessExpr.annotationName = createIdentifier(qulifiedName.identifier());
        }

        annotAccessExpr.pos = getPosition(annotAccessExpressionNode);
        annotAccessExpr.expr = createExpression(annotAccessExpressionNode.expression());
        return annotAccessExpr;
    }

    // -----------------------------------------------Expressions-------------------------------------------------------
    @Override
    public BLangNode transform(ConditionalExpressionNode conditionalExpressionNode) {
        BLangTernaryExpr ternaryExpr = (BLangTernaryExpr) TreeBuilder.createTernaryExpressionNode();
        ternaryExpr.pos = getPosition(conditionalExpressionNode);
        ternaryExpr.elseExpr = createExpression(conditionalExpressionNode.endExpression());
        ternaryExpr.thenExpr = createExpression(conditionalExpressionNode.middleExpression());
        ternaryExpr.expr = createExpression(conditionalExpressionNode.lhsExpression());
        if (ternaryExpr.expr.getKind() == NodeKind.TERNARY_EXPR) {
            // Re-organizing ternary expression tree if there nested ternary expressions.
            BLangTernaryExpr root = (BLangTernaryExpr) ternaryExpr.expr;
            BLangTernaryExpr parent = root;
            while (parent.elseExpr.getKind() == NodeKind.TERNARY_EXPR) {
                parent = (BLangTernaryExpr) parent.elseExpr;
            }
            ternaryExpr.expr = parent.elseExpr;
            parent.elseExpr = ternaryExpr;
            ternaryExpr = root;
        }
        return ternaryExpr;
    }

    @Override
    public BLangNode transform(CheckExpressionNode checkExpressionNode) {
        Location pos = getPosition(checkExpressionNode);
        BLangExpression expr = createExpression(checkExpressionNode.expression());
        if (checkExpressionNode.checkKeyword().kind() == SyntaxKind.CHECK_KEYWORD) {
            return createCheckExpr(pos, expr);
        }
        return createCheckPanickedExpr(pos, expr);
    }

    @Override
    public BLangNode transform(TypeTestExpressionNode typeTestExpressionNode) {
        BLangTypeTestExpr typeTestExpr = (BLangTypeTestExpr) TreeBuilder.createTypeTestExpressionNode();
        typeTestExpr.expr = createExpression(typeTestExpressionNode.expression());
        typeTestExpr.typeNode = createTypeNode(typeTestExpressionNode.typeDescriptor());
        typeTestExpr.pos = getPosition(typeTestExpressionNode);

        return typeTestExpr;
    }

    @Override
    public BLangNode transform(MappingConstructorExpressionNode mapConstruct) {
        BLangRecordLiteral bLiteralNode = (BLangRecordLiteral) TreeBuilder.createRecordLiteralNode();
        for (MappingFieldNode field : mapConstruct.fields()) {
            if (field.kind() == SyntaxKind.SPREAD_FIELD) {
                SpreadFieldNode spreadFieldNode = (SpreadFieldNode) field;
                BLangRecordSpreadOperatorField bLRecordSpreadOpField =
                        (BLangRecordSpreadOperatorField) TreeBuilder.createRecordSpreadOperatorField();
                bLRecordSpreadOpField.expr = createExpression(spreadFieldNode.valueExpr());
                bLRecordSpreadOpField.pos = getPosition(spreadFieldNode);
                bLiteralNode.fields.add(bLRecordSpreadOpField);
            } else if (field.kind() == SyntaxKind.COMPUTED_NAME_FIELD) {
                ComputedNameFieldNode computedNameField = (ComputedNameFieldNode) field;
                BLangRecordKeyValueField bLRecordKeyValueField =
                        (BLangRecordKeyValueField) TreeBuilder.createRecordKeyValue();
                bLRecordKeyValueField.valueExpr = createExpression(computedNameField.valueExpr());
                bLRecordKeyValueField.key =
                        new BLangRecordLiteral.BLangRecordKey(createExpression(computedNameField.fieldNameExpr()));
                bLRecordKeyValueField.key.computedKey = true;
                bLiteralNode.fields.add(bLRecordKeyValueField);
            } else {
                SpecificFieldNode specificField = (SpecificFieldNode) field;
                io.ballerina.compiler.syntax.tree.ExpressionNode valueExpr = specificField.valueExpr().orElse(null);
                if (valueExpr == null) {
                    BLangRecordLiteral.BLangRecordVarNameField fieldVar =
                            (BLangRecordLiteral.BLangRecordVarNameField) TreeBuilder.createRecordVarRefNameFieldNode();
                    fieldVar.variableName = createIdentifier((Token) ((SpecificFieldNode) field).fieldName());
                    fieldVar.pkgAlias = createIdentifier(null, "");
                    fieldVar.pos = fieldVar.variableName.pos;
                    fieldVar.readonly = specificField.readonlyKeyword().isPresent();
                    bLiteralNode.fields.add(fieldVar);
                } else {
                    BLangRecordKeyValueField bLRecordKeyValueField =
                            (BLangRecordKeyValueField) TreeBuilder.createRecordKeyValue();
                    bLRecordKeyValueField.pos = getPosition(specificField);
                    bLRecordKeyValueField.readonly = specificField.readonlyKeyword().isPresent();

                    bLRecordKeyValueField.valueExpr = createExpression(valueExpr);
                    bLRecordKeyValueField.key =
                            new BLangRecordLiteral.BLangRecordKey(createExpression(specificField.fieldName()));
                    bLRecordKeyValueField.key.computedKey = false;
                    bLRecordKeyValueField.key.pos = getPosition(specificField.fieldName());

                    bLiteralNode.fields.add(bLRecordKeyValueField);
                }
            }
        }
        bLiteralNode.pos = getPosition(mapConstruct);
        return bLiteralNode;
    }

    @Override
    public BLangNode transform(ListConstructorExpressionNode listConstructorExprNode) {
        List<BLangExpression> argExprList = new ArrayList<>();
        BLangListConstructorExpr listConstructorExpr = (BLangListConstructorExpr)
                TreeBuilder.createListConstructorExpressionNode();
        for (Node expr : listConstructorExprNode.expressions()) {
            argExprList.add(createExpression(expr));
        }
        listConstructorExpr.exprs = argExprList;
        listConstructorExpr.pos = getPosition(listConstructorExprNode);
        return listConstructorExpr;
    }

    @Override
    public BLangNode transform(UnaryExpressionNode unaryExprNode) {
        Location pos = getPosition(unaryExprNode);
        SyntaxKind expressionKind = unaryExprNode.expression().kind();
        if (expressionKind == SyntaxKind.NUMERIC_LITERAL) {
            BLangNumericLiteral numericLiteral = (BLangNumericLiteral) createSimpleLiteral(unaryExprNode);
            return numericLiteral;
        }
        OperatorKind operator = OperatorKind.valueFrom(unaryExprNode.unaryOperator().text());
        BLangExpression expr = createExpression(unaryExprNode.expression());
        return createBLangUnaryExpr(pos, operator, expr);
    }

    @Override
    public BLangNode transform(TypeofExpressionNode typeofExpressionNode) {
        Location pos = getPosition(typeofExpressionNode);
        OperatorKind operator = OperatorKind.valueFrom(typeofExpressionNode.typeofKeyword().text());
        BLangExpression expr = createExpression(typeofExpressionNode.expression());
        return createBLangUnaryExpr(pos, operator, expr);
    }

    @Override
    public BLangNode transform(BinaryExpressionNode binaryExprNode) {
        if (binaryExprNode.operator().kind() == SyntaxKind.ELVIS_TOKEN) {
            BLangElvisExpr elvisExpr = (BLangElvisExpr) TreeBuilder.createElvisExpressionNode();
            elvisExpr.pos = getPosition(binaryExprNode);
            elvisExpr.lhsExpr = createExpression(binaryExprNode.lhsExpr());
            elvisExpr.rhsExpr = createExpression(binaryExprNode.rhsExpr());
            return elvisExpr;
        }

        BLangBinaryExpr bLBinaryExpr = (BLangBinaryExpr) TreeBuilder.createBinaryExpressionNode();
        bLBinaryExpr.pos = getPosition(binaryExprNode);
        bLBinaryExpr.lhsExpr = createExpression(binaryExprNode.lhsExpr());
        bLBinaryExpr.rhsExpr = createExpression(binaryExprNode.rhsExpr());
        bLBinaryExpr.opKind = OperatorKind.valueFrom(binaryExprNode.operator().text());
        return bLBinaryExpr;
    }

    @Override
    public BLangNode transform(FieldAccessExpressionNode fieldAccessExprNode) {
        BLangFieldBasedAccess bLFieldBasedAccess;
        Node fieldName = fieldAccessExprNode.fieldName();
        if (fieldName.kind() == SyntaxKind.QUALIFIED_NAME_REFERENCE) {
            QualifiedNameReferenceNode qualifiedFieldName = (QualifiedNameReferenceNode) fieldName;
            BLangFieldBasedAccess.BLangNSPrefixedFieldBasedAccess accessWithPrefixNode =
                    (BLangFieldBasedAccess.BLangNSPrefixedFieldBasedAccess)
                            TreeBuilder.createFieldBasedAccessWithPrefixNode();
            accessWithPrefixNode.nsPrefix = createIdentifier(qualifiedFieldName.modulePrefix());
            accessWithPrefixNode.field = createIdentifier(qualifiedFieldName.identifier());
            bLFieldBasedAccess = accessWithPrefixNode;
            bLFieldBasedAccess.fieldKind = FieldKind.WITH_NS;
        } else {
            bLFieldBasedAccess = (BLangFieldBasedAccess) TreeBuilder.createFieldBasedAccessNode();
            bLFieldBasedAccess.field =
                    createIdentifier(((SimpleNameReferenceNode) fieldName).name());
            bLFieldBasedAccess.fieldKind = FieldKind.SINGLE;
        }

        io.ballerina.compiler.syntax.tree.ExpressionNode containerExpr = fieldAccessExprNode.expression();
        if (containerExpr.kind() == SyntaxKind.BRACED_EXPRESSION) {
            bLFieldBasedAccess.expr = createExpression(((BracedExpressionNode) containerExpr).expression());
        } else {
            bLFieldBasedAccess.expr = createExpression(containerExpr);
        }

        bLFieldBasedAccess.pos = getPosition(fieldAccessExprNode);
        bLFieldBasedAccess.field.pos = getPosition(fieldAccessExprNode.fieldName());
        bLFieldBasedAccess.optionalFieldAccess = false;
        return bLFieldBasedAccess;
    }

    @Override
    public BLangNode transform(OptionalFieldAccessExpressionNode optionalFieldAccessExpressionNode) {
        BLangFieldBasedAccess bLFieldBasedAccess = (BLangFieldBasedAccess) TreeBuilder.createFieldBasedAccessNode();
        Node fieldName = optionalFieldAccessExpressionNode.fieldName();

        if (fieldName.kind() == SyntaxKind.QUALIFIED_NAME_REFERENCE) {
            QualifiedNameReferenceNode qualifiedFieldName = (QualifiedNameReferenceNode) fieldName;
            BLangFieldBasedAccess.BLangNSPrefixedFieldBasedAccess accessWithPrefixNode =
                    (BLangFieldBasedAccess.BLangNSPrefixedFieldBasedAccess) TreeBuilder
                            .createFieldBasedAccessWithPrefixNode();
            accessWithPrefixNode.nsPrefix = createIdentifier(qualifiedFieldName.modulePrefix());
            accessWithPrefixNode.field = createIdentifier(qualifiedFieldName.identifier());
            bLFieldBasedAccess = accessWithPrefixNode;
            bLFieldBasedAccess.fieldKind = FieldKind.WITH_NS;
        } else {
            bLFieldBasedAccess = (BLangFieldBasedAccess) TreeBuilder.createFieldBasedAccessNode();
            bLFieldBasedAccess.field = createIdentifier(((SimpleNameReferenceNode) fieldName).name());
            bLFieldBasedAccess.fieldKind = FieldKind.SINGLE;
        }

        bLFieldBasedAccess.pos = getPosition(optionalFieldAccessExpressionNode);
        bLFieldBasedAccess.field.pos = getPosition(optionalFieldAccessExpressionNode.fieldName());
        bLFieldBasedAccess.expr = createExpression(optionalFieldAccessExpressionNode.expression());
        bLFieldBasedAccess.optionalFieldAccess = true;
        return bLFieldBasedAccess;
    }

    @Override
    public BLangNode transform(BracedExpressionNode brcExprOut) {
        return createExpression(brcExprOut.expression());
    }

    @Override
    public BLangNode transform(FunctionCallExpressionNode functionCallNode) {
        return createBLangInvocation(functionCallNode.functionName(), functionCallNode.arguments(),
                                     getPosition(functionCallNode), isFunctionCallAsync(functionCallNode));
    }

    public BLangNode transform(MethodCallExpressionNode methodCallExprNode) {
        BLangInvocation bLInvocation = createBLangInvocation(methodCallExprNode.methodName(),
                                                             methodCallExprNode.arguments(),
                                                             getPosition(methodCallExprNode), false);
        bLInvocation.expr = createExpression(methodCallExprNode.expression());
        return bLInvocation;
    }

    @Override
    public BLangNode transform(ImplicitNewExpressionNode implicitNewExprNode) {
        BLangTypeInit initNode = createTypeInit(implicitNewExprNode);
        BLangInvocation invocationNode = createInvocation(implicitNewExprNode, implicitNewExprNode.newKeyword());
        // Populate the argument expressions on initNode as well.
        initNode.argsExpr.addAll(invocationNode.argExprs);
        initNode.initInvocation = invocationNode;

        return initNode;
    }

    @Override
    public BLangNode transform(ExplicitNewExpressionNode explicitNewExprNode) {
        BLangTypeInit initNode = createTypeInit(explicitNewExprNode);
        BLangInvocation invocationNode = createInvocation(explicitNewExprNode, explicitNewExprNode.newKeyword());
        // Populate the argument expressions on initNode as well.
        initNode.argsExpr.addAll(invocationNode.argExprs);
        initNode.initInvocation = invocationNode;
        return initNode;
    }

    private boolean isFunctionCallAsync(FunctionCallExpressionNode functionCallExpressionNode) {
        return functionCallExpressionNode.parent().kind() == SyntaxKind.START_ACTION;
    }

    private BLangTypeInit createTypeInit(NewExpressionNode expression) {
        BLangTypeInit initNode = (BLangTypeInit) TreeBuilder.createInitNode();
        initNode.pos = getPosition(expression);
        if (expression.kind() == SyntaxKind.EXPLICIT_NEW_EXPRESSION) {
            Node type = ((ExplicitNewExpressionNode) expression).typeDescriptor();
            initNode.userDefinedType = createTypeNode(type);
        }

        return initNode;
    }

    private BLangInvocation createInvocation(NewExpressionNode expression, Token newKeyword) {
        BLangInvocation invocationNode = (BLangInvocation) TreeBuilder.createInvocationNode();
        invocationNode.pos = getPosition(expression);

        populateArgsInvocation(expression, invocationNode);

        BLangNameReference nameReference = createBLangNameReference(newKeyword);
        invocationNode.name = (BLangIdentifier) nameReference.name;
        invocationNode.pkgAlias = (BLangIdentifier) nameReference.pkgAlias;

        return invocationNode;
    }

    private void populateArgsInvocation(NewExpressionNode expression, BLangInvocation invocationNode) {
        Iterator<FunctionArgumentNode> argumentsIter = getArgumentNodesIterator(expression);
        if (argumentsIter != null) {
            while (argumentsIter.hasNext()) {
                BLangExpression argument = createExpression(argumentsIter.next());
                invocationNode.argExprs.add(argument);
            }
        }
    }

    private Iterator<FunctionArgumentNode> getArgumentNodesIterator(NewExpressionNode expression) {
        Iterator<FunctionArgumentNode> argumentsIter = null;

        if (expression.kind() == SyntaxKind.IMPLICIT_NEW_EXPRESSION) {
            Optional<ParenthesizedArgList> argsList = ((ImplicitNewExpressionNode) expression).parenthesizedArgList();
            if (argsList.isPresent()) {
                ParenthesizedArgList argList = argsList.get();
                argumentsIter = argList.arguments().iterator();
            }
        } else {
            ParenthesizedArgList argList =
                    (ParenthesizedArgList) ((ExplicitNewExpressionNode) expression).parenthesizedArgList();
            argumentsIter = argList.arguments().iterator();
        }

        return argumentsIter;
    }

    @Override
    public BLangNode transform(IndexedExpressionNode indexedExpressionNode) {
        BLangIndexBasedAccess indexBasedAccess = (BLangIndexBasedAccess) TreeBuilder.createIndexBasedAccessNode();
        indexBasedAccess.pos = getPosition(indexedExpressionNode);
        SeparatedNodeList<io.ballerina.compiler.syntax.tree.ExpressionNode> keys =
                indexedExpressionNode.keyExpression();
        if (keys.size() == 1) {
            indexBasedAccess.indexExpr = createExpression(indexedExpressionNode.keyExpression().get(0));
        } else {
            BLangTableMultiKeyExpr multiKeyExpr =
                    (BLangTableMultiKeyExpr) TreeBuilder.createTableMultiKeyExpressionNode();
            multiKeyExpr.pos = getPosition(indexedExpressionNode);
            List<BLangExpression> multiKeyIndexExprs = new ArrayList<>();
            for (io.ballerina.compiler.syntax.tree.ExpressionNode keyExpr : keys) {
                multiKeyIndexExprs.add(createExpression(keyExpr));
            }
            multiKeyExpr.multiKeyIndexExprs = multiKeyIndexExprs;
            indexBasedAccess.indexExpr = multiKeyExpr;
        }

        Node containerExpr = indexedExpressionNode.containerExpression();
        BLangExpression expression = createExpression(containerExpr);
        if (containerExpr.kind() == SyntaxKind.BRACED_EXPRESSION) {
            indexBasedAccess.expr = ((BLangGroupExpr) expression).expression;
            BLangGroupExpr group = (BLangGroupExpr) TreeBuilder.createGroupExpressionNode();
            group.expression = indexBasedAccess;
            group.pos = getPosition(indexedExpressionNode);
            return group;
        } else if (containerExpr.kind() == SyntaxKind.XML_STEP_EXPRESSION) {
            // TODO : This check will be removed after changes are done for spec issue #536
            ((BLangXMLNavigationAccess) expression).childIndex = indexBasedAccess.indexExpr;
            return expression;
        }
        indexBasedAccess.expr = expression;

        return indexBasedAccess;
    }

    @Override
    public BLangTypeConversionExpr transform(TypeCastExpressionNode typeCastExpressionNode) {
        BLangTypeConversionExpr typeConversionNode = (BLangTypeConversionExpr) TreeBuilder.createTypeConversionNode();
        // TODO : Attach annotations if available
        typeConversionNode.pos = getPosition(typeCastExpressionNode);
        TypeCastParamNode typeCastParamNode = typeCastExpressionNode.typeCastParam();
        if (typeCastParamNode != null && typeCastParamNode.type().isPresent()) {
            typeConversionNode.typeNode = createTypeNode(typeCastParamNode.type().get());
        }
        typeConversionNode.expr = createExpression(typeCastExpressionNode.expression());
        typeConversionNode.annAttachments = applyAll(typeCastParamNode.annotations());
        return typeConversionNode;
    }

    @Override
    public BLangNode transform(Token token) {
        SyntaxKind kind = token.kind();
        switch (kind) {
            case XML_TEXT_CONTENT:
            case TEMPLATE_STRING:
            case CLOSE_BRACE_TOKEN:
                return createSimpleLiteral(token);
            default:
                throw new RuntimeException("Syntax kind is not supported: " + kind);
        }
    }

    @Override
    public BLangNode transform(InterpolationNode interpolationNode) {
        return createExpression(interpolationNode.expression());
    }

    @Override
    public BLangNode transform(TemplateExpressionNode expressionNode) {
        SyntaxKind kind = expressionNode.kind();
        switch (kind) {
            case XML_TEMPLATE_EXPRESSION:
                SyntaxKind contentKind = expressionNode.content().get(0).kind();
                switch (contentKind) {
                    case XML_COMMENT:
                    case XML_PI:
                    case XML_ELEMENT:
                    case XML_EMPTY_ELEMENT:
                        return createExpression(expressionNode.content().get(0));
                    default:
                        return createXMLLiteral(expressionNode);
                }
            case STRING_TEMPLATE_EXPRESSION:
                return createStringTemplateLiteral(expressionNode.content(), getPosition(expressionNode));
            case RAW_TEMPLATE_EXPRESSION:
                return createRawTemplateLiteral(expressionNode.content(), getPosition(expressionNode));
            default:
                throw new RuntimeException("Syntax kind is not supported: " + kind);
        }
    }

    @Override
    public BLangNode transform(TableConstructorExpressionNode tableConstructorExpressionNode) {
        BLangTableConstructorExpr tableConstructorExpr =
                (BLangTableConstructorExpr) TreeBuilder.createTableConstructorExpressionNode();
        tableConstructorExpr.pos = getPosition(tableConstructorExpressionNode);

        for (Node row : tableConstructorExpressionNode.rows()) {
            tableConstructorExpr.addRecordLiteral((BLangRecordLiteral) row.apply(this));
        }
        if (tableConstructorExpressionNode.keySpecifier().isPresent()) {
            tableConstructorExpr.tableKeySpecifier =
                    (BLangTableKeySpecifier) tableConstructorExpressionNode.keySpecifier().orElse(null).apply(this);
        }
        return tableConstructorExpr;
    }

    @Override
    public BLangNode transform(TrapExpressionNode trapExpressionNode) {
        BLangTrapExpr trapExpr = (BLangTrapExpr) TreeBuilder.createTrapExpressionNode();
        trapExpr.expr = createExpression(trapExpressionNode.expression());
        trapExpr.pos = getPosition(trapExpressionNode);
        return trapExpr;
    }

    @Override
    public BLangNode transform(ReceiveActionNode receiveActionNode) {
        BLangWorkerReceive workerReceiveExpr = (BLangWorkerReceive) TreeBuilder.createWorkerReceiveNode();
        workerReceiveExpr.setWorkerName(createIdentifier(receiveActionNode.receiveWorkers().name()));
        workerReceiveExpr.pos = getPosition(receiveActionNode);
        return workerReceiveExpr;
    }

    @Override
    public BLangNode transform(SyncSendActionNode syncSendActionNode) {
        BLangWorkerSyncSendExpr workerSendExpr = TreeBuilder.createWorkerSendSyncExprNode();
        workerSendExpr.setWorkerName(createIdentifier(
                syncSendActionNode.peerWorker().name()));
        workerSendExpr.expr = createExpression(syncSendActionNode.expression());
        workerSendExpr.pos = getPosition(syncSendActionNode);
        return workerSendExpr;
    }

    @Override
    public BLangNode transform(ImplicitAnonymousFunctionExpressionNode implicitAnonymousFunctionExpressionNode) {
        BLangArrowFunction arrowFunction = (BLangArrowFunction) TreeBuilder.createArrowFunctionNode();
        arrowFunction.pos = getPosition(implicitAnonymousFunctionExpressionNode);
        arrowFunction.functionName = createIdentifier(arrowFunction.pos,
                anonymousModelHelper.getNextAnonymousFunctionKey(packageID));
        // TODO initialize other attributes
        // arrowFunction.funcType;
        // arrowFunction.function;

        // Set Parameters
        Node param = implicitAnonymousFunctionExpressionNode.params();
        if (param.kind() == SyntaxKind.INFER_PARAM_LIST) {

            ImplicitAnonymousFunctionParameters paramsNode = (ImplicitAnonymousFunctionParameters) param;
            SeparatedNodeList<SimpleNameReferenceNode> paramList = paramsNode.parameters();

            for (SimpleNameReferenceNode child : paramList) {
                BLangUserDefinedType userDefinedType = (BLangUserDefinedType) child.apply(this);
                BLangSimpleVariable parameter = (BLangSimpleVariable) TreeBuilder.createSimpleVariableNode();
                parameter.name = userDefinedType.typeName;
                arrowFunction.params.add(parameter);
            }

        } else {
            BLangUserDefinedType userDefinedType = (BLangUserDefinedType) param.apply(this);
            BLangSimpleVariable parameter = (BLangSimpleVariable) TreeBuilder.createSimpleVariableNode();
            parameter.name = userDefinedType.typeName;
            arrowFunction.params.add(parameter);
        }
        arrowFunction.body = new BLangExprFunctionBody();
        arrowFunction.body.expr = createExpression(implicitAnonymousFunctionExpressionNode.expression());
        return arrowFunction;
    }

    @Override
    public BLangNode transform(CommitActionNode commitActionNode) {
        BLangCommitExpr commitExpr = TreeBuilder.createCommitExpressionNode();
        commitExpr.pos = getPosition(commitActionNode);
        return commitExpr;
    }

    @Override
    public BLangNode transform(FlushActionNode flushActionNode) {
        BLangWorkerFlushExpr workerFlushExpr = TreeBuilder.createWorkerFlushExpressionNode();
        Node optionalPeerWorker = flushActionNode.peerWorker().orElse(null);
        if (optionalPeerWorker != null) {
            SimpleNameReferenceNode peerWorker = (SimpleNameReferenceNode) optionalPeerWorker;
            workerFlushExpr.workerIdentifier = createIdentifier(peerWorker.name());
        }
        workerFlushExpr.pos = getPosition(flushActionNode);
        return workerFlushExpr;
    }

    @Override
    public BLangNode transform(LetExpressionNode letExpressionNode) {
        BLangLetExpression letExpr = (BLangLetExpression) TreeBuilder.createLetExpressionNode();
        letExpr.pos = getPosition(letExpressionNode);
        letExpr.expr = createExpression(letExpressionNode.expression());
        List<BLangLetVariable> letVars = new ArrayList<>();
        for (LetVariableDeclarationNode letVarDecl : letExpressionNode.letVarDeclarations()) {
            letVars.add(createLetVariable(letVarDecl));
        }

        letExpr.letVarDeclarations = letVars;
        return letExpr;
    }

    public BLangLetVariable createLetVariable(LetVariableDeclarationNode letVarDecl) {
        BLangLetVariable letVar = TreeBuilder.createLetVariableNode();
        VariableDefinitionNode varDefNode = createBLangVarDef(getPosition(letVarDecl), letVarDecl.typedBindingPattern(),
                Optional.of(letVarDecl.expression()), Optional.empty());
        varDefNode.getVariable().addFlag(Flag.FINAL);
        List<BLangNode> annots = applyAll(letVarDecl.annotations());
        for (BLangNode node : annots) {
            varDefNode.getVariable().addAnnotationAttachment((AnnotationAttachmentNode) node);
        }

        letVar.definitionNode = varDefNode;
        return letVar;
    }

    @Override
    public BLangNode transform(ServiceConstructorExpressionNode serviceConstructorExpressionNode) {
        return createService(serviceConstructorExpressionNode, null, true);
    }

    @Override
    public BLangNode transform(MappingBindingPatternNode mappingBindingPatternNode) {
        BLangRecordVarRef recordVarRef = (BLangRecordVarRef) TreeBuilder.createRecordVariableReferenceNode();
        recordVarRef.pos = getPosition(mappingBindingPatternNode);

        List<BLangRecordVarRefKeyValue> expressions = new ArrayList<>();
        for (FieldBindingPatternNode expr : mappingBindingPatternNode.fieldBindingPatterns()) {
            expressions.add(createRecordVarKeyValue(expr));
        }
        recordVarRef.recordRefFields = expressions;

        Optional<RestBindingPatternNode> restBindingPattern = mappingBindingPatternNode.restBindingPattern();
        if (restBindingPattern.isPresent()) {
            recordVarRef.restParam = createExpression(restBindingPattern.get());
        }

        return recordVarRef;
    }

    private BLangRecordVarRefKeyValue createRecordVarKeyValue(FieldBindingPatternNode expr) {
        BLangRecordVarRefKeyValue keyValue = new BLangRecordVarRefKeyValue();
        if (expr instanceof FieldBindingPatternFullNode) {
            FieldBindingPatternFullNode fullNode = (FieldBindingPatternFullNode) expr;
            keyValue.variableName = createIdentifier(fullNode.variableName().name());
            keyValue.variableReference = createExpression(fullNode.bindingPattern());
        } else {
            FieldBindingPatternVarnameNode varnameNode = (FieldBindingPatternVarnameNode) expr;
            keyValue.variableName = createIdentifier(varnameNode.variableName().name());
            BLangSimpleVarRef varRef = (BLangSimpleVarRef) TreeBuilder.createSimpleVariableReferenceNode();
            varRef.pos = getPosition(varnameNode.variableName());
            varRef.variableName = createIdentifier(varnameNode.variableName().name());
            varRef.pkgAlias = (BLangIdentifier) TreeBuilder.createIdentifierNode();
            keyValue.variableReference = varRef;
        }

        return keyValue;
    }

    @Override
    public BLangNode transform(ListBindingPatternNode listBindingPatternNode) {
        BLangTupleVarRef tupleVarRef = (BLangTupleVarRef) TreeBuilder.createTupleVariableReferenceNode();
        List<BLangExpression> expressions = new ArrayList<>();
        for (BindingPatternNode expr : listBindingPatternNode.bindingPatterns()) {
            expressions.add(createExpression(expr));
        }
        tupleVarRef.expressions = expressions;
        tupleVarRef.pos = getPosition(listBindingPatternNode);
        Optional<RestBindingPatternNode> restBindingPattern = listBindingPatternNode.restBindingPattern();
        if (restBindingPattern.isPresent()) {
            tupleVarRef.restParam = createExpression(restBindingPattern.get());
        }

        return tupleVarRef;
    }

    @Override
    public BLangNode transform(RestBindingPatternNode restBindingPatternNode) {
        return createExpression(restBindingPatternNode.variableName());
    }

    @Override
    public BLangNode transform(CaptureBindingPatternNode captureBindingPatternNode) {
        return createExpression(captureBindingPatternNode.variableName());
    }

    @Override
    public BLangNode transform(WildcardBindingPatternNode wildcardBindingPatternNode) {
        BLangSimpleVarRef ignoreVarRef = (BLangSimpleVarRef) TreeBuilder.createSimpleVariableReferenceNode();
        BLangIdentifier ignore = (BLangIdentifier) TreeBuilder.createIdentifierNode();
        ignore.value = Names.IGNORE.value;
        ignoreVarRef.variableName = ignore;
        ignore.pos = getPosition(wildcardBindingPatternNode);
        return ignoreVarRef;
    }

    @Override
    public BLangNode transform(ErrorBindingPatternNode errorBindingPatternNode) {
        BLangErrorVarRef errorVarRef = (BLangErrorVarRef) TreeBuilder.createErrorVariableReferenceNode();
        errorVarRef.pos = getPosition(errorBindingPatternNode);

        Optional<Node> errorTypeRef = errorBindingPatternNode.typeReference();
        if (errorTypeRef.isPresent()) {
            errorVarRef.typeNode = createTypeNode(errorTypeRef.get());
        }

        SeparatedNodeList<BindingPatternNode> argListBindingPatterns = errorBindingPatternNode.argListBindingPatterns();
        int numberOfArgs = argListBindingPatterns.size();
        List<BLangNamedArgsExpression> namedArgs = new ArrayList<>();
        for (int position = 0; position < numberOfArgs; position++) {
            BindingPatternNode bindingPatternNode = argListBindingPatterns.get(position);
            switch (bindingPatternNode.kind()) {
                case CAPTURE_BINDING_PATTERN:
                case WILDCARD_BINDING_PATTERN:
                    if (position == 0) {
                        errorVarRef.message = (BLangVariableReference) createExpression(bindingPatternNode);
                        break;
                    }
                    // Fall through.
                case ERROR_BINDING_PATTERN:
                    errorVarRef.cause = (BLangVariableReference) createExpression(bindingPatternNode);
                    break;
                case NAMED_ARG_BINDING_PATTERN:
                    namedArgs.add((BLangNamedArgsExpression) bindingPatternNode.apply(this));
                    break;
                default:// Rest binding pattern
                    errorVarRef.restVar = (BLangVariableReference) createExpression(bindingPatternNode);
            }
        }
        errorVarRef.detail = namedArgs;
        return errorVarRef;
    }

    @Override
    public BLangNode transform(NamedArgBindingPatternNode namedArgBindingPatternNode) {
        BLangNamedArgsExpression namedArgsExpression = (BLangNamedArgsExpression) TreeBuilder.createNamedArgNode();
        namedArgsExpression.pos = getPosition(namedArgBindingPatternNode);
        namedArgsExpression.name = createIdentifier(namedArgBindingPatternNode.argName());
        namedArgsExpression.expr = createExpression(namedArgBindingPatternNode.bindingPattern());
        return namedArgsExpression;
    }

    // -----------------------------------------------Statements--------------------------------------------------------
    @Override
    public BLangNode transform(ReturnStatementNode returnStmtNode) {
        BLangReturn bLReturn = (BLangReturn) TreeBuilder.createReturnNode();
        bLReturn.pos = getPosition(returnStmtNode);
        if (returnStmtNode.expression().isPresent()) {
            bLReturn.expr = createExpression(returnStmtNode.expression().get());
        } else {
            BLangLiteral nilLiteral = (BLangLiteral) TreeBuilder.createLiteralExpression();
            nilLiteral.pos = getPosition(returnStmtNode);
            nilLiteral.value = Names.NIL_VALUE;
            nilLiteral.type = symTable.nilType;
            bLReturn.expr = nilLiteral;
        }
        return bLReturn;
    }

    @Override
    public BLangNode transform(PanicStatementNode panicStmtNode) {
        BLangPanic bLPanic = (BLangPanic) TreeBuilder.createPanicNode();
        bLPanic.pos = getPosition(panicStmtNode);
        bLPanic.expr = createExpression(panicStmtNode.expression());
        return bLPanic;
    }

    @Override
    public BLangNode transform(ContinueStatementNode continueStmtNode) {
        BLangContinue bLContinue = (BLangContinue) TreeBuilder.createContinueNode();
        bLContinue.pos = getPosition(continueStmtNode);
        return bLContinue;
    }

    @Override
    public BLangNode transform(ListenerDeclarationNode listenerDeclarationNode) {
        Token visibilityQualifier = null;
        if (listenerDeclarationNode.visibilityQualifier().isPresent()) {
            visibilityQualifier = listenerDeclarationNode.visibilityQualifier().get();
        }

        BLangSimpleVariable var = new SimpleVarBuilder()
                .with(listenerDeclarationNode.variableName())
                .setTypeByNode(listenerDeclarationNode.typeDescriptor())
                .setExpressionByNode(listenerDeclarationNode.initializer())
                .setVisibility(visibilityQualifier)
                .isListenerVar()
                .build();
        var.pos = getPositionWithoutMetadata(listenerDeclarationNode);
        var.name.pos = getPosition(listenerDeclarationNode.variableName());
        var.annAttachments = applyAll(getAnnotations(listenerDeclarationNode.metadata()));
        return var;
    }

    @Override
    public BLangNode transform(BreakStatementNode breakStmtNode) {
        BLangBreak bLBreak = (BLangBreak) TreeBuilder.createBreakNode();
        bLBreak.pos = getPosition(breakStmtNode);
        return bLBreak;
    }

    @Override
    public BLangNode transform(AssignmentStatementNode assignmentStmtNode) {
        SyntaxKind lhsKind = assignmentStmtNode.varRef().kind();
        switch (lhsKind) {
            case LIST_BINDING_PATTERN:
                return createTupleDestructureStatement(assignmentStmtNode);
            case MAPPING_BINDING_PATTERN: // ignored for now
                return createRecordDestructureStatement(assignmentStmtNode);
            case ERROR_BINDING_PATTERN:
                return createErrorDestructureStatement(assignmentStmtNode);
            default:
                break;
        }

        BLangAssignment bLAssignment = (BLangAssignment) TreeBuilder.createAssignmentNode();
        BLangExpression lhsExpr = createExpression(assignmentStmtNode.varRef());
        validateLvexpr(lhsExpr, DiagnosticErrorCode.INVALID_INVOCATION_LVALUE_ASSIGNMENT);

        bLAssignment.setExpression(createExpression(assignmentStmtNode.expression()));
        bLAssignment.pos = getPosition(assignmentStmtNode);
        bLAssignment.varRef = lhsExpr;
        return bLAssignment;
    }

    public BLangNode createTupleDestructureStatement(AssignmentStatementNode assignmentStmtNode) {
        BLangTupleDestructure tupleDestructure =
                (BLangTupleDestructure) TreeBuilder.createTupleDestructureStatementNode();
        tupleDestructure.varRef = (BLangTupleVarRef) createExpression(assignmentStmtNode.varRef());
        tupleDestructure.setExpression(createExpression(assignmentStmtNode.expression()));
        tupleDestructure.pos = getPosition(assignmentStmtNode);
        return tupleDestructure;
    }

    public BLangNode createRecordDestructureStatement(AssignmentStatementNode assignmentStmtNode) {
        BLangRecordDestructure recordDestructure =
                (BLangRecordDestructure) TreeBuilder.createRecordDestructureStatementNode();
        recordDestructure.varRef = (BLangRecordVarRef) createExpression(assignmentStmtNode.varRef());
        recordDestructure.setExpression(createExpression(assignmentStmtNode.expression()));
        return recordDestructure;
    }

    public BLangNode createErrorDestructureStatement(AssignmentStatementNode assignmentStmtNode) {
        BLangErrorDestructure errorDestructure =
                (BLangErrorDestructure) TreeBuilder.createErrorDestructureStatementNode();
        errorDestructure.varRef = (BLangErrorVarRef) createExpression(assignmentStmtNode.varRef());
        errorDestructure.setExpression(createExpression(assignmentStmtNode.expression()));
        errorDestructure.pos = getPosition(assignmentStmtNode);
        return errorDestructure;
    }

    @Override
    public BLangNode transform(CompoundAssignmentStatementNode compoundAssignmentStmtNode) {
        BLangCompoundAssignment bLCompAssignment = (BLangCompoundAssignment) TreeBuilder.createCompoundAssignmentNode();
        bLCompAssignment.setExpression(createExpression(compoundAssignmentStmtNode.rhsExpression()));

        bLCompAssignment
                .setVariable((BLangVariableReference) createExpression(compoundAssignmentStmtNode.lhsExpression()));
        bLCompAssignment.pos = getPosition(compoundAssignmentStmtNode);
        bLCompAssignment.opKind = OperatorKind.valueFrom(compoundAssignmentStmtNode.binaryOperator().text());
        return bLCompAssignment;
    }

    private void validateLvexpr(ExpressionNode lExprNode, DiagnosticCode errorCode) {
        if (lExprNode.getKind() == NodeKind.INVOCATION) {
            dlog.error(((BLangInvocation) lExprNode).pos, errorCode);
        }
        if (lExprNode.getKind() == NodeKind.FIELD_BASED_ACCESS_EXPR
                || lExprNode.getKind() == NodeKind.INDEX_BASED_ACCESS_EXPR) {
            validateLvexpr(((BLangAccessExpression) lExprNode).expr, errorCode);
        }
    }

    @Override
    public BLangNode transform(DoStatementNode doStatementNode) {
        BLangDo bLDo = (BLangDo) TreeBuilder.createDoNode();
        bLDo.pos = getPosition(doStatementNode);

        BLangBlockStmt bLBlockStmt = (BLangBlockStmt) doStatementNode.blockStatement().apply(this);
        bLBlockStmt.pos = getPosition(doStatementNode.blockStatement());
        bLDo.setBody(bLBlockStmt);
        doStatementNode.onFailClause().ifPresent(onFailClauseNode -> {
            bLDo.setOnFailClause(
                    (org.ballerinalang.model.clauses.OnFailClauseNode) (onFailClauseNode.apply(this)));
        });
        return bLDo;
    }

    @Override
    public BLangNode transform(FailStatementNode failStatementNode) {
        BLangFail bLFail = (BLangFail) TreeBuilder.createFailNode();
        bLFail.pos = getPosition(failStatementNode);
        bLFail.expr = createExpression(failStatementNode.expression());
        return bLFail;
    }

    @Override
    public BLangNode transform(WhileStatementNode whileStmtNode) {
        BLangWhile bLWhile = (BLangWhile) TreeBuilder.createWhileNode();
        bLWhile.setCondition(createExpression(whileStmtNode.condition()));
        bLWhile.pos = getPosition(whileStmtNode);

        BLangBlockStmt bLBlockStmt = (BLangBlockStmt) whileStmtNode.whileBody().apply(this);
        bLBlockStmt.pos = getPosition(whileStmtNode.whileBody());
        bLWhile.setBody(bLBlockStmt);
        whileStmtNode.onFailClause().ifPresent(onFailClauseNode -> {
            bLWhile.setOnFailClause(
                    (org.ballerinalang.model.clauses.OnFailClauseNode) (onFailClauseNode.apply(this)));
        });
        return bLWhile;
    }

    @Override
    public BLangNode transform(IfElseStatementNode ifElseStmtNode) {
        BLangIf bLIf = (BLangIf) TreeBuilder.createIfElseStatementNode();
        bLIf.pos = getPosition(ifElseStmtNode);
        bLIf.setCondition(createExpression(ifElseStmtNode.condition()));
        bLIf.setBody((BLangBlockStmt) ifElseStmtNode.ifBody().apply(this));

        ifElseStmtNode.elseBody().ifPresent(elseBody -> {
            ElseBlockNode elseNode = (ElseBlockNode) elseBody;
            bLIf.setElseStatement(
                    (org.ballerinalang.model.tree.statements.StatementNode) elseNode.elseBody().apply(this));
        });
        return bLIf;
    }

    @Override
    public BLangNode transform(BlockStatementNode blockStatement) {
        BLangBlockStmt bLBlockStmt = (BLangBlockStmt) TreeBuilder.createBlockNode();
        this.isInLocalContext = true;
        bLBlockStmt.stmts = generateBLangStatements(blockStatement.statements());
        this.isInLocalContext = false;
        bLBlockStmt.pos = getPosition(blockStatement);
        SyntaxKind parent = blockStatement.parent().kind();
        if (parent == SyntaxKind.IF_ELSE_STATEMENT || parent == SyntaxKind.ELSE_BLOCK) {
            bLBlockStmt.pos = expandLeft(bLBlockStmt.pos, getPosition(blockStatement.parent()));
        }
        return bLBlockStmt;
    }

    @Override
    public BLangNode transform(RollbackStatementNode rollbackStatementNode) {
        BLangRollback rollbackStmt = (BLangRollback) TreeBuilder.createRollbackNode();
        rollbackStmt.pos = getPosition(rollbackStatementNode);
        if (rollbackStatementNode.expression().isPresent()) {
            rollbackStmt.expr = createExpression(rollbackStatementNode.expression().get());
        }

        return rollbackStmt;
    }

    @Override
    public BLangNode transform(LockStatementNode lockStatementNode) {
        BLangLock lockNode = (BLangLock) TreeBuilder.createLockNode();
        lockNode.pos = getPosition(lockStatementNode);
        BLangBlockStmt lockBlock = (BLangBlockStmt) lockStatementNode.blockStatement().apply(this);
        lockBlock.pos = getPosition(lockStatementNode.blockStatement());
        lockNode.setBody(lockBlock);

        lockStatementNode.onFailClause().ifPresent(onFailClauseNode -> {
            lockNode.setOnFailClause(
                    (org.ballerinalang.model.clauses.OnFailClauseNode) (onFailClauseNode.apply(this)));
        });

        return lockNode;
    }

    @Override
    public BLangNode transform(TypedescTypeDescriptorNode typedescTypeDescriptorNode) {
        BLangBuiltInRefTypeNode refType = (BLangBuiltInRefTypeNode) TreeBuilder.createBuiltInReferenceTypeNode();
        refType.typeKind = TypeKind.TYPEDESC;

        Optional<TypeParameterNode> node = typedescTypeDescriptorNode.typedescTypeParamsNode();
        if (node.isPresent()) {
            BLangConstrainedType constrainedType = (BLangConstrainedType) TreeBuilder.createConstrainedTypeNode();
            constrainedType.type = refType;
            constrainedType.constraint = createTypeNode(node.get().typeNode());
            return constrainedType;
        }

        return refType;
    }

    @Override
    public BLangNode transform(VariableDeclarationNode varDeclaration) {
        return (BLangNode) createBLangVarDef(getPosition(varDeclaration), varDeclaration.typedBindingPattern(),
                varDeclaration.initializer(), varDeclaration.finalKeyword());
    }

    public BLangNode transform(XmlTypeDescriptorNode xmlTypeDescriptorNode) {
        BLangBuiltInRefTypeNode refType = (BLangBuiltInRefTypeNode) TreeBuilder.createBuiltInReferenceTypeNode();
        refType.typeKind = TypeKind.XML;
        refType.pos = getPosition(xmlTypeDescriptorNode);

        Optional<TypeParameterNode> node = xmlTypeDescriptorNode.xmlTypeParamsNode();
        if (node.isPresent()) {
            BLangConstrainedType constrainedType = (BLangConstrainedType) TreeBuilder.createConstrainedTypeNode();
            constrainedType.type = refType;
            constrainedType.constraint = createTypeNode(node.get().typeNode());
            constrainedType.pos = getPosition(xmlTypeDescriptorNode);
            return constrainedType;
        }

        return refType;
    }

    private VariableDefinitionNode createBLangVarDef(Location location,
                                                TypedBindingPatternNode typedBindingPattern,
                                                Optional<io.ballerina.compiler.syntax.tree.ExpressionNode> initializer,
                                                Optional<Token> finalKeyword) {
        BindingPatternNode bindingPattern = typedBindingPattern.bindingPattern();
        BLangVariable variable = getBLangVariableNode(bindingPattern);
        switch (bindingPattern.kind()) {
            case CAPTURE_BINDING_PATTERN:
            case WILDCARD_BINDING_PATTERN:
                BLangSimpleVariableDef bLVarDef =
                        (BLangSimpleVariableDef) TreeBuilder.createSimpleVariableDefinitionNode();
                bLVarDef.pos = variable.pos = location;
                BLangExpression expr = initializer.isPresent() ? createExpression(initializer.get()) : null;
                variable.setInitialExpression(expr);
                bLVarDef.setVariable(variable);
                if (finalKeyword.isPresent()) {
                    variable.flagSet.add(Flag.FINAL);
                }

                TypeDescriptorNode typeDesc = typedBindingPattern.typeDescriptor();
                variable.isDeclaredWithVar = isDeclaredWithVar(typeDesc);
                if (!variable.isDeclaredWithVar) {
                    variable.setTypeNode(createTypeNode(typeDesc));
                }

                return bLVarDef;
            case MAPPING_BINDING_PATTERN:
                return createRecordVariableDef(variable, typedBindingPattern.typeDescriptor(), initializer,
                        finalKeyword.isPresent());
            case LIST_BINDING_PATTERN:
                return createTupleVariableDef(variable, typedBindingPattern.typeDescriptor(), initializer,
                        finalKeyword.isPresent());
            case ERROR_BINDING_PATTERN:
                return createErrorVariableDef(variable, typedBindingPattern.typeDescriptor(), initializer,
                        finalKeyword.isPresent());
            default:
                throw new RuntimeException(
                        "Syntax kind is not a valid binding pattern " + typedBindingPattern.bindingPattern().kind());
        }
    }

    private VariableDefinitionNode createRecordVariableDef(BLangVariable var, TypeDescriptorNode type,
            Optional<io.ballerina.compiler.syntax.tree.ExpressionNode> initializer, boolean isFinal) {

        if (isFinal) {
            markVariableAsFinal(var);
        }

        var.isDeclaredWithVar = isDeclaredWithVar(type);
        if (!var.isDeclaredWithVar) {
            var.setTypeNode(createTypeNode(type));
        }

        if (initializer.isPresent()) {
            var.setInitialExpression(createExpression(initializer.get()));
        }

        BLangRecordVariableDef varDefNode = (BLangRecordVariableDef) TreeBuilder.createRecordVariableDefinitionNode();
        varDefNode.pos = getPosition(null);
        varDefNode.setVariable(var);
        return varDefNode;
    }

    private BLangTupleVariableDef createTupleVariableDef(BLangVariable tupleVar, TypeDescriptorNode typeDesc,
            Optional<io.ballerina.compiler.syntax.tree.ExpressionNode> initializer, boolean isFinal) {
        if (isFinal) {
            markVariableAsFinal(tupleVar);
        }

        tupleVar.isDeclaredWithVar = isDeclaredWithVar(typeDesc);
        if (!tupleVar.isDeclaredWithVar) {
            tupleVar.setTypeNode(createTypeNode(typeDesc));
        }

        if (initializer.isPresent()) {
            tupleVar.setInitialExpression(createExpression(initializer.get()));
        }

        BLangTupleVariableDef varDefNode = (BLangTupleVariableDef) TreeBuilder.createTupleVariableDefinitionNode();
        varDefNode.pos = getPosition(null);
        varDefNode.setVariable(tupleVar);
        return varDefNode;
    }

    private BLangErrorVariableDef createErrorVariableDef(BLangVariable tupleVar, TypeDescriptorNode typeDesc,
              Optional<io.ballerina.compiler.syntax.tree.ExpressionNode> initializer, boolean isFinal) {
        if (isFinal) {
            markVariableAsFinal(tupleVar);
        }

        tupleVar.isDeclaredWithVar = isDeclaredWithVar(typeDesc);
        if (!tupleVar.isDeclaredWithVar) {
            tupleVar.setTypeNode(createTypeNode(typeDesc));
        }

        if (initializer.isPresent()) {
            tupleVar.setInitialExpression(createExpression(initializer.get()));
        }

        BLangErrorVariableDef varDefNode = (BLangErrorVariableDef) TreeBuilder.createErrorVariableDefinitionNode();
        varDefNode.pos = getPosition(null);
        varDefNode.setVariable(tupleVar);
        return varDefNode;
    }

    @Override
    public BLangNode transform(ExpressionStatementNode expressionStatement) {
        SyntaxKind kind = expressionStatement.expression().kind();
        switch (kind) {
            case ASYNC_SEND_ACTION:
                return expressionStatement.expression().apply(this);
            default:
                BLangExpressionStmt bLExpressionStmt =
                        (BLangExpressionStmt) TreeBuilder.createExpressionStatementNode();
                bLExpressionStmt.expr = createExpression(expressionStatement.expression());
                bLExpressionStmt.pos = getPosition(expressionStatement);
                return bLExpressionStmt;
        }
    }

    @Override
    public BLangNode transform(AsyncSendActionNode asyncSendActionNode) {
        BLangWorkerSend workerSendNode = (BLangWorkerSend) TreeBuilder.createWorkerSendNode();
        workerSendNode.setWorkerName(createIdentifier(getPosition(asyncSendActionNode.peerWorker()),
                asyncSendActionNode.peerWorker().name()));
        workerSendNode.expr = createExpression(asyncSendActionNode.expression());
        workerSendNode.pos = getPosition(asyncSendActionNode);
        return workerSendNode;
    }

    @Override
    public BLangNode transform(WaitActionNode waitActionNode) {
        Node waitFutureExpr = waitActionNode.waitFutureExpr();
        if (waitFutureExpr.kind() == SyntaxKind.WAIT_FIELDS_LIST) {
            return getWaitForAllExpr((WaitFieldsListNode) waitFutureExpr);
        }

        BLangWaitExpr waitExpr = TreeBuilder.createWaitExpressionNode();
        waitExpr.pos = getPosition(waitActionNode);
        waitExpr.exprList = Collections.singletonList(createExpression(waitFutureExpr));
        return waitExpr;
    }

    private BLangWaitForAllExpr getWaitForAllExpr(WaitFieldsListNode waitFields) {
        BLangWaitForAllExpr bLangWaitForAll = TreeBuilder.createWaitForAllExpressionNode();

        List<BLangWaitKeyValue> exprs = new ArrayList<>();
        for (Node waitField : waitFields.waitFields()) {
            exprs.add(getWaitForAllExpr(waitField));
        }

        bLangWaitForAll.keyValuePairs = exprs;
        bLangWaitForAll.pos = getPosition(waitFields);
        return bLangWaitForAll;
    }

    private BLangWaitKeyValue getWaitForAllExpr(Node waitFields) {
        BLangWaitForAllExpr.BLangWaitKeyValue keyValue = TreeBuilder.createWaitKeyValueNode();
        keyValue.pos = getPosition(waitFields);

        if (waitFields.kind() == SyntaxKind.WAIT_FIELD) {
            WaitFieldNode waitFieldNode = (WaitFieldNode) waitFields;
            BLangIdentifier key = createIdentifier(waitFieldNode.fieldName().name());
            key.setLiteral(false);
            keyValue.key = key;
            keyValue.valueExpr = createExpression(waitFieldNode.waitFutureExpr());
            return keyValue;
        }

        SimpleNameReferenceNode varName = (SimpleNameReferenceNode) waitFields;
        BLangIdentifier key = createIdentifier(varName.name());
        key.setLiteral(false);
        keyValue.key = key;

        BLangSimpleVarRef varRef = (BLangSimpleVarRef) TreeBuilder.createSimpleVariableReferenceNode();
        varRef.pos = getPosition(varName);
        varRef.variableName = key;
        varRef.pkgAlias = (BLangIdentifier) TreeBuilder.createIdentifierNode();
        keyValue.keyExpr = varRef;
        return keyValue;
    }

    @Override
    public BLangNode transform(StartActionNode startActionNode) {
        BLangNode expression = createActionOrExpression(startActionNode.expression());

        BLangInvocation invocation;
        if (!(expression instanceof BLangWorkerSend)) {
            invocation = (BLangInvocation) expression;
        } else {
            invocation = (BLangInvocation) ((BLangWorkerSend) expression).expr;
            expression = ((BLangWorkerSend) expression).expr;
        }

        if (expression.getKind() == NodeKind.INVOCATION) {
            BLangActionInvocation actionInvocation = (BLangActionInvocation) TreeBuilder.createActionInvocation();
            actionInvocation.expr = invocation.expr;
            actionInvocation.pkgAlias = invocation.pkgAlias;
            actionInvocation.name = invocation.name;
            actionInvocation.argExprs = invocation.argExprs;
            actionInvocation.flagSet = invocation.flagSet;
            actionInvocation.pos = invocation.pos;
            invocation = actionInvocation;
        }

        invocation.async = true;
        invocation.annAttachments = applyAll(startActionNode.annotations());
        return invocation;
    }

    @Override
    public BLangNode transform(TransactionStatementNode transactionStatementNode) {
        BLangTransaction transaction = (BLangTransaction) TreeBuilder.createTransactionNode();
        BLangBlockStmt transactionBlock = (BLangBlockStmt) transactionStatementNode.blockStatement().apply(this);
        transactionBlock.pos = getPosition(transactionStatementNode.blockStatement());
        transaction.setTransactionBody(transactionBlock);
        transaction.pos = getPosition(transactionStatementNode);

        transactionStatementNode.onFailClause().ifPresent(onFailClauseNode -> {
            transaction.setOnFailClause(
                    (org.ballerinalang.model.clauses.OnFailClauseNode) (onFailClauseNode.apply(this)));
        });

        return transaction;
    }

    // -------------------------------------------------Misc------------------------------------------------------------

    @Override
    public BLangNode transform(PositionalArgumentNode argumentNode) {
        return createExpression(argumentNode.expression());
    }

    @Override
    public BLangNode transform(NamedArgumentNode namedArgumentNode) {
        BLangNamedArgsExpression namedArg = (BLangNamedArgsExpression) TreeBuilder.createNamedArgNode();
        namedArg.pos = getPosition(namedArgumentNode);
        namedArg.name = this.createIdentifier(namedArgumentNode.argumentName().name());
        namedArg.expr = createExpression(namedArgumentNode.expression());
        return namedArg;
    }

    @Override
    public BLangNode transform(RestArgumentNode restArgumentNode) {
        BLangRestArgsExpression varArgs = (BLangRestArgsExpression) TreeBuilder.createVarArgsNode();
        varArgs.pos = getPosition(restArgumentNode.ellipsis());
        varArgs.expr = createExpression(restArgumentNode.expression());
        return varArgs;
    }

    @Override
    public BLangNode transform(RequiredParameterNode requiredParameter) {
        BLangSimpleVariable simpleVar = createSimpleVar(requiredParameter.paramName(),
                                                        requiredParameter.typeName(), requiredParameter.annotations());

        simpleVar.pos = getPosition(requiredParameter);
        if (requiredParameter.paramName().isPresent()) {
            simpleVar.name.pos = getPosition(requiredParameter.paramName().get());
        }
        simpleVar.pos = trimLeft(simpleVar.pos, getPosition(requiredParameter.typeName()));
        return simpleVar;
    }

    @Override
    public BLangNode transform(DefaultableParameterNode defaultableParameter) {
        BLangSimpleVariable simpleVar = createSimpleVar(defaultableParameter.paramName(),
                                                        defaultableParameter.typeName(),
                                                        defaultableParameter.annotations());

        simpleVar.setInitialExpression(createExpression(defaultableParameter.expression()));

        simpleVar.pos = getPosition(defaultableParameter);
        return simpleVar;
    }

    @Override
    public BLangNode transform(RestParameterNode restParameter) {
        BLangSimpleVariable bLSimpleVar = createSimpleVar(restParameter.paramName(), restParameter.typeName(),
                                                          restParameter.annotations());

        BLangArrayType bLArrayType = (BLangArrayType) TreeBuilder.createArrayTypeNode();
        bLArrayType.elemtype = bLSimpleVar.typeNode;
        bLArrayType.dimensions = 1;
        bLSimpleVar.typeNode = bLArrayType;
        bLArrayType.pos = getPosition(restParameter.typeName());

        bLSimpleVar.pos = getPosition(restParameter);
        return bLSimpleVar;
    }

    @Override
    public BLangNode transform(OptionalTypeDescriptorNode optTypeDescriptor) {
        BLangValueType nilTypeNode = (BLangValueType) TreeBuilder.createValueTypeNode();
        nilTypeNode.pos = getPosition(optTypeDescriptor.questionMarkToken());
        nilTypeNode.typeKind = TypeKind.NIL;

        BLangUnionTypeNode unionTypeNode = (BLangUnionTypeNode) TreeBuilder.createUnionTypeNode();
        unionTypeNode.memberTypeNodes.add(createTypeNode(optTypeDescriptor.typeDescriptor()));
        unionTypeNode.memberTypeNodes.add(nilTypeNode);
        unionTypeNode.nullable = true;

        unionTypeNode.pos = getPosition(optTypeDescriptor);
        return unionTypeNode;
    }

    @Override
    public BLangNode transform(FunctionTypeDescriptorNode functionTypeDescriptorNode) {
        BLangFunctionTypeNode functionTypeNode = (BLangFunctionTypeNode) TreeBuilder.createFunctionTypeNode();
        functionTypeNode.pos = getPosition(functionTypeDescriptorNode);
        functionTypeNode.returnsKeywordExists = true;

        FunctionSignatureNode funcSignature = functionTypeDescriptorNode.functionSignature();

        // Set Parameters
        for (ParameterNode child : funcSignature.parameters()) {
            SimpleVariableNode param = (SimpleVariableNode) child.apply(this);
            if (child instanceof RestParameterNode) {
                functionTypeNode.restParam = (BLangSimpleVariable) param;
            } else {
                functionTypeNode.params.add((BLangVariable) param);
            }
        }

        // Set Return Type
        Optional<ReturnTypeDescriptorNode> retNode = funcSignature.returnTypeDesc();
        if (retNode.isPresent()) {
            ReturnTypeDescriptorNode returnType = retNode.get();
            functionTypeNode.returnTypeNode = createTypeNode(returnType.type());
        } else {
            BLangValueType bLValueType = (BLangValueType) TreeBuilder.createValueTypeNode();
            bLValueType.pos = getPosition(funcSignature);
            bLValueType.typeKind = TypeKind.NIL;
            functionTypeNode.returnTypeNode = bLValueType;
        }

        functionTypeNode.flagSet.add(Flag.PUBLIC);

        for (Token token : functionTypeDescriptorNode.qualifierList()) {
            if (token.kind() == SyntaxKind.ISOLATED_KEYWORD) {
                functionTypeNode.flagSet.add(Flag.ISOLATED);
                break;
            }
        }

        return functionTypeNode;
    }

    @Override
    public BLangNode transform(ParameterizedTypeDescriptorNode parameterizedTypeDescNode) {
        BLangBuiltInRefTypeNode refType = (BLangBuiltInRefTypeNode) TreeBuilder.createBuiltInReferenceTypeNode();
        BLangBuiltInRefTypeNode typeNode =
                (BLangBuiltInRefTypeNode) createBuiltInTypeNode(parameterizedTypeDescNode.parameterizedType());
        refType.typeKind = typeNode.typeKind;
        refType.pos = typeNode.pos;

        BLangConstrainedType constrainedType = (BLangConstrainedType) TreeBuilder.createConstrainedTypeNode();
        constrainedType.type = refType;
        constrainedType.constraint = createTypeNode(parameterizedTypeDescNode.typeParameter().typeNode());
        constrainedType.pos = getPosition(parameterizedTypeDescNode);
        return constrainedType;
    }

    @Override
    public BLangNode transform(KeySpecifierNode keySpecifierNode) {
        BLangTableKeySpecifier tableKeySpecifierNode =
                (BLangTableKeySpecifier) TreeBuilder.createTableKeySpecifierNode();
        tableKeySpecifierNode.pos = getPosition(keySpecifierNode);

        for (Token field : keySpecifierNode.fieldNames()) {
            tableKeySpecifierNode.addFieldNameIdentifier(createIdentifier(field));
        }
        return tableKeySpecifierNode;
    }

    @Override
    public BLangNode transform(KeyTypeConstraintNode keyTypeConstraintNode) {
        BLangTableKeyTypeConstraint tableKeyTypeConstraint = new BLangTableKeyTypeConstraint();
        tableKeyTypeConstraint.pos = getPosition(keyTypeConstraintNode);
        tableKeyTypeConstraint.keyType = createTypeNode(keyTypeConstraintNode.typeParameterNode());
        return tableKeyTypeConstraint;
    }

    @Override
    public BLangNode transform(TableTypeDescriptorNode tableTypeDescriptorNode) {
        BLangBuiltInRefTypeNode refType = (BLangBuiltInRefTypeNode) TreeBuilder.createBuiltInReferenceTypeNode();
        refType.typeKind = TreeUtils.stringToTypeKind(tableTypeDescriptorNode.tableKeywordToken().text());
        refType.pos = getPosition(tableTypeDescriptorNode);

        BLangTableTypeNode tableTypeNode = (BLangTableTypeNode) TreeBuilder.createTableTypeNode();
        tableTypeNode.pos = getPosition(tableTypeDescriptorNode);
        tableTypeNode.type = refType;
        tableTypeNode.constraint = createTypeNode(tableTypeDescriptorNode.rowTypeParameterNode());
        if (tableTypeDescriptorNode.keyConstraintNode().isPresent()) {
            Node constraintNode = tableTypeDescriptorNode.keyConstraintNode().get();
            if (constraintNode.kind() == SyntaxKind.KEY_TYPE_CONSTRAINT) {
                tableTypeNode.tableKeyTypeConstraint = (BLangTableKeyTypeConstraint) constraintNode.apply(this);
            } else if (constraintNode.kind() == SyntaxKind.KEY_SPECIFIER) {
                tableTypeNode.tableKeySpecifier = (BLangTableKeySpecifier) constraintNode.apply(this);
            }
        }
        return tableTypeNode;
    }

    @Override
    public BLangNode transform(SimpleNameReferenceNode simpleNameRefNode) {
        BLangUserDefinedType bLUserDefinedType = new BLangUserDefinedType();

        bLUserDefinedType.pos = getPosition(simpleNameRefNode);
        bLUserDefinedType.typeName =
                createIdentifier(simpleNameRefNode.name());
        bLUserDefinedType.pkgAlias = (BLangIdentifier) TreeBuilder.createIdentifierNode();
        return bLUserDefinedType;
    }

    @Override
    public BLangNode transform(QualifiedNameReferenceNode qualifiedNameReferenceNode) {
        BLangSimpleVarRef varRef = (BLangSimpleVarRef) TreeBuilder.createSimpleVariableReferenceNode();
        varRef.pos = getPosition(qualifiedNameReferenceNode);
        varRef.variableName = createIdentifier(qualifiedNameReferenceNode.identifier());
        varRef.pkgAlias = createIdentifier(qualifiedNameReferenceNode.modulePrefix());
        return varRef;
    }

    @Override
    public BLangNode transform(XMLProcessingInstruction xmlProcessingInstruction) {
        BLangXMLProcInsLiteral xmlProcInsLiteral =
                (BLangXMLProcInsLiteral) TreeBuilder.createXMLProcessingIntsructionLiteralNode();
        if (xmlProcessingInstruction.data().isEmpty()) {
            BLangLiteral emptyLiteral = createEmptyLiteral();
            emptyLiteral.pos = getPosition(xmlProcessingInstruction);
            xmlProcInsLiteral.dataFragments.add(emptyLiteral);
        } else {
            for (Node dataNode : xmlProcessingInstruction.data()) {
                xmlProcInsLiteral.dataFragments.add(createExpression(dataNode));
            }
        }

        XMLNameNode target = xmlProcessingInstruction.target();
        if (target.kind() == SyntaxKind.XML_SIMPLE_NAME) {
            xmlProcInsLiteral.target = createSimpleLiteral(((XMLSimpleNameNode) target).name());
        } else {
            // this could be a bug in the old parser
            xmlProcInsLiteral.target = createSimpleLiteral(((XMLQualifiedNameNode) target).prefix());
        }

        xmlProcInsLiteral.pos = getPosition(xmlProcessingInstruction);
        return xmlProcInsLiteral;
    }

    @Override
    public BLangNode transform(XMLComment xmlComment) {
        BLangXMLCommentLiteral xmlCommentLiteral = (BLangXMLCommentLiteral) TreeBuilder.createXMLCommentLiteralNode();
        Location pos = getPosition(xmlComment);

        if (xmlComment.content().isEmpty()) {
            BLangLiteral emptyLiteral = createEmptyLiteral();
            emptyLiteral.pos = pos;
            xmlCommentLiteral.textFragments.add(emptyLiteral);
        } else {
            for (Node commentNode : xmlComment.content()) {
                xmlCommentLiteral.textFragments.add(createExpression(commentNode));
            }
        }
        xmlCommentLiteral.pos = pos;
        return xmlCommentLiteral;
    }

    @Override
    public BLangNode transform(XMLElementNode xmlElementNode) {
        BLangXMLElementLiteral xmlElement = (BLangXMLElementLiteral) TreeBuilder.createXMLElementLiteralNode();
        xmlElement.startTagName = createExpression(xmlElementNode.startTag());
        xmlElement.endTagName = createExpression(xmlElementNode.endTag());

        for (Node node : xmlElementNode.content()) {
            if (node.kind() == SyntaxKind.XML_TEXT) {
                xmlElement.children.add(createSimpleLiteral(((XMLTextNode) node).content()));
                continue;
            }
            xmlElement.children.add(createExpression(node));
        }

        for (XMLAttributeNode attribute : xmlElementNode.startTag().attributes()) {
            xmlElement.attributes.add((BLangXMLAttribute) attribute.apply(this));
        }

        xmlElement.pos = getPosition(xmlElementNode);
        xmlElement.isRoot = true; // TODO : check this
        return xmlElement;
    }

    @Override
    public BLangNode transform(XMLAttributeNode xmlAttributeNode) {
        BLangXMLAttribute xmlAttribute = (BLangXMLAttribute) TreeBuilder.createXMLAttributeNode();
        xmlAttribute.value = (BLangXMLQuotedString) xmlAttributeNode.value().apply(this);
        xmlAttribute.name = createExpression(xmlAttributeNode.attributeName());
        xmlAttribute.pos = getPosition(xmlAttributeNode);
        return xmlAttribute;
    }

    @Override
    public BLangNode transform(ByteArrayLiteralNode byteArrayLiteralNode) {
        BLangLiteral literal = (BLangLiteral) TreeBuilder.createLiteralExpression();
        literal.pos = getPosition(byteArrayLiteralNode);
        literal.type = symTable.getTypeFromTag(TypeTags.BYTE_ARRAY);
        literal.type.tag = TypeTags.BYTE_ARRAY;
        literal.value = getValueFromByteArrayNode(byteArrayLiteralNode);
        literal.originalValue = String.valueOf(literal.value);
        return literal;
    }

    @Override
    public BLangNode transform(XMLAttributeValue xmlAttributeValue) {
        BLangXMLQuotedString quotedString = (BLangXMLQuotedString) TreeBuilder.createXMLQuotedStringNode();
        quotedString.pos = getPosition(xmlAttributeValue);
        if (xmlAttributeValue.startQuote().kind() == SyntaxKind.SINGLE_QUOTE_TOKEN) {
            quotedString.quoteType = QuoteType.SINGLE_QUOTE;
        } else {
            quotedString.quoteType = QuoteType.DOUBLE_QUOTE;
        }

        if (xmlAttributeValue.value().isEmpty()) {
            BLangLiteral emptyLiteral = createEmptyLiteral();
            emptyLiteral.pos = getPosition(xmlAttributeValue);
            quotedString.textFragments.add(emptyLiteral);
        } else if (xmlAttributeValue.value().size() == 1 &&
                xmlAttributeValue.value().get(0).kind() == SyntaxKind.INTERPOLATION) {
            quotedString.textFragments.add(createExpression(xmlAttributeValue.value().get(0)));
            BLangLiteral emptyLiteral = createEmptyLiteral();
            emptyLiteral.pos = getPosition(xmlAttributeValue);
            quotedString.textFragments.add(emptyLiteral);
        } else {
            for (Node value : xmlAttributeValue.value()) {
                quotedString.textFragments.add(createExpression(value));
            }
        }

        return quotedString;
    }

    @Override
    public BLangNode transform(XMLStartTagNode startTagNode) {
        return startTagNode.name().apply(this);
    }

    @Override
    public BLangNode transform(XMLEndTagNode endTagNode) {
        return endTagNode.name().apply(this);
    }

    @Override
    public BLangNode transform(XMLTextNode xmlTextNode) {
        return createExpression(xmlTextNode.content());
    }

    private BLangNode createXMLLiteral(TemplateExpressionNode expressionNode) {
        BLangXMLTextLiteral xmlTextLiteral = (BLangXMLTextLiteral) TreeBuilder.createXMLTextLiteralNode();
        xmlTextLiteral.pos = getPosition(expressionNode.content().get(0));
        for (Node node : expressionNode.content()) {
            xmlTextLiteral.textFragments.add(createExpression(node));
        }
        return xmlTextLiteral;
    }

    @Override
    public BLangNode transform(XMLNamespaceDeclarationNode xmlnsDeclNode) {
        BLangXMLNS xmlns = (BLangXMLNS) TreeBuilder.createXMLNSNode();
        BLangIdentifier prefixIdentifier = createIdentifier(xmlnsDeclNode.namespacePrefix().orElse(null));

        BLangExpression namespaceUri = createExpression(xmlnsDeclNode.namespaceuri());
        xmlns.namespaceURI = namespaceUri;
        xmlns.prefix = prefixIdentifier;
        xmlns.pos = getPosition(xmlnsDeclNode);

        BLangXMLNSStatement xmlnsStmt = (BLangXMLNSStatement) TreeBuilder.createXMLNSDeclrStatementNode();
        xmlnsStmt.xmlnsDecl = xmlns;
        xmlnsStmt.pos = getPosition(xmlnsDeclNode);
        return xmlnsStmt;
    }

    @Override
    public BLangNode transform(ModuleXMLNamespaceDeclarationNode xmlnsDeclNode) {
        BLangXMLNS xmlns = (BLangXMLNS) TreeBuilder.createXMLNSNode();
        BLangIdentifier prefixIdentifier = createIdentifier(xmlnsDeclNode.namespacePrefix().orElse(null));
        BLangExpression namespaceUri = createExpression(xmlnsDeclNode.namespaceuri());
        xmlns.namespaceURI = namespaceUri;
        xmlns.prefix = prefixIdentifier;
        xmlns.pos = getPosition(xmlnsDeclNode);
        return xmlns;
    }

    @Override
    public BLangNode transform(XMLQualifiedNameNode xmlQualifiedNameNode) {
        BLangXMLQName xmlName = (BLangXMLQName) TreeBuilder.createXMLQNameNode();
        xmlName.localname = createIdentifier(getPosition(xmlQualifiedNameNode.name()),
                xmlQualifiedNameNode.name().name());
        xmlName.prefix = createIdentifier(getPosition(xmlQualifiedNameNode.prefix()),
                xmlQualifiedNameNode.prefix().name());
        xmlName.pos = getPosition(xmlQualifiedNameNode);
        return xmlName;
    }

    @Override
    public BLangNode transform(XMLSimpleNameNode xmlSimpleNameNode) {
        BLangXMLQName xmlName = (BLangXMLQName) TreeBuilder.createXMLQNameNode();
        xmlName.localname = createIdentifier(xmlSimpleNameNode.name());
        xmlName.prefix = createIdentifier(null, "");
        xmlName.pos = getPosition(xmlSimpleNameNode);
        return xmlName;
    }

    @Override
    public BLangNode transform(XMLEmptyElementNode xMLEmptyElementNode) {
        BLangXMLElementLiteral xmlEmptyElement = (BLangXMLElementLiteral) TreeBuilder.createXMLElementLiteralNode();
        xmlEmptyElement.startTagName = createExpression(xMLEmptyElementNode.name());
        for (XMLAttributeNode attribute : xMLEmptyElementNode.attributes()) {
            xmlEmptyElement.attributes.add((BLangXMLAttribute) attribute.apply(this));
        }
        xmlEmptyElement.pos = getPosition(xMLEmptyElementNode);
        return xmlEmptyElement;
    }

    @Override
    public BLangNode transform(RemoteMethodCallActionNode remoteMethodCallActionNode) {
        BLangInvocation.BLangActionInvocation bLangActionInvocation = (BLangInvocation.BLangActionInvocation)
                TreeBuilder.createActionInvocation();
        bLangActionInvocation.expr = createExpression(remoteMethodCallActionNode.expression());
        bLangActionInvocation.argExprs = applyAll(remoteMethodCallActionNode.arguments());

        BLangNameReference nameReference = createBLangNameReference(remoteMethodCallActionNode.methodName().name());
        bLangActionInvocation.name = (BLangIdentifier) nameReference.name;
        bLangActionInvocation.pkgAlias = (BLangIdentifier) nameReference.pkgAlias;
        bLangActionInvocation.pos = getPosition(remoteMethodCallActionNode);
        return bLangActionInvocation;
    }

    @Override
    public BLangNode transform(StreamTypeDescriptorNode streamTypeDescriptorNode) {
        BLangType constraint, error = null;
        Location pos = getPosition(streamTypeDescriptorNode);
        Optional<Node> paramsNode = streamTypeDescriptorNode.streamTypeParamsNode();

        boolean hasConstraint = paramsNode.isPresent();
        if (!hasConstraint) {
            constraint = addValueType(pos, TypeKind.ANY);
        } else {
            StreamTypeParamsNode params = (StreamTypeParamsNode) paramsNode.get();
            if (params.rightTypeDescNode().isPresent()) {
                error = createTypeNode(params.rightTypeDescNode().get());
            }
            constraint = createTypeNode(params.leftTypeDescNode());
        }

        BLangBuiltInRefTypeNode refType = (BLangBuiltInRefTypeNode) TreeBuilder.createBuiltInReferenceTypeNode();
        refType.typeKind = TypeKind.STREAM;
        refType.pos = pos;

        BLangStreamType streamType = (BLangStreamType) TreeBuilder.createStreamTypeNode();
        streamType.type = refType;
        streamType.constraint = constraint;
        streamType.error = error;
        streamType.pos = pos;

        return streamType;
    }

    @Override
    public BLangNode transform(ArrayTypeDescriptorNode arrayTypeDescriptorNode) {
        int dimensions = 1;
        List<BLangExpression> sizes = new ArrayList<>();
        Location position = getPosition(arrayTypeDescriptorNode);
        while (true) {
            if (!arrayTypeDescriptorNode.arrayLength().isPresent()) {
                sizes.add(new BLangLiteral(Integer.valueOf(OPEN_ARRAY_INDICATOR), symTable.intType));
            } else {
                Node keyExpr = arrayTypeDescriptorNode.arrayLength().get();
                if (keyExpr.kind() == SyntaxKind.NUMERIC_LITERAL) {
                    BasicLiteralNode numericLiteralNode = (BasicLiteralNode) keyExpr;
                    if (numericLiteralNode.literalToken().kind() == SyntaxKind.DECIMAL_INTEGER_LITERAL_TOKEN) {
                        sizes.add(new BLangLiteral(Integer.parseInt(keyExpr.toString()), symTable.intType));
                    } else {
                        sizes.add(new BLangLiteral(Integer.parseInt(keyExpr.toString(), 16), symTable.intType));
                    }
                } else if (keyExpr.kind() == SyntaxKind.ASTERISK_LITERAL) {
                    sizes.add(new BLangLiteral(Integer.valueOf(INFERRED_ARRAY_INDICATOR), symTable.intType));
                } else {
                    sizes.add(createExpression(keyExpr));
                }
            }

            if (arrayTypeDescriptorNode.memberTypeDesc().kind() != SyntaxKind.ARRAY_TYPE_DESC) {
                break;
            }

            arrayTypeDescriptorNode = (ArrayTypeDescriptorNode) arrayTypeDescriptorNode.memberTypeDesc();
            dimensions++;
        }

        BLangArrayType arrayTypeNode = (BLangArrayType) TreeBuilder.createArrayTypeNode();
        arrayTypeNode.pos = position;
        arrayTypeNode.elemtype = createTypeNode(arrayTypeDescriptorNode.memberTypeDesc());
        arrayTypeNode.dimensions = dimensions;
        arrayTypeNode.sizes = sizes.toArray(new BLangExpression[0]);
        return arrayTypeNode;
    }

    public BLangNode transform(EnumDeclarationNode enumDeclarationNode) {
        Boolean publicQualifier = false;
        if (enumDeclarationNode.qualifier().isPresent() && enumDeclarationNode.qualifier().get().kind()
                == SyntaxKind.PUBLIC_KEYWORD) {
            publicQualifier = true;
        }
        for (Node member : enumDeclarationNode.enumMemberList()) {
            addToTop(transformEnumMember((EnumMemberNode) member, publicQualifier));
        }

        BLangTypeDefinition bLangTypeDefinition = (BLangTypeDefinition) TreeBuilder.createTypeDefinition();
        if (publicQualifier) {
            bLangTypeDefinition.flagSet.add(Flag.PUBLIC);
        }

        bLangTypeDefinition.setName((BLangIdentifier) transform(enumDeclarationNode.identifier()));
        bLangTypeDefinition.pos = getPosition(enumDeclarationNode);

        BLangUnionTypeNode bLangUnionTypeNode = (BLangUnionTypeNode) TreeBuilder.createUnionTypeNode();
        bLangUnionTypeNode.pos = bLangTypeDefinition.pos;
        for (Node member : enumDeclarationNode.enumMemberList()) {
            bLangUnionTypeNode.memberTypeNodes.add(createTypeNode(((EnumMemberNode) member).identifier()));
        }
        Collections.reverse(bLangUnionTypeNode.memberTypeNodes);
        bLangTypeDefinition.setTypeNode(bLangUnionTypeNode);
        return bLangTypeDefinition;
    }

    public BLangConstant transformEnumMember(EnumMemberNode member, Boolean publicQualifier) {
        BLangConstant bLangConstant = (BLangConstant) TreeBuilder.createConstantNode();
        bLangConstant.pos = getPosition(member);
        bLangConstant.flagSet.add(Flag.CONSTANT);
        if (publicQualifier) {
            bLangConstant.flagSet.add(Flag.PUBLIC);
        }

        bLangConstant.setName((BLangIdentifier) transform(member.identifier()));

        BLangLiteral literal;
        BLangLiteral deepLiteral;
        if (member.constExprNode().isPresent()) {
            literal = createSimpleLiteral(member.constExprNode().orElse(null));
            deepLiteral = createSimpleLiteral(member.constExprNode().orElse(null));
        } else {
            literal = createSimpleLiteral(member.identifier());
            deepLiteral = createSimpleLiteral(member.identifier());
        }
        if (literal.originalValue != "" || member.identifier().isMissing()) {
            bLangConstant.setInitialExpression(literal);
        } else {
            bLangConstant.setInitialExpression(createExpression(member.constExprNode().orElse(null)));
        }

        BLangValueType typeNode = (BLangValueType) TreeBuilder.createValueTypeNode();
        typeNode.typeKind = TypeKind.STRING;
        bLangConstant.setTypeNode(typeNode);

        if (deepLiteral.originalValue != "") {
            BLangFiniteTypeNode typeNodeAssosiated = (BLangFiniteTypeNode) TreeBuilder.createFiniteTypeNode();
            deepLiteral.originalValue = null;
            typeNodeAssosiated.addValue(deepLiteral);
            bLangConstant.associatedTypeDefinition = createTypeDefinitionWithTypeNode(typeNodeAssosiated);
        } else {
            bLangConstant.associatedTypeDefinition = null;
        }
        return bLangConstant;
    }

    @Override
    public BLangNode transform(QueryExpressionNode queryExprNode) {
        BLangQueryExpr queryExpr = (BLangQueryExpr) TreeBuilder.createQueryExpressionNode();
        queryExpr.pos = getPosition(queryExprNode);

        BLangFromClause fromClause = (BLangFromClause) queryExprNode.queryPipeline().fromClause().apply(this);
        queryExpr.queryClauseList.add(fromClause);

        for (Node clauseNode : queryExprNode.queryPipeline().intermediateClauses()) {
            queryExpr.queryClauseList.add(clauseNode.apply(this));
        }

        BLangSelectClause selectClause = (BLangSelectClause) queryExprNode.selectClause().apply(this);
        queryExpr.queryClauseList.add(selectClause);

        Optional<OnConflictClauseNode> onConflict = queryExprNode.onConflictClause();
        onConflict.ifPresent(onConflictClauseNode -> queryExpr.queryClauseList.add(onConflictClauseNode.apply(this)));

        boolean isTable = false;
        boolean isStream = false;

        Optional<QueryConstructTypeNode> optionalQueryConstructTypeNode = queryExprNode.queryConstructType();
        if (optionalQueryConstructTypeNode.isPresent()) {
            QueryConstructTypeNode queryConstructTypeNode = optionalQueryConstructTypeNode.get();
            isTable = queryConstructTypeNode.keyword().kind() == SyntaxKind.TABLE_KEYWORD;
            isStream = queryConstructTypeNode.keyword().kind() == SyntaxKind.STREAM_KEYWORD;
            if (queryConstructTypeNode.keySpecifier().isPresent()) {
                for (IdentifierToken fieldNameNode : queryConstructTypeNode.keySpecifier().get().fieldNames()) {
                    queryExpr.fieldNameIdentifierList.add(createIdentifier(getPosition(fieldNameNode), fieldNameNode));
                }
            }
        }
        queryExpr.isStream = isStream;
        queryExpr.isTable = isTable;
        return queryExpr;
    }

    public BLangNode transform(OnFailClauseNode onFailClauseNode) {
        Location pos = getPosition(onFailClauseNode);
        BLangSimpleVariableDef variableDefinitionNode = (BLangSimpleVariableDef) TreeBuilder.
                createSimpleVariableDefinitionNode();
        BLangSimpleVariable var = (BLangSimpleVariable) TreeBuilder.createSimpleVariableNode();
        boolean isDeclaredWithVar = onFailClauseNode.typeDescriptor().kind() == SyntaxKind.VAR_TYPE_DESC;
        var.isDeclaredWithVar = isDeclaredWithVar;
        if (!isDeclaredWithVar) {
            var.setTypeNode(createTypeNode(onFailClauseNode.typeDescriptor()));
        }
        var.pos = getPosition(onFailClauseNode);
        var.setName(this.createIdentifier(onFailClauseNode.failErrorName()));
        var.name.pos = getPosition(onFailClauseNode.failErrorName());
        variableDefinitionNode.setVariable(var);


        BLangOnFailClause onFailClause = (BLangOnFailClause) TreeBuilder.createOnFailClauseNode();
        onFailClause.pos = pos;

        onFailClause.isDeclaredWithVar = isDeclaredWithVar;
        markVariableAsFinal(variableDefinitionNode.getVariable());
        onFailClause.variableDefinitionNode = variableDefinitionNode;
        BLangBlockStmt blockNode = (BLangBlockStmt) transform(onFailClauseNode.blockStatement());
        blockNode.pos = getPosition(onFailClauseNode);
        onFailClause.body = blockNode;
        return onFailClause;
    }

    @Override
    public BLangNode transform(LetClauseNode letClauseNode) {
        BLangLetClause bLLetClause = (BLangLetClause) TreeBuilder.createLetClauseNode();
        bLLetClause.pos = getPosition(letClauseNode);
        List<BLangLetVariable> letVars = new ArrayList<>();
        for (LetVariableDeclarationNode letVarDeclr : letClauseNode.letVarDeclarations()) {
            BLangLetVariable letVar = createLetVariable(letVarDeclr);
            letVar.definitionNode.getVariable().addFlag(Flag.FINAL);
            letVars.add(letVar);
        }
        if (!letVars.isEmpty()) {
            bLLetClause.letVarDeclarations = letVars;
        }
        return bLLetClause;
    }

    @Override
    public BLangNode transform(FromClauseNode fromClauseNode) {
        BLangFromClause fromClause = (BLangFromClause) TreeBuilder.createFromClauseNode();
        fromClause.pos = getPosition(fromClauseNode);
        fromClause.collection = createExpression(fromClauseNode.expression());
        TypedBindingPatternNode bindingPatternNode = fromClauseNode.typedBindingPattern();
        fromClause.variableDefinitionNode = createBLangVarDef(getPosition(bindingPatternNode), bindingPatternNode,
                Optional.empty(), Optional.empty());

        boolean isDeclaredWithVar = bindingPatternNode.typeDescriptor().kind() == SyntaxKind.VAR_TYPE_DESC;
        fromClause.isDeclaredWithVar = isDeclaredWithVar;

        return fromClause;
    }

    @Override
    public BLangNode transform(WhereClauseNode whereClauseNode) {
        BLangWhereClause whereClause = (BLangWhereClause) TreeBuilder.createWhereClauseNode();
        whereClause.pos = getPosition(whereClauseNode);
        whereClause.expression = createExpression(whereClauseNode.expression());
        return whereClause;
    }

    @Override
    public BLangNode transform(SelectClauseNode selectClauseNode) {
        BLangSelectClause selectClause = (BLangSelectClause) TreeBuilder.createSelectClauseNode();
        selectClause.pos = getPosition(selectClauseNode);
        selectClause.expression = createExpression(selectClauseNode.expression());
        return selectClause;
    }

    @Override
    public BLangNode transform(OnConflictClauseNode onConflictClauseNode) {
        BLangOnConflictClause onConflictClause = (BLangOnConflictClause) TreeBuilder.createOnConflictClauseNode();
        onConflictClause.pos = getPosition(onConflictClauseNode);
        onConflictClause.expression = createExpression(onConflictClauseNode.expression());
        return onConflictClause;
    }

    @Override
    public BLangNode transform(LimitClauseNode limitClauseNode) {
        BLangLimitClause selectClause = (BLangLimitClause) TreeBuilder.createLimitClauseNode();
        selectClause.pos = getPosition(limitClauseNode);
        selectClause.expression = createExpression(limitClauseNode.expression());
        return selectClause;
    }

    @Override
    public BLangNode transform(OnClauseNode onClauseNode) {
        BLangOnClause onClause = (BLangOnClause) TreeBuilder.createOnClauseNode();
        onClause.pos = getPosition(onClauseNode);
        onClause.lhsExpr = createExpression(onClauseNode.lhsExpression());
        onClause.rhsExpr = createExpression(onClauseNode.rhsExpression());
        return onClause;
    }

    @Override
    public BLangNode transform(JoinClauseNode joinClauseNode) {
        BLangJoinClause joinClause = (BLangJoinClause) TreeBuilder.createJoinClauseNode();
        joinClause.pos = getPosition(joinClauseNode);
        TypedBindingPatternNode typedBindingPattern = joinClauseNode.typedBindingPattern();
        joinClause.variableDefinitionNode = createBLangVarDef(getPosition(joinClauseNode),
                typedBindingPattern, Optional.empty(), Optional.empty());
        joinClause.collection = createExpression(joinClauseNode.expression());
        joinClause.isDeclaredWithVar = typedBindingPattern.typeDescriptor().kind() == SyntaxKind.VAR_TYPE_DESC;
        joinClause.isOuterJoin = joinClauseNode.outerKeyword().isPresent();

        OnClauseNode onClauseNode = joinClauseNode.joinOnCondition();
        BLangOnClause onClause = (BLangOnClause) TreeBuilder.createOnClauseNode();
        onClause.pos = getPosition(onClauseNode);
        onClause.lhsExpr = createExpression(onClauseNode.lhsExpression());
        onClause.rhsExpr = createExpression(onClauseNode.rhsExpression());
        joinClause.onClause = onClause;

        return joinClause;
    }

    @Override
    public BLangNode transform(OrderByClauseNode orderByClauseNode) {
        BLangOrderByClause orderByClause = (BLangOrderByClause) TreeBuilder.createOrderByClauseNode();
        orderByClause.pos = getPosition(orderByClauseNode);
        for (OrderKeyNode orderKeyNode : orderByClauseNode.orderKey()) {
            orderByClause.addOrderKey(createOrderKey(orderKeyNode));
        }
        return orderByClause;
    }

    public BLangOrderKey createOrderKey(OrderKeyNode orderKeyNode) {
        BLangOrderKey orderKey = (BLangOrderKey) TreeBuilder.createOrderKeyNode();
        orderKey.pos = getPosition(orderKeyNode);
        orderKey.expression = createExpression(orderKeyNode.expression());
        if (orderKeyNode.orderDirection().isPresent() &&
                orderKeyNode.orderDirection().get().text().equals("descending")) {
            orderKey.isAscending = false;
        } else {
            orderKey.isAscending = true;
        }
        return orderKey;
    }

    @Override
    public BLangNode transform(IntersectionTypeDescriptorNode intersectionTypeDescriptorNode) {
        BLangType lhsType = (BLangType) createTypeNode(intersectionTypeDescriptorNode.leftTypeDesc());
        BLangType rhsType = (BLangType) createTypeNode(intersectionTypeDescriptorNode.rightTypeDesc());

        BLangIntersectionTypeNode intersectionType;
        if (rhsType.getKind() == NodeKind.INTERSECTION_TYPE_NODE) {
            intersectionType = (BLangIntersectionTypeNode) rhsType;
            intersectionType.constituentTypeNodes.add(0, lhsType);
        } else if (lhsType.getKind() == NodeKind.INTERSECTION_TYPE_NODE) {
            intersectionType = (BLangIntersectionTypeNode) lhsType;
            intersectionType.constituentTypeNodes.add(rhsType);
        } else {
            intersectionType = (BLangIntersectionTypeNode) TreeBuilder.createIntersectionTypeNode();
            intersectionType.constituentTypeNodes.add(lhsType);
            intersectionType.constituentTypeNodes.add(rhsType);
        }

        intersectionType.pos = getPosition(intersectionTypeDescriptorNode);
        return intersectionType;
    }

    @Override
    protected BLangNode transformSyntaxNode(Node node) {
        // TODO: Remove this RuntimeException once all nodes covered
        throw new RuntimeException("Node not supported: " + node.getClass().getSimpleName());
    }

    @Override
    public BLangNode transform(ClassDefinitionNode classDefinitionNode) {
        BLangClassDefinition blangClass = (BLangClassDefinition) TreeBuilder.createClassDefNode();
        blangClass.pos = getPositionWithoutMetadata(classDefinitionNode);
        blangClass.annAttachments = applyAll(getAnnotations(classDefinitionNode.metadata()));

        BLangIdentifier identifierNode = createIdentifier(classDefinitionNode.className());
        blangClass.setName(identifierNode);
        blangClass.markdownDocumentationAttachment =
                createMarkdownDocumentationAttachment(getDocumentationString(classDefinitionNode.metadata()));

        classDefinitionNode.visibilityQualifier().ifPresent(visibilityQual -> {
            if (visibilityQual.kind() == SyntaxKind.PUBLIC_KEYWORD) {
                blangClass.flagSet.add(Flag.PUBLIC);
            }
        });

        for (Token qualifier : classDefinitionNode.classTypeQualifiers()) {
            SyntaxKind kind = qualifier.kind();

            switch (kind) {
                case DISTINCT_KEYWORD:
                    blangClass.flagSet.add(Flag.DISTINCT);
                    break;
                case CLIENT_KEYWORD:
                    blangClass.flagSet.add(Flag.CLIENT);
                    break;
                case READONLY_KEYWORD:
                    blangClass.flagSet.add(Flag.READONLY);
                    break;
                case SERVICE_KEYWORD:
                    blangClass.flagSet.add(Flag.SERVICE);
                    break;
                case ISOLATED_KEYWORD:
                    blangClass.flagSet.add(Flag.ISOLATED);
                    break;
                default:
                    throw new RuntimeException("Syntax kind is not supported: " + kind);
            }
        }

        NodeList<Node> members = classDefinitionNode.members();
        for (Node node : members) {
            // TODO: Check for fields other than SimpleVariableNode
            BLangNode bLangNode = node.apply(this);
            if (bLangNode.getKind() == NodeKind.FUNCTION) {
                BLangFunction bLangFunction = (BLangFunction) bLangNode;
                bLangFunction.attachedFunction = true;
                bLangFunction.flagSet.add(Flag.ATTACHED);
                if (Names.USER_DEFINED_INIT_SUFFIX.value.equals(bLangFunction.name.value)) {
                    if (blangClass.initFunction == null) {
                        bLangFunction.objInitFunction = true;
                        // TODO: verify removing NULL check for blangClass.initFunction has no side-effects
                        blangClass.initFunction = bLangFunction;
                    } else {
                        blangClass.addFunction(bLangFunction);
                    }
                } else {
                    blangClass.addFunction(bLangFunction);
                }
            } else if (bLangNode.getKind() == NodeKind.VARIABLE) {
                blangClass.addField((BLangSimpleVariable) bLangNode);
            } else if (bLangNode.getKind() == NodeKind.USER_DEFINED_TYPE) {
                blangClass.addTypeReference((BLangType) bLangNode);
            }
        }

        return blangClass;
    }

    @Override
    public BLangNode transform(RetryStatementNode retryStatementNode) {
        BLangRetrySpec retrySpec = createRetrySpec(retryStatementNode);
        Location pos = getPosition(retryStatementNode);
        StatementNode retryBody = retryStatementNode.retryBody();

        if (retryBody.kind() == SyntaxKind.TRANSACTION_STATEMENT) {
            BLangRetryTransaction retryTransaction = (BLangRetryTransaction) TreeBuilder.createRetryTransactionNode();
            retryTransaction.pos = pos;
            retryTransaction.setRetrySpec(retrySpec);
            retryTransaction.setTransaction((BLangTransaction) retryBody.apply(this));
            return retryTransaction;
        }

        BLangRetry retryNode = (BLangRetry) TreeBuilder.createRetryNode();
        retryNode.pos = pos;
        retryNode.setRetrySpec(retrySpec);
        BLangBlockStmt retryBlock = (BLangBlockStmt) retryBody.apply(this);
        retryNode.setRetryBody(retryBlock);

        retryStatementNode.onFailClause().ifPresent(onFailClauseNode -> {
            retryNode.setOnFailClause(
                    (org.ballerinalang.model.clauses.OnFailClauseNode) (onFailClauseNode.apply(this)));
        });

        return retryNode;
    }

    private BLangRetrySpec createRetrySpec(RetryStatementNode retryStatementNode) {
        BLangRetrySpec retrySpec = (BLangRetrySpec) TreeBuilder.createRetrySpecNode();
        if (retryStatementNode.typeParameter().isPresent()) {
            TypeParameterNode typeParam = retryStatementNode.typeParameter().get();
            retrySpec.retryManagerType = createTypeNode(typeParam.typeNode());
            retrySpec.pos = getPosition(typeParam);
        }

        if (retryStatementNode.arguments().isPresent()) {
            ParenthesizedArgList arg = retryStatementNode.arguments().get();
            retrySpec.pos = getPosition(arg);
            for (Node argNode : arg.arguments()) {
                retrySpec.argExprs.add(createExpression(argNode));
            }
        }

        if (retrySpec.pos == null) {
            retrySpec.pos = getPosition(retryStatementNode);
        }
        return retrySpec;
    }

    @Override
    public BLangNode transform(TransactionalExpressionNode transactionalExpressionNode) {
        BLangTransactionalExpr transactionalExpr = TreeBuilder.createTransactionalExpressionNode();
        transactionalExpr.pos = getPosition(transactionalExpressionNode);
        return transactionalExpr;
    }

    @Override
    public BLangNode transform(XMLFilterExpressionNode xmlFilterExpressionNode) {
        List<BLangXMLElementFilter> filters = new ArrayList<>();

        XMLNamePatternChainingNode xmlNamePatternChainingNode = xmlFilterExpressionNode.xmlPatternChain();
        for (Node node : xmlNamePatternChainingNode.xmlNamePattern()) {
            filters.add(createXMLElementFilter(node));
        }

        BLangExpression expr = createExpression(xmlFilterExpressionNode.expression());
        BLangXMLElementAccess elementAccess = new BLangXMLElementAccess(getPosition(xmlFilterExpressionNode), null,
                expr, filters);
        return elementAccess;
    }

    @Override
    public BLangNode transform(XMLStepExpressionNode xmlStepExpressionNode) {
        List<BLangXMLElementFilter> filters = new ArrayList<>();

        int starCount = 0;
        if (xmlStepExpressionNode.xmlStepStart().kind() == SyntaxKind.SLASH_ASTERISK_TOKEN) {
            starCount = 1;
        } else if (xmlStepExpressionNode.xmlStepStart().kind() == SyntaxKind.XML_NAME_PATTERN_CHAIN) {
            XMLNamePatternChainingNode xmlNamePatternChainingNode =
                    (XMLNamePatternChainingNode) xmlStepExpressionNode.xmlStepStart();
            for (Node node : xmlNamePatternChainingNode.xmlNamePattern()) {
                filters.add(createXMLElementFilter(node));
            }
            switch (xmlNamePatternChainingNode.startToken().kind()) {
                case DOUBLE_SLASH_DOUBLE_ASTERISK_LT_TOKEN:
                    starCount = 2;
                    break;
                case SLASH_ASTERISK_TOKEN:
                    starCount = 1;
                    break;
            }
        }

        BLangExpression expr = createExpression(xmlStepExpressionNode.expression());
        // TODO : implement the value for childIndex
        BLangXMLNavigationAccess xmlNavigationAccess =
                new BLangXMLNavigationAccess(getPosition(xmlStepExpressionNode), null, expr, filters,
                XMLNavigationAccess.NavAccessType.fromInt(starCount), null);
        return xmlNavigationAccess;
    }

    @Override
    public BLangNode transform(MatchStatementNode matchStatementNode) {
        BLangMatchStatement matchStatement = (BLangMatchStatement) TreeBuilder.createMatchStatementNode();
        BLangExpression matchStmtExpr = createExpression(matchStatementNode.condition());
        matchStatement.setExpression(matchStmtExpr);

        for (MatchClauseNode matchClauseNode : matchStatementNode.matchClauses()) {
            BLangMatchClause bLangMatchClause = (BLangMatchClause) TreeBuilder.createMatchClause();
            bLangMatchClause.pos = getPosition(matchClauseNode);
            bLangMatchClause.expr = matchStmtExpr;
            boolean matchGuardAvailable = false;

            if (matchClauseNode.matchGuard().isPresent()) {
                matchGuardAvailable = true;
                BLangMatchGuard bLangMatchGuard = (BLangMatchGuard) TreeBuilder.createMatchGuard();
                bLangMatchGuard.expr = createExpression(matchClauseNode.matchGuard().get().expression());
                bLangMatchClause.setMatchGuard(bLangMatchGuard);
            }

            for (Node matchPattern : matchClauseNode.matchPatterns()) {
                Location matchPatternPos = getPosition(matchPattern);
                BLangMatchPattern bLangMatchPattern = transformMatchPattern(matchPattern, matchPatternPos);
                // TODO : Remove this check after all binding patterns are implemented
                if (bLangMatchPattern != null) {
                    bLangMatchPattern.matchExpr = matchStmtExpr;
                    bLangMatchPattern.matchGuardIsAvailable = matchGuardAvailable;
                    bLangMatchClause.addMatchPattern(bLangMatchPattern);
                }
            }

            bLangMatchClause.setBlockStatement((BLangBlockStmt) transform(matchClauseNode.blockStatement()));
            matchStatement.addMatchClause(bLangMatchClause);
        }

        matchStatementNode.onFailClause().ifPresent(onFailClauseNode -> {
            matchStatement.setOnFailClause(
                    (org.ballerinalang.model.clauses.OnFailClauseNode) (onFailClauseNode.apply(this)));
        });

        return matchStatement;
    }

    private BLangMatchPattern transformMatchPattern(Node matchPattern, Location matchPatternPos) {

        if (matchPattern.kind() == SyntaxKind.SIMPLE_NAME_REFERENCE &&
                ((SimpleNameReferenceNode) matchPattern).name().isMissing()) {
            dlog.error(matchPatternPos, DiagnosticErrorCode.MATCH_PATTERN_NOT_SUPPORTED);
            return null;
        } else if (matchPattern.kind() == SyntaxKind.SIMPLE_NAME_REFERENCE &&
                ((SimpleNameReferenceNode) matchPattern).name().text().equals("_")) {
            // wildcard match
            BLangWildCardMatchPattern bLangWildCardMatchPattern =
                    (BLangWildCardMatchPattern) TreeBuilder.createWildCardMatchPattern();
            bLangWildCardMatchPattern.pos = matchPatternPos;
            return bLangWildCardMatchPattern;
        } else if (matchPattern.kind() == SyntaxKind.NUMERIC_LITERAL ||
                matchPattern.kind() == SyntaxKind.STRING_LITERAL ||
                matchPattern.kind() == SyntaxKind.SIMPLE_NAME_REFERENCE ||
                matchPattern.kind() == SyntaxKind.NULL_LITERAL ||
                matchPattern.kind() == SyntaxKind.NIL_LITERAL ||
                matchPattern.kind() == SyntaxKind.BOOLEAN_LITERAL) {
            BLangConstPattern bLangConstMatchPattern =
                    (BLangConstPattern) TreeBuilder.createConstMatchPattern();
            bLangConstMatchPattern.setExpression(createExpression(matchPattern));
            bLangConstMatchPattern.pos = matchPatternPos;
            return bLangConstMatchPattern;
        } else if (matchPattern.kind() == SyntaxKind.TYPED_BINDING_PATTERN) { // var a
            TypedBindingPatternNode typedBindingPatternNode = (TypedBindingPatternNode) matchPattern;
            BLangVarBindingPatternMatchPattern bLangVarBindingPattern =
                    (BLangVarBindingPatternMatchPattern) TreeBuilder.createVarBindingPattern();
            bLangVarBindingPattern.pos = matchPatternPos;

            SyntaxKind patternKind = typedBindingPatternNode.bindingPattern().kind();
            switch (patternKind) {
                case CAPTURE_BINDING_PATTERN:
                    // TODO : check whether why cant we call the existing transform method
                    CaptureBindingPatternNode captureBindingPattern =
                            (CaptureBindingPatternNode) typedBindingPatternNode.bindingPattern();
                    BLangCaptureBindingPattern bLangCaptureBindingPattern =
                            createCaptureBindingPattern(captureBindingPattern);
                    bLangVarBindingPattern.setBindingPattern(bLangCaptureBindingPattern);
                    break;
                default:
                    // TODO : Remove this after all binding patterns are implemented
                    dlog.error(matchPatternPos, DiagnosticErrorCode.MATCH_PATTERN_NOT_SUPPORTED);
                    return null;
            }
            return bLangVarBindingPattern;
        } else if (matchPattern.kind() == SyntaxKind.LIST_MATCH_PATTERN) {
            ListMatchPatternNode listMatchPatternNode = (ListMatchPatternNode) matchPattern;
            BLangListMatchPattern bLangListMatchPattern =
                    (BLangListMatchPattern) TreeBuilder.createListMatchPattern();
            bLangListMatchPattern.pos = matchPatternPos;

            for (Node memberMatchPattern : listMatchPatternNode.matchPatterns()) {
                BLangMatchPattern bLangMemberMatchPattern = transformMatchPattern(memberMatchPattern,
                        getPosition(memberMatchPattern));
                if (bLangMemberMatchPattern == null) {
                    continue;
                }
                bLangListMatchPattern.addMatchPattern(bLangMemberMatchPattern);
            }

            if (listMatchPatternNode.restMatchPattern().isPresent()) {
                RestMatchPatternNode restMatchPatternNode = listMatchPatternNode.restMatchPattern().get();
                bLangListMatchPattern.setRestMatchPattern(
                        (BLangRestMatchPattern) transformMatchPattern(restMatchPatternNode,
                                getPosition(restMatchPatternNode)));
            }
            return bLangListMatchPattern;
        } else if (matchPattern.kind() == SyntaxKind.REST_MATCH_PATTERN) {
            RestMatchPatternNode restMatchPatternNode = (RestMatchPatternNode) matchPattern;
            BLangRestMatchPattern bLangRestMatchPattern = (BLangRestMatchPattern) TreeBuilder.createRestMatchPattern();
            bLangRestMatchPattern.pos = matchPatternPos;

            SimpleNameReferenceNode variableName = restMatchPatternNode.variableName();
            bLangRestMatchPattern.setIdentifier(createIdentifier(getPosition(variableName), variableName.name()));
            return bLangRestMatchPattern;
        } else {
            // TODO : Remove this after all binding patterns are implemented
            dlog.error(matchPatternPos, DiagnosticErrorCode.MATCH_PATTERN_NOT_SUPPORTED);
            return null;
        }
    }

    private BLangCaptureBindingPattern createCaptureBindingPattern(CaptureBindingPatternNode
                                                                           captureBindingPatternNode) {
        BLangCaptureBindingPattern bLangCaptureBindingPattern =
                (BLangCaptureBindingPattern) TreeBuilder.createCaptureBindingPattern();
        bLangCaptureBindingPattern.setIdentifier(createIdentifier(captureBindingPatternNode
                .variableName()));
        bLangCaptureBindingPattern.pos = getPosition(captureBindingPatternNode);
        return bLangCaptureBindingPattern;
    }

    private BLangXMLElementFilter createXMLElementFilter(Node node) {
        String ns = "";
        String elementName = "*";
        Location nsPos = null;
        Location elemNamePos = null;
        SyntaxKind kind = node.kind();

        switch (kind) {
            case SIMPLE_NAME_REFERENCE:
                SimpleNameReferenceNode simpleNameReferenceNode = (SimpleNameReferenceNode) node;
                elementName = simpleNameReferenceNode.name().text();
                elemNamePos = getPosition(simpleNameReferenceNode);
                break;
            case QUALIFIED_NAME_REFERENCE:
                QualifiedNameReferenceNode qualifiedNameReferenceNode = (QualifiedNameReferenceNode) node;
                elementName = qualifiedNameReferenceNode.identifier().text();
                elemNamePos = getPosition(qualifiedNameReferenceNode.identifier());
                ns = qualifiedNameReferenceNode.modulePrefix().text();
                nsPos = getPosition(qualifiedNameReferenceNode.modulePrefix());
                break;
            case XML_ATOMIC_NAME_PATTERN:
                XMLAtomicNamePatternNode atomicNamePatternNode = (XMLAtomicNamePatternNode) node;
                elementName = atomicNamePatternNode.name().text();
                elemNamePos = getPosition(atomicNamePatternNode.name());
                ns = atomicNamePatternNode.prefix().text();
                nsPos = getPosition(atomicNamePatternNode.prefix());
                break;
            case ASTERISK_TOKEN:
                elemNamePos = getPosition(node);
        }

        // Escape names starting with '.
        if (stringStartsWithSingleQuote(ns)) {
            ns = ns.substring(1);
        }
        if (stringStartsWithSingleQuote(elementName)) {
            elementName = elementName.substring(1);
        }

        return new BLangXMLElementFilter(getPosition(node), null, ns, nsPos, elementName, elemNamePos);
    }

    private boolean stringStartsWithSingleQuote(String ns) {
        return ns != null && ns.length() > 0 && ns.charAt(0) == '\'';
    }

    // ------------------------------------------private methods--------------------------------------------------------
    private String getValueFromByteArrayNode(ByteArrayLiteralNode byteArrayLiteralNode) {
        StringBuilder value = new StringBuilder();
        value.append(byteArrayLiteralNode.type().text());
        value.append(" ");
        value.append("`");
        if (byteArrayLiteralNode.content().isPresent()) {
            value.append(byteArrayLiteralNode.content().get().text());
        }
        value.append("`");
        return value.toString();
    }

    private List<BLangRecordVariableKeyValue>
            createVariableListForMappingBindingPattern(MappingBindingPatternNode mappingBindingPatternNode) {

        List<BLangRecordVariableKeyValue> fieldBindingPatternsList = new ArrayList<>();
        for (FieldBindingPatternNode node : mappingBindingPatternNode.fieldBindingPatterns()) {
            BLangRecordVariableKeyValue recordKeyValue = new BLangRecordVariableKeyValue();
            if (node instanceof FieldBindingPatternFullNode) {
                FieldBindingPatternFullNode fullNode = (FieldBindingPatternFullNode) node;
                recordKeyValue.key = createIdentifier(fullNode.variableName().name());
                recordKeyValue.valueBindingPattern = getBLangVariableNode(fullNode.bindingPattern());
            } else {
                FieldBindingPatternVarnameNode varnameNode = (FieldBindingPatternVarnameNode) node;
                recordKeyValue.key = createIdentifier(varnameNode.variableName().name());
                BLangSimpleVariable value = (BLangSimpleVariable) TreeBuilder.createSimpleVariableNode();
                value.pos = getPosition(varnameNode);
                IdentifierNode name = createIdentifier(varnameNode.variableName().name());
                ((BLangIdentifier) name).pos = value.pos;
                value.setName(name);
                recordKeyValue.valueBindingPattern = value;
            }

            fieldBindingPatternsList.add(recordKeyValue);
        }

        return fieldBindingPatternsList;
    }

    private BLangLiteral createEmptyLiteral() {
        BLangLiteral bLiteral = (BLangLiteral) TreeBuilder.createLiteralExpression();
        bLiteral.value = "";
        bLiteral.originalValue = "";
        bLiteral.type = symTable.getTypeFromTag(TypeTags.STRING);
        return bLiteral;
    }

    private BLangVariable createSimpleVariable(Location location,
                                               String identifier,
                                               Location identifierPos) {
        BLangSimpleVariable memberVar = (BLangSimpleVariable) TreeBuilder.createSimpleVariableNode();
        memberVar.pos = location;
        IdentifierNode name = createIdentifier(identifierPos, identifier);
        ((BLangIdentifier) name).pos = identifierPos;
        memberVar.setName(name);
        return memberVar;
    }

    private BLangVariable getBLangVariableNode(BindingPatternNode bindingPattern) {
        Token varName;
        switch (bindingPattern.kind()) {
            case MAPPING_BINDING_PATTERN:
                MappingBindingPatternNode mappingBindingPatternNode = (MappingBindingPatternNode) bindingPattern;
                BLangRecordVariable recordVariable = (BLangRecordVariable) TreeBuilder.createRecordVariableNode();
                recordVariable.pos = getPosition(mappingBindingPatternNode);
                recordVariable.variableList = createVariableListForMappingBindingPattern(mappingBindingPatternNode);
                if (mappingBindingPatternNode.restBindingPattern().isPresent()) {
                    recordVariable.restParam =
                            getBLangVariableNode(mappingBindingPatternNode.restBindingPattern().get());
                }

                return recordVariable;
            case LIST_BINDING_PATTERN:
                ListBindingPatternNode listBindingPatternNode = (ListBindingPatternNode) bindingPattern;
                BLangTupleVariable tupleVariable = (BLangTupleVariable) TreeBuilder.createTupleVariableNode();
                tupleVariable.pos = getPosition(listBindingPatternNode);

                Optional<RestBindingPatternNode> restBindingPattern = listBindingPatternNode.restBindingPattern();
                if (restBindingPattern.isPresent()) {
                    tupleVariable.restVariable = getBLangVariableNode(restBindingPattern.get());
                }

                for (BindingPatternNode memberBindingPattern : listBindingPatternNode.bindingPatterns()) {
                    BLangVariable member = getBLangVariableNode(memberBindingPattern);
                    tupleVariable.memberVariables.add(member);
                }

                return tupleVariable;
            case ERROR_BINDING_PATTERN:
                ErrorBindingPatternNode errorBindingPatternNode = (ErrorBindingPatternNode) bindingPattern;
                BLangErrorVariable bLangErrorVariable = (BLangErrorVariable) TreeBuilder.createErrorVariableNode();
                bLangErrorVariable.pos = getPosition(errorBindingPatternNode);

                Optional<Node> errorTypeRef = errorBindingPatternNode.typeReference();
                if (errorTypeRef.isPresent()) {
                    bLangErrorVariable.typeNode = createTypeNode(errorTypeRef.get());
                }

                SeparatedNodeList<BindingPatternNode> argListBindingPatterns =
                        errorBindingPatternNode.argListBindingPatterns();
                int numberOfArgs = argListBindingPatterns.size();
                List<BLangErrorVariable.BLangErrorDetailEntry> namedArgs = new ArrayList<>();
                for (int position = 0; position < numberOfArgs; position++) {
                    BindingPatternNode bindingPatternNode = argListBindingPatterns.get(position);
                    switch (bindingPatternNode.kind()) {
                        case CAPTURE_BINDING_PATTERN:
                        case WILDCARD_BINDING_PATTERN:
                            if (position == 0) {
                                bLangErrorVariable.message =
                                        (BLangSimpleVariable) getBLangVariableNode(bindingPatternNode);
                                break;
                            }
                            // Fall through.
                        case ERROR_BINDING_PATTERN:
                            bLangErrorVariable.cause = getBLangVariableNode(bindingPatternNode);
                            break;
                        case NAMED_ARG_BINDING_PATTERN:
                            NamedArgBindingPatternNode namedArgBindingPatternNode =
                                    (NamedArgBindingPatternNode) bindingPatternNode;
                            BLangIdentifier key =
                                    createIdentifier(namedArgBindingPatternNode.argName());
                            BLangVariable valueBindingPattern =
                                    getBLangVariableNode(namedArgBindingPatternNode.bindingPattern());
                            BLangErrorVariable.BLangErrorDetailEntry detailEntry =
                                    new BLangErrorVariable.BLangErrorDetailEntry(key, valueBindingPattern);
                            namedArgs.add(detailEntry);
                            break;
                        default:// Rest binding pattern
                            bLangErrorVariable.restDetail =
                                    (BLangSimpleVariable) getBLangVariableNode(bindingPatternNode);
                    }
                }
                bLangErrorVariable.detail = namedArgs;
                return bLangErrorVariable;
            case REST_BINDING_PATTERN:
                RestBindingPatternNode restBindingPatternNode = (RestBindingPatternNode) bindingPattern;
                varName = restBindingPatternNode.variableName().name();
                break;
            case WILDCARD_BINDING_PATTERN:
                WildcardBindingPatternNode wildcardBindingPatternNode = (WildcardBindingPatternNode) bindingPattern;
                varName = wildcardBindingPatternNode.underscoreToken();
                break;
            case CAPTURE_BINDING_PATTERN:
            default:
                CaptureBindingPatternNode captureBindingPatternNode = (CaptureBindingPatternNode) bindingPattern;
                varName = captureBindingPatternNode.variableName();
                break;
        }

        Location pos = getPosition(bindingPattern);
        return createSimpleVariable(pos, varName.text(), getPosition(varName));
    }

    BLangValueType addValueType(Location pos, TypeKind typeKind) {
        BLangValueType typeNode = (BLangValueType) TreeBuilder.createValueTypeNode();
        typeNode.pos = pos;
        typeNode.typeKind = typeKind;
        return typeNode;
    }

    private List<BLangStatement> generateBLangStatements(NodeList<StatementNode> statementNodes) {
        List<BLangStatement> statements = new ArrayList<>();
        return generateAndAddBLangStatements(statementNodes, statements);
    }

    private List<BLangStatement> generateAndAddBLangStatements(NodeList<StatementNode> statementNodes,
                                                               List<BLangStatement> statements) {
        for (StatementNode statement : statementNodes) {
            // TODO: Remove this check once statements are non null guaranteed
            if (statement != null) {
                if (statement.kind() == SyntaxKind.FORK_STATEMENT) {
                    generateForkStatements(statements, (ForkStatementNode) statement);
                    continue;
                }
                statements.add((BLangStatement) statement.apply(this));
            }
        }
        return statements;
    }

    private String extractVersion(SeparatedNodeList<Token> versionNumbers) {
        StringBuilder version = new StringBuilder();
        int size = versionNumbers.size();
        for (int i = 0; i < size; i++) {
            if (i != 0) {
                version.append(".");
            }
            version.append(versionNumbers.get(i).text());
        }
        return version.toString();
    }

    private void generateForkStatements(List<BLangStatement> statements, ForkStatementNode forkStatementNode) {
        BLangForkJoin forkJoin = (BLangForkJoin) forkStatementNode.apply(this);
        String nextAnonymousForkKey = anonymousModelHelper.getNextAnonymousForkKey(packageID);
        for (NamedWorkerDeclarationNode workerDeclarationNode : forkStatementNode.namedWorkerDeclarations()) {
            BLangSimpleVariableDef workerDef = (BLangSimpleVariableDef) workerDeclarationNode.apply(this);
            workerDef.isWorker = true;
            workerDef.isInFork = true;
            workerDef.var.flagSet.add(Flag.FORKED);

            BLangFunction function = ((BLangLambdaFunction) workerDef.var.expr).function;
            function.addFlag(Flag.FORKED);
            function.anonForkName = nextAnonymousForkKey;

            statements.add(workerDef);
            while (!this.additionalStatements.empty()) {
                statements.add(additionalStatements.pop());
            }
            forkJoin.addWorkers(workerDef);
        }
        statements.add(forkJoin);
    }

    private BLangCheckedExpr createCheckExpr(Location pos, BLangExpression expr) {
        BLangCheckedExpr checkedExpr = (BLangCheckedExpr) TreeBuilder.createCheckExpressionNode();
        checkedExpr.pos = pos;
        checkedExpr.expr = expr;
        return checkedExpr;
    }

    private BLangCheckPanickedExpr createCheckPanickedExpr(Location pos, BLangExpression expr) {
        BLangCheckPanickedExpr checkPanickedExpr =
                (BLangCheckPanickedExpr) TreeBuilder.createCheckPanicExpressionNode();
        checkPanickedExpr.pos = pos;
        checkPanickedExpr.expr = expr;
        return checkPanickedExpr;
    }

    private void populateFuncSignature(BLangFunction bLFunction, FunctionSignatureNode funcSignature) {
        // Set Parameters
        for (ParameterNode child : funcSignature.parameters()) {
            SimpleVariableNode param = (SimpleVariableNode) child.apply(this);
            if (child instanceof RestParameterNode) {
                bLFunction.setRestParameter(param);
            } else {
                bLFunction.addParameter(param);
            }
        }

        // Set Return Type
        Optional<ReturnTypeDescriptorNode> retNode = funcSignature.returnTypeDesc();
        if (retNode.isPresent()) {
            ReturnTypeDescriptorNode returnType = retNode.get();
            bLFunction.setReturnTypeNode(createTypeNode(returnType.type()));
            bLFunction.returnTypeAnnAttachments = applyAll(returnType.annotations());
        } else {
            BLangValueType bLValueType = (BLangValueType) TreeBuilder.createValueTypeNode();
            bLValueType.pos = symTable.builtinPos;
            bLValueType.typeKind = TypeKind.NIL;
            bLFunction.setReturnTypeNode(bLValueType);
        }
    }

    private BLangUnaryExpr createBLangUnaryExpr(Location location,
                                                OperatorKind operatorKind,
                                                BLangExpression expr) {
        BLangUnaryExpr bLUnaryExpr = (BLangUnaryExpr) TreeBuilder.createUnaryExpressionNode();
        bLUnaryExpr.pos = location;
        bLUnaryExpr.operator = operatorKind;
        bLUnaryExpr.expr = expr;
        return bLUnaryExpr;
    }

    private BLangExpression createExpression(Node expression) {
        return (BLangExpression) createActionOrExpression(expression);
    }

    private BLangNode createActionOrExpression(Node actionOrExpression) {
        if (isSimpleLiteral(actionOrExpression.kind())) {
            return createSimpleLiteral(actionOrExpression);
        } else if (actionOrExpression.kind() == SyntaxKind.SIMPLE_NAME_REFERENCE ||
                   actionOrExpression.kind() == SyntaxKind.QUALIFIED_NAME_REFERENCE ||
                   actionOrExpression.kind() == SyntaxKind.IDENTIFIER_TOKEN) {
            // Variable References
            BLangNameReference nameReference = createBLangNameReference(actionOrExpression);
            BLangSimpleVarRef bLVarRef = (BLangSimpleVarRef) TreeBuilder.createSimpleVariableReferenceNode();
            bLVarRef.pos = getPosition(actionOrExpression);
            bLVarRef.pkgAlias = this.createIdentifier((Location) nameReference.pkgAlias.getPosition(),
                                                      nameReference.pkgAlias.getValue());
            bLVarRef.variableName = this.createIdentifier((Location) nameReference.name.getPosition(),
                                                          nameReference.name.getValue());
            return bLVarRef;
        } else if (actionOrExpression.kind() == SyntaxKind.BRACED_EXPRESSION) {
            BLangGroupExpr group = (BLangGroupExpr) TreeBuilder.createGroupExpressionNode();
            group.expression = (BLangExpression) actionOrExpression.apply(this);
            group.pos = getPosition(actionOrExpression);
            return group;
        } else if (isType(actionOrExpression.kind())) {
            BLangTypedescExpr typeAccessExpr = (BLangTypedescExpr) TreeBuilder.createTypeAccessNode();
            typeAccessExpr.pos = getPosition(actionOrExpression);
            typeAccessExpr.typeNode = createTypeNode(actionOrExpression);
            return typeAccessExpr;
        } else {
            return actionOrExpression.apply(this);
        }
    }

    private BLangNode createStringTemplateLiteral(NodeList<Node> memberNodes, Location location) {
        BLangStringTemplateLiteral stringTemplateLiteral =
                (BLangStringTemplateLiteral) TreeBuilder.createStringTemplateLiteralNode();
        for (Node memberNode : memberNodes) {
            stringTemplateLiteral.exprs.add((BLangExpression) memberNode.apply(this));
        }

        if (stringTemplateLiteral.exprs.isEmpty()) {
            BLangLiteral emptyLiteral = createEmptyLiteral();
            emptyLiteral.pos = location;
            stringTemplateLiteral.exprs.add(emptyLiteral);
        }

        stringTemplateLiteral.pos = location;
        return stringTemplateLiteral;
    }

    private BLangRawTemplateLiteral createRawTemplateLiteral(NodeList<Node> members, Location location) {
        BLangRawTemplateLiteral literal = (BLangRawTemplateLiteral) TreeBuilder.createRawTemplateLiteralNode();
        literal.pos = location;

        boolean prevNodeWasInterpolation = false;
        Node firstMember = members.isEmpty() ? null : members.get(0); // will be empty for empty raw template

        if (firstMember != null && firstMember.kind() == SyntaxKind.INTERPOLATION) {
            literal.strings.add(createStringLiteral("", getPosition(firstMember)));
        }

        for (Node member : members) {
            if (member.kind() == SyntaxKind.INTERPOLATION) {
                literal.insertions.add((BLangExpression) member.apply(this));

                if (prevNodeWasInterpolation) {
                    literal.strings.add(createStringLiteral("", getPosition(member)));
                }

                prevNodeWasInterpolation = true;
            } else {
                literal.strings.add((BLangLiteral) member.apply(this));
                prevNodeWasInterpolation = false;
            }
        }

        if (prevNodeWasInterpolation) {
            literal.strings.add(createStringLiteral("", getPosition(members.get(members.size() - 1))));
        }

        return literal;
    }

    private BLangSimpleVariable createSimpleVar(Optional<Token> name, Node type, NodeList<AnnotationNode> annotations) {
        if (name.isPresent()) {
            Token nameToken = name.get();
            return createSimpleVar(nameToken, type, null, false, false, false, null, annotations);
        }

        return createSimpleVar(null, type, null, false, false, false, null, annotations);
    }

    private BLangSimpleVariable createSimpleVar(Token name, Node type, NodeList<AnnotationNode> annotations) {
        return createSimpleVar(name, type, null, false, false, false, null, annotations);
    }

    private BLangSimpleVariable createSimpleVar(Token name, Node typeName, Node initializer, boolean isFinal,
<<<<<<< HEAD
                                                boolean isConfigurable, boolean isListenerVar,
                                                Token visibilityQualifier, NodeList<AnnotationNode> annotations) {
=======
                                                boolean isListenerVar, Token visibilityQualifier,
                                                NodeList<AnnotationNode> annotations) {
        return createSimpleVar(name, typeName, initializer, isFinal, isListenerVar, visibilityQualifier, false,
                               annotations);
    }

    private BLangSimpleVariable createSimpleVar(Token name, Node typeName, Node initializer, boolean isFinal,
                                                boolean isListenerVar, Token visibilityQualifier, boolean isolated,
                                                NodeList<AnnotationNode> annotations) {
>>>>>>> c78c0f8a
        BLangSimpleVariable bLSimpleVar = (BLangSimpleVariable) TreeBuilder.createSimpleVariableNode();
        bLSimpleVar.setName(this.createIdentifier(name));
        bLSimpleVar.name.pos = getPosition(name);

        if (isDeclaredWithVar(typeName)) {
            bLSimpleVar.isDeclaredWithVar = true;
        } else {
            bLSimpleVar.setTypeNode(createTypeNode(typeName));
        }

        if (visibilityQualifier != null) {
            if (visibilityQualifier.kind() == SyntaxKind.PRIVATE_KEYWORD) {
                bLSimpleVar.flagSet.add(Flag.PRIVATE);
            } else if (visibilityQualifier.kind() == SyntaxKind.PUBLIC_KEYWORD) {
                bLSimpleVar.flagSet.add(Flag.PUBLIC);
            }
        }

        if (isConfigurable) {
            bLSimpleVar.flagSet.add(Flag.CONFIGURABLE);
            if (initializer.kind() == SyntaxKind.REQUIRED_EXPRESSION) {
                bLSimpleVar.flagSet.add(Flag.REQUIRED);
                initializer = null;
            }
        }

        if (isFinal) {
            markVariableAsFinal(bLSimpleVar);
        }

<<<<<<< HEAD
=======
        if (isolated) {
            bLSimpleVar.flagSet.add(Flag.ISOLATED);
        }

>>>>>>> c78c0f8a
        if (initializer != null) {
            bLSimpleVar.setInitialExpression(createExpression(initializer));
        }
        if (isListenerVar) {
            bLSimpleVar.flagSet.add(Flag.LISTENER);
            bLSimpleVar.flagSet.add(Flag.FINAL);
        }

        if (annotations != null) {
            bLSimpleVar.annAttachments = applyAll(annotations);
        }

        return bLSimpleVar;
    }

    private boolean isDeclaredWithVar(Node typeNode) {
        if (typeNode == null || typeNode.kind() == SyntaxKind.VAR_TYPE_DESC) {
            return true;
        }

        return false;
    }

    private BLangIdentifier createIdentifier(Token token) {
        return createIdentifier(getPosition(token), token);
    }

    private BLangIdentifier createIdentifier(Location pos, Token token) {
        if (token == null) {
            return createIdentifier(pos, null, null);
        }

        String identifierName;
        if (token.isMissing()) {
            identifierName = missingNodesHelper.getNextMissingNodeName(packageID);
        } else {
            identifierName = token.text();
        }

        return createIdentifier(pos, identifierName);
    }

    private BLangIdentifier createIdentifier(Location pos, String value) {
        return createIdentifier(pos, value, null);
    }

    private BLangIdentifier createIdentifier(Location pos, String value, Set<Whitespace> ws) {
        BLangIdentifier bLIdentifer = (BLangIdentifier) TreeBuilder.createIdentifierNode();
        if (value == null) {
            return bLIdentifer;
        }

        if (value.startsWith(IDENTIFIER_LITERAL_PREFIX)) {
            bLIdentifer.setValue(IdentifierUtils.unescapeUnicodeCodepoints(value.substring(1)));
            bLIdentifer.originalValue = value;
            bLIdentifer.setLiteral(true);
        } else {
            bLIdentifer.setValue(value);
            bLIdentifer.setLiteral(false);
        }
        bLIdentifer.pos = pos;
        if (ws != null) {
            bLIdentifer.addWS(ws);
        }
        return bLIdentifer;
    }

    private BLangLiteral createSimpleLiteral(Node literal) {
        return createSimpleLiteral(literal, false);
    }

    private BLangLiteral createSimpleLiteral(Node literal, boolean isFiniteType) {
        if (literal.kind() == SyntaxKind.UNARY_EXPRESSION) {
            UnaryExpressionNode unaryExpr = (UnaryExpressionNode) literal;
            BLangLiteral bLangLiteral =
                    createSimpleLiteral(unaryExpr.expression(), unaryExpr.unaryOperator().kind(), isFiniteType);
            bLangLiteral.pos = getPosition(unaryExpr); // setting the proper pos, else only the expr pos is set
            return bLangLiteral;
        }

        return createSimpleLiteral(literal, SyntaxKind.NONE, isFiniteType);
    }

    private BLangLiteral createSimpleLiteral(Node literal, SyntaxKind sign, boolean isFiniteType) {
        BLangLiteral bLiteral = (BLangLiteral) TreeBuilder.createLiteralExpression();
        SyntaxKind type = literal.kind();
        int typeTag = -1;
        Object value = null;
        String originalValue = null;

        String textValue;
        if (literal instanceof BasicLiteralNode) {
            textValue = ((BasicLiteralNode) literal).literalToken().text();
        } else if (literal instanceof Token) {
            textValue = ((Token) literal).text();
        } else {
            textValue = "";
        }

        if (sign == SyntaxKind.PLUS_TOKEN) {
            textValue = "+" + textValue;
        } else if (sign == SyntaxKind.MINUS_TOKEN) {
            textValue = "-" + textValue;
        }

        //TODO: Verify all types, only string type tested
        if (type == SyntaxKind.NUMERIC_LITERAL) {
            SyntaxKind literalTokenKind = ((BasicLiteralNode) literal).literalToken().kind();
            if (literalTokenKind == SyntaxKind.DECIMAL_INTEGER_LITERAL_TOKEN ||
                    literalTokenKind == SyntaxKind.HEX_INTEGER_LITERAL_TOKEN) {
                typeTag = TypeTags.INT;
                value = getIntegerLiteral(literal, textValue, sign);
                originalValue = textValue;
                bLiteral = (BLangNumericLiteral) TreeBuilder.createNumericLiteralExpression();
            } else if (literalTokenKind == SyntaxKind.DECIMAL_FLOATING_POINT_LITERAL_TOKEN) {
                //TODO: Check effect of mapping negative(-) numbers as unary-expr
                typeTag = NumericLiteralSupport.isDecimalDiscriminated(textValue) ? TypeTags.DECIMAL : TypeTags.FLOAT;
                if (isFiniteType) {
                    value = textValue.replaceAll("[fd+]", "");
                    originalValue = textValue.replace("+", "");
                } else {
                    value = textValue;
                    originalValue = textValue;
                }
                bLiteral = (BLangNumericLiteral) TreeBuilder.createNumericLiteralExpression();
            } else if (literalTokenKind == SyntaxKind.HEX_FLOATING_POINT_LITERAL_TOKEN) {
                //TODO: Check effect of mapping negative(-) numbers as unary-expr
                typeTag = TypeTags.FLOAT;
                value = getHexNodeValue(textValue);
                originalValue = textValue;
                bLiteral = (BLangNumericLiteral) TreeBuilder.createNumericLiteralExpression();
            }
        } else if (type == SyntaxKind.BOOLEAN_LITERAL) {
            typeTag = TypeTags.BOOLEAN;
            value = Boolean.parseBoolean(textValue);
            originalValue = textValue;
            bLiteral = (BLangLiteral) TreeBuilder.createLiteralExpression();
        } else if (type == SyntaxKind.STRING_LITERAL || type == SyntaxKind.XML_TEXT_CONTENT ||
                type == SyntaxKind.TEMPLATE_STRING || type == SyntaxKind.IDENTIFIER_TOKEN) {
            String text = textValue;
            if (type == SyntaxKind.STRING_LITERAL) {
                text = text.substring(1, text.length() - 1);
            }
            String originalText = text; // to log the errors
            Matcher matcher = IdentifierUtils.UNICODE_PATTERN.matcher(text);
            int position = 0;
            while (matcher.find(position)) {
                String hexStringVal = matcher.group(1);
                int hexDecimalVal = Integer.parseInt(hexStringVal, 16);
                if ((hexDecimalVal >= Constants.MIN_UNICODE && hexDecimalVal <= Constants.MIDDLE_LIMIT_UNICODE)
                        || hexDecimalVal > Constants.MAX_UNICODE) {
                    String hexStringWithBraces = matcher.group(0);
                    int offset = originalText.indexOf(hexStringWithBraces) + 1;
                    Location pos = getPosition(literal);
                    dlog.error(new BLangDiagnosticLocation(currentCompUnitName,
                                    pos.lineRange().startLine().line(),
                                    pos.lineRange().endLine().line(),
                                    pos.lineRange().startLine().offset() + offset,
                                    pos.lineRange().startLine().offset() + offset + hexStringWithBraces.length()),
                               DiagnosticErrorCode.INVALID_UNICODE, hexStringWithBraces);
                }
                text = matcher.replaceFirst("\\\\u" + fillWithZeros(hexStringVal));
                position = matcher.end() - 2;
                matcher = IdentifierUtils.UNICODE_PATTERN.matcher(text);
            }
            if (type != SyntaxKind.TEMPLATE_STRING && type != SyntaxKind.XML_TEXT_CONTENT) {
                text = StringEscapeUtils.unescapeJava(text);
            }

            typeTag = TypeTags.STRING;
            value = text;
            originalValue = textValue;
            bLiteral = (BLangLiteral) TreeBuilder.createLiteralExpression();
        } else if (type == SyntaxKind.NIL_LITERAL) {
            originalValue = "()";
            typeTag = TypeTags.NIL;
            value = null;
            bLiteral = (BLangLiteral) TreeBuilder.createLiteralExpression();
        }  else if (type == SyntaxKind.NULL_LITERAL) {
            originalValue = "null";
            typeTag = TypeTags.NIL;
            value = null;
            bLiteral = (BLangLiteral) TreeBuilder.createLiteralExpression();
        } else if (type == SyntaxKind.BINARY_EXPRESSION) { // Should be base16 and base64
            typeTag = TypeTags.BYTE_ARRAY;
            value = textValue;
            originalValue = textValue;

            // If numeric literal create a numeric literal expression; otherwise create a literal expression
            if (isNumericLiteral(type)) {
                bLiteral = (BLangNumericLiteral) TreeBuilder.createNumericLiteralExpression();
            } else {
                bLiteral = (BLangLiteral) TreeBuilder.createLiteralExpression();
            }
        } else if (type == SyntaxKind.BYTE_ARRAY_LITERAL) {
            return (BLangLiteral) literal.apply(this);
        }

        bLiteral.pos = getPosition(literal);
        bLiteral.type = symTable.getTypeFromTag(typeTag);
        bLiteral.type.tag = typeTag;
        bLiteral.value = value;
        bLiteral.originalValue = originalValue;
        return bLiteral;
    }

    private BLangLiteral createStringLiteral(String value, Location pos) {
        BLangLiteral strLiteral = (BLangLiteral) TreeBuilder.createLiteralExpression();
        strLiteral.value = strLiteral.originalValue = value;
        strLiteral.type = symTable.stringType;
        strLiteral.pos = pos;
        return strLiteral;
    }

    private BLangType createTypeNode(Node type) {
        if (type instanceof BuiltinSimpleNameReferenceNode || type.kind() == SyntaxKind.NIL_TYPE_DESC) {
            return createBuiltInTypeNode(type);
        } else if (type.kind() == SyntaxKind.QUALIFIED_NAME_REFERENCE || type.kind() == SyntaxKind.IDENTIFIER_TOKEN) {
            // Exclusive type
            BLangUserDefinedType bLUserDefinedType = (BLangUserDefinedType) TreeBuilder.createUserDefinedTypeNode();
            BLangNameReference nameReference = createBLangNameReference(type);
            bLUserDefinedType.pkgAlias = (BLangIdentifier) nameReference.pkgAlias;
            bLUserDefinedType.typeName = (BLangIdentifier) nameReference.name;
            bLUserDefinedType.pos = getPosition(type);
            return bLUserDefinedType;
        } else if (type.kind() == SyntaxKind.SIMPLE_NAME_REFERENCE) {
            // Map name reference as a type
            if (type.hasDiagnostics()) {
                // if it hasDiagnostics then its missing type desc.
                BLangUserDefinedType bLUserDefinedType = (BLangUserDefinedType) TreeBuilder.createUserDefinedTypeNode();
                BLangIdentifier pkgAlias = this.createIdentifier(null, "");
                BLangIdentifier name = this.createIdentifier(((SimpleNameReferenceNode) type).name());
                BLangNameReference nameReference = new BLangNameReference(getPosition(type), null, pkgAlias, name);
                bLUserDefinedType.pkgAlias = (BLangIdentifier) nameReference.pkgAlias;
                bLUserDefinedType.typeName = (BLangIdentifier) nameReference.name;
                bLUserDefinedType.pos = getPosition(type);
                return bLUserDefinedType;
            }
            SimpleNameReferenceNode nameReferenceNode = (SimpleNameReferenceNode) type;
            return createTypeNode(nameReferenceNode.name());
        }
        return (BLangType) type.apply(this);
    }

    private BLangType createBuiltInTypeNode(Node type) {
        String typeText;
        if (type.kind() == SyntaxKind.NIL_TYPE_DESC) {
            typeText = "()";
        } else if (type instanceof BuiltinSimpleNameReferenceNode) {
            BuiltinSimpleNameReferenceNode simpleNameRef = (BuiltinSimpleNameReferenceNode) type;
            if (simpleNameRef.kind() == SyntaxKind.VAR_TYPE_DESC) {
                return null;
            } else if (simpleNameRef.name().isMissing()) {
                String name = missingNodesHelper.getNextMissingNodeName(packageID);
                BLangIdentifier identifier = createIdentifier(getPosition(simpleNameRef.name()), name);
                BLangIdentifier pkgAlias = (BLangIdentifier) TreeBuilder.createIdentifierNode();
                return createUserDefinedType(getPosition(type), pkgAlias, identifier);
            }
            typeText = simpleNameRef.name().text();
        } else {
            typeText = ((Token) type).text(); // TODO: Remove this once map<string> returns Nodes for `map`
        }

        TypeKind typeKind = TreeUtils.stringToTypeKind(typeText.replaceAll("\\s+", ""));

        SyntaxKind kind = type.kind();
        switch (kind) {
            case BOOLEAN_TYPE_DESC:
            case INT_TYPE_DESC:
            case BYTE_TYPE_DESC:
            case FLOAT_TYPE_DESC:
            case DECIMAL_TYPE_DESC:
            case STRING_TYPE_DESC:
            case ANY_TYPE_DESC:
            case NIL_TYPE_DESC:
            case HANDLE_TYPE_DESC:
            case ANYDATA_TYPE_DESC:
            case READONLY_TYPE_DESC:
                BLangValueType valueType = (BLangValueType) TreeBuilder.createValueTypeNode();
                valueType.typeKind = typeKind;
                valueType.pos = getPosition(type);
                return valueType;
            default:
                BLangBuiltInRefTypeNode builtInValueType =
                        (BLangBuiltInRefTypeNode) TreeBuilder.createBuiltInReferenceTypeNode();
                builtInValueType.typeKind = typeKind;
                builtInValueType.pos = getPosition(type);
                return builtInValueType;
        }
    }

    private VariableNode createBasicVarNodeWithoutType(Location location, Set<Whitespace> ws,
                                                       String identifier, Location identifierLocation,
                                                       ExpressionNode expr) {
        BLangSimpleVariable bLSimpleVar = (BLangSimpleVariable) TreeBuilder.createSimpleVariableNode();
        bLSimpleVar.pos = location;
        IdentifierNode name = this.createIdentifier(identifierLocation, identifier, ws);
        ((BLangIdentifier) name).pos = identifierLocation;
        bLSimpleVar.setName(name);
        bLSimpleVar.addWS(ws);
        if (expr != null) {
            bLSimpleVar.setInitialExpression(expr);
        }
        return bLSimpleVar;
    }

    private BLangInvocation createBLangInvocation(Node nameNode, NodeList<FunctionArgumentNode> arguments,
                                                  Location position, boolean isAsync) {
        BLangInvocation bLInvocation;
        if (isAsync) {
            bLInvocation = (BLangInvocation) TreeBuilder.createActionInvocation();
        } else {
            bLInvocation = (BLangInvocation) TreeBuilder.createInvocationNode();
        }
        BLangNameReference reference = createBLangNameReference(nameNode);
        bLInvocation.pkgAlias = (BLangIdentifier) reference.pkgAlias;
        bLInvocation.name = (BLangIdentifier) reference.name;

        List<BLangExpression> args = new ArrayList<>();
        arguments.iterator().forEachRemaining(arg -> args.add(createExpression(arg)));
        bLInvocation.argExprs = args;
        bLInvocation.pos = position;
        return bLInvocation;
    }

    private BLangNameReference createBLangNameReference(Node node) {
        switch (node.kind()) {
            case QUALIFIED_NAME_REFERENCE:
                QualifiedNameReferenceNode iNode = (QualifiedNameReferenceNode) node;
                Token modulePrefix = iNode.modulePrefix();
                IdentifierToken identifier = iNode.identifier();
                BLangIdentifier pkgAlias = this.createIdentifier(getPosition(modulePrefix), modulePrefix);
                Location namePos = getPosition(identifier);
                BLangIdentifier name = this.createIdentifier(namePos, identifier);
                return new BLangNameReference(getPosition(node), null, pkgAlias, name);
            case ERROR_TYPE_DESC:
                node = ((BuiltinSimpleNameReferenceNode) node).name();
                break;
            case NEW_KEYWORD:
            case IDENTIFIER_TOKEN:
                break;
            case SIMPLE_NAME_REFERENCE:
            default:
                node = ((SimpleNameReferenceNode) node).name();
                break;
        }

        Token iToken = (Token) node;
        BLangIdentifier pkgAlias = this.createIdentifier(symTable.builtinPos, "");
        BLangIdentifier name = this.createIdentifier(iToken);
        return new BLangNameReference(getPosition(node), null, pkgAlias, name);
    }

    private BLangMarkdownDocumentation createMarkdownDocumentationAttachment(Optional<Node> markdownDocumentationNode) {
        if (markdownDocumentationNode == null || !markdownDocumentationNode.isPresent()) {
            return null;
        }
        BLangMarkdownDocumentation doc = (BLangMarkdownDocumentation) TreeBuilder.createMarkdownDocumentationNode();

        LinkedList<BLangMarkdownDocumentationLine> documentationLines = new LinkedList<>();
        LinkedList<BLangMarkdownParameterDocumentation> parameters = new LinkedList<>();
        LinkedList<BLangMarkdownReferenceDocumentation> references = new LinkedList<>();

        MarkdownDocumentationNode markdownDocNode = (MarkdownDocumentationNode) markdownDocumentationNode.get();
        NodeList<Node> docLineList = markdownDocNode.documentationLines();

        BLangMarkdownParameterDocumentation bLangParaDoc = null;
        BLangMarkdownReturnParameterDocumentation bLangReturnParaDoc = null;
        BLangMarkDownDeprecationDocumentation bLangDeprecationDoc = null;
        BLangMarkDownDeprecatedParametersDocumentation bLangDeprecatedParaDoc = null;
        for (Node singleDocLine : docLineList) {
            switch (singleDocLine.kind()) {
                case MARKDOWN_DOCUMENTATION_LINE:
                case MARKDOWN_REFERENCE_DOCUMENTATION_LINE:
                    MarkdownDocumentationLineNode docLineNode = (MarkdownDocumentationLineNode) singleDocLine;
                    NodeList<Node> docElements = docLineNode.documentElements();
                    String docText = addReferencesAndReturnDocumentationText(references, docElements);

                    if (bLangDeprecationDoc != null) {
                        // reaching here means, a deprecation doc line has already passed.
                        // therefore, add this line to the deprecation documentation.
                        bLangDeprecationDoc.deprecationDocumentationLines.add(docText);
                    } else if (bLangReturnParaDoc != null) {
                        // reaching here means, a return parameter doc line has already passed.
                        // therefore, add this line to the return parameter documentation.
                        bLangReturnParaDoc.returnParameterDocumentationLines.add(docText);
                    } else if (bLangParaDoc != null) {
                        // reaching here means, a parameter doc line has already passed.
                        // therefore, add this line to the parameter documentation.
                        bLangParaDoc.parameterDocumentationLines.add(docText);
                    } else {
                        BLangMarkdownDocumentationLine bLangDocLine =
                                (BLangMarkdownDocumentationLine) TreeBuilder.createMarkdownDocumentationTextNode();
                        bLangDocLine.text = docText;
                        bLangDocLine.pos = getPosition(docLineNode);
                        documentationLines.add(bLangDocLine);
                    }
                    break;
                case MARKDOWN_PARAMETER_DOCUMENTATION_LINE:
                    bLangParaDoc = new BLangMarkdownParameterDocumentation();
                    MarkdownParameterDocumentationLineNode parameterDocLineNode =
                            (MarkdownParameterDocumentationLineNode) singleDocLine;

                    BLangIdentifier paraName = new BLangIdentifier();
                    Token parameterName = parameterDocLineNode.parameterName();
                    paraName.value = parameterName.isMissing() ? "" : parameterName.text();
                    bLangParaDoc.parameterName = paraName;

                    NodeList<Node> paraDocElements = parameterDocLineNode.documentElements();
                    String paraDocText = addReferencesAndReturnDocumentationText(references, paraDocElements);

                    bLangParaDoc.parameterDocumentationLines.add(paraDocText);
                    bLangParaDoc.pos = getPosition(parameterName);

                    if (bLangDeprecatedParaDoc != null) {
                        // reaching here means, a deprecated parameter doc line has already passed.
                        // therefore, add this parameter doc line to the same parameter documentation.
                        bLangDeprecatedParaDoc.parameters.add(bLangParaDoc);
                    } else if (bLangDeprecationDoc != null) {
                        // reaching here means, a deprecation doc line has already passed.
                        // therefore, all parameter doc lines after that should be treated as
                        // deprecated parameter documentation.
                        bLangDeprecatedParaDoc =
                                new BLangMarkDownDeprecatedParametersDocumentation();
                        bLangDeprecatedParaDoc.parameters.add(bLangParaDoc);
                        // passed deprecation doc line is not a normal deprecation doc line.
                        // it is a deprecated parameter doc line. therefore, reset bLangDeprecationDoc.
                        bLangDeprecationDoc = null;
                    } else {
                        parameters.add(bLangParaDoc);
                    }
                    break;
                case MARKDOWN_RETURN_PARAMETER_DOCUMENTATION_LINE:
                    bLangReturnParaDoc = new BLangMarkdownReturnParameterDocumentation();
                    MarkdownParameterDocumentationLineNode returnParaDocLineNode =
                            (MarkdownParameterDocumentationLineNode) singleDocLine;

                    NodeList<Node> returnParaDocElements = returnParaDocLineNode.documentElements();
                    String returnParaDocText =
                            addReferencesAndReturnDocumentationText(references, returnParaDocElements);

                    bLangReturnParaDoc.returnParameterDocumentationLines.add(returnParaDocText);
                    bLangReturnParaDoc.pos = getPosition(returnParaDocLineNode);
                    doc.returnParameter = bLangReturnParaDoc;
                    break;
                case MARKDOWN_DEPRECATION_DOCUMENTATION_LINE:
                    bLangDeprecationDoc = new BLangMarkDownDeprecationDocumentation();
                    MarkdownDocumentationLineNode deprecationDocLineNode =
                            (MarkdownDocumentationLineNode) singleDocLine;

                    String lineText = ((Token) deprecationDocLineNode.documentElements().get(0)).text();
                    bLangDeprecationDoc.addDeprecationLine("# " + lineText);
                    bLangDeprecationDoc.pos = getPosition(deprecationDocLineNode);
                    break;
                default:
                    break;
            }
        }

        doc.documentationLines = documentationLines;
        doc.parameters = parameters;
        doc.references = references;
        doc.deprecationDocumentation = bLangDeprecationDoc;
        doc.deprecatedParametersDocumentation = bLangDeprecatedParaDoc;
        doc.pos = getPosition(markdownDocNode);
        return doc;
    }

    private String addReferencesAndReturnDocumentationText(LinkedList<BLangMarkdownReferenceDocumentation> references,
                                                           NodeList<Node> docElements) {
        StringBuilder docText = new StringBuilder();
        for (Node element : docElements) {
            if (element.kind() == SyntaxKind.DOCUMENTATION_REFERENCE) {
                BLangMarkdownReferenceDocumentation bLangRefDoc = new BLangMarkdownReferenceDocumentation();
                DocumentationReferenceNode docReferenceNode = (DocumentationReferenceNode) element;

                Location pos = getPosition(docReferenceNode);
                bLangRefDoc.pos = pos;

                Token startBacktick = docReferenceNode.startBacktick();
                Node backtickContent = docReferenceNode.backtickContent();
                Token endBacktick = docReferenceNode.endBacktick();

                String contentString = backtickContent.isMissing() ? "" : backtickContent.toString();
                bLangRefDoc.referenceName = contentString;

                bLangRefDoc.type = DocumentationReferenceType.BACKTICK_CONTENT;
                Optional<Token> referenceType = docReferenceNode.referenceType();
                referenceType.ifPresent(
                        refType -> {
                            bLangRefDoc.type = stringToRefType(refType.text());
                            docText.append(refType.toString());
                        }
                );

                transformDocumentationBacktickContent(backtickContent, bLangRefDoc);

                docText.append(startBacktick.isMissing() ? "" : startBacktick.text());
                docText.append(contentString);
                docText.append(endBacktick.isMissing() ? "" : endBacktick.text());
                references.add(bLangRefDoc);
            } else if (element.kind() == SyntaxKind.DOCUMENTATION_DESCRIPTION) {
                Token docDescription = (Token) element;
                docText.append(docDescription.text());
            }
        }

        return trimLeftAtMostOne(docText.toString());
    }

    private String trimLeftAtMostOne(String text) {
        int countToStrip = 0;
        if (!text.isEmpty() && Character.isWhitespace(text.charAt(0))) {
            countToStrip = 1;
        }
        return text.substring(countToStrip);
    }

    private void transformDocumentationBacktickContent(Node backtickContent,
                                                       BLangMarkdownReferenceDocumentation bLangRefDoc) {
        QualifiedNameReferenceNode qualifiedRef;
        SimpleNameReferenceNode simpleRef;

        switch (backtickContent.kind()) {
            case BACKTICK_CONTENT:
                // reaching here means backtick content is invalid.
                // therefore, set hasParserWarnings to true. so that,
                // doc analyzer will avoid further checks on this.
                bLangRefDoc.hasParserWarnings = true;
                break;
            case QUALIFIED_NAME_REFERENCE:
                qualifiedRef = (QualifiedNameReferenceNode) backtickContent;
                bLangRefDoc.qualifier = qualifiedRef.modulePrefix().text();
                bLangRefDoc.identifier = qualifiedRef.identifier().text();
                break;
            case SIMPLE_NAME_REFERENCE:
                simpleRef = (SimpleNameReferenceNode) backtickContent;
                bLangRefDoc.identifier = simpleRef.name().text();
                break;
            case FUNCTION_CALL:
                Node funcName = (((FunctionCallExpressionNode) backtickContent).functionName());
                if (funcName.kind() == SyntaxKind.QUALIFIED_NAME_REFERENCE) {
                    qualifiedRef = (QualifiedNameReferenceNode) funcName;
                    bLangRefDoc.qualifier = qualifiedRef.modulePrefix().text();
                    bLangRefDoc.identifier = qualifiedRef.identifier().text();
                } else {
                    simpleRef = (SimpleNameReferenceNode) funcName;
                    bLangRefDoc.identifier = simpleRef.name().text();
                }
                break;
            case METHOD_CALL:
                MethodCallExpressionNode methodCallExprNode = (MethodCallExpressionNode) backtickContent;
                bLangRefDoc.identifier =
                        ((SimpleNameReferenceNode) methodCallExprNode.methodName()).name().text();
                Node refName = methodCallExprNode.expression();
                if (refName.kind() == SyntaxKind.QUALIFIED_NAME_REFERENCE) {
                    qualifiedRef = (QualifiedNameReferenceNode) refName;
                    bLangRefDoc.qualifier = qualifiedRef.modulePrefix().text();
                    bLangRefDoc.typeName = qualifiedRef.identifier().text();
                } else {
                    simpleRef = (SimpleNameReferenceNode) refName;
                    bLangRefDoc.typeName = simpleRef.name().text();
                }
                break;
            default:
                throw new IllegalArgumentException("Invalid backtick content transformation");
        }
    }

    private DocumentationReferenceType stringToRefType(String refTypeName) {
        switch (refTypeName) {
            case "type":
                return DocumentationReferenceType.TYPE;
            case "service":
                return DocumentationReferenceType.SERVICE;
            case "variable":
                return DocumentationReferenceType.VARIABLE;
            case "var":
                return DocumentationReferenceType.VAR;
            case "annotation":
                return DocumentationReferenceType.ANNOTATION;
            case "module":
                return DocumentationReferenceType.MODULE;
            case "function":
                return DocumentationReferenceType.FUNCTION;
            case "parameter":
                return DocumentationReferenceType.PARAMETER;
            case "const":
                return DocumentationReferenceType.CONST;
            default:
                return DocumentationReferenceType.BACKTICK_CONTENT;
        }
    }

    private Object getIntegerLiteral(Node literal, String nodeValue, SyntaxKind sign) {
        SyntaxKind literalTokenKind = ((BasicLiteralNode) literal).literalToken().kind();
        if (literalTokenKind == SyntaxKind.DECIMAL_INTEGER_LITERAL_TOKEN) {
            return parseLong(literal, nodeValue, nodeValue, 10, sign, DiagnosticErrorCode.INTEGER_TOO_SMALL,
                             DiagnosticErrorCode.INTEGER_TOO_LARGE);
        } else if (literalTokenKind == SyntaxKind.HEX_INTEGER_LITERAL_TOKEN) {
            String processedNodeValue = nodeValue.toLowerCase().replace("0x", "");
            return parseLong(literal, nodeValue, processedNodeValue, 16, sign,
                             DiagnosticErrorCode.HEXADECIMAL_TOO_SMALL, DiagnosticErrorCode.HEXADECIMAL_TOO_LARGE);
        }
        return null;
    }

    private Object parseLong(Node literal, String originalNodeValue,
                             String processedNodeValue, int radix, SyntaxKind sign,
                             DiagnosticCode code1, DiagnosticCode code2) {
        try {
            return Long.parseLong(processedNodeValue, radix);
        } catch (Exception e) {
            Location pos = getPosition(literal);
            if (sign == SyntaxKind.MINUS_TOKEN) {
                pos = new BLangDiagnosticLocation(pos.lineRange().filePath(),
                                        pos.lineRange().startLine().line(),
                                        pos.lineRange().endLine().line(),
                                        pos.lineRange().startLine().offset() - 1,
                                        pos.lineRange().endLine().offset());
                dlog.error(pos, code1, originalNodeValue);
            } else {
                dlog.error(pos, code2, originalNodeValue);
            }
        }
        return originalNodeValue;
    }

    private String getHexNodeValue(String value) {
        if (!(value.contains("p") || value.contains("P"))) {
            value = value + "p0";
        }
        return value;
    }

    private String fillWithZeros(String str) {
        while (str.length() < 4) {
            str = "0".concat(str);
        }
        return str;
    }

    private void markVariableAsFinal(BLangVariable variable) {
        // Set the final flag to the variable.
        variable.flagSet.add(Flag.FINAL);

        switch (variable.getKind()) {
            case TUPLE_VARIABLE:
                // If the variable is a tuple variable, we need to set the final flag to the all member variables.
                BLangTupleVariable tupleVariable = (BLangTupleVariable) variable;
                tupleVariable.memberVariables.forEach(this::markVariableAsFinal);
                if (tupleVariable.restVariable != null) {
                    markVariableAsFinal(tupleVariable.restVariable);
                }
                break;
            case RECORD_VARIABLE:
                // If the variable is a record variable, we need to set the final flag to the all the variables in
                // the record.
                BLangRecordVariable recordVariable = (BLangRecordVariable) variable;
                recordVariable.variableList.stream().map(BLangRecordVariable.BLangRecordVariableKeyValue::getValue)
                        .forEach(this::markVariableAsFinal);
                if (recordVariable.restParam != null) {
                    markVariableAsFinal((BLangVariable) recordVariable.restParam);
                }
                break;
            case ERROR_VARIABLE:
                BLangErrorVariable errorVariable = (BLangErrorVariable) variable;
                markVariableAsFinal(errorVariable.message);
                errorVariable.detail.forEach(entry -> markVariableAsFinal(entry.valueBindingPattern));
                if (errorVariable.restDetail != null) {
                    markVariableAsFinal(errorVariable.restDetail);
                }
                break;
        }
    }

    private boolean isSimpleLiteral(SyntaxKind syntaxKind) {
        switch (syntaxKind) {
            case STRING_LITERAL:
            case NUMERIC_LITERAL:
            case BOOLEAN_LITERAL:
            case NIL_LITERAL:
            case NULL_LITERAL:
                return true;
            default:
                return false;
        }
    }

    static boolean isType(SyntaxKind nodeKind) {
        switch (nodeKind) {
            case RECORD_TYPE_DESC:
            case OBJECT_TYPE_DESC:
            case NIL_TYPE_DESC:
            case OPTIONAL_TYPE_DESC:
            case ARRAY_TYPE_DESC:
            case INT_TYPE_DESC:
            case BYTE_TYPE_DESC:
            case FLOAT_TYPE_DESC:
            case DECIMAL_TYPE_DESC:
            case STRING_TYPE_DESC:
            case BOOLEAN_TYPE_DESC:
            case XML_TYPE_DESC:
            case JSON_TYPE_DESC:
            case HANDLE_TYPE_DESC:
            case ANY_TYPE_DESC:
            case ANYDATA_TYPE_DESC:
            case NEVER_TYPE_DESC:
            case VAR_TYPE_DESC:
            case SERVICE_TYPE_DESC:
            case PARAMETERIZED_TYPE_DESC:
            case UNION_TYPE_DESC:
            case ERROR_TYPE_DESC:
            case STREAM_TYPE_DESC:
            case TABLE_TYPE_DESC:
            case FUNCTION_TYPE_DESC:
            case TUPLE_TYPE_DESC:
            case PARENTHESISED_TYPE_DESC:
            case READONLY_TYPE_DESC:
            case DISTINCT_TYPE_DESC:
            case INTERSECTION_TYPE_DESC:
            case SINGLETON_TYPE_DESC:
            case TYPE_REFERENCE_TYPE_DESC:
                return true;
            default:
                return false;
        }
    }

    private boolean isNumericLiteral(SyntaxKind syntaxKind) {
        switch (syntaxKind) {
            case NUMERIC_LITERAL:
                return true;
            default:
                return false;
        }
    }

    private boolean isPresent(Node node) {
        return node.kind() != SyntaxKind.NONE;
    }

    private boolean checkIfAnonymous(Node node) {
        SyntaxKind parentKind = node.parent().kind();
        return parentKind != SyntaxKind.DISTINCT_TYPE_DESC && parentKind != SyntaxKind.TYPE_DEFINITION;
    }

    private boolean ifInLocalContext(Node parent) {
        while (parent != null) {
            if (parent instanceof StatementNode) {
                return true;
            }
            parent = parent.parent();
        }
        return false;
    }

    private BLangType createAnonymousRecordType(RecordTypeDescriptorNode recordTypeDescriptorNode,
            BLangRecordTypeNode recordTypeNode) {
        BLangTypeDefinition typeDef = (BLangTypeDefinition) TreeBuilder.createTypeDefinition();
        Location pos = getPosition(recordTypeDescriptorNode);
        // Generate a name for the anonymous object
        String genName = anonymousModelHelper.getNextAnonymousTypeKey(this.packageID);
        IdentifierNode anonTypeGenName = createIdentifier(pos, genName, null);
        typeDef.setName(anonTypeGenName);
        typeDef.flagSet.add(Flag.PUBLIC);
        typeDef.flagSet.add(Flag.ANONYMOUS);

        typeDef.typeNode = recordTypeNode;
        typeDef.pos = pos;
        addToTop(typeDef);
        return createUserDefinedType(pos, (BLangIdentifier) TreeBuilder.createIdentifierNode(), typeDef.name);
    }

    private BLangUserDefinedType createUserDefinedType(Location pos,
                                                       BLangIdentifier pkgAlias,
                                                       BLangIdentifier name) {
        BLangUserDefinedType userDefinedType = (BLangUserDefinedType) TreeBuilder.createUserDefinedTypeNode();
        userDefinedType.pos = pos;
        userDefinedType.pkgAlias = pkgAlias;
        userDefinedType.typeName = name;
        return userDefinedType;
    }

    private class SimpleVarBuilder {
        private BLangIdentifier name;
        private BLangType type;
        private boolean isDeclaredWithVar;
        private Set<Flag> flags = new HashSet<>();
        private boolean isFinal;
        private ExpressionNode expr;
        private Location pos;

        public BLangSimpleVariable build() {
            BLangSimpleVariable bLSimpleVar = (BLangSimpleVariable) TreeBuilder.createSimpleVariableNode();
            bLSimpleVar.setName(this.name);
            bLSimpleVar.setTypeNode(this.type);
            bLSimpleVar.isDeclaredWithVar = this.isDeclaredWithVar;
            bLSimpleVar.setTypeNode(this.type);
            bLSimpleVar.flagSet.addAll(this.flags);
            if (this.isFinal) {
                markVariableAsFinal(bLSimpleVar);
            }
            bLSimpleVar.setInitialExpression(this.expr);
            bLSimpleVar.pos = pos;
            return bLSimpleVar;
        }

        public SimpleVarBuilder with(String name) {
            this.name = createIdentifier(null, name);
            return this;
        }

        public SimpleVarBuilder with(String name, Location identifierPos) {
            this.name = createIdentifier(identifierPos, name);
            return this;
        }

        public SimpleVarBuilder with(Token token) {
            this.name = createIdentifier(token);
            return this;
        }

        public SimpleVarBuilder setTypeByNode(Node typeName) {
            this.isDeclaredWithVar = typeName == null || typeName.kind() == SyntaxKind.VAR_TYPE_DESC;
            if (typeName == null) {
                return this;
            }
            this.type = createTypeNode(typeName);
            return this;
        }

        public SimpleVarBuilder setExpressionByNode(Node initExprNode) {
            this.expr = initExprNode != null ? createExpression(initExprNode) : null;
            return this;
        }

        public SimpleVarBuilder setExpression(ExpressionNode expression) {
            this.expr = expression;
            return this;
        }

        public SimpleVarBuilder isDeclaredWithVar() {
            this.isDeclaredWithVar = true;
            return this;
        }

        public SimpleVarBuilder isFinal() {
            this.isFinal = true;
            return this;
        }

        public SimpleVarBuilder isListenerVar() {
            this.flags.add(Flag.LISTENER);
            this.flags.add(Flag.FINAL);
            return this;
        }

        public SimpleVarBuilder setVisibility(Token visibilityQualifier) {
            if (visibilityQualifier != null) {
                if (visibilityQualifier.kind() == SyntaxKind.PRIVATE_KEYWORD) {
                    this.flags.add(Flag.PRIVATE);
                } else if (visibilityQualifier.kind() == SyntaxKind.PUBLIC_KEYWORD) {
                    this.flags.add(Flag.PUBLIC);
                }
            }
            return this;
        }

        public SimpleVarBuilder setFinal(boolean present) {
            this.isFinal = present;
            return this;
        }

        public SimpleVarBuilder setOptional(boolean present) {
            if (present) {
                this.flags.add(Flag.PUBLIC);
            } else {
                this.flags.remove(Flag.PUBLIC);
            }
            return this;
        }

        public SimpleVarBuilder setRequired(boolean present) {
            if (present) {
                this.flags.add(Flag.REQUIRED);
            } else {
                this.flags.remove(Flag.REQUIRED);
            }
            return this;
        }

        public SimpleVarBuilder isPublic() {
            this.flags.add(Flag.PUBLIC);
            return this;
        }

        public SimpleVarBuilder isWorkerVar() {
            this.flags.add(Flag.WORKER);
            return this;
        }

        public SimpleVarBuilder setPos(Location pos) {
            this.pos = pos;
            return this;
        }
    }

    private void addFinalQualifier(Optional<Token> finalKeyword, BLangSimpleVariable simpleVar) {
        if (!finalKeyword.isPresent()) {
            return;
        }

        simpleVar.flagSet.add(Flag.FINAL);
    }

    private void addToTop(TopLevelNode topLevelNode) {
        if (currentCompilationUnit != null) {
            currentCompilationUnit.addTopLevelNode(topLevelNode);
        }
    }

    private Location expandLeft(Location location, Location upTo) {
//      pos        |------------|
//      upTo    |-----..
//      result  |---------------|

        assert location.lineRange().startLine().line() > upTo.lineRange().startLine().line() ||
               (location.lineRange().startLine().line() == upTo.lineRange().startLine().line() &&
                       location.lineRange().startLine().offset() >= upTo.lineRange().startLine().offset());

        Location expandedLocation = new BLangDiagnosticLocation(location.lineRange().filePath(),
                upTo.lineRange().startLine().line(),
                location.lineRange().endLine().line(),
                upTo.lineRange().startLine().offset(),
                location.lineRange().endLine().offset());

        return expandedLocation;
    }

    private Location trimLeft(Location location, Location upTo) {
//      pos     |----------------|
//      upTo       |-----..
//      result     |-------------|

        assert location.lineRange().startLine().line() < upTo.lineRange().startLine().line() ||
                (location.lineRange().startLine().line() == upTo.lineRange().startLine().line() &&
                        location.lineRange().startLine().offset() <= upTo.lineRange().startLine().offset());

        Location trimmedLocation = new BLangDiagnosticLocation(location.lineRange().filePath(),
                                                          upTo.lineRange().startLine().line(),
                                                          location.lineRange().endLine().line(),
                                                          upTo.lineRange().startLine().offset(),
                                                          location.lineRange().endLine().offset());

        return trimmedLocation;
    }

    private Location trimRight(Location location, Location upTo) {

//      pos     |----------------|
//      upTo       ..-----|
//      result  |---------|

        assert location.lineRange().endLine().line() > upTo.lineRange().endLine().line() ||
                (location.lineRange().endLine().line() == upTo.lineRange().endLine().line() &&
                        location.lineRange().endLine().offset() >= upTo.lineRange().endLine().offset());

        Location trimmedLocation = new BLangDiagnosticLocation(location.lineRange().filePath(),
                                                          location.lineRange().startLine().line(),
                                                          upTo.lineRange().endLine().line(),
                                                          location.lineRange().startLine().offset(),
                                                          upTo.lineRange().endLine().offset());

        return trimmedLocation;
    }
}<|MERGE_RESOLUTION|>--- conflicted
+++ resolved
@@ -587,36 +587,23 @@
         }
 
         boolean isFinal = false;
-<<<<<<< HEAD
         boolean isConfigurable = false;
+        boolean isolated = false;
         // TODO handle this inside createSimpleVar
-=======
-        boolean isolated = false;
->>>>>>> c78c0f8a
         for (Token qualifier : modVarDeclrNode.qualifiers()) {
             SyntaxKind kind = qualifier.kind();
 
             if (kind == SyntaxKind.FINAL_KEYWORD) {
                 isFinal = true;
-<<<<<<< HEAD
             } else if (qualifier.kind() == SyntaxKind.CONFIGURABLE_KEYWORD) {
                 isConfigurable = true;
-=======
-                continue;
-            }
-
-            if (kind == SyntaxKind.ISOLATED_KEYWORD) {
+            } else if (kind == SyntaxKind.ISOLATED_KEYWORD) {
                 isolated = true;
->>>>>>> c78c0f8a
             }
         }
 
         BLangSimpleVariable simpleVar = createSimpleVar(variableName, typedBindingPattern.typeDescriptor(),
-<<<<<<< HEAD
-                modVarDeclrNode.initializer().orElse(null), isFinal, isConfigurable, false, null,
-=======
-                modVarDeclrNode.initializer().orElse(null), isFinal, false, null, isolated,
->>>>>>> c78c0f8a
+                modVarDeclrNode.initializer().orElse(null), isFinal, isolated, isConfigurable, false, null,
                 getAnnotations(modVarDeclrNode.metadata()));
         simpleVar.pos = getPositionWithoutMetadata(modVarDeclrNode);
         simpleVar.markdownDocumentationAttachment =
@@ -1096,9 +1083,8 @@
     @Override
     public BLangNode transform(ObjectFieldNode objFieldNode) {
         BLangSimpleVariable simpleVar = createSimpleVar(objFieldNode.fieldName(), objFieldNode.typeName(),
-                                                        objFieldNode.expression().orElse(null), false,
-                false, false, objFieldNode.visibilityQualifier().orElse(null),
-                                                        getAnnotations(objFieldNode.metadata()));
+                objFieldNode.expression().orElse(null), objFieldNode.visibilityQualifier().orElse(null),
+                getAnnotations(objFieldNode.metadata()));
         // Transform documentation
         Optional<Node> doc = getDocumentationString(objFieldNode.metadata());
         simpleVar.markdownDocumentationAttachment = createMarkdownDocumentationAttachment(doc);
@@ -4391,31 +4377,25 @@
     private BLangSimpleVariable createSimpleVar(Optional<Token> name, Node type, NodeList<AnnotationNode> annotations) {
         if (name.isPresent()) {
             Token nameToken = name.get();
-            return createSimpleVar(nameToken, type, null, false, false, false, null, annotations);
-        }
-
-        return createSimpleVar(null, type, null, false, false, false, null, annotations);
+            return createSimpleVar(nameToken, type, null, null, annotations);
+        }
+
+        return createSimpleVar(null, type, null, null, annotations);
     }
 
     private BLangSimpleVariable createSimpleVar(Token name, Node type, NodeList<AnnotationNode> annotations) {
-        return createSimpleVar(name, type, null, false, false, false, null, annotations);
+        return createSimpleVar(name, type, null, null, annotations);
+    }
+
+    private BLangSimpleVariable createSimpleVar(Token name, Node typeName, Node initializer,
+                                                Token visibilityQualifier, NodeList<AnnotationNode> annotations) {
+        return createSimpleVar(name, typeName, initializer, false, false, false, false,
+                visibilityQualifier, annotations);
     }
 
     private BLangSimpleVariable createSimpleVar(Token name, Node typeName, Node initializer, boolean isFinal,
-<<<<<<< HEAD
-                                                boolean isConfigurable, boolean isListenerVar,
+                                                boolean isConfigurable, boolean isolated, boolean isListenerVar,
                                                 Token visibilityQualifier, NodeList<AnnotationNode> annotations) {
-=======
-                                                boolean isListenerVar, Token visibilityQualifier,
-                                                NodeList<AnnotationNode> annotations) {
-        return createSimpleVar(name, typeName, initializer, isFinal, isListenerVar, visibilityQualifier, false,
-                               annotations);
-    }
-
-    private BLangSimpleVariable createSimpleVar(Token name, Node typeName, Node initializer, boolean isFinal,
-                                                boolean isListenerVar, Token visibilityQualifier, boolean isolated,
-                                                NodeList<AnnotationNode> annotations) {
->>>>>>> c78c0f8a
         BLangSimpleVariable bLSimpleVar = (BLangSimpleVariable) TreeBuilder.createSimpleVariableNode();
         bLSimpleVar.setName(this.createIdentifier(name));
         bLSimpleVar.name.pos = getPosition(name);
@@ -4446,13 +4426,10 @@
             markVariableAsFinal(bLSimpleVar);
         }
 
-<<<<<<< HEAD
-=======
         if (isolated) {
             bLSimpleVar.flagSet.add(Flag.ISOLATED);
         }
 
->>>>>>> c78c0f8a
         if (initializer != null) {
             bLSimpleVar.setInitialExpression(createExpression(initializer));
         }
