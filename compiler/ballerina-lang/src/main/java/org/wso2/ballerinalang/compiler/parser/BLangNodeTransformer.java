/*
 *  Copyright (c) 2020, WSO2 Inc. (http://www.wso2.org) All Rights Reserved.
 *
 *  WSO2 Inc. licenses this file to you under the Apache License,
 *  Version 2.0 (the "License"); you may not use this file except
 *  in compliance with the License.
 *  You may obtain a copy of the License at
 *
 *    http://www.apache.org/licenses/LICENSE-2.0
 *
 *  Unless required by applicable law or agreed to in writing,
 *  software distributed under the License is distributed on an
 *  "AS IS" BASIS, WITHOUT WARRANTIES OR CONDITIONS OF ANY
 *  KIND, either express or implied.  See the License for the
 *  specific language governing permissions and limitations
 *  under the License.
 */
package org.wso2.ballerinalang.compiler.parser;

import io.ballerina.compiler.syntax.tree.AnnotAccessExpressionNode;
import io.ballerina.compiler.syntax.tree.AnnotationAttachPointNode;
import io.ballerina.compiler.syntax.tree.AnnotationDeclarationNode;
import io.ballerina.compiler.syntax.tree.AnnotationNode;
import io.ballerina.compiler.syntax.tree.ArrayTypeDescriptorNode;
import io.ballerina.compiler.syntax.tree.AssignmentStatementNode;
import io.ballerina.compiler.syntax.tree.AsyncSendActionNode;
import io.ballerina.compiler.syntax.tree.BasicLiteralNode;
import io.ballerina.compiler.syntax.tree.BinaryExpressionNode;
import io.ballerina.compiler.syntax.tree.BindingPatternNode;
import io.ballerina.compiler.syntax.tree.BlockStatementNode;
import io.ballerina.compiler.syntax.tree.BracedExpressionNode;
import io.ballerina.compiler.syntax.tree.BreakStatementNode;
import io.ballerina.compiler.syntax.tree.BuiltinSimpleNameReferenceNode;
import io.ballerina.compiler.syntax.tree.ByteArrayLiteralNode;
import io.ballerina.compiler.syntax.tree.CaptureBindingPatternNode;
import io.ballerina.compiler.syntax.tree.CheckExpressionNode;
import io.ballerina.compiler.syntax.tree.ChildNodeList;
import io.ballerina.compiler.syntax.tree.ClassDefinitionNode;
import io.ballerina.compiler.syntax.tree.CommitActionNode;
import io.ballerina.compiler.syntax.tree.CompoundAssignmentStatementNode;
import io.ballerina.compiler.syntax.tree.ComputedNameFieldNode;
import io.ballerina.compiler.syntax.tree.ConditionalExpressionNode;
import io.ballerina.compiler.syntax.tree.ConstantDeclarationNode;
import io.ballerina.compiler.syntax.tree.ContinueStatementNode;
import io.ballerina.compiler.syntax.tree.DefaultableParameterNode;
import io.ballerina.compiler.syntax.tree.DistinctTypeDescriptorNode;
import io.ballerina.compiler.syntax.tree.DoStatementNode;
import io.ballerina.compiler.syntax.tree.DocumentationReferenceNode;
import io.ballerina.compiler.syntax.tree.ElseBlockNode;
import io.ballerina.compiler.syntax.tree.EnumDeclarationNode;
import io.ballerina.compiler.syntax.tree.EnumMemberNode;
import io.ballerina.compiler.syntax.tree.ErrorBindingPatternNode;
import io.ballerina.compiler.syntax.tree.ErrorTypeDescriptorNode;
import io.ballerina.compiler.syntax.tree.ErrorTypeParamsNode;
import io.ballerina.compiler.syntax.tree.ExplicitAnonymousFunctionExpressionNode;
import io.ballerina.compiler.syntax.tree.ExplicitNewExpressionNode;
import io.ballerina.compiler.syntax.tree.ExpressionFunctionBodyNode;
import io.ballerina.compiler.syntax.tree.ExpressionStatementNode;
import io.ballerina.compiler.syntax.tree.ExternalFunctionBodyNode;
import io.ballerina.compiler.syntax.tree.FailStatementNode;
import io.ballerina.compiler.syntax.tree.FieldAccessExpressionNode;
import io.ballerina.compiler.syntax.tree.FieldBindingPatternFullNode;
import io.ballerina.compiler.syntax.tree.FieldBindingPatternNode;
import io.ballerina.compiler.syntax.tree.FieldBindingPatternVarnameNode;
import io.ballerina.compiler.syntax.tree.FlushActionNode;
import io.ballerina.compiler.syntax.tree.ForEachStatementNode;
import io.ballerina.compiler.syntax.tree.ForkStatementNode;
import io.ballerina.compiler.syntax.tree.FromClauseNode;
import io.ballerina.compiler.syntax.tree.FunctionArgumentNode;
import io.ballerina.compiler.syntax.tree.FunctionBodyBlockNode;
import io.ballerina.compiler.syntax.tree.FunctionBodyNode;
import io.ballerina.compiler.syntax.tree.FunctionCallExpressionNode;
import io.ballerina.compiler.syntax.tree.FunctionDefinitionNode;
import io.ballerina.compiler.syntax.tree.FunctionSignatureNode;
import io.ballerina.compiler.syntax.tree.FunctionTypeDescriptorNode;
import io.ballerina.compiler.syntax.tree.IdentifierToken;
import io.ballerina.compiler.syntax.tree.IfElseStatementNode;
import io.ballerina.compiler.syntax.tree.ImplicitAnonymousFunctionExpressionNode;
import io.ballerina.compiler.syntax.tree.ImplicitAnonymousFunctionParameters;
import io.ballerina.compiler.syntax.tree.ImplicitNewExpressionNode;
import io.ballerina.compiler.syntax.tree.ImportDeclarationNode;
import io.ballerina.compiler.syntax.tree.ImportOrgNameNode;
import io.ballerina.compiler.syntax.tree.ImportPrefixNode;
import io.ballerina.compiler.syntax.tree.ImportVersionNode;
import io.ballerina.compiler.syntax.tree.IndexedExpressionNode;
import io.ballerina.compiler.syntax.tree.InterpolationNode;
import io.ballerina.compiler.syntax.tree.IntersectionTypeDescriptorNode;
import io.ballerina.compiler.syntax.tree.JoinClauseNode;
import io.ballerina.compiler.syntax.tree.KeySpecifierNode;
import io.ballerina.compiler.syntax.tree.KeyTypeConstraintNode;
import io.ballerina.compiler.syntax.tree.LetClauseNode;
import io.ballerina.compiler.syntax.tree.LetExpressionNode;
import io.ballerina.compiler.syntax.tree.LetVariableDeclarationNode;
import io.ballerina.compiler.syntax.tree.LimitClauseNode;
import io.ballerina.compiler.syntax.tree.ListBindingPatternNode;
import io.ballerina.compiler.syntax.tree.ListConstructorExpressionNode;
import io.ballerina.compiler.syntax.tree.ListenerDeclarationNode;
import io.ballerina.compiler.syntax.tree.LockStatementNode;
import io.ballerina.compiler.syntax.tree.MappingBindingPatternNode;
import io.ballerina.compiler.syntax.tree.MappingConstructorExpressionNode;
import io.ballerina.compiler.syntax.tree.MappingFieldNode;
import io.ballerina.compiler.syntax.tree.MarkdownDocumentationLineNode;
import io.ballerina.compiler.syntax.tree.MarkdownDocumentationNode;
import io.ballerina.compiler.syntax.tree.MarkdownParameterDocumentationLineNode;
import io.ballerina.compiler.syntax.tree.MatchClauseNode;
import io.ballerina.compiler.syntax.tree.MatchStatementNode;
import io.ballerina.compiler.syntax.tree.MetadataNode;
import io.ballerina.compiler.syntax.tree.MethodCallExpressionNode;
import io.ballerina.compiler.syntax.tree.MethodDeclarationNode;
import io.ballerina.compiler.syntax.tree.ModuleMemberDeclarationNode;
import io.ballerina.compiler.syntax.tree.ModulePartNode;
import io.ballerina.compiler.syntax.tree.ModuleVariableDeclarationNode;
import io.ballerina.compiler.syntax.tree.ModuleXMLNamespaceDeclarationNode;
import io.ballerina.compiler.syntax.tree.NamedArgBindingPatternNode;
import io.ballerina.compiler.syntax.tree.NamedArgumentNode;
import io.ballerina.compiler.syntax.tree.NamedWorkerDeclarationNode;
import io.ballerina.compiler.syntax.tree.NamedWorkerDeclarator;
import io.ballerina.compiler.syntax.tree.NewExpressionNode;
import io.ballerina.compiler.syntax.tree.Node;
import io.ballerina.compiler.syntax.tree.NodeList;
import io.ballerina.compiler.syntax.tree.NodeTransformer;
import io.ballerina.compiler.syntax.tree.NonTerminalNode;
import io.ballerina.compiler.syntax.tree.ObjectConstructorExpressionNode;
import io.ballerina.compiler.syntax.tree.ObjectFieldNode;
import io.ballerina.compiler.syntax.tree.ObjectTypeDescriptorNode;
import io.ballerina.compiler.syntax.tree.OnClauseNode;
import io.ballerina.compiler.syntax.tree.OnConflictClauseNode;
import io.ballerina.compiler.syntax.tree.OnFailClauseNode;
import io.ballerina.compiler.syntax.tree.OptionalFieldAccessExpressionNode;
import io.ballerina.compiler.syntax.tree.OptionalTypeDescriptorNode;
import io.ballerina.compiler.syntax.tree.OrderByClauseNode;
import io.ballerina.compiler.syntax.tree.OrderKeyNode;
import io.ballerina.compiler.syntax.tree.PanicStatementNode;
import io.ballerina.compiler.syntax.tree.ParameterNode;
import io.ballerina.compiler.syntax.tree.ParameterizedTypeDescriptorNode;
import io.ballerina.compiler.syntax.tree.ParenthesisedTypeDescriptorNode;
import io.ballerina.compiler.syntax.tree.ParenthesizedArgList;
import io.ballerina.compiler.syntax.tree.PositionalArgumentNode;
import io.ballerina.compiler.syntax.tree.QualifiedNameReferenceNode;
import io.ballerina.compiler.syntax.tree.QueryActionNode;
import io.ballerina.compiler.syntax.tree.QueryConstructTypeNode;
import io.ballerina.compiler.syntax.tree.QueryExpressionNode;
import io.ballerina.compiler.syntax.tree.ReceiveActionNode;
import io.ballerina.compiler.syntax.tree.RecordFieldNode;
import io.ballerina.compiler.syntax.tree.RecordFieldWithDefaultValueNode;
import io.ballerina.compiler.syntax.tree.RecordRestDescriptorNode;
import io.ballerina.compiler.syntax.tree.RecordTypeDescriptorNode;
import io.ballerina.compiler.syntax.tree.RemoteMethodCallActionNode;
import io.ballerina.compiler.syntax.tree.RequiredParameterNode;
import io.ballerina.compiler.syntax.tree.RestArgumentNode;
import io.ballerina.compiler.syntax.tree.RestBindingPatternNode;
import io.ballerina.compiler.syntax.tree.RestDescriptorNode;
import io.ballerina.compiler.syntax.tree.RestParameterNode;
import io.ballerina.compiler.syntax.tree.RetryStatementNode;
import io.ballerina.compiler.syntax.tree.ReturnStatementNode;
import io.ballerina.compiler.syntax.tree.ReturnTypeDescriptorNode;
import io.ballerina.compiler.syntax.tree.RollbackStatementNode;
import io.ballerina.compiler.syntax.tree.SelectClauseNode;
import io.ballerina.compiler.syntax.tree.SeparatedNodeList;
import io.ballerina.compiler.syntax.tree.ServiceDeclarationNode;
import io.ballerina.compiler.syntax.tree.SimpleNameReferenceNode;
import io.ballerina.compiler.syntax.tree.SingletonTypeDescriptorNode;
import io.ballerina.compiler.syntax.tree.SpecificFieldNode;
import io.ballerina.compiler.syntax.tree.SpreadFieldNode;
import io.ballerina.compiler.syntax.tree.StartActionNode;
import io.ballerina.compiler.syntax.tree.StatementNode;
import io.ballerina.compiler.syntax.tree.StreamTypeDescriptorNode;
import io.ballerina.compiler.syntax.tree.StreamTypeParamsNode;
import io.ballerina.compiler.syntax.tree.SyncSendActionNode;
import io.ballerina.compiler.syntax.tree.SyntaxKind;
import io.ballerina.compiler.syntax.tree.TableConstructorExpressionNode;
import io.ballerina.compiler.syntax.tree.TableTypeDescriptorNode;
import io.ballerina.compiler.syntax.tree.TemplateExpressionNode;
import io.ballerina.compiler.syntax.tree.TemplateMemberNode;
import io.ballerina.compiler.syntax.tree.Token;
import io.ballerina.compiler.syntax.tree.TransactionStatementNode;
import io.ballerina.compiler.syntax.tree.TransactionalExpressionNode;
import io.ballerina.compiler.syntax.tree.TrapExpressionNode;
import io.ballerina.compiler.syntax.tree.TupleTypeDescriptorNode;
import io.ballerina.compiler.syntax.tree.TypeCastExpressionNode;
import io.ballerina.compiler.syntax.tree.TypeCastParamNode;
import io.ballerina.compiler.syntax.tree.TypeDefinitionNode;
import io.ballerina.compiler.syntax.tree.TypeDescriptorNode;
import io.ballerina.compiler.syntax.tree.TypeParameterNode;
import io.ballerina.compiler.syntax.tree.TypeReferenceNode;
import io.ballerina.compiler.syntax.tree.TypeTestExpressionNode;
import io.ballerina.compiler.syntax.tree.TypedBindingPatternNode;
import io.ballerina.compiler.syntax.tree.TypedescTypeDescriptorNode;
import io.ballerina.compiler.syntax.tree.TypeofExpressionNode;
import io.ballerina.compiler.syntax.tree.UnaryExpressionNode;
import io.ballerina.compiler.syntax.tree.UnionTypeDescriptorNode;
import io.ballerina.compiler.syntax.tree.VariableDeclarationNode;
import io.ballerina.compiler.syntax.tree.WaitActionNode;
import io.ballerina.compiler.syntax.tree.WaitFieldNode;
import io.ballerina.compiler.syntax.tree.WaitFieldsListNode;
import io.ballerina.compiler.syntax.tree.WhereClauseNode;
import io.ballerina.compiler.syntax.tree.WhileStatementNode;
import io.ballerina.compiler.syntax.tree.WildcardBindingPatternNode;
import io.ballerina.compiler.syntax.tree.XMLAtomicNamePatternNode;
import io.ballerina.compiler.syntax.tree.XMLAttributeNode;
import io.ballerina.compiler.syntax.tree.XMLAttributeValue;
import io.ballerina.compiler.syntax.tree.XMLComment;
import io.ballerina.compiler.syntax.tree.XMLElementNode;
import io.ballerina.compiler.syntax.tree.XMLEmptyElementNode;
import io.ballerina.compiler.syntax.tree.XMLEndTagNode;
import io.ballerina.compiler.syntax.tree.XMLFilterExpressionNode;
import io.ballerina.compiler.syntax.tree.XMLNameNode;
import io.ballerina.compiler.syntax.tree.XMLNamePatternChainingNode;
import io.ballerina.compiler.syntax.tree.XMLNamespaceDeclarationNode;
import io.ballerina.compiler.syntax.tree.XMLProcessingInstruction;
import io.ballerina.compiler.syntax.tree.XMLQualifiedNameNode;
import io.ballerina.compiler.syntax.tree.XMLSimpleNameNode;
import io.ballerina.compiler.syntax.tree.XMLStartTagNode;
import io.ballerina.compiler.syntax.tree.XMLStepExpressionNode;
import io.ballerina.compiler.syntax.tree.XMLTextNode;
import io.ballerina.compiler.syntax.tree.XmlTypeDescriptorNode;
import io.ballerina.tools.text.LinePosition;
import io.ballerina.tools.text.LineRange;
import org.apache.commons.lang3.StringEscapeUtils;
import org.ballerinalang.jvm.IdentifierUtils;
import org.ballerinalang.model.TreeBuilder;
import org.ballerinalang.model.TreeUtils;
import org.ballerinalang.model.Whitespace;
import org.ballerinalang.model.elements.AttachPoint;
import org.ballerinalang.model.elements.Flag;
import org.ballerinalang.model.tree.AnnotationAttachmentNode;
import org.ballerinalang.model.tree.DocumentationReferenceType;
import org.ballerinalang.model.tree.IdentifierNode;
import org.ballerinalang.model.tree.NodeKind;
import org.ballerinalang.model.tree.OperatorKind;
import org.ballerinalang.model.tree.SimpleVariableNode;
import org.ballerinalang.model.tree.TopLevelNode;
import org.ballerinalang.model.tree.VariableNode;
import org.ballerinalang.model.tree.expressions.ExpressionNode;
import org.ballerinalang.model.tree.expressions.XMLNavigationAccess;
import org.ballerinalang.model.tree.statements.VariableDefinitionNode;
import org.ballerinalang.model.types.TypeKind;
import org.ballerinalang.util.diagnostic.DiagnosticCode;
import org.wso2.ballerinalang.compiler.diagnostic.BLangDiagnosticLog;
import org.wso2.ballerinalang.compiler.semantics.model.SymbolTable;
import org.wso2.ballerinalang.compiler.tree.BLangAnnotation;
import org.wso2.ballerinalang.compiler.tree.BLangAnnotationAttachment;
import org.wso2.ballerinalang.compiler.tree.BLangBlockFunctionBody;
import org.wso2.ballerinalang.compiler.tree.BLangClassDefinition;
import org.wso2.ballerinalang.compiler.tree.BLangCompilationUnit;
import org.wso2.ballerinalang.compiler.tree.BLangErrorVariable;
import org.wso2.ballerinalang.compiler.tree.BLangExprFunctionBody;
import org.wso2.ballerinalang.compiler.tree.BLangExternalFunctionBody;
import org.wso2.ballerinalang.compiler.tree.BLangFunction;
import org.wso2.ballerinalang.compiler.tree.BLangFunctionBody;
import org.wso2.ballerinalang.compiler.tree.BLangIdentifier;
import org.wso2.ballerinalang.compiler.tree.BLangImportPackage;
import org.wso2.ballerinalang.compiler.tree.BLangMarkdownDocumentation;
import org.wso2.ballerinalang.compiler.tree.BLangMarkdownReferenceDocumentation;
import org.wso2.ballerinalang.compiler.tree.BLangNameReference;
import org.wso2.ballerinalang.compiler.tree.BLangNode;
import org.wso2.ballerinalang.compiler.tree.BLangRecordVariable;
import org.wso2.ballerinalang.compiler.tree.BLangRecordVariable.BLangRecordVariableKeyValue;
import org.wso2.ballerinalang.compiler.tree.BLangRetrySpec;
import org.wso2.ballerinalang.compiler.tree.BLangService;
import org.wso2.ballerinalang.compiler.tree.BLangSimpleVariable;
import org.wso2.ballerinalang.compiler.tree.BLangTableKeySpecifier;
import org.wso2.ballerinalang.compiler.tree.BLangTableKeyTypeConstraint;
import org.wso2.ballerinalang.compiler.tree.BLangTupleVariable;
import org.wso2.ballerinalang.compiler.tree.BLangTypeDefinition;
import org.wso2.ballerinalang.compiler.tree.BLangVariable;
import org.wso2.ballerinalang.compiler.tree.BLangXMLNS;
import org.wso2.ballerinalang.compiler.tree.bindingpatterns.BLangCaptureBindingPattern;
import org.wso2.ballerinalang.compiler.tree.clauses.BLangDoClause;
import org.wso2.ballerinalang.compiler.tree.clauses.BLangFromClause;
import org.wso2.ballerinalang.compiler.tree.clauses.BLangJoinClause;
import org.wso2.ballerinalang.compiler.tree.clauses.BLangLetClause;
import org.wso2.ballerinalang.compiler.tree.clauses.BLangLimitClause;
import org.wso2.ballerinalang.compiler.tree.clauses.BLangMatchClause;
import org.wso2.ballerinalang.compiler.tree.clauses.BLangOnClause;
import org.wso2.ballerinalang.compiler.tree.clauses.BLangOnConflictClause;
import org.wso2.ballerinalang.compiler.tree.clauses.BLangOnFailClause;
import org.wso2.ballerinalang.compiler.tree.clauses.BLangOrderByClause;
import org.wso2.ballerinalang.compiler.tree.clauses.BLangOrderKey;
import org.wso2.ballerinalang.compiler.tree.clauses.BLangSelectClause;
import org.wso2.ballerinalang.compiler.tree.clauses.BLangWhereClause;
import org.wso2.ballerinalang.compiler.tree.expressions.BLangAccessExpression;
import org.wso2.ballerinalang.compiler.tree.expressions.BLangAnnotAccessExpr;
import org.wso2.ballerinalang.compiler.tree.expressions.BLangArrowFunction;
import org.wso2.ballerinalang.compiler.tree.expressions.BLangBinaryExpr;
import org.wso2.ballerinalang.compiler.tree.expressions.BLangCheckPanickedExpr;
import org.wso2.ballerinalang.compiler.tree.expressions.BLangCheckedExpr;
import org.wso2.ballerinalang.compiler.tree.expressions.BLangCommitExpr;
import org.wso2.ballerinalang.compiler.tree.expressions.BLangConstant;
import org.wso2.ballerinalang.compiler.tree.expressions.BLangElvisExpr;
import org.wso2.ballerinalang.compiler.tree.expressions.BLangErrorVarRef;
import org.wso2.ballerinalang.compiler.tree.expressions.BLangExpression;
import org.wso2.ballerinalang.compiler.tree.expressions.BLangFieldBasedAccess;
import org.wso2.ballerinalang.compiler.tree.expressions.BLangGroupExpr;
import org.wso2.ballerinalang.compiler.tree.expressions.BLangIndexBasedAccess;
import org.wso2.ballerinalang.compiler.tree.expressions.BLangInvocation;
import org.wso2.ballerinalang.compiler.tree.expressions.BLangInvocation.BLangActionInvocation;
import org.wso2.ballerinalang.compiler.tree.expressions.BLangLambdaFunction;
import org.wso2.ballerinalang.compiler.tree.expressions.BLangLetExpression;
import org.wso2.ballerinalang.compiler.tree.expressions.BLangListConstructorExpr;
import org.wso2.ballerinalang.compiler.tree.expressions.BLangLiteral;
import org.wso2.ballerinalang.compiler.tree.expressions.BLangMarkDownDeprecatedParametersDocumentation;
import org.wso2.ballerinalang.compiler.tree.expressions.BLangMarkDownDeprecationDocumentation;
import org.wso2.ballerinalang.compiler.tree.expressions.BLangMarkdownDocumentationLine;
import org.wso2.ballerinalang.compiler.tree.expressions.BLangMarkdownParameterDocumentation;
import org.wso2.ballerinalang.compiler.tree.expressions.BLangMarkdownReturnParameterDocumentation;
import org.wso2.ballerinalang.compiler.tree.expressions.BLangMatchGuard;
import org.wso2.ballerinalang.compiler.tree.expressions.BLangNamedArgsExpression;
import org.wso2.ballerinalang.compiler.tree.expressions.BLangNumericLiteral;
import org.wso2.ballerinalang.compiler.tree.expressions.BLangObjectConstructorExpression;
import org.wso2.ballerinalang.compiler.tree.expressions.BLangQueryAction;
import org.wso2.ballerinalang.compiler.tree.expressions.BLangQueryExpr;
import org.wso2.ballerinalang.compiler.tree.expressions.BLangRawTemplateLiteral;
import org.wso2.ballerinalang.compiler.tree.expressions.BLangRecordLiteral;
import org.wso2.ballerinalang.compiler.tree.expressions.BLangRecordLiteral.BLangRecordKeyValueField;
import org.wso2.ballerinalang.compiler.tree.expressions.BLangRecordLiteral.BLangRecordSpreadOperatorField;
import org.wso2.ballerinalang.compiler.tree.expressions.BLangRecordVarRef;
import org.wso2.ballerinalang.compiler.tree.expressions.BLangRecordVarRef.BLangRecordVarRefKeyValue;
import org.wso2.ballerinalang.compiler.tree.expressions.BLangRestArgsExpression;
import org.wso2.ballerinalang.compiler.tree.expressions.BLangSimpleVarRef;
import org.wso2.ballerinalang.compiler.tree.expressions.BLangStringTemplateLiteral;
import org.wso2.ballerinalang.compiler.tree.expressions.BLangTableConstructorExpr;
import org.wso2.ballerinalang.compiler.tree.expressions.BLangTableMultiKeyExpr;
import org.wso2.ballerinalang.compiler.tree.expressions.BLangTernaryExpr;
import org.wso2.ballerinalang.compiler.tree.expressions.BLangTransactionalExpr;
import org.wso2.ballerinalang.compiler.tree.expressions.BLangTrapExpr;
import org.wso2.ballerinalang.compiler.tree.expressions.BLangTupleVarRef;
import org.wso2.ballerinalang.compiler.tree.expressions.BLangTypeConversionExpr;
import org.wso2.ballerinalang.compiler.tree.expressions.BLangTypeInit;
import org.wso2.ballerinalang.compiler.tree.expressions.BLangTypeTestExpr;
import org.wso2.ballerinalang.compiler.tree.expressions.BLangTypedescExpr;
import org.wso2.ballerinalang.compiler.tree.expressions.BLangUnaryExpr;
import org.wso2.ballerinalang.compiler.tree.expressions.BLangVariableReference;
import org.wso2.ballerinalang.compiler.tree.expressions.BLangWaitExpr;
import org.wso2.ballerinalang.compiler.tree.expressions.BLangWaitForAllExpr;
import org.wso2.ballerinalang.compiler.tree.expressions.BLangWaitForAllExpr.BLangWaitKeyValue;
import org.wso2.ballerinalang.compiler.tree.expressions.BLangWorkerFlushExpr;
import org.wso2.ballerinalang.compiler.tree.expressions.BLangWorkerReceive;
import org.wso2.ballerinalang.compiler.tree.expressions.BLangWorkerSyncSendExpr;
import org.wso2.ballerinalang.compiler.tree.expressions.BLangXMLAttribute;
import org.wso2.ballerinalang.compiler.tree.expressions.BLangXMLCommentLiteral;
import org.wso2.ballerinalang.compiler.tree.expressions.BLangXMLElementAccess;
import org.wso2.ballerinalang.compiler.tree.expressions.BLangXMLElementFilter;
import org.wso2.ballerinalang.compiler.tree.expressions.BLangXMLElementLiteral;
import org.wso2.ballerinalang.compiler.tree.expressions.BLangXMLNavigationAccess;
import org.wso2.ballerinalang.compiler.tree.expressions.BLangXMLProcInsLiteral;
import org.wso2.ballerinalang.compiler.tree.expressions.BLangXMLQName;
import org.wso2.ballerinalang.compiler.tree.expressions.BLangXMLQuotedString;
import org.wso2.ballerinalang.compiler.tree.expressions.BLangXMLTextLiteral;
import org.wso2.ballerinalang.compiler.tree.matchpatterns.BLangConstPattern;
import org.wso2.ballerinalang.compiler.tree.matchpatterns.BLangMatchPattern;
import org.wso2.ballerinalang.compiler.tree.matchpatterns.BLangVarBindingPatternMatchPattern;
import org.wso2.ballerinalang.compiler.tree.matchpatterns.BLangWildCardMatchPattern;
import org.wso2.ballerinalang.compiler.tree.statements.BLangAssignment;
import org.wso2.ballerinalang.compiler.tree.statements.BLangBlockStmt;
import org.wso2.ballerinalang.compiler.tree.statements.BLangBreak;
import org.wso2.ballerinalang.compiler.tree.statements.BLangCompoundAssignment;
import org.wso2.ballerinalang.compiler.tree.statements.BLangContinue;
import org.wso2.ballerinalang.compiler.tree.statements.BLangDo;
import org.wso2.ballerinalang.compiler.tree.statements.BLangErrorDestructure;
import org.wso2.ballerinalang.compiler.tree.statements.BLangErrorVariableDef;
import org.wso2.ballerinalang.compiler.tree.statements.BLangExpressionStmt;
import org.wso2.ballerinalang.compiler.tree.statements.BLangFail;
import org.wso2.ballerinalang.compiler.tree.statements.BLangForeach;
import org.wso2.ballerinalang.compiler.tree.statements.BLangForkJoin;
import org.wso2.ballerinalang.compiler.tree.statements.BLangIf;
import org.wso2.ballerinalang.compiler.tree.statements.BLangLock;
import org.wso2.ballerinalang.compiler.tree.statements.BLangMatchStatement;
import org.wso2.ballerinalang.compiler.tree.statements.BLangPanic;
import org.wso2.ballerinalang.compiler.tree.statements.BLangRecordDestructure;
import org.wso2.ballerinalang.compiler.tree.statements.BLangRecordVariableDef;
import org.wso2.ballerinalang.compiler.tree.statements.BLangRetry;
import org.wso2.ballerinalang.compiler.tree.statements.BLangRetryTransaction;
import org.wso2.ballerinalang.compiler.tree.statements.BLangReturn;
import org.wso2.ballerinalang.compiler.tree.statements.BLangRollback;
import org.wso2.ballerinalang.compiler.tree.statements.BLangSimpleVariableDef;
import org.wso2.ballerinalang.compiler.tree.statements.BLangStatement;
import org.wso2.ballerinalang.compiler.tree.statements.BLangTransaction;
import org.wso2.ballerinalang.compiler.tree.statements.BLangTupleDestructure;
import org.wso2.ballerinalang.compiler.tree.statements.BLangTupleVariableDef;
import org.wso2.ballerinalang.compiler.tree.statements.BLangWhile;
import org.wso2.ballerinalang.compiler.tree.statements.BLangWorkerSend;
import org.wso2.ballerinalang.compiler.tree.statements.BLangXMLNSStatement;
import org.wso2.ballerinalang.compiler.tree.types.BLangArrayType;
import org.wso2.ballerinalang.compiler.tree.types.BLangBuiltInRefTypeNode;
import org.wso2.ballerinalang.compiler.tree.types.BLangConstrainedType;
import org.wso2.ballerinalang.compiler.tree.types.BLangErrorType;
import org.wso2.ballerinalang.compiler.tree.types.BLangFiniteTypeNode;
import org.wso2.ballerinalang.compiler.tree.types.BLangFunctionTypeNode;
import org.wso2.ballerinalang.compiler.tree.types.BLangIntersectionTypeNode;
import org.wso2.ballerinalang.compiler.tree.types.BLangLetVariable;
import org.wso2.ballerinalang.compiler.tree.types.BLangObjectTypeNode;
import org.wso2.ballerinalang.compiler.tree.types.BLangRecordTypeNode;
import org.wso2.ballerinalang.compiler.tree.types.BLangStreamType;
import org.wso2.ballerinalang.compiler.tree.types.BLangTableTypeNode;
import org.wso2.ballerinalang.compiler.tree.types.BLangTupleTypeNode;
import org.wso2.ballerinalang.compiler.tree.types.BLangType;
import org.wso2.ballerinalang.compiler.tree.types.BLangUnionTypeNode;
import org.wso2.ballerinalang.compiler.tree.types.BLangUserDefinedType;
import org.wso2.ballerinalang.compiler.tree.types.BLangValueType;
import org.wso2.ballerinalang.compiler.util.CompilerContext;
import org.wso2.ballerinalang.compiler.util.Constants;
import org.wso2.ballerinalang.compiler.util.FieldKind;
import org.wso2.ballerinalang.compiler.util.Names;
import org.wso2.ballerinalang.compiler.util.NumericLiteralSupport;
import org.wso2.ballerinalang.compiler.util.QuoteType;
import org.wso2.ballerinalang.compiler.util.TypeTags;
import org.wso2.ballerinalang.compiler.util.diagnotic.BDiagnosticSource;
import org.wso2.ballerinalang.compiler.util.diagnotic.DiagnosticPos;

import java.util.ArrayList;
import java.util.Collections;
import java.util.HashSet;
import java.util.Iterator;
import java.util.LinkedList;
import java.util.List;
import java.util.Optional;
import java.util.Set;
import java.util.Stack;
import java.util.regex.Matcher;

import static org.ballerinalang.model.elements.Flag.SERVICE;
import static org.wso2.ballerinalang.compiler.util.Constants.INFERRED_ARRAY_INDICATOR;
import static org.wso2.ballerinalang.compiler.util.Constants.OPEN_ARRAY_INDICATOR;
import static org.wso2.ballerinalang.compiler.util.Constants.WORKER_LAMBDA_VAR_PREFIX;

/**
 * Generates a {@code BLandCompilationUnit} from the given {@code ModulePart}.
 *
 * @since 1.3.0
 */
public class BLangNodeTransformer extends NodeTransformer<BLangNode> {
    private static final String IDENTIFIER_LITERAL_PREFIX = "'";
    private BLangDiagnosticLog dlog;
    private SymbolTable symTable;
    private BDiagnosticSource diagnosticSource;

    private BLangCompilationUnit currentCompilationUnit;
    private BLangAnonymousModelHelper anonymousModelHelper;
    private BLangMissingNodesHelper missingNodesHelper;

    /* To keep track of additional statements produced from multi-BLangNode resultant transformations */
    private Stack<BLangStatement> additionalStatements = new Stack<>();
    /* To keep track if we are inside a block statment for the use of type definition creation */
    private boolean isInLocalContext = false;

    public BLangNodeTransformer(CompilerContext context, BDiagnosticSource diagnosticSource) {
        this.dlog = BLangDiagnosticLog.getInstance(context);
        this.symTable = SymbolTable.getInstance(context);
        this.diagnosticSource = diagnosticSource;
        this.anonymousModelHelper = BLangAnonymousModelHelper.getInstance(context);
        this.missingNodesHelper = BLangMissingNodesHelper.getInstance(context);
    }

    public List<org.ballerinalang.model.tree.Node> accept(Node node) {
        BLangNode bLangNode = node.apply(this);
        List<org.ballerinalang.model.tree.Node> nodes = new ArrayList<>();
        // if not already consumed, add left-over statements
        while (!additionalStatements.empty()) {
            nodes.add(additionalStatements.pop());
        }
        nodes.add(bLangNode);
        return nodes;
    }

    @Override
    public BLangNode transform(IdentifierToken identifierToken) {
        return this.createIdentifier(getPosition(identifierToken), identifierToken);
    }

    private Optional<Node> getDocumentationString(Optional<MetadataNode> metadataNode) {
        return metadataNode.map(MetadataNode::documentationString).orElse(null);
    }

    private NodeList<AnnotationNode> getAnnotations(Optional<MetadataNode> metadataNode) {
        return metadataNode.map(MetadataNode::annotations).orElse(null);
    }

    private DiagnosticPos getPosition(Node node) {
        if (node == null) {
            return null;
        }
        LineRange lineRange = node.lineRange();
        LinePosition startPos = lineRange.startLine();
        LinePosition endPos = lineRange.endLine();
        return new DiagnosticPos(diagnosticSource, startPos.line() + 1, endPos.line() + 1, startPos.offset() + 1,
                endPos.offset() + 1);
    }

    private DiagnosticPos getPositionWithoutMetadata(Node node) {
        if (node == null) {
            return null;
        }
        LineRange nodeLineRange = node.lineRange();
        NonTerminalNode nonTerminalNode = (NonTerminalNode) node;
        ChildNodeList children = nonTerminalNode.children();
        // If there's metadata it will be the first child.
        // Hence set start position from next immediate child.
        LinePosition startPos;
        if (children.get(0).kind() == SyntaxKind.METADATA) {
            startPos = children.get(1).lineRange().startLine();
        } else {
            startPos = nodeLineRange.startLine();
        }
        LinePosition endPos = nodeLineRange.endLine();
        return new DiagnosticPos(diagnosticSource, startPos.line() + 1, endPos.line() + 1, startPos.offset() + 1,
                endPos.offset() + 1);
    }

    @Override
    public BLangNode transform(ModulePartNode modulePart) {
        BLangCompilationUnit compilationUnit = (BLangCompilationUnit) TreeBuilder.createCompilationUnit();
        this.currentCompilationUnit = compilationUnit;
        compilationUnit.name = diagnosticSource.cUnitName;
        DiagnosticPos pos = getPosition(modulePart);

        // Generate import declarations
        for (ImportDeclarationNode importDecl : modulePart.imports()) {
            BLangImportPackage bLangImport = (BLangImportPackage) importDecl.apply(this);
            bLangImport.compUnit = this.createIdentifier(pos, compilationUnit.getName());
            compilationUnit.addTopLevelNode(bLangImport);
        }

        // Generate other module-level declarations
        for (ModuleMemberDeclarationNode member : modulePart.members()) {
            compilationUnit.addTopLevelNode((TopLevelNode) member.apply(this));
        }
        pos.sLine = 1;
        pos.sCol = 1;
        pos.eLine = 1;
        pos.eCol = 1;

        compilationUnit.pos = pos;
        this.currentCompilationUnit = null;
        return compilationUnit;
    }

    @Override
    public BLangNode transform(ModuleVariableDeclarationNode modVarDeclrNode) {
        TypedBindingPatternNode typedBindingPattern = modVarDeclrNode.typedBindingPattern();
        CaptureBindingPatternNode bindingPattern = (CaptureBindingPatternNode) typedBindingPattern.bindingPattern();
        BLangSimpleVariable simpleVar = createSimpleVar(bindingPattern.variableName(),
                typedBindingPattern.typeDescriptor(), modVarDeclrNode.initializer(),
                modVarDeclrNode.finalKeyword().isPresent(), false, null,
                getAnnotations(modVarDeclrNode.metadata()));
        simpleVar.pos = getPositionWithoutMetadata(modVarDeclrNode);
        simpleVar.markdownDocumentationAttachment =
                createMarkdownDocumentationAttachment(getDocumentationString(modVarDeclrNode.metadata()));
        return simpleVar;
    }

    @Override
    public BLangNode transform(ImportDeclarationNode importDeclaration) {
        ImportOrgNameNode orgNameNode = importDeclaration.orgName().orElse(null);
        ImportVersionNode versionNode = importDeclaration.version().orElse(null);
        ImportPrefixNode prefixNode = importDeclaration.prefix().orElse(null);

        Token orgName = null;
        if (orgNameNode != null) {
            orgName = orgNameNode.orgName();
        }

        String version = null;
        if (versionNode != null) {
            if (versionNode.isMissing()) {
                version = missingNodesHelper.getNextMissingNodeName(diagnosticSource.pkgID);
            } else {
                version = extractVersion(versionNode.versionNumber());
            }
        }

        List<BLangIdentifier> pkgNameComps = new ArrayList<>();
        NodeList<IdentifierToken> names = importDeclaration.moduleName();
        DiagnosticPos position = getPosition(importDeclaration);
        names.forEach(name -> pkgNameComps.add(this.createIdentifier(getPosition(name), name.text(), null)));

        BLangImportPackage importDcl = (BLangImportPackage) TreeBuilder.createImportPackageNode();
        importDcl.pos = position;
        importDcl.pkgNameComps = pkgNameComps;
        importDcl.orgName = this.createIdentifier(getPosition(orgNameNode), orgName);
        importDcl.version = this.createIdentifier(getPosition(versionNode), version);
        importDcl.alias = (prefixNode != null) ? this.createIdentifier(getPosition(prefixNode), prefixNode.prefix())
                                               : pkgNameComps.get(pkgNameComps.size() - 1);

        return importDcl;
    }

    @Override
    public BLangNode transform(MethodDeclarationNode methodDeclarationNode) {
        BLangFunction bLFunction = createFunctionNode(methodDeclarationNode.methodName(),
                methodDeclarationNode.qualifierList(), methodDeclarationNode.methodSignature(), null);

        bLFunction.annAttachments = applyAll(getAnnotations(methodDeclarationNode.metadata()));
        bLFunction.markdownDocumentationAttachment =
                createMarkdownDocumentationAttachment(getDocumentationString(methodDeclarationNode.metadata()));
        bLFunction.pos = getPositionWithoutMetadata(methodDeclarationNode);
        return bLFunction;
    }

    @Override
    public BLangNode transform(ConstantDeclarationNode constantDeclarationNode) {
        BLangConstant constantNode = (BLangConstant) TreeBuilder.createConstantNode();
        DiagnosticPos pos = getPositionWithoutMetadata(constantDeclarationNode);
        DiagnosticPos identifierPos = getPosition(constantDeclarationNode.variableName());
        constantNode.name = createIdentifier(identifierPos, constantDeclarationNode.variableName());
        constantNode.expr = createExpression(constantDeclarationNode.initializer());
        constantNode.pos = pos;
        if (constantDeclarationNode.typeDescriptor().isPresent()) {
            constantNode.typeNode = createTypeNode(constantDeclarationNode.typeDescriptor().orElse(null));
        }

        constantNode.annAttachments = applyAll(getAnnotations(constantDeclarationNode.metadata()));
        constantNode.markdownDocumentationAttachment =
                createMarkdownDocumentationAttachment(getDocumentationString(constantDeclarationNode.metadata()));

        constantNode.flagSet.add(Flag.CONSTANT);
        if (constantDeclarationNode.visibilityQualifier().isPresent() &&
                constantDeclarationNode.visibilityQualifier().orElse(null).kind() == SyntaxKind.PUBLIC_KEYWORD) {
            constantNode.flagSet.add(Flag.PUBLIC);
        }

        // Check whether the value is a literal. If it is not a literal, it is an invalid case. So we don't need to
        // consider it.
        NodeKind nodeKind = constantNode.expr.getKind();
        if (nodeKind == NodeKind.LITERAL || nodeKind == NodeKind.NUMERIC_LITERAL) {
            // Note - If the RHS is a literal, we need to create an anonymous type definition which can later be used
            // in type definitions.

            // Create a new literal.
            BLangLiteral literal = nodeKind == NodeKind.LITERAL ?
                    (BLangLiteral) TreeBuilder.createLiteralExpression() :
                    (BLangLiteral) TreeBuilder.createNumericLiteralExpression();
            literal.setValue(((BLangLiteral) constantNode.expr).value);
            literal.type = constantNode.expr.type;
            literal.isConstant = true;

            // Create a new finite type node.
            BLangFiniteTypeNode finiteTypeNode = (BLangFiniteTypeNode) TreeBuilder.createFiniteTypeNode();
            finiteTypeNode.valueSpace.add(literal);

            // Create a new anonymous type definition.
            BLangTypeDefinition typeDef = (BLangTypeDefinition) TreeBuilder.createTypeDefinition();
            String genName = anonymousModelHelper.getNextAnonymousTypeKey(pos.src.pkgID);
            IdentifierNode anonTypeGenName = createIdentifier(identifierPos, genName);
            typeDef.setName(anonTypeGenName);
            typeDef.flagSet.add(Flag.PUBLIC);
            typeDef.flagSet.add(Flag.ANONYMOUS);
            typeDef.typeNode = finiteTypeNode;
            typeDef.pos = pos;

            // We add this type definition to the `associatedTypeDefinition` field of the constant node. Then when we
            // visit the constant node, we visit this type definition as well. By doing this, we don't need to change
            // any of the type def visiting logic in symbol enter.
            constantNode.associatedTypeDefinition = typeDef;
        }
        return constantNode;
    }

    public BLangNode transform(TypeDefinitionNode typeDefNode) {
        BLangTypeDefinition typeDef = (BLangTypeDefinition) TreeBuilder.createTypeDefinition();
        BLangIdentifier identifierNode =
                this.createIdentifier(typeDefNode.typeName());
        typeDef.setName(identifierNode);
        typeDef.markdownDocumentationAttachment =
                createMarkdownDocumentationAttachment(getDocumentationString(typeDefNode.metadata()));

        typeDef.typeNode = createTypeNode(typeDefNode.typeDescriptor());

        typeDefNode.visibilityQualifier().ifPresent(visibilityQual -> {
            if (visibilityQual.kind() == SyntaxKind.PUBLIC_KEYWORD) {
                typeDef.flagSet.add(Flag.PUBLIC);
            }
        });
        typeDef.pos = getPositionWithoutMetadata(typeDefNode);
        typeDef.annAttachments = applyAll(getAnnotations(typeDefNode.metadata()));
        return typeDef;
    }

    @Override
    public BLangNode transform(UnionTypeDescriptorNode unionTypeDescriptorNode) {
        List<TypeDescriptorNode> nodes = flattenUnionType(unionTypeDescriptorNode);

        List<TypeDescriptorNode> finiteTypeElements = new ArrayList<>();
        List<List<TypeDescriptorNode>> unionTypeElementsCollection = new ArrayList<>();
        for (TypeDescriptorNode type : nodes) {
            if (type.kind() == SyntaxKind.SINGLETON_TYPE_DESC) {
                finiteTypeElements.add(type);
                unionTypeElementsCollection.add(new ArrayList<>());
            } else {
                List<TypeDescriptorNode> lastOfOthers;
                if (unionTypeElementsCollection.isEmpty()) {
                    lastOfOthers = new ArrayList<>();
                    unionTypeElementsCollection.add(lastOfOthers);
                } else {
                    lastOfOthers = unionTypeElementsCollection.get(unionTypeElementsCollection.size() - 1);
                }

                lastOfOthers.add(type);
            }
        }

        List<TypeDescriptorNode> unionElements = new ArrayList<>();
        reverseFlatMap(unionTypeElementsCollection, unionElements);

        BLangFiniteTypeNode bLangFiniteTypeNode = (BLangFiniteTypeNode) TreeBuilder.createFiniteTypeNode();
        for (TypeDescriptorNode finiteTypeEl : finiteTypeElements) {
            SingletonTypeDescriptorNode singletonTypeNode = (SingletonTypeDescriptorNode) finiteTypeEl;
            BLangLiteral literal = createSimpleLiteral(singletonTypeNode.simpleContExprNode(), true);
            bLangFiniteTypeNode.addValue(literal);
        }

        if (unionElements.isEmpty()) {
            return bLangFiniteTypeNode;
        }

        BLangUnionTypeNode unionTypeNode = (BLangUnionTypeNode) TreeBuilder.createUnionTypeNode();
        unionTypeNode.pos = getPosition(unionTypeDescriptorNode);
        for (TypeDescriptorNode unionElement : unionElements) {
            unionTypeNode.memberTypeNodes.add(createTypeNode(unionElement));
        }

        if (!finiteTypeElements.isEmpty()) {
            unionTypeNode.memberTypeNodes.add(deSugarTypeAsUserDefType(bLangFiniteTypeNode));
        }
        return unionTypeNode;
    }

    private List<TypeDescriptorNode> flattenUnionType(UnionTypeDescriptorNode unionTypeDescriptorNode) {
        List<TypeDescriptorNode> list = new ArrayList<>();
        list.add(unionTypeDescriptorNode.leftTypeDesc());
        while (unionTypeDescriptorNode.rightTypeDesc().kind() == SyntaxKind.UNION_TYPE_DESC) {
            unionTypeDescriptorNode = (UnionTypeDescriptorNode) unionTypeDescriptorNode.rightTypeDesc();
            list.add(unionTypeDescriptorNode.leftTypeDesc());
        }
        list.add(unionTypeDescriptorNode.rightTypeDesc());
        return list;
    }

    private <T> void reverseFlatMap(List<List<T>> listOfLists, List<T> result) {
        for (int i = listOfLists.size() - 1; i >= 0; i--) {
            result.addAll(listOfLists.get(i));
        }
    }

    private BLangUserDefinedType deSugarTypeAsUserDefType(BLangType toIndirect) {
        BLangTypeDefinition bLTypeDef = createTypeDefinitionWithTypeNode(toIndirect);
        DiagnosticPos pos = toIndirect.pos;
        addToTop(bLTypeDef);

        return createUserDefinedType(pos, (BLangIdentifier) TreeBuilder.createIdentifierNode(), bLTypeDef.name);
    }

    private BLangTypeDefinition createTypeDefinitionWithTypeNode(BLangType toIndirect) {
        DiagnosticPos pos = toIndirect.pos;
        BLangTypeDefinition bLTypeDef = (BLangTypeDefinition) TreeBuilder.createTypeDefinition();

        // Generate a name for the anonymous object
        String genName = anonymousModelHelper.getNextAnonymousTypeKey(diagnosticSource.pkgID);
        IdentifierNode anonTypeGenName = createIdentifier(pos, genName);
        bLTypeDef.setName(anonTypeGenName);
        bLTypeDef.flagSet.add(Flag.PUBLIC);
        bLTypeDef.flagSet.add(Flag.ANONYMOUS);

        bLTypeDef.typeNode = toIndirect;
        bLTypeDef.pos = pos;
        return bLTypeDef;
    }

    @Override
    public BLangNode transform(ParenthesisedTypeDescriptorNode parenthesisedTypeDescriptorNode) {
        BLangType typeNode = createTypeNode(parenthesisedTypeDescriptorNode.typedesc());
        typeNode.grouped = true;
        return typeNode;
    }

    @Override
    public BLangNode transform(TypeParameterNode typeParameterNode) {
        return createTypeNode(typeParameterNode.typeNode());
    }

    @Override
    public BLangNode transform(TupleTypeDescriptorNode tupleTypeDescriptorNode) {
        BLangTupleTypeNode tupleTypeNode = (BLangTupleTypeNode) TreeBuilder.createTupleTypeNode();
        SeparatedNodeList<Node> types = tupleTypeDescriptorNode.memberTypeDesc();
        for (int i = 0; i < types.size(); i++) {
            Node node = types.get(i);
            if (node.kind() == SyntaxKind.REST_TYPE) {
                RestDescriptorNode restDescriptor = (RestDescriptorNode) node;
                tupleTypeNode.restParamType = createTypeNode(restDescriptor.typeDescriptor());
            } else {
                tupleTypeNode.memberTypeNodes.add(createTypeNode(node));
            }
        }
        tupleTypeNode.pos = getPosition(tupleTypeDescriptorNode);

        return tupleTypeNode;
    }

    @Override
    public BLangNode transform(ErrorTypeDescriptorNode errorTypeDescriptorNode) {
        BLangErrorType errorType = (BLangErrorType) TreeBuilder.createErrorTypeNode();
        Optional<ErrorTypeParamsNode> typeParam = errorTypeDescriptorNode.errorTypeParamsNode();
        errorType.pos = getPosition(errorTypeDescriptorNode);
        if (typeParam.isPresent()) {
            ErrorTypeParamsNode typeNode = typeParam.get();
            BLangType detail = null;
            if (isAnonymousTypeNode(typeNode)) {
                detail = deSugarTypeAsUserDefType(createTypeNode(typeNode));
            } else {
                detail = createTypeNode(typeNode);
            }

            if (detail != null) {
                errorType.detailType = detail;
                NonTerminalNode parent = errorTypeDescriptorNode.parent();
                if (parent.kind() == SyntaxKind.DISTINCT_TYPE_DESC) {
                    parent = parent.parent();
                }
                if (parent.kind() != SyntaxKind.TYPE_DEFINITION) {
                    return deSugarTypeAsUserDefType(errorType);
                }
            } else {
                errorType.inferErrorType = true;
            }
        }

        return errorType;
    }

    private boolean isAnonymousTypeNode(ErrorTypeParamsNode typeNode) {
        SyntaxKind paramKind = typeNode.parameter().kind();
        if (paramKind == SyntaxKind.RECORD_TYPE_DESC || paramKind == SyntaxKind.OBJECT_TYPE_DESC
                || paramKind == SyntaxKind.ERROR_TYPE_DESC) {
            return checkIfAnonymous(typeNode);
        }
        return false;
    }

    @Override
    public BLangNode transform(ErrorTypeParamsNode errorTypeParamsNode) {
        Node param = errorTypeParamsNode.parameter();
        if (param.kind() == SyntaxKind.ASTERISK_TOKEN) {
            return null;
        }

        return createTypeNode(errorTypeParamsNode.parameter());
    }

    @Override
    public BLangNode transform(DistinctTypeDescriptorNode distinctTypeDesc) {
        BLangType typeNode = createTypeNode(distinctTypeDesc.typeDescriptor());
        typeNode.flagSet.add(Flag.DISTINCT);
        return typeNode;
    }

    @Override
    public BLangNode transform(ObjectTypeDescriptorNode objTypeDescNode) {
        BLangObjectTypeNode objectTypeNode = (BLangObjectTypeNode) TreeBuilder.createObjectTypeNode();

        for (Token qualifier : objTypeDescNode.objectTypeQualifiers()) {
            if (qualifier.kind() == SyntaxKind.CLIENT_KEYWORD) {
                objectTypeNode.flagSet.add(Flag.CLIENT);
            } else if (qualifier.kind() == SyntaxKind.SERVICE_KEYWORD) {
                objectTypeNode.flagSet.add(SERVICE);
            } else {
                throw new RuntimeException("Syntax kind is not supported: " + qualifier.kind());
            }
        }

        NodeList<Node> members = objTypeDescNode.members();
        for (Node node : members) {
            // TODO: Check for fields other than SimpleVariableNode
            BLangNode bLangNode = node.apply(this);
            if (bLangNode.getKind() == NodeKind.FUNCTION) {
                BLangFunction bLangFunction = (BLangFunction) bLangNode;
                bLangFunction.attachedFunction = true;
                bLangFunction.flagSet.add(Flag.ATTACHED);
                if (Names.USER_DEFINED_INIT_SUFFIX.value.equals(bLangFunction.name.value)) {
                    if (objectTypeNode.initFunction == null) {
                        bLangFunction.objInitFunction = true;
                        objectTypeNode.initFunction = bLangFunction;
                    } else {
                        objectTypeNode.addFunction(bLangFunction);
                    }
                } else {
                    objectTypeNode.addFunction(bLangFunction);
                }
            } else if (bLangNode.getKind() == NodeKind.VARIABLE) {
                objectTypeNode.addField((BLangSimpleVariable) bLangNode);
            } else if (bLangNode.getKind() == NodeKind.USER_DEFINED_TYPE) {
                objectTypeNode.addTypeReference((BLangType) bLangNode);
            }
        }

        objectTypeNode.pos = getPosition(objTypeDescNode);

        if (members.size() > 0) {
            trimLeft(objectTypeNode.pos, getPosition(members.get(0)));
            trimRight(objectTypeNode.pos, getPosition(members.get(members.size() - 1)));
        } else {
            trimLeft(objectTypeNode.pos, getPosition(objTypeDescNode.closeBrace()));
            trimRight(objectTypeNode.pos, getPosition(objTypeDescNode.openBrace()));
        }

        boolean isAnonymous = checkIfAnonymous(objTypeDescNode);
        objectTypeNode.isAnonymous = isAnonymous;

        if (!isAnonymous) {
            return objectTypeNode;
        }

        return deSugarTypeAsUserDefType(objectTypeNode);
    }

    public BLangClassDefinition createObjectExpressionBody(NodeList<Node> members) {
        BLangClassDefinition classDefinition = (BLangClassDefinition) TreeBuilder.createClassDefNode();
        classDefinition.flagSet.add(Flag.ANONYMOUS);

        for (Node node : members) {
            BLangNode bLangNode = node.apply(this);
            NodeKind nodeKind =  bLangNode.getKind();
            if (nodeKind == NodeKind.FUNCTION) {
                BLangFunction bLangFunction = (BLangFunction) bLangNode;
                bLangFunction.attachedFunction = true;
                bLangFunction.flagSet.add(Flag.ATTACHED);
                if (!Names.USER_DEFINED_INIT_SUFFIX.value.equals(bLangFunction.name.value)) {
                    classDefinition.addFunction(bLangFunction);
                    continue;
                }
                if (classDefinition.initFunction != null) {
                    classDefinition.addFunction(bLangFunction);
                    continue;
                }
                if (bLangFunction.requiredParams.size() != 0) {
                    dlog.error(bLangFunction.pos, DiagnosticCode.OBJECT_CTOR_INIT_CANNOT_HAVE_PARAMETERS);
                    continue;
                }
                bLangFunction.objInitFunction = true;
                classDefinition.initFunction = bLangFunction;
            } else if (nodeKind == NodeKind.VARIABLE) {
                classDefinition.addField((BLangSimpleVariable) bLangNode);
            } else if (nodeKind == NodeKind.USER_DEFINED_TYPE) {
                dlog.error(bLangNode.pos, DiagnosticCode.OBJECT_CTOR_DOES_NOT_SUPPORT_TYPE_REFERENCE_MEMBERS);
            }
        }

        classDefinition.internal = true;
        return classDefinition;
    }

    /**
     * Object constructor expression creates a class definition for the type defined through the object constructor.
     * Then add the class definition as a top level node. Using the class definition initialize the object defined in
     * the object constructor. Therefore this can be considered as a desugar.
     * example:
     *  var objVariable = object { int n; };
     *  // will be desugared to
     *  class anonType0 { int n; }
     *  var objVariable = new anonType0();
     *
     * @param objectConstructorExpressionNode object ctor expression node
     * @return BLangTypeInit node which initialize the class definition
     */
    @Override
    public BLangNode transform(ObjectConstructorExpressionNode objectConstructorExpressionNode) {
        DiagnosticPos pos = getPositionWithoutMetadata(objectConstructorExpressionNode);
        BLangClassDefinition annonClassDef = createObjectExpressionBody(objectConstructorExpressionNode.members());
        annonClassDef.pos = pos;
        BLangObjectConstructorExpression objectCtorExpression = TreeBuilder.createObjectCtorExpression();
        objectCtorExpression.pos = pos;
        objectCtorExpression.classNode = annonClassDef;

        // Generate a name for the anonymous object
        String genName = anonymousModelHelper.getNextAnonymousTypeKey(diagnosticSource.pkgID);
        IdentifierNode anonTypeGenName = createIdentifier(pos, genName);
        annonClassDef.setName(anonTypeGenName);
        annonClassDef.flagSet.add(Flag.PUBLIC);

        Optional<TypeDescriptorNode> typeReference = objectConstructorExpressionNode.typeReference();
        typeReference.ifPresent(typeReferenceNode -> {
            objectCtorExpression.addTypeReference(createTypeNode(typeReferenceNode));
        });

        annonClassDef.annAttachments = applyAll(objectConstructorExpressionNode.annotations());
        addToTop(annonClassDef);

        NodeList<Token> objectConstructorQualifierList = objectConstructorExpressionNode.objectTypeQualifiers();
        for (Token qualifier : objectConstructorQualifierList) {
            if (qualifier.kind() == SyntaxKind.CLIENT_KEYWORD) {
                annonClassDef.flagSet.add(Flag.CLIENT);
                objectCtorExpression.isClient = true;
            } else {
                throw new RuntimeException("Syntax kind is not supported: " + qualifier.kind());
            }
        }

        BLangIdentifier identifier = (BLangIdentifier) TreeBuilder.createIdentifierNode();
        BLangUserDefinedType userDefinedType = createUserDefinedType(pos, identifier, annonClassDef.name);

        BLangTypeInit initNode = (BLangTypeInit) TreeBuilder.createInitNode();
        initNode.pos = pos;
        initNode.userDefinedType = userDefinedType;

        BLangInvocation invocationNode = (BLangInvocation) TreeBuilder.createInvocationNode();
        invocationNode.pos = pos;
        BLangIdentifier pkgAlias = createIdentifier(pos, "");
        BLangNameReference nameReference =  new BLangNameReference(pos, null, pkgAlias, annonClassDef.name);

        invocationNode.name = (BLangIdentifier) nameReference.name;
        invocationNode.pkgAlias = (BLangIdentifier) nameReference.pkgAlias;

        initNode.argsExpr.addAll(invocationNode.argExprs);
        initNode.initInvocation = invocationNode;

        objectCtorExpression.classNode = annonClassDef;
        objectCtorExpression.typeInit = initNode;
        return initNode;
    }

    @Override
    public BLangNode transform(ObjectFieldNode objFieldNode) {
        BLangSimpleVariable simpleVar = createSimpleVar(objFieldNode.fieldName(), objFieldNode.typeName(),
                                                        objFieldNode.expression().orElse(null),
                                                        false, false, objFieldNode.visibilityQualifier().orElse(null),
                                                        getAnnotations(objFieldNode.metadata()));
        // Transform documentation
        Optional<Node> doc = getDocumentationString(objFieldNode.metadata());
        simpleVar.markdownDocumentationAttachment = createMarkdownDocumentationAttachment(doc);

        NodeList<Token> qualifierList = objFieldNode.qualifierList();
        for (Token token : qualifierList) {
            if (token.kind() == SyntaxKind.FINAL_KEYWORD) {
                addFinalQualifier(simpleVar);
            } else if (token.kind() == SyntaxKind.RESOURCE_KEYWORD) {
                addResourceQualifier(simpleVar);
            }
        }

<<<<<<< HEAD
        simpleVar.pos = getPositionWithoutMetadata(objFieldNode);
        return simpleVar;
=======
        if (isAnonServiceValue) {
            bLService.annAttachments = applyAll(((ServiceConstructorExpressionNode) serviceNode).annotations());
        } else {
            bLService.annAttachments = applyAll(getAnnotations(serviceDeclrNode.metadata()));
        }

        // We add all service nodes to top level, only for future reference.
        addToTop(bLService);

        // 1) Define type nodeDefinition for service type.
        BLangClassDefinition classDef = (BLangClassDefinition) TreeBuilder.createClassDefNode();
        BLangIdentifier serviceTypeID = createIdentifier(identifierPos, serviceTypeName);
        serviceTypeID.pos = pos;
        classDef.setName(serviceTypeID);
        classDef.flagSet.add(SERVICE);

        if (!isAnonServiceValue) {
            addServiceConstructsToClassDefinition((ServiceBodyNode) serviceDeclrNode.serviceBody(), classDef);
            bLService.markdownDocumentationAttachment =
                    createMarkdownDocumentationAttachment(getDocumentationString(serviceDeclrNode.metadata()));
        } else {
            serviceConstructorNode = (ServiceConstructorExpressionNode) serviceNode;
            addServiceConstructsToClassDefinition((ServiceBodyNode) serviceConstructorNode.serviceBody(), classDef);
            bLService.annAttachments = applyAll(serviceConstructorNode.annotations());
        }

        classDef.pos = pos;
        addToTop(classDef);
        bLService.serviceClass = classDef;

        // 2) Create service constructor.
        final BLangServiceConstructorExpr serviceConstNode = (BLangServiceConstructorExpr) TreeBuilder
                .createServiceConstructorNode();
        serviceConstNode.serviceNode = bLService;
        serviceConstNode.pos = pos;

        // Crate Global variable for service.
        bLService.pos = pos;
        if (!isAnonServiceValue) {
            BLangSimpleVariable var = (BLangSimpleVariable) createBasicVarNodeWithoutType(identifierPos,
                    Collections.emptySet(),
                    serviceName, symTable.builtinPos,
                    serviceConstNode);
            var.flagSet.add(Flag.FINAL);
            var.flagSet.add(SERVICE);

            BLangUserDefinedType bLUserDefinedType = (BLangUserDefinedType) TreeBuilder.createUserDefinedTypeNode();
            bLUserDefinedType.pkgAlias = (BLangIdentifier) TreeBuilder.createIdentifierNode();
            bLUserDefinedType.typeName = classDef.name;
            bLUserDefinedType.pos = symTable.builtinPos;

            var.typeNode = bLUserDefinedType;
            bLService.variableNode = var;
            return var;
        } else {
            BLangServiceConstructorExpr serviceConstructorExpr =
                    (BLangServiceConstructorExpr) TreeBuilder.createServiceConstructorNode();
            serviceConstructorExpr.serviceNode = bLService;
            return serviceConstructorExpr;
        }
    }

    public void addServiceConstructsToClassDefinition(ServiceBodyNode serviceBodyNode,
                                                      BLangClassDefinition classDefinition) {
        classDefinition.flagSet.add(SERVICE);
        for (Node resourceNode : serviceBodyNode.resources()) {
            BLangNode bLangNode = resourceNode.apply(this);
            if (bLangNode.getKind() == NodeKind.FUNCTION) {
                BLangFunction bLangFunction = (BLangFunction) bLangNode;
                bLangFunction.attachedFunction = true;
                bLangFunction.flagSet.add(Flag.ATTACHED);
                classDefinition.addFunction(bLangFunction);
            }
        }
>>>>>>> 2ad04618
    }

    private void addResourceQualifier(BLangSimpleVariable simpleVar) {
        simpleVar.flagSet.add(Flag.RESOURCE);
    }

    @Override
    public BLangNode transform(ExpressionFunctionBodyNode expressionFunctionBodyNode) {
        BLangExprFunctionBody bLExprFunctionBody = (BLangExprFunctionBody) TreeBuilder.createExprFunctionBodyNode();
        bLExprFunctionBody.expr = createExpression(expressionFunctionBodyNode.expression());
        bLExprFunctionBody.pos = getPosition(expressionFunctionBodyNode);
        return bLExprFunctionBody;
    }

    @Override
    public BLangNode transform(RecordTypeDescriptorNode recordTypeDescriptorNode) {
        BLangRecordTypeNode recordTypeNode = (BLangRecordTypeNode) TreeBuilder.createRecordTypeNode();
        boolean hasRestField = false;
        boolean isAnonymous = checkIfAnonymous(recordTypeDescriptorNode);

        for (Node field : recordTypeDescriptorNode.fields()) {
            if (field.kind() == SyntaxKind.RECORD_FIELD) {
                BLangSimpleVariable bLFiled = (BLangSimpleVariable) field.apply(this);
                Optional<Node> doc = getDocumentationString(((RecordFieldNode) field).metadata());
                bLFiled.markdownDocumentationAttachment = createMarkdownDocumentationAttachment(doc);
                recordTypeNode.fields.add(bLFiled);
            } else if (field.kind() == SyntaxKind.RECORD_FIELD_WITH_DEFAULT_VALUE) {
                BLangSimpleVariable bLFiled = (BLangSimpleVariable) field.apply(this);
                Optional<Node> doc = getDocumentationString(((RecordFieldWithDefaultValueNode) field).metadata());
                bLFiled.markdownDocumentationAttachment = createMarkdownDocumentationAttachment(doc);
                recordTypeNode.fields.add(bLFiled);
            } else {
                recordTypeNode.addTypeReference(createTypeNode(field));
            }
        }
        Optional<RecordRestDescriptorNode> recordRestDesc = recordTypeDescriptorNode.recordRestDescriptor();
        if (recordRestDesc.isPresent()) {
            recordTypeNode.restFieldType = createTypeNode(recordRestDesc.get());
            hasRestField = true;
        }
        boolean isOpen = recordTypeDescriptorNode.bodyStartDelimiter().kind() == SyntaxKind.OPEN_BRACE_TOKEN;
        recordTypeNode.sealed = !(hasRestField || isOpen);
        recordTypeNode.pos = getPosition(recordTypeDescriptorNode);
        recordTypeNode.isAnonymous = isAnonymous;
        recordTypeNode.isLocal = this.isInLocalContext;

        // If anonymous type, create a user defined type and return it.
        if (!isAnonymous || this.isInLocalContext) {
            return recordTypeNode;
        }

        return createAnonymousRecordType(recordTypeDescriptorNode, recordTypeNode);
    }

    @Override
    public BLangNode transform(SingletonTypeDescriptorNode singletonTypeDescriptorNode) {
        BLangFiniteTypeNode bLangFiniteTypeNode = new BLangFiniteTypeNode();
        BLangLiteral simpleLiteral = createSimpleLiteral(singletonTypeDescriptorNode.simpleContExprNode());
        bLangFiniteTypeNode.valueSpace.add(simpleLiteral);
        return bLangFiniteTypeNode;
    }

    @Override
    public BLangNode transform(BuiltinSimpleNameReferenceNode singletonTypeDescriptorNode) {
        return createTypeNode(singletonTypeDescriptorNode);
    }

    @Override
    public BLangNode transform(TypeReferenceNode typeReferenceNode) {
        return createTypeNode(typeReferenceNode.typeName());
    }

    @Override
    public BLangNode transform(RecordFieldNode recordFieldNode) {
        BLangSimpleVariable simpleVar = createSimpleVar(recordFieldNode.fieldName(), recordFieldNode.typeName(),
                getAnnotations(recordFieldNode.metadata()));
        simpleVar.flagSet.add(Flag.PUBLIC);
        if (recordFieldNode.questionMarkToken().isPresent()) {
            simpleVar.flagSet.add(Flag.OPTIONAL);
        } else {
            simpleVar.flagSet.add(Flag.REQUIRED);
        }

        addRedonlyQualifier(recordFieldNode.readonlyKeyword(), recordFieldNode.typeName(), simpleVar);

        simpleVar.pos = getPositionWithoutMetadata(recordFieldNode);
        return simpleVar;
    }

    @Override
    public BLangNode transform(RecordFieldWithDefaultValueNode recordFieldNode) {
        BLangSimpleVariable simpleVar = createSimpleVar(recordFieldNode.fieldName(), recordFieldNode.typeName(),
                getAnnotations(recordFieldNode.metadata()));
        simpleVar.flagSet.add(Flag.PUBLIC);
        if (isPresent(recordFieldNode.expression())) {
            simpleVar.setInitialExpression(createExpression(recordFieldNode.expression()));
        }

        addRedonlyQualifier(recordFieldNode.readonlyKeyword(), recordFieldNode.typeName(), simpleVar);

        simpleVar.pos = getPositionWithoutMetadata(recordFieldNode);
        return simpleVar;
    }

    private void addRedonlyQualifier(Optional<Token> readonlyKeyword, Node typeDesc, BLangSimpleVariable simpleVar) {
        if (readonlyKeyword.isPresent()) {
            BLangValueType readOnlyTypeNode = (BLangValueType) TreeBuilder.createValueTypeNode();
            readOnlyTypeNode.pos = getPosition(readonlyKeyword.get());
            readOnlyTypeNode.typeKind = TypeKind.READONLY;
            if (simpleVar.typeNode.getKind() == NodeKind.INTERSECTION_TYPE_NODE) {
                ((BLangIntersectionTypeNode) simpleVar.typeNode).constituentTypeNodes.add(readOnlyTypeNode);
            } else {
                BLangIntersectionTypeNode intersectionTypeNode =
                        (BLangIntersectionTypeNode) TreeBuilder.createIntersectionTypeNode();
                intersectionTypeNode.constituentTypeNodes.add(simpleVar.typeNode);
                intersectionTypeNode.constituentTypeNodes.add(readOnlyTypeNode);
                intersectionTypeNode.pos = getPosition(typeDesc);
                simpleVar.typeNode = intersectionTypeNode;
            }

            simpleVar.flagSet.add(Flag.READONLY);
        }
    }

    @Override
    public BLangNode transform(RecordRestDescriptorNode recordFieldNode) {
        return createTypeNode(recordFieldNode.typeName());
    }

    @Override
    public BLangNode transform(FunctionDefinitionNode funcDefNode) {
        BLangFunction bLFunction = createFunctionNode(funcDefNode.functionName(), funcDefNode.qualifierList(),
                funcDefNode.functionSignature(), funcDefNode.functionBody());

        bLFunction.annAttachments = applyAll(getAnnotations(funcDefNode.metadata()));
        bLFunction.pos = getPositionWithoutMetadata(funcDefNode);

        bLFunction.markdownDocumentationAttachment =
                createMarkdownDocumentationAttachment(getDocumentationString(funcDefNode.metadata()));
        return bLFunction;
    }

    private BLangFunction createFunctionNode(IdentifierToken funcName, NodeList<Token> qualifierList,
            FunctionSignatureNode functionSignature, FunctionBodyNode functionBody) {

        BLangFunction bLFunction = (BLangFunction) TreeBuilder.createFunctionNode();

        // Set function name
        bLFunction.name = createIdentifier(getPosition(funcName), funcName);
        //Set method qualifiers
        setFunctionQualifiers(bLFunction, qualifierList);
        // Set function signature
        populateFuncSignature(bLFunction, functionSignature);

        // Set the function body
        if (functionBody == null) {
            bLFunction.body = null;
            bLFunction.flagSet.add(Flag.INTERFACE);
            bLFunction.interfaceFunction = true;
        } else {
            bLFunction.body = (BLangFunctionBody) functionBody.apply(this);
            if (bLFunction.body.getKind() == NodeKind.EXTERN_FUNCTION_BODY) {
                bLFunction.flagSet.add(Flag.NATIVE);
            }
        }
        return bLFunction;
    }

    private void setFunctionQualifiers(BLangFunction bLFunction, NodeList<Token> qualifierList) {

        for (Token qualifier : qualifierList) {
            switch (qualifier.kind()) {
                case PUBLIC_KEYWORD:
                    bLFunction.flagSet.add(Flag.PUBLIC);
                    break;
                case PRIVATE_KEYWORD:
                    bLFunction.flagSet.add(Flag.PRIVATE);
                    break;
                case REMOTE_KEYWORD:
                    bLFunction.flagSet.add(Flag.REMOTE);
                    break;
                case TRANSACTIONAL_KEYWORD:
                    bLFunction.flagSet.add(Flag.TRANSACTIONAL);
                    break;
                case RESOURCE_KEYWORD:
                    bLFunction.flagSet.add(Flag.RESOURCE);
                    break;
                case ISOLATED_KEYWORD:
                    bLFunction.flagSet.add(Flag.ISOLATED);
                    break;
                default:
                    continue;
            }
        }
    }

    @Override
    public BLangNode transform(ExternalFunctionBodyNode externalFunctionBodyNode) {
        BLangExternalFunctionBody externFunctionBodyNode =
                (BLangExternalFunctionBody) TreeBuilder.createExternFunctionBodyNode();
        externFunctionBodyNode.annAttachments = applyAll(externalFunctionBodyNode.annotations());
        return externFunctionBodyNode;
    }

    @Override
    public BLangNode transform(ExplicitAnonymousFunctionExpressionNode anonFuncExprNode) {
        BLangFunction bLFunction = (BLangFunction) TreeBuilder.createFunctionNode();
        DiagnosticPos pos = getPosition(anonFuncExprNode);

        // Set function name
        bLFunction.name = createIdentifier(pos,
                                           anonymousModelHelper.getNextAnonymousFunctionKey(diagnosticSource.pkgID));

        // Set function signature
        populateFuncSignature(bLFunction, anonFuncExprNode.functionSignature());

        // Set the function body
        bLFunction.body = (BLangFunctionBody) anonFuncExprNode.functionBody().apply(this);

//        attachAnnotations(function, annCount, false);
        bLFunction.pos = pos;

        bLFunction.addFlag(Flag.LAMBDA);
        bLFunction.addFlag(Flag.ANONYMOUS);

        setFunctionQualifiers(bLFunction, anonFuncExprNode.qualifierList());

        addToTop(bLFunction);

        BLangLambdaFunction lambdaExpr = (BLangLambdaFunction) TreeBuilder.createLambdaFunctionNode();
        lambdaExpr.function = bLFunction;
        lambdaExpr.pos = pos;
        return lambdaExpr;
    }

    @Override
    public BLangNode transform(FunctionBodyBlockNode functionBodyBlockNode) {
        BLangBlockFunctionBody bLFuncBody = (BLangBlockFunctionBody) TreeBuilder.createBlockFunctionBodyNode();
        this.isInLocalContext = true;
        List<BLangStatement> statements = new ArrayList<>();
        if (functionBodyBlockNode.namedWorkerDeclarator().isPresent()) {
            NamedWorkerDeclarator namedWorkerDeclarator = functionBodyBlockNode.namedWorkerDeclarator().get();
            generateAndAddBLangStatements(namedWorkerDeclarator.workerInitStatements(), statements);

            for (NamedWorkerDeclarationNode workerDeclarationNode : namedWorkerDeclarator.namedWorkerDeclarations()) {
                statements.add((BLangStatement) workerDeclarationNode.apply(this));
                // Consume resultant additional statements
                while (!this.additionalStatements.empty()) {
                    statements.add(additionalStatements.pop());
                }
            }
        }

        generateAndAddBLangStatements(functionBodyBlockNode.statements(), statements);

        bLFuncBody.stmts = statements;
        bLFuncBody.pos = getPosition(functionBodyBlockNode);
        this.isInLocalContext = false;
        return bLFuncBody;
    }

    @Override
    public BLangNode transform(ForEachStatementNode forEachStatementNode) {
        BLangForeach foreach = (BLangForeach) TreeBuilder.createForeachNode();
        foreach.pos = getPosition(forEachStatementNode);
        TypedBindingPatternNode typedBindingPatternNode = forEachStatementNode.typedBindingPattern();
        VariableDefinitionNode variableDefinitionNode = createBLangVarDef(getPosition(typedBindingPatternNode),
                typedBindingPatternNode, Optional.empty(), Optional.empty());
        foreach.setVariableDefinitionNode(variableDefinitionNode);
        foreach.isDeclaredWithVar = typedBindingPatternNode.typeDescriptor().kind() == SyntaxKind.VAR_TYPE_DESC;

        BLangBlockStmt foreachBlock = (BLangBlockStmt) forEachStatementNode.blockStatement().apply(this);
        foreachBlock.pos = getPosition(forEachStatementNode.blockStatement());
        foreach.setBody(foreachBlock);
        foreach.setCollection(createExpression(forEachStatementNode.actionOrExpressionNode()));

        forEachStatementNode.onFailClause().ifPresent(onFailClauseNode -> {
            foreach.setOnFailClause(
                    (org.ballerinalang.model.clauses.OnFailClauseNode) (onFailClauseNode.apply(this)));
        });

        return foreach;
    }

    @Override
    public BLangNode transform(ForkStatementNode forkStatementNode) {
        BLangForkJoin forkJoin = (BLangForkJoin) TreeBuilder.createForkJoinNode();
        DiagnosticPos forkStmtPos = getPosition(forkStatementNode);
        forkJoin.pos = forkStmtPos;
        return forkJoin;
    }

    @Override
    public BLangNode transform(NamedWorkerDeclarationNode namedWorkerDeclNode) {
        BLangFunction bLFunction = (BLangFunction) TreeBuilder.createFunctionNode();
        DiagnosticPos workerBodyPos = getPosition(namedWorkerDeclNode.workerBody());

        // Set function name
        bLFunction.name = createIdentifier(symTable.builtinPos,
                                           anonymousModelHelper.getNextAnonymousFunctionKey(diagnosticSource.pkgID));

        // Set the function body
        BLangBlockStmt blockStmt = (BLangBlockStmt) namedWorkerDeclNode.workerBody().apply(this);
        BLangBlockFunctionBody bodyNode = (BLangBlockFunctionBody) TreeBuilder.createBlockFunctionBodyNode();
        bodyNode.stmts = blockStmt.stmts;
        bodyNode.pos = workerBodyPos;
        bLFunction.body = bodyNode;
        bLFunction.internal = true;

        bLFunction.pos = workerBodyPos;

        bLFunction.addFlag(Flag.LAMBDA);
        bLFunction.addFlag(Flag.ANONYMOUS);
        bLFunction.addFlag(Flag.WORKER);

        if (namedWorkerDeclNode.transactionalKeyword().isPresent()) {
            bLFunction.addFlag(Flag.TRANSACTIONAL);
        }

        // change default worker name
        String workerName = namedWorkerDeclNode.workerName().text();
        if (workerName.startsWith(IDENTIFIER_LITERAL_PREFIX)) {
            bLFunction.defaultWorkerName.originalValue = workerName;
            workerName = IdentifierUtils.unescapeUnicodeCodepoints(workerName.substring(1));
        }
        bLFunction.defaultWorkerName.value = workerName;
        bLFunction.defaultWorkerName.pos = getPosition(namedWorkerDeclNode.workerName());

        NodeList<AnnotationNode> annotations = namedWorkerDeclNode.annotations();
        bLFunction.annAttachments = applyAll(annotations);

        // Set Return Type
        Optional<Node> retNode = namedWorkerDeclNode.returnTypeDesc();
        if (retNode.isPresent()) {
            ReturnTypeDescriptorNode returnType = (ReturnTypeDescriptorNode) retNode.get();
            bLFunction.setReturnTypeNode(createTypeNode(returnType.type()));
        } else {
            BLangValueType bLValueType = (BLangValueType) TreeBuilder.createValueTypeNode();
            bLValueType.pos = getPosition(namedWorkerDeclNode);
            bLValueType.typeKind = TypeKind.NIL;
            bLFunction.setReturnTypeNode(bLValueType);
        }

        addToTop(bLFunction);

        BLangLambdaFunction lambdaExpr = (BLangLambdaFunction) TreeBuilder.createLambdaFunctionNode();
        lambdaExpr.function = bLFunction;
        lambdaExpr.pos = workerBodyPos;
        lambdaExpr.internal = true;

        String workerLambdaName = WORKER_LAMBDA_VAR_PREFIX + workerName;

        DiagnosticPos workerNamePos = getPosition(namedWorkerDeclNode.workerName());
        // Check if the worker is in a fork. If so add the lambda function to the worker list in fork, else ignore.
        BLangSimpleVariable var = new SimpleVarBuilder()
                .with(workerLambdaName, workerNamePos)
                .setExpression(lambdaExpr)
                .isDeclaredWithVar()
                .isFinal()
                .build();

        if (namedWorkerDeclNode.transactionalKeyword().isPresent()) {
            var.addFlag(Flag.TRANSACTIONAL);
        }

        BLangSimpleVariableDef lamdaWrkr = (BLangSimpleVariableDef) TreeBuilder.createSimpleVariableDefinitionNode();
        lamdaWrkr.pos = workerBodyPos;
        var.pos = workerBodyPos;
        lamdaWrkr.setVariable(var);
        lamdaWrkr.isWorker = true;
        lamdaWrkr.internal = var.internal = true;
        if (namedWorkerDeclNode.parent().kind() == SyntaxKind.FORK_STATEMENT) {
            lamdaWrkr.isInFork = true;
            lamdaWrkr.var.flagSet.add(Flag.FORKED);
        }

//        if (!this.forkJoinNodesStack.empty()) {
//            // TODO: Revisit the fork join worker declaration and decide whether move this to desugar.
//            lamdaWrkr.isInFork = true;
//            lamdaWrkr.var.flagSet.add(Flag.FORKED);
//            this.forkJoinNodesStack.peek().addWorkers(lamdaWrkr);
//        }

        BLangInvocation bLInvocation = (BLangInvocation) TreeBuilder.createActionInvocation();
        BLangIdentifier nameInd = this.createIdentifier(workerNamePos, workerLambdaName);
        BLangNameReference reference = new BLangNameReference(workerNamePos, null, TreeBuilder.createIdentifierNode(),
                                                              nameInd);
        bLInvocation.pkgAlias = (BLangIdentifier) reference.pkgAlias;
        bLInvocation.name = (BLangIdentifier) reference.name;
        bLInvocation.pos = workerNamePos;
        bLInvocation.flagSet = new HashSet<>();
        bLInvocation.annAttachments = bLFunction.annAttachments;

        if (bLInvocation.getKind() == NodeKind.INVOCATION) {
            bLInvocation.async = true;
//            attachAnnotations(invocation, numAnnotations, false);
        } else {
            dlog.error(workerBodyPos, DiagnosticCode.START_REQUIRE_INVOCATION);
        }

        BLangSimpleVariable invoc = new SimpleVarBuilder()
                .with(workerName, workerNamePos)
                .isDeclaredWithVar()
                .isWorkerVar()
                .setExpression(bLInvocation)
                .isFinal()
                .setPos(workerNamePos)
                .build();

        BLangSimpleVariableDef workerInvoc = (BLangSimpleVariableDef) TreeBuilder.createSimpleVariableDefinitionNode();
        workerInvoc.pos = workerNamePos;
        workerInvoc.setVariable(invoc);
        workerInvoc.isWorker = true;
        invoc.flagSet.add(Flag.WORKER);
        this.additionalStatements.push(workerInvoc);

        return lamdaWrkr;
    }

    private <A extends BLangNode, B extends Node> List<A> applyAll(NodeList<B> annotations) {
        ArrayList<A> annAttachments = new ArrayList<>();

        if (annotations == null) {
            return annAttachments;
        }

        for (B annotation : annotations) {
            A blNode = (A) annotation.apply(this);
            annAttachments.add(blNode);
        }
        return annAttachments;
    }

    @Override
    public BLangNode transform(AnnotationNode annotation) {
        Node name = annotation.annotReference();
        BLangAnnotationAttachment bLAnnotationAttachment =
                (BLangAnnotationAttachment) TreeBuilder.createAnnotAttachmentNode();
        if (annotation.annotValue().isPresent()) {
            MappingConstructorExpressionNode map = annotation.annotValue().get();
            BLangExpression bLExpression = (BLangExpression) map.apply(this);
            bLAnnotationAttachment.setExpression(bLExpression);
        }
        BLangNameReference nameReference = createBLangNameReference(name);
        bLAnnotationAttachment.setAnnotationName(nameReference.name);
        bLAnnotationAttachment.setPackageAlias(nameReference.pkgAlias);
        bLAnnotationAttachment.pos = getPosition(annotation);
        return bLAnnotationAttachment;
    }

    @Override
    public BLangNode transform(QueryActionNode queryActionNode) {
        BLangQueryAction bLQueryAction = (BLangQueryAction) TreeBuilder.createQueryActionNode();
        BLangDoClause doClause = (BLangDoClause) TreeBuilder.createDoClauseNode();
        doClause.body = (BLangBlockStmt) queryActionNode.blockStatement().apply(this);
        expandLeft(doClause.body.pos, getPosition(queryActionNode.doKeyword()));
        doClause.pos = doClause.body.pos;
        bLQueryAction.queryClauseList.add(queryActionNode.queryPipeline().fromClause().apply(this));
        bLQueryAction.queryClauseList.addAll(applyAll(queryActionNode.queryPipeline().intermediateClauses()));
        bLQueryAction.queryClauseList.add(doClause);
        bLQueryAction.doClause = doClause;
        bLQueryAction.pos = getPosition(queryActionNode);
        return bLQueryAction;
    }

    @Override
    public BLangNode transform(AnnotationDeclarationNode annotationDeclarationNode) {
        BLangAnnotation annotationDecl = (BLangAnnotation) TreeBuilder.createAnnotationNode();
        DiagnosticPos pos = getPositionWithoutMetadata(annotationDeclarationNode);
        annotationDecl.pos = pos;
        annotationDecl.name = createIdentifier(annotationDeclarationNode.annotationTag());

        if (annotationDeclarationNode.visibilityQualifier() != null) {
            annotationDecl.addFlag(Flag.PUBLIC);
        }

        if (annotationDeclarationNode.constKeyword() != null) {
            annotationDecl.addFlag(Flag.CONSTANT);
        }

        annotationDecl.annAttachments = applyAll(getAnnotations(annotationDeclarationNode.metadata()));

        annotationDecl.markdownDocumentationAttachment =
                createMarkdownDocumentationAttachment(getDocumentationString(annotationDeclarationNode.metadata()));

        Node typedesc = annotationDeclarationNode.typeDescriptor();
        if (typedesc != null) {
            annotationDecl.typeNode = createTypeNode(typedesc);
        }

        SeparatedNodeList<Node> paramList = annotationDeclarationNode.attachPoints();

        for (Node child : paramList) {
            AnnotationAttachPointNode attachPoint = (AnnotationAttachPointNode) child;
            boolean source = attachPoint.sourceKeyword() != null;
            AttachPoint bLAttachPoint;
            NodeList<Token> idents = attachPoint.identifiers();
            Token firstIndent =  idents.get(0);

            switch (firstIndent.kind()) {
                case OBJECT_KEYWORD:
                    Token secondIndent = idents.get(1);
                    switch (secondIndent.kind()) {
                        case FUNCTION_KEYWORD:
                            bLAttachPoint =
                                    AttachPoint.getAttachmentPoint(AttachPoint.Point.OBJECT_METHOD.getValue(), source);
                            break;
                        case FIELD_KEYWORD:
                            bLAttachPoint =
                                    AttachPoint.getAttachmentPoint(AttachPoint.Point.OBJECT_FIELD.getValue(), source);
                            break;
                        default:
                            throw new RuntimeException("Syntax kind is not supported: " + secondIndent.kind());
                    }
                    break;
                case SERVICE_KEYWORD:
                    String value;
                    if (idents.size() == 1) {
                        value = AttachPoint.Point.SERVICE.getValue();
                    } else if (idents.size() == 3) {
                        // the only case we are having 3 idents is service remote function
                        value = AttachPoint.Point.SERVICE_REMOTE.getValue();
                    } else {
                        throw new RuntimeException("Invalid annotation attach point");
                    }
                    bLAttachPoint = AttachPoint.getAttachmentPoint(value, source);
                    break;
                case RECORD_KEYWORD:
                    bLAttachPoint = AttachPoint.getAttachmentPoint(AttachPoint.Point.RECORD_FIELD.getValue(), source);
                    break;
                default:
                    bLAttachPoint = AttachPoint.getAttachmentPoint(firstIndent.text(), source);
            }
            annotationDecl.addAttachPoint(bLAttachPoint);
        }

        return annotationDecl;
    }

    @Override
    public BLangNode transform(AnnotAccessExpressionNode annotAccessExpressionNode) {
        BLangAnnotAccessExpr annotAccessExpr = (BLangAnnotAccessExpr) TreeBuilder.createAnnotAccessExpressionNode();
        Node annotTagReference = annotAccessExpressionNode.annotTagReference();
        if (annotAccessExpressionNode.annotTagReference().kind() == SyntaxKind.SIMPLE_NAME_REFERENCE) {
            SimpleNameReferenceNode annotName = (SimpleNameReferenceNode) annotTagReference;
            annotAccessExpr.pkgAlias = (BLangIdentifier) TreeBuilder.createIdentifierNode();
            annotAccessExpr.annotationName = createIdentifier(annotName.name());
        } else {
            QualifiedNameReferenceNode qulifiedName =
                    (QualifiedNameReferenceNode) annotTagReference;
            annotAccessExpr.pkgAlias = createIdentifier(qulifiedName.modulePrefix());
            annotAccessExpr.annotationName = createIdentifier(qulifiedName.identifier());
        }

        annotAccessExpr.pos = getPosition(annotAccessExpressionNode);
        annotAccessExpr.expr = createExpression(annotAccessExpressionNode.expression());
        return annotAccessExpr;
    }

    // -----------------------------------------------Expressions-------------------------------------------------------
    @Override
    public BLangNode transform(ConditionalExpressionNode conditionalExpressionNode) {
        BLangTernaryExpr ternaryExpr = (BLangTernaryExpr) TreeBuilder.createTernaryExpressionNode();
        ternaryExpr.pos = getPosition(conditionalExpressionNode);
        ternaryExpr.elseExpr = createExpression(conditionalExpressionNode.endExpression());
        ternaryExpr.thenExpr = createExpression(conditionalExpressionNode.middleExpression());
        ternaryExpr.expr = createExpression(conditionalExpressionNode.lhsExpression());
        if (ternaryExpr.expr.getKind() == NodeKind.TERNARY_EXPR) {
            // Re-organizing ternary expression tree if there nested ternary expressions.
            BLangTernaryExpr root = (BLangTernaryExpr) ternaryExpr.expr;
            BLangTernaryExpr parent = root;
            while (parent.elseExpr.getKind() == NodeKind.TERNARY_EXPR) {
                parent = (BLangTernaryExpr) parent.elseExpr;
            }
            ternaryExpr.expr = parent.elseExpr;
            parent.elseExpr = ternaryExpr;
            ternaryExpr = root;
        }
        return ternaryExpr;
    }

    @Override
    public BLangNode transform(CheckExpressionNode checkExpressionNode) {
        DiagnosticPos pos = getPosition(checkExpressionNode);
        BLangExpression expr = createExpression(checkExpressionNode.expression());
        if (checkExpressionNode.checkKeyword().kind() == SyntaxKind.CHECK_KEYWORD) {
            return createCheckExpr(pos, expr);
        }
        return createCheckPanickedExpr(pos, expr);
    }

    @Override
    public BLangNode transform(TypeTestExpressionNode typeTestExpressionNode) {
        BLangTypeTestExpr typeTestExpr = (BLangTypeTestExpr) TreeBuilder.createTypeTestExpressionNode();
        typeTestExpr.expr = createExpression(typeTestExpressionNode.expression());
        typeTestExpr.typeNode = createTypeNode(typeTestExpressionNode.typeDescriptor());
        typeTestExpr.pos = getPosition(typeTestExpressionNode);

        return typeTestExpr;
    }

    @Override
    public BLangNode transform(MappingConstructorExpressionNode mapConstruct) {
        BLangRecordLiteral bLiteralNode = (BLangRecordLiteral) TreeBuilder.createRecordLiteralNode();
        for (MappingFieldNode field : mapConstruct.fields()) {
            if (field.kind() == SyntaxKind.SPREAD_FIELD) {
                SpreadFieldNode spreadFieldNode = (SpreadFieldNode) field;
                BLangRecordSpreadOperatorField bLRecordSpreadOpField =
                        (BLangRecordSpreadOperatorField) TreeBuilder.createRecordSpreadOperatorField();
                bLRecordSpreadOpField.expr = createExpression(spreadFieldNode.valueExpr());
                bLiteralNode.fields.add(bLRecordSpreadOpField);
            } else if (field.kind() == SyntaxKind.COMPUTED_NAME_FIELD) {
                ComputedNameFieldNode computedNameField = (ComputedNameFieldNode) field;
                BLangRecordKeyValueField bLRecordKeyValueField =
                        (BLangRecordKeyValueField) TreeBuilder.createRecordKeyValue();
                bLRecordKeyValueField.valueExpr = createExpression(computedNameField.valueExpr());
                bLRecordKeyValueField.key =
                        new BLangRecordLiteral.BLangRecordKey(createExpression(computedNameField.fieldNameExpr()));
                bLRecordKeyValueField.key.computedKey = true;
                bLiteralNode.fields.add(bLRecordKeyValueField);
            } else {
                SpecificFieldNode specificField = (SpecificFieldNode) field;
                io.ballerina.compiler.syntax.tree.ExpressionNode valueExpr = specificField.valueExpr().orElse(null);
                if (valueExpr == null) {
                    BLangRecordLiteral.BLangRecordVarNameField fieldVar =
                            (BLangRecordLiteral.BLangRecordVarNameField) TreeBuilder.createRecordVarRefNameFieldNode();
                    fieldVar.variableName = createIdentifier((Token) ((SpecificFieldNode) field).fieldName());
                    fieldVar.pkgAlias = createIdentifier(null, "");
                    fieldVar.pos = fieldVar.variableName.pos;
                    fieldVar.readonly = specificField.readonlyKeyword().isPresent();
                    bLiteralNode.fields.add(fieldVar);
                } else {
                    BLangRecordKeyValueField bLRecordKeyValueField =
                            (BLangRecordKeyValueField) TreeBuilder.createRecordKeyValue();
                    bLRecordKeyValueField.valueExpr = createExpression(valueExpr);
                    bLRecordKeyValueField.key =
                            new BLangRecordLiteral.BLangRecordKey(createExpression(specificField.fieldName()));
                    bLRecordKeyValueField.key.computedKey = false;
                    bLRecordKeyValueField.readonly = specificField.readonlyKeyword().isPresent();
                    bLiteralNode.fields.add(bLRecordKeyValueField);
                }
            }
        }
        bLiteralNode.pos = getPosition(mapConstruct);
        return bLiteralNode;
    }

    @Override
    public BLangNode transform(ListConstructorExpressionNode listConstructorExprNode) {
        List<BLangExpression> argExprList = new ArrayList<>();
        BLangListConstructorExpr listConstructorExpr = (BLangListConstructorExpr)
                TreeBuilder.createListConstructorExpressionNode();
        for (Node expr : listConstructorExprNode.expressions()) {
            argExprList.add(createExpression(expr));
        }
        listConstructorExpr.exprs = argExprList;
        listConstructorExpr.pos = getPosition(listConstructorExprNode);
        return listConstructorExpr;
    }

    @Override
    public BLangNode transform(UnaryExpressionNode unaryExprNode) {
        DiagnosticPos pos = getPosition(unaryExprNode);
        SyntaxKind expressionKind = unaryExprNode.expression().kind();
        if (expressionKind == SyntaxKind.NUMERIC_LITERAL) {
            BLangNumericLiteral numericLiteral = (BLangNumericLiteral) createSimpleLiteral(unaryExprNode);
            return numericLiteral;
        }
        OperatorKind operator = OperatorKind.valueFrom(unaryExprNode.unaryOperator().text());
        BLangExpression expr = createExpression(unaryExprNode.expression());
        return createBLangUnaryExpr(pos, operator, expr);
    }

    @Override
    public BLangNode transform(TypeofExpressionNode typeofExpressionNode) {
        DiagnosticPos pos = getPosition(typeofExpressionNode);
        OperatorKind operator = OperatorKind.valueFrom(typeofExpressionNode.typeofKeyword().text());
        BLangExpression expr = createExpression(typeofExpressionNode.expression());
        return createBLangUnaryExpr(pos, operator, expr);
    }

    @Override
    public BLangNode transform(BinaryExpressionNode binaryExprNode) {
        if (binaryExprNode.operator().kind() == SyntaxKind.ELVIS_TOKEN) {
            BLangElvisExpr elvisExpr = (BLangElvisExpr) TreeBuilder.createElvisExpressionNode();
            elvisExpr.pos = getPosition(binaryExprNode);
            elvisExpr.lhsExpr = createExpression(binaryExprNode.lhsExpr());
            elvisExpr.rhsExpr = createExpression(binaryExprNode.rhsExpr());
            return elvisExpr;
        }

        BLangBinaryExpr bLBinaryExpr = (BLangBinaryExpr) TreeBuilder.createBinaryExpressionNode();
        bLBinaryExpr.pos = getPosition(binaryExprNode);
        bLBinaryExpr.lhsExpr = createExpression(binaryExprNode.lhsExpr());
        bLBinaryExpr.rhsExpr = createExpression(binaryExprNode.rhsExpr());
        bLBinaryExpr.opKind = OperatorKind.valueFrom(binaryExprNode.operator().text());
        return bLBinaryExpr;
    }

    @Override
    public BLangNode transform(FieldAccessExpressionNode fieldAccessExprNode) {
        BLangFieldBasedAccess bLFieldBasedAccess;
        Node fieldName = fieldAccessExprNode.fieldName();
        if (fieldName.kind() == SyntaxKind.QUALIFIED_NAME_REFERENCE) {
            QualifiedNameReferenceNode qualifiedFieldName = (QualifiedNameReferenceNode) fieldName;
            BLangFieldBasedAccess.BLangNSPrefixedFieldBasedAccess accessWithPrefixNode =
                    (BLangFieldBasedAccess.BLangNSPrefixedFieldBasedAccess)
                            TreeBuilder.createFieldBasedAccessWithPrefixNode();
            accessWithPrefixNode.nsPrefix = createIdentifier(qualifiedFieldName.modulePrefix());
            accessWithPrefixNode.field = createIdentifier(qualifiedFieldName.identifier());
            bLFieldBasedAccess = accessWithPrefixNode;
            bLFieldBasedAccess.fieldKind = FieldKind.WITH_NS;
        } else {
            bLFieldBasedAccess = (BLangFieldBasedAccess) TreeBuilder.createFieldBasedAccessNode();
            bLFieldBasedAccess.field =
                    createIdentifier(((SimpleNameReferenceNode) fieldName).name());
            bLFieldBasedAccess.fieldKind = FieldKind.SINGLE;
        }

        io.ballerina.compiler.syntax.tree.ExpressionNode containerExpr = fieldAccessExprNode.expression();
        if (containerExpr.kind() == SyntaxKind.BRACED_EXPRESSION) {
            bLFieldBasedAccess.expr = createExpression(((BracedExpressionNode) containerExpr).expression());
        } else {
            bLFieldBasedAccess.expr = createExpression(containerExpr);
        }

        bLFieldBasedAccess.pos = getPosition(fieldAccessExprNode);
        bLFieldBasedAccess.field.pos = getPosition(fieldAccessExprNode);
        trimLeft(bLFieldBasedAccess.field.pos, getPosition(fieldAccessExprNode.dotToken()));
        bLFieldBasedAccess.optionalFieldAccess = false;
        return bLFieldBasedAccess;
    }

    @Override
    public BLangNode transform(OptionalFieldAccessExpressionNode optionalFieldAccessExpressionNode) {
        BLangFieldBasedAccess bLFieldBasedAccess = (BLangFieldBasedAccess) TreeBuilder.createFieldBasedAccessNode();
        Node fieldName = optionalFieldAccessExpressionNode.fieldName();

        if (fieldName.kind() == SyntaxKind.QUALIFIED_NAME_REFERENCE) {
            QualifiedNameReferenceNode qualifiedFieldName = (QualifiedNameReferenceNode) fieldName;
            BLangFieldBasedAccess.BLangNSPrefixedFieldBasedAccess accessWithPrefixNode =
                    (BLangFieldBasedAccess.BLangNSPrefixedFieldBasedAccess) TreeBuilder
                            .createFieldBasedAccessWithPrefixNode();
            accessWithPrefixNode.nsPrefix = createIdentifier(qualifiedFieldName.modulePrefix());
            accessWithPrefixNode.field = createIdentifier(qualifiedFieldName.identifier());
            bLFieldBasedAccess = accessWithPrefixNode;
            bLFieldBasedAccess.fieldKind = FieldKind.WITH_NS;
        } else {
            bLFieldBasedAccess = (BLangFieldBasedAccess) TreeBuilder.createFieldBasedAccessNode();
            bLFieldBasedAccess.field = createIdentifier(((SimpleNameReferenceNode) fieldName).name());
            bLFieldBasedAccess.fieldKind = FieldKind.SINGLE;
        }

        bLFieldBasedAccess.pos = getPosition(optionalFieldAccessExpressionNode);
        bLFieldBasedAccess.field.pos = getPosition(optionalFieldAccessExpressionNode);
        bLFieldBasedAccess.expr = createExpression(optionalFieldAccessExpressionNode.expression());
        bLFieldBasedAccess.optionalFieldAccess = true;
        return bLFieldBasedAccess;
    }

    @Override
    public BLangNode transform(BracedExpressionNode brcExprOut) {
        return createExpression(brcExprOut.expression());
    }

    @Override
    public BLangNode transform(FunctionCallExpressionNode functionCallNode) {
        return createBLangInvocation(functionCallNode.functionName(), functionCallNode.arguments(),
                                     getPosition(functionCallNode), isFunctionCallAsync(functionCallNode));
    }

    public BLangNode transform(MethodCallExpressionNode methodCallExprNode) {
        BLangInvocation bLInvocation = createBLangInvocation(methodCallExprNode.methodName(),
                                                             methodCallExprNode.arguments(),
                                                             getPosition(methodCallExprNode), false);
        bLInvocation.expr = createExpression(methodCallExprNode.expression());
        return bLInvocation;
    }

    @Override
    public BLangNode transform(ImplicitNewExpressionNode implicitNewExprNode) {
        BLangTypeInit initNode = createTypeInit(implicitNewExprNode);
        BLangInvocation invocationNode = createInvocation(implicitNewExprNode, implicitNewExprNode.newKeyword());
        // Populate the argument expressions on initNode as well.
        initNode.argsExpr.addAll(invocationNode.argExprs);
        initNode.initInvocation = invocationNode;

        return initNode;
    }

    @Override
    public BLangNode transform(ExplicitNewExpressionNode explicitNewExprNode) {
        BLangTypeInit initNode = createTypeInit(explicitNewExprNode);
        BLangInvocation invocationNode = createInvocation(explicitNewExprNode, explicitNewExprNode.newKeyword());
        // Populate the argument expressions on initNode as well.
        initNode.argsExpr.addAll(invocationNode.argExprs);
        initNode.initInvocation = invocationNode;
        return initNode;
    }

    private boolean isFunctionCallAsync(FunctionCallExpressionNode functionCallExpressionNode) {
        return functionCallExpressionNode.parent().kind() == SyntaxKind.START_ACTION;
    }

    private BLangTypeInit createTypeInit(NewExpressionNode expression) {
        BLangTypeInit initNode = (BLangTypeInit) TreeBuilder.createInitNode();
        initNode.pos = getPosition(expression);
        if (expression.kind() == SyntaxKind.EXPLICIT_NEW_EXPRESSION) {
            Node type = ((ExplicitNewExpressionNode) expression).typeDescriptor();
            initNode.userDefinedType = createTypeNode(type);
        }

        return initNode;
    }

    private BLangInvocation createInvocation(NewExpressionNode expression, Token newKeyword) {
        BLangInvocation invocationNode = (BLangInvocation) TreeBuilder.createInvocationNode();
        invocationNode.pos = getPosition(expression);

        populateArgsInvocation(expression, invocationNode);

        BLangNameReference nameReference = createBLangNameReference(newKeyword);
        invocationNode.name = (BLangIdentifier) nameReference.name;
        invocationNode.pkgAlias = (BLangIdentifier) nameReference.pkgAlias;

        return invocationNode;
    }

    private void populateArgsInvocation(NewExpressionNode expression, BLangInvocation invocationNode) {
        Iterator<FunctionArgumentNode> argumentsIter = getArgumentNodesIterator(expression);
        if (argumentsIter != null) {
            while (argumentsIter.hasNext()) {
                BLangExpression argument = createExpression(argumentsIter.next());
                invocationNode.argExprs.add(argument);
            }
        }
    }

    private Iterator<FunctionArgumentNode> getArgumentNodesIterator(NewExpressionNode expression) {
        Iterator<FunctionArgumentNode> argumentsIter = null;

        if (expression.kind() == SyntaxKind.IMPLICIT_NEW_EXPRESSION) {
            Optional<ParenthesizedArgList> argsList = ((ImplicitNewExpressionNode) expression).parenthesizedArgList();
            if (argsList.isPresent()) {
                ParenthesizedArgList argList = argsList.get();
                argumentsIter = argList.arguments().iterator();
            }
        } else {
            ParenthesizedArgList argList =
                    (ParenthesizedArgList) ((ExplicitNewExpressionNode) expression).parenthesizedArgList();
            argumentsIter = argList.arguments().iterator();
        }

        return argumentsIter;
    }

    @Override
    public BLangNode transform(IndexedExpressionNode indexedExpressionNode) {
        BLangIndexBasedAccess indexBasedAccess = (BLangIndexBasedAccess) TreeBuilder.createIndexBasedAccessNode();
        indexBasedAccess.pos = getPosition(indexedExpressionNode);
        SeparatedNodeList<io.ballerina.compiler.syntax.tree.ExpressionNode> keys =
                indexedExpressionNode.keyExpression();
        if (keys.size() == 1) {
            indexBasedAccess.indexExpr = createExpression(indexedExpressionNode.keyExpression().get(0));
        } else {
            BLangTableMultiKeyExpr multiKeyExpr =
                    (BLangTableMultiKeyExpr) TreeBuilder.createTableMultiKeyExpressionNode();
            multiKeyExpr.pos = getPosition(indexedExpressionNode);
            List<BLangExpression> multiKeyIndexExprs = new ArrayList<>();
            for (io.ballerina.compiler.syntax.tree.ExpressionNode keyExpr : keys) {
                multiKeyIndexExprs.add(createExpression(keyExpr));
            }
            multiKeyExpr.multiKeyIndexExprs = multiKeyIndexExprs;
            indexBasedAccess.indexExpr = multiKeyExpr;
        }

        Node containerExpr = indexedExpressionNode.containerExpression();
        BLangExpression expression = createExpression(containerExpr);
        if (containerExpr.kind() == SyntaxKind.BRACED_EXPRESSION) {
            indexBasedAccess.expr = ((BLangGroupExpr) expression).expression;
            BLangGroupExpr group = (BLangGroupExpr) TreeBuilder.createGroupExpressionNode();
            group.expression = indexBasedAccess;
            group.pos = getPosition(indexedExpressionNode);
            return group;
        } else if (containerExpr.kind() == SyntaxKind.XML_STEP_EXPRESSION) {
            // TODO : This check will be removed after changes are done for spec issue #536
            ((BLangXMLNavigationAccess) expression).childIndex = indexBasedAccess.indexExpr;
            return expression;
        }
        indexBasedAccess.expr = expression;

        return indexBasedAccess;
    }

    @Override
    public BLangTypeConversionExpr transform(TypeCastExpressionNode typeCastExpressionNode) {
        BLangTypeConversionExpr typeConversionNode = (BLangTypeConversionExpr) TreeBuilder.createTypeConversionNode();
        // TODO : Attach annotations if available
        typeConversionNode.pos = getPosition(typeCastExpressionNode);
        TypeCastParamNode typeCastParamNode = typeCastExpressionNode.typeCastParam();
        if (typeCastParamNode != null && typeCastParamNode.type() != null) {
            typeConversionNode.typeNode = createTypeNode(typeCastParamNode.type());
        }
        typeConversionNode.expr = createExpression(typeCastExpressionNode.expression());
        typeConversionNode.annAttachments = applyAll(typeCastParamNode.annotations());
        return typeConversionNode;
    }

    @Override
    public BLangNode transform(Token token) {
        SyntaxKind kind = token.kind();
        switch (kind) {
            case XML_TEXT_CONTENT:
            case TEMPLATE_STRING:
            case CLOSE_BRACE_TOKEN:
                return createSimpleLiteral(token);
            default:
                throw new RuntimeException("Syntax kind is not supported: " + kind);
        }
    }

    @Override
    public BLangNode transform(InterpolationNode interpolationNode) {
        return createExpression(interpolationNode.expression());
    }

    @Override
    public BLangNode transform(TemplateExpressionNode expressionNode) {
        SyntaxKind kind = expressionNode.kind();
        switch (kind) {
            case XML_TEMPLATE_EXPRESSION:
                SyntaxKind contentKind = expressionNode.content().get(0).kind();
                switch (contentKind) {
                    case XML_COMMENT:
                    case XML_PI:
                    case XML_ELEMENT:
                    case XML_EMPTY_ELEMENT:
                        return createExpression(expressionNode.content().get(0));
                    default:
                        return createXMLLiteral(expressionNode);
                }
            case STRING_TEMPLATE_EXPRESSION:
                return createStringTemplateLiteral(expressionNode.content(), getPosition(expressionNode));
            case RAW_TEMPLATE_EXPRESSION:
                return createRawTemplateLiteral(expressionNode.content(), getPosition(expressionNode));
            default:
                throw new RuntimeException("Syntax kind is not supported: " + kind);
        }
    }

    @Override
    public BLangNode transform(TableConstructorExpressionNode tableConstructorExpressionNode) {
        BLangTableConstructorExpr tableConstructorExpr =
                (BLangTableConstructorExpr) TreeBuilder.createTableConstructorExpressionNode();
        tableConstructorExpr.pos = getPosition(tableConstructorExpressionNode);

        for (Node node : tableConstructorExpressionNode.mappingConstructors()) {
            tableConstructorExpr.addRecordLiteral((BLangRecordLiteral) node.apply(this));
        }
        if (tableConstructorExpressionNode.keySpecifier().isPresent()) {
            tableConstructorExpr.tableKeySpecifier =
                    (BLangTableKeySpecifier) tableConstructorExpressionNode.keySpecifier().orElse(null).apply(this);
        }
        return tableConstructorExpr;
    }

    @Override
    public BLangNode transform(TrapExpressionNode trapExpressionNode) {
        BLangTrapExpr trapExpr = (BLangTrapExpr) TreeBuilder.createTrapExpressionNode();
        trapExpr.expr = createExpression(trapExpressionNode.expression());
        trapExpr.pos = getPosition(trapExpressionNode);
        return trapExpr;
    }

    @Override
    public BLangNode transform(ReceiveActionNode receiveActionNode) {
        BLangWorkerReceive workerReceiveExpr = (BLangWorkerReceive) TreeBuilder.createWorkerReceiveNode();
        workerReceiveExpr.setWorkerName(createIdentifier(receiveActionNode.receiveWorkers().name()));
        workerReceiveExpr.pos = getPosition(receiveActionNode);
        return workerReceiveExpr;
    }

    @Override
    public BLangNode transform(SyncSendActionNode syncSendActionNode) {
        BLangWorkerSyncSendExpr workerSendExpr = TreeBuilder.createWorkerSendSyncExprNode();
        workerSendExpr.setWorkerName(createIdentifier(
                syncSendActionNode.peerWorker().name()));
        workerSendExpr.expr = createExpression(syncSendActionNode.expression());
        workerSendExpr.pos = getPosition(syncSendActionNode);
        return workerSendExpr;
    }

    @Override
    public BLangNode transform(ImplicitAnonymousFunctionExpressionNode implicitAnonymousFunctionExpressionNode) {
        BLangArrowFunction arrowFunction = (BLangArrowFunction) TreeBuilder.createArrowFunctionNode();
        arrowFunction.pos = getPosition(implicitAnonymousFunctionExpressionNode);
        arrowFunction.functionName = createIdentifier(arrowFunction.pos,
                anonymousModelHelper.getNextAnonymousFunctionKey(diagnosticSource.pkgID));
        // TODO initialize other attributes
        // arrowFunction.funcType;
        // arrowFunction.function;

        // Set Parameters
        Node param = implicitAnonymousFunctionExpressionNode.params();
        if (param.kind() == SyntaxKind.INFER_PARAM_LIST) {

            ImplicitAnonymousFunctionParameters paramsNode = (ImplicitAnonymousFunctionParameters) param;
            SeparatedNodeList<SimpleNameReferenceNode> paramList = paramsNode.parameters();

            for (SimpleNameReferenceNode child : paramList) {
                BLangUserDefinedType userDefinedType = (BLangUserDefinedType) child.apply(this);
                BLangSimpleVariable parameter = (BLangSimpleVariable) TreeBuilder.createSimpleVariableNode();
                parameter.name = userDefinedType.typeName;
                arrowFunction.params.add(parameter);
            }

        } else {
            BLangUserDefinedType userDefinedType = (BLangUserDefinedType) param.apply(this);
            BLangSimpleVariable parameter = (BLangSimpleVariable) TreeBuilder.createSimpleVariableNode();
            parameter.name = userDefinedType.typeName;
            arrowFunction.params.add(parameter);
        }
        arrowFunction.body = new BLangExprFunctionBody();
        arrowFunction.body.expr = createExpression(implicitAnonymousFunctionExpressionNode.expression());
        return arrowFunction;
    }

    @Override
    public BLangNode transform(CommitActionNode commitActionNode) {
        BLangCommitExpr commitExpr = TreeBuilder.createCommitExpressionNode();
        commitExpr.pos = getPosition(commitActionNode);
        return commitExpr;
    }

    @Override
    public BLangNode transform(FlushActionNode flushActionNode) {
        BLangWorkerFlushExpr workerFlushExpr = TreeBuilder.createWorkerFlushExpressionNode();
        Node optionalPeerWorker = flushActionNode.peerWorker();
        if (optionalPeerWorker != null) {
            SimpleNameReferenceNode peerWorker = (SimpleNameReferenceNode) optionalPeerWorker;
            workerFlushExpr.workerIdentifier = createIdentifier(peerWorker.name());
        }
        workerFlushExpr.pos = getPosition(flushActionNode);
        return workerFlushExpr;
    }

    @Override
    public BLangNode transform(LetExpressionNode letExpressionNode) {
        BLangLetExpression letExpr = (BLangLetExpression) TreeBuilder.createLetExpressionNode();
        letExpr.pos = getPosition(letExpressionNode);
        letExpr.expr = createExpression(letExpressionNode.expression());
        List<BLangLetVariable> letVars = new ArrayList<>();
        for (LetVariableDeclarationNode letVarDecl : letExpressionNode.letVarDeclarations()) {
            letVars.add(createLetVariable(letVarDecl));
        }

        letExpr.letVarDeclarations = letVars;
        return letExpr;
    }

    public BLangLetVariable createLetVariable(LetVariableDeclarationNode letVarDecl) {
        BLangLetVariable letVar = TreeBuilder.createLetVariableNode();
        VariableDefinitionNode varDefNode = createBLangVarDef(getPosition(letVarDecl), letVarDecl.typedBindingPattern(),
                Optional.of(letVarDecl.expression()), Optional.empty());
        varDefNode.getVariable().addFlag(Flag.FINAL);
        List<BLangNode> annots = applyAll(letVarDecl.annotations());
        for (BLangNode node : annots) {
            varDefNode.getVariable().addAnnotationAttachment((AnnotationAttachmentNode) node);
        }

        letVar.definitionNode = varDefNode;
        return letVar;
    }

    @Override
    public BLangNode transform(MappingBindingPatternNode mappingBindingPatternNode) {
        BLangRecordVarRef recordVarRef = (BLangRecordVarRef) TreeBuilder.createRecordVariableReferenceNode();
        recordVarRef.pos = getPosition(mappingBindingPatternNode);

        List<BLangRecordVarRefKeyValue> expressions = new ArrayList<>();
        for (FieldBindingPatternNode expr : mappingBindingPatternNode.fieldBindingPatterns()) {
            expressions.add(createRecordVarKeyValue(expr));
        }
        recordVarRef.recordRefFields = expressions;

        Optional<RestBindingPatternNode> restBindingPattern = mappingBindingPatternNode.restBindingPattern();
        if (restBindingPattern.isPresent()) {
            recordVarRef.restParam = createExpression(restBindingPattern.get());
        }

        return recordVarRef;
    }

    private BLangRecordVarRefKeyValue createRecordVarKeyValue(FieldBindingPatternNode expr) {
        BLangRecordVarRefKeyValue keyValue = new BLangRecordVarRefKeyValue();
        if (expr instanceof FieldBindingPatternFullNode) {
            FieldBindingPatternFullNode fullNode = (FieldBindingPatternFullNode) expr;
            keyValue.variableName = createIdentifier(fullNode.variableName().name());
            keyValue.variableReference = createExpression(fullNode.bindingPattern());
        } else {
            FieldBindingPatternVarnameNode varnameNode = (FieldBindingPatternVarnameNode) expr;
            keyValue.variableName = createIdentifier(varnameNode.variableName().name());
            BLangSimpleVarRef varRef = (BLangSimpleVarRef) TreeBuilder.createSimpleVariableReferenceNode();
            varRef.pos = getPosition(varnameNode.variableName());
            varRef.variableName = createIdentifier(varnameNode.variableName().name());
            varRef.pkgAlias = (BLangIdentifier) TreeBuilder.createIdentifierNode();
            keyValue.variableReference = varRef;
        }

        return keyValue;
    }

    @Override
    public BLangNode transform(ListBindingPatternNode listBindingPatternNode) {
        BLangTupleVarRef tupleVarRef = (BLangTupleVarRef) TreeBuilder.createTupleVariableReferenceNode();
        List<BLangExpression> expressions = new ArrayList<>();
        for (BindingPatternNode expr : listBindingPatternNode.bindingPatterns()) {
            expressions.add(createExpression(expr));
        }
        tupleVarRef.expressions = expressions;
        tupleVarRef.pos = getPosition(listBindingPatternNode);
        Optional<RestBindingPatternNode> restBindingPattern = listBindingPatternNode.restBindingPattern();
        if (restBindingPattern.isPresent()) {
            tupleVarRef.restParam = createExpression(restBindingPattern.get());
        }

        return tupleVarRef;
    }

    @Override
    public BLangNode transform(RestBindingPatternNode restBindingPatternNode) {
        return createExpression(restBindingPatternNode.variableName());
    }

    @Override
    public BLangNode transform(CaptureBindingPatternNode captureBindingPatternNode) {
        return createExpression(captureBindingPatternNode.variableName());
    }

    @Override
    public BLangNode transform(WildcardBindingPatternNode wildcardBindingPatternNode) {
        BLangSimpleVarRef ignoreVarRef = (BLangSimpleVarRef) TreeBuilder.createSimpleVariableReferenceNode();
        BLangIdentifier ignore = (BLangIdentifier) TreeBuilder.createIdentifierNode();
        ignore.value = Names.IGNORE.value;
        ignoreVarRef.variableName = ignore;
        ignore.pos = getPosition(wildcardBindingPatternNode);
        return ignoreVarRef;
    }

    @Override
    public BLangNode transform(ErrorBindingPatternNode errorBindingPatternNode) {
        BLangErrorVarRef errorVarRef = (BLangErrorVarRef) TreeBuilder.createErrorVariableReferenceNode();
        errorVarRef.pos = getPosition(errorBindingPatternNode);

        Optional<Node> errorTypeRef = errorBindingPatternNode.typeReference();
        if (errorTypeRef.isPresent()) {
            errorVarRef.typeNode = createTypeNode(errorTypeRef.get());
        }

        SeparatedNodeList<BindingPatternNode> argListBindingPatterns = errorBindingPatternNode.argListBindingPatterns();
        int numberOfArgs = argListBindingPatterns.size();
        List<BLangNamedArgsExpression> namedArgs = new ArrayList<>();
        for (int position = 0; position < numberOfArgs; position++) {
            BindingPatternNode bindingPatternNode = argListBindingPatterns.get(position);
            switch (bindingPatternNode.kind()) {
                case CAPTURE_BINDING_PATTERN:
                case WILDCARD_BINDING_PATTERN:
                    if (position == 0) {
                        errorVarRef.message = (BLangVariableReference) createExpression(bindingPatternNode);
                        break;
                    }
                    // Fall through.
                case ERROR_BINDING_PATTERN:
                    errorVarRef.cause = (BLangVariableReference) createExpression(bindingPatternNode);
                    break;
                case NAMED_ARG_BINDING_PATTERN:
                    namedArgs.add((BLangNamedArgsExpression) bindingPatternNode.apply(this));
                    break;
                default:// Rest binding pattern
                    errorVarRef.restVar = (BLangVariableReference) createExpression(bindingPatternNode);
            }
        }
        errorVarRef.detail = namedArgs;
        return errorVarRef;
    }

    @Override
    public BLangNode transform(NamedArgBindingPatternNode namedArgBindingPatternNode) {
        BLangNamedArgsExpression namedArgsExpression = (BLangNamedArgsExpression) TreeBuilder.createNamedArgNode();
        namedArgsExpression.pos = getPosition(namedArgBindingPatternNode);
        namedArgsExpression.name = createIdentifier(namedArgBindingPatternNode.argName());
        namedArgsExpression.expr = createExpression(namedArgBindingPatternNode.bindingPattern());
        return namedArgsExpression;
    }

    // -----------------------------------------------Statements--------------------------------------------------------
    @Override
    public BLangNode transform(ReturnStatementNode returnStmtNode) {
        BLangReturn bLReturn = (BLangReturn) TreeBuilder.createReturnNode();
        bLReturn.pos = getPosition(returnStmtNode);
        if (returnStmtNode.expression().isPresent()) {
            bLReturn.expr = createExpression(returnStmtNode.expression().get());
        } else {
            BLangLiteral nilLiteral = (BLangLiteral) TreeBuilder.createLiteralExpression();
            nilLiteral.pos = getPosition(returnStmtNode);
            nilLiteral.value = Names.NIL_VALUE;
            nilLiteral.type = symTable.nilType;
            bLReturn.expr = nilLiteral;
        }
        return bLReturn;
    }

    @Override
    public BLangNode transform(PanicStatementNode panicStmtNode) {
        BLangPanic bLPanic = (BLangPanic) TreeBuilder.createPanicNode();
        bLPanic.pos = getPosition(panicStmtNode);
        bLPanic.expr = createExpression(panicStmtNode.expression());
        return bLPanic;
    }

    @Override
    public BLangNode transform(ContinueStatementNode continueStmtNode) {
        BLangContinue bLContinue = (BLangContinue) TreeBuilder.createContinueNode();
        bLContinue.pos = getPosition(continueStmtNode);
        return bLContinue;
    }

    @Override
    public BLangNode transform(ListenerDeclarationNode listenerDeclarationNode) {
        Token visibilityQualifier = null;
        if (listenerDeclarationNode.visibilityQualifier().isPresent()) {
            visibilityQualifier = listenerDeclarationNode.visibilityQualifier().get();
        }

        BLangSimpleVariable var = new SimpleVarBuilder()
                .with(listenerDeclarationNode.variableName())
                .setTypeByNode(listenerDeclarationNode.typeDescriptor())
                .setExpressionByNode(listenerDeclarationNode.initializer())
                .setVisibility(visibilityQualifier)
                .isListenerVar()
                .build();
        var.pos = getPositionWithoutMetadata(listenerDeclarationNode);
        var.name.pos = getPosition(listenerDeclarationNode.variableName());
        var.annAttachments = applyAll(getAnnotations(listenerDeclarationNode.metadata()));
        return var;
    }

    @Override
    public BLangNode transform(BreakStatementNode breakStmtNode) {
        BLangBreak bLBreak = (BLangBreak) TreeBuilder.createBreakNode();
        bLBreak.pos = getPosition(breakStmtNode);
        return bLBreak;
    }

    @Override
    public BLangNode transform(AssignmentStatementNode assignmentStmtNode) {
        SyntaxKind lhsKind = assignmentStmtNode.varRef().kind();
        switch (lhsKind) {
            case LIST_BINDING_PATTERN:
                return createTupleDestructureStatement(assignmentStmtNode);
            case MAPPING_BINDING_PATTERN: // ignored for now
                return createRecordDestructureStatement(assignmentStmtNode);
            case ERROR_BINDING_PATTERN:
                return createErrorDestructureStatement(assignmentStmtNode);
            default:
                break;
        }

        BLangAssignment bLAssignment = (BLangAssignment) TreeBuilder.createAssignmentNode();
        BLangExpression lhsExpr = createExpression(assignmentStmtNode.varRef());
        validateLvexpr(lhsExpr, DiagnosticCode.INVALID_INVOCATION_LVALUE_ASSIGNMENT);

        bLAssignment.setExpression(createExpression(assignmentStmtNode.expression()));
        bLAssignment.pos = getPosition(assignmentStmtNode);
        bLAssignment.varRef = lhsExpr;
        return bLAssignment;
    }

    public BLangNode createTupleDestructureStatement(AssignmentStatementNode assignmentStmtNode) {
        BLangTupleDestructure tupleDestructure =
                (BLangTupleDestructure) TreeBuilder.createTupleDestructureStatementNode();
        tupleDestructure.varRef = (BLangTupleVarRef) createExpression(assignmentStmtNode.varRef());
        tupleDestructure.setExpression(createExpression(assignmentStmtNode.expression()));
        tupleDestructure.pos = getPosition(assignmentStmtNode);
        return tupleDestructure;
    }

    public BLangNode createRecordDestructureStatement(AssignmentStatementNode assignmentStmtNode) {
        BLangRecordDestructure recordDestructure =
                (BLangRecordDestructure) TreeBuilder.createRecordDestructureStatementNode();
        recordDestructure.varRef = (BLangRecordVarRef) createExpression(assignmentStmtNode.varRef());
        recordDestructure.setExpression(createExpression(assignmentStmtNode.expression()));
        return recordDestructure;
    }

    public BLangNode createErrorDestructureStatement(AssignmentStatementNode assignmentStmtNode) {
        BLangErrorDestructure errorDestructure =
                (BLangErrorDestructure) TreeBuilder.createErrorDestructureStatementNode();
        errorDestructure.varRef = (BLangErrorVarRef) createExpression(assignmentStmtNode.varRef());
        errorDestructure.setExpression(createExpression(assignmentStmtNode.expression()));
        errorDestructure.pos = getPosition(assignmentStmtNode);
        return errorDestructure;
    }

    @Override
    public BLangNode transform(CompoundAssignmentStatementNode compoundAssignmentStmtNode) {
        BLangCompoundAssignment bLCompAssignment = (BLangCompoundAssignment) TreeBuilder.createCompoundAssignmentNode();
        bLCompAssignment.setExpression(createExpression(compoundAssignmentStmtNode.rhsExpression()));

        bLCompAssignment
                .setVariable((BLangVariableReference) createExpression(compoundAssignmentStmtNode.lhsExpression()));
        bLCompAssignment.pos = getPosition(compoundAssignmentStmtNode);
        bLCompAssignment.opKind = OperatorKind.valueFrom(compoundAssignmentStmtNode.binaryOperator().text());
        return bLCompAssignment;
    }

    private void validateLvexpr(ExpressionNode lExprNode, DiagnosticCode errorCode) {
        if (lExprNode.getKind() == NodeKind.INVOCATION) {
            dlog.error(((BLangInvocation) lExprNode).pos, errorCode);
        }
        if (lExprNode.getKind() == NodeKind.FIELD_BASED_ACCESS_EXPR
                || lExprNode.getKind() == NodeKind.INDEX_BASED_ACCESS_EXPR) {
            validateLvexpr(((BLangAccessExpression) lExprNode).expr, errorCode);
        }
    }

    @Override
    public BLangNode transform(DoStatementNode doStatementNode) {
        BLangDo bLDo = (BLangDo) TreeBuilder.createDoNode();
        bLDo.pos = getPosition(doStatementNode);

        BLangBlockStmt bLBlockStmt = (BLangBlockStmt) doStatementNode.blockStatement().apply(this);
        bLBlockStmt.pos = getPosition(doStatementNode.blockStatement());
        bLDo.setBody(bLBlockStmt);
        doStatementNode.onFailClause().ifPresent(onFailClauseNode -> {
            bLDo.setOnFailClause(
                    (org.ballerinalang.model.clauses.OnFailClauseNode) (onFailClauseNode.apply(this)));
        });
        return bLDo;
    }

    @Override
    public BLangNode transform(FailStatementNode failStatementNode) {
        BLangFail bLFail = (BLangFail) TreeBuilder.createFailNode();
        bLFail.pos = getPosition(failStatementNode);
        bLFail.expr = createExpression(failStatementNode.expression());
        return bLFail;
    }

    @Override
    public BLangNode transform(WhileStatementNode whileStmtNode) {
        BLangWhile bLWhile = (BLangWhile) TreeBuilder.createWhileNode();
        bLWhile.setCondition(createExpression(whileStmtNode.condition()));
        bLWhile.pos = getPosition(whileStmtNode);

        BLangBlockStmt bLBlockStmt = (BLangBlockStmt) whileStmtNode.whileBody().apply(this);
        bLBlockStmt.pos = getPosition(whileStmtNode.whileBody());
        bLWhile.setBody(bLBlockStmt);
        whileStmtNode.onFailClause().ifPresent(onFailClauseNode -> {
            bLWhile.setOnFailClause(
                    (org.ballerinalang.model.clauses.OnFailClauseNode) (onFailClauseNode.apply(this)));
        });
        return bLWhile;
    }

    @Override
    public BLangNode transform(IfElseStatementNode ifElseStmtNode) {
        BLangIf bLIf = (BLangIf) TreeBuilder.createIfElseStatementNode();
        bLIf.pos = getPosition(ifElseStmtNode);
        bLIf.setCondition(createExpression(ifElseStmtNode.condition()));
        bLIf.setBody((BLangBlockStmt) ifElseStmtNode.ifBody().apply(this));

        ifElseStmtNode.elseBody().ifPresent(elseBody -> {
            ElseBlockNode elseNode = (ElseBlockNode) elseBody;
            bLIf.setElseStatement(
                    (org.ballerinalang.model.tree.statements.StatementNode) elseNode.elseBody().apply(this));
        });
        return bLIf;
    }

    @Override
    public BLangNode transform(BlockStatementNode blockStatement) {
        BLangBlockStmt bLBlockStmt = (BLangBlockStmt) TreeBuilder.createBlockNode();
        this.isInLocalContext = true;
        bLBlockStmt.stmts = generateBLangStatements(blockStatement.statements());
        this.isInLocalContext = false;
        bLBlockStmt.pos = getPosition(blockStatement);
        SyntaxKind parent = blockStatement.parent().kind();
        if (parent == SyntaxKind.IF_ELSE_STATEMENT || parent == SyntaxKind.ELSE_BLOCK) {
            expandLeft(bLBlockStmt.pos, getPosition(blockStatement.parent()));
        }
        return bLBlockStmt;
    }

    @Override
    public BLangNode transform(RollbackStatementNode rollbackStatementNode) {
        BLangRollback rollbackStmt = (BLangRollback) TreeBuilder.createRollbackNode();
        rollbackStmt.pos = getPosition(rollbackStatementNode);
        if (rollbackStatementNode.expression().isPresent()) {
            rollbackStmt.expr = createExpression(rollbackStatementNode.expression().get());
        }

        return rollbackStmt;
    }

    @Override
    public BLangNode transform(LockStatementNode lockStatementNode) {
        BLangLock lockNode = (BLangLock) TreeBuilder.createLockNode();
        lockNode.pos = getPosition(lockStatementNode);
        BLangBlockStmt lockBlock = (BLangBlockStmt) lockStatementNode.blockStatement().apply(this);
        lockBlock.pos = getPosition(lockStatementNode.blockStatement());
        lockNode.setBody(lockBlock);

        lockStatementNode.onFailClause().ifPresent(onFailClauseNode -> {
            lockNode.setOnFailClause(
                    (org.ballerinalang.model.clauses.OnFailClauseNode) (onFailClauseNode.apply(this)));
        });

        return lockNode;
    }

    @Override
    public BLangNode transform(TypedescTypeDescriptorNode typedescTypeDescriptorNode) {
        BLangBuiltInRefTypeNode refType = (BLangBuiltInRefTypeNode) TreeBuilder.createBuiltInReferenceTypeNode();
        refType.typeKind = TypeKind.TYPEDESC;

        Optional<TypeParameterNode> node = typedescTypeDescriptorNode.typedescTypeParamsNode();
        if (node.isPresent()) {
            BLangConstrainedType constrainedType = (BLangConstrainedType) TreeBuilder.createConstrainedTypeNode();
            constrainedType.type = refType;
            constrainedType.constraint = createTypeNode(node.get().typeNode());
            return constrainedType;
        }

        return refType;
    }

    @Override
    public BLangNode transform(VariableDeclarationNode varDeclaration) {
        return (BLangNode) createBLangVarDef(getPosition(varDeclaration), varDeclaration.typedBindingPattern(),
                varDeclaration.initializer(), varDeclaration.finalKeyword());
    }

    public BLangNode transform(XmlTypeDescriptorNode xmlTypeDescriptorNode) {
        BLangBuiltInRefTypeNode refType = (BLangBuiltInRefTypeNode) TreeBuilder.createBuiltInReferenceTypeNode();
        refType.typeKind = TypeKind.XML;
        refType.pos = getPosition(xmlTypeDescriptorNode);

        Optional<TypeParameterNode> node = xmlTypeDescriptorNode.xmlTypeParamsNode();
        if (node.isPresent()) {
            BLangConstrainedType constrainedType = (BLangConstrainedType) TreeBuilder.createConstrainedTypeNode();
            constrainedType.type = refType;
            constrainedType.constraint = createTypeNode(node.get().typeNode());
            constrainedType.pos = getPosition(xmlTypeDescriptorNode);
            return constrainedType;
        }

        return refType;
    }

    private VariableDefinitionNode createBLangVarDef(DiagnosticPos pos, TypedBindingPatternNode typedBindingPattern,
            Optional<io.ballerina.compiler.syntax.tree.ExpressionNode> initializer, Optional<Token> finalKeyword) {
        BindingPatternNode bindingPattern = typedBindingPattern.bindingPattern();
        BLangVariable variable = getBLangVariableNode(bindingPattern);
        switch (bindingPattern.kind()) {
            case CAPTURE_BINDING_PATTERN:
            case WILDCARD_BINDING_PATTERN:
                BLangSimpleVariableDef bLVarDef =
                        (BLangSimpleVariableDef) TreeBuilder.createSimpleVariableDefinitionNode();
                bLVarDef.pos = variable.pos = pos;
                BLangExpression expr = initializer.isPresent() ? createExpression(initializer.get()) : null;
                variable.setInitialExpression(expr);
                bLVarDef.setVariable(variable);
                if (finalKeyword.isPresent()) {
                    variable.flagSet.add(Flag.FINAL);
                }

                TypeDescriptorNode typeDesc = typedBindingPattern.typeDescriptor();
                variable.isDeclaredWithVar = isDeclaredWithVar(typeDesc);
                if (!variable.isDeclaredWithVar) {
                    variable.setTypeNode(createTypeNode(typeDesc));
                }

                return bLVarDef;
            case MAPPING_BINDING_PATTERN:
                return createRecordVariableDef(variable, typedBindingPattern.typeDescriptor(), initializer,
                        finalKeyword.isPresent());
            case LIST_BINDING_PATTERN:
                return createTupleVariableDef(variable, typedBindingPattern.typeDescriptor(), initializer,
                        finalKeyword.isPresent());
            case ERROR_BINDING_PATTERN:
                return createErrorVariableDef(variable, typedBindingPattern.typeDescriptor(), initializer,
                        finalKeyword.isPresent());
            default:
                throw new RuntimeException(
                        "Syntax kind is not a valid binding pattern " + typedBindingPattern.bindingPattern().kind());
        }
    }

    private VariableDefinitionNode createRecordVariableDef(BLangVariable var, TypeDescriptorNode type,
            Optional<io.ballerina.compiler.syntax.tree.ExpressionNode> initializer, boolean isFinal) {

        if (isFinal) {
            markVariableAsFinal(var);
        }

        var.isDeclaredWithVar = isDeclaredWithVar(type);
        if (!var.isDeclaredWithVar) {
            var.setTypeNode(createTypeNode(type));
        }

        if (initializer.isPresent()) {
            var.setInitialExpression(createExpression(initializer.get()));
        }

        BLangRecordVariableDef varDefNode = (BLangRecordVariableDef) TreeBuilder.createRecordVariableDefinitionNode();
        varDefNode.pos = getPosition(null);
        varDefNode.setVariable(var);
        return varDefNode;
    }

    private BLangTupleVariableDef createTupleVariableDef(BLangVariable tupleVar, TypeDescriptorNode typeDesc,
            Optional<io.ballerina.compiler.syntax.tree.ExpressionNode> initializer, boolean isFinal) {
        if (isFinal) {
            markVariableAsFinal(tupleVar);
        }

        tupleVar.isDeclaredWithVar = isDeclaredWithVar(typeDesc);
        if (!tupleVar.isDeclaredWithVar) {
            tupleVar.setTypeNode(createTypeNode(typeDesc));
        }

        if (initializer.isPresent()) {
            tupleVar.setInitialExpression(createExpression(initializer.get()));
        }

        BLangTupleVariableDef varDefNode = (BLangTupleVariableDef) TreeBuilder.createTupleVariableDefinitionNode();
        varDefNode.pos = getPosition(null);
        varDefNode.setVariable(tupleVar);
        return varDefNode;
    }

    private BLangErrorVariableDef createErrorVariableDef(BLangVariable tupleVar, TypeDescriptorNode typeDesc,
              Optional<io.ballerina.compiler.syntax.tree.ExpressionNode> initializer, boolean isFinal) {
        if (isFinal) {
            markVariableAsFinal(tupleVar);
        }

        tupleVar.isDeclaredWithVar = isDeclaredWithVar(typeDesc);
        if (!tupleVar.isDeclaredWithVar) {
            tupleVar.setTypeNode(createTypeNode(typeDesc));
        }

        if (initializer.isPresent()) {
            tupleVar.setInitialExpression(createExpression(initializer.get()));
        }

        BLangErrorVariableDef varDefNode = (BLangErrorVariableDef) TreeBuilder.createErrorVariableDefinitionNode();
        varDefNode.pos = getPosition(null);
        varDefNode.setVariable(tupleVar);
        return varDefNode;
    }

    @Override
    public BLangNode transform(ExpressionStatementNode expressionStatement) {
        SyntaxKind kind = expressionStatement.expression().kind();
        switch (kind) {
            case ASYNC_SEND_ACTION:
                return expressionStatement.expression().apply(this);
            default:
                BLangExpressionStmt bLExpressionStmt =
                        (BLangExpressionStmt) TreeBuilder.createExpressionStatementNode();
                bLExpressionStmt.expr = createExpression(expressionStatement.expression());
                bLExpressionStmt.pos = getPosition(expressionStatement);
                return bLExpressionStmt;
        }
    }

    @Override
    public BLangNode transform(AsyncSendActionNode asyncSendActionNode) {
        BLangWorkerSend workerSendNode = (BLangWorkerSend) TreeBuilder.createWorkerSendNode();
        workerSendNode.setWorkerName(createIdentifier(getPosition(asyncSendActionNode.peerWorker()),
                asyncSendActionNode.peerWorker().name()));
        workerSendNode.expr = createExpression(asyncSendActionNode.expression());
        workerSendNode.pos = getPosition(asyncSendActionNode);
        return workerSendNode;
    }

    @Override
    public BLangNode transform(WaitActionNode waitActionNode) {
        Node waitFutureExpr = waitActionNode.waitFutureExpr();
        if (waitFutureExpr.kind() == SyntaxKind.WAIT_FIELDS_LIST) {
            return getWaitForAllExpr((WaitFieldsListNode) waitFutureExpr);
        }

        BLangWaitExpr waitExpr = TreeBuilder.createWaitExpressionNode();
        waitExpr.pos = getPosition(waitActionNode);
        waitExpr.exprList = Collections.singletonList(createExpression(waitFutureExpr));
        return waitExpr;
    }

    private BLangWaitForAllExpr getWaitForAllExpr(WaitFieldsListNode waitFields) {
        BLangWaitForAllExpr bLangWaitForAll = TreeBuilder.createWaitForAllExpressionNode();

        List<BLangWaitKeyValue> exprs = new ArrayList<>();
        for (Node waitField : waitFields.waitFields()) {
            exprs.add(getWaitForAllExpr(waitField));
        }

        bLangWaitForAll.keyValuePairs = exprs;
        bLangWaitForAll.pos = getPosition(waitFields);
        return bLangWaitForAll;
    }

    private BLangWaitKeyValue getWaitForAllExpr(Node waitFields) {
        BLangWaitForAllExpr.BLangWaitKeyValue keyValue = TreeBuilder.createWaitKeyValueNode();
        keyValue.pos = getPosition(waitFields);

        if (waitFields.kind() == SyntaxKind.WAIT_FIELD) {
            WaitFieldNode waitFieldNode = (WaitFieldNode) waitFields;
            BLangIdentifier key = createIdentifier(waitFieldNode.fieldName().name());
            key.setLiteral(false);
            keyValue.key = key;
            keyValue.valueExpr = createExpression(waitFieldNode.waitFutureExpr());
            return keyValue;
        }

        SimpleNameReferenceNode varName = (SimpleNameReferenceNode) waitFields;
        BLangIdentifier key = createIdentifier(varName.name());
        key.setLiteral(false);
        keyValue.key = key;

        BLangSimpleVarRef varRef = (BLangSimpleVarRef) TreeBuilder.createSimpleVariableReferenceNode();
        varRef.pos = getPosition(varName);
        varRef.variableName = key;
        varRef.pkgAlias = (BLangIdentifier) TreeBuilder.createIdentifierNode();
        keyValue.keyExpr = varRef;
        return keyValue;
    }

    @Override
    public BLangNode transform(StartActionNode startActionNode) {
        BLangNode expression = createActionOrExpression(startActionNode.expression());

        BLangInvocation invocation;
        if (!(expression instanceof BLangWorkerSend)) {
            invocation = (BLangInvocation) expression;
        } else {
            invocation = (BLangInvocation) ((BLangWorkerSend) expression).expr;
            expression = ((BLangWorkerSend) expression).expr;
        }

        if (expression.getKind() == NodeKind.INVOCATION) {
            BLangActionInvocation actionInvocation = (BLangActionInvocation) TreeBuilder.createActionInvocation();
            actionInvocation.expr = invocation.expr;
            actionInvocation.pkgAlias = invocation.pkgAlias;
            actionInvocation.name = invocation.name;
            actionInvocation.argExprs = invocation.argExprs;
            actionInvocation.flagSet = invocation.flagSet;
            actionInvocation.pos = invocation.pos;
            invocation = actionInvocation;
        }

        invocation.async = true;
        invocation.annAttachments = applyAll(startActionNode.annotations());
        return invocation;
    }

    @Override
    public BLangNode transform(TransactionStatementNode transactionStatementNode) {
        BLangTransaction transaction = (BLangTransaction) TreeBuilder.createTransactionNode();
        BLangBlockStmt transactionBlock = (BLangBlockStmt) transactionStatementNode.blockStatement().apply(this);
        transactionBlock.pos = getPosition(transactionStatementNode.blockStatement());
        transaction.setTransactionBody(transactionBlock);
        transaction.pos = getPosition(transactionStatementNode);

        transactionStatementNode.onFailClause().ifPresent(onFailClauseNode -> {
            transaction.setOnFailClause(
                    (org.ballerinalang.model.clauses.OnFailClauseNode) (onFailClauseNode.apply(this)));
        });

        return transaction;
    }

    // -------------------------------------------------Misc------------------------------------------------------------

    @Override
    public BLangNode transform(PositionalArgumentNode argumentNode) {
        return createExpression(argumentNode.expression());
    }

    @Override
    public BLangNode transform(NamedArgumentNode namedArgumentNode) {
        BLangNamedArgsExpression namedArg = (BLangNamedArgsExpression) TreeBuilder.createNamedArgNode();
        namedArg.pos = getPosition(namedArgumentNode);
        namedArg.name = this.createIdentifier(namedArgumentNode.argumentName().name());
        namedArg.expr = createExpression(namedArgumentNode.expression());
        return namedArg;
    }

    @Override
    public BLangNode transform(RestArgumentNode restArgumentNode) {
        BLangRestArgsExpression varArgs = (BLangRestArgsExpression) TreeBuilder.createVarArgsNode();
        varArgs.pos = getPosition(restArgumentNode.ellipsis());
        varArgs.expr = createExpression(restArgumentNode.expression());
        return varArgs;
    }

    @Override
    public BLangNode transform(RequiredParameterNode requiredParameter) {
        BLangSimpleVariable simpleVar = createSimpleVar(requiredParameter.paramName(),
                                                        requiredParameter.typeName(), requiredParameter.annotations());

        simpleVar.pos = getPosition(requiredParameter);
        if (requiredParameter.paramName().isPresent()) {
            simpleVar.name.pos = getPosition(requiredParameter.paramName().get());
        }
        trimLeft(simpleVar.pos, getPosition(requiredParameter.typeName()));
        return simpleVar;
    }

    @Override
    public BLangNode transform(DefaultableParameterNode defaultableParameter) {
        BLangSimpleVariable simpleVar = createSimpleVar(defaultableParameter.paramName(),
                                                        defaultableParameter.typeName(),
                                                        defaultableParameter.annotations());

        simpleVar.setInitialExpression(createExpression(defaultableParameter.expression()));

        simpleVar.pos = getPosition(defaultableParameter);
        return simpleVar;
    }

    @Override
    public BLangNode transform(RestParameterNode restParameter) {
        BLangSimpleVariable bLSimpleVar = createSimpleVar(restParameter.paramName(), restParameter.typeName(),
                                                          restParameter.annotations());

        BLangArrayType bLArrayType = (BLangArrayType) TreeBuilder.createArrayTypeNode();
        bLArrayType.elemtype = bLSimpleVar.typeNode;
        bLArrayType.dimensions = 1;
        bLSimpleVar.typeNode = bLArrayType;
        bLArrayType.pos = getPosition(restParameter.typeName());

        bLSimpleVar.pos = getPosition(restParameter);
        return bLSimpleVar;
    }

    @Override
    public BLangNode transform(OptionalTypeDescriptorNode optTypeDescriptor) {
        BLangValueType nilTypeNode = (BLangValueType) TreeBuilder.createValueTypeNode();
        nilTypeNode.pos = getPosition(optTypeDescriptor.questionMarkToken());
        nilTypeNode.typeKind = TypeKind.NIL;

        BLangUnionTypeNode unionTypeNode = (BLangUnionTypeNode) TreeBuilder.createUnionTypeNode();
        unionTypeNode.memberTypeNodes.add(createTypeNode(optTypeDescriptor.typeDescriptor()));
        unionTypeNode.memberTypeNodes.add(nilTypeNode);
        unionTypeNode.nullable = true;

        unionTypeNode.pos = getPosition(optTypeDescriptor);
        return unionTypeNode;
    }

    @Override
    public BLangNode transform(FunctionTypeDescriptorNode functionTypeDescriptorNode) {
        BLangFunctionTypeNode functionTypeNode = (BLangFunctionTypeNode) TreeBuilder.createFunctionTypeNode();
        functionTypeNode.pos = getPosition(functionTypeDescriptorNode);
        functionTypeNode.returnsKeywordExists = true;

        FunctionSignatureNode funcSignature = functionTypeDescriptorNode.functionSignature();

        // Set Parameters
        for (ParameterNode child : funcSignature.parameters()) {
            SimpleVariableNode param = (SimpleVariableNode) child.apply(this);
            if (child instanceof RestParameterNode) {
                functionTypeNode.restParam = (BLangSimpleVariable) param;
            } else {
                functionTypeNode.params.add((BLangVariable) param);
            }
        }

        // Set Return Type
        Optional<ReturnTypeDescriptorNode> retNode = funcSignature.returnTypeDesc();
        if (retNode.isPresent()) {
            ReturnTypeDescriptorNode returnType = retNode.get();
            functionTypeNode.returnTypeNode = createTypeNode(returnType.type());
        } else {
            BLangValueType bLValueType = (BLangValueType) TreeBuilder.createValueTypeNode();
            bLValueType.pos = getPosition(funcSignature);
            bLValueType.typeKind = TypeKind.NIL;
            functionTypeNode.returnTypeNode = bLValueType;
        }

        functionTypeNode.flagSet.add(Flag.PUBLIC);

        for (Token token : functionTypeDescriptorNode.qualifierList()) {
            if (token.kind() == SyntaxKind.ISOLATED_KEYWORD) {
                functionTypeNode.flagSet.add(Flag.ISOLATED);
                break;
            }
        }

        return functionTypeNode;
    }

    @Override
    public BLangNode transform(ParameterizedTypeDescriptorNode parameterizedTypeDescNode) {
        BLangBuiltInRefTypeNode refType = (BLangBuiltInRefTypeNode) TreeBuilder.createBuiltInReferenceTypeNode();
        BLangBuiltInRefTypeNode typeNode =
                (BLangBuiltInRefTypeNode) createBuiltInTypeNode(parameterizedTypeDescNode.parameterizedType());
        refType.typeKind = typeNode.typeKind;
        refType.pos = typeNode.pos;

        BLangConstrainedType constrainedType = (BLangConstrainedType) TreeBuilder.createConstrainedTypeNode();
        constrainedType.type = refType;
        constrainedType.constraint = createTypeNode(parameterizedTypeDescNode.typeParameter().typeNode());
        constrainedType.pos = getPosition(parameterizedTypeDescNode);
        return constrainedType;
    }

    @Override
    public BLangNode transform(KeySpecifierNode keySpecifierNode) {
        BLangTableKeySpecifier tableKeySpecifierNode =
                (BLangTableKeySpecifier) TreeBuilder.createTableKeySpecifierNode();
        tableKeySpecifierNode.pos = getPosition(keySpecifierNode);

        for (Token field : keySpecifierNode.fieldNames()) {
            tableKeySpecifierNode.addFieldNameIdentifier(createIdentifier(field));
        }
        return tableKeySpecifierNode;
    }

    @Override
    public BLangNode transform(KeyTypeConstraintNode keyTypeConstraintNode) {
        BLangTableKeyTypeConstraint tableKeyTypeConstraint = new BLangTableKeyTypeConstraint();
        tableKeyTypeConstraint.pos = getPosition(keyTypeConstraintNode);
        tableKeyTypeConstraint.keyType = createTypeNode(keyTypeConstraintNode.typeParameterNode());
        return tableKeyTypeConstraint;
    }

    @Override
    public BLangNode transform(TableTypeDescriptorNode tableTypeDescriptorNode) {
        BLangBuiltInRefTypeNode refType = (BLangBuiltInRefTypeNode) TreeBuilder.createBuiltInReferenceTypeNode();
        refType.typeKind = TreeUtils.stringToTypeKind(tableTypeDescriptorNode.tableKeywordToken().text());
        refType.pos = getPosition(tableTypeDescriptorNode);

        BLangTableTypeNode tableTypeNode = (BLangTableTypeNode) TreeBuilder.createTableTypeNode();
        tableTypeNode.pos = getPosition(tableTypeDescriptorNode);
        tableTypeNode.type = refType;
        tableTypeNode.constraint = createTypeNode(tableTypeDescriptorNode.rowTypeParameterNode());
        if (tableTypeDescriptorNode.keyConstraintNode() != null) {
            Node constraintNode = tableTypeDescriptorNode.keyConstraintNode();
            if (constraintNode.kind() == SyntaxKind.KEY_TYPE_CONSTRAINT) {
                tableTypeNode.tableKeyTypeConstraint = (BLangTableKeyTypeConstraint) constraintNode.apply(this);
            } else if (constraintNode.kind() == SyntaxKind.KEY_SPECIFIER) {
                tableTypeNode.tableKeySpecifier = (BLangTableKeySpecifier) constraintNode.apply(this);
            }
        }
        return tableTypeNode;
    }

    @Override
    public BLangNode transform(SimpleNameReferenceNode simpleNameRefNode) {
        BLangUserDefinedType bLUserDefinedType = new BLangUserDefinedType();

        bLUserDefinedType.pos = getPosition(simpleNameRefNode);
        bLUserDefinedType.typeName =
                createIdentifier(simpleNameRefNode.name());
        bLUserDefinedType.pkgAlias = (BLangIdentifier) TreeBuilder.createIdentifierNode();
        return bLUserDefinedType;
    }

    @Override
    public BLangNode transform(QualifiedNameReferenceNode qualifiedNameReferenceNode) {
        BLangSimpleVarRef varRef = (BLangSimpleVarRef) TreeBuilder.createSimpleVariableReferenceNode();
        varRef.pos = getPosition(qualifiedNameReferenceNode);
        varRef.variableName = createIdentifier(qualifiedNameReferenceNode.identifier());
        varRef.pkgAlias = createIdentifier(qualifiedNameReferenceNode.modulePrefix());
        return varRef;
    }

    @Override
    public BLangNode transform(XMLProcessingInstruction xmlProcessingInstruction) {
        BLangXMLProcInsLiteral xmlProcInsLiteral =
                (BLangXMLProcInsLiteral) TreeBuilder.createXMLProcessingIntsructionLiteralNode();
        if (xmlProcessingInstruction.data().isEmpty()) {
            BLangLiteral emptyLiteral = createEmptyLiteral();
            emptyLiteral.pos = getPosition(xmlProcessingInstruction);
            xmlProcInsLiteral.dataFragments.add(emptyLiteral);
        } else {
            for (Node dataNode : xmlProcessingInstruction.data()) {
                xmlProcInsLiteral.dataFragments.add(createExpression(dataNode));
            }
        }

        XMLNameNode target = xmlProcessingInstruction.target();
        if (target.kind() == SyntaxKind.XML_SIMPLE_NAME) {
            xmlProcInsLiteral.target = createSimpleLiteral(((XMLSimpleNameNode) target).name());
        } else {
            // this could be a bug in the old parser
            xmlProcInsLiteral.target = createSimpleLiteral(((XMLQualifiedNameNode) target).prefix());
        }

        xmlProcInsLiteral.pos = getPosition(xmlProcessingInstruction);
        return xmlProcInsLiteral;
    }

    @Override
    public BLangNode transform(XMLComment xmlComment) {
        BLangXMLCommentLiteral xmlCommentLiteral = (BLangXMLCommentLiteral) TreeBuilder.createXMLCommentLiteralNode();
        DiagnosticPos pos = getPosition(xmlComment);

        if (xmlComment.content().isEmpty()) {
            BLangLiteral emptyLiteral = createEmptyLiteral();
            emptyLiteral.pos = pos;
            xmlCommentLiteral.textFragments.add(emptyLiteral);
        } else {
            for (Node commentNode : xmlComment.content()) {
                xmlCommentLiteral.textFragments.add(createExpression(commentNode));
            }
        }
        xmlCommentLiteral.pos = pos;
        return xmlCommentLiteral;
    }

    @Override
    public BLangNode transform(XMLElementNode xmlElementNode) {
        BLangXMLElementLiteral xmlElement = (BLangXMLElementLiteral) TreeBuilder.createXMLElementLiteralNode();
        xmlElement.startTagName = createExpression(xmlElementNode.startTag());
        xmlElement.endTagName = createExpression(xmlElementNode.endTag());

        for (Node node : xmlElementNode.content()) {
            if (node.kind() == SyntaxKind.XML_TEXT) {
                xmlElement.children.add(createSimpleLiteral(((XMLTextNode) node).content()));
                continue;
            }
            xmlElement.children.add(createExpression(node));
        }

        for (XMLAttributeNode attribute : xmlElementNode.startTag().attributes()) {
            xmlElement.attributes.add((BLangXMLAttribute) attribute.apply(this));
        }

        xmlElement.pos = getPosition(xmlElementNode);
        xmlElement.isRoot = true; // TODO : check this
        return xmlElement;
    }

    @Override
    public BLangNode transform(XMLAttributeNode xmlAttributeNode) {
        BLangXMLAttribute xmlAttribute = (BLangXMLAttribute) TreeBuilder.createXMLAttributeNode();
        xmlAttribute.value = (BLangXMLQuotedString) xmlAttributeNode.value().apply(this);
        xmlAttribute.name = createExpression(xmlAttributeNode.attributeName());
        xmlAttribute.pos = getPosition(xmlAttributeNode);
        return xmlAttribute;
    }

    @Override
    public BLangNode transform(ByteArrayLiteralNode byteArrayLiteralNode) {
        BLangLiteral literal = (BLangLiteral) TreeBuilder.createLiteralExpression();
        literal.pos = getPosition(byteArrayLiteralNode);
        literal.type = symTable.getTypeFromTag(TypeTags.BYTE_ARRAY);
        literal.type.tag = TypeTags.BYTE_ARRAY;
        literal.value = getValueFromByteArrayNode(byteArrayLiteralNode);
        literal.originalValue = String.valueOf(literal.value);
        return literal;
    }

    @Override
    public BLangNode transform(XMLAttributeValue xmlAttributeValue) {
        BLangXMLQuotedString quotedString = (BLangXMLQuotedString) TreeBuilder.createXMLQuotedStringNode();
        quotedString.pos = getPosition(xmlAttributeValue);
        if (xmlAttributeValue.startQuote().kind() == SyntaxKind.SINGLE_QUOTE_TOKEN) {
            quotedString.quoteType = QuoteType.SINGLE_QUOTE;
        } else {
            quotedString.quoteType = QuoteType.DOUBLE_QUOTE;
        }

        if (xmlAttributeValue.value().isEmpty()) {
            BLangLiteral emptyLiteral = createEmptyLiteral();
            emptyLiteral.pos = getPosition(xmlAttributeValue);
            quotedString.textFragments.add(emptyLiteral);
        } else if (xmlAttributeValue.value().size() == 1 &&
                xmlAttributeValue.value().get(0).kind() == SyntaxKind.INTERPOLATION) {
            quotedString.textFragments.add(createExpression(xmlAttributeValue.value().get(0)));
            BLangLiteral emptyLiteral = createEmptyLiteral();
            emptyLiteral.pos = getPosition(xmlAttributeValue);
            quotedString.textFragments.add(emptyLiteral);
        } else {
            for (Node value : xmlAttributeValue.value()) {
                quotedString.textFragments.add(createExpression(value));
            }
        }

        return quotedString;
    }

    @Override
    public BLangNode transform(XMLStartTagNode startTagNode) {
        return startTagNode.name().apply(this);
    }

    @Override
    public BLangNode transform(XMLEndTagNode endTagNode) {
        return endTagNode.name().apply(this);
    }

    @Override
    public BLangNode transform(XMLTextNode xmlTextNode) {
        return createExpression(xmlTextNode.content());
    }

    private BLangNode createXMLLiteral(TemplateExpressionNode expressionNode) {
        BLangXMLTextLiteral xmlTextLiteral = (BLangXMLTextLiteral) TreeBuilder.createXMLTextLiteralNode();
        xmlTextLiteral.pos = getPosition(expressionNode.content().get(0));
        for (Node node : expressionNode.content()) {
            xmlTextLiteral.textFragments.add(createExpression(node));
        }
        return xmlTextLiteral;
    }

    @Override
    public BLangNode transform(XMLNamespaceDeclarationNode xmlnsDeclNode) {
        BLangXMLNS xmlns = (BLangXMLNS) TreeBuilder.createXMLNSNode();
        BLangIdentifier prefixIdentifier = createIdentifier(xmlnsDeclNode.namespacePrefix().orElse(null));

        BLangExpression namespaceUri = createExpression(xmlnsDeclNode.namespaceuri());
        xmlns.namespaceURI = namespaceUri;
        xmlns.prefix = prefixIdentifier;
        xmlns.pos = getPosition(xmlnsDeclNode);

        BLangXMLNSStatement xmlnsStmt = (BLangXMLNSStatement) TreeBuilder.createXMLNSDeclrStatementNode();
        xmlnsStmt.xmlnsDecl = xmlns;
        xmlnsStmt.pos = getPosition(xmlnsDeclNode);
        return xmlnsStmt;
    }

    @Override
    public BLangNode transform(ModuleXMLNamespaceDeclarationNode xmlnsDeclNode) {
        BLangXMLNS xmlns = (BLangXMLNS) TreeBuilder.createXMLNSNode();
        BLangIdentifier prefixIdentifier = createIdentifier(xmlnsDeclNode.namespacePrefix());
        BLangExpression namespaceUri = createExpression(xmlnsDeclNode.namespaceuri());
        xmlns.namespaceURI = namespaceUri;
        xmlns.prefix = prefixIdentifier;
        xmlns.pos = getPosition(xmlnsDeclNode);
        return xmlns;
    }

    @Override
    public BLangNode transform(XMLQualifiedNameNode xmlQualifiedNameNode) {
        BLangXMLQName xmlName = (BLangXMLQName) TreeBuilder.createXMLQNameNode();
        xmlName.localname = createIdentifier(getPosition(xmlQualifiedNameNode.name()),
                xmlQualifiedNameNode.name().name());
        xmlName.prefix = createIdentifier(getPosition(xmlQualifiedNameNode.prefix()),
                xmlQualifiedNameNode.prefix().name());
        xmlName.pos = getPosition(xmlQualifiedNameNode);
        return xmlName;
    }

    @Override
    public BLangNode transform(XMLSimpleNameNode xmlSimpleNameNode) {
        BLangXMLQName xmlName = (BLangXMLQName) TreeBuilder.createXMLQNameNode();
        xmlName.localname = createIdentifier(xmlSimpleNameNode.name());
        xmlName.prefix = createIdentifier(null, "");
        xmlName.pos = getPosition(xmlSimpleNameNode);
        return xmlName;
    }

    @Override
    public BLangNode transform(XMLEmptyElementNode xMLEmptyElementNode) {
        BLangXMLElementLiteral xmlEmptyElement = (BLangXMLElementLiteral) TreeBuilder.createXMLElementLiteralNode();
        xmlEmptyElement.startTagName = createExpression(xMLEmptyElementNode.name());
        for (XMLAttributeNode attribute : xMLEmptyElementNode.attributes()) {
            xmlEmptyElement.attributes.add((BLangXMLAttribute) attribute.apply(this));
        }
        xmlEmptyElement.pos = getPosition(xMLEmptyElementNode);
        return xmlEmptyElement;
    }

    @Override
    public BLangNode transform(RemoteMethodCallActionNode remoteMethodCallActionNode) {
        BLangInvocation.BLangActionInvocation bLangActionInvocation = (BLangInvocation.BLangActionInvocation)
                TreeBuilder.createActionInvocation();
        bLangActionInvocation.expr = createExpression(remoteMethodCallActionNode.expression());
        bLangActionInvocation.argExprs = applyAll(remoteMethodCallActionNode.arguments());

        BLangNameReference nameReference = createBLangNameReference(remoteMethodCallActionNode.methodName().name());
        bLangActionInvocation.name = (BLangIdentifier) nameReference.name;
        bLangActionInvocation.pkgAlias = (BLangIdentifier) nameReference.pkgAlias;
        bLangActionInvocation.pos = getPosition(remoteMethodCallActionNode);
        return bLangActionInvocation;
    }

    @Override
    public BLangNode transform(StreamTypeDescriptorNode streamTypeDescriptorNode) {
        BLangType constraint, error = null;
        DiagnosticPos pos = getPosition(streamTypeDescriptorNode);
        Optional<Node> paramsNode = streamTypeDescriptorNode.streamTypeParamsNode();

        boolean hasConstraint = paramsNode.isPresent();
        if (!hasConstraint) {
            constraint = addValueType(pos, TypeKind.ANY);
        } else {
            StreamTypeParamsNode params = (StreamTypeParamsNode) paramsNode.get();
            if (params.rightTypeDescNode().isPresent()) {
                error = createTypeNode(params.rightTypeDescNode().get());
            }
            constraint = createTypeNode(params.leftTypeDescNode());
        }

        BLangBuiltInRefTypeNode refType = (BLangBuiltInRefTypeNode) TreeBuilder.createBuiltInReferenceTypeNode();
        refType.typeKind = TypeKind.STREAM;
        refType.pos = pos;

        BLangStreamType streamType = (BLangStreamType) TreeBuilder.createStreamTypeNode();
        streamType.type = refType;
        streamType.constraint = constraint;
        streamType.error = error;
        streamType.pos = pos;

        return streamType;
    }

    @Override
    public BLangNode transform(ArrayTypeDescriptorNode arrayTypeDescriptorNode) {
        int dimensions = 1;
        List<BLangExpression> sizes = new ArrayList<>();
        DiagnosticPos position = getPosition(arrayTypeDescriptorNode);
        while (true) {
            if (!arrayTypeDescriptorNode.arrayLength().isPresent()) {
                sizes.add(new BLangLiteral(Integer.valueOf(OPEN_ARRAY_INDICATOR), symTable.intType));
            } else {
                Node keyExpr = arrayTypeDescriptorNode.arrayLength().get();
                if (keyExpr.kind() == SyntaxKind.NUMERIC_LITERAL) {
                    BasicLiteralNode numericLiteralNode = (BasicLiteralNode) keyExpr;
                    if (numericLiteralNode.literalToken().kind() == SyntaxKind.DECIMAL_INTEGER_LITERAL_TOKEN) {
                        sizes.add(new BLangLiteral(Integer.parseInt(keyExpr.toString()), symTable.intType));
                    } else {
                        sizes.add(new BLangLiteral(Integer.parseInt(keyExpr.toString(), 16), symTable.intType));
                    }
                } else if (keyExpr.kind() == SyntaxKind.ASTERISK_LITERAL) {
                    sizes.add(new BLangLiteral(Integer.valueOf(INFERRED_ARRAY_INDICATOR), symTable.intType));
                } else {
                    sizes.add(createExpression(keyExpr));
                }
            }

            if (arrayTypeDescriptorNode.memberTypeDesc().kind() != SyntaxKind.ARRAY_TYPE_DESC) {
                break;
            }

            arrayTypeDescriptorNode = (ArrayTypeDescriptorNode) arrayTypeDescriptorNode.memberTypeDesc();
            dimensions++;
        }

        BLangArrayType arrayTypeNode = (BLangArrayType) TreeBuilder.createArrayTypeNode();
        arrayTypeNode.pos = position;
        arrayTypeNode.elemtype = createTypeNode(arrayTypeDescriptorNode.memberTypeDesc());
        arrayTypeNode.dimensions = dimensions;
        arrayTypeNode.sizes = sizes.toArray(new BLangExpression[0]);
        return arrayTypeNode;
    }

    public BLangNode transform(EnumDeclarationNode enumDeclarationNode) {
        Boolean publicQualifier = false;
        if (enumDeclarationNode.qualifier() != null && enumDeclarationNode.qualifier().kind()
                == SyntaxKind.PUBLIC_KEYWORD) {
            publicQualifier = true;
        }
        for (Node member : enumDeclarationNode.enumMemberList()) {
            addToTop(transformEnumMember((EnumMemberNode) member, publicQualifier));
        }

        BLangTypeDefinition bLangTypeDefinition = (BLangTypeDefinition) TreeBuilder.createTypeDefinition();
        if (publicQualifier) {
            bLangTypeDefinition.flagSet.add(Flag.PUBLIC);
        }

        bLangTypeDefinition.setName((BLangIdentifier) transform(enumDeclarationNode.identifier()));
        bLangTypeDefinition.pos = getPosition(enumDeclarationNode);

        BLangUnionTypeNode bLangUnionTypeNode = (BLangUnionTypeNode) TreeBuilder.createUnionTypeNode();
        bLangUnionTypeNode.pos = bLangTypeDefinition.pos;
        for (Node member : enumDeclarationNode.enumMemberList()) {
            bLangUnionTypeNode.memberTypeNodes.add(createTypeNode(((EnumMemberNode) member).identifier()));
        }
        Collections.reverse(bLangUnionTypeNode.memberTypeNodes);
        bLangTypeDefinition.setTypeNode(bLangUnionTypeNode);
        return bLangTypeDefinition;
    }

    public BLangConstant transformEnumMember(EnumMemberNode member, Boolean publicQualifier) {
        BLangConstant bLangConstant = (BLangConstant) TreeBuilder.createConstantNode();
        bLangConstant.pos = getPosition(member);
        bLangConstant.flagSet.add(Flag.CONSTANT);
        if (publicQualifier) {
            bLangConstant.flagSet.add(Flag.PUBLIC);
        }

        bLangConstant.setName((BLangIdentifier) transform(member.identifier()));

        BLangLiteral literal;
        BLangLiteral deepLiteral;
        if (member.constExprNode().isPresent()) {
            literal = createSimpleLiteral(member.constExprNode().orElse(null));
            deepLiteral = createSimpleLiteral(member.constExprNode().orElse(null));
        } else {
            literal = createSimpleLiteral(member.identifier());
            deepLiteral = createSimpleLiteral(member.identifier());
        }
        if (literal.originalValue != "" || member.identifier().isMissing()) {
            bLangConstant.setInitialExpression(literal);
        } else {
            bLangConstant.setInitialExpression(createExpression(member.constExprNode().orElse(null)));
        }

        BLangValueType typeNode = (BLangValueType) TreeBuilder.createValueTypeNode();
        typeNode.typeKind = TypeKind.STRING;
        bLangConstant.setTypeNode(typeNode);

        if (deepLiteral.originalValue != "") {
            BLangFiniteTypeNode typeNodeAssosiated = (BLangFiniteTypeNode) TreeBuilder.createFiniteTypeNode();
            deepLiteral.originalValue = null;
            typeNodeAssosiated.addValue(deepLiteral);
            bLangConstant.associatedTypeDefinition = createTypeDefinitionWithTypeNode(typeNodeAssosiated);
        } else {
            bLangConstant.associatedTypeDefinition = null;
        }
        return bLangConstant;
    }

    @Override
    public BLangNode transform(QueryExpressionNode queryExprNode) {
        BLangQueryExpr queryExpr = (BLangQueryExpr) TreeBuilder.createQueryExpressionNode();
        queryExpr.pos = getPosition(queryExprNode);

        BLangFromClause fromClause = (BLangFromClause) queryExprNode.queryPipeline().fromClause().apply(this);
        queryExpr.queryClauseList.add(fromClause);

        for (Node clauseNode : queryExprNode.queryPipeline().intermediateClauses()) {
            queryExpr.queryClauseList.add(clauseNode.apply(this));
        }

        BLangSelectClause selectClause = (BLangSelectClause) queryExprNode.selectClause().apply(this);
        queryExpr.queryClauseList.add(selectClause);

        Optional<OnConflictClauseNode> onConflict = queryExprNode.onConflictClause();
        onConflict.ifPresent(onConflictClauseNode -> queryExpr.queryClauseList.add(onConflictClauseNode.apply(this)));

        boolean isTable = false;
        boolean isStream = false;

        Optional<QueryConstructTypeNode> optionalQueryConstructTypeNode = queryExprNode.queryConstructType();
        if (optionalQueryConstructTypeNode.isPresent()) {
            QueryConstructTypeNode queryConstructTypeNode = optionalQueryConstructTypeNode.get();
            isTable = queryConstructTypeNode.keyword().kind() == SyntaxKind.TABLE_KEYWORD;
            isStream = queryConstructTypeNode.keyword().kind() == SyntaxKind.STREAM_KEYWORD;
            if (queryConstructTypeNode.keySpecifier().isPresent()) {
                for (IdentifierToken fieldNameNode : queryConstructTypeNode.keySpecifier().get().fieldNames()) {
                    queryExpr.fieldNameIdentifierList.add(createIdentifier(getPosition(fieldNameNode), fieldNameNode));
                }
            }
        }
        queryExpr.isStream = isStream;
        queryExpr.isTable = isTable;
        return queryExpr;
    }

    public BLangNode transform(OnFailClauseNode onFailClauseNode) {
        DiagnosticPos pos = getPosition(onFailClauseNode);
        BLangSimpleVariableDef variableDefinitionNode = (BLangSimpleVariableDef) TreeBuilder.
                createSimpleVariableDefinitionNode();
        BLangSimpleVariable var = (BLangSimpleVariable) TreeBuilder.createSimpleVariableNode();
        boolean isDeclaredWithVar = onFailClauseNode.typeDescriptor().kind() == SyntaxKind.VAR_TYPE_DESC;
        var.isDeclaredWithVar = isDeclaredWithVar;
        if (!isDeclaredWithVar) {
            var.setTypeNode(createTypeNode(onFailClauseNode.typeDescriptor()));
        }
        var.pos = getPosition(onFailClauseNode);
        var.setName(this.createIdentifier(onFailClauseNode.failErrorName()));
        var.name.pos = getPosition(onFailClauseNode.failErrorName());
        variableDefinitionNode.setVariable(var);


        BLangOnFailClause onFailClause = (BLangOnFailClause) TreeBuilder.createOnFailClauseNode();
        onFailClause.pos = pos;

        onFailClause.isDeclaredWithVar = isDeclaredWithVar;
        markVariableAsFinal(variableDefinitionNode.getVariable());
        onFailClause.variableDefinitionNode = variableDefinitionNode;
        BLangBlockStmt blockNode = (BLangBlockStmt) transform(onFailClauseNode.blockStatement());
        blockNode.pos = getPosition(onFailClauseNode);
        onFailClause.body = blockNode;
        return onFailClause;
    }

    @Override
    public BLangNode transform(LetClauseNode letClauseNode) {
        BLangLetClause bLLetClause = (BLangLetClause) TreeBuilder.createLetClauseNode();
        bLLetClause.pos = getPosition(letClauseNode);
        List<BLangLetVariable> letVars = new ArrayList<>();
        for (LetVariableDeclarationNode letVarDeclr : letClauseNode.letVarDeclarations()) {
            BLangLetVariable letVar = createLetVariable(letVarDeclr);
            letVar.definitionNode.getVariable().addFlag(Flag.FINAL);
            letVars.add(letVar);
        }
        if (!letVars.isEmpty()) {
            bLLetClause.letVarDeclarations = letVars;
        }
        return bLLetClause;
    }

    @Override
    public BLangNode transform(FromClauseNode fromClauseNode) {
        BLangFromClause fromClause = (BLangFromClause) TreeBuilder.createFromClauseNode();
        fromClause.pos = getPosition(fromClauseNode);
        fromClause.collection = createExpression(fromClauseNode.expression());
        TypedBindingPatternNode bindingPatternNode = fromClauseNode.typedBindingPattern();
        fromClause.variableDefinitionNode = createBLangVarDef(getPosition(bindingPatternNode), bindingPatternNode,
                Optional.empty(), Optional.empty());

        boolean isDeclaredWithVar = bindingPatternNode.typeDescriptor().kind() == SyntaxKind.VAR_TYPE_DESC;
        fromClause.isDeclaredWithVar = isDeclaredWithVar;

        return fromClause;
    }

    @Override
    public BLangNode transform(WhereClauseNode whereClauseNode) {
        BLangWhereClause whereClause = (BLangWhereClause) TreeBuilder.createWhereClauseNode();
        whereClause.pos = getPosition(whereClauseNode);
        whereClause.expression = createExpression(whereClauseNode.expression());
        return whereClause;
    }

    @Override
    public BLangNode transform(SelectClauseNode selectClauseNode) {
        BLangSelectClause selectClause = (BLangSelectClause) TreeBuilder.createSelectClauseNode();
        selectClause.pos = getPosition(selectClauseNode);
        selectClause.expression = createExpression(selectClauseNode.expression());
        return selectClause;
    }

    @Override
    public BLangNode transform(OnConflictClauseNode onConflictClauseNode) {
        BLangOnConflictClause onConflictClause = (BLangOnConflictClause) TreeBuilder.createOnConflictClauseNode();
        onConflictClause.pos = getPosition(onConflictClauseNode);
        onConflictClause.expression = createExpression(onConflictClauseNode.expression());
        return onConflictClause;
    }

    @Override
    public BLangNode transform(LimitClauseNode limitClauseNode) {
        BLangLimitClause selectClause = (BLangLimitClause) TreeBuilder.createLimitClauseNode();
        selectClause.pos = getPosition(limitClauseNode);
        selectClause.expression = createExpression(limitClauseNode.expression());
        return selectClause;
    }

    @Override
    public BLangNode transform(OnClauseNode onClauseNode) {
        BLangOnClause onClause = (BLangOnClause) TreeBuilder.createOnClauseNode();
        onClause.pos = getPosition(onClauseNode);
        onClause.lhsExpr = createExpression(onClauseNode.lhsExpression());
        onClause.rhsExpr = createExpression(onClauseNode.rhsExpression());
        return onClause;
    }

    @Override
    public BLangNode transform(JoinClauseNode joinClauseNode) {
        BLangJoinClause joinClause = (BLangJoinClause) TreeBuilder.createJoinClauseNode();
        joinClause.pos = getPosition(joinClauseNode);
        TypedBindingPatternNode typedBindingPattern = joinClauseNode.typedBindingPattern();
        joinClause.variableDefinitionNode = createBLangVarDef(getPosition(joinClauseNode),
                typedBindingPattern, Optional.empty(), Optional.empty());
        joinClause.collection = createExpression(joinClauseNode.expression());
        joinClause.isDeclaredWithVar = typedBindingPattern.typeDescriptor().kind() == SyntaxKind.VAR_TYPE_DESC;
        joinClause.isOuterJoin = joinClauseNode.outerKeyword().isPresent();

        OnClauseNode onClauseNode = joinClauseNode.joinOnCondition();
        BLangOnClause onClause = (BLangOnClause) TreeBuilder.createOnClauseNode();
        onClause.pos = getPosition(onClauseNode);
        onClause.lhsExpr = createExpression(onClauseNode.lhsExpression());
        onClause.rhsExpr = createExpression(onClauseNode.rhsExpression());
        joinClause.onClause = onClause;

        return joinClause;
    }

    @Override
    public BLangNode transform(OrderByClauseNode orderByClauseNode) {
        BLangOrderByClause orderByClause = (BLangOrderByClause) TreeBuilder.createOrderByClauseNode();
        orderByClause.pos = getPosition(orderByClauseNode);
        for (OrderKeyNode orderKeyNode : orderByClauseNode.orderKey()) {
            orderByClause.addOrderKey(createOrderKey(orderKeyNode));
        }
        return orderByClause;
    }

    public BLangOrderKey createOrderKey(OrderKeyNode orderKeyNode) {
        BLangOrderKey orderKey = (BLangOrderKey) TreeBuilder.createOrderKeyNode();
        orderKey.pos = getPosition(orderKeyNode);
        orderKey.expression = createExpression(orderKeyNode.expression());
        if (orderKeyNode.orderDirection().isPresent() &&
                orderKeyNode.orderDirection().get().text().equals("descending")) {
            orderKey.isAscending = false;
        } else {
            orderKey.isAscending = true;
        }
        return orderKey;
    }

    @Override
    public BLangNode transform(IntersectionTypeDescriptorNode intersectionTypeDescriptorNode) {
        BLangType lhsType = (BLangType) createTypeNode(intersectionTypeDescriptorNode.leftTypeDesc());
        BLangType rhsType = (BLangType) createTypeNode(intersectionTypeDescriptorNode.rightTypeDesc());

        BLangIntersectionTypeNode intersectionType;
        if (rhsType.getKind() == NodeKind.INTERSECTION_TYPE_NODE) {
            intersectionType = (BLangIntersectionTypeNode) rhsType;
            intersectionType.constituentTypeNodes.add(0, lhsType);
        } else if (lhsType.getKind() == NodeKind.INTERSECTION_TYPE_NODE) {
            intersectionType = (BLangIntersectionTypeNode) lhsType;
            intersectionType.constituentTypeNodes.add(rhsType);
        } else {
            intersectionType = (BLangIntersectionTypeNode) TreeBuilder.createIntersectionTypeNode();
            intersectionType.constituentTypeNodes.add(lhsType);
            intersectionType.constituentTypeNodes.add(rhsType);
        }

        intersectionType.pos = getPosition(intersectionTypeDescriptorNode);
        return intersectionType;
    }

    @Override
    protected BLangNode transformSyntaxNode(Node node) {
        // TODO: Remove this RuntimeException once all nodes covered
        throw new RuntimeException("Node not supported: " + node.getClass().getSimpleName());
    }

    @Override
    public BLangNode transform(ServiceDeclarationNode serviceDeclarationNode) {
        // Add support for service declaration here
        BLangService service = (BLangService) TreeBuilder.createServiceNode();
        return service;
    }

    @Override
    public BLangNode transform(ClassDefinitionNode classDefinitionNode) {
        BLangClassDefinition blangClass = (BLangClassDefinition) TreeBuilder.createClassDefNode();
        blangClass.pos = getPositionWithoutMetadata(classDefinitionNode);
        blangClass.annAttachments = applyAll(getAnnotations(classDefinitionNode.metadata()));

        BLangIdentifier identifierNode = createIdentifier(classDefinitionNode.className());
        blangClass.setName(identifierNode);
        blangClass.markdownDocumentationAttachment =
                createMarkdownDocumentationAttachment(getDocumentationString(classDefinitionNode.metadata()));

        classDefinitionNode.visibilityQualifier().ifPresent(visibilityQual -> {
            if (visibilityQual.kind() == SyntaxKind.PUBLIC_KEYWORD) {
                blangClass.flagSet.add(Flag.PUBLIC);
            }
        });

        for (Token qualifier : classDefinitionNode.classTypeQualifiers()) {
            if (qualifier.kind() == SyntaxKind.DISTINCT_KEYWORD) {
                blangClass.flagSet.add(Flag.DISTINCT);
            }

            if (qualifier.kind() == SyntaxKind.CLIENT_KEYWORD) {
                blangClass.flagSet.add(Flag.CLIENT);
            }

            if (qualifier.kind() == SyntaxKind.READONLY_KEYWORD) {
                blangClass.flagSet.add(Flag.READONLY);
            }

            if (qualifier.kind() == SyntaxKind.SERVICE_KEYWORD) {
                blangClass.flagSet.add(SERVICE);
            }
        }

        NodeList<Node> members = classDefinitionNode.members();
        for (Node node : members) {
            // TODO: Check for fields other than SimpleVariableNode
            BLangNode bLangNode = node.apply(this);
            if (bLangNode.getKind() == NodeKind.FUNCTION) {
                BLangFunction bLangFunction = (BLangFunction) bLangNode;
                bLangFunction.attachedFunction = true;
                bLangFunction.flagSet.add(Flag.ATTACHED);
                if (Names.USER_DEFINED_INIT_SUFFIX.value.equals(bLangFunction.name.value)) {
                    if (blangClass.initFunction == null) {
                        bLangFunction.objInitFunction = true;
                        // TODO: verify removing NULL check for blangClass.initFunction has no side-effects
                        blangClass.initFunction = bLangFunction;
                    } else {
                        blangClass.addFunction(bLangFunction);
                    }
                } else {
                    blangClass.addFunction(bLangFunction);
                }
            } else if (bLangNode.getKind() == NodeKind.VARIABLE) {
                blangClass.addField((BLangSimpleVariable) bLangNode);
            } else if (bLangNode.getKind() == NodeKind.USER_DEFINED_TYPE) {
                blangClass.addTypeReference((BLangType) bLangNode);
            }
        }

        return blangClass;
    }

    @Override
    public BLangNode transform(RetryStatementNode retryStatementNode) {
        BLangRetrySpec retrySpec = createRetrySpec(retryStatementNode);
        DiagnosticPos pos = getPosition(retryStatementNode);
        StatementNode retryBody = retryStatementNode.retryBody();

        if (retryBody.kind() == SyntaxKind.TRANSACTION_STATEMENT) {
            BLangRetryTransaction retryTransaction = (BLangRetryTransaction) TreeBuilder.createRetryTransactionNode();
            retryTransaction.pos = pos;
            retryTransaction.setRetrySpec(retrySpec);
            retryTransaction.setTransaction((BLangTransaction) retryBody.apply(this));
            return retryTransaction;
        }

        BLangRetry retryNode = (BLangRetry) TreeBuilder.createRetryNode();
        retryNode.pos = pos;
        retryNode.setRetrySpec(retrySpec);
        BLangBlockStmt retryBlock = (BLangBlockStmt) retryBody.apply(this);
        retryNode.setRetryBody(retryBlock);

        retryStatementNode.onFailClause().ifPresent(onFailClauseNode -> {
            retryNode.setOnFailClause(
                    (org.ballerinalang.model.clauses.OnFailClauseNode) (onFailClauseNode.apply(this)));
        });

        return retryNode;
    }

    private BLangRetrySpec createRetrySpec(RetryStatementNode retryStatementNode) {
        BLangRetrySpec retrySpec = (BLangRetrySpec) TreeBuilder.createRetrySpecNode();
        if (retryStatementNode.typeParameter().isPresent()) {
            TypeParameterNode typeParam = retryStatementNode.typeParameter().get();
            retrySpec.retryManagerType = createTypeNode(typeParam.typeNode());
            retrySpec.pos = getPosition(typeParam);
        }

        if (retryStatementNode.arguments().isPresent()) {
            ParenthesizedArgList arg = retryStatementNode.arguments().get();
            retrySpec.pos = getPosition(arg);
            for (Node argNode : arg.arguments()) {
                retrySpec.argExprs.add(createExpression(argNode));
            }
        }

        if (retrySpec.pos == null) {
            retrySpec.pos = getPosition(retryStatementNode);
        }
        return retrySpec;
    }

    @Override
    public BLangNode transform(TransactionalExpressionNode transactionalExpressionNode) {
        BLangTransactionalExpr transactionalExpr = TreeBuilder.createTransactionalExpressionNode();
        transactionalExpr.pos = getPosition(transactionalExpressionNode);
        return transactionalExpr;
    }

    @Override
    public BLangNode transform(XMLFilterExpressionNode xmlFilterExpressionNode) {
        List<BLangXMLElementFilter> filters = new ArrayList<>();

        XMLNamePatternChainingNode xmlNamePatternChainingNode = xmlFilterExpressionNode.xmlPatternChain();
        for (Node node : xmlNamePatternChainingNode.xmlNamePattern()) {
            filters.add(createXMLElementFilter(node));
        }

        BLangExpression expr = createExpression(xmlFilterExpressionNode.expression());
        BLangXMLElementAccess elementAccess = new BLangXMLElementAccess(getPosition(xmlFilterExpressionNode), null,
                expr, filters);
        return elementAccess;
    }

    @Override
    public BLangNode transform(XMLStepExpressionNode xmlStepExpressionNode) {
        List<BLangXMLElementFilter> filters = new ArrayList<>();

        int starCount = 0;
        if (xmlStepExpressionNode.xmlStepStart().kind() == SyntaxKind.SLASH_ASTERISK_TOKEN) {
            starCount = 1;
        } else if (xmlStepExpressionNode.xmlStepStart().kind() == SyntaxKind.XML_NAME_PATTERN_CHAIN) {
            XMLNamePatternChainingNode xmlNamePatternChainingNode =
                    (XMLNamePatternChainingNode) xmlStepExpressionNode.xmlStepStart();
            for (Node node : xmlNamePatternChainingNode.xmlNamePattern()) {
                filters.add(createXMLElementFilter(node));
            }
            switch (xmlNamePatternChainingNode.startToken().kind()) {
                case DOUBLE_SLASH_DOUBLE_ASTERISK_LT_TOKEN:
                    starCount = 2;
                    break;
                case SLASH_ASTERISK_TOKEN:
                    starCount = 1;
                    break;
            }
        }

        BLangExpression expr = createExpression(xmlStepExpressionNode.expression());
        // TODO : implement the value for childIndex
        BLangXMLNavigationAccess xmlNavigationAccess =
                new BLangXMLNavigationAccess(getPosition(xmlStepExpressionNode), null, expr, filters,
                XMLNavigationAccess.NavAccessType.fromInt(starCount), null);
        return xmlNavigationAccess;
    }

    @Override
    public BLangNode transform(MatchStatementNode matchStatementNode) {
        BLangMatchStatement matchStatement = (BLangMatchStatement) TreeBuilder.createMatchStatementNode();
        BLangExpression matchStmtExpr = createExpression(matchStatementNode.condition());
        matchStatement.setExpression(matchStmtExpr);

        for (MatchClauseNode matchClauseNode : matchStatementNode.matchClauses()) {
            BLangMatchClause bLangMatchClause = (BLangMatchClause) TreeBuilder.createMatchClause();
            bLangMatchClause.pos = getPosition(matchClauseNode);
            bLangMatchClause.expr = matchStmtExpr;
            boolean matchGuardAvailable = false;

            if (matchClauseNode.matchGuard().isPresent()) {
                matchGuardAvailable = true;
                BLangMatchGuard bLangMatchGuard = (BLangMatchGuard) TreeBuilder.createMatchGuard();
                bLangMatchGuard.expr = createExpression(matchClauseNode.matchGuard().get().expression());
                bLangMatchClause.setMatchGuard(bLangMatchGuard);
            }

            for (Node matchPattern : matchClauseNode.matchPatterns()) {
                DiagnosticPos matchPatternPos = getPosition(matchPattern);
                BLangMatchPattern bLangMatchPattern = transformMatchPattern(matchPattern, matchPatternPos);
                // TODO : Remove this check after all binding patterns are implemented
                if (bLangMatchPattern != null) {
                    bLangMatchPattern.matchExpr = matchStmtExpr;
                    bLangMatchPattern.matchGuardIsAvailable = matchGuardAvailable;
                    bLangMatchClause.addMatchPattern(bLangMatchPattern);
                }
            }

            bLangMatchClause.setBlockStatement((BLangBlockStmt) transform(matchClauseNode.blockStatement()));
            matchStatement.addMatchClause(bLangMatchClause);
        }

        matchStatementNode.onFailClause().ifPresent(onFailClauseNode -> {
            matchStatement.setOnFailClause(
                    (org.ballerinalang.model.clauses.OnFailClauseNode) (onFailClauseNode.apply(this)));
        });

        return matchStatement;
    }

    private BLangMatchPattern transformMatchPattern(Node matchPattern, DiagnosticPos matchPatternPos) {

        if (matchPattern.kind() == SyntaxKind.SIMPLE_NAME_REFERENCE &&
                ((SimpleNameReferenceNode) matchPattern).name().text().equals("_")) {
            // wildcard match
            BLangWildCardMatchPattern bLangWildCardMatchPattern =
                    (BLangWildCardMatchPattern) TreeBuilder.createWildCardMatchPattern();
            bLangWildCardMatchPattern.pos = matchPatternPos;
            return bLangWildCardMatchPattern;
        } else if (matchPattern.kind() == SyntaxKind.NUMERIC_LITERAL ||
                matchPattern.kind() == SyntaxKind.STRING_LITERAL ||
                matchPattern.kind() == SyntaxKind.SIMPLE_NAME_REFERENCE ||
                matchPattern.kind() == SyntaxKind.NULL_LITERAL ||
                matchPattern.kind() == SyntaxKind.NIL_LITERAL ||
                matchPattern.kind() == SyntaxKind.BOOLEAN_LITERAL) {
            BLangConstPattern bLangConstMatchPattern =
                    (BLangConstPattern) TreeBuilder.createConstMatchPattern();
            bLangConstMatchPattern.setExpression(createExpression(matchPattern));
            bLangConstMatchPattern.pos = matchPatternPos;
            return bLangConstMatchPattern;
        } else if (matchPattern.kind() == SyntaxKind.TYPED_BINDING_PATTERN) { // var a
            TypedBindingPatternNode typedBindingPatternNode = (TypedBindingPatternNode) matchPattern;
            BLangVarBindingPatternMatchPattern bLangVarBindingPattern =
                    (BLangVarBindingPatternMatchPattern) TreeBuilder.createVarBindingPattern();
            bLangVarBindingPattern.pos = matchPatternPos;

            SyntaxKind patternKind = typedBindingPatternNode.bindingPattern().kind();
            switch (patternKind) {
                case CAPTURE_BINDING_PATTERN:
                    // TODO : check whether why cant we call the existing transform method
                    CaptureBindingPatternNode captureBindingPattern =
                            (CaptureBindingPatternNode) typedBindingPatternNode.bindingPattern();
                    BLangCaptureBindingPattern bLangCaptureBindingPattern =
                            createCaptureBindingPattern(captureBindingPattern);
                    bLangVarBindingPattern.setBindingPattern(bLangCaptureBindingPattern);
                    break;
                default:
                    // TODO : Remove this after all binding patterns are implemented
                    dlog.error(matchPatternPos, DiagnosticCode.MATCH_PATTERN_NOT_SUPPORTED);
            }
            return bLangVarBindingPattern;
        } else {
            // TODO : Remove this after all binding patterns are implemented
            dlog.error(matchPatternPos, DiagnosticCode.MATCH_PATTERN_NOT_SUPPORTED);
            return null;
        }
    }

    private BLangCaptureBindingPattern createCaptureBindingPattern(CaptureBindingPatternNode
                                                                           captureBindingPatternNode) {
        BLangCaptureBindingPattern bLangCaptureBindingPattern =
                (BLangCaptureBindingPattern) TreeBuilder.createCaptureBindingPattern();
        bLangCaptureBindingPattern.setIdentifier(createIdentifier(captureBindingPatternNode
                .variableName()));
        bLangCaptureBindingPattern.pos = getPosition(captureBindingPatternNode);
        return bLangCaptureBindingPattern;
    }

    private BLangXMLElementFilter createXMLElementFilter(Node node) {
        String ns = "";
        String elementName = "*";
        DiagnosticPos nsPos = null;
        DiagnosticPos elemNamePos = null;
        SyntaxKind kind = node.kind();

        switch (kind) {
            case SIMPLE_NAME_REFERENCE:
                SimpleNameReferenceNode simpleNameReferenceNode = (SimpleNameReferenceNode) node;
                elementName = simpleNameReferenceNode.name().text();
                elemNamePos = getPosition(simpleNameReferenceNode);
                break;
            case QUALIFIED_NAME_REFERENCE:
                QualifiedNameReferenceNode qualifiedNameReferenceNode = (QualifiedNameReferenceNode) node;
                elementName = qualifiedNameReferenceNode.identifier().text();
                elemNamePos = getPosition(qualifiedNameReferenceNode.identifier());
                ns = qualifiedNameReferenceNode.modulePrefix().text();
                nsPos = getPosition(qualifiedNameReferenceNode.modulePrefix());
                break;
            case XML_ATOMIC_NAME_PATTERN:
                XMLAtomicNamePatternNode atomicNamePatternNode = (XMLAtomicNamePatternNode) node;
                elementName = atomicNamePatternNode.name().text();
                elemNamePos = getPosition(atomicNamePatternNode.name());
                ns = atomicNamePatternNode.prefix().text();
                nsPos = getPosition(atomicNamePatternNode.prefix());
                break;
            case ASTERISK_TOKEN:
                elemNamePos = getPosition(node);
        }

        // Escape names starting with '.
        if (stringStartsWithSingleQuote(ns)) {
            ns = ns.substring(1);
        }
        if (stringStartsWithSingleQuote(elementName)) {
            elementName = elementName.substring(1);
        }

        return new BLangXMLElementFilter(getPosition(node), null, ns, nsPos, elementName, elemNamePos);
    }

    private boolean stringStartsWithSingleQuote(String ns) {
        return ns != null && ns.length() > 0 && ns.charAt(0) == '\'';
    }

    // ------------------------------------------private methods--------------------------------------------------------
    private String getValueFromByteArrayNode(ByteArrayLiteralNode byteArrayLiteralNode) {
        StringBuilder value = new StringBuilder();
        value.append(byteArrayLiteralNode.type().text());
        value.append(" ");
        value.append("`");
        if (byteArrayLiteralNode.content().isPresent()) {
            value.append(byteArrayLiteralNode.content().get().text());
        }
        value.append("`");
        return value.toString();
    }

    private List<BLangRecordVariableKeyValue>
            createVariableListForMappingBindingPattern(MappingBindingPatternNode mappingBindingPatternNode) {

        List<BLangRecordVariableKeyValue> fieldBindingPatternsList = new ArrayList<>();
        for (FieldBindingPatternNode node : mappingBindingPatternNode.fieldBindingPatterns()) {
            BLangRecordVariableKeyValue recordKeyValue = new BLangRecordVariableKeyValue();
            if (node instanceof FieldBindingPatternFullNode) {
                FieldBindingPatternFullNode fullNode = (FieldBindingPatternFullNode) node;
                recordKeyValue.key = createIdentifier(fullNode.variableName().name());
                recordKeyValue.valueBindingPattern = getBLangVariableNode(fullNode.bindingPattern());
            } else {
                FieldBindingPatternVarnameNode varnameNode = (FieldBindingPatternVarnameNode) node;
                recordKeyValue.key = createIdentifier(varnameNode.variableName().name());
                BLangSimpleVariable value = (BLangSimpleVariable) TreeBuilder.createSimpleVariableNode();
                value.pos = getPosition(varnameNode);
                IdentifierNode name = createIdentifier(varnameNode.variableName().name());
                ((BLangIdentifier) name).pos = value.pos;
                value.setName(name);
                recordKeyValue.valueBindingPattern = value;
            }

            fieldBindingPatternsList.add(recordKeyValue);
        }

        return fieldBindingPatternsList;
    }

    private BLangLiteral createEmptyLiteral() {
        BLangLiteral bLiteral = (BLangLiteral) TreeBuilder.createLiteralExpression();
        bLiteral.value = "";
        bLiteral.originalValue = "";
        bLiteral.type = symTable.getTypeFromTag(TypeTags.STRING);
        return bLiteral;
    }

    private BLangVariable createSimpleVariable(DiagnosticPos pos, String identifier, DiagnosticPos identifierPos) {
        BLangSimpleVariable memberVar = (BLangSimpleVariable) TreeBuilder.createSimpleVariableNode();
        memberVar.pos = pos;
        IdentifierNode name = createIdentifier(identifierPos, identifier);
        ((BLangIdentifier) name).pos = identifierPos;
        memberVar.setName(name);
        return memberVar;
    }

    private BLangVariable getBLangVariableNode(BindingPatternNode bindingPattern) {
        Token varName;
        switch (bindingPattern.kind()) {
            case MAPPING_BINDING_PATTERN:
                MappingBindingPatternNode mappingBindingPatternNode = (MappingBindingPatternNode) bindingPattern;
                BLangRecordVariable recordVariable = (BLangRecordVariable) TreeBuilder.createRecordVariableNode();
                recordVariable.pos = getPosition(mappingBindingPatternNode);
                recordVariable.variableList = createVariableListForMappingBindingPattern(mappingBindingPatternNode);
                if (mappingBindingPatternNode.restBindingPattern().isPresent()) {
                    recordVariable.restParam =
                            getBLangVariableNode(mappingBindingPatternNode.restBindingPattern().get());
                }

                return recordVariable;
            case LIST_BINDING_PATTERN:
                ListBindingPatternNode listBindingPatternNode = (ListBindingPatternNode) bindingPattern;
                BLangTupleVariable tupleVariable = (BLangTupleVariable) TreeBuilder.createTupleVariableNode();
                tupleVariable.pos = getPosition(listBindingPatternNode);

                Optional<RestBindingPatternNode> restBindingPattern = listBindingPatternNode.restBindingPattern();
                if (restBindingPattern.isPresent()) {
                    tupleVariable.restVariable = getBLangVariableNode(restBindingPattern.get());
                }

                for (BindingPatternNode memberBindingPattern : listBindingPatternNode.bindingPatterns()) {
                    BLangVariable member = getBLangVariableNode(memberBindingPattern);
                    tupleVariable.memberVariables.add(member);
                }

                return tupleVariable;
            case ERROR_BINDING_PATTERN:
                ErrorBindingPatternNode errorBindingPatternNode = (ErrorBindingPatternNode) bindingPattern;
                BLangErrorVariable bLangErrorVariable = (BLangErrorVariable) TreeBuilder.createErrorVariableNode();
                bLangErrorVariable.pos = getPosition(errorBindingPatternNode);

                Optional<Node> errorTypeRef = errorBindingPatternNode.typeReference();
                if (errorTypeRef.isPresent()) {
                    bLangErrorVariable.typeNode = createTypeNode(errorTypeRef.get());
                }

                SeparatedNodeList<BindingPatternNode> argListBindingPatterns =
                        errorBindingPatternNode.argListBindingPatterns();
                int numberOfArgs = argListBindingPatterns.size();
                List<BLangErrorVariable.BLangErrorDetailEntry> namedArgs = new ArrayList<>();
                for (int position = 0; position < numberOfArgs; position++) {
                    BindingPatternNode bindingPatternNode = argListBindingPatterns.get(position);
                    switch (bindingPatternNode.kind()) {
                        case CAPTURE_BINDING_PATTERN:
                        case WILDCARD_BINDING_PATTERN:
                            if (position == 0) {
                                bLangErrorVariable.message =
                                        (BLangSimpleVariable) getBLangVariableNode(bindingPatternNode);
                                break;
                            }
                            // Fall through.
                        case ERROR_BINDING_PATTERN:
                            bLangErrorVariable.cause = getBLangVariableNode(bindingPatternNode);
                            break;
                        case NAMED_ARG_BINDING_PATTERN:
                            NamedArgBindingPatternNode namedArgBindingPatternNode =
                                    (NamedArgBindingPatternNode) bindingPatternNode;
                            BLangIdentifier key =
                                    createIdentifier(namedArgBindingPatternNode.argName());
                            BLangVariable valueBindingPattern =
                                    getBLangVariableNode(namedArgBindingPatternNode.bindingPattern());
                            BLangErrorVariable.BLangErrorDetailEntry detailEntry =
                                    new BLangErrorVariable.BLangErrorDetailEntry(key, valueBindingPattern);
                            namedArgs.add(detailEntry);
                            break;
                        default:// Rest binding pattern
                            bLangErrorVariable.restDetail =
                                    (BLangSimpleVariable) getBLangVariableNode(bindingPatternNode);
                    }
                }
                bLangErrorVariable.detail = namedArgs;
                return bLangErrorVariable;
            case REST_BINDING_PATTERN:
                RestBindingPatternNode restBindingPatternNode = (RestBindingPatternNode) bindingPattern;
                varName = restBindingPatternNode.variableName().name();
                break;
            case WILDCARD_BINDING_PATTERN:
                WildcardBindingPatternNode wildcardBindingPatternNode = (WildcardBindingPatternNode) bindingPattern;
                varName = wildcardBindingPatternNode.underscoreToken();
                break;
            case CAPTURE_BINDING_PATTERN:
            default:
                CaptureBindingPatternNode captureBindingPatternNode = (CaptureBindingPatternNode) bindingPattern;
                varName = captureBindingPatternNode.variableName();
                break;
        }

        DiagnosticPos pos = getPosition(bindingPattern);
        return createSimpleVariable(pos, varName.text(), getPosition(varName));
    }

    BLangValueType addValueType(DiagnosticPos pos, TypeKind typeKind) {
        BLangValueType typeNode = (BLangValueType) TreeBuilder.createValueTypeNode();
        typeNode.pos = pos;
        typeNode.typeKind = typeKind;
        return typeNode;
    }

    private List<BLangStatement> generateBLangStatements(NodeList<StatementNode> statementNodes) {
        List<BLangStatement> statements = new ArrayList<>();
        return generateAndAddBLangStatements(statementNodes, statements);
    }

    private List<BLangStatement> generateAndAddBLangStatements(NodeList<StatementNode> statementNodes,
                                                               List<BLangStatement> statements) {
        for (StatementNode statement : statementNodes) {
            // TODO: Remove this check once statements are non null guaranteed
            if (statement != null) {
                if (statement.kind() == SyntaxKind.FORK_STATEMENT) {
                    generateForkStatements(statements, (ForkStatementNode) statement);
                    continue;
                }
                statements.add((BLangStatement) statement.apply(this));
            }
        }
        return statements;
    }

    private String extractVersion(SeparatedNodeList<Token> versionNumbers) {
        StringBuilder version = new StringBuilder();
        int size = versionNumbers.size();
        for (int i = 0; i < size; i++) {
            if (i != 0) {
                version.append(".");
            }
            version.append(versionNumbers.get(i).text());
        }
        return version.toString();
    }

    private void generateForkStatements(List<BLangStatement> statements, ForkStatementNode forkStatementNode) {
        BLangForkJoin forkJoin = (BLangForkJoin) forkStatementNode.apply(this);
        String nextAnonymousForkKey = anonymousModelHelper.getNextAnonymousForkKey(forkJoin.pos.src.pkgID);
        for (NamedWorkerDeclarationNode workerDeclarationNode : forkStatementNode.namedWorkerDeclarations()) {
            BLangSimpleVariableDef workerDef = (BLangSimpleVariableDef) workerDeclarationNode.apply(this);
            workerDef.isWorker = true;
            workerDef.isInFork = true;
            workerDef.var.flagSet.add(Flag.FORKED);

            BLangFunction function = ((BLangLambdaFunction) workerDef.var.expr).function;
            function.addFlag(Flag.FORKED);
            function.anonForkName = nextAnonymousForkKey;

            statements.add(workerDef);
            while (!this.additionalStatements.empty()) {
                statements.add(additionalStatements.pop());
            }
            forkJoin.addWorkers(workerDef);
        }
        statements.add(forkJoin);
    }

    private BLangCheckedExpr createCheckExpr(DiagnosticPos pos, BLangExpression expr) {
        BLangCheckedExpr checkedExpr = (BLangCheckedExpr) TreeBuilder.createCheckExpressionNode();
        checkedExpr.pos = pos;
        checkedExpr.expr = expr;
        return checkedExpr;
    }

    private BLangCheckPanickedExpr createCheckPanickedExpr(DiagnosticPos pos, BLangExpression expr) {
        BLangCheckPanickedExpr checkPanickedExpr =
                (BLangCheckPanickedExpr) TreeBuilder.createCheckPanicExpressionNode();
        checkPanickedExpr.pos = pos;
        checkPanickedExpr.expr = expr;
        return checkPanickedExpr;
    }

    private void populateFuncSignature(BLangFunction bLFunction, FunctionSignatureNode funcSignature) {
        // Set Parameters
        for (ParameterNode child : funcSignature.parameters()) {
            SimpleVariableNode param = (SimpleVariableNode) child.apply(this);
            if (child instanceof RestParameterNode) {
                bLFunction.setRestParameter(param);
            } else {
                bLFunction.addParameter(param);
            }
        }

        // Set Return Type
        Optional<ReturnTypeDescriptorNode> retNode = funcSignature.returnTypeDesc();
        if (retNode.isPresent()) {
            ReturnTypeDescriptorNode returnType = retNode.get();
            bLFunction.setReturnTypeNode(createTypeNode(returnType.type()));
            bLFunction.returnTypeAnnAttachments = applyAll(returnType.annotations());
        } else {
            BLangValueType bLValueType = (BLangValueType) TreeBuilder.createValueTypeNode();
            bLValueType.pos = symTable.builtinPos;
            bLValueType.typeKind = TypeKind.NIL;
            bLFunction.setReturnTypeNode(bLValueType);
        }
    }

    private BLangUnaryExpr createBLangUnaryExpr(DiagnosticPos pos, OperatorKind operatorKind, BLangExpression expr) {
        BLangUnaryExpr bLUnaryExpr = (BLangUnaryExpr) TreeBuilder.createUnaryExpressionNode();
        bLUnaryExpr.pos = pos;
        bLUnaryExpr.operator = operatorKind;
        bLUnaryExpr.expr = expr;
        return bLUnaryExpr;
    }

    private BLangExpression createExpression(Node expression) {
        return (BLangExpression) createActionOrExpression(expression);
    }

    private BLangNode createActionOrExpression(Node actionOrExpression) {
        if (isSimpleLiteral(actionOrExpression.kind())) {
            return createSimpleLiteral(actionOrExpression);
        } else if (actionOrExpression.kind() == SyntaxKind.SIMPLE_NAME_REFERENCE ||
                   actionOrExpression.kind() == SyntaxKind.QUALIFIED_NAME_REFERENCE ||
                   actionOrExpression.kind() == SyntaxKind.IDENTIFIER_TOKEN) {
            // Variable References
            BLangNameReference nameReference = createBLangNameReference(actionOrExpression);
            BLangSimpleVarRef bLVarRef = (BLangSimpleVarRef) TreeBuilder.createSimpleVariableReferenceNode();
            bLVarRef.pos = getPosition(actionOrExpression);
            bLVarRef.pkgAlias = this.createIdentifier((DiagnosticPos) nameReference.pkgAlias.getPosition(),
                                                      nameReference.pkgAlias.getValue());
            bLVarRef.variableName = this.createIdentifier((DiagnosticPos) nameReference.name.getPosition(),
                                                          nameReference.name.getValue());
            return bLVarRef;
        } else if (actionOrExpression.kind() == SyntaxKind.BRACED_EXPRESSION) {
            BLangGroupExpr group = (BLangGroupExpr) TreeBuilder.createGroupExpressionNode();
            group.expression = (BLangExpression) actionOrExpression.apply(this);
            group.pos = getPosition(actionOrExpression);
            return group;
        } else if (isType(actionOrExpression.kind())) {
            BLangTypedescExpr typeAccessExpr = (BLangTypedescExpr) TreeBuilder.createTypeAccessNode();
            typeAccessExpr.pos = getPosition(actionOrExpression);
            typeAccessExpr.typeNode = createTypeNode(actionOrExpression);
            return typeAccessExpr;
        } else {
            return actionOrExpression.apply(this);
        }
    }

    private BLangNode createStringTemplateLiteral(NodeList<TemplateMemberNode> memberNodes, DiagnosticPos pos) {
        BLangStringTemplateLiteral stringTemplateLiteral =
                (BLangStringTemplateLiteral) TreeBuilder.createStringTemplateLiteralNode();
        for (Node memberNode : memberNodes) {
            stringTemplateLiteral.exprs.add((BLangExpression) memberNode.apply(this));
        }

        if (stringTemplateLiteral.exprs.isEmpty()) {
            BLangLiteral emptyLiteral = createEmptyLiteral();
            emptyLiteral.pos = pos;
            stringTemplateLiteral.exprs.add(emptyLiteral);
        }

        stringTemplateLiteral.pos = pos;
        return stringTemplateLiteral;
    }

    private BLangRawTemplateLiteral createRawTemplateLiteral(NodeList<TemplateMemberNode> members, DiagnosticPos pos) {
        BLangRawTemplateLiteral literal = (BLangRawTemplateLiteral) TreeBuilder.createRawTemplateLiteralNode();
        literal.pos = pos;

        boolean prevNodeWasInterpolation = false;
        Node firstMember = members.isEmpty() ? null : members.get(0); // will be empty for empty raw template

        if (firstMember != null && firstMember.kind() == SyntaxKind.INTERPOLATION) {
            literal.strings.add(createStringLiteral("", getPosition(firstMember)));
        }

        for (Node member : members) {
            if (member.kind() == SyntaxKind.INTERPOLATION) {
                literal.insertions.add((BLangExpression) member.apply(this));

                if (prevNodeWasInterpolation) {
                    literal.strings.add(createStringLiteral("", getPosition(member)));
                }

                prevNodeWasInterpolation = true;
            } else {
                literal.strings.add((BLangLiteral) member.apply(this));
                prevNodeWasInterpolation = false;
            }
        }

        if (prevNodeWasInterpolation) {
            literal.strings.add(createStringLiteral("", getPosition(members.get(members.size() - 1))));
        }

        return literal;
    }

    private BLangSimpleVariable createSimpleVar(Optional<Token> name, Node type, NodeList<AnnotationNode> annotations) {
        if (name.isPresent()) {
            Token nameToken = name.get();
            return createSimpleVar(nameToken, type, null, false, false, null, annotations);
        }

        return createSimpleVar(null, type, null, false, false, null, annotations);
    }

    private BLangSimpleVariable createSimpleVar(Token name, Node type, NodeList<AnnotationNode> annotations) {
        return createSimpleVar(name, type, null, false, false, null, annotations);
    }

    private BLangSimpleVariable createSimpleVar(Token name, Node typeName, Node initializer, boolean isFinal,
                                                boolean isListenerVar, Token visibilityQualifier,
                                                NodeList<AnnotationNode> annotations) {
        BLangSimpleVariable bLSimpleVar = (BLangSimpleVariable) TreeBuilder.createSimpleVariableNode();
        bLSimpleVar.setName(this.createIdentifier(name));
        bLSimpleVar.name.pos = getPosition(name);

        if (isDeclaredWithVar(typeName)) {
            bLSimpleVar.isDeclaredWithVar = true;
        } else {
            bLSimpleVar.setTypeNode(createTypeNode(typeName));
        }

        if (visibilityQualifier != null) {
            if (visibilityQualifier.kind() == SyntaxKind.PRIVATE_KEYWORD) {
                bLSimpleVar.flagSet.add(Flag.PRIVATE);
            } else if (visibilityQualifier.kind() == SyntaxKind.PUBLIC_KEYWORD) {
                bLSimpleVar.flagSet.add(Flag.PUBLIC);
            }
        }

        if (isFinal) {
            markVariableAsFinal(bLSimpleVar);
        }
        if (initializer != null) {
            bLSimpleVar.setInitialExpression(createExpression(initializer));
        }
        if (isListenerVar) {
            bLSimpleVar.flagSet.add(Flag.LISTENER);
            bLSimpleVar.flagSet.add(Flag.FINAL);
        }

        if (annotations != null) {
            bLSimpleVar.annAttachments = applyAll(annotations);
        }

        return bLSimpleVar;
    }

    private boolean isDeclaredWithVar(Node typeNode) {
        if (typeNode == null || typeNode.kind() == SyntaxKind.VAR_TYPE_DESC) {
            return true;
        }

        return false;
    }

    private BLangIdentifier createIdentifier(Token token) {
        return createIdentifier(getPosition(token), token);
    }

    private BLangIdentifier createIdentifier(DiagnosticPos pos, Token token) {
        if (token == null) {
            return createIdentifier(pos, null, null);
        }

        String identifierName;
        if (token.isMissing()) {
            identifierName = missingNodesHelper.getNextMissingNodeName(diagnosticSource.pkgID);
        } else {
            identifierName = token.text();
        }

        return createIdentifier(pos, identifierName);
    }

    private BLangIdentifier createIdentifier(DiagnosticPos pos, String value) {
        return createIdentifier(pos, value, null);
    }

    private BLangIdentifier createIdentifier(DiagnosticPos pos, String value, Set<Whitespace> ws) {
        BLangIdentifier bLIdentifer = (BLangIdentifier) TreeBuilder.createIdentifierNode();
        if (value == null) {
            return bLIdentifer;
        }

        if (value.startsWith(IDENTIFIER_LITERAL_PREFIX)) {
            bLIdentifer.setValue(IdentifierUtils.unescapeUnicodeCodepoints(value.substring(1)));
            bLIdentifer.originalValue = value;
            bLIdentifer.setLiteral(true);
        } else {
            bLIdentifer.setValue(value);
            bLIdentifer.setLiteral(false);
        }
        bLIdentifer.pos = pos;
        if (ws != null) {
            bLIdentifer.addWS(ws);
        }
        return bLIdentifer;
    }

    private BLangLiteral createSimpleLiteral(Node literal) {
        return createSimpleLiteral(literal, false);
    }

    private BLangLiteral createSimpleLiteral(Node literal, boolean isFiniteType) {
        if (literal.kind() == SyntaxKind.UNARY_EXPRESSION) {
            UnaryExpressionNode unaryExpr = (UnaryExpressionNode) literal;
            BLangLiteral bLangLiteral =
                    createSimpleLiteral(unaryExpr.expression(), unaryExpr.unaryOperator().kind(), isFiniteType);
            bLangLiteral.pos = getPosition(unaryExpr); // setting the proper pos, else only the expr pos is set
            return bLangLiteral;
        }

        return createSimpleLiteral(literal, SyntaxKind.NONE, isFiniteType);
    }

    private BLangLiteral createSimpleLiteral(Node literal, SyntaxKind sign, boolean isFiniteType) {
        BLangLiteral bLiteral = (BLangLiteral) TreeBuilder.createLiteralExpression();
        SyntaxKind type = literal.kind();
        int typeTag = -1;
        Object value = null;
        String originalValue = null;

        String textValue;
        if (literal instanceof BasicLiteralNode) {
            textValue = ((BasicLiteralNode) literal).literalToken().text();
        } else if (literal instanceof Token) {
            textValue = ((Token) literal).text();
        } else {
            textValue = "";
        }

        if (sign == SyntaxKind.PLUS_TOKEN) {
            textValue = "+" + textValue;
        } else if (sign == SyntaxKind.MINUS_TOKEN) {
            textValue = "-" + textValue;
        }

        //TODO: Verify all types, only string type tested
        if (type == SyntaxKind.NUMERIC_LITERAL) {
            SyntaxKind literalTokenKind = ((BasicLiteralNode) literal).literalToken().kind();
            if (literalTokenKind == SyntaxKind.DECIMAL_INTEGER_LITERAL_TOKEN ||
                    literalTokenKind == SyntaxKind.HEX_INTEGER_LITERAL_TOKEN) {
                typeTag = TypeTags.INT;
                value = getIntegerLiteral(literal, textValue, sign);
                originalValue = textValue;
                bLiteral = (BLangNumericLiteral) TreeBuilder.createNumericLiteralExpression();
            } else if (literalTokenKind == SyntaxKind.DECIMAL_FLOATING_POINT_LITERAL_TOKEN) {
                //TODO: Check effect of mapping negative(-) numbers as unary-expr
                typeTag = NumericLiteralSupport.isDecimalDiscriminated(textValue) ? TypeTags.DECIMAL : TypeTags.FLOAT;
                if (isFiniteType) {
                    value = textValue.replaceAll("[fd+]", "");
                    originalValue = textValue.replace("+", "");
                } else {
                    value = textValue;
                    originalValue = textValue;
                }
                bLiteral = (BLangNumericLiteral) TreeBuilder.createNumericLiteralExpression();
            } else if (literalTokenKind == SyntaxKind.HEX_FLOATING_POINT_LITERAL_TOKEN) {
                //TODO: Check effect of mapping negative(-) numbers as unary-expr
                typeTag = TypeTags.FLOAT;
                value = getHexNodeValue(textValue);
                originalValue = textValue;
                bLiteral = (BLangNumericLiteral) TreeBuilder.createNumericLiteralExpression();
            }
        } else if (type == SyntaxKind.BOOLEAN_LITERAL) {
            typeTag = TypeTags.BOOLEAN;
            value = Boolean.parseBoolean(textValue);
            originalValue = textValue;
            bLiteral = (BLangLiteral) TreeBuilder.createLiteralExpression();
        } else if (type == SyntaxKind.STRING_LITERAL || type == SyntaxKind.XML_TEXT_CONTENT ||
                type == SyntaxKind.TEMPLATE_STRING || type == SyntaxKind.IDENTIFIER_TOKEN) {
            String text = textValue;
            if (type == SyntaxKind.STRING_LITERAL) {
                text = text.substring(1, text.length() - 1);
            }
            String originalText = text; // to log the errors
            Matcher matcher = IdentifierUtils.UNICODE_PATTERN.matcher(text);
            int position = 0;
            while (matcher.find(position)) {
                String hexStringVal = matcher.group(1);
                int hexDecimalVal = Integer.parseInt(hexStringVal, 16);
                if ((hexDecimalVal >= Constants.MIN_UNICODE && hexDecimalVal <= Constants.MIDDLE_LIMIT_UNICODE)
                        || hexDecimalVal > Constants.MAX_UNICODE) {
                    String hexStringWithBraces = matcher.group(0);
                    int offset = originalText.indexOf(hexStringWithBraces) + 1;
                    DiagnosticPos pos = getPosition(literal);
                    dlog.error(new DiagnosticPos(this.diagnosticSource, pos.sLine, pos.eLine, pos.sCol + offset,
                                                 pos.sCol + offset + hexStringWithBraces.length()),
                               DiagnosticCode.INVALID_UNICODE, hexStringWithBraces);
                }
                text = matcher.replaceFirst("\\\\u" + fillWithZeros(hexStringVal));
                position = matcher.end() - 2;
                matcher = IdentifierUtils.UNICODE_PATTERN.matcher(text);
            }
            if (type != SyntaxKind.TEMPLATE_STRING && type != SyntaxKind.XML_TEXT_CONTENT) {
                text = StringEscapeUtils.unescapeJava(text);
            }

            typeTag = TypeTags.STRING;
            value = text;
            originalValue = textValue;
            bLiteral = (BLangLiteral) TreeBuilder.createLiteralExpression();
        } else if (type == SyntaxKind.NIL_LITERAL) {
            originalValue = "()";
            typeTag = TypeTags.NIL;
            value = null;
            bLiteral = (BLangLiteral) TreeBuilder.createLiteralExpression();
        }  else if (type == SyntaxKind.NULL_LITERAL) {
            originalValue = "null";
            typeTag = TypeTags.NIL;
            value = null;
            bLiteral = (BLangLiteral) TreeBuilder.createLiteralExpression();
        } else if (type == SyntaxKind.BINARY_EXPRESSION) { // Should be base16 and base64
            typeTag = TypeTags.BYTE_ARRAY;
            value = textValue;
            originalValue = textValue;

            // If numeric literal create a numeric literal expression; otherwise create a literal expression
            if (isNumericLiteral(type)) {
                bLiteral = (BLangNumericLiteral) TreeBuilder.createNumericLiteralExpression();
            } else {
                bLiteral = (BLangLiteral) TreeBuilder.createLiteralExpression();
            }
        } else if (type == SyntaxKind.BYTE_ARRAY_LITERAL) {
            return (BLangLiteral) literal.apply(this);
        }

        bLiteral.pos = getPosition(literal);
        bLiteral.type = symTable.getTypeFromTag(typeTag);
        bLiteral.type.tag = typeTag;
        bLiteral.value = value;
        bLiteral.originalValue = originalValue;
        return bLiteral;
    }

    private BLangLiteral createStringLiteral(String value, DiagnosticPos pos) {
        BLangLiteral strLiteral = (BLangLiteral) TreeBuilder.createLiteralExpression();
        strLiteral.value = strLiteral.originalValue = value;
        strLiteral.type = symTable.stringType;
        strLiteral.pos = pos;
        return strLiteral;
    }

    private BLangType createTypeNode(Node type) {
        if (type instanceof BuiltinSimpleNameReferenceNode || type.kind() == SyntaxKind.NIL_TYPE_DESC) {
            return createBuiltInTypeNode(type);
        } else if (type.kind() == SyntaxKind.QUALIFIED_NAME_REFERENCE || type.kind() == SyntaxKind.IDENTIFIER_TOKEN) {
            // Exclusive type
            BLangUserDefinedType bLUserDefinedType = (BLangUserDefinedType) TreeBuilder.createUserDefinedTypeNode();
            BLangNameReference nameReference = createBLangNameReference(type);
            bLUserDefinedType.pkgAlias = (BLangIdentifier) nameReference.pkgAlias;
            bLUserDefinedType.typeName = (BLangIdentifier) nameReference.name;
            bLUserDefinedType.pos = getPosition(type);
            return bLUserDefinedType;
        } else if (type.kind() == SyntaxKind.SIMPLE_NAME_REFERENCE) {
            // Map name reference as a type
            if (type.hasDiagnostics()) {
                // if it hasDiagnostics then its missing type desc.
                BLangUserDefinedType bLUserDefinedType = (BLangUserDefinedType) TreeBuilder.createUserDefinedTypeNode();
                BLangIdentifier pkgAlias = this.createIdentifier(null, "");
                BLangIdentifier name = this.createIdentifier(((SimpleNameReferenceNode) type).name());
                BLangNameReference nameReference = new BLangNameReference(getPosition(type), null, pkgAlias, name);
                bLUserDefinedType.pkgAlias = (BLangIdentifier) nameReference.pkgAlias;
                bLUserDefinedType.typeName = (BLangIdentifier) nameReference.name;
                bLUserDefinedType.pos = getPosition(type);
                return bLUserDefinedType;
            }
            SimpleNameReferenceNode nameReferenceNode = (SimpleNameReferenceNode) type;
            return createTypeNode(nameReferenceNode.name());
        }
        return (BLangType) type.apply(this);
    }

    private BLangType createBuiltInTypeNode(Node type) {
        String typeText;
        if (type.kind() == SyntaxKind.NIL_TYPE_DESC) {
            typeText = "()";
        } else if (type instanceof BuiltinSimpleNameReferenceNode) {
            BuiltinSimpleNameReferenceNode simpleNameRef = (BuiltinSimpleNameReferenceNode) type;
            if (simpleNameRef.kind() == SyntaxKind.VAR_TYPE_DESC) {
                return null;
            } else if (simpleNameRef.name().isMissing()) {
                String name = missingNodesHelper.getNextMissingNodeName(diagnosticSource.pkgID);
                BLangIdentifier identifier = createIdentifier(getPosition(simpleNameRef.name()), name);
                BLangIdentifier pkgAlias = (BLangIdentifier) TreeBuilder.createIdentifierNode();
                return createUserDefinedType(getPosition(type), pkgAlias, identifier);
            }
            typeText = simpleNameRef.name().text();
        } else {
            typeText = ((Token) type).text(); // TODO: Remove this once map<string> returns Nodes for `map`
        }

        TypeKind typeKind = TreeUtils.stringToTypeKind(typeText.replaceAll("\\s+", ""));

        SyntaxKind kind = type.kind();
        switch (kind) {
            case BOOLEAN_TYPE_DESC:
            case INT_TYPE_DESC:
            case BYTE_TYPE_DESC:
            case FLOAT_TYPE_DESC:
            case DECIMAL_TYPE_DESC:
            case STRING_TYPE_DESC:
            case ANY_TYPE_DESC:
            case NIL_TYPE_DESC:
            case HANDLE_TYPE_DESC:
            case ANYDATA_TYPE_DESC:
            case READONLY_TYPE_DESC:
                BLangValueType valueType = (BLangValueType) TreeBuilder.createValueTypeNode();
                valueType.typeKind = typeKind;
                valueType.pos = getPosition(type);
                return valueType;
            default:
                BLangBuiltInRefTypeNode builtInValueType =
                        (BLangBuiltInRefTypeNode) TreeBuilder.createBuiltInReferenceTypeNode();
                builtInValueType.typeKind = typeKind;
                builtInValueType.pos = getPosition(type);
                return builtInValueType;
        }
    }

    private VariableNode createBasicVarNodeWithoutType(DiagnosticPos pos, Set<Whitespace> ws, String identifier,
                                                       DiagnosticPos identifierPos, ExpressionNode expr) {
        BLangSimpleVariable bLSimpleVar = (BLangSimpleVariable) TreeBuilder.createSimpleVariableNode();
        bLSimpleVar.pos = pos;
        IdentifierNode name = this.createIdentifier(identifierPos, identifier, ws);
        ((BLangIdentifier) name).pos = identifierPos;
        bLSimpleVar.setName(name);
        bLSimpleVar.addWS(ws);
        if (expr != null) {
            bLSimpleVar.setInitialExpression(expr);
        }
        return bLSimpleVar;
    }

    private BLangInvocation createBLangInvocation(Node nameNode, NodeList<FunctionArgumentNode> arguments,
                                                  DiagnosticPos position, boolean isAsync) {
        BLangInvocation bLInvocation;
        if (isAsync) {
            bLInvocation = (BLangInvocation) TreeBuilder.createActionInvocation();
        } else {
            bLInvocation = (BLangInvocation) TreeBuilder.createInvocationNode();
        }
        BLangNameReference reference = createBLangNameReference(nameNode);
        bLInvocation.pkgAlias = (BLangIdentifier) reference.pkgAlias;
        bLInvocation.name = (BLangIdentifier) reference.name;

        List<BLangExpression> args = new ArrayList<>();
        arguments.iterator().forEachRemaining(arg -> args.add(createExpression(arg)));
        bLInvocation.argExprs = args;
        bLInvocation.pos = position;
        return bLInvocation;
    }

    private BLangNameReference createBLangNameReference(Node node) {
        switch (node.kind()) {
            case QUALIFIED_NAME_REFERENCE:
                QualifiedNameReferenceNode iNode = (QualifiedNameReferenceNode) node;
                Token modulePrefix = iNode.modulePrefix();
                IdentifierToken identifier = iNode.identifier();
                BLangIdentifier pkgAlias = this.createIdentifier(getPosition(modulePrefix), modulePrefix);
                DiagnosticPos namePos = getPosition(identifier);
                BLangIdentifier name = this.createIdentifier(namePos, identifier);
                return new BLangNameReference(getPosition(node), null, pkgAlias, name);
            case ERROR_TYPE_DESC:
                node = ((BuiltinSimpleNameReferenceNode) node).name();
                break;
            case NEW_KEYWORD:
            case IDENTIFIER_TOKEN:
                break;
            case SIMPLE_NAME_REFERENCE:
            default:
                node = ((SimpleNameReferenceNode) node).name();
                break;
        }

        Token iToken = (Token) node;
        BLangIdentifier pkgAlias = this.createIdentifier(symTable.builtinPos, "");
        BLangIdentifier name = this.createIdentifier(iToken);
        return new BLangNameReference(getPosition(node), null, pkgAlias, name);
    }

    private BLangMarkdownDocumentation createMarkdownDocumentationAttachment(Optional<Node> markdownDocumentationNode) {
        if (markdownDocumentationNode == null || !markdownDocumentationNode.isPresent()) {
            return null;
        }
        BLangMarkdownDocumentation doc = (BLangMarkdownDocumentation) TreeBuilder.createMarkdownDocumentationNode();

        LinkedList<BLangMarkdownDocumentationLine> documentationLines = new LinkedList<>();
        LinkedList<BLangMarkdownParameterDocumentation> parameters = new LinkedList<>();
        LinkedList<BLangMarkdownReferenceDocumentation> references = new LinkedList<>();

        MarkdownDocumentationNode markdownDocNode = (MarkdownDocumentationNode) markdownDocumentationNode.get();
        NodeList<Node> docLineList = markdownDocNode.documentationLines();

        BLangMarkdownParameterDocumentation bLangParaDoc = null;
        BLangMarkdownReturnParameterDocumentation bLangReturnParaDoc = null;
        BLangMarkDownDeprecationDocumentation bLangDeprecationDoc = null;
        BLangMarkDownDeprecatedParametersDocumentation bLangDeprecatedParaDoc = null;
        for (Node singleDocLine : docLineList) {
            switch (singleDocLine.kind()) {
                case MARKDOWN_DOCUMENTATION_LINE:
                case MARKDOWN_REFERENCE_DOCUMENTATION_LINE:
                    MarkdownDocumentationLineNode docLineNode = (MarkdownDocumentationLineNode) singleDocLine;
                    NodeList<Node> docElements = docLineNode.documentElements();
                    String docText = addReferencesAndReturnDocumentationText(references, docElements);

                    if (bLangDeprecationDoc != null) {
                        // reaching here means, a deprecation doc line has already passed.
                        // therefore, add this line to the deprecation documentation.
                        bLangDeprecationDoc.deprecationDocumentationLines.add(docText);
                    } else if (bLangReturnParaDoc != null) {
                        // reaching here means, a return parameter doc line has already passed.
                        // therefore, add this line to the return parameter documentation.
                        bLangReturnParaDoc.returnParameterDocumentationLines.add(docText);
                    } else if (bLangParaDoc != null) {
                        // reaching here means, a parameter doc line has already passed.
                        // therefore, add this line to the parameter documentation.
                        bLangParaDoc.parameterDocumentationLines.add(docText);
                    } else {
                        BLangMarkdownDocumentationLine bLangDocLine =
                                (BLangMarkdownDocumentationLine) TreeBuilder.createMarkdownDocumentationTextNode();
                        bLangDocLine.text = docText;
                        bLangDocLine.pos = getPosition(docLineNode);
                        documentationLines.add(bLangDocLine);
                    }
                    break;
                case MARKDOWN_PARAMETER_DOCUMENTATION_LINE:
                    bLangParaDoc = new BLangMarkdownParameterDocumentation();
                    MarkdownParameterDocumentationLineNode parameterDocLineNode =
                            (MarkdownParameterDocumentationLineNode) singleDocLine;

                    BLangIdentifier paraName = new BLangIdentifier();
                    Token parameterName = parameterDocLineNode.parameterName();
                    paraName.value = parameterName.isMissing() ? "" : parameterName.text();
                    bLangParaDoc.parameterName = paraName;

                    NodeList<Node> paraDocElements = parameterDocLineNode.documentElements();
                    String paraDocText = addReferencesAndReturnDocumentationText(references, paraDocElements);

                    bLangParaDoc.parameterDocumentationLines.add(paraDocText);
                    bLangParaDoc.pos = getPosition(parameterName);

                    if (bLangDeprecatedParaDoc != null) {
                        // reaching here means, a deprecated parameter doc line has already passed.
                        // therefore, add this parameter doc line to the same parameter documentation.
                        bLangDeprecatedParaDoc.parameters.add(bLangParaDoc);
                    } else if (bLangDeprecationDoc != null) {
                        // reaching here means, a deprecation doc line has already passed.
                        // therefore, all parameter doc lines after that should be treated as
                        // deprecated parameter documentation.
                        bLangDeprecatedParaDoc =
                                new BLangMarkDownDeprecatedParametersDocumentation();
                        bLangDeprecatedParaDoc.parameters.add(bLangParaDoc);
                        // passed deprecation doc line is not a normal deprecation doc line.
                        // it is a deprecated parameter doc line. therefore, reset bLangDeprecationDoc.
                        bLangDeprecationDoc = null;
                    } else {
                        parameters.add(bLangParaDoc);
                    }
                    break;
                case MARKDOWN_RETURN_PARAMETER_DOCUMENTATION_LINE:
                    bLangReturnParaDoc = new BLangMarkdownReturnParameterDocumentation();
                    MarkdownParameterDocumentationLineNode returnParaDocLineNode =
                            (MarkdownParameterDocumentationLineNode) singleDocLine;

                    NodeList<Node> returnParaDocElements = returnParaDocLineNode.documentElements();
                    String returnParaDocText =
                            addReferencesAndReturnDocumentationText(references, returnParaDocElements);

                    bLangReturnParaDoc.returnParameterDocumentationLines.add(returnParaDocText);
                    bLangReturnParaDoc.pos = getPosition(returnParaDocLineNode);
                    doc.returnParameter = bLangReturnParaDoc;
                    break;
                case MARKDOWN_DEPRECATION_DOCUMENTATION_LINE:
                    bLangDeprecationDoc = new BLangMarkDownDeprecationDocumentation();
                    MarkdownDocumentationLineNode deprecationDocLineNode =
                            (MarkdownDocumentationLineNode) singleDocLine;

                    String lineText = ((Token) deprecationDocLineNode.documentElements().get(0)).text();
                    bLangDeprecationDoc.addDeprecationLine("# " + lineText);
                    bLangDeprecationDoc.pos = getPosition(deprecationDocLineNode);
                    break;
                default:
                    break;
            }
        }

        doc.documentationLines = documentationLines;
        doc.parameters = parameters;
        doc.references = references;
        doc.deprecationDocumentation = bLangDeprecationDoc;
        doc.deprecatedParametersDocumentation = bLangDeprecatedParaDoc;
        doc.pos = getPosition(markdownDocNode);
        return doc;
    }

    private String addReferencesAndReturnDocumentationText(LinkedList<BLangMarkdownReferenceDocumentation> references,
                                                           NodeList<Node> docElements) {
        StringBuilder docText = new StringBuilder();
        for (Node element : docElements) {
            if (element.kind() == SyntaxKind.DOCUMENTATION_REFERENCE) {
                BLangMarkdownReferenceDocumentation bLangRefDoc = new BLangMarkdownReferenceDocumentation();
                DocumentationReferenceNode docReferenceNode = (DocumentationReferenceNode) element;

                DiagnosticPos pos = getPosition(docReferenceNode);
                bLangRefDoc.pos = pos;

                Token startBacktick = docReferenceNode.startBacktick();
                Node backtickContent = docReferenceNode.backtickContent();
                Token endBacktick = docReferenceNode.endBacktick();

                String contentString = backtickContent.isMissing() ? "" : backtickContent.toString();
                bLangRefDoc.referenceName = contentString;

                bLangRefDoc.type = DocumentationReferenceType.BACKTICK_CONTENT;
                Optional<Token> referenceType = docReferenceNode.referenceType();
                referenceType.ifPresent(
                        refType -> {
                            bLangRefDoc.type = stringToRefType(refType.text());
                            docText.append(refType.toString());
                        }
                );

                transformDocumentationBacktickContent(backtickContent, bLangRefDoc);

                docText.append(startBacktick.isMissing() ? "" : startBacktick.text());
                docText.append(contentString);
                docText.append(endBacktick.isMissing() ? "" : endBacktick.text());
                references.add(bLangRefDoc);
            } else if (element.kind() == SyntaxKind.DOCUMENTATION_DESCRIPTION) {
                Token docDescription = (Token) element;
                docText.append(docDescription.text());
            }
        }

        return trimLeftAtMostOne(docText.toString());
    }

    private String trimLeftAtMostOne(String text) {
        int countToStrip = 0;
        if (!text.isEmpty() && Character.isWhitespace(text.charAt(0))) {
            countToStrip = 1;
        }
        return text.substring(countToStrip);
    }

    private void transformDocumentationBacktickContent(Node backtickContent,
                                                       BLangMarkdownReferenceDocumentation bLangRefDoc) {
        QualifiedNameReferenceNode qualifiedRef;
        SimpleNameReferenceNode simpleRef;

        switch (backtickContent.kind()) {
            case BACKTICK_CONTENT:
                // reaching here means backtick content is invalid.
                // therefore, set hasParserWarnings to true. so that,
                // doc analyzer will avoid further checks on this.
                bLangRefDoc.hasParserWarnings = true;
                break;
            case QUALIFIED_NAME_REFERENCE:
                qualifiedRef = (QualifiedNameReferenceNode) backtickContent;
                bLangRefDoc.qualifier = qualifiedRef.modulePrefix().text();
                bLangRefDoc.identifier = qualifiedRef.identifier().text();
                break;
            case SIMPLE_NAME_REFERENCE:
                simpleRef = (SimpleNameReferenceNode) backtickContent;
                bLangRefDoc.identifier = simpleRef.name().text();
                break;
            case FUNCTION_CALL:
                Node funcName = (((FunctionCallExpressionNode) backtickContent).functionName());
                if (funcName.kind() == SyntaxKind.QUALIFIED_NAME_REFERENCE) {
                    qualifiedRef = (QualifiedNameReferenceNode) funcName;
                    bLangRefDoc.qualifier = qualifiedRef.modulePrefix().text();
                    bLangRefDoc.identifier = qualifiedRef.identifier().text();
                } else {
                    simpleRef = (SimpleNameReferenceNode) funcName;
                    bLangRefDoc.identifier = simpleRef.name().text();
                }
                break;
            case METHOD_CALL:
                MethodCallExpressionNode methodCallExprNode = (MethodCallExpressionNode) backtickContent;
                bLangRefDoc.identifier =
                        ((SimpleNameReferenceNode) methodCallExprNode.methodName()).name().text();
                Node refName = methodCallExprNode.expression();
                if (refName.kind() == SyntaxKind.QUALIFIED_NAME_REFERENCE) {
                    qualifiedRef = (QualifiedNameReferenceNode) refName;
                    bLangRefDoc.qualifier = qualifiedRef.modulePrefix().text();
                    bLangRefDoc.typeName = qualifiedRef.identifier().text();
                } else {
                    simpleRef = (SimpleNameReferenceNode) refName;
                    bLangRefDoc.typeName = simpleRef.name().text();
                }
                break;
            default:
                throw new IllegalArgumentException("Invalid backtick content transformation");
        }
    }

    private DocumentationReferenceType stringToRefType(String refTypeName) {
        switch (refTypeName) {
            case "type":
                return DocumentationReferenceType.TYPE;
            case "service":
                return DocumentationReferenceType.SERVICE;
            case "variable":
                return DocumentationReferenceType.VARIABLE;
            case "var":
                return DocumentationReferenceType.VAR;
            case "annotation":
                return DocumentationReferenceType.ANNOTATION;
            case "module":
                return DocumentationReferenceType.MODULE;
            case "function":
                return DocumentationReferenceType.FUNCTION;
            case "parameter":
                return DocumentationReferenceType.PARAMETER;
            case "const":
                return DocumentationReferenceType.CONST;
            default:
                return DocumentationReferenceType.BACKTICK_CONTENT;
        }
    }

    private Object getIntegerLiteral(Node literal, String nodeValue, SyntaxKind sign) {
        SyntaxKind literalTokenKind = ((BasicLiteralNode) literal).literalToken().kind();
        if (literalTokenKind == SyntaxKind.DECIMAL_INTEGER_LITERAL_TOKEN) {
            return parseLong(literal, nodeValue, nodeValue, 10, sign, DiagnosticCode.INTEGER_TOO_SMALL,
                    DiagnosticCode.INTEGER_TOO_LARGE);
        } else if (literalTokenKind == SyntaxKind.HEX_INTEGER_LITERAL_TOKEN) {
            String processedNodeValue = nodeValue.toLowerCase().replace("0x", "");
            return parseLong(literal, nodeValue, processedNodeValue, 16, sign, DiagnosticCode.HEXADECIMAL_TOO_SMALL,
                    DiagnosticCode.HEXADECIMAL_TOO_LARGE);
        }
        return null;
    }

    private Object parseLong(Node literal, String originalNodeValue,
                             String processedNodeValue, int radix, SyntaxKind sign,
                             DiagnosticCode code1, DiagnosticCode code2) {
        try {
            return Long.parseLong(processedNodeValue, radix);
        } catch (Exception e) {
            DiagnosticPos pos = getPosition(literal);
            if (sign == SyntaxKind.MINUS_TOKEN) {
                pos.sCol--;
                dlog.error(pos, code1, originalNodeValue);
            } else {
                dlog.error(pos, code2, originalNodeValue);
            }
        }
        return originalNodeValue;
    }

    private String getHexNodeValue(String value) {
        if (!(value.contains("p") || value.contains("P"))) {
            value = value + "p0";
        }
        return value;
    }

    private String fillWithZeros(String str) {
        while (str.length() < 4) {
            str = "0".concat(str);
        }
        return str;
    }

    private void markVariableAsFinal(BLangVariable variable) {
        // Set the final flag to the variable.
        variable.flagSet.add(Flag.FINAL);

        switch (variable.getKind()) {
            case TUPLE_VARIABLE:
                // If the variable is a tuple variable, we need to set the final flag to the all member variables.
                BLangTupleVariable tupleVariable = (BLangTupleVariable) variable;
                tupleVariable.memberVariables.forEach(this::markVariableAsFinal);
                if (tupleVariable.restVariable != null) {
                    markVariableAsFinal(tupleVariable.restVariable);
                }
                break;
            case RECORD_VARIABLE:
                // If the variable is a record variable, we need to set the final flag to the all the variables in
                // the record.
                BLangRecordVariable recordVariable = (BLangRecordVariable) variable;
                recordVariable.variableList.stream().map(BLangRecordVariable.BLangRecordVariableKeyValue::getValue)
                        .forEach(this::markVariableAsFinal);
                if (recordVariable.restParam != null) {
                    markVariableAsFinal((BLangVariable) recordVariable.restParam);
                }
                break;
            case ERROR_VARIABLE:
                BLangErrorVariable errorVariable = (BLangErrorVariable) variable;
                markVariableAsFinal(errorVariable.message);
                errorVariable.detail.forEach(entry -> markVariableAsFinal(entry.valueBindingPattern));
                if (errorVariable.restDetail != null) {
                    markVariableAsFinal(errorVariable.restDetail);
                }
                break;
        }
    }

    private boolean isSimpleLiteral(SyntaxKind syntaxKind) {
        switch (syntaxKind) {
            case STRING_LITERAL:
            case NUMERIC_LITERAL:
            case BOOLEAN_LITERAL:
            case NIL_LITERAL:
            case NULL_LITERAL:
                return true;
            default:
                return false;
        }
    }

    static boolean isType(SyntaxKind nodeKind) {
        switch (nodeKind) {
            case RECORD_TYPE_DESC:
            case OBJECT_TYPE_DESC:
            case NIL_TYPE_DESC:
            case OPTIONAL_TYPE_DESC:
            case ARRAY_TYPE_DESC:
            case INT_TYPE_DESC:
            case BYTE_TYPE_DESC:
            case FLOAT_TYPE_DESC:
            case DECIMAL_TYPE_DESC:
            case STRING_TYPE_DESC:
            case BOOLEAN_TYPE_DESC:
            case XML_TYPE_DESC:
            case JSON_TYPE_DESC:
            case HANDLE_TYPE_DESC:
            case ANY_TYPE_DESC:
            case ANYDATA_TYPE_DESC:
            case NEVER_TYPE_DESC:
            case VAR_TYPE_DESC:
            case SERVICE_TYPE_DESC:
            case PARAMETERIZED_TYPE_DESC:
            case UNION_TYPE_DESC:
            case ERROR_TYPE_DESC:
            case STREAM_TYPE_DESC:
            case TABLE_TYPE_DESC:
            case FUNCTION_TYPE_DESC:
            case TUPLE_TYPE_DESC:
            case PARENTHESISED_TYPE_DESC:
            case READONLY_TYPE_DESC:
            case DISTINCT_TYPE_DESC:
            case INTERSECTION_TYPE_DESC:
            case SINGLETON_TYPE_DESC:
            case TYPE_REFERENCE_TYPE_DESC:
                return true;
            default:
                return false;
        }
    }

    private boolean isNumericLiteral(SyntaxKind syntaxKind) {
        switch (syntaxKind) {
            case NUMERIC_LITERAL:
                return true;
            default:
                return false;
        }
    }

    private boolean isPresent(Node node) {
        return node.kind() != SyntaxKind.NONE;
    }

    private boolean checkIfAnonymous(Node node) {
        Node parent = node.parent();
        return parent.kind() != SyntaxKind.TYPE_DEFINITION;
    }

    private boolean ifInLocalContext(Node parent) {
        while (parent != null) {
            if (parent instanceof StatementNode) {
                return true;
            }
            parent = parent.parent();
        }
        return false;
    }

    private BLangType createAnonymousRecordType(RecordTypeDescriptorNode recordTypeDescriptorNode,
            BLangRecordTypeNode recordTypeNode) {
        BLangTypeDefinition typeDef = (BLangTypeDefinition) TreeBuilder.createTypeDefinition();
        DiagnosticPos pos = getPosition(recordTypeDescriptorNode);
        // Generate a name for the anonymous object
        String genName = anonymousModelHelper.getNextAnonymousTypeKey(this.diagnosticSource.pkgID);
        IdentifierNode anonTypeGenName = createIdentifier(pos, genName, null);
        typeDef.setName(anonTypeGenName);
        typeDef.flagSet.add(Flag.PUBLIC);
        typeDef.flagSet.add(Flag.ANONYMOUS);

        typeDef.typeNode = recordTypeNode;
        typeDef.pos = pos;
        addToTop(typeDef);
        return createUserDefinedType(pos, (BLangIdentifier) TreeBuilder.createIdentifierNode(), typeDef.name);
    }

    private BLangUserDefinedType createUserDefinedType(DiagnosticPos pos,
            BLangIdentifier pkgAlias,
            BLangIdentifier name) {
        BLangUserDefinedType userDefinedType = (BLangUserDefinedType) TreeBuilder.createUserDefinedTypeNode();
        userDefinedType.pos = pos;
        userDefinedType.pkgAlias = pkgAlias;
        userDefinedType.typeName = name;
        return userDefinedType;
    }

    private class SimpleVarBuilder {
        private BLangIdentifier name;
        private BLangType type;
        private boolean isDeclaredWithVar;
        private Set<Flag> flags = new HashSet<>();
        private boolean isFinal;
        private ExpressionNode expr;
        private DiagnosticPos pos;

        public BLangSimpleVariable build() {
            BLangSimpleVariable bLSimpleVar = (BLangSimpleVariable) TreeBuilder.createSimpleVariableNode();
            bLSimpleVar.setName(this.name);
            bLSimpleVar.setTypeNode(this.type);
            bLSimpleVar.isDeclaredWithVar = this.isDeclaredWithVar;
            bLSimpleVar.setTypeNode(this.type);
            bLSimpleVar.flagSet.addAll(this.flags);
            if (this.isFinal) {
                markVariableAsFinal(bLSimpleVar);
            }
            bLSimpleVar.setInitialExpression(this.expr);
            bLSimpleVar.pos = pos;
            return bLSimpleVar;
        }

        public SimpleVarBuilder with(String name) {
            this.name = createIdentifier(null, name);
            return this;
        }

        public SimpleVarBuilder with(String name, DiagnosticPos identifierPos) {
            this.name = createIdentifier(identifierPos, name);
            return this;
        }

        public SimpleVarBuilder with(Token token) {
            this.name = createIdentifier(token);
            return this;
        }

        public SimpleVarBuilder setTypeByNode(Node typeName) {
            this.isDeclaredWithVar = typeName == null || typeName.kind() == SyntaxKind.VAR_TYPE_DESC;
            if (typeName == null) {
                return this;
            }
            this.type = createTypeNode(typeName);
            return this;
        }

        public SimpleVarBuilder setExpressionByNode(Node initExprNode) {
            this.expr = initExprNode != null ? createExpression(initExprNode) : null;
            return this;
        }

        public SimpleVarBuilder setExpression(ExpressionNode expression) {
            this.expr = expression;
            return this;
        }

        public SimpleVarBuilder isDeclaredWithVar() {
            this.isDeclaredWithVar = true;
            return this;
        }

        public SimpleVarBuilder isFinal() {
            this.isFinal = true;
            return this;
        }

        public SimpleVarBuilder isListenerVar() {
            this.flags.add(Flag.LISTENER);
            this.flags.add(Flag.FINAL);
            return this;
        }

        public SimpleVarBuilder setVisibility(Token visibilityQualifier) {
            if (visibilityQualifier != null) {
                if (visibilityQualifier.kind() == SyntaxKind.PRIVATE_KEYWORD) {
                    this.flags.add(Flag.PRIVATE);
                } else if (visibilityQualifier.kind() == SyntaxKind.PUBLIC_KEYWORD) {
                    this.flags.add(Flag.PUBLIC);
                }
            }
            return this;
        }

        public SimpleVarBuilder setFinal(boolean present) {
            this.isFinal = present;
            return this;
        }

        public SimpleVarBuilder setOptional(boolean present) {
            if (present) {
                this.flags.add(Flag.PUBLIC);
            } else {
                this.flags.remove(Flag.PUBLIC);
            }
            return this;
        }

        public SimpleVarBuilder setRequired(boolean present) {
            if (present) {
                this.flags.add(Flag.REQUIRED);
            } else {
                this.flags.remove(Flag.REQUIRED);
            }
            return this;
        }

        public SimpleVarBuilder isPublic() {
            this.flags.add(Flag.PUBLIC);
            return this;
        }

        public SimpleVarBuilder isWorkerVar() {
            this.flags.add(Flag.WORKER);
            return this;
        }

        public SimpleVarBuilder setPos(DiagnosticPos pos) {
            this.pos = pos;
            return this;
        }
    }

    private void addFinalQualifier(BLangSimpleVariable simpleVar) {
        simpleVar.flagSet.add(Flag.FINAL);
    }

    private void addToTop(TopLevelNode topLevelNode) {
        if (currentCompilationUnit != null) {
            currentCompilationUnit.addTopLevelNode(topLevelNode);
        }
    }

    private void expandLeft(DiagnosticPos pos, DiagnosticPos upTo) {
//      pos        |------------|
//      upTo    |-----..
//      result  |---------------|

        assert pos.sLine > upTo.sLine ||
               (pos.sLine == upTo.sLine && pos.sCol >= upTo.sCol);
        pos.sLine = upTo.sLine;
        pos.sCol = upTo.sCol;
    }

    private void trimLeft(DiagnosticPos pos, DiagnosticPos upTo) {
//      pos     |----------------|
//      upTo       |-----..
//      result     |-------------|

        assert pos.sLine < upTo.sLine ||
               (pos.sLine == upTo.sLine && pos.sCol <= upTo.sCol);
        pos.sLine = upTo.sLine;
        pos.sCol = upTo.sCol;
    }

    private void trimRight(DiagnosticPos pos, DiagnosticPos upTo) {

//      pos     |----------------|
//      upTo       ..-----|
//      result  |---------|

        assert pos.eLine > upTo.eLine ||
               (pos.eLine == upTo.eLine && pos.eCol >= upTo.eCol);
        pos.eLine = upTo.eLine;
        pos.eCol = upTo.eCol;
    }
}<|MERGE_RESOLUTION|>--- conflicted
+++ resolved
@@ -1036,85 +1036,8 @@
             }
         }
 
-<<<<<<< HEAD
         simpleVar.pos = getPositionWithoutMetadata(objFieldNode);
         return simpleVar;
-=======
-        if (isAnonServiceValue) {
-            bLService.annAttachments = applyAll(((ServiceConstructorExpressionNode) serviceNode).annotations());
-        } else {
-            bLService.annAttachments = applyAll(getAnnotations(serviceDeclrNode.metadata()));
-        }
-
-        // We add all service nodes to top level, only for future reference.
-        addToTop(bLService);
-
-        // 1) Define type nodeDefinition for service type.
-        BLangClassDefinition classDef = (BLangClassDefinition) TreeBuilder.createClassDefNode();
-        BLangIdentifier serviceTypeID = createIdentifier(identifierPos, serviceTypeName);
-        serviceTypeID.pos = pos;
-        classDef.setName(serviceTypeID);
-        classDef.flagSet.add(SERVICE);
-
-        if (!isAnonServiceValue) {
-            addServiceConstructsToClassDefinition((ServiceBodyNode) serviceDeclrNode.serviceBody(), classDef);
-            bLService.markdownDocumentationAttachment =
-                    createMarkdownDocumentationAttachment(getDocumentationString(serviceDeclrNode.metadata()));
-        } else {
-            serviceConstructorNode = (ServiceConstructorExpressionNode) serviceNode;
-            addServiceConstructsToClassDefinition((ServiceBodyNode) serviceConstructorNode.serviceBody(), classDef);
-            bLService.annAttachments = applyAll(serviceConstructorNode.annotations());
-        }
-
-        classDef.pos = pos;
-        addToTop(classDef);
-        bLService.serviceClass = classDef;
-
-        // 2) Create service constructor.
-        final BLangServiceConstructorExpr serviceConstNode = (BLangServiceConstructorExpr) TreeBuilder
-                .createServiceConstructorNode();
-        serviceConstNode.serviceNode = bLService;
-        serviceConstNode.pos = pos;
-
-        // Crate Global variable for service.
-        bLService.pos = pos;
-        if (!isAnonServiceValue) {
-            BLangSimpleVariable var = (BLangSimpleVariable) createBasicVarNodeWithoutType(identifierPos,
-                    Collections.emptySet(),
-                    serviceName, symTable.builtinPos,
-                    serviceConstNode);
-            var.flagSet.add(Flag.FINAL);
-            var.flagSet.add(SERVICE);
-
-            BLangUserDefinedType bLUserDefinedType = (BLangUserDefinedType) TreeBuilder.createUserDefinedTypeNode();
-            bLUserDefinedType.pkgAlias = (BLangIdentifier) TreeBuilder.createIdentifierNode();
-            bLUserDefinedType.typeName = classDef.name;
-            bLUserDefinedType.pos = symTable.builtinPos;
-
-            var.typeNode = bLUserDefinedType;
-            bLService.variableNode = var;
-            return var;
-        } else {
-            BLangServiceConstructorExpr serviceConstructorExpr =
-                    (BLangServiceConstructorExpr) TreeBuilder.createServiceConstructorNode();
-            serviceConstructorExpr.serviceNode = bLService;
-            return serviceConstructorExpr;
-        }
-    }
-
-    public void addServiceConstructsToClassDefinition(ServiceBodyNode serviceBodyNode,
-                                                      BLangClassDefinition classDefinition) {
-        classDefinition.flagSet.add(SERVICE);
-        for (Node resourceNode : serviceBodyNode.resources()) {
-            BLangNode bLangNode = resourceNode.apply(this);
-            if (bLangNode.getKind() == NodeKind.FUNCTION) {
-                BLangFunction bLangFunction = (BLangFunction) bLangNode;
-                bLangFunction.attachedFunction = true;
-                bLangFunction.flagSet.add(Flag.ATTACHED);
-                classDefinition.addFunction(bLangFunction);
-            }
-        }
->>>>>>> 2ad04618
     }
 
     private void addResourceQualifier(BLangSimpleVariable simpleVar) {
