--- conflicted
+++ resolved
@@ -2996,15 +2996,10 @@
         simpleVar.pos = getPosition(requiredParameter);
         if (requiredParameter.paramName().isPresent()) {
             simpleVar.name.pos = getPosition(requiredParameter.paramName().get());
-<<<<<<< HEAD
-        } else {
-            simpleVar.name.pos = simpleVar.typeNode.pos;
-=======
         } else if (simpleVar.name.pos == null) {
             // Param doesn't have a name and also is not a missing node
             // Therefore, assigning the built-in location
             simpleVar.name.pos = symTable.builtinPos;
->>>>>>> f365fe46
         }
         simpleVar.flagSet.add(Flag.REQUIRED_PARAM);
         return simpleVar;
