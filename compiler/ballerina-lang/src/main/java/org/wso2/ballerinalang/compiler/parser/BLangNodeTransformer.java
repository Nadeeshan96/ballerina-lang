--- conflicted
+++ resolved
@@ -1147,14 +1147,11 @@
             if (kind == SyntaxKind.CLIENT_KEYWORD) {
                 anonClass.flagSet.add(Flag.CLIENT);
                 objectCtorExpression.isClient = true;
-<<<<<<< HEAD
+            } else if (kind == SyntaxKind.ISOLATED_KEYWORD) {
+                anonClass.flagSet.add(Flag.ISOLATED);
             } else if (qualifier.kind() == SyntaxKind.SERVICE_KEYWORD) {
                 anonClass.flagSet.add(SERVICE);
                 objectCtorExpression.isService = true;
-=======
-            } else if (kind == SyntaxKind.ISOLATED_KEYWORD) {
-                anonClass.flagSet.add(Flag.ISOLATED);
->>>>>>> 704f66c0
             } else {
                 throw new RuntimeException("Syntax kind is not supported: " + kind);
             }
