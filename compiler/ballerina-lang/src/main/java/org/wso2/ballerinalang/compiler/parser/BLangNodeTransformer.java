/*
 *  Copyright (c) 2020, WSO2 Inc. (http://www.wso2.org) All Rights Reserved.
 *
 *  WSO2 Inc. licenses this file to you under the Apache License,
 *  Version 2.0 (the "License"); you may not use this file except
 *  in compliance with the License.
 *  You may obtain a copy of the License at
 *
 *    http://www.apache.org/licenses/LICENSE-2.0
 *
 *  Unless required by applicable law or agreed to in writing,
 *  software distributed under the License is distributed on an
 *  "AS IS" BASIS, WITHOUT WARRANTIES OR CONDITIONS OF ANY
 *  KIND, either express or implied.  See the License for the
 *  specific language governing permissions and limitations
 *  under the License.
 */
package org.wso2.ballerinalang.compiler.parser;

import io.ballerinalang.compiler.syntax.tree.AnnotationAttachPointNode;
import io.ballerinalang.compiler.syntax.tree.AnnotationDeclarationNode;
import io.ballerinalang.compiler.syntax.tree.AnnotationNode;
import io.ballerinalang.compiler.syntax.tree.ArrayTypeDescriptorNode;
import io.ballerinalang.compiler.syntax.tree.AssignmentStatementNode;
import io.ballerinalang.compiler.syntax.tree.AsyncSendActionNode;
import io.ballerinalang.compiler.syntax.tree.BasicLiteralNode;
import io.ballerinalang.compiler.syntax.tree.BinaryExpressionNode;
import io.ballerinalang.compiler.syntax.tree.BindingPatternNode;
import io.ballerinalang.compiler.syntax.tree.BlockStatementNode;
import io.ballerinalang.compiler.syntax.tree.BracedExpressionNode;
import io.ballerinalang.compiler.syntax.tree.BreakStatementNode;
import io.ballerinalang.compiler.syntax.tree.BuiltinSimpleNameReferenceNode;
import io.ballerinalang.compiler.syntax.tree.CaptureBindingPatternNode;
import io.ballerinalang.compiler.syntax.tree.CheckExpressionNode;
import io.ballerinalang.compiler.syntax.tree.CompoundAssignmentStatementNode;
import io.ballerinalang.compiler.syntax.tree.ConditionalExpressionNode;
import io.ballerinalang.compiler.syntax.tree.ConstantDeclarationNode;
import io.ballerinalang.compiler.syntax.tree.ContinueStatementNode;
import io.ballerinalang.compiler.syntax.tree.DefaultableParameterNode;
import io.ballerinalang.compiler.syntax.tree.DocumentationStringNode;
import io.ballerinalang.compiler.syntax.tree.ElseBlockNode;
import io.ballerinalang.compiler.syntax.tree.ErrorTypeDescriptorNode;
import io.ballerinalang.compiler.syntax.tree.ErrorTypeParamsNode;
import io.ballerinalang.compiler.syntax.tree.ExplicitAnonymousFunctionExpressionNode;
import io.ballerinalang.compiler.syntax.tree.ExplicitNewExpressionNode;
import io.ballerinalang.compiler.syntax.tree.ExpressionListItemNode;
import io.ballerinalang.compiler.syntax.tree.ExpressionStatementNode;
import io.ballerinalang.compiler.syntax.tree.ExternalFunctionBodyNode;
import io.ballerinalang.compiler.syntax.tree.FieldAccessExpressionNode;
import io.ballerinalang.compiler.syntax.tree.ForEachStatementNode;
import io.ballerinalang.compiler.syntax.tree.ForkStatementNode;
import io.ballerinalang.compiler.syntax.tree.FunctionArgumentNode;
import io.ballerinalang.compiler.syntax.tree.FunctionBodyBlockNode;
import io.ballerinalang.compiler.syntax.tree.FunctionBodyNode;
import io.ballerinalang.compiler.syntax.tree.FunctionCallExpressionNode;
import io.ballerinalang.compiler.syntax.tree.FunctionDefinitionNode;
import io.ballerinalang.compiler.syntax.tree.FunctionSignatureNode;
import io.ballerinalang.compiler.syntax.tree.FunctionTypeDescriptorNode;
import io.ballerinalang.compiler.syntax.tree.IdentifierToken;
import io.ballerinalang.compiler.syntax.tree.IfElseStatementNode;
import io.ballerinalang.compiler.syntax.tree.ImplicitAnonymousFunctionExpressionNode;
import io.ballerinalang.compiler.syntax.tree.ImplicitAnonymousFunctionParameters;
import io.ballerinalang.compiler.syntax.tree.ImplicitNewExpressionNode;
import io.ballerinalang.compiler.syntax.tree.ImportDeclarationNode;
import io.ballerinalang.compiler.syntax.tree.ImportOrgNameNode;
import io.ballerinalang.compiler.syntax.tree.ImportPrefixNode;
import io.ballerinalang.compiler.syntax.tree.ImportVersionNode;
import io.ballerinalang.compiler.syntax.tree.IndexedExpressionNode;
import io.ballerinalang.compiler.syntax.tree.InterpolationNode;
import io.ballerinalang.compiler.syntax.tree.KeySpecifierNode;
import io.ballerinalang.compiler.syntax.tree.KeyTypeConstraintNode;
import io.ballerinalang.compiler.syntax.tree.ListBindingPatternNode;
import io.ballerinalang.compiler.syntax.tree.ListConstructorExpressionNode;
import io.ballerinalang.compiler.syntax.tree.ListenerDeclarationNode;
import io.ballerinalang.compiler.syntax.tree.LockStatementNode;
import io.ballerinalang.compiler.syntax.tree.MappingConstructorExpressionNode;
import io.ballerinalang.compiler.syntax.tree.MappingFieldNode;
import io.ballerinalang.compiler.syntax.tree.MethodCallExpressionNode;
import io.ballerinalang.compiler.syntax.tree.MethodDeclarationNode;
import io.ballerinalang.compiler.syntax.tree.ModuleMemberDeclarationNode;
import io.ballerinalang.compiler.syntax.tree.ModulePartNode;
import io.ballerinalang.compiler.syntax.tree.ModuleVariableDeclarationNode;
import io.ballerinalang.compiler.syntax.tree.ModuleXMLNamespaceDeclarationNode;
import io.ballerinalang.compiler.syntax.tree.NamedArgumentNode;
import io.ballerinalang.compiler.syntax.tree.NamedWorkerDeclarationNode;
import io.ballerinalang.compiler.syntax.tree.NamedWorkerDeclarator;
import io.ballerinalang.compiler.syntax.tree.NewExpressionNode;
import io.ballerinalang.compiler.syntax.tree.Node;
import io.ballerinalang.compiler.syntax.tree.NodeList;
import io.ballerinalang.compiler.syntax.tree.NodeTransformer;
import io.ballerinalang.compiler.syntax.tree.ObjectFieldNode;
import io.ballerinalang.compiler.syntax.tree.ObjectTypeDescriptorNode;
import io.ballerinalang.compiler.syntax.tree.OptionalFieldAccessExpressionNode;
import io.ballerinalang.compiler.syntax.tree.OptionalTypeDescriptorNode;
import io.ballerinalang.compiler.syntax.tree.PanicStatementNode;
import io.ballerinalang.compiler.syntax.tree.ParameterNode;
import io.ballerinalang.compiler.syntax.tree.ParameterizedTypeDescriptorNode;
import io.ballerinalang.compiler.syntax.tree.ParenthesisedTypeDescriptorNode;
import io.ballerinalang.compiler.syntax.tree.ParenthesizedArgList;
import io.ballerinalang.compiler.syntax.tree.PositionalArgumentNode;
import io.ballerinalang.compiler.syntax.tree.QualifiedNameReferenceNode;
import io.ballerinalang.compiler.syntax.tree.ReceiveActionNode;
import io.ballerinalang.compiler.syntax.tree.RecordFieldNode;
import io.ballerinalang.compiler.syntax.tree.RecordFieldWithDefaultValueNode;
import io.ballerinalang.compiler.syntax.tree.RecordRestDescriptorNode;
import io.ballerinalang.compiler.syntax.tree.RecordTypeDescriptorNode;
import io.ballerinalang.compiler.syntax.tree.RemoteMethodCallActionNode;
import io.ballerinalang.compiler.syntax.tree.RequiredParameterNode;
import io.ballerinalang.compiler.syntax.tree.RestArgumentNode;
import io.ballerinalang.compiler.syntax.tree.RestBindingPatternNode;
import io.ballerinalang.compiler.syntax.tree.RestDescriptorNode;
import io.ballerinalang.compiler.syntax.tree.RestParameterNode;
import io.ballerinalang.compiler.syntax.tree.ReturnStatementNode;
import io.ballerinalang.compiler.syntax.tree.ReturnTypeDescriptorNode;
import io.ballerinalang.compiler.syntax.tree.SeparatedNodeList;
import io.ballerinalang.compiler.syntax.tree.ServiceBodyNode;
import io.ballerinalang.compiler.syntax.tree.ServiceDeclarationNode;
import io.ballerinalang.compiler.syntax.tree.SimpleNameReferenceNode;
import io.ballerinalang.compiler.syntax.tree.SingletonTypeDescriptorNode;
import io.ballerinalang.compiler.syntax.tree.SpecificFieldNode;
import io.ballerinalang.compiler.syntax.tree.SpreadFieldNode;
import io.ballerinalang.compiler.syntax.tree.StartActionNode;
import io.ballerinalang.compiler.syntax.tree.StatementNode;
import io.ballerinalang.compiler.syntax.tree.SyncSendActionNode;
import io.ballerinalang.compiler.syntax.tree.SyntaxKind;
import io.ballerinalang.compiler.syntax.tree.TableConstructorExpressionNode;
import io.ballerinalang.compiler.syntax.tree.TableTypeDescriptorNode;
import io.ballerinalang.compiler.syntax.tree.TemplateExpressionNode;
import io.ballerinalang.compiler.syntax.tree.TemplateMemberNode;
import io.ballerinalang.compiler.syntax.tree.Token;
import io.ballerinalang.compiler.syntax.tree.TrapExpressionNode;
import io.ballerinalang.compiler.syntax.tree.TupleTypeDescriptorNode;
import io.ballerinalang.compiler.syntax.tree.TypeCastExpressionNode;
import io.ballerinalang.compiler.syntax.tree.TypeDefinitionNode;
import io.ballerinalang.compiler.syntax.tree.TypeDescriptorNode;
import io.ballerinalang.compiler.syntax.tree.TypeParameterNode;
import io.ballerinalang.compiler.syntax.tree.TypeReferenceNode;
import io.ballerinalang.compiler.syntax.tree.TypeTestExpressionNode;
import io.ballerinalang.compiler.syntax.tree.TypedBindingPatternNode;
import io.ballerinalang.compiler.syntax.tree.TypeofExpressionNode;
import io.ballerinalang.compiler.syntax.tree.UnaryExpressionNode;
import io.ballerinalang.compiler.syntax.tree.UnionTypeDescriptorNode;
import io.ballerinalang.compiler.syntax.tree.VariableDeclarationNode;
import io.ballerinalang.compiler.syntax.tree.WaitActionNode;
import io.ballerinalang.compiler.syntax.tree.WhileStatementNode;
import io.ballerinalang.compiler.syntax.tree.WildcardBindingPatternNode;
import io.ballerinalang.compiler.syntax.tree.XMLAttributeNode;
import io.ballerinalang.compiler.syntax.tree.XMLAttributeValue;
import io.ballerinalang.compiler.syntax.tree.XMLComment;
import io.ballerinalang.compiler.syntax.tree.XMLElementNode;
import io.ballerinalang.compiler.syntax.tree.XMLEmptyElementNode;
import io.ballerinalang.compiler.syntax.tree.XMLEndTagNode;
import io.ballerinalang.compiler.syntax.tree.XMLNamespaceDeclarationNode;
import io.ballerinalang.compiler.syntax.tree.XMLProcessingInstruction;
import io.ballerinalang.compiler.syntax.tree.XMLQualifiedNameNode;
import io.ballerinalang.compiler.syntax.tree.XMLSimpleNameNode;
import io.ballerinalang.compiler.syntax.tree.XMLStartTagNode;
import io.ballerinalang.compiler.syntax.tree.XMLTextNode;
import io.ballerinalang.compiler.text.LinePosition;
import io.ballerinalang.compiler.text.LineRange;
import org.apache.commons.lang3.StringEscapeUtils;
import org.ballerinalang.model.TreeBuilder;
import org.ballerinalang.model.TreeUtils;
import org.ballerinalang.model.Whitespace;
import org.ballerinalang.model.elements.AttachPoint;
import org.ballerinalang.model.elements.Flag;
import org.ballerinalang.model.tree.IdentifierNode;
import org.ballerinalang.model.tree.NodeKind;
import org.ballerinalang.model.tree.OperatorKind;
import org.ballerinalang.model.tree.SimpleVariableNode;
import org.ballerinalang.model.tree.TopLevelNode;
import org.ballerinalang.model.tree.VariableNode;
import org.ballerinalang.model.tree.expressions.ExpressionNode;
import org.ballerinalang.model.tree.statements.VariableDefinitionNode;
import org.ballerinalang.model.types.TypeKind;
import org.ballerinalang.util.diagnostic.DiagnosticCode;
import org.wso2.ballerinalang.compiler.semantics.model.SymbolTable;
import org.wso2.ballerinalang.compiler.tree.BLangAnnotation;
import org.wso2.ballerinalang.compiler.tree.BLangAnnotationAttachment;
import org.wso2.ballerinalang.compiler.tree.BLangBlockFunctionBody;
import org.wso2.ballerinalang.compiler.tree.BLangCompilationUnit;
import org.wso2.ballerinalang.compiler.tree.BLangErrorVariable;
import org.wso2.ballerinalang.compiler.tree.BLangExprFunctionBody;
import org.wso2.ballerinalang.compiler.tree.BLangExternalFunctionBody;
import org.wso2.ballerinalang.compiler.tree.BLangFunction;
import org.wso2.ballerinalang.compiler.tree.BLangFunctionBody;
import org.wso2.ballerinalang.compiler.tree.BLangIdentifier;
import org.wso2.ballerinalang.compiler.tree.BLangImportPackage;
import org.wso2.ballerinalang.compiler.tree.BLangMarkdownDocumentation;
import org.wso2.ballerinalang.compiler.tree.BLangNameReference;
import org.wso2.ballerinalang.compiler.tree.BLangNode;
import org.wso2.ballerinalang.compiler.tree.BLangRecordVariable;
import org.wso2.ballerinalang.compiler.tree.BLangService;
import org.wso2.ballerinalang.compiler.tree.BLangSimpleVariable;
import org.wso2.ballerinalang.compiler.tree.BLangTableKeySpecifier;
import org.wso2.ballerinalang.compiler.tree.BLangTableKeyTypeConstraint;
import org.wso2.ballerinalang.compiler.tree.BLangTupleVariable;
import org.wso2.ballerinalang.compiler.tree.BLangTypeDefinition;
import org.wso2.ballerinalang.compiler.tree.BLangVariable;
import org.wso2.ballerinalang.compiler.tree.BLangXMLNS;
import org.wso2.ballerinalang.compiler.tree.expressions.BLangAccessExpression;
import org.wso2.ballerinalang.compiler.tree.expressions.BLangArrowFunction;
import org.wso2.ballerinalang.compiler.tree.expressions.BLangBinaryExpr;
import org.wso2.ballerinalang.compiler.tree.expressions.BLangCheckPanickedExpr;
import org.wso2.ballerinalang.compiler.tree.expressions.BLangCheckedExpr;
import org.wso2.ballerinalang.compiler.tree.expressions.BLangConstant;
import org.wso2.ballerinalang.compiler.tree.expressions.BLangExpression;
import org.wso2.ballerinalang.compiler.tree.expressions.BLangFieldBasedAccess;
import org.wso2.ballerinalang.compiler.tree.expressions.BLangGroupExpr;
import org.wso2.ballerinalang.compiler.tree.expressions.BLangIndexBasedAccess;
import org.wso2.ballerinalang.compiler.tree.expressions.BLangInvocation;
import org.wso2.ballerinalang.compiler.tree.expressions.BLangLambdaFunction;
import org.wso2.ballerinalang.compiler.tree.expressions.BLangListConstructorExpr;
import org.wso2.ballerinalang.compiler.tree.expressions.BLangLiteral;
import org.wso2.ballerinalang.compiler.tree.expressions.BLangMarkdownDocumentationLine;
import org.wso2.ballerinalang.compiler.tree.expressions.BLangNamedArgsExpression;
import org.wso2.ballerinalang.compiler.tree.expressions.BLangNumericLiteral;
import org.wso2.ballerinalang.compiler.tree.expressions.BLangRecordLiteral;
import org.wso2.ballerinalang.compiler.tree.expressions.BLangRecordLiteral.BLangRecordKeyValueField;
import org.wso2.ballerinalang.compiler.tree.expressions.BLangRecordLiteral.BLangRecordSpreadOperatorField;
import org.wso2.ballerinalang.compiler.tree.expressions.BLangServiceConstructorExpr;
import org.wso2.ballerinalang.compiler.tree.expressions.BLangSimpleVarRef;
import org.wso2.ballerinalang.compiler.tree.expressions.BLangStringTemplateLiteral;
import org.wso2.ballerinalang.compiler.tree.expressions.BLangTableConstructorExpr;
import org.wso2.ballerinalang.compiler.tree.expressions.BLangTernaryExpr;
import org.wso2.ballerinalang.compiler.tree.expressions.BLangTrapExpr;
import org.wso2.ballerinalang.compiler.tree.expressions.BLangTupleVarRef;
import org.wso2.ballerinalang.compiler.tree.expressions.BLangTypeConversionExpr;
import org.wso2.ballerinalang.compiler.tree.expressions.BLangTypeInit;
import org.wso2.ballerinalang.compiler.tree.expressions.BLangTypeTestExpr;
import org.wso2.ballerinalang.compiler.tree.expressions.BLangUnaryExpr;
import org.wso2.ballerinalang.compiler.tree.expressions.BLangVariableReference;
import org.wso2.ballerinalang.compiler.tree.expressions.BLangWaitExpr;
import org.wso2.ballerinalang.compiler.tree.expressions.BLangWorkerReceive;
import org.wso2.ballerinalang.compiler.tree.expressions.BLangWorkerSyncSendExpr;
import org.wso2.ballerinalang.compiler.tree.expressions.BLangXMLAttribute;
import org.wso2.ballerinalang.compiler.tree.expressions.BLangXMLCommentLiteral;
import org.wso2.ballerinalang.compiler.tree.expressions.BLangXMLElementLiteral;
import org.wso2.ballerinalang.compiler.tree.expressions.BLangXMLProcInsLiteral;
import org.wso2.ballerinalang.compiler.tree.expressions.BLangXMLQName;
import org.wso2.ballerinalang.compiler.tree.expressions.BLangXMLQuotedString;
import org.wso2.ballerinalang.compiler.tree.expressions.BLangXMLTextLiteral;
import org.wso2.ballerinalang.compiler.tree.statements.BLangAssignment;
import org.wso2.ballerinalang.compiler.tree.statements.BLangBlockStmt;
import org.wso2.ballerinalang.compiler.tree.statements.BLangBreak;
import org.wso2.ballerinalang.compiler.tree.statements.BLangCompoundAssignment;
import org.wso2.ballerinalang.compiler.tree.statements.BLangContinue;
import org.wso2.ballerinalang.compiler.tree.statements.BLangExpressionStmt;
import org.wso2.ballerinalang.compiler.tree.statements.BLangForeach;
import org.wso2.ballerinalang.compiler.tree.statements.BLangForkJoin;
import org.wso2.ballerinalang.compiler.tree.statements.BLangIf;
import org.wso2.ballerinalang.compiler.tree.statements.BLangLock;
import org.wso2.ballerinalang.compiler.tree.statements.BLangPanic;
import org.wso2.ballerinalang.compiler.tree.statements.BLangReturn;
import org.wso2.ballerinalang.compiler.tree.statements.BLangSimpleVariableDef;
import org.wso2.ballerinalang.compiler.tree.statements.BLangStatement;
import org.wso2.ballerinalang.compiler.tree.statements.BLangTupleDestructure;
import org.wso2.ballerinalang.compiler.tree.statements.BLangTupleVariableDef;
import org.wso2.ballerinalang.compiler.tree.statements.BLangWhile;
import org.wso2.ballerinalang.compiler.tree.statements.BLangWorkerSend;
import org.wso2.ballerinalang.compiler.tree.statements.BLangXMLNSStatement;
import org.wso2.ballerinalang.compiler.tree.types.BLangArrayType;
import org.wso2.ballerinalang.compiler.tree.types.BLangBuiltInRefTypeNode;
import org.wso2.ballerinalang.compiler.tree.types.BLangConstrainedType;
import org.wso2.ballerinalang.compiler.tree.types.BLangErrorType;
import org.wso2.ballerinalang.compiler.tree.types.BLangFiniteTypeNode;
import org.wso2.ballerinalang.compiler.tree.types.BLangFunctionTypeNode;
import org.wso2.ballerinalang.compiler.tree.types.BLangObjectTypeNode;
import org.wso2.ballerinalang.compiler.tree.types.BLangRecordTypeNode;
import org.wso2.ballerinalang.compiler.tree.types.BLangTableTypeNode;
import org.wso2.ballerinalang.compiler.tree.types.BLangTupleTypeNode;
import org.wso2.ballerinalang.compiler.tree.types.BLangType;
import org.wso2.ballerinalang.compiler.tree.types.BLangUnionTypeNode;
import org.wso2.ballerinalang.compiler.tree.types.BLangUserDefinedType;
import org.wso2.ballerinalang.compiler.tree.types.BLangValueType;
import org.wso2.ballerinalang.compiler.util.CompilerContext;
import org.wso2.ballerinalang.compiler.util.Constants;
import org.wso2.ballerinalang.compiler.util.FieldKind;
import org.wso2.ballerinalang.compiler.util.Names;
import org.wso2.ballerinalang.compiler.util.NumericLiteralSupport;
import org.wso2.ballerinalang.compiler.util.QuoteType;
import org.wso2.ballerinalang.compiler.util.TypeTags;
import org.wso2.ballerinalang.compiler.util.diagnotic.BDiagnosticSource;
import org.wso2.ballerinalang.compiler.util.diagnotic.BLangDiagnosticLogHelper;
import org.wso2.ballerinalang.compiler.util.diagnotic.DiagnosticPos;

import java.util.ArrayList;
import java.util.Collections;
import java.util.HashSet;
import java.util.Iterator;
import java.util.LinkedList;
import java.util.List;
import java.util.Optional;
import java.util.Set;
import java.util.Stack;
import java.util.TreeSet;
import java.util.regex.Matcher;
import java.util.regex.Pattern;

import static org.wso2.ballerinalang.compiler.util.Constants.OPEN_SEALED_ARRAY_INDICATOR;
import static org.wso2.ballerinalang.compiler.util.Constants.UNSEALED_ARRAY_INDICATOR;
import static org.wso2.ballerinalang.compiler.util.Constants.WORKER_LAMBDA_VAR_PREFIX;

/**
 * Generates a {@code BLandCompilationUnit} from the given {@code ModulePart}.
 *
 * @since 1.3.0
 */
public class BLangNodeTransformer extends NodeTransformer<BLangNode> {
    private static final String IDENTIFIER_LITERAL_PREFIX = "'";
    private BLangDiagnosticLogHelper dlog;
    private SymbolTable symTable;
    private BDiagnosticSource diagnosticSource;

    private BLangCompilationUnit currentCompilationUnit;
    private static final Pattern UNICODE_PATTERN = Pattern.compile(Constants.UNICODE_REGEX);
    public Set<String> unImplNodes = new TreeSet<>();
    private BLangAnonymousModelHelper anonymousModelHelper;
    private BLangMissingNodesHelper missingNodesHelper;

    /* To keep track of additional statements produced from multi-BLangNode resultant transformations */
    private Stack<BLangStatement> additionalStatements = new Stack<>();

    /* To keep track if we are inside a block statment for the use of type definition creation */
    private boolean isInLocalContext = false;

    public BLangNodeTransformer(CompilerContext context, BDiagnosticSource diagnosticSource) {
        this.dlog = new BLangDiagnosticLogHelper(new CompilerContext()) {
            @Override
            public void error(DiagnosticPos pos, DiagnosticCode code, Object... args) {
            }

            @Override
            public void warning(DiagnosticPos pos, DiagnosticCode code, Object... args) {
            }
        }; //BLangDiagnosticLogHelper.getInstance(context);
        this.symTable = SymbolTable.getInstance(context);
        this.diagnosticSource = diagnosticSource;
        this.anonymousModelHelper = BLangAnonymousModelHelper.getInstance(context);
        this.missingNodesHelper = BLangMissingNodesHelper.getInstance(context);
    }

    public List<org.ballerinalang.model.tree.Node> accept(Node node) {
        BLangNode bLangNode = node.apply(this);
        List<org.ballerinalang.model.tree.Node> nodes = new ArrayList<>();
        // if not already consumed, add left-over statements
        while (!additionalStatements.empty()) {
            nodes.add(additionalStatements.pop());
        }
        nodes.add(bLangNode);
        return nodes;
    }

    @Override
    public BLangNode transform(IdentifierToken identifierToken) {
        return this.createIdentifier(getPosition(identifierToken), identifierToken);
    }

    private DiagnosticPos getPosition(Node node) {
        if (node == null) {
            return null;
        }
        LineRange lineRange = node.lineRange();
        LinePosition startPos = lineRange.startLine();
        LinePosition endPos = lineRange.endLine();
        return new DiagnosticPos(diagnosticSource, startPos.line() + 1, endPos.line() + 1, startPos.offset() + 1,
                endPos.offset() + 1);
    }

    @Override
    public BLangNode transform(ModulePartNode modulePart) {
        BLangCompilationUnit compilationUnit = (BLangCompilationUnit) TreeBuilder.createCompilationUnit();
        this.currentCompilationUnit = compilationUnit;
        compilationUnit.name = diagnosticSource.cUnitName;
        DiagnosticPos pos = getPosition(modulePart);

        // Generate import declarations
        for (ImportDeclarationNode importDecl : modulePart.imports()) {
            BLangImportPackage bLangImport = (BLangImportPackage) importDecl.apply(this);
            bLangImport.compUnit = this.createIdentifier(pos, compilationUnit.getName());
            compilationUnit.addTopLevelNode(bLangImport);
        }

        // Generate other module-level declarations
        for (ModuleMemberDeclarationNode member : modulePart.members()) {
            compilationUnit.addTopLevelNode((TopLevelNode) member.apply(this));
        }

        compilationUnit.pos = pos;
        this.currentCompilationUnit = null;
        return compilationUnit;
    }

    @Override
    public BLangNode transform(ModuleVariableDeclarationNode modVarDeclrNode) {
        TypedBindingPatternNode typedBindingPattern = modVarDeclrNode.typedBindingPattern();
        CaptureBindingPatternNode bindingPattern = (CaptureBindingPatternNode) typedBindingPattern.bindingPattern();
        BLangSimpleVariable simpleVar = createSimpleVar(bindingPattern.variableName(),
                    typedBindingPattern.typeDescriptor(), modVarDeclrNode.initializer(),
                    modVarDeclrNode.finalKeyword().isPresent(), false, null, modVarDeclrNode.metadata().annotations());
        simpleVar.pos = getPosition(modVarDeclrNode);
        return simpleVar;
    }

    @Override
    public BLangNode transform(ImportDeclarationNode importDeclaration) {
        ImportOrgNameNode orgNameNode = importDeclaration.orgName().orElse(null);
        ImportVersionNode versionNode = importDeclaration.version().orElse(null);
        ImportPrefixNode prefixNode = importDeclaration.prefix().orElse(null);

        Token orgName = null;
        if (orgNameNode != null) {
            orgName = orgNameNode.orgName();
        }

        String version = null;
        if (versionNode != null) {
            if (versionNode.isMissing()) {
                version = missingNodesHelper.getNextMissingNodeName(diagnosticSource.pkgID);
            }

            // TODO: toString will contain trivia such as comments as well.
            version = versionNode.versionNumber().toString();
        }

        List<BLangIdentifier> pkgNameComps = new ArrayList<>();
        NodeList<IdentifierToken> names = importDeclaration.moduleName();
        names.forEach(name -> pkgNameComps.add(this.createIdentifier(getPosition(name), name.text(), null)));

        BLangImportPackage importDcl = (BLangImportPackage) TreeBuilder.createImportPackageNode();
        importDcl.pos = getPosition(importDeclaration);
        importDcl.pkgNameComps = pkgNameComps;
        importDcl.orgName = this.createIdentifier(getPosition(orgNameNode), orgName);
        importDcl.version = this.createIdentifier(getPosition(versionNode), version);
        importDcl.alias = (prefixNode != null) ? this.createIdentifier(getPosition(prefixNode), prefixNode.prefix())
                : pkgNameComps.get(pkgNameComps.size() - 1);

        return importDcl;
    }

    @Override
    public BLangNode transform(MethodDeclarationNode methodDeclarationNode) {
        BLangFunction bLFunction = createFunctionNode(methodDeclarationNode.methodName(),
                methodDeclarationNode.visibilityQualifier(), methodDeclarationNode.methodSignature(), null);

        bLFunction.annAttachments = applyAll(methodDeclarationNode.metadata().annotations());
        bLFunction.pos = getPosition(methodDeclarationNode);
        return bLFunction;
    }

    public BLangNode transform(ConstantDeclarationNode constantDeclarationNode) {
        BLangConstant constantNode = (BLangConstant) TreeBuilder.createConstantNode();
        DiagnosticPos pos = getPosition(constantDeclarationNode);
        DiagnosticPos identifierPos = getPosition(constantDeclarationNode.variableName());
        constantNode.name = createIdentifier(pos, constantDeclarationNode.variableName());
        constantNode.expr = createExpression(constantDeclarationNode.initializer());
        if (constantDeclarationNode.typeDescriptor() != null) {
            constantNode.typeNode = createTypeNode(constantDeclarationNode.typeDescriptor());
        }

        constantNode.annAttachments = applyAll(constantDeclarationNode.metadata().annotations());

        // TODO: Add markdownDocumentations
        constantNode.flagSet.add(Flag.CONSTANT);
        if (constantDeclarationNode.visibilityQualifier() != null &&
                constantDeclarationNode.visibilityQualifier().kind() == SyntaxKind.PUBLIC_KEYWORD) {
            constantNode.flagSet.add(Flag.PUBLIC);
        }

        // Check whether the value is a literal. If it is not a literal, it is an invalid case. So we don't need to
        // consider it.
        NodeKind nodeKind = constantNode.expr.getKind();
        if (nodeKind == NodeKind.LITERAL || nodeKind == NodeKind.NUMERIC_LITERAL) {
            // Note - If the RHS is a literal, we need to create an anonymous type definition which can later be used
            // in type definitions.

            // Create a new literal.
            BLangLiteral literal = nodeKind == NodeKind.LITERAL ?
                    (BLangLiteral) TreeBuilder.createLiteralExpression() :
                    (BLangLiteral) TreeBuilder.createNumericLiteralExpression();
            literal.setValue(((BLangLiteral) constantNode.expr).value);
            literal.type = constantNode.expr.type;
            literal.isConstant = true;

            // Create a new finite type node.
            BLangFiniteTypeNode finiteTypeNode = (BLangFiniteTypeNode) TreeBuilder.createFiniteTypeNode();
            finiteTypeNode.valueSpace.add(literal);

            // Create a new anonymous type definition.
            BLangTypeDefinition typeDef = (BLangTypeDefinition) TreeBuilder.createTypeDefinition();
            String genName = anonymousModelHelper.getNextAnonymousTypeKey(pos.src.pkgID);
            IdentifierNode anonTypeGenName = createIdentifier(identifierPos, genName);
            typeDef.setName(anonTypeGenName);
            typeDef.flagSet.add(Flag.PUBLIC);
            typeDef.flagSet.add(Flag.ANONYMOUS);
            typeDef.typeNode = finiteTypeNode;
            typeDef.pos = pos;

            // We add this type definition to the `associatedTypeDefinition` field of the constant node. Then when we
            // visit the constant node, we visit this type definition as well. By doing this, we don't need to change
            // any of the type def visiting logic in symbol enter.
            constantNode.associatedTypeDefinition = typeDef;
        }
        return constantNode;
    }

    public BLangNode transform(TypeDefinitionNode typeDefNode) {
        BLangTypeDefinition typeDef = (BLangTypeDefinition) TreeBuilder.createTypeDefinition();
        BLangIdentifier identifierNode =
                this.createIdentifier(typeDefNode.typeName());
        typeDef.setName(identifierNode);

        typeDef.typeNode = createTypeNode(typeDefNode.typeDescriptor());

        typeDefNode.visibilityQualifier().ifPresent(visibilityQual -> {
            if (visibilityQual.kind() == SyntaxKind.PUBLIC_KEYWORD) {
                typeDef.flagSet.add(Flag.PUBLIC);
            }
        });
        typeDef.pos = getPosition(typeDefNode);
        typeDef.annAttachments = applyAll(typeDefNode.metadata().annotations());
        return typeDef;
    }

    @Override
    public BLangNode transform(UnionTypeDescriptorNode unionTypeDescriptorNode) {
        List<TypeDescriptorNode> nodes = flattenUnionType(unionTypeDescriptorNode);

        List<TypeDescriptorNode> finiteTypeElements = new ArrayList<>();
        List<List<TypeDescriptorNode>> unionTypeElementsCollection = new ArrayList<>();
        for (TypeDescriptorNode type : nodes) {
            if (type.kind() == SyntaxKind.SINGLETON_TYPE_DESC) {
                finiteTypeElements.add(type);
                unionTypeElementsCollection.add(new ArrayList<>());
            } else {
                List<TypeDescriptorNode> lastOfOthers;
                if (unionTypeElementsCollection.isEmpty()) {
                    lastOfOthers = new ArrayList<>();
                    unionTypeElementsCollection.add(lastOfOthers);
                } else {
                    lastOfOthers = unionTypeElementsCollection.get(unionTypeElementsCollection.size() - 1);
                }

                lastOfOthers.add(type);
            }
        }

        List<TypeDescriptorNode> unionElements = new ArrayList<>();
        reverseFlatMap(unionTypeElementsCollection, unionElements);

        BLangFiniteTypeNode bLangFiniteTypeNode = (BLangFiniteTypeNode) TreeBuilder.createFiniteTypeNode();
        for (TypeDescriptorNode finiteTypeEl : finiteTypeElements) {
            SingletonTypeDescriptorNode singletonTypeNode = (SingletonTypeDescriptorNode) finiteTypeEl;
            BLangLiteral literal = createSimpleLiteral(singletonTypeNode.simpleContExprNode());
            bLangFiniteTypeNode.addValue(literal);
        }

        if (unionElements.isEmpty()) {
            return bLangFiniteTypeNode;
        }

        BLangUnionTypeNode unionTypeNode = (BLangUnionTypeNode) TreeBuilder.createUnionTypeNode();
        for (TypeDescriptorNode unionElement : unionElements) {
            unionTypeNode.memberTypeNodes.add(createTypeNode(unionElement));
        }

        if (!finiteTypeElements.isEmpty()) {
            unionTypeNode.memberTypeNodes.add(deSugarTypeAsUserDefType(bLangFiniteTypeNode));
        }
        return unionTypeNode;
    }

    private List<TypeDescriptorNode> flattenUnionType(UnionTypeDescriptorNode unionTypeDescriptorNode) {
        List<TypeDescriptorNode> list = new ArrayList<>();
        list.add(unionTypeDescriptorNode.leftTypeDesc());
        while (unionTypeDescriptorNode.rightTypeDesc().kind() == SyntaxKind.UNION_TYPE_DESC) {
            unionTypeDescriptorNode = (UnionTypeDescriptorNode) unionTypeDescriptorNode.rightTypeDesc();
            list.add(unionTypeDescriptorNode.leftTypeDesc());
        }
        list.add(unionTypeDescriptorNode.rightTypeDesc());
        return list;
    }

    private <T> void reverseFlatMap(List<List<T>> listOfLists, List<T> result) {
        for (int i = listOfLists.size() - 1; i >= 0; i--) {
            result.addAll(listOfLists.get(i));
        }
    }

    private BLangUserDefinedType deSugarTypeAsUserDefType(BLangType toIndirect) {
        DiagnosticPos pos = toIndirect.pos;
        BLangTypeDefinition bLTypeDef = (BLangTypeDefinition) TreeBuilder.createTypeDefinition();

        // Generate a name for the anonymous object
        String genName = anonymousModelHelper.getNextAnonymousTypeKey(diagnosticSource.pkgID);
        IdentifierNode anonTypeGenName = createIdentifier(pos, genName);
        bLTypeDef.setName(anonTypeGenName);
        bLTypeDef.flagSet.add(Flag.PUBLIC);
        bLTypeDef.flagSet.add(Flag.ANONYMOUS);

        bLTypeDef.typeNode = toIndirect;
        bLTypeDef.pos = pos;
        addToTop(bLTypeDef);

        return createUserDefinedType(pos, (BLangIdentifier) TreeBuilder.createIdentifierNode(), bLTypeDef.name);
    }

    @Override
    public BLangNode transform(ParenthesisedTypeDescriptorNode parenthesisedTypeDescriptorNode) {
        BLangType typeNode = createTypeNode(parenthesisedTypeDescriptorNode.typedesc());
        typeNode.grouped = true;
        return typeNode;
    }

    @Override
    public BLangNode transform(TypeParameterNode typeParameterNode) {
        return createTypeNode(typeParameterNode.typeNode());
    }

    @Override
    public BLangNode transform(TupleTypeDescriptorNode tupleTypeDescriptorNode) {
        BLangTupleTypeNode tupleTypeNode = (BLangTupleTypeNode) TreeBuilder.createTupleTypeNode();
        SeparatedNodeList<Node> types = tupleTypeDescriptorNode.memberTypeDesc();
        for (int i = 0; i < types.size(); i++) {
            Node node = types.get(i);
            if (node.kind() == SyntaxKind.REST_TYPE) {
                RestDescriptorNode restDescriptor = (RestDescriptorNode) node;
                tupleTypeNode.restParamType = createTypeNode(restDescriptor.typeDescriptor());
            } else {
                tupleTypeNode.memberTypeNodes.add(createTypeNode(node));
            }
        }
        tupleTypeNode.pos = getPosition(tupleTypeDescriptorNode);

        return tupleTypeNode;
    }

    @Override
    public BLangNode transform(ErrorTypeDescriptorNode errorTypeDescriptorNode) {
        BLangErrorType errorType = (BLangErrorType) TreeBuilder.createErrorTypeNode();
        // TODO : Add parameter
        if (errorTypeDescriptorNode.errorTypeParamsNode().isPresent()) {
            errorType.reasonType = createTypeNode(errorTypeDescriptorNode.errorTypeParamsNode().get());
        }
        return errorType;
    }

    @Override
    public BLangNode transform(ErrorTypeParamsNode errorTypeParamsNode) {
        return createTypeNode(errorTypeParamsNode.parameter());
    }

    @Override
    public BLangNode transform(ObjectTypeDescriptorNode objTypeDescNode) {
        BLangObjectTypeNode objectTypeNode = (BLangObjectTypeNode) TreeBuilder.createObjectTypeNode();

        for (Token qualifier : objTypeDescNode.objectTypeQualifiers()) {
            if (qualifier.kind() == SyntaxKind.ABSTRACT_KEYWORD) {
                objectTypeNode.flagSet.add(Flag.ABSTRACT);
            }

            if (qualifier.kind() == SyntaxKind.CLIENT_KEYWORD) {
                objectTypeNode.flagSet.add(Flag.CLIENT);
            }

            if (qualifier.kind() == SyntaxKind.SERVICE_KEYWORD) {
                objectTypeNode.flagSet.add(Flag.SERVICE);
            }
        }

        for (Node node : objTypeDescNode.members()) {
            // TODO: Check for fields other than SimpleVariableNode
            BLangNode bLangNode = node.apply(this);
            if (bLangNode.getKind() == NodeKind.FUNCTION) {
                BLangFunction bLangFunction = (BLangFunction) bLangNode;
                bLangFunction.attachedFunction = true;
                bLangFunction.flagSet.add(Flag.ATTACHED);
                if (Names.USER_DEFINED_INIT_SUFFIX.value.equals(bLangFunction.name.value)) {
                    bLangFunction.objInitFunction = true;
                    // TODO: verify removing NULL check for objectTypeNode.initFunction has no side-effects
                    objectTypeNode.initFunction = bLangFunction;
                } else {
                    objectTypeNode.addFunction(bLangFunction);
                }
            } else if (bLangNode.getKind() == NodeKind.VARIABLE) {
                objectTypeNode.addField((BLangSimpleVariable) bLangNode);
            } else if (bLangNode.getKind() == NodeKind.USER_DEFINED_TYPE) {
                objectTypeNode.addTypeReference((BLangType) bLangNode);
            }
        }

        objectTypeNode.pos = getPosition(objTypeDescNode);

        boolean isAnonymous = checkIfAnonymous(objTypeDescNode);
        objectTypeNode.isAnonymous = isAnonymous;

        if (!isAnonymous) {
            return objectTypeNode;
        }

        return deSugarTypeAsUserDefType(objectTypeNode);
    }

    @Override
    public BLangNode transform(ObjectFieldNode objFieldNode) {
        BLangSimpleVariable simpleVar = createSimpleVar(objFieldNode.fieldName(), objFieldNode.typeName(),
                                                        objFieldNode.expression(),
                                                        false, false, objFieldNode.visibilityQualifier().orElse(null),
                                                        objFieldNode.metadata().annotations());
        simpleVar.pos = getPosition(objFieldNode);
        return simpleVar;
    }

    @Override
    public BLangNode transform(ServiceDeclarationNode serviceDeclrNode) {
        return createService(serviceDeclrNode, serviceDeclrNode.serviceName(), false);
    }

    private BLangNode createService(ServiceDeclarationNode serviceDeclrNode, IdentifierToken serviceNameNode,
                                    boolean isAnonServiceValue) {
        // Any Service can be represented in two major components.
        //  1) A anonymous type node (Object)
        //  2) Variable assignment with "serviceName".
        //      This is a global variable if the service is defined in module level.
        //      Otherwise (isAnonServiceValue = true) it is a local variable definition, which is written by user.
        BLangService bLService = (BLangService) TreeBuilder.createServiceNode();
        //TODO handle service.expression
        // TODO: Look for generify this into sepearte method for type as well
        bLService.isAnonymousServiceValue = isAnonServiceValue;

        DiagnosticPos pos = getPosition(serviceDeclrNode);
        String serviceName;
        DiagnosticPos identifierPos;
        if (isAnonServiceValue) {
            serviceName = this.anonymousModelHelper.getNextAnonymousServiceVarKey(diagnosticSource.pkgID);
            identifierPos = pos;
        } else {
            if (serviceNameNode.isMissing()) {
                serviceName = missingNodesHelper.getNextMissingNodeName(diagnosticSource.pkgID);
            } else {
                serviceName = serviceNameNode.text();
            }
            identifierPos = getPosition(serviceNameNode);
        }

        String serviceTypeName =
                this.anonymousModelHelper.getNextAnonymousServiceTypeKey(diagnosticSource.pkgID, serviceName);
        BLangIdentifier serviceVar = createIdentifier(identifierPos, serviceName);
        serviceVar.pos = identifierPos;
        bLService.setName(serviceVar);
        if (!isAnonServiceValue) {
            for (Node expr : serviceDeclrNode.expressions()) {
                bLService.attachedExprs.add(createExpression(expr));
            }
        }
        // We add all service nodes to top level, only for future reference.
        addToTop(bLService);

        // 1) Define type nodeDefinition for service type.
        BLangTypeDefinition bLTypeDef = (BLangTypeDefinition) TreeBuilder.createTypeDefinition();
        BLangIdentifier serviceTypeID = createIdentifier(identifierPos, serviceTypeName);
        serviceTypeID.pos = pos;
        bLTypeDef.setName(serviceTypeID);
        bLTypeDef.flagSet.add(Flag.SERVICE);
        bLTypeDef.typeNode = (BLangType) serviceDeclrNode.serviceBody().apply(this);
        bLTypeDef.pos = pos;
        bLService.serviceTypeDefinition = bLTypeDef;

        // 2) Create service constructor.
        final BLangServiceConstructorExpr serviceConstNode = (BLangServiceConstructorExpr) TreeBuilder
                .createServiceConstructorNode();
        serviceConstNode.serviceNode = bLService;
        serviceConstNode.pos = pos;

        // Crate Global variable for service.
        bLService.pos = pos;
        if (!isAnonServiceValue) {
            BLangSimpleVariable var = (BLangSimpleVariable) createBasicVarNodeWithoutType(identifierPos,
                    Collections.emptySet(),
                    serviceName, identifierPos,
                    serviceConstNode);
            var.flagSet.add(Flag.FINAL);
            var.flagSet.add(Flag.SERVICE);

            BLangUserDefinedType bLUserDefinedType = (BLangUserDefinedType) TreeBuilder.createUserDefinedTypeNode();
            bLUserDefinedType.pkgAlias = (BLangIdentifier) TreeBuilder.createIdentifierNode();
            bLUserDefinedType.typeName = bLTypeDef.name;
            bLUserDefinedType.pos = pos;

            var.typeNode = bLUserDefinedType;
            bLService.variableNode = var;
            addToTop(bLTypeDef);
            return var;
        } else {
            return bLTypeDef;
        }
    }

    @Override
    public BLangNode transform(ServiceBodyNode serviceBodyNode) {
        BLangObjectTypeNode objectTypeNode = (BLangObjectTypeNode) TreeBuilder.createObjectTypeNode();
        objectTypeNode.flagSet.add(Flag.SERVICE);
        for (Node resourceNode : serviceBodyNode.resources()) {
            BLangNode bLangNode = resourceNode.apply(this);
            if (bLangNode.getKind() == NodeKind.FUNCTION) {
                BLangFunction bLangFunction = (BLangFunction) bLangNode;
                bLangFunction.attachedFunction = true;
                bLangFunction.flagSet.add(Flag.ATTACHED);
                objectTypeNode.addFunction(bLangFunction);
            }
        }
        objectTypeNode.isAnonymous = false;
        objectTypeNode.pos = getPosition(serviceBodyNode);
        return objectTypeNode;
    }

    @Override
    public BLangNode transform(RecordTypeDescriptorNode recordTypeDescriptorNode) {
        BLangRecordTypeNode recordTypeNode = (BLangRecordTypeNode) TreeBuilder.createRecordTypeNode();
        boolean hasRestField = false;
        boolean isAnonymous = checkIfAnonymous(recordTypeDescriptorNode);

        for (Node field : recordTypeDescriptorNode.fields()) {
            if (field.kind() == SyntaxKind.RECORD_FIELD || field.kind() == SyntaxKind.RECORD_FIELD_WITH_DEFAULT_VALUE) {
                recordTypeNode.fields.add((BLangSimpleVariable) field.apply(this));
            } else if (field.kind() == SyntaxKind.RECORD_REST_TYPE) {
                recordTypeNode.restFieldType = (BLangType) field.apply(this);
                hasRestField = true;
            } else if (field.kind() == SyntaxKind.TYPE_REFERENCE) {
                recordTypeNode.addTypeReference((BLangType) field.apply(this));
            }
        }
        boolean isOpen = recordTypeDescriptorNode.bodyStartDelimiter().kind() == SyntaxKind.OPEN_BRACE_TOKEN;
        recordTypeNode.sealed = !(hasRestField || isOpen);
        recordTypeNode.pos = getPosition(recordTypeDescriptorNode);
        recordTypeNode.isAnonymous = isAnonymous;
        recordTypeNode.isLocal = this.isInLocalContext;

        // If anonymous type, create a user defined type and return it.
        if (!isAnonymous || this.isInLocalContext) {
            return recordTypeNode;
        }

        return createAnonymousRecordType(recordTypeDescriptorNode, recordTypeNode);
    }

    @Override
    public BLangNode transform(SingletonTypeDescriptorNode singletonTypeDescriptorNode) {
        BLangFiniteTypeNode bLangFiniteTypeNode = new BLangFiniteTypeNode();
        BLangLiteral simpleLiteral = createSimpleLiteral(singletonTypeDescriptorNode.simpleContExprNode());
        bLangFiniteTypeNode.valueSpace.add(simpleLiteral);
        return bLangFiniteTypeNode;
    }

    @Override
    public BLangNode transform(BuiltinSimpleNameReferenceNode singletonTypeDescriptorNode) {
        return createTypeNode(singletonTypeDescriptorNode);
    }

    @Override
    public BLangNode transform(TypeReferenceNode typeReferenceNode) {
        return createTypeNode(typeReferenceNode.typeName());
    }

    @Override
    public BLangNode transform(RecordFieldNode recordFieldNode) {
        BLangSimpleVariable simpleVar = createSimpleVar(recordFieldNode.fieldName(), recordFieldNode.typeName(),
                                                        recordFieldNode.metadata().annotations());
        simpleVar.flagSet.add(Flag.PUBLIC);
        if (recordFieldNode.questionMarkToken().isPresent()) {
            simpleVar.flagSet.add(Flag.OPTIONAL);
        } else {
            simpleVar.flagSet.add(Flag.REQUIRED);
        }
        simpleVar.pos = getPosition(recordFieldNode);
        return simpleVar;
    }

    @Override
    public BLangNode transform(RecordFieldWithDefaultValueNode recordFieldNode) {
        BLangSimpleVariable simpleVar = createSimpleVar(recordFieldNode.fieldName(), recordFieldNode.typeName(),
                                                        recordFieldNode.metadata().annotations());
        simpleVar.flagSet.add(Flag.PUBLIC);
        if (isPresent(recordFieldNode.expression())) {
            simpleVar.setInitialExpression(createExpression(recordFieldNode.expression()));
        }
        simpleVar.pos = getPosition(recordFieldNode);
        return simpleVar;
    }

    @Override
    public BLangNode transform(RecordRestDescriptorNode recordFieldNode) {
        return createTypeNode(recordFieldNode.typeName());
    }

    @Override
    public BLangNode transform(FunctionDefinitionNode funcDefNode) {
        BLangFunction bLFunction = createFunctionNode(funcDefNode.functionName(), funcDefNode.visibilityQualifier(),
                funcDefNode.functionSignature(), funcDefNode.functionBody());

        bLFunction.annAttachments = applyAll(funcDefNode.metadata().annotations());
        bLFunction.pos = getPosition(funcDefNode);
        return bLFunction;
    }

    private BLangFunction createFunctionNode(IdentifierToken funcName, Optional<Token> visibilityQualifier,
            FunctionSignatureNode functionSignature, FunctionBodyNode functionBody) {
        BLangFunction bLFunction = (BLangFunction) TreeBuilder.createFunctionNode();

        // Set function name
        bLFunction.name = createIdentifier(getPosition(funcName), funcName);

        // Set the visibility qualifier
        visibilityQualifier.ifPresent(visibilityQual -> {
            if (visibilityQual.kind() == SyntaxKind.PUBLIC_KEYWORD) {
                bLFunction.flagSet.add(Flag.PUBLIC);
            } else if (visibilityQual.kind() == SyntaxKind.PRIVATE_KEYWORD) {
                bLFunction.flagSet.add(Flag.PRIVATE);
            } else if (visibilityQual.kind() == SyntaxKind.REMOTE_KEYWORD) {
                bLFunction.flagSet.add(Flag.REMOTE);
            } else if (visibilityQual.kind() == SyntaxKind.RESOURCE_KEYWORD) {
                bLFunction.flagSet.add(Flag.RESOURCE);
            }
        });

        // Set function signature
        populateFuncSignature(bLFunction, functionSignature);

        // Set the function body
        if (functionBody == null) {
            bLFunction.body = null;
            bLFunction.flagSet.add(Flag.INTERFACE);
            bLFunction.interfaceFunction = true;
        } else {
            bLFunction.body = (BLangFunctionBody) functionBody.apply(this);
            if (bLFunction.body.getKind() == NodeKind.EXTERN_FUNCTION_BODY) {
                bLFunction.flagSet.add(Flag.NATIVE);
            }
        }
        return bLFunction;
    }

    @Override
    public BLangNode transform(ExternalFunctionBodyNode externalFunctionBodyNode) {
        BLangExternalFunctionBody externFunctionBodyNode =
                (BLangExternalFunctionBody) TreeBuilder.createExternFunctionBodyNode();
        externFunctionBodyNode.annAttachments = applyAll(externalFunctionBodyNode.annotations());
        return externFunctionBodyNode;
    }

    @Override
    public BLangNode transform(ExplicitAnonymousFunctionExpressionNode anonFuncExprNode) {
        BLangFunction bLFunction = (BLangFunction) TreeBuilder.createFunctionNode();
        DiagnosticPos pos = getPosition(anonFuncExprNode);

        // Set function name
        bLFunction.name = createIdentifier(pos,
                                           anonymousModelHelper.getNextAnonymousFunctionKey(diagnosticSource.pkgID));

        // Set function signature
        populateFuncSignature(bLFunction, anonFuncExprNode.functionSignature());

        // Set the function body
        bLFunction.body = (BLangFunctionBody) anonFuncExprNode.functionBody().apply(this);

//        attachAnnotations(function, annCount, false);
        bLFunction.pos = pos;

        bLFunction.addFlag(Flag.LAMBDA);
        bLFunction.addFlag(Flag.ANONYMOUS);
        addToTop(bLFunction);

        BLangLambdaFunction lambdaExpr = (BLangLambdaFunction) TreeBuilder.createLambdaFunctionNode();
        lambdaExpr.function = bLFunction;
        lambdaExpr.pos = pos;
        return lambdaExpr;
    }

    @Override
    public BLangNode transform(FunctionBodyBlockNode functionBodyBlockNode) {
        BLangBlockFunctionBody bLFuncBody = (BLangBlockFunctionBody) TreeBuilder.createBlockFunctionBodyNode();
        this.isInLocalContext = true;
        List<BLangStatement> statements = generateBLangStatements(functionBodyBlockNode.statements());

        if (functionBodyBlockNode.namedWorkerDeclarator().isPresent()) {
            NamedWorkerDeclarator namedWorkerDeclarator = functionBodyBlockNode.namedWorkerDeclarator().get();
            for (StatementNode statement : namedWorkerDeclarator.workerInitStatements()) {
                statements.add((BLangStatement) statement.apply(this));
            }
            for (NamedWorkerDeclarationNode workerDeclarationNode : namedWorkerDeclarator.namedWorkerDeclarations()) {
                statements.add((BLangStatement) workerDeclarationNode.apply(this));
                // Consume resultant additional statements
                while (!this.additionalStatements.empty()) {
                    statements.add(additionalStatements.pop());
                }
            }
        }

        bLFuncBody.stmts = statements;
        bLFuncBody.pos = getPosition(functionBodyBlockNode);
        this.isInLocalContext = false;
        return bLFuncBody;
    }

    @Override
    public BLangNode transform(ForEachStatementNode forEachStatementNode) {
        BLangForeach foreach = (BLangForeach) TreeBuilder.createForeachNode();
        foreach.pos = getPosition(forEachStatementNode);

        TypedBindingPatternNode typedBindingPatternNode = forEachStatementNode.typedBindingPattern();
        boolean isDeclaredWithVar = typedBindingPatternNode.typeDescriptor().kind() == SyntaxKind.VAR_TYPE_DESC;
        VariableDefinitionNode variableDefinitionNode = createVarDefNode(typedBindingPatternNode, isDeclaredWithVar);
        foreach.setVariableDefinitionNode(variableDefinitionNode);
        foreach.isDeclaredWithVar = isDeclaredWithVar;

        BLangBlockStmt foreachBlock = (BLangBlockStmt) forEachStatementNode.blockStatement().apply(this);
        foreachBlock.pos = getPosition(forEachStatementNode.blockStatement());
        foreach.setBody(foreachBlock);
        foreach.setCollection(createExpression(forEachStatementNode.actionOrExpressionNode()));
        return foreach;
    }

    @Override
    public BLangNode transform(ForkStatementNode forkStatementNode) {
        BLangForkJoin forkJoin = (BLangForkJoin) TreeBuilder.createForkJoinNode();
        DiagnosticPos forkStmtPos = getPosition(forkStatementNode);
        forkJoin.pos = forkStmtPos;
        String nextAnonymousForkKey = anonymousModelHelper.getNextAnonymousForkKey(forkStmtPos.src.pkgID);
        for (BLangSimpleVariableDef worker : forkJoin.workers) {
            BLangFunction function = ((BLangLambdaFunction) worker.var.expr).function;
            function.flagSet.add(Flag.FORKED);
            function.anonForkName = nextAnonymousForkKey;
        }
        return forkJoin;
    }

    @Override
    public BLangNode transform(NamedWorkerDeclarationNode namedWorkerDeclNode) {
        BLangFunction bLFunction = (BLangFunction) TreeBuilder.createFunctionNode();
        DiagnosticPos pos = getPosition(namedWorkerDeclNode);

        // Set function name
        bLFunction.name = createIdentifier(pos,
                                           anonymousModelHelper.getNextAnonymousFunctionKey(diagnosticSource.pkgID));

        // Set the function body
        BLangBlockStmt blockStmt = (BLangBlockStmt) namedWorkerDeclNode.workerBody().apply(this);
        BLangBlockFunctionBody bodyNode = (BLangBlockFunctionBody) TreeBuilder.createBlockFunctionBodyNode();
        bodyNode.stmts = blockStmt.stmts;
        bLFunction.body = bodyNode;

//        attachAnnotations(function, annCount, false);
        bLFunction.pos = pos;

        bLFunction.addFlag(Flag.LAMBDA);
        bLFunction.addFlag(Flag.ANONYMOUS);
        bLFunction.addFlag(Flag.WORKER);

        // change default worker name
        String workerName = namedWorkerDeclNode.workerName().text();
        bLFunction.defaultWorkerName.value = workerName;
        bLFunction.defaultWorkerName.pos = getPosition(namedWorkerDeclNode.workerName());

        NodeList<AnnotationNode> annotations = namedWorkerDeclNode.annotations();
        bLFunction.annAttachments = applyAll(annotations);

        // Set Return Type
        Optional<Node> retNode = namedWorkerDeclNode.returnTypeDesc();
        if (retNode.isPresent()) {
            ReturnTypeDescriptorNode returnType = (ReturnTypeDescriptorNode) retNode.get();
            bLFunction.setReturnTypeNode(createTypeNode(returnType.type()));
        } else {
            BLangValueType bLValueType = (BLangValueType) TreeBuilder.createValueTypeNode();
            bLValueType.pos = getPosition(namedWorkerDeclNode);
            bLValueType.typeKind = TypeKind.NIL;
            bLFunction.setReturnTypeNode(bLValueType);
        }

        addToTop(bLFunction);

        BLangLambdaFunction lambdaExpr = (BLangLambdaFunction) TreeBuilder.createLambdaFunctionNode();
        lambdaExpr.function = bLFunction;
        lambdaExpr.pos = pos;

        String workerLambdaName = WORKER_LAMBDA_VAR_PREFIX + workerName;

        // Check if the worker is in a fork. If so add the lambda function to the worker list in fork, else ignore.
        BLangSimpleVariable var = new SimpleVarBuilder()
                .with(workerLambdaName)
                .setExpression(lambdaExpr)
                .isDeclaredWithVar()
                .isFinal()
                .build();

        BLangSimpleVariableDef lamdaWrkr = (BLangSimpleVariableDef) TreeBuilder.createSimpleVariableDefinitionNode();
        DiagnosticPos workerNamePos = getPosition(namedWorkerDeclNode.workerName());
        lamdaWrkr.pos = workerNamePos;
        lamdaWrkr.setVariable(var);
        lamdaWrkr.isWorker = true;
//        if (!this.forkJoinNodesStack.empty()) {
//            // TODO: Revisit the fork join worker declaration and decide whether move this to desugar.
//            lamdaWrkr.isInFork = true;
//            lamdaWrkr.var.flagSet.add(Flag.FORKED);
//            this.forkJoinNodesStack.peek().addWorkers(lamdaWrkr);
//        }

        BLangInvocation bLInvocation = (BLangInvocation) TreeBuilder.createActionInvocation();
        BLangIdentifier nameInd = this.createIdentifier(pos, workerLambdaName);
        BLangNameReference reference = new BLangNameReference(workerNamePos, null, TreeBuilder.createIdentifierNode(),
                                                              nameInd);
        bLInvocation.pkgAlias = (BLangIdentifier) reference.pkgAlias;
        bLInvocation.name = (BLangIdentifier) reference.name;
        bLInvocation.pos = workerNamePos;
        bLInvocation.flagSet = new HashSet<>();
        bLInvocation.annAttachments = bLFunction.annAttachments;

        if (bLInvocation.getKind() == NodeKind.INVOCATION) {
            bLInvocation.async = true;
//            attachAnnotations(invocation, numAnnotations, false);
        } else {
            dlog.error(pos, DiagnosticCode.START_REQUIRE_INVOCATION);
        }

        BLangSimpleVariable invoc = new SimpleVarBuilder()
                .with(workerName, getPosition(namedWorkerDeclNode.workerName()))
                .isDeclaredWithVar()
                .isWorkerVar()
                .setExpression(bLInvocation)
                .isFinal()
                .build();

        BLangSimpleVariableDef workerInvoc = (BLangSimpleVariableDef) TreeBuilder.createSimpleVariableDefinitionNode();
        workerInvoc.pos = workerNamePos;
        workerInvoc.setVariable(invoc);
        workerInvoc.isWorker = true;
        this.additionalStatements.push(workerInvoc);

        return lamdaWrkr;
    }

    private <A extends BLangNode, B extends Node> List<A> applyAll(NodeList<B> annotations) {
        ArrayList<A> annAttachments = new ArrayList<>();
        for (B annotation : annotations) {
            A blNode = (A) annotation.apply(this);
            annAttachments.add(blNode);
        }
        return annAttachments;
    }

    @Override
    public BLangNode transform(AnnotationNode annotation) {
        Node name = annotation.annotReference();
        BLangAnnotationAttachment bLAnnotationAttachment =
                (BLangAnnotationAttachment) TreeBuilder.createAnnotAttachmentNode();
        if (annotation.annotValue().isPresent()) {
            MappingConstructorExpressionNode map = annotation.annotValue().get();
            BLangExpression bLExpression = (BLangExpression) map.apply(this);
            bLAnnotationAttachment.setExpression(bLExpression);
        }
        BLangNameReference nameReference = createBLangNameReference(name);
        bLAnnotationAttachment.setAnnotationName(nameReference.name);
        bLAnnotationAttachment.setPackageAlias(nameReference.pkgAlias);
        bLAnnotationAttachment.pos = getPosition(annotation);
        return bLAnnotationAttachment;
    }

    @Override
    public BLangNode transform(AnnotationDeclarationNode annotationDeclarationNode) {
        BLangAnnotation annotationDecl = (BLangAnnotation) TreeBuilder.createAnnotationNode();
        DiagnosticPos pos = getPosition(annotationDeclarationNode);
        annotationDecl.pos = pos;
        annotationDecl.name = createIdentifier(annotationDeclarationNode.annotationTag());

        if (annotationDeclarationNode.visibilityQualifier() != null) {
            annotationDecl.addFlag(Flag.PUBLIC);
        }

        if (annotationDeclarationNode.constKeyword() != null) {
            annotationDecl.addFlag(Flag.CONSTANT);
        }

        annotationDecl.annAttachments = applyAll(annotationDeclarationNode.metadata().annotations());

        annotationDeclarationNode.metadata().documentationString().ifPresent(docString-> {
            annotationDecl.markdownDocumentationAttachment = createMarkdownDocumentationAttachment(docString);
        });

        Node typedesc = annotationDeclarationNode.typeDescriptor();
        if (typedesc != null) {
            annotationDecl.typeNode = createTypeNode(typedesc);
        }

        SeparatedNodeList<Node> paramList = annotationDeclarationNode.attachPoints();

        for (Node child : paramList) {
            AnnotationAttachPointNode attachPoint = (AnnotationAttachPointNode) child;
            boolean source = attachPoint.sourceKeyword() != null;
            AttachPoint bLAttachPoint;
            Token firstIndent =  attachPoint.firstIdent();

            switch (firstIndent.kind()) {
                case OBJECT_KEYWORD:
                    Token secondIndent = attachPoint.secondIdent();
                    switch (secondIndent.kind()) {
                        case FUNCTION_KEYWORD:
                            bLAttachPoint =
                                    AttachPoint.getAttachmentPoint(AttachPoint.Point.OBJECT_METHOD.getValue(), source);
                            break;
                        case FIELD_KEYWORD:
                            bLAttachPoint =
                                    AttachPoint.getAttachmentPoint(AttachPoint.Point.OBJECT_FIELD.getValue(), source);
                            break;
                        default:
                            bLAttachPoint =
                                    AttachPoint.getAttachmentPoint(AttachPoint.Point.OBJECT.getValue(), source);
                    }
                    break;
                case RESOURCE_KEYWORD:
                    bLAttachPoint = AttachPoint.getAttachmentPoint(AttachPoint.Point.RESOURCE.getValue(), source);
                    break;
                case RECORD_KEYWORD:
                    bLAttachPoint = AttachPoint.getAttachmentPoint(AttachPoint.Point.RECORD_FIELD.getValue(), source);
                    break;
                default:
                    bLAttachPoint = AttachPoint.getAttachmentPoint(firstIndent.text(), source);
            }
            annotationDecl.addAttachPoint(bLAttachPoint);
        }

        return annotationDecl;
    }

    // -----------------------------------------------Expressions-------------------------------------------------------
    @Override
    public BLangNode transform(ConditionalExpressionNode conditionalExpressionNode) {
        BLangTernaryExpr ternaryExpr = (BLangTernaryExpr) TreeBuilder.createTernaryExpressionNode();
        ternaryExpr.pos = getPosition(conditionalExpressionNode);
        ternaryExpr.elseExpr = createExpression(conditionalExpressionNode.endExpression());
        ternaryExpr.thenExpr = createExpression(conditionalExpressionNode.middleExpression());
        ternaryExpr.expr = createExpression(conditionalExpressionNode.lhsExpression());
        if (ternaryExpr.expr.getKind() == NodeKind.TERNARY_EXPR) {
            // Re-organizing ternary expression tree if there nested ternary expressions.
            BLangTernaryExpr root = (BLangTernaryExpr) ternaryExpr.expr;
            BLangTernaryExpr parent = root;
            while (parent.elseExpr.getKind() == NodeKind.TERNARY_EXPR) {
                parent = (BLangTernaryExpr) parent.elseExpr;
            }
            ternaryExpr.expr = parent.elseExpr;
            parent.elseExpr = ternaryExpr;
            ternaryExpr = root;
        }
        return ternaryExpr;
    }

    @Override
    public BLangNode transform(CheckExpressionNode checkExpressionNode) {
        DiagnosticPos pos = getPosition(checkExpressionNode);
        BLangExpression expr = createExpression(checkExpressionNode.expression());
        if (checkExpressionNode.checkKeyword().kind() == SyntaxKind.CHECK_KEYWORD) {
            return createCheckExpr(pos, expr);
        }
        return createCheckPanickedExpr(pos, expr);
    }

    @Override
    public BLangNode transform(TypeTestExpressionNode typeTestExpressionNode) {
        BLangTypeTestExpr typeTestExpr = (BLangTypeTestExpr) TreeBuilder.createTypeTestExpressionNode();
        typeTestExpr.expr = createExpression(typeTestExpressionNode.expression());
        typeTestExpr.typeNode = createTypeNode(typeTestExpressionNode.typeDescriptor());
        typeTestExpr.pos = getPosition(typeTestExpressionNode);

        return typeTestExpr;
    }

    @Override
    public BLangNode transform(MappingConstructorExpressionNode mapConstruct) {
        BLangRecordLiteral bLiteralNode = (BLangRecordLiteral) TreeBuilder.createRecordLiteralNode();
        for (MappingFieldNode field : mapConstruct.fields()) {
            if (field.kind() == SyntaxKind.SPREAD_FIELD) {
                SpreadFieldNode spreadFieldNode = (SpreadFieldNode) field;
                BLangRecordSpreadOperatorField bLRecordSpreadOpField =
                        (BLangRecordSpreadOperatorField) TreeBuilder.createRecordSpreadOperatorField();
                bLRecordSpreadOpField.expr = createExpression(spreadFieldNode.valueExpr());
                bLiteralNode.fields.add(bLRecordSpreadOpField);
            } else {
                SpecificFieldNode specificField = (SpecificFieldNode) field;
                BLangRecordKeyValueField bLRecordKeyValueField =
                        (BLangRecordKeyValueField) TreeBuilder.createRecordKeyValue();
                bLRecordKeyValueField.valueExpr = createExpression(specificField.valueExpr());
                bLRecordKeyValueField.key =
                        new BLangRecordLiteral.BLangRecordKey(createExpression(specificField.fieldName()));
                bLRecordKeyValueField.key.computedKey = false;
                bLiteralNode.fields.add(bLRecordKeyValueField);
            }
        }
        bLiteralNode.pos = getPosition(mapConstruct);
        return bLiteralNode;
    }

    @Override
    public BLangNode transform(ListConstructorExpressionNode listConstructorExprNode) {
        List<BLangExpression> argExprList = new ArrayList<>();
        BLangListConstructorExpr listConstructorExpr = (BLangListConstructorExpr)
                TreeBuilder.createListConstructorExpressionNode();
        for (Node expr : listConstructorExprNode.expressions()) {
            argExprList.add(createExpression(expr));
        }
        listConstructorExpr.exprs = argExprList;
        listConstructorExpr.pos = getPosition(listConstructorExprNode);
        return listConstructorExpr;
    }

    @Override
    public BLangNode transform(UnaryExpressionNode unaryExprNode) {
        DiagnosticPos pos = getPosition(unaryExprNode);
        SyntaxKind expressionKind = unaryExprNode.expression().kind();
        SyntaxKind operatorKind = unaryExprNode.unaryOperator().kind();
        if (expressionKind == SyntaxKind.DECIMAL_INTEGER_LITERAL ||
                expressionKind == SyntaxKind.DECIMAL_FLOATING_POINT_LITERAL) {
            BLangNumericLiteral numericLiteral = (BLangNumericLiteral) createSimpleLiteral(unaryExprNode.expression());
            if (operatorKind == SyntaxKind.MINUS_TOKEN) {
                if (numericLiteral.value instanceof String) {
                    numericLiteral.value = "-" + numericLiteral.value;
                } else {
                    numericLiteral.value = ((Long) numericLiteral.value) * -1;
                }

                if (expressionKind != SyntaxKind.DECIMAL_FLOATING_POINT_LITERAL) {
                    numericLiteral.originalValue = "-" + numericLiteral.originalValue;
                }
            } else if (operatorKind == SyntaxKind.PLUS_TOKEN) {
                if (expressionKind != SyntaxKind.DECIMAL_FLOATING_POINT_LITERAL) {
                    numericLiteral.originalValue = "+" + numericLiteral.originalValue;
                }
            }
            return numericLiteral;
        }
        OperatorKind operator = OperatorKind.valueFrom(unaryExprNode.unaryOperator().text());
        BLangExpression expr = createExpression(unaryExprNode.expression());
        return createBLangUnaryExpr(pos, operator, expr);
    }

    @Override
    public BLangNode transform(TypeofExpressionNode typeofExpressionNode) {
        DiagnosticPos pos = getPosition(typeofExpressionNode);
        OperatorKind operator = OperatorKind.valueFrom(typeofExpressionNode.typeofKeyword().text());
        BLangExpression expr = createExpression(typeofExpressionNode.expression());
        return createBLangUnaryExpr(pos, operator, expr);
    }

    @Override
    public BLangNode transform(BinaryExpressionNode binaryExprNode) {
        BLangBinaryExpr bLBinaryExpr = (BLangBinaryExpr) TreeBuilder.createBinaryExpressionNode();
        bLBinaryExpr.pos = getPosition(binaryExprNode);
        bLBinaryExpr.lhsExpr = createExpression(binaryExprNode.lhsExpr());
        bLBinaryExpr.rhsExpr = createExpression(binaryExprNode.rhsExpr());
        bLBinaryExpr.opKind = OperatorKind.valueFrom(binaryExprNode.operator().text());
        return bLBinaryExpr;
    }

    @Override
    public BLangNode transform(FieldAccessExpressionNode fieldAccessExprNode) {
        BLangFieldBasedAccess bLFieldBasedAccess;
        Node fieldName = fieldAccessExprNode.fieldName();
        if (fieldName.kind() == SyntaxKind.QUALIFIED_NAME_REFERENCE) {
            QualifiedNameReferenceNode qualifiedFieldName = (QualifiedNameReferenceNode) fieldName;
            BLangFieldBasedAccess.BLangNSPrefixedFieldBasedAccess accessWithPrefixNode =
                    (BLangFieldBasedAccess.BLangNSPrefixedFieldBasedAccess)
                            TreeBuilder.createFieldBasedAccessWithPrefixNode();
            accessWithPrefixNode.nsPrefix = createIdentifier(qualifiedFieldName.modulePrefix());
            accessWithPrefixNode.field = createIdentifier(qualifiedFieldName.identifier());
            bLFieldBasedAccess = accessWithPrefixNode;
        } else {
            bLFieldBasedAccess = (BLangFieldBasedAccess) TreeBuilder.createFieldBasedAccessNode();
            bLFieldBasedAccess.field =
                    createIdentifier(((SimpleNameReferenceNode) fieldName).name());
        }
        bLFieldBasedAccess.pos = getPosition(fieldAccessExprNode);
        bLFieldBasedAccess.field.pos = getPosition(fieldAccessExprNode);
        bLFieldBasedAccess.expr = createExpression(fieldAccessExprNode.expression());
        bLFieldBasedAccess.fieldKind = FieldKind.SINGLE;
        bLFieldBasedAccess.optionalFieldAccess = false;
        return bLFieldBasedAccess;
    }

    @Override
    public BLangNode transform(OptionalFieldAccessExpressionNode optionalFieldAccessExpressionNode) {
        BLangFieldBasedAccess bLFieldBasedAccess = (BLangFieldBasedAccess) TreeBuilder.createFieldBasedAccessNode();
        Node fieldName = optionalFieldAccessExpressionNode.fieldName();
        bLFieldBasedAccess.pos = getPosition(optionalFieldAccessExpressionNode);
        bLFieldBasedAccess.field =
                createIdentifier(((SimpleNameReferenceNode) fieldName).name());
        bLFieldBasedAccess.field.pos = getPosition(optionalFieldAccessExpressionNode);
        bLFieldBasedAccess.expr = createExpression(optionalFieldAccessExpressionNode.expression());
        bLFieldBasedAccess.fieldKind = FieldKind.SINGLE;
        bLFieldBasedAccess.optionalFieldAccess = true;
        return bLFieldBasedAccess;
    }

    @Override
    public BLangNode transform(BracedExpressionNode brcExprOut) {
        return createExpression(brcExprOut.expression());
    }

    @Override
    public BLangNode transform(FunctionCallExpressionNode functionCallNode) {
        return createBLangInvocation(functionCallNode.functionName(), functionCallNode.arguments(),
                                     getPosition(functionCallNode), isFunctionCallAsync(functionCallNode));
    }

    public BLangNode transform(MethodCallExpressionNode methodCallExprNode) {
        BLangInvocation bLInvocation = createBLangInvocation(methodCallExprNode.methodName(),
                                                             methodCallExprNode.arguments(),
                                                             getPosition(methodCallExprNode), false);
        bLInvocation.expr = createExpression(methodCallExprNode.expression());
        return bLInvocation;
    }

    @Override
    public BLangNode transform(ImplicitNewExpressionNode implicitNewExprNode) {
        BLangTypeInit initNode = createTypeInit(implicitNewExprNode);
        BLangInvocation invocationNode = createInvocation(implicitNewExprNode, implicitNewExprNode.newKeyword());
        // Populate the argument expressions on initNode as well.
        initNode.argsExpr.addAll(invocationNode.argExprs);
        initNode.initInvocation = invocationNode;

        return initNode;
    }

    @Override
    public BLangNode transform(ExplicitNewExpressionNode explicitNewExprNode) {
        BLangTypeInit initNode = createTypeInit(explicitNewExprNode);
        BLangInvocation invocationNode = createInvocation(explicitNewExprNode, explicitNewExprNode.newKeyword());
        // Populate the argument expressions on initNode as well.
        initNode.argsExpr.addAll(invocationNode.argExprs);
        initNode.initInvocation = invocationNode;
        return initNode;
    }

    private boolean isFunctionCallAsync(FunctionCallExpressionNode functionCallExpressionNode) {
        return functionCallExpressionNode.parent().kind() == SyntaxKind.START_ACTION;
    }

    private BLangTypeInit createTypeInit(NewExpressionNode expression) {
        BLangTypeInit initNode = (BLangTypeInit) TreeBuilder.createInitNode();
        initNode.pos = getPosition(expression);
        if (expression.kind() == SyntaxKind.EXPLICIT_NEW_EXPRESSION) {
            Node type = ((ExplicitNewExpressionNode) expression).typeDescriptor();
            initNode.userDefinedType = createTypeNode(type);
        }

        return initNode;
    }

    private BLangInvocation createInvocation(NewExpressionNode expression, Token newKeyword) {
        BLangInvocation invocationNode = (BLangInvocation) TreeBuilder.createInvocationNode();
        invocationNode.pos = getPosition(expression);

        populateArgsInvocation(expression, invocationNode);

        BLangNameReference nameReference = createBLangNameReference(newKeyword);
        invocationNode.name = (BLangIdentifier) nameReference.name;
        invocationNode.pkgAlias = (BLangIdentifier) nameReference.pkgAlias;

        return invocationNode;
    }

    private void populateArgsInvocation(NewExpressionNode expression, BLangInvocation invocationNode) {
        Iterator<FunctionArgumentNode> argumentsIter = getArgumentNodesIterator(expression);
        if (argumentsIter != null) {
            while (argumentsIter.hasNext()) {
                BLangExpression argument = createExpression(argumentsIter.next());
                invocationNode.argExprs.add(argument);
            }
        }
    }

    private Iterator<FunctionArgumentNode> getArgumentNodesIterator(NewExpressionNode expression) {
        Iterator<FunctionArgumentNode> argumentsIter = null;

        if (expression.kind() == SyntaxKind.IMPLICIT_NEW_EXPRESSION) {
            Optional<ParenthesizedArgList> argsList = ((ImplicitNewExpressionNode) expression).parenthesizedArgList();
            if (argsList.isPresent()) {
                ParenthesizedArgList argList = argsList.get();
                argumentsIter = argList.arguments().iterator();
            }
        } else {
            ParenthesizedArgList argList =
                    (ParenthesizedArgList) ((ExplicitNewExpressionNode) expression).parenthesizedArgList();
            argumentsIter = argList.arguments().iterator();
        }

        return argumentsIter;
    }

    @Override
    public BLangIndexBasedAccess transform(IndexedExpressionNode indexedExpressionNode) {
        BLangIndexBasedAccess indexBasedAccess = (BLangIndexBasedAccess) TreeBuilder.createIndexBasedAccessNode();
        indexBasedAccess.pos = getPosition(indexedExpressionNode);
        // TODO : Add BLangTableMultiKeyExpr for indexExpr if it is available
        indexBasedAccess.indexExpr = createExpression(indexedExpressionNode.keyExpression().get(0));
        indexBasedAccess.expr = createExpression(indexedExpressionNode.containerExpression());
        return indexBasedAccess;
    }

    @Override
    public BLangTypeConversionExpr transform(TypeCastExpressionNode typeCastExpressionNode) {
        BLangTypeConversionExpr typeConversionNode = (BLangTypeConversionExpr) TreeBuilder.createTypeConversionNode();
        // TODO : Attach annotations if available
        typeConversionNode.pos = getPosition(typeCastExpressionNode);
        if (typeCastExpressionNode.typeCastParam() != null) {
            typeConversionNode.typeNode = createTypeNode(typeCastExpressionNode.typeCastParam().type());
        }
        typeConversionNode.expr = createExpression(typeCastExpressionNode.expression());
        typeConversionNode.annAttachments = applyAll(typeCastExpressionNode.typeCastParam().annotations());
        return typeConversionNode;
    }

    @Override
    public BLangNode transform(Token token) {
        SyntaxKind kind = token.kind();
        switch (kind) {
            case XML_TEXT_CONTENT:
            case TEMPLATE_STRING:
                return createSimpleLiteral(token);
            default:
                throw new RuntimeException("Syntax kind is not supported: " + kind);
        }
    }

    @Override
    public BLangNode transform(InterpolationNode interpolationNode) {
        return createExpression(interpolationNode.expression());
    }

    @Override
    public BLangNode transform(TemplateExpressionNode expressionNode) {
        SyntaxKind kind = expressionNode.kind();
        switch (kind) {
            case XML_TEMPLATE_EXPRESSION:
                return expressionNode.content().get(0).apply(this);
            case STRING_TEMPLATE_EXPRESSION:
                return createStringTemplateLiteral(expressionNode.content(), getPosition(expressionNode));
            default:
                throw new RuntimeException("Syntax kind is not supported: " + kind);
        }
    }

    @Override
    public BLangNode transform(TableConstructorExpressionNode tableConstructorExpressionNode) {
        BLangTableConstructorExpr tableConstructorExpr =
                (BLangTableConstructorExpr) TreeBuilder.createTableConstructorExpressionNode();
        tableConstructorExpr.pos = getPosition(tableConstructorExpressionNode);

        for (Node node : tableConstructorExpressionNode.mappingConstructors()) {
            tableConstructorExpr.addRecordLiteral((BLangRecordLiteral) node.apply(this));
        }
        if (tableConstructorExpressionNode.keySpecifier() != null) {
            tableConstructorExpr.tableKeySpecifier =
                    (BLangTableKeySpecifier) tableConstructorExpressionNode.keySpecifier().apply(this);
        }
        return tableConstructorExpr;
    }

    @Override
    public BLangNode transform(TrapExpressionNode trapExpressionNode) {
        BLangTrapExpr trapExpr = (BLangTrapExpr) TreeBuilder.createTrapExpressionNode();
        trapExpr.expr = createExpression(trapExpressionNode.expression());
        trapExpr.pos = getPosition(trapExpressionNode);
        return trapExpr;
    }

    @Override
    public BLangNode transform(ReceiveActionNode receiveActionNode) {
        BLangWorkerReceive workerReceiveExpr = (BLangWorkerReceive) TreeBuilder.createWorkerReceiveNode();
        workerReceiveExpr.setWorkerName(createIdentifier(receiveActionNode.receiveWorkers().name()));
        workerReceiveExpr.pos = getPosition(receiveActionNode);
        return workerReceiveExpr;
    }

    @Override
    public BLangNode transform(SyncSendActionNode syncSendActionNode) {
        BLangWorkerSyncSendExpr workerSendExpr = TreeBuilder.createWorkerSendSyncExprNode();
        workerSendExpr.setWorkerName(createIdentifier(
                syncSendActionNode.peerWorker().name()));
        workerSendExpr.expr = createExpression(syncSendActionNode.expression());
        workerSendExpr.pos = getPosition(syncSendActionNode);
        return workerSendExpr;
    }

    @Override
    public BLangNode transform(ImplicitAnonymousFunctionExpressionNode implicitAnonymousFunctionExpressionNode) {
        BLangArrowFunction arrowFunction = (BLangArrowFunction) TreeBuilder.createArrowFunctionNode();
        arrowFunction.pos = getPosition(implicitAnonymousFunctionExpressionNode);
        arrowFunction.functionName = TreeBuilder.createIdentifierNode();
        // TODO initialize other attributes
        // arrowFunction.funcType;
        // arrowFunction.function;

        // Set Parameters
        Node param = implicitAnonymousFunctionExpressionNode.params();
        if (param.kind() == SyntaxKind.INFER_PARAM_LIST) {
            ImplicitAnonymousFunctionParameters paramsNode = (ImplicitAnonymousFunctionParameters) param;
            SeparatedNodeList<SimpleNameReferenceNode> paramList = paramsNode.parameters();

            for (SimpleNameReferenceNode child : paramList) {
                BLangUserDefinedType userDefinedType = (BLangUserDefinedType) child.apply(this);
                BLangSimpleVariable parameter = (BLangSimpleVariable) TreeBuilder.createSimpleVariableNode();
                parameter.name = userDefinedType.typeName;
                arrowFunction.params.add(parameter);

            }

        } else {
            BLangUserDefinedType userDefinedType = (BLangUserDefinedType) param.apply(this);
            BLangSimpleVariable parameter = (BLangSimpleVariable) TreeBuilder.createSimpleVariableNode();
            parameter.name = userDefinedType.typeName;
            arrowFunction.params.add(parameter);
        }
        arrowFunction.body = new BLangExprFunctionBody();
        arrowFunction.body.expr = createExpression(implicitAnonymousFunctionExpressionNode.expression());
        return arrowFunction;
    }

    // -----------------------------------------------Statements--------------------------------------------------------
    @Override
    public BLangNode transform(ReturnStatementNode returnStmtNode) {
        BLangReturn bLReturn = (BLangReturn) TreeBuilder.createReturnNode();
        bLReturn.pos = getPosition(returnStmtNode);
        if (returnStmtNode.expression().isPresent()) {
            bLReturn.expr = createExpression(returnStmtNode.expression().get());
        } else {
            BLangLiteral nilLiteral = (BLangLiteral) TreeBuilder.createLiteralExpression();
            nilLiteral.pos = getPosition(returnStmtNode);
            nilLiteral.value = Names.NIL_VALUE;
            nilLiteral.type = symTable.nilType;
            bLReturn.expr = nilLiteral;
        }
        return bLReturn;
    }

    @Override
    public BLangNode transform(PanicStatementNode panicStmtNode) {
        BLangPanic bLPanic = (BLangPanic) TreeBuilder.createPanicNode();
        bLPanic.pos = getPosition(panicStmtNode);
        bLPanic.expr = createExpression(panicStmtNode.expression());
        return bLPanic;
    }

    @Override
    public BLangNode transform(ContinueStatementNode continueStmtNode) {
        BLangContinue bLContinue = (BLangContinue) TreeBuilder.createContinueNode();
        bLContinue.pos = getPosition(continueStmtNode);
        return bLContinue;
    }

    @Override
    public BLangNode transform(ListenerDeclarationNode listenerDeclarationNode) {
        Token visibilityQualifier = null;
        if (listenerDeclarationNode.visibilityQualifier().isPresent()) {
            visibilityQualifier = listenerDeclarationNode.visibilityQualifier().get();
        }

        BLangSimpleVariable var = new SimpleVarBuilder()
                .with(listenerDeclarationNode.variableName().text())
                .setTypeByNode(listenerDeclarationNode.typeDescriptor())
                .setExpressionByNode(listenerDeclarationNode.initializer())
                .setVisibility(visibilityQualifier)
                .isListenerVar()
                .build();
        var.annAttachments = applyAll(listenerDeclarationNode.metadata().annotations());
        return var;
    }

    @Override
    public BLangNode transform(BreakStatementNode breakStmtNode) {
        BLangBreak bLBreak = (BLangBreak) TreeBuilder.createBreakNode();
        bLBreak.pos = getPosition(breakStmtNode);
        return bLBreak;
    }

    @Override
    public BLangNode transform(AssignmentStatementNode assignmentStmtNode) {
        SyntaxKind lhsKind = assignmentStmtNode.children().get(0).kind();
        switch (lhsKind) {
            case LIST_BINDING_PATTERN:
                return transformDestructingStatement(assignmentStmtNode);
//            case MAPPING_BINDING_PATTERN: // ignored for now
//                lhs = (MappingBindingPatternNode) lhs;
//                return transformDestructingStatement(assignmentStmtNode);
            default:
                break;
        }
        BLangAssignment bLAssignment = (BLangAssignment) TreeBuilder.createAssignmentNode();
        BLangExpression lhsExpr = createExpression(assignmentStmtNode.varRef());
        validateLvexpr(lhsExpr, DiagnosticCode.INVALID_INVOCATION_LVALUE_ASSIGNMENT);
        bLAssignment.setExpression(createExpression(assignmentStmtNode.expression()));
        bLAssignment.pos = getPosition(assignmentStmtNode);
        bLAssignment.varRef = lhsExpr;
        return bLAssignment;
    }

    public BLangNode transformDestructingStatement(
            AssignmentStatementNode assignmentStmtNode) {
        BLangTupleDestructure bLAssignmentDesc =
                (BLangTupleDestructure) TreeBuilder.createTupleDestructureStatementNode();
        bLAssignmentDesc.varRef = (BLangTupleVarRef)
                TreeBuilder.createTupleVariableReferenceNode();
        addListBindingPattern(bLAssignmentDesc.varRef,
                (ListBindingPatternNode) assignmentStmtNode.children().get(0));
        bLAssignmentDesc.setExpression(createExpression(assignmentStmtNode.expression()));
        return bLAssignmentDesc;
    }


    public void addListBindingPattern(BLangTupleVarRef bLangTupleVarRef,
                                      ListBindingPatternNode listBindingPatternNode) {
        Optional restBindingPatternNode =
                listBindingPatternNode.restBindingPattern();
        if (restBindingPatternNode.isPresent()) {
            bLangTupleVarRef.restParam =
                    createExpression(
                            ((RestBindingPatternNode) restBindingPatternNode.get()).
                                    children().get(1)
                    );
        }
        for (Node expr : listBindingPatternNode.bindingPatterns()) {
            switch (expr.kind()) {
                case LIST_BINDING_PATTERN:
                    BLangTupleVarRef res = (BLangTupleVarRef)
                            TreeBuilder.createTupleVariableReferenceNode();
                    addListBindingPattern(res, (ListBindingPatternNode) expr);
                    bLangTupleVarRef.expressions.add(res);
                    break;
                // mapping binding pattern
                case CAPTURE_BINDING_PATTERN:
                    bLangTupleVarRef.expressions.add(
                            createExpression(
                                    ((CaptureBindingPatternNode) expr).children().get(0))
                    );
                    break;
                case WILDCARD_BINDING_PATTERN:
                    bLangTupleVarRef.expressions.add(
                            createExpression(
                                    ((WildcardBindingPatternNode) expr).children().get(0))
                    );
                    break;
                default:
                    throw new RuntimeException("" +
                            "Syntax kind is not supported in listbindingpattern: " + expr.kind());
            }

        }
    }

    @Override
    public BLangNode transform(CompoundAssignmentStatementNode compoundAssignmentStmtNode) {
        BLangCompoundAssignment bLCompAssignment = (BLangCompoundAssignment) TreeBuilder.createCompoundAssignmentNode();
        bLCompAssignment.setExpression(createExpression(compoundAssignmentStmtNode.rhsExpression()));

        bLCompAssignment.setVariable(
                (BLangVariableReference) createExpression(compoundAssignmentStmtNode.lhsExpression())
        );
        bLCompAssignment.pos = getPosition(compoundAssignmentStmtNode);
        bLCompAssignment.opKind = OperatorKind.valueFrom(compoundAssignmentStmtNode.binaryOperator().text());
        return bLCompAssignment;
    }

    private void validateLvexpr(ExpressionNode lExprNode, DiagnosticCode errorCode) {
        if (lExprNode.getKind() == NodeKind.INVOCATION) {
            dlog.error(((BLangInvocation) lExprNode).pos, errorCode);
        }
        if (lExprNode.getKind() == NodeKind.FIELD_BASED_ACCESS_EXPR
                || lExprNode.getKind() == NodeKind.INDEX_BASED_ACCESS_EXPR) {
            validateLvexpr(((BLangAccessExpression) lExprNode).expr, errorCode);
        }
    }

    @Override
    public BLangNode transform(WhileStatementNode whileStmtNode) {
        BLangWhile bLWhile = (BLangWhile) TreeBuilder.createWhileNode();
        bLWhile.setCondition(createExpression(whileStmtNode.condition()));
        bLWhile.pos = getPosition(whileStmtNode);

        BLangBlockStmt bLBlockStmt = (BLangBlockStmt) whileStmtNode.whileBody().apply(this);
        bLBlockStmt.pos = getPosition(whileStmtNode.whileBody());
        bLWhile.setBody(bLBlockStmt);
        return bLWhile;
    }

    @Override
    public BLangNode transform(IfElseStatementNode ifElseStmtNode) {
        BLangIf bLIf = (BLangIf) TreeBuilder.createIfElseStatementNode();
        bLIf.pos = getPosition(ifElseStmtNode);
        bLIf.setCondition(createExpression(ifElseStmtNode.condition()));
        bLIf.setBody((BLangBlockStmt) ifElseStmtNode.ifBody().apply(this));

        ifElseStmtNode.elseBody().ifPresent(elseBody -> {
            ElseBlockNode elseNode = (ElseBlockNode) elseBody;
            bLIf.setElseStatement(
                    (org.ballerinalang.model.tree.statements.StatementNode) elseNode.elseBody().apply(this));
        });
        return bLIf;
    }

    @Override
    public BLangNode transform(BlockStatementNode blockStatement) {
        BLangBlockStmt bLBlockStmt = (BLangBlockStmt) TreeBuilder.createBlockNode();
        this.isInLocalContext = true;
        bLBlockStmt.stmts = generateBLangStatements(blockStatement.statements());
        this.isInLocalContext = false;
        return bLBlockStmt;
    }

    @Override
    public BLangNode transform(LockStatementNode lockStatementNode) {
        BLangLock lockNode = (BLangLock) TreeBuilder.createLockNode();
        lockNode.pos = getPosition(lockStatementNode);
        BLangBlockStmt lockBlock = (BLangBlockStmt) lockStatementNode.blockStatement().apply(this);
        lockBlock.pos = getPosition(lockStatementNode.blockStatement());
        lockNode.setBody(lockBlock);
        return lockNode;
    }

    @Override
    public BLangNode transform(VariableDeclarationNode varDeclaration) {
        BLangSimpleVariableDef bLVarDef = (BLangSimpleVariableDef) TreeBuilder.createSimpleVariableDefinitionNode();
        bLVarDef.pos = getPosition(varDeclaration);

        TypedBindingPatternNode typedBindingPattern = varDeclaration.typedBindingPattern();
        DiagnosticPos pos = null;
        String text = null;

        switch (typedBindingPattern.bindingPattern().kind()) {
            case CAPTURE_BINDING_PATTERN:
                CaptureBindingPatternNode captureBindingPattern =
                        (CaptureBindingPatternNode) typedBindingPattern.bindingPattern();
                pos = getPosition(captureBindingPattern.variableName());
                text = captureBindingPattern.variableName().text();
                break;
            case WILDCARD_BINDING_PATTERN:
                WildcardBindingPatternNode wildcardBindingPatternNode =
                        (WildcardBindingPatternNode) typedBindingPattern.bindingPattern();
                pos = getPosition(wildcardBindingPatternNode.underscoreToken());
                text = wildcardBindingPatternNode.underscoreToken().text();
                break;
            default:
                throw new RuntimeException("Syntax kind is not a valid binding pattern " +
                        typedBindingPattern.bindingPattern().kind());
        }

        BLangSimpleVariable simpleVar = new SimpleVarBuilder()
                .with(text, pos)
                .setPos(bLVarDef.pos)
                .setTypeByNode(typedBindingPattern.typeDescriptor())
                .setExpressionByNode(varDeclaration.initializer().orElse(null))
                .setFinal(varDeclaration.finalKeyword().isPresent())
                .build();

        bLVarDef.setVariable(simpleVar);
        return bLVarDef;
    }

    @Override
    public BLangNode transform(ExpressionStatementNode expressionStatement) {
        SyntaxKind kind = expressionStatement.expression().kind();
        switch (kind) {
            case ASYNC_SEND_ACTION:
                return expressionStatement.expression().apply(this);
            default:
                BLangExpressionStmt bLExpressionStmt =
                        (BLangExpressionStmt) TreeBuilder.createExpressionStatementNode();
                bLExpressionStmt.expr = (BLangExpression) expressionStatement.expression().apply(this);
                bLExpressionStmt.pos = getPosition(expressionStatement);
                return bLExpressionStmt;
        }
    }

    @Override
    public BLangNode transform(AsyncSendActionNode asyncSendActionNode) {
        BLangWorkerSend workerSendNode = (BLangWorkerSend) TreeBuilder.createWorkerSendNode();
        workerSendNode.setWorkerName(createIdentifier(getPosition(asyncSendActionNode.peerWorker()),
                asyncSendActionNode.peerWorker().name()));
        workerSendNode.expr = createExpression(asyncSendActionNode.expression());
        workerSendNode.pos = getPosition(asyncSendActionNode);
        return workerSendNode;
    }

    @Override
    public BLangNode transform(WaitActionNode waitActionNode) {
        BLangWaitExpr waitExpr = TreeBuilder.createWaitExpressionNode();
        waitExpr.pos = getPosition(waitActionNode);
        if (waitActionNode.waitFutureExpr().kind() != SyntaxKind.WAIT_FIELDS_LIST) {
            waitExpr.exprList = Collections.singletonList(createExpression(waitActionNode.waitFutureExpr()));
        }
        return waitExpr;
    }

    @Override
    public BLangNode transform(StartActionNode startActionNode) {
        BLangExpression expression = createExpression(startActionNode.expression());
        BLangInvocation.BLangActionInvocation invocation = (BLangInvocation.BLangActionInvocation) expression;
        invocation.async = true;
        invocation.annAttachments = applyAll(startActionNode.annotations());

        return expression;
    }

    // -------------------------------------------------Misc------------------------------------------------------------

    @Override
    public BLangNode transform(PositionalArgumentNode argumentNode) {
        return createExpression(argumentNode.expression());
    }

    @Override
    public BLangNode transform(NamedArgumentNode namedArgumentNode) {
        BLangNamedArgsExpression namedArg = (BLangNamedArgsExpression) TreeBuilder.createNamedArgNode();
        namedArg.pos = getPosition(namedArgumentNode);
        namedArg.name = this.createIdentifier(namedArgumentNode.argumentName().name());
        namedArg.expr = createExpression(namedArgumentNode.expression());
        return namedArg;
    }

    @Override
    public BLangNode transform(RestArgumentNode restArgumentNode) {
        return restArgumentNode.expression().apply(this);
    }

    @Override
    public BLangNode transform(RequiredParameterNode requiredParameter) {
        BLangSimpleVariable simpleVar = createSimpleVar(requiredParameter.paramName(),
                                                        requiredParameter.typeName(), requiredParameter.annotations());

        Optional<Token> visibilityQual = requiredParameter.visibilityQualifier();
        //TODO: Check and Fix flags OPTIONAL, REQUIRED
        if (visibilityQual.isPresent() && visibilityQual.get().kind() == SyntaxKind.PUBLIC_KEYWORD) {
            simpleVar.flagSet.add(Flag.PUBLIC);
        }

        simpleVar.pos = getPosition(requiredParameter);
        return simpleVar;
    }

    @Override
    public BLangNode transform(DefaultableParameterNode defaultableParameter) {
        BLangSimpleVariable simpleVar = createSimpleVar(defaultableParameter.paramName(),
                                                        defaultableParameter.typeName(),
                                                        defaultableParameter.annotations());

        Optional<Token> visibilityQual = defaultableParameter.visibilityQualifier();
        // TODO: Check and Fix flags OPTIONAL, REQUIRED
        if (visibilityQual.isPresent() && visibilityQual.get().kind() == SyntaxKind.PUBLIC_KEYWORD) {
            simpleVar.flagSet.add(Flag.PUBLIC);
        }

        simpleVar.setInitialExpression(createExpression(defaultableParameter.expression()));

        simpleVar.pos = getPosition(defaultableParameter);
        return simpleVar;
    }

    @Override
    public BLangNode transform(RestParameterNode restParameter) {
        BLangSimpleVariable bLSimpleVar = createSimpleVar(restParameter.paramName(), restParameter.typeName(),
                                                          restParameter.annotations());

        BLangArrayType bLArrayType = (BLangArrayType) TreeBuilder.createArrayTypeNode();
        bLArrayType.elemtype = bLSimpleVar.typeNode;
        bLArrayType.dimensions = 1;
        bLSimpleVar.typeNode = bLArrayType;
        bLArrayType.pos = getPosition(restParameter.typeName());

        bLSimpleVar.pos = getPosition(restParameter);
        return bLSimpleVar;
    }

    @Override
    public BLangNode transform(OptionalTypeDescriptorNode optTypeDescriptor) {
        BLangValueType nilTypeNode = (BLangValueType) TreeBuilder.createValueTypeNode();
        nilTypeNode.pos = getPosition(optTypeDescriptor.questionMarkToken());
        nilTypeNode.typeKind = TypeKind.NIL;

        BLangUnionTypeNode unionTypeNode = (BLangUnionTypeNode) TreeBuilder.createUnionTypeNode();
        unionTypeNode.memberTypeNodes.add(createTypeNode(optTypeDescriptor.typeDescriptor()));
        unionTypeNode.memberTypeNodes.add(nilTypeNode);
        unionTypeNode.nullable = true;

        unionTypeNode.pos = getPosition(optTypeDescriptor);
        return unionTypeNode;
    }

    @Override
    public BLangNode transform(FunctionTypeDescriptorNode functionTypeDescriptorNode) {
        BLangFunctionTypeNode functionTypeNode = (BLangFunctionTypeNode) TreeBuilder.createFunctionTypeNode();
        functionTypeNode.pos = getPosition(functionTypeDescriptorNode);
        functionTypeNode.returnsKeywordExists = true;

        FunctionSignatureNode funcSignature = functionTypeDescriptorNode.functionSignature();

        // Set Parameters
        for (ParameterNode child : funcSignature.parameters()) {
            SimpleVariableNode param = (SimpleVariableNode) child.apply(this);
            if (child instanceof RestParameterNode) {
                functionTypeNode.restParam = (BLangSimpleVariable) param;
            } else {
                functionTypeNode.params.add((BLangVariable) param);
            }
        }

        // Set Return Type
        Optional<ReturnTypeDescriptorNode> retNode = funcSignature.returnTypeDesc();
        if (retNode.isPresent()) {
            ReturnTypeDescriptorNode returnType = retNode.get();
            functionTypeNode.returnTypeNode = createTypeNode(returnType.type());
        } else {
            BLangValueType bLValueType = (BLangValueType) TreeBuilder.createValueTypeNode();
            bLValueType.pos = getPosition(funcSignature);
            bLValueType.typeKind = TypeKind.NIL;
            functionTypeNode.returnTypeNode = bLValueType;
        }

        functionTypeNode.flagSet.add(Flag.PUBLIC);
        return functionTypeNode;
    }

    @Override
    public BLangNode transform(ParameterizedTypeDescriptorNode parameterizedTypeDescNode) {
        BLangBuiltInRefTypeNode refType = (BLangBuiltInRefTypeNode) TreeBuilder.createBuiltInReferenceTypeNode();
        BLangBuiltInRefTypeNode typeNode =
                (BLangBuiltInRefTypeNode) createBuiltInTypeNode(parameterizedTypeDescNode.parameterizedType());
        refType.typeKind = typeNode.typeKind;
        refType.pos = typeNode.pos;

        BLangConstrainedType constrainedType = (BLangConstrainedType) TreeBuilder.createConstrainedTypeNode();
        constrainedType.type = refType;
        constrainedType.constraint = createTypeNode(parameterizedTypeDescNode.typeNode());
        constrainedType.pos = getPosition(parameterizedTypeDescNode);
        return constrainedType;
    }

    @Override
    public BLangNode transform(KeySpecifierNode keySpecifierNode) {
        BLangTableKeySpecifier tableKeySpecifierNode =
                (BLangTableKeySpecifier) TreeBuilder.createTableKeySpecifierNode();
        tableKeySpecifierNode.pos = getPosition(keySpecifierNode);

        for (Token field : keySpecifierNode.fieldNames()) {
            tableKeySpecifierNode.addFieldNameIdentifier(createIdentifier(field));
        }
        return tableKeySpecifierNode;
    }

    @Override
    public BLangNode transform(KeyTypeConstraintNode keyTypeConstraintNode) {
        BLangTableKeyTypeConstraint tableKeyTypeConstraint = new BLangTableKeyTypeConstraint();
        tableKeyTypeConstraint.pos = getPosition(keyTypeConstraintNode);
        tableKeyTypeConstraint.keyType = createTypeNode(keyTypeConstraintNode.typeParameterNode());
        return tableKeyTypeConstraint;
    }

    @Override
    public BLangNode transform(TableTypeDescriptorNode tableTypeDescriptorNode) {
        BLangBuiltInRefTypeNode refType = (BLangBuiltInRefTypeNode) TreeBuilder.createBuiltInReferenceTypeNode();
        refType.typeKind = TreeUtils.stringToTypeKind(tableTypeDescriptorNode.tableKeywordToken().text());
        refType.pos = getPosition(tableTypeDescriptorNode);

        BLangTableTypeNode tableTypeNode = (BLangTableTypeNode) TreeBuilder.createTableTypeNode();
        tableTypeNode.pos = getPosition(tableTypeDescriptorNode);
        tableTypeNode.type = refType;
        tableTypeNode.constraint = createTypeNode(tableTypeDescriptorNode.rowTypeParameterNode());
        if (tableTypeDescriptorNode.keyConstraintNode() != null) {
            Node constraintNode = tableTypeDescriptorNode.keyConstraintNode();
            if (constraintNode.kind() == SyntaxKind.KEY_TYPE_CONSTRAINT) {
                tableTypeNode.tableKeyTypeConstraint = (BLangTableKeyTypeConstraint) constraintNode.apply(this);
            } else if (constraintNode.kind() == SyntaxKind.KEY_SPECIFIER) {
                tableTypeNode.tableKeySpecifier = (BLangTableKeySpecifier) constraintNode.apply(this);
            }
        }
        return tableTypeNode;
    }

    @Override
    public BLangNode transform(SimpleNameReferenceNode simpleNameRefNode) {
        BLangUserDefinedType bLUserDefinedType = new BLangUserDefinedType();

        bLUserDefinedType.pos = getPosition(simpleNameRefNode);
        bLUserDefinedType.typeName =
                createIdentifier(simpleNameRefNode.name());
        bLUserDefinedType.pkgAlias = (BLangIdentifier) TreeBuilder.createIdentifierNode();
        return bLUserDefinedType;
    }

    @Override
    public BLangNode transform(QualifiedNameReferenceNode qualifiedNameReferenceNode) {
        BLangSimpleVarRef varRef = (BLangSimpleVarRef) TreeBuilder.createSimpleVariableReferenceNode();
        varRef.pos = getPosition(qualifiedNameReferenceNode);
        varRef.variableName = createIdentifier(qualifiedNameReferenceNode.identifier());
        varRef.pkgAlias = createIdentifier(qualifiedNameReferenceNode.modulePrefix());
        return varRef;
    }

    @Override
    public BLangNode transform(XMLProcessingInstruction xmlProcessingInstruction) {
        BLangXMLProcInsLiteral xmlProcInsLiteral =
                (BLangXMLProcInsLiteral) TreeBuilder.createXMLProcessingIntsructionLiteralNode();
        for (Node dataNode : xmlProcessingInstruction.data()) {
            xmlProcInsLiteral.dataFragments.add(createExpression(dataNode));
        }
        xmlProcInsLiteral.target = (BLangLiteral) xmlProcessingInstruction.target().apply(this);
        return xmlProcInsLiteral;
    }

    @Override
    public BLangNode transform(XMLComment xmlComment) {
        BLangXMLCommentLiteral xmlCommentLiteral = (BLangXMLCommentLiteral) TreeBuilder.createXMLCommentLiteralNode();
        for (Node commentNode : xmlComment.content()) {
            xmlCommentLiteral.textFragments.add((BLangExpression) commentNode.apply(this));
        }
        xmlCommentLiteral.pos = getPosition(xmlComment);
        return xmlCommentLiteral;
    }

    @Override
    public BLangNode transform(XMLElementNode xmlElementNode) {
        BLangXMLElementLiteral xmlElement = (BLangXMLElementLiteral) TreeBuilder.createXMLElementLiteralNode();
        xmlElement.startTagName = createExpression(xmlElementNode.startTag());
        xmlElement.endTagName = createExpression(xmlElementNode.endTag());

        for (Node node : xmlElementNode.content()) {
            if (node.kind() == SyntaxKind.XML_TEXT) {
                xmlElement.children.add(createSimpleLiteral(((XMLTextNode) node).content()));
                continue;
            }
            xmlElement.children.add(createExpression(node));
        }

        for (XMLAttributeNode attribute : xmlElementNode.startTag().attributes()) {
            xmlElement.attributes.add((BLangXMLAttribute) attribute.apply(this));
        }

        xmlElement.pos = getPosition(xmlElementNode);
        xmlElement.isRoot = true; // TODO : check this
        return xmlElement;
    }

    @Override
    public BLangNode transform(XMLAttributeNode xmlAttributeNode) {
        BLangXMLAttribute xmlAttribute = (BLangXMLAttribute) TreeBuilder.createXMLAttributeNode();
        xmlAttribute.value = (BLangXMLQuotedString) xmlAttributeNode.value().apply(this);
        xmlAttribute.name = createExpression(xmlAttributeNode.attributeName());
        xmlAttribute.pos = getPosition(xmlAttributeNode);
        return xmlAttribute;
    }

    @Override
    public BLangNode transform(XMLAttributeValue xmlAttributeValue) {
        BLangXMLQuotedString quotedString = (BLangXMLQuotedString) TreeBuilder.createXMLQuotedStringNode();
        quotedString.pos = getPosition(xmlAttributeValue);
        if (xmlAttributeValue.startQuote().kind() == SyntaxKind.SINGLE_QUOTE_TOKEN) {
            quotedString.quoteType = QuoteType.SINGLE_QUOTE;
        } else {
            quotedString.quoteType = QuoteType.DOUBLE_QUOTE;
        }

        for (Node value : xmlAttributeValue.value()) {
            quotedString.textFragments.add((BLangExpression) value.apply(this));
        }

        return quotedString;
    }

    @Override
    public BLangNode transform(XMLStartTagNode startTagNode) {
        return startTagNode.name().apply(this);
    }

    @Override
    public BLangNode transform(XMLEndTagNode endTagNode) {
        return endTagNode.name().apply(this);
    }

    @Override
    public BLangNode transform(XMLTextNode xmlTextNode) {
        BLangXMLTextLiteral xmlTextLiteral = (BLangXMLTextLiteral) TreeBuilder.createXMLTextLiteralNode();
        xmlTextLiteral.textFragments.add(0, (BLangExpression) xmlTextNode.content().apply(this));
        xmlTextLiteral.pos = getPosition(xmlTextNode);
        return xmlTextLiteral;
    }

    @Override
    public BLangNode transform(XMLNamespaceDeclarationNode xmlnsDeclNode) {
        BLangXMLNS xmlns = (BLangXMLNS) TreeBuilder.createXMLNSNode();
        BLangIdentifier prefixIdentifier = createIdentifier(xmlnsDeclNode.namespacePrefix());

        xmlns.namespaceURI = createSimpleLiteral(xmlnsDeclNode.namespaceuri());
        xmlns.prefix = prefixIdentifier;
        xmlns.pos = getPosition(xmlnsDeclNode);

        BLangXMLNSStatement xmlnsStmt = (BLangXMLNSStatement) TreeBuilder.createXMLNSDeclrStatementNode();
        xmlnsStmt.xmlnsDecl = xmlns;
        xmlnsStmt.pos = getPosition(xmlnsDeclNode);
        return xmlnsStmt;
    }

    @Override
    public BLangNode transform(ModuleXMLNamespaceDeclarationNode xmlnsDeclNode) {
        BLangXMLNS xmlns = (BLangXMLNS) TreeBuilder.createXMLNSNode();
        BLangIdentifier prefixIdentifier = createIdentifier(xmlnsDeclNode.namespacePrefix());

        xmlns.namespaceURI = createSimpleLiteral(xmlnsDeclNode.namespaceuri());
        xmlns.prefix = prefixIdentifier;
        xmlns.pos = getPosition(xmlnsDeclNode);

        return xmlns;
    }

    @Override
    public BLangNode transform(XMLQualifiedNameNode xmlQualifiedNameNode) {
        BLangXMLQName xmlName = (BLangXMLQName) TreeBuilder.createXMLQNameNode();

        xmlName.localname = createIdentifier(getPosition(xmlQualifiedNameNode.name()),
                xmlQualifiedNameNode.name().name());
        xmlName.prefix = createIdentifier(getPosition(xmlQualifiedNameNode.prefix()),
                xmlQualifiedNameNode.prefix().name());
        return xmlName;
    }

    @Override
    public BLangNode transform(XMLSimpleNameNode xmlSimpleNameNode) {
        BLangXMLQName xmlName = (BLangXMLQName) TreeBuilder.createXMLQNameNode();

        xmlName.localname = createIdentifier(xmlSimpleNameNode.name());
        xmlName.prefix = createIdentifier(null, "");
        return xmlName;
    }

    @Override
<<<<<<< HEAD
    public BLangNode transform(XMLEmptyElementNode xMLEmptyElementNode) {
        BLangXMLElementLiteral xmlEmptyElement = (BLangXMLElementLiteral) TreeBuilder.createXMLElementLiteralNode();
        xmlEmptyElement.startTagName = createExpression(xMLEmptyElementNode.name());

        for (XMLAttributeNode attribute : xMLEmptyElementNode.attributes()) {
            xmlEmptyElement.attributes.add((BLangXMLAttribute) attribute.apply(this));
        }
        xmlEmptyElement.pos = getPosition(xMLEmptyElementNode);
        return xmlEmptyElement;
    }

    @Override
=======
>>>>>>> 2e1fb0bc
    public BLangNode transform(RemoteMethodCallActionNode remoteMethodCallActionNode) {
        BLangInvocation.BLangActionInvocation bLangActionInvocation = (BLangInvocation.BLangActionInvocation)
                TreeBuilder.createActionInvocation();

        bLangActionInvocation.expr = createExpression(remoteMethodCallActionNode.expression());
        bLangActionInvocation.argExprs = applyAll(remoteMethodCallActionNode.arguments());

        BLangNameReference nameReference = createBLangNameReference(remoteMethodCallActionNode.methodName().name());
        bLangActionInvocation.name = (BLangIdentifier) nameReference.name;
        bLangActionInvocation.pkgAlias = (BLangIdentifier) nameReference.pkgAlias;
        return bLangActionInvocation;
    }

    @Override
    public BLangNode transform(ArrayTypeDescriptorNode arrayTypeDescriptorNode) {
        int dimensions = 1;
        List<Integer> sizes = new ArrayList<>();
        while (true) {
            if (!arrayTypeDescriptorNode.arrayLength().isPresent()) {
                sizes.add(UNSEALED_ARRAY_INDICATOR);
            } else {
                Node keyExpr = arrayTypeDescriptorNode.arrayLength().get();
                if (keyExpr.kind() == SyntaxKind.DECIMAL_INTEGER_LITERAL) {
                    sizes.add(Integer.parseInt(keyExpr.toString()));
                } else if (keyExpr.kind() == SyntaxKind.ASTERISK_TOKEN) {
                    sizes.add(OPEN_SEALED_ARRAY_INDICATOR);
                } else {
                    // TODO : should handle the const-reference-expr
                }
            }

            if (arrayTypeDescriptorNode.memberTypeDesc().kind() != SyntaxKind.ARRAY_TYPE_DESC) {
                break;
            }

            arrayTypeDescriptorNode = (ArrayTypeDescriptorNode) arrayTypeDescriptorNode.memberTypeDesc();
            dimensions++;
        }

        BLangArrayType arrayTypeNode = (BLangArrayType) TreeBuilder.createArrayTypeNode();
        arrayTypeNode.pos = getPosition(arrayTypeDescriptorNode);
        arrayTypeNode.elemtype = createTypeNode(arrayTypeDescriptorNode.memberTypeDesc());
        arrayTypeNode.dimensions = dimensions;
        arrayTypeNode.sizes = sizes.stream().mapToInt(val -> val).toArray();
        return arrayTypeNode;
    }

    @Override
    protected BLangNode transformSyntaxNode(Node node) {
        // TODO: Remove this RuntimeException once all nodes covered
//        throw new RuntimeException("Node not supported: " + node.getClass().getSimpleName());
        this.unImplNodes.add(node.getClass().getSimpleName());
        return null;
    }

    // ------------------------------------------private methods--------------------------------------------------------
    private List<BLangStatement> generateBLangStatements(NodeList<StatementNode> statementNodes) {
        List<BLangStatement> statements = new ArrayList<>();
        for (StatementNode statement : statementNodes) {
            // TODO: Remove this check once statements are non null guaranteed
            if (statement != null) {
                if (statement.kind() == SyntaxKind.FORK_STATEMENT) {
                    generateForkStatements(statements, (ForkStatementNode) statement);
                    continue;
                }
                statements.add((BLangStatement) statement.apply(this));
            }
        }
        return statements;
    }

    private VariableDefinitionNode createVarDefNode(TypedBindingPatternNode typedBindingPatternNode,
                                                    boolean isDeclaredWithVar) {
        SyntaxKind kind = typedBindingPatternNode.bindingPattern().kind();
        switch (kind) {
            case CAPTURE_BINDING_PATTERN:
                CaptureBindingPatternNode captureBindingPatternNode =
                        (CaptureBindingPatternNode) typedBindingPatternNode.bindingPattern();
                BLangSimpleVariable variable = createVarFromCaptureBindingPattern(captureBindingPatternNode,
                        typedBindingPatternNode.typeDescriptor(), isDeclaredWithVar);
                return createSimpleVariableDef(variable, getPosition(typedBindingPatternNode));
            case LIST_BINDING_PATTERN:
                ListBindingPatternNode listBindingPatternNode =
                        (ListBindingPatternNode) typedBindingPatternNode.bindingPattern();

                BLangTupleVariable tupleVariable = createVarFromListBindingPattern(listBindingPatternNode,
                        isDeclaredWithVar);
                return createTupleVariableDef(tupleVariable, getPosition(listBindingPatternNode));
            default:
                throw new RuntimeException("Syntax kind is not supported: " +
                        typedBindingPatternNode.bindingPattern().kind());
        }
    }

    private BLangSimpleVariable createVarFromCaptureBindingPattern(CaptureBindingPatternNode captureBindingPatternNode,
                                                                   TypeDescriptorNode typeDesc,
                                                                   boolean isDeclaredWithVar) {
        BLangSimpleVariable simpleVariable = new SimpleVarBuilder()
                .with(captureBindingPatternNode.variableName().text())
                .build();
        simpleVariable.isDeclaredWithVar = isDeclaredWithVar;
        if (typeDesc != null) {
            simpleVariable.typeNode = createTypeNode(typeDesc);
        }
        return simpleVariable;
    }

    private BLangTupleVariable createVarFromListBindingPattern(ListBindingPatternNode listBindingPatternNode,
                                                               boolean isDeclaredWithVar) {
        BLangTupleVariable tupleVariable = (BLangTupleVariable) TreeBuilder.createTupleVariableNode();
        tupleVariable.pos = getPosition(listBindingPatternNode);
        for (BindingPatternNode node : listBindingPatternNode.bindingPatterns()) {
            if (node.kind() == SyntaxKind.CAPTURE_BINDING_PATTERN) {
                CaptureBindingPatternNode captureBindingPatternNode = (CaptureBindingPatternNode) node;
                tupleVariable.memberVariables.add(createVarFromCaptureBindingPattern(captureBindingPatternNode, null,
                        false));
            }
        }
        tupleVariable.isDeclaredWithVar = isDeclaredWithVar;
        return tupleVariable;
    }

    private BLangTupleVariableDef createTupleVariableDef(BLangTupleVariable var, DiagnosticPos pos) {
        BLangTupleVariableDef varDefNode = (BLangTupleVariableDef) TreeBuilder.createTupleVariableDefinitionNode();
        varDefNode.pos = pos;
        varDefNode.setVariable(var);
        return varDefNode;
    }

    private BLangSimpleVariableDef createSimpleVariableDef(BLangSimpleVariable var, DiagnosticPos pos) {
        BLangSimpleVariableDef varDefNode = (BLangSimpleVariableDef) TreeBuilder.createSimpleVariableDefinitionNode();
        varDefNode.pos = pos;
        varDefNode.setVariable(var);
        return varDefNode;
    }

    private void generateForkStatements(List<BLangStatement> statements, ForkStatementNode forkStatementNode) {
        BLangForkJoin forkJoin = (BLangForkJoin) forkStatementNode.apply(this);

        for (NamedWorkerDeclarationNode workerDeclarationNode : forkStatementNode.namedWorkerDeclarations()) {
            BLangSimpleVariableDef workerDef = (BLangSimpleVariableDef) workerDeclarationNode.apply(this);
            workerDef.isWorker = true;
            workerDef.isInFork = true;
            ((BLangLambdaFunction) workerDef.var.expr).function.addFlag(Flag.FORKED);
            workerDef.var.flagSet.add(Flag.FORKED);
            statements.add(workerDef);
            while (!this.additionalStatements.empty()) {
                statements.add(additionalStatements.pop());
            }
            forkJoin.addWorkers(workerDef);
        }
        statements.add(forkJoin);
    }

    private BLangCheckedExpr createCheckExpr(DiagnosticPos pos, BLangExpression expr) {
        BLangCheckedExpr checkedExpr = (BLangCheckedExpr) TreeBuilder.createCheckExpressionNode();
        checkedExpr.pos = pos;
        checkedExpr.expr = expr;
        return checkedExpr;
    }

    private BLangCheckPanickedExpr createCheckPanickedExpr(DiagnosticPos pos, BLangExpression expr) {
        BLangCheckPanickedExpr checkPanickedExpr =
                (BLangCheckPanickedExpr) TreeBuilder.createCheckPanicExpressionNode();
        checkPanickedExpr.pos = pos;
        checkPanickedExpr.expr = expr;
        return checkPanickedExpr;
    }

    private void populateFuncSignature(BLangFunction bLFunction, FunctionSignatureNode funcSignature) {
        // Set Parameters
        for (ParameterNode child : funcSignature.parameters()) {
            SimpleVariableNode param = (SimpleVariableNode) child.apply(this);
            if (child instanceof RestParameterNode) {
                bLFunction.setRestParameter(param);
            } else {
                bLFunction.addParameter(param);
            }
        }

        // Set Return Type
        Optional<ReturnTypeDescriptorNode> retNode = funcSignature.returnTypeDesc();
        if (retNode.isPresent()) {
            ReturnTypeDescriptorNode returnType = retNode.get();
            bLFunction.setReturnTypeNode(createTypeNode(returnType.type()));
            bLFunction.returnTypeAnnAttachments = applyAll(returnType.annotations());
        } else {
            BLangValueType bLValueType = (BLangValueType) TreeBuilder.createValueTypeNode();
            bLValueType.pos = getPosition(funcSignature);
            bLValueType.typeKind = TypeKind.NIL;
            bLFunction.setReturnTypeNode(bLValueType);
        }
    }

    private BLangUnaryExpr createBLangUnaryExpr(DiagnosticPos pos, OperatorKind operatorKind, BLangExpression expr) {
        BLangUnaryExpr bLUnaryExpr = (BLangUnaryExpr) TreeBuilder.createUnaryExpressionNode();
        bLUnaryExpr.pos = pos;
        bLUnaryExpr.operator = operatorKind;
        bLUnaryExpr.expr = expr;
        return bLUnaryExpr;
    }

    private BLangExpression createExpression(Node expression) {
        if (isSimpleLiteral(expression.kind())) {
            return createSimpleLiteral(expression);
        } else if (expression.kind() == SyntaxKind.SIMPLE_NAME_REFERENCE ||
                   expression.kind() == SyntaxKind.QUALIFIED_NAME_REFERENCE ||
                   expression.kind() == SyntaxKind.IDENTIFIER_TOKEN) {
            // Variable References
            BLangNameReference nameReference = createBLangNameReference(expression);
            BLangSimpleVarRef bLVarRef = (BLangSimpleVarRef) TreeBuilder.createSimpleVariableReferenceNode();
            bLVarRef.pos = getPosition(expression);
            bLVarRef.pkgAlias = this.createIdentifier((DiagnosticPos) nameReference.pkgAlias.getPosition(),
                                                      nameReference.pkgAlias.getValue());
            bLVarRef.variableName = this.createIdentifier((DiagnosticPos) nameReference.name.getPosition(),
                                                          nameReference.name.getValue());
            return bLVarRef;
        } else if (expression.kind() == SyntaxKind.BRACED_EXPRESSION) {
            BLangGroupExpr group = (BLangGroupExpr) TreeBuilder.createGroupExpressionNode();
            group.expression = (BLangExpression) expression.apply(this);
            return group;
        } else if (expression.kind() == SyntaxKind.EXPRESSION_LIST_ITEM) {
            return createExpression(((ExpressionListItemNode) expression).expression());
        } else {
            return (BLangExpression) expression.apply(this);
        }
    }

    private BLangNode createStringTemplateLiteral(NodeList<TemplateMemberNode> memberNodes, DiagnosticPos pos) {
        BLangStringTemplateLiteral stringTemplateLiteral =
                (BLangStringTemplateLiteral) TreeBuilder.createStringTemplateLiteralNode();
        for (Node memberNode : memberNodes) {
            stringTemplateLiteral.exprs.add((BLangExpression) memberNode.apply(this));
        }
        stringTemplateLiteral.pos = pos;
        return stringTemplateLiteral;
    }

    private BLangSimpleVariable createSimpleVar(Optional<Token> name, Node type, NodeList<AnnotationNode> annotations) {
        if (name.isPresent()) {
            Token nameToken = name.get();
            return createSimpleVar(nameToken, type, null, false, false, null, annotations);
        }

        return createSimpleVar(null, type, null, false, false, null, annotations);
    }

    private BLangSimpleVariable createSimpleVar(Token name, Node type, NodeList<AnnotationNode> annotations) {
        return createSimpleVar(name, type, null, false, false, null, annotations);
    }

    private BLangSimpleVariable createSimpleVar(Token name, Node typeName, Node initializer, boolean isFinal,
                                                boolean isListenerVar, Token visibilityQualifier,
                                                NodeList<AnnotationNode> annotations) {
        BLangSimpleVariable bLSimpleVar = (BLangSimpleVariable) TreeBuilder.createSimpleVariableNode();
        bLSimpleVar.setName(this.createIdentifier(name));

        if (typeName == null || typeName.kind() == SyntaxKind.VAR_TYPE_DESC) {
            bLSimpleVar.isDeclaredWithVar = true;
        } else {
            bLSimpleVar.setTypeNode(createTypeNode(typeName));
        }

        if (visibilityQualifier != null) {
            if (visibilityQualifier.kind() == SyntaxKind.PRIVATE_KEYWORD) {
                bLSimpleVar.flagSet.add(Flag.PRIVATE);
            } else if (visibilityQualifier.kind() == SyntaxKind.PUBLIC_KEYWORD) {
                bLSimpleVar.flagSet.add(Flag.PUBLIC);
            }
        }

        if (isFinal) {
            markVariableAsFinal(bLSimpleVar);
        }
        if (initializer != null) {
            bLSimpleVar.setInitialExpression(createExpression(initializer));
        }
        if (isListenerVar) {
            bLSimpleVar.flagSet.add(Flag.LISTENER);
            bLSimpleVar.flagSet.add(Flag.FINAL);
        }

        if (annotations != null) {
            bLSimpleVar.annAttachments = applyAll(annotations);
        }

        return bLSimpleVar;
    }

    private BLangIdentifier createIdentifier(Token token) {
        return createIdentifier(getPosition(token), token);
    }

    private BLangIdentifier createIdentifier(DiagnosticPos pos, Token token) {
        if (token == null) {
            return createIdentifier(pos, null, null);
        }

        String identifierName;
        if (token.isMissing()) {
            identifierName = missingNodesHelper.getNextMissingNodeName(diagnosticSource.pkgID);
        } else {
            identifierName = token.text();
        }

        return createIdentifier(pos, identifierName);
    }

    private BLangIdentifier createIdentifier(DiagnosticPos pos, String value) {
        return createIdentifier(pos, value, null);
    }

    private BLangIdentifier createIdentifier(DiagnosticPos pos, String value, Set<Whitespace> ws) {
        BLangIdentifier bLIdentifer = (BLangIdentifier) TreeBuilder.createIdentifierNode();
        if (value == null) {
            return bLIdentifer;
        }

        if (value.startsWith(IDENTIFIER_LITERAL_PREFIX)) {
            if (!escapeQuotedIdentifier(value).matches("^[0-9a-zA-Z.]*$")) {
                dlog.error(pos, DiagnosticCode.IDENTIFIER_LITERAL_ONLY_SUPPORTS_ALPHANUMERICS);
            }
            String unescapedValue = StringEscapeUtils.unescapeJava(value);
            bLIdentifer.setValue(unescapedValue.substring(1));
            bLIdentifer.originalValue = value;
            bLIdentifer.setLiteral(true);
        } else {
            bLIdentifer.setValue(value);
            bLIdentifer.setLiteral(false);
        }
        bLIdentifer.pos = pos;
        if (ws != null) {
            bLIdentifer.addWS(ws);
        }
        return bLIdentifer;
    }

    private BLangLiteral createSimpleLiteral(Node literal) {
        BLangLiteral bLiteral = (BLangLiteral) TreeBuilder.createLiteralExpression();
        SyntaxKind type = literal.kind();
        int typeTag = -1;
        Object value = null;
        String originalValue = null;

        String textValue;
        if (literal instanceof BasicLiteralNode) {
            textValue = ((BasicLiteralNode) literal).literalToken().text();
        } else if (literal instanceof Token) {
            textValue = ((Token) literal).text();
        } else {
            textValue = "";
        }

        //TODO: Verify all types, only string type tested
        if (type == SyntaxKind.DECIMAL_INTEGER_LITERAL || type == SyntaxKind.HEX_INTEGER_LITERAL) {
            typeTag = TypeTags.INT;
            value = getIntegerLiteral(literal, textValue);
            originalValue = textValue;
            bLiteral = (BLangNumericLiteral) TreeBuilder.createNumericLiteralExpression();
        } else if (type == SyntaxKind.DECIMAL_FLOATING_POINT_LITERAL) {
            //TODO: Check effect of mapping negative(-) numbers as unary-expr
            typeTag = NumericLiteralSupport.isDecimalDiscriminated(textValue) ? TypeTags.DECIMAL : TypeTags.FLOAT;
            value = textValue;
            originalValue = textValue;
            bLiteral = (BLangNumericLiteral) TreeBuilder.createNumericLiteralExpression();
        } else if (type == SyntaxKind.HEX_FLOATING_POINT_LITERAL) {
            //TODO: Check effect of mapping negative(-) numbers as unary-expr
            typeTag = TypeTags.FLOAT;
            value = getHexNodeValue(textValue);
            originalValue = textValue;
            bLiteral = (BLangNumericLiteral) TreeBuilder.createNumericLiteralExpression();
        } else if (type == SyntaxKind.TRUE_KEYWORD || type == SyntaxKind.FALSE_KEYWORD) {
            typeTag = TypeTags.BOOLEAN;
            value = Boolean.parseBoolean(textValue);
            originalValue = textValue;
            bLiteral = (BLangLiteral) TreeBuilder.createLiteralExpression();
        } else if (type == SyntaxKind.STRING_LITERAL || type == SyntaxKind.XML_TEXT_CONTENT ||
                type == SyntaxKind.TEMPLATE_STRING) {
            String text = textValue;
            if (type == SyntaxKind.STRING_LITERAL) {
                text = text.substring(1, text.length() - 1);
            }
            String originalText = text; // to log the errors
            Matcher matcher = UNICODE_PATTERN.matcher(text);
            int position = 0;
            while (matcher.find(position)) {
                String hexStringVal = matcher.group(1);
                int hexDecimalVal = Integer.parseInt(hexStringVal, 16);
                if ((hexDecimalVal >= Constants.MIN_UNICODE && hexDecimalVal <= Constants.MIDDLE_LIMIT_UNICODE)
                        || hexDecimalVal > Constants.MAX_UNICODE) {
                    String hexStringWithBraces = matcher.group(0);
                    int offset = originalText.indexOf(hexStringWithBraces) + 1;
                    DiagnosticPos pos = getPosition(literal);
                    dlog.error(new DiagnosticPos(this.diagnosticSource, pos.sLine, pos.eLine, pos.sCol + offset,
                                                 pos.sCol + offset + hexStringWithBraces.length()),
                               DiagnosticCode.INVALID_UNICODE, hexStringWithBraces);
                }
                text = matcher.replaceFirst("\\\\u" + fillWithZeros(hexStringVal));
                position = matcher.end() - 2;
                matcher = UNICODE_PATTERN.matcher(text);
            }
            text = StringEscapeUtils.unescapeJava(text);

            typeTag = TypeTags.STRING;
            value = text;
            originalValue = textValue;
            bLiteral = (BLangLiteral) TreeBuilder.createLiteralExpression();
        } else if (type == SyntaxKind.NULL_KEYWORD) {
            typeTag = TypeTags.NIL;
            value = null;
            originalValue = "null";
            bLiteral = (BLangLiteral) TreeBuilder.createLiteralExpression();
        } else if (type == SyntaxKind.NIL_LITERAL) {
            typeTag = TypeTags.NIL;
            value = null;
            originalValue = "()";
            bLiteral = (BLangLiteral) TreeBuilder.createLiteralExpression();
        } else if (type == SyntaxKind.BINARY_EXPRESSION) { // Should be base16 and base64
            typeTag = TypeTags.BYTE_ARRAY;
            value = textValue;
            originalValue = textValue;

            // If numeric literal create a numeric literal expression; otherwise create a literal expression
            if (isNumericLiteral(type)) {
                bLiteral = (BLangNumericLiteral) TreeBuilder.createNumericLiteralExpression();
            } else {
                bLiteral = (BLangLiteral) TreeBuilder.createLiteralExpression();
            }
        }

        bLiteral.pos = getPosition(literal);
        bLiteral.type = symTable.getTypeFromTag(typeTag);
        bLiteral.type.tag = typeTag;
        bLiteral.value = value;
        bLiteral.originalValue = originalValue;
        return bLiteral;
    }

    private BLangType createTypeNode(Node type) {
        if (type instanceof BuiltinSimpleNameReferenceNode || type.kind() == SyntaxKind.NIL_TYPE_DESC) {
            return createBuiltInTypeNode(type);
        } else if (type.kind() == SyntaxKind.QUALIFIED_NAME_REFERENCE || type.kind() == SyntaxKind.IDENTIFIER_TOKEN) {
            // Exclusive type
            BLangUserDefinedType bLUserDefinedType = (BLangUserDefinedType) TreeBuilder.createUserDefinedTypeNode();
            BLangNameReference nameReference = createBLangNameReference(type);
            bLUserDefinedType.pkgAlias = (BLangIdentifier) nameReference.pkgAlias;
            bLUserDefinedType.typeName = (BLangIdentifier) nameReference.name;
            bLUserDefinedType.pos = getPosition(type);
            return bLUserDefinedType;
        } else if (type.kind() == SyntaxKind.SIMPLE_NAME_REFERENCE) {
            // Map name reference as a type
            SimpleNameReferenceNode nameReferenceNode = (SimpleNameReferenceNode) type;
            return createTypeNode(nameReferenceNode.name());
        } else if (type.kind() == SyntaxKind.TYPE_DESC) {
            // kind can be type-desc only if its a missing token.
            BLangUserDefinedType bLUserDefinedType = (BLangUserDefinedType) TreeBuilder.createUserDefinedTypeNode();
            BLangIdentifier pkgAlias = this.createIdentifier(null, "");
            BLangIdentifier name = this.createIdentifier((Token) type);
            BLangNameReference nameReference = new BLangNameReference(getPosition(type), null, pkgAlias, name);
            bLUserDefinedType.pkgAlias = (BLangIdentifier) nameReference.pkgAlias;
            bLUserDefinedType.typeName = (BLangIdentifier) nameReference.name;
            bLUserDefinedType.pos = getPosition(type);
            return bLUserDefinedType;
        }

        return (BLangType) type.apply(this);
    }

    private BLangType createBuiltInTypeNode(Node type) {
        String typeText;
        if (type.kind() == SyntaxKind.NIL_TYPE_DESC) {
            typeText = "()";
        } else if (type instanceof BuiltinSimpleNameReferenceNode) {
            BuiltinSimpleNameReferenceNode simpleNameRef = (BuiltinSimpleNameReferenceNode) type;
            if (simpleNameRef.kind() == SyntaxKind.VAR_TYPE_DESC) {
                return null;
            }
            typeText = simpleNameRef.name().text();
        } else {
            typeText = ((Token) type).text(); // TODO: Remove this once map<string> returns Nodes for `map`
        }

        TypeKind typeKind = TreeUtils.stringToTypeKind(typeText.replaceAll("\\s+", ""));

        SyntaxKind kind = type.kind();
        switch (kind) {
            case BOOLEAN_TYPE_DESC:
            case INT_TYPE_DESC:
            case BYTE_TYPE_DESC:
            case FLOAT_TYPE_DESC:
            case DECIMAL_TYPE_DESC:
            case STRING_TYPE_DESC:
            case ANY_TYPE_DESC:
            case NIL_TYPE_DESC:
            case HANDLE_TYPE_DESC:
            case ANYDATA_TYPE_DESC:
                BLangValueType valueType = (BLangValueType) TreeBuilder.createValueTypeNode();
                valueType.typeKind = typeKind;
                valueType.pos = getPosition(type);
                return valueType;
            default:
                BLangBuiltInRefTypeNode builtInValueType =
                        (BLangBuiltInRefTypeNode) TreeBuilder.createBuiltInReferenceTypeNode();
                builtInValueType.typeKind = typeKind;
                builtInValueType.pos = getPosition(type);
                return builtInValueType;
        }
    }

    private VariableNode createBasicVarNodeWithoutType(DiagnosticPos pos, Set<Whitespace> ws, String identifier,
                                                       DiagnosticPos identifierPos, ExpressionNode expr) {
        BLangSimpleVariable bLSimpleVar = (BLangSimpleVariable) TreeBuilder.createSimpleVariableNode();
        bLSimpleVar.pos = pos;
        IdentifierNode name = this.createIdentifier(identifierPos, identifier, ws);
        ((BLangIdentifier) name).pos = identifierPos;
        bLSimpleVar.setName(name);
        bLSimpleVar.addWS(ws);
        if (expr != null) {
            bLSimpleVar.setInitialExpression(expr);
        }
        return bLSimpleVar;
    }

    private BLangInvocation createBLangInvocation(Node nameNode, NodeList<FunctionArgumentNode> arguments,
                                                  DiagnosticPos position, boolean isAsync) {
        BLangInvocation bLInvocation;
        if (isAsync) {
            bLInvocation = (BLangInvocation) TreeBuilder.createActionInvocation();
        } else {
            bLInvocation = (BLangInvocation) TreeBuilder.createInvocationNode();
        }
        BLangNameReference reference = createBLangNameReference(nameNode);
        bLInvocation.pkgAlias = (BLangIdentifier) reference.pkgAlias;
        bLInvocation.name = (BLangIdentifier) reference.name;

        List<BLangExpression> args = new ArrayList<>();
        arguments.iterator().forEachRemaining(arg -> args.add((BLangExpression) arg.apply(this)));
        bLInvocation.argExprs = args;
        bLInvocation.pos = position;
        return bLInvocation;
    }

    private BLangNameReference createBLangNameReference(Node node) {
        if (node.kind() == SyntaxKind.QUALIFIED_NAME_REFERENCE) {
            // qualified identifier
            QualifiedNameReferenceNode iNode = (QualifiedNameReferenceNode) node;
            Token modulePrefix = iNode.modulePrefix();
            IdentifierToken identifier = iNode.identifier();
            BLangIdentifier pkgAlias = this.createIdentifier(getPosition(modulePrefix), modulePrefix);
            BLangIdentifier name = this.createIdentifier(getPosition(identifier), identifier);
            return new BLangNameReference(getPosition(node), null, pkgAlias, name);
        } else if (node.kind() == SyntaxKind.IDENTIFIER_TOKEN || node.kind() == SyntaxKind.ERROR_KEYWORD) {
            // simple identifier
            Token token = (Token) node;
            BLangIdentifier pkgAlias = this.createIdentifier(null, "");
            BLangIdentifier name = this.createIdentifier(token);
            return new BLangNameReference(getPosition(node), null, pkgAlias, name);
        } else if (node.kind() == SyntaxKind.NEW_KEYWORD) {
            Token iToken = (Token) node;
            BLangIdentifier pkgAlias = this.createIdentifier(getPosition(iToken), "");
            BLangIdentifier name = this.createIdentifier(iToken);
            return new BLangNameReference(getPosition(node), null, pkgAlias, name);
        } else {
            // Map name reference as a name
            SimpleNameReferenceNode nameReferenceNode = (SimpleNameReferenceNode) node;
            return createBLangNameReference(nameReferenceNode.name());
        }
    }

    private BLangMarkdownDocumentation createMarkdownDocumentationAttachment(Node docString) {
        BLangMarkdownDocumentation doc = (BLangMarkdownDocumentation) TreeBuilder.createMarkdownDocumentationNode();
        DocumentationStringNode docStringNode = (DocumentationStringNode) docString;

        LinkedList<BLangMarkdownDocumentationLine> docLineList = new LinkedList<>();
        BLangMarkdownDocumentationLine docLine =
                (BLangMarkdownDocumentationLine) TreeBuilder.createMarkdownDocumentationTextNode();
        for (Token docTok : docStringNode.documentationLines()) {
            docLine.text = docTok.text();
            docLineList.add(docLine);
        }
        doc.documentationLines = docLineList;
        return doc;
    }

    private Object getIntegerLiteral(Node literal, String nodeValue) {
        SyntaxKind type = literal.kind();
        if (type == SyntaxKind.DECIMAL_INTEGER_LITERAL) {
            return parseLong(literal, nodeValue, nodeValue, 10, DiagnosticCode.INTEGER_TOO_SMALL,
                    DiagnosticCode.INTEGER_TOO_LARGE);
        } else if (type == SyntaxKind.HEX_INTEGER_LITERAL) {
            String processedNodeValue = nodeValue.toLowerCase().replace("0x", "");
            return parseLong(literal, nodeValue, processedNodeValue, 16,
                    DiagnosticCode.HEXADECIMAL_TOO_SMALL, DiagnosticCode.HEXADECIMAL_TOO_LARGE);
        }
        return null;
    }

    private Object parseLong(Node literal, String originalNodeValue,
                             String processedNodeValue, int radix,
                             DiagnosticCode code1, DiagnosticCode code2) {
        try {
            return Long.parseLong(processedNodeValue, radix);
        } catch (Exception e) {
            DiagnosticPos pos = getPosition(literal);
            if (originalNodeValue.startsWith("-")) {
                dlog.error(pos, code1, originalNodeValue);
            } else {
                dlog.error(pos, code2, originalNodeValue);
            }
        }
        return originalNodeValue;
    }

    private String getHexNodeValue(String value) {
        if (!(value.contains("p") || value.contains("P"))) {
            value = value + "p0";
        }
        return value;
    }

    private String fillWithZeros(String str) {
        while (str.length() < 4) {
            str = "0".concat(str);
        }
        return str;
    }

    private void markVariableAsFinal(BLangVariable variable) {
        // Set the final flag to the variable.
        variable.flagSet.add(Flag.FINAL);

        switch (variable.getKind()) {
            case TUPLE_VARIABLE:
                // If the variable is a tuple variable, we need to set the final flag to the all member variables.
                BLangTupleVariable tupleVariable = (BLangTupleVariable) variable;
                tupleVariable.memberVariables.forEach(this::markVariableAsFinal);
                if (tupleVariable.restVariable != null) {
                    markVariableAsFinal(tupleVariable.restVariable);
                }
                break;
            case RECORD_VARIABLE:
                // If the variable is a record variable, we need to set the final flag to the all the variables in
                // the record.
                BLangRecordVariable recordVariable = (BLangRecordVariable) variable;
                recordVariable.variableList.stream().map(BLangRecordVariable.BLangRecordVariableKeyValue::getValue)
                        .forEach(this::markVariableAsFinal);
                if (recordVariable.restParam != null) {
                    markVariableAsFinal((BLangVariable) recordVariable.restParam);
                }
                break;
            case ERROR_VARIABLE:
                BLangErrorVariable errorVariable = (BLangErrorVariable) variable;
                markVariableAsFinal(errorVariable.reason);
                errorVariable.detail.forEach(entry -> markVariableAsFinal(entry.valueBindingPattern));
                if (errorVariable.restDetail != null) {
                    markVariableAsFinal(errorVariable.restDetail);
                }
                break;
        }
    }

    private boolean isSimpleLiteral(SyntaxKind syntaxKind) {
        switch (syntaxKind) {
            case STRING_LITERAL:
            case DECIMAL_INTEGER_LITERAL:
            case HEX_INTEGER_LITERAL:
            case DECIMAL_FLOATING_POINT_LITERAL:
            case HEX_FLOATING_POINT_LITERAL:
            case TRUE_KEYWORD:
            case FALSE_KEYWORD:
            case NIL_LITERAL:
            case NULL_KEYWORD:
                return true;
            default:
                return false;
        }
    }

    private boolean isNumericLiteral(SyntaxKind syntaxKind) {
        switch (syntaxKind) {
            case DECIMAL_INTEGER_LITERAL:
            case HEX_INTEGER_LITERAL:
            case DECIMAL_FLOATING_POINT_LITERAL:
            case HEX_FLOATING_POINT_LITERAL:
                return true;
            default:
                return false;
        }
    }

    // If this is a quoted identifier then unescape it and remove the quote prefix.
    // Else return original.
    private static String escapeQuotedIdentifier(String identifier) {
        if (identifier.startsWith(IDENTIFIER_LITERAL_PREFIX)) {
            identifier = StringEscapeUtils.unescapeJava(identifier).substring(1);
        }
        return identifier;
    }

    private boolean isPresent(Node node) {
        return node.kind() != SyntaxKind.NONE;
    }

    private boolean checkIfAnonymous(Node node) {
        Node parent = node.parent();
        switch (parent.kind()) {
            case UNION_TYPE_DESC:
            case ARRAY_TYPE_DESC:
            case OPTIONAL_TYPE_DESC:
            case TYPE_TEST_EXPRESSION:
            case TUPLE_TYPE_DESC:
            case TYPED_BINDING_PATTERN:
            case RECORD_FIELD:
                return true;
            default:
                return false;
        }
    }

    private boolean ifInLocalContext(Node parent) {
        while (parent != null) {
            if (parent instanceof StatementNode) {
                return true;
            }
            parent = parent.parent();
        }
        return false;
    }

    private BLangType createAnonymousRecordType(RecordTypeDescriptorNode recordTypeDescriptorNode,
            BLangRecordTypeNode recordTypeNode) {
        BLangTypeDefinition typeDef = (BLangTypeDefinition) TreeBuilder.createTypeDefinition();
        DiagnosticPos pos = getPosition(recordTypeDescriptorNode);
        // Generate a name for the anonymous object
        String genName = anonymousModelHelper.getNextAnonymousTypeKey(this.diagnosticSource.pkgID);
        IdentifierNode anonTypeGenName = createIdentifier(pos, genName, null);
        typeDef.setName(anonTypeGenName);
        typeDef.flagSet.add(Flag.PUBLIC);
        typeDef.flagSet.add(Flag.ANONYMOUS);

        typeDef.typeNode = recordTypeNode;
        typeDef.pos = pos;
        addToTop(typeDef);
        return createUserDefinedType(pos, (BLangIdentifier) TreeBuilder.createIdentifierNode(), typeDef.name);
    }

    private BLangUserDefinedType createUserDefinedType(DiagnosticPos pos,
            BLangIdentifier pkgAlias,
            BLangIdentifier name) {
        BLangUserDefinedType userDefinedType = (BLangUserDefinedType) TreeBuilder.createUserDefinedTypeNode();
        userDefinedType.pos = pos;
        userDefinedType.pkgAlias = pkgAlias;
        userDefinedType.typeName = name;
        return userDefinedType;
    }

    private class SimpleVarBuilder {
        private BLangIdentifier name;
        private BLangType type;
        private boolean isDeclaredWithVar;
        private Set<Flag> flags = new HashSet<>();
        private boolean isFinal;
        private ExpressionNode expr;
        private DiagnosticPos pos;

        public BLangSimpleVariable build() {
            BLangSimpleVariable bLSimpleVar = (BLangSimpleVariable) TreeBuilder.createSimpleVariableNode();
            bLSimpleVar.setName(this.name);
            bLSimpleVar.setTypeNode(this.type);
            bLSimpleVar.isDeclaredWithVar = this.isDeclaredWithVar;
            bLSimpleVar.setTypeNode(this.type);
            bLSimpleVar.flagSet.addAll(this.flags);
            if (this.isFinal) {
                markVariableAsFinal(bLSimpleVar);
            }
            bLSimpleVar.setInitialExpression(this.expr);
            bLSimpleVar.pos = pos;
            return bLSimpleVar;
        }

        public SimpleVarBuilder with(String name) {
            this.name = createIdentifier(null, name);
            return this;
        }

        public SimpleVarBuilder with(String name, DiagnosticPos identifierPos) {
            this.name = createIdentifier(identifierPos, name);
            return this;
        }

        public SimpleVarBuilder setTypeByNode(Node typeName) {
            this.isDeclaredWithVar = typeName == null || typeName.kind() == SyntaxKind.VAR_TYPE_DESC;
            if (typeName == null) {
                return this;
            }
            this.type = createTypeNode(typeName);
            return this;
        }

        public SimpleVarBuilder setExpressionByNode(Node initExprNode) {
            this.expr = initExprNode != null ? createExpression(initExprNode) : null;
            return this;
        }

        public SimpleVarBuilder setExpression(ExpressionNode expression) {
            this.expr = expression;
            return this;
        }

        public SimpleVarBuilder isDeclaredWithVar() {
            this.isDeclaredWithVar = true;
            return this;
        }

        public SimpleVarBuilder isFinal() {
            this.isFinal = true;
            return this;
        }

        public SimpleVarBuilder isListenerVar() {
            this.flags.add(Flag.LISTENER);
            this.flags.add(Flag.FINAL);
            return this;
        }

        public SimpleVarBuilder setVisibility(Token visibilityQualifier) {
            if (visibilityQualifier != null) {
                if (visibilityQualifier.kind() == SyntaxKind.PRIVATE_KEYWORD) {
                    this.flags.add(Flag.PRIVATE);
                } else if (visibilityQualifier.kind() == SyntaxKind.PUBLIC_KEYWORD) {
                    this.flags.add(Flag.PUBLIC);
                }
            }
            return this;
        }

        public SimpleVarBuilder setFinal(boolean present) {
            this.isFinal = present;
            return this;
        }

        public SimpleVarBuilder setOptional(boolean present) {
            if (present) {
                this.flags.add(Flag.PUBLIC);
            } else {
                this.flags.remove(Flag.PUBLIC);
            }
            return this;
        }

        public SimpleVarBuilder setRequired(boolean present) {
            if (present) {
                this.flags.add(Flag.REQUIRED);
            } else {
                this.flags.remove(Flag.REQUIRED);
            }
            return this;
        }

        public SimpleVarBuilder isPublic() {
            this.flags.add(Flag.PUBLIC);
            return this;
        }

        public SimpleVarBuilder isWorkerVar() {
            this.flags.add(Flag.WORKER);
            return this;
        }

        public SimpleVarBuilder setPos(DiagnosticPos pos) {
            this.pos = pos;
            return this;
        }
    }

    private void addToTop(TopLevelNode topLevelNode) {
        if (currentCompilationUnit != null) {
            currentCompilationUnit.addTopLevelNode(topLevelNode);
        }
    }
}<|MERGE_RESOLUTION|>--- conflicted
+++ resolved
@@ -148,7 +148,6 @@
 import io.ballerinalang.compiler.syntax.tree.XMLAttributeValue;
 import io.ballerinalang.compiler.syntax.tree.XMLComment;
 import io.ballerinalang.compiler.syntax.tree.XMLElementNode;
-import io.ballerinalang.compiler.syntax.tree.XMLEmptyElementNode;
 import io.ballerinalang.compiler.syntax.tree.XMLEndTagNode;
 import io.ballerinalang.compiler.syntax.tree.XMLNamespaceDeclarationNode;
 import io.ballerinalang.compiler.syntax.tree.XMLProcessingInstruction;
@@ -293,7 +292,6 @@
 import java.util.Optional;
 import java.util.Set;
 import java.util.Stack;
-import java.util.TreeSet;
 import java.util.regex.Matcher;
 import java.util.regex.Pattern;
 
@@ -314,26 +312,16 @@
 
     private BLangCompilationUnit currentCompilationUnit;
     private static final Pattern UNICODE_PATTERN = Pattern.compile(Constants.UNICODE_REGEX);
-    public Set<String> unImplNodes = new TreeSet<>();
     private BLangAnonymousModelHelper anonymousModelHelper;
     private BLangMissingNodesHelper missingNodesHelper;
 
     /* To keep track of additional statements produced from multi-BLangNode resultant transformations */
     private Stack<BLangStatement> additionalStatements = new Stack<>();
-
     /* To keep track if we are inside a block statment for the use of type definition creation */
     private boolean isInLocalContext = false;
 
     public BLangNodeTransformer(CompilerContext context, BDiagnosticSource diagnosticSource) {
-        this.dlog = new BLangDiagnosticLogHelper(new CompilerContext()) {
-            @Override
-            public void error(DiagnosticPos pos, DiagnosticCode code, Object... args) {
-            }
-
-            @Override
-            public void warning(DiagnosticPos pos, DiagnosticCode code, Object... args) {
-            }
-        }; //BLangDiagnosticLogHelper.getInstance(context);
+        this.dlog = BLangDiagnosticLogHelper.getInstance(context);
         this.symTable = SymbolTable.getInstance(context);
         this.diagnosticSource = diagnosticSource;
         this.anonymousModelHelper = BLangAnonymousModelHelper.getInstance(context);
@@ -1600,6 +1588,7 @@
         // Set Parameters
         Node param = implicitAnonymousFunctionExpressionNode.params();
         if (param.kind() == SyntaxKind.INFER_PARAM_LIST) {
+
             ImplicitAnonymousFunctionParameters paramsNode = (ImplicitAnonymousFunctionParameters) param;
             SeparatedNodeList<SimpleNameReferenceNode> paramList = paramsNode.parameters();
 
@@ -1608,7 +1597,6 @@
                 BLangSimpleVariable parameter = (BLangSimpleVariable) TreeBuilder.createSimpleVariableNode();
                 parameter.name = userDefinedType.typeName;
                 arrowFunction.params.add(parameter);
-
             }
 
         } else {
@@ -2236,21 +2224,6 @@
     }
 
     @Override
-<<<<<<< HEAD
-    public BLangNode transform(XMLEmptyElementNode xMLEmptyElementNode) {
-        BLangXMLElementLiteral xmlEmptyElement = (BLangXMLElementLiteral) TreeBuilder.createXMLElementLiteralNode();
-        xmlEmptyElement.startTagName = createExpression(xMLEmptyElementNode.name());
-
-        for (XMLAttributeNode attribute : xMLEmptyElementNode.attributes()) {
-            xmlEmptyElement.attributes.add((BLangXMLAttribute) attribute.apply(this));
-        }
-        xmlEmptyElement.pos = getPosition(xMLEmptyElementNode);
-        return xmlEmptyElement;
-    }
-
-    @Override
-=======
->>>>>>> 2e1fb0bc
     public BLangNode transform(RemoteMethodCallActionNode remoteMethodCallActionNode) {
         BLangInvocation.BLangActionInvocation bLangActionInvocation = (BLangInvocation.BLangActionInvocation)
                 TreeBuilder.createActionInvocation();
@@ -2301,9 +2274,7 @@
     @Override
     protected BLangNode transformSyntaxNode(Node node) {
         // TODO: Remove this RuntimeException once all nodes covered
-//        throw new RuntimeException("Node not supported: " + node.getClass().getSimpleName());
-        this.unImplNodes.add(node.getClass().getSimpleName());
-        return null;
+        throw new RuntimeException("Node not supported: " + node.getClass().getSimpleName());
     }
 
     // ------------------------------------------private methods--------------------------------------------------------
