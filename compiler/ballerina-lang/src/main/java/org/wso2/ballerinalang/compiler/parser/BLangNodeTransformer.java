--- conflicted
+++ resolved
@@ -587,16 +587,6 @@
         }
 
         String version = null;
-<<<<<<< HEAD
-=======
-        if (versionNode != null) {
-            if (versionNode.isMissing()) {
-                version = missingNodesHelper.getNextMissingNodeName(packageID);
-            } else {
-                version = extractVersion(versionNode.versionNumber());
-            }
-        }
->>>>>>> ddbffb39
 
         List<BLangIdentifier> pkgNameComps = new ArrayList<>();
         NodeList<IdentifierToken> names = importDeclaration.moduleName();
