/*
 *  Copyright (c) 2020, WSO2 Inc. (http://www.wso2.org) All Rights Reserved.
 *
 *  WSO2 Inc. licenses this file to you under the Apache License,
 *  Version 2.0 (the "License"); you may not use this file except
 *  in compliance with the License.
 *  You may obtain a copy of the License at
 *
 *    http://www.apache.org/licenses/LICENSE-2.0
 *
 *  Unless required by applicable law or agreed to in writing,
 *  software distributed under the License is distributed on an
 *  "AS IS" BASIS, WITHOUT WARRANTIES OR CONDITIONS OF ANY
 *  KIND, either express or implied.  See the License for the
 *  specific language governing permissions and limitations
 *  under the License.
 */
package org.wso2.ballerinalang.compiler.parser;

import io.ballerina.tools.text.LinePosition;
import io.ballerina.tools.text.LineRange;
import io.ballerinalang.compiler.syntax.tree.AnnotAccessExpressionNode;
import io.ballerinalang.compiler.syntax.tree.AnnotationAttachPointNode;
import io.ballerinalang.compiler.syntax.tree.AnnotationDeclarationNode;
import io.ballerinalang.compiler.syntax.tree.AnnotationNode;
import io.ballerinalang.compiler.syntax.tree.ArrayTypeDescriptorNode;
import io.ballerinalang.compiler.syntax.tree.AssignmentStatementNode;
import io.ballerinalang.compiler.syntax.tree.AsyncSendActionNode;
import io.ballerinalang.compiler.syntax.tree.BasicLiteralNode;
import io.ballerinalang.compiler.syntax.tree.BinaryExpressionNode;
import io.ballerinalang.compiler.syntax.tree.BindingPatternNode;
import io.ballerinalang.compiler.syntax.tree.BlockStatementNode;
import io.ballerinalang.compiler.syntax.tree.BracedExpressionNode;
import io.ballerinalang.compiler.syntax.tree.BreakStatementNode;
import io.ballerinalang.compiler.syntax.tree.BuiltinSimpleNameReferenceNode;
import io.ballerinalang.compiler.syntax.tree.ByteArrayLiteralNode;
import io.ballerinalang.compiler.syntax.tree.CaptureBindingPatternNode;
import io.ballerinalang.compiler.syntax.tree.CheckExpressionNode;
import io.ballerinalang.compiler.syntax.tree.ChildNodeList;
import io.ballerinalang.compiler.syntax.tree.ClassDefinitionNode;
import io.ballerinalang.compiler.syntax.tree.CommitActionNode;
import io.ballerinalang.compiler.syntax.tree.CompoundAssignmentStatementNode;
import io.ballerinalang.compiler.syntax.tree.ComputedNameFieldNode;
import io.ballerinalang.compiler.syntax.tree.ConditionalExpressionNode;
import io.ballerinalang.compiler.syntax.tree.ConstantDeclarationNode;
import io.ballerinalang.compiler.syntax.tree.ContinueStatementNode;
import io.ballerinalang.compiler.syntax.tree.DefaultableParameterNode;
import io.ballerinalang.compiler.syntax.tree.DistinctTypeDescriptorNode;
import io.ballerinalang.compiler.syntax.tree.DoStatementNode;
import io.ballerinalang.compiler.syntax.tree.DocumentationReferenceNode;
import io.ballerinalang.compiler.syntax.tree.ElseBlockNode;
import io.ballerinalang.compiler.syntax.tree.EnumDeclarationNode;
import io.ballerinalang.compiler.syntax.tree.EnumMemberNode;
import io.ballerinalang.compiler.syntax.tree.ErrorBindingPatternNode;
import io.ballerinalang.compiler.syntax.tree.ErrorTypeDescriptorNode;
import io.ballerinalang.compiler.syntax.tree.ErrorTypeParamsNode;
import io.ballerinalang.compiler.syntax.tree.ExplicitAnonymousFunctionExpressionNode;
import io.ballerinalang.compiler.syntax.tree.ExplicitNewExpressionNode;
import io.ballerinalang.compiler.syntax.tree.ExpressionFunctionBodyNode;
import io.ballerinalang.compiler.syntax.tree.ExpressionStatementNode;
import io.ballerinalang.compiler.syntax.tree.ExternalFunctionBodyNode;
import io.ballerinalang.compiler.syntax.tree.FailStatementNode;
import io.ballerinalang.compiler.syntax.tree.FieldAccessExpressionNode;
import io.ballerinalang.compiler.syntax.tree.FieldBindingPatternFullNode;
import io.ballerinalang.compiler.syntax.tree.FieldBindingPatternNode;
import io.ballerinalang.compiler.syntax.tree.FieldBindingPatternVarnameNode;
import io.ballerinalang.compiler.syntax.tree.FlushActionNode;
import io.ballerinalang.compiler.syntax.tree.ForEachStatementNode;
import io.ballerinalang.compiler.syntax.tree.ForkStatementNode;
import io.ballerinalang.compiler.syntax.tree.FromClauseNode;
import io.ballerinalang.compiler.syntax.tree.FunctionArgumentNode;
import io.ballerinalang.compiler.syntax.tree.FunctionBodyBlockNode;
import io.ballerinalang.compiler.syntax.tree.FunctionBodyNode;
import io.ballerinalang.compiler.syntax.tree.FunctionCallExpressionNode;
import io.ballerinalang.compiler.syntax.tree.FunctionDefinitionNode;
import io.ballerinalang.compiler.syntax.tree.FunctionSignatureNode;
import io.ballerinalang.compiler.syntax.tree.FunctionTypeDescriptorNode;
import io.ballerinalang.compiler.syntax.tree.IdentifierToken;
import io.ballerinalang.compiler.syntax.tree.IfElseStatementNode;
import io.ballerinalang.compiler.syntax.tree.ImplicitAnonymousFunctionExpressionNode;
import io.ballerinalang.compiler.syntax.tree.ImplicitAnonymousFunctionParameters;
import io.ballerinalang.compiler.syntax.tree.ImplicitNewExpressionNode;
import io.ballerinalang.compiler.syntax.tree.ImportDeclarationNode;
import io.ballerinalang.compiler.syntax.tree.ImportOrgNameNode;
import io.ballerinalang.compiler.syntax.tree.ImportPrefixNode;
import io.ballerinalang.compiler.syntax.tree.ImportVersionNode;
import io.ballerinalang.compiler.syntax.tree.IndexedExpressionNode;
import io.ballerinalang.compiler.syntax.tree.InterpolationNode;
import io.ballerinalang.compiler.syntax.tree.IntersectionTypeDescriptorNode;
import io.ballerinalang.compiler.syntax.tree.JoinClauseNode;
import io.ballerinalang.compiler.syntax.tree.KeySpecifierNode;
import io.ballerinalang.compiler.syntax.tree.KeyTypeConstraintNode;
import io.ballerinalang.compiler.syntax.tree.LetClauseNode;
import io.ballerinalang.compiler.syntax.tree.LetExpressionNode;
import io.ballerinalang.compiler.syntax.tree.LetVariableDeclarationNode;
import io.ballerinalang.compiler.syntax.tree.LimitClauseNode;
import io.ballerinalang.compiler.syntax.tree.ListBindingPatternNode;
import io.ballerinalang.compiler.syntax.tree.ListConstructorExpressionNode;
import io.ballerinalang.compiler.syntax.tree.ListenerDeclarationNode;
import io.ballerinalang.compiler.syntax.tree.LockStatementNode;
import io.ballerinalang.compiler.syntax.tree.MappingBindingPatternNode;
import io.ballerinalang.compiler.syntax.tree.MappingConstructorExpressionNode;
import io.ballerinalang.compiler.syntax.tree.MappingFieldNode;
import io.ballerinalang.compiler.syntax.tree.MarkdownDocumentationLineNode;
import io.ballerinalang.compiler.syntax.tree.MarkdownDocumentationNode;
import io.ballerinalang.compiler.syntax.tree.MarkdownParameterDocumentationLineNode;
import io.ballerinalang.compiler.syntax.tree.MatchClauseNode;
import io.ballerinalang.compiler.syntax.tree.MatchStatementNode;
import io.ballerinalang.compiler.syntax.tree.MetadataNode;
import io.ballerinalang.compiler.syntax.tree.MethodCallExpressionNode;
import io.ballerinalang.compiler.syntax.tree.MethodDeclarationNode;
import io.ballerinalang.compiler.syntax.tree.ModuleMemberDeclarationNode;
import io.ballerinalang.compiler.syntax.tree.ModulePartNode;
import io.ballerinalang.compiler.syntax.tree.ModuleVariableDeclarationNode;
import io.ballerinalang.compiler.syntax.tree.ModuleXMLNamespaceDeclarationNode;
import io.ballerinalang.compiler.syntax.tree.NamedArgBindingPatternNode;
import io.ballerinalang.compiler.syntax.tree.NamedArgumentNode;
import io.ballerinalang.compiler.syntax.tree.NamedWorkerDeclarationNode;
import io.ballerinalang.compiler.syntax.tree.NamedWorkerDeclarator;
import io.ballerinalang.compiler.syntax.tree.NewExpressionNode;
import io.ballerinalang.compiler.syntax.tree.Node;
import io.ballerinalang.compiler.syntax.tree.NodeList;
import io.ballerinalang.compiler.syntax.tree.NodeTransformer;
import io.ballerinalang.compiler.syntax.tree.NonTerminalNode;
import io.ballerinalang.compiler.syntax.tree.ObjectConstructorExpressionNode;
import io.ballerinalang.compiler.syntax.tree.ObjectFieldNode;
import io.ballerinalang.compiler.syntax.tree.ObjectTypeDescriptorNode;
import io.ballerinalang.compiler.syntax.tree.OnClauseNode;
import io.ballerinalang.compiler.syntax.tree.OnConflictClauseNode;
import io.ballerinalang.compiler.syntax.tree.OnFailClauseNode;
import io.ballerinalang.compiler.syntax.tree.OptionalFieldAccessExpressionNode;
import io.ballerinalang.compiler.syntax.tree.OptionalTypeDescriptorNode;
import io.ballerinalang.compiler.syntax.tree.OrderByClauseNode;
import io.ballerinalang.compiler.syntax.tree.OrderKeyNode;
import io.ballerinalang.compiler.syntax.tree.PanicStatementNode;
import io.ballerinalang.compiler.syntax.tree.ParameterNode;
import io.ballerinalang.compiler.syntax.tree.ParameterizedTypeDescriptorNode;
import io.ballerinalang.compiler.syntax.tree.ParenthesisedTypeDescriptorNode;
import io.ballerinalang.compiler.syntax.tree.ParenthesizedArgList;
import io.ballerinalang.compiler.syntax.tree.PositionalArgumentNode;
import io.ballerinalang.compiler.syntax.tree.QualifiedNameReferenceNode;
import io.ballerinalang.compiler.syntax.tree.QueryActionNode;
import io.ballerinalang.compiler.syntax.tree.QueryConstructTypeNode;
import io.ballerinalang.compiler.syntax.tree.QueryExpressionNode;
import io.ballerinalang.compiler.syntax.tree.ReceiveActionNode;
import io.ballerinalang.compiler.syntax.tree.RecordFieldNode;
import io.ballerinalang.compiler.syntax.tree.RecordFieldWithDefaultValueNode;
import io.ballerinalang.compiler.syntax.tree.RecordRestDescriptorNode;
import io.ballerinalang.compiler.syntax.tree.RecordTypeDescriptorNode;
import io.ballerinalang.compiler.syntax.tree.RemoteMethodCallActionNode;
import io.ballerinalang.compiler.syntax.tree.RequiredParameterNode;
import io.ballerinalang.compiler.syntax.tree.RestArgumentNode;
import io.ballerinalang.compiler.syntax.tree.RestBindingPatternNode;
import io.ballerinalang.compiler.syntax.tree.RestDescriptorNode;
import io.ballerinalang.compiler.syntax.tree.RestParameterNode;
import io.ballerinalang.compiler.syntax.tree.RetryStatementNode;
import io.ballerinalang.compiler.syntax.tree.ReturnStatementNode;
import io.ballerinalang.compiler.syntax.tree.ReturnTypeDescriptorNode;
import io.ballerinalang.compiler.syntax.tree.RollbackStatementNode;
import io.ballerinalang.compiler.syntax.tree.SelectClauseNode;
import io.ballerinalang.compiler.syntax.tree.SeparatedNodeList;
import io.ballerinalang.compiler.syntax.tree.ServiceBodyNode;
import io.ballerinalang.compiler.syntax.tree.ServiceConstructorExpressionNode;
import io.ballerinalang.compiler.syntax.tree.ServiceDeclarationNode;
import io.ballerinalang.compiler.syntax.tree.SimpleNameReferenceNode;
import io.ballerinalang.compiler.syntax.tree.SingletonTypeDescriptorNode;
import io.ballerinalang.compiler.syntax.tree.SpecificFieldNode;
import io.ballerinalang.compiler.syntax.tree.SpreadFieldNode;
import io.ballerinalang.compiler.syntax.tree.StartActionNode;
import io.ballerinalang.compiler.syntax.tree.StatementNode;
import io.ballerinalang.compiler.syntax.tree.StreamTypeDescriptorNode;
import io.ballerinalang.compiler.syntax.tree.StreamTypeParamsNode;
import io.ballerinalang.compiler.syntax.tree.SyncSendActionNode;
import io.ballerinalang.compiler.syntax.tree.SyntaxKind;
import io.ballerinalang.compiler.syntax.tree.TableConstructorExpressionNode;
import io.ballerinalang.compiler.syntax.tree.TableTypeDescriptorNode;
import io.ballerinalang.compiler.syntax.tree.TemplateExpressionNode;
import io.ballerinalang.compiler.syntax.tree.TemplateMemberNode;
import io.ballerinalang.compiler.syntax.tree.Token;
import io.ballerinalang.compiler.syntax.tree.TransactionStatementNode;
import io.ballerinalang.compiler.syntax.tree.TransactionalExpressionNode;
import io.ballerinalang.compiler.syntax.tree.TrapExpressionNode;
import io.ballerinalang.compiler.syntax.tree.TupleTypeDescriptorNode;
import io.ballerinalang.compiler.syntax.tree.TypeCastExpressionNode;
import io.ballerinalang.compiler.syntax.tree.TypeCastParamNode;
import io.ballerinalang.compiler.syntax.tree.TypeDefinitionNode;
import io.ballerinalang.compiler.syntax.tree.TypeDescriptorNode;
import io.ballerinalang.compiler.syntax.tree.TypeParameterNode;
import io.ballerinalang.compiler.syntax.tree.TypeReferenceNode;
import io.ballerinalang.compiler.syntax.tree.TypeTestExpressionNode;
import io.ballerinalang.compiler.syntax.tree.TypedBindingPatternNode;
import io.ballerinalang.compiler.syntax.tree.TypedescTypeDescriptorNode;
import io.ballerinalang.compiler.syntax.tree.TypeofExpressionNode;
import io.ballerinalang.compiler.syntax.tree.UnaryExpressionNode;
import io.ballerinalang.compiler.syntax.tree.UnionTypeDescriptorNode;
import io.ballerinalang.compiler.syntax.tree.VariableDeclarationNode;
import io.ballerinalang.compiler.syntax.tree.WaitActionNode;
import io.ballerinalang.compiler.syntax.tree.WaitFieldNode;
import io.ballerinalang.compiler.syntax.tree.WaitFieldsListNode;
import io.ballerinalang.compiler.syntax.tree.WhereClauseNode;
import io.ballerinalang.compiler.syntax.tree.WhileStatementNode;
import io.ballerinalang.compiler.syntax.tree.WildcardBindingPatternNode;
import io.ballerinalang.compiler.syntax.tree.XMLAtomicNamePatternNode;
import io.ballerinalang.compiler.syntax.tree.XMLAttributeNode;
import io.ballerinalang.compiler.syntax.tree.XMLAttributeValue;
import io.ballerinalang.compiler.syntax.tree.XMLComment;
import io.ballerinalang.compiler.syntax.tree.XMLElementNode;
import io.ballerinalang.compiler.syntax.tree.XMLEmptyElementNode;
import io.ballerinalang.compiler.syntax.tree.XMLEndTagNode;
import io.ballerinalang.compiler.syntax.tree.XMLFilterExpressionNode;
import io.ballerinalang.compiler.syntax.tree.XMLNameNode;
import io.ballerinalang.compiler.syntax.tree.XMLNamePatternChainingNode;
import io.ballerinalang.compiler.syntax.tree.XMLNamespaceDeclarationNode;
import io.ballerinalang.compiler.syntax.tree.XMLProcessingInstruction;
import io.ballerinalang.compiler.syntax.tree.XMLQualifiedNameNode;
import io.ballerinalang.compiler.syntax.tree.XMLSimpleNameNode;
import io.ballerinalang.compiler.syntax.tree.XMLStartTagNode;
import io.ballerinalang.compiler.syntax.tree.XMLStepExpressionNode;
import io.ballerinalang.compiler.syntax.tree.XMLTextNode;
import io.ballerinalang.compiler.syntax.tree.XmlTypeDescriptorNode;
import org.apache.commons.lang3.StringEscapeUtils;
import org.ballerinalang.model.TreeBuilder;
import org.ballerinalang.model.TreeUtils;
import org.ballerinalang.model.Whitespace;
import org.ballerinalang.model.elements.AttachPoint;
import org.ballerinalang.model.elements.Flag;
import org.ballerinalang.model.tree.AnnotationAttachmentNode;
import org.ballerinalang.model.tree.DocumentationReferenceType;
import org.ballerinalang.model.tree.IdentifierNode;
import org.ballerinalang.model.tree.NodeKind;
import org.ballerinalang.model.tree.OperatorKind;
import org.ballerinalang.model.tree.SimpleVariableNode;
import org.ballerinalang.model.tree.TopLevelNode;
import org.ballerinalang.model.tree.VariableNode;
import org.ballerinalang.model.tree.expressions.ExpressionNode;
import org.ballerinalang.model.tree.expressions.XMLNavigationAccess;
import org.ballerinalang.model.tree.statements.VariableDefinitionNode;
import org.ballerinalang.model.types.TypeKind;
import org.ballerinalang.util.diagnostic.DiagnosticCode;
import org.wso2.ballerinalang.compiler.semantics.model.SymbolTable;
import org.wso2.ballerinalang.compiler.tree.BLangAnnotation;
import org.wso2.ballerinalang.compiler.tree.BLangAnnotationAttachment;
import org.wso2.ballerinalang.compiler.tree.BLangBlockFunctionBody;
import org.wso2.ballerinalang.compiler.tree.BLangClassDefinition;
import org.wso2.ballerinalang.compiler.tree.BLangCompilationUnit;
import org.wso2.ballerinalang.compiler.tree.BLangErrorVariable;
import org.wso2.ballerinalang.compiler.tree.BLangExprFunctionBody;
import org.wso2.ballerinalang.compiler.tree.BLangExternalFunctionBody;
import org.wso2.ballerinalang.compiler.tree.BLangFunction;
import org.wso2.ballerinalang.compiler.tree.BLangFunctionBody;
import org.wso2.ballerinalang.compiler.tree.BLangIdentifier;
import org.wso2.ballerinalang.compiler.tree.BLangImportPackage;
import org.wso2.ballerinalang.compiler.tree.BLangMarkdownDocumentation;
import org.wso2.ballerinalang.compiler.tree.BLangMarkdownReferenceDocumentation;
import org.wso2.ballerinalang.compiler.tree.BLangNameReference;
import org.wso2.ballerinalang.compiler.tree.BLangNode;
import org.wso2.ballerinalang.compiler.tree.BLangRecordVariable;
import org.wso2.ballerinalang.compiler.tree.BLangRecordVariable.BLangRecordVariableKeyValue;
import org.wso2.ballerinalang.compiler.tree.BLangRetrySpec;
import org.wso2.ballerinalang.compiler.tree.BLangService;
import org.wso2.ballerinalang.compiler.tree.BLangSimpleVariable;
import org.wso2.ballerinalang.compiler.tree.BLangTableKeySpecifier;
import org.wso2.ballerinalang.compiler.tree.BLangTableKeyTypeConstraint;
import org.wso2.ballerinalang.compiler.tree.BLangTupleVariable;
import org.wso2.ballerinalang.compiler.tree.BLangTypeDefinition;
import org.wso2.ballerinalang.compiler.tree.BLangVariable;
import org.wso2.ballerinalang.compiler.tree.BLangXMLNS;
import org.wso2.ballerinalang.compiler.tree.bindingpatterns.BLangCaptureBindingPattern;
import org.wso2.ballerinalang.compiler.tree.clauses.BLangDoClause;
import org.wso2.ballerinalang.compiler.tree.clauses.BLangFromClause;
import org.wso2.ballerinalang.compiler.tree.clauses.BLangJoinClause;
import org.wso2.ballerinalang.compiler.tree.clauses.BLangLetClause;
import org.wso2.ballerinalang.compiler.tree.clauses.BLangLimitClause;
import org.wso2.ballerinalang.compiler.tree.clauses.BLangMatchClause;
import org.wso2.ballerinalang.compiler.tree.clauses.BLangOnClause;
import org.wso2.ballerinalang.compiler.tree.clauses.BLangOnConflictClause;
import org.wso2.ballerinalang.compiler.tree.clauses.BLangOnFailClause;
import org.wso2.ballerinalang.compiler.tree.clauses.BLangOrderByClause;
import org.wso2.ballerinalang.compiler.tree.clauses.BLangOrderKey;
import org.wso2.ballerinalang.compiler.tree.clauses.BLangSelectClause;
import org.wso2.ballerinalang.compiler.tree.clauses.BLangWhereClause;
import org.wso2.ballerinalang.compiler.tree.expressions.BLangAccessExpression;
import org.wso2.ballerinalang.compiler.tree.expressions.BLangAnnotAccessExpr;
import org.wso2.ballerinalang.compiler.tree.expressions.BLangArrowFunction;
import org.wso2.ballerinalang.compiler.tree.expressions.BLangBinaryExpr;
import org.wso2.ballerinalang.compiler.tree.expressions.BLangCheckPanickedExpr;
import org.wso2.ballerinalang.compiler.tree.expressions.BLangCheckedExpr;
import org.wso2.ballerinalang.compiler.tree.expressions.BLangCommitExpr;
import org.wso2.ballerinalang.compiler.tree.expressions.BLangConstant;
import org.wso2.ballerinalang.compiler.tree.expressions.BLangElvisExpr;
import org.wso2.ballerinalang.compiler.tree.expressions.BLangErrorVarRef;
import org.wso2.ballerinalang.compiler.tree.expressions.BLangExpression;
import org.wso2.ballerinalang.compiler.tree.expressions.BLangFieldBasedAccess;
import org.wso2.ballerinalang.compiler.tree.expressions.BLangGroupExpr;
import org.wso2.ballerinalang.compiler.tree.expressions.BLangIndexBasedAccess;
import org.wso2.ballerinalang.compiler.tree.expressions.BLangInvocation;
import org.wso2.ballerinalang.compiler.tree.expressions.BLangInvocation.BLangActionInvocation;
import org.wso2.ballerinalang.compiler.tree.expressions.BLangLambdaFunction;
import org.wso2.ballerinalang.compiler.tree.expressions.BLangLetExpression;
import org.wso2.ballerinalang.compiler.tree.expressions.BLangListConstructorExpr;
import org.wso2.ballerinalang.compiler.tree.expressions.BLangLiteral;
import org.wso2.ballerinalang.compiler.tree.expressions.BLangMarkDownDeprecatedParametersDocumentation;
import org.wso2.ballerinalang.compiler.tree.expressions.BLangMarkDownDeprecationDocumentation;
import org.wso2.ballerinalang.compiler.tree.expressions.BLangMarkdownDocumentationLine;
import org.wso2.ballerinalang.compiler.tree.expressions.BLangMarkdownParameterDocumentation;
import org.wso2.ballerinalang.compiler.tree.expressions.BLangMarkdownReturnParameterDocumentation;
import org.wso2.ballerinalang.compiler.tree.expressions.BLangMatchGuard;
import org.wso2.ballerinalang.compiler.tree.expressions.BLangNamedArgsExpression;
import org.wso2.ballerinalang.compiler.tree.expressions.BLangNumericLiteral;
import org.wso2.ballerinalang.compiler.tree.expressions.BLangObjectConstructorExpression;
import org.wso2.ballerinalang.compiler.tree.expressions.BLangQueryAction;
import org.wso2.ballerinalang.compiler.tree.expressions.BLangQueryExpr;
import org.wso2.ballerinalang.compiler.tree.expressions.BLangRawTemplateLiteral;
import org.wso2.ballerinalang.compiler.tree.expressions.BLangRecordLiteral;
import org.wso2.ballerinalang.compiler.tree.expressions.BLangRecordLiteral.BLangRecordKeyValueField;
import org.wso2.ballerinalang.compiler.tree.expressions.BLangRecordLiteral.BLangRecordSpreadOperatorField;
import org.wso2.ballerinalang.compiler.tree.expressions.BLangRecordVarRef;
import org.wso2.ballerinalang.compiler.tree.expressions.BLangRecordVarRef.BLangRecordVarRefKeyValue;
import org.wso2.ballerinalang.compiler.tree.expressions.BLangRestArgsExpression;
import org.wso2.ballerinalang.compiler.tree.expressions.BLangServiceConstructorExpr;
import org.wso2.ballerinalang.compiler.tree.expressions.BLangSimpleVarRef;
import org.wso2.ballerinalang.compiler.tree.expressions.BLangStringTemplateLiteral;
import org.wso2.ballerinalang.compiler.tree.expressions.BLangTableConstructorExpr;
import org.wso2.ballerinalang.compiler.tree.expressions.BLangTableMultiKeyExpr;
import org.wso2.ballerinalang.compiler.tree.expressions.BLangTernaryExpr;
import org.wso2.ballerinalang.compiler.tree.expressions.BLangTransactionalExpr;
import org.wso2.ballerinalang.compiler.tree.expressions.BLangTrapExpr;
import org.wso2.ballerinalang.compiler.tree.expressions.BLangTupleVarRef;
import org.wso2.ballerinalang.compiler.tree.expressions.BLangTypeConversionExpr;
import org.wso2.ballerinalang.compiler.tree.expressions.BLangTypeInit;
import org.wso2.ballerinalang.compiler.tree.expressions.BLangTypeTestExpr;
import org.wso2.ballerinalang.compiler.tree.expressions.BLangTypedescExpr;
import org.wso2.ballerinalang.compiler.tree.expressions.BLangUnaryExpr;
import org.wso2.ballerinalang.compiler.tree.expressions.BLangVariableReference;
import org.wso2.ballerinalang.compiler.tree.expressions.BLangWaitExpr;
import org.wso2.ballerinalang.compiler.tree.expressions.BLangWaitForAllExpr;
import org.wso2.ballerinalang.compiler.tree.expressions.BLangWaitForAllExpr.BLangWaitKeyValue;
import org.wso2.ballerinalang.compiler.tree.expressions.BLangWorkerFlushExpr;
import org.wso2.ballerinalang.compiler.tree.expressions.BLangWorkerReceive;
import org.wso2.ballerinalang.compiler.tree.expressions.BLangWorkerSyncSendExpr;
import org.wso2.ballerinalang.compiler.tree.expressions.BLangXMLAttribute;
import org.wso2.ballerinalang.compiler.tree.expressions.BLangXMLCommentLiteral;
import org.wso2.ballerinalang.compiler.tree.expressions.BLangXMLElementAccess;
import org.wso2.ballerinalang.compiler.tree.expressions.BLangXMLElementFilter;
import org.wso2.ballerinalang.compiler.tree.expressions.BLangXMLElementLiteral;
import org.wso2.ballerinalang.compiler.tree.expressions.BLangXMLNavigationAccess;
import org.wso2.ballerinalang.compiler.tree.expressions.BLangXMLProcInsLiteral;
import org.wso2.ballerinalang.compiler.tree.expressions.BLangXMLQName;
import org.wso2.ballerinalang.compiler.tree.expressions.BLangXMLQuotedString;
import org.wso2.ballerinalang.compiler.tree.expressions.BLangXMLTextLiteral;
import org.wso2.ballerinalang.compiler.tree.matchpatterns.BLangConstPattern;
import org.wso2.ballerinalang.compiler.tree.matchpatterns.BLangMatchPattern;
import org.wso2.ballerinalang.compiler.tree.matchpatterns.BLangVarBindingPatternMatchPattern;
import org.wso2.ballerinalang.compiler.tree.matchpatterns.BLangWildCardMatchPattern;
import org.wso2.ballerinalang.compiler.tree.statements.BLangAssignment;
import org.wso2.ballerinalang.compiler.tree.statements.BLangBlockStmt;
import org.wso2.ballerinalang.compiler.tree.statements.BLangBreak;
import org.wso2.ballerinalang.compiler.tree.statements.BLangCompoundAssignment;
import org.wso2.ballerinalang.compiler.tree.statements.BLangContinue;
import org.wso2.ballerinalang.compiler.tree.statements.BLangDo;
import org.wso2.ballerinalang.compiler.tree.statements.BLangErrorDestructure;
import org.wso2.ballerinalang.compiler.tree.statements.BLangErrorVariableDef;
import org.wso2.ballerinalang.compiler.tree.statements.BLangExpressionStmt;
import org.wso2.ballerinalang.compiler.tree.statements.BLangFail;
import org.wso2.ballerinalang.compiler.tree.statements.BLangForeach;
import org.wso2.ballerinalang.compiler.tree.statements.BLangForkJoin;
import org.wso2.ballerinalang.compiler.tree.statements.BLangIf;
import org.wso2.ballerinalang.compiler.tree.statements.BLangLock;
import org.wso2.ballerinalang.compiler.tree.statements.BLangMatchStatement;
import org.wso2.ballerinalang.compiler.tree.statements.BLangPanic;
import org.wso2.ballerinalang.compiler.tree.statements.BLangRecordDestructure;
import org.wso2.ballerinalang.compiler.tree.statements.BLangRecordVariableDef;
import org.wso2.ballerinalang.compiler.tree.statements.BLangRetry;
import org.wso2.ballerinalang.compiler.tree.statements.BLangRetryTransaction;
import org.wso2.ballerinalang.compiler.tree.statements.BLangReturn;
import org.wso2.ballerinalang.compiler.tree.statements.BLangRollback;
import org.wso2.ballerinalang.compiler.tree.statements.BLangSimpleVariableDef;
import org.wso2.ballerinalang.compiler.tree.statements.BLangStatement;
import org.wso2.ballerinalang.compiler.tree.statements.BLangTransaction;
import org.wso2.ballerinalang.compiler.tree.statements.BLangTupleDestructure;
import org.wso2.ballerinalang.compiler.tree.statements.BLangTupleVariableDef;
import org.wso2.ballerinalang.compiler.tree.statements.BLangWhile;
import org.wso2.ballerinalang.compiler.tree.statements.BLangWorkerSend;
import org.wso2.ballerinalang.compiler.tree.statements.BLangXMLNSStatement;
import org.wso2.ballerinalang.compiler.tree.types.BLangArrayType;
import org.wso2.ballerinalang.compiler.tree.types.BLangBuiltInRefTypeNode;
import org.wso2.ballerinalang.compiler.tree.types.BLangConstrainedType;
import org.wso2.ballerinalang.compiler.tree.types.BLangErrorType;
import org.wso2.ballerinalang.compiler.tree.types.BLangFiniteTypeNode;
import org.wso2.ballerinalang.compiler.tree.types.BLangFunctionTypeNode;
import org.wso2.ballerinalang.compiler.tree.types.BLangIntersectionTypeNode;
import org.wso2.ballerinalang.compiler.tree.types.BLangLetVariable;
import org.wso2.ballerinalang.compiler.tree.types.BLangObjectTypeNode;
import org.wso2.ballerinalang.compiler.tree.types.BLangRecordTypeNode;
import org.wso2.ballerinalang.compiler.tree.types.BLangStreamType;
import org.wso2.ballerinalang.compiler.tree.types.BLangTableTypeNode;
import org.wso2.ballerinalang.compiler.tree.types.BLangTupleTypeNode;
import org.wso2.ballerinalang.compiler.tree.types.BLangType;
import org.wso2.ballerinalang.compiler.tree.types.BLangUnionTypeNode;
import org.wso2.ballerinalang.compiler.tree.types.BLangUserDefinedType;
import org.wso2.ballerinalang.compiler.tree.types.BLangValueType;
import org.wso2.ballerinalang.compiler.util.CompilerContext;
import org.wso2.ballerinalang.compiler.util.Constants;
import org.wso2.ballerinalang.compiler.util.FieldKind;
import org.wso2.ballerinalang.compiler.util.Names;
import org.wso2.ballerinalang.compiler.util.NumericLiteralSupport;
import org.wso2.ballerinalang.compiler.util.QuoteType;
import org.wso2.ballerinalang.compiler.util.TypeTags;
import org.wso2.ballerinalang.compiler.util.diagnotic.BDiagnosticSource;
import org.wso2.ballerinalang.compiler.util.diagnotic.BLangDiagnosticLogHelper;
import org.wso2.ballerinalang.compiler.util.diagnotic.DiagnosticPos;

import java.util.ArrayList;
import java.util.Collections;
import java.util.HashSet;
import java.util.Iterator;
import java.util.LinkedList;
import java.util.List;
import java.util.Optional;
import java.util.Set;
import java.util.Stack;
import java.util.regex.Matcher;
import java.util.regex.Pattern;

import static org.ballerinalang.model.elements.Flag.SERVICE;
import static org.wso2.ballerinalang.compiler.util.Constants.INFERRED_ARRAY_INDICATOR;
import static org.wso2.ballerinalang.compiler.util.Constants.OPEN_ARRAY_INDICATOR;
import static org.wso2.ballerinalang.compiler.util.Constants.WORKER_LAMBDA_VAR_PREFIX;

/**
 * Generates a {@code BLandCompilationUnit} from the given {@code ModulePart}.
 *
 * @since 1.3.0
 */
public class BLangNodeTransformer extends NodeTransformer<BLangNode> {
    private static final String IDENTIFIER_LITERAL_PREFIX = "'";
    private BLangDiagnosticLogHelper dlog;
    private SymbolTable symTable;
    private BDiagnosticSource diagnosticSource;

    private BLangCompilationUnit currentCompilationUnit;
    private static final Pattern UNICODE_PATTERN = Pattern.compile(Constants.UNICODE_REGEX);
    private BLangAnonymousModelHelper anonymousModelHelper;
    private BLangMissingNodesHelper missingNodesHelper;

    /* To keep track of additional statements produced from multi-BLangNode resultant transformations */
    private Stack<BLangStatement> additionalStatements = new Stack<>();
    /* To keep track if we are inside a block statment for the use of type definition creation */
    private boolean isInLocalContext = false;

    public BLangNodeTransformer(CompilerContext context, BDiagnosticSource diagnosticSource) {
        this.dlog = BLangDiagnosticLogHelper.getInstance(context);
        this.symTable = SymbolTable.getInstance(context);
        this.diagnosticSource = diagnosticSource;
        this.anonymousModelHelper = BLangAnonymousModelHelper.getInstance(context);
        this.missingNodesHelper = BLangMissingNodesHelper.getInstance(context);
    }

    public List<org.ballerinalang.model.tree.Node> accept(Node node) {
        BLangNode bLangNode = node.apply(this);
        List<org.ballerinalang.model.tree.Node> nodes = new ArrayList<>();
        // if not already consumed, add left-over statements
        while (!additionalStatements.empty()) {
            nodes.add(additionalStatements.pop());
        }
        nodes.add(bLangNode);
        return nodes;
    }

    @Override
    public BLangNode transform(IdentifierToken identifierToken) {
        return this.createIdentifier(getPosition(identifierToken), identifierToken);
    }

    private Optional<Node> getDocumentationString(Optional<MetadataNode> metadataNode) {
        return metadataNode.map(MetadataNode::documentationString).orElse(null);
    }

    private NodeList<AnnotationNode> getAnnotations(Optional<MetadataNode> metadataNode) {
        return metadataNode.map(MetadataNode::annotations).orElse(null);
    }

    private DiagnosticPos getPosition(Node node) {
        if (node == null) {
            return null;
        }
        LineRange lineRange = node.lineRange();
        LinePosition startPos = lineRange.startLine();
        LinePosition endPos = lineRange.endLine();
        return new DiagnosticPos(diagnosticSource, startPos.line() + 1, endPos.line() + 1, startPos.offset() + 1,
                endPos.offset() + 1);
    }

    private DiagnosticPos getPositionWithoutMetadata(Node node) {
        if (node == null) {
            return null;
        }
        LineRange nodeLineRange = node.lineRange();
        NonTerminalNode nonTerminalNode = (NonTerminalNode) node;
        ChildNodeList children = nonTerminalNode.children();
        // If there's metadata it will be the first child.
        // Hence set start position from next immediate child.
        LinePosition startPos;
        if (children.get(0).kind() == SyntaxKind.METADATA) {
            startPos = children.get(1).lineRange().startLine();
        } else {
            startPos = nodeLineRange.startLine();
        }
        LinePosition endPos = nodeLineRange.endLine();
        return new DiagnosticPos(diagnosticSource, startPos.line() + 1, endPos.line() + 1, startPos.offset() + 1,
                endPos.offset() + 1);
    }

    @Override
    public BLangNode transform(ModulePartNode modulePart) {
        BLangCompilationUnit compilationUnit = (BLangCompilationUnit) TreeBuilder.createCompilationUnit();
        this.currentCompilationUnit = compilationUnit;
        compilationUnit.name = diagnosticSource.cUnitName;
        DiagnosticPos pos = getPosition(modulePart);

        // Generate import declarations
        for (ImportDeclarationNode importDecl : modulePart.imports()) {
            BLangImportPackage bLangImport = (BLangImportPackage) importDecl.apply(this);
            bLangImport.compUnit = this.createIdentifier(pos, compilationUnit.getName());
            compilationUnit.addTopLevelNode(bLangImport);
        }

        // Generate other module-level declarations
        for (ModuleMemberDeclarationNode member : modulePart.members()) {
            compilationUnit.addTopLevelNode((TopLevelNode) member.apply(this));
        }
        pos.sLine = 1;
        pos.sCol = 1;
        pos.eLine = 1;
        pos.eCol = 1;

        compilationUnit.pos = pos;
        this.currentCompilationUnit = null;
        return compilationUnit;
    }

    @Override
    public BLangNode transform(ModuleVariableDeclarationNode modVarDeclrNode) {
        TypedBindingPatternNode typedBindingPattern = modVarDeclrNode.typedBindingPattern();
        CaptureBindingPatternNode bindingPattern = (CaptureBindingPatternNode) typedBindingPattern.bindingPattern();
        BLangSimpleVariable simpleVar = createSimpleVar(bindingPattern.variableName(),
                typedBindingPattern.typeDescriptor(), modVarDeclrNode.initializer(),
                modVarDeclrNode.finalKeyword().isPresent(), false, null,
                getAnnotations(modVarDeclrNode.metadata()));
        simpleVar.pos = getPositionWithoutMetadata(modVarDeclrNode);
        simpleVar.markdownDocumentationAttachment =
                createMarkdownDocumentationAttachment(getDocumentationString(modVarDeclrNode.metadata()));
        return simpleVar;
    }

    @Override
    public BLangNode transform(ImportDeclarationNode importDeclaration) {
        ImportOrgNameNode orgNameNode = importDeclaration.orgName().orElse(null);
        ImportVersionNode versionNode = importDeclaration.version().orElse(null);
        ImportPrefixNode prefixNode = importDeclaration.prefix().orElse(null);

        Token orgName = null;
        if (orgNameNode != null) {
            orgName = orgNameNode.orgName();
        }

        String version = null;
        if (versionNode != null) {
            if (versionNode.isMissing()) {
                version = missingNodesHelper.getNextMissingNodeName(diagnosticSource.pkgID);
            } else {
                version = extractVersion(versionNode.versionNumber());
            }
        }

        List<BLangIdentifier> pkgNameComps = new ArrayList<>();
        NodeList<IdentifierToken> names = importDeclaration.moduleName();
        DiagnosticPos position = getPosition(importDeclaration);
        names.forEach(name -> pkgNameComps.add(this.createIdentifier(position, name.text(), null)));

        BLangImportPackage importDcl = (BLangImportPackage) TreeBuilder.createImportPackageNode();
        importDcl.pos = position;
        importDcl.pkgNameComps = pkgNameComps;
        importDcl.orgName = this.createIdentifier(position, orgName);
        importDcl.version = this.createIdentifier(getPosition(versionNode), version);
        importDcl.alias = (prefixNode != null) ? this.createIdentifier(position, prefixNode.prefix())
                                               : pkgNameComps.get(pkgNameComps.size() - 1);

        return importDcl;
    }

    @Override
    public BLangNode transform(MethodDeclarationNode methodDeclarationNode) {
        BLangFunction bLFunction = createFunctionNode(methodDeclarationNode.methodName(),
                methodDeclarationNode.qualifierList(), methodDeclarationNode.methodSignature(), null);

        bLFunction.annAttachments = applyAll(getAnnotations(methodDeclarationNode.metadata()));
        bLFunction.pos = getPositionWithoutMetadata(methodDeclarationNode);
        return bLFunction;
    }

    @Override
    public BLangNode transform(ConstantDeclarationNode constantDeclarationNode) {
        BLangConstant constantNode = (BLangConstant) TreeBuilder.createConstantNode();
        DiagnosticPos pos = getPositionWithoutMetadata(constantDeclarationNode);
        DiagnosticPos identifierPos = getPosition(constantDeclarationNode.variableName());
        constantNode.name = createIdentifier(identifierPos, constantDeclarationNode.variableName());
        constantNode.expr = createExpression(constantDeclarationNode.initializer());
        constantNode.pos = pos;
        if (constantDeclarationNode.typeDescriptor().isPresent()) {
            constantNode.typeNode = createTypeNode(constantDeclarationNode.typeDescriptor().orElse(null));
        }

        constantNode.annAttachments = applyAll(getAnnotations(constantDeclarationNode.metadata()));
        constantNode.markdownDocumentationAttachment =
                createMarkdownDocumentationAttachment(getDocumentationString(constantDeclarationNode.metadata()));

        constantNode.flagSet.add(Flag.CONSTANT);
        if (constantDeclarationNode.visibilityQualifier().isPresent() &&
                constantDeclarationNode.visibilityQualifier().orElse(null).kind() == SyntaxKind.PUBLIC_KEYWORD) {
            constantNode.flagSet.add(Flag.PUBLIC);
        }

        // Check whether the value is a literal. If it is not a literal, it is an invalid case. So we don't need to
        // consider it.
        NodeKind nodeKind = constantNode.expr.getKind();
        if (nodeKind == NodeKind.LITERAL || nodeKind == NodeKind.NUMERIC_LITERAL) {
            // Note - If the RHS is a literal, we need to create an anonymous type definition which can later be used
            // in type definitions.

            // Create a new literal.
            BLangLiteral literal = nodeKind == NodeKind.LITERAL ?
                    (BLangLiteral) TreeBuilder.createLiteralExpression() :
                    (BLangLiteral) TreeBuilder.createNumericLiteralExpression();
            literal.setValue(((BLangLiteral) constantNode.expr).value);
            literal.type = constantNode.expr.type;
            literal.isConstant = true;

            // Create a new finite type node.
            BLangFiniteTypeNode finiteTypeNode = (BLangFiniteTypeNode) TreeBuilder.createFiniteTypeNode();
            finiteTypeNode.valueSpace.add(literal);

            // Create a new anonymous type definition.
            BLangTypeDefinition typeDef = (BLangTypeDefinition) TreeBuilder.createTypeDefinition();
            String genName = anonymousModelHelper.getNextAnonymousTypeKey(pos.src.pkgID);
            IdentifierNode anonTypeGenName = createIdentifier(identifierPos, genName);
            typeDef.setName(anonTypeGenName);
            typeDef.flagSet.add(Flag.PUBLIC);
            typeDef.flagSet.add(Flag.ANONYMOUS);
            typeDef.typeNode = finiteTypeNode;
            typeDef.pos = pos;

            // We add this type definition to the `associatedTypeDefinition` field of the constant node. Then when we
            // visit the constant node, we visit this type definition as well. By doing this, we don't need to change
            // any of the type def visiting logic in symbol enter.
            constantNode.associatedTypeDefinition = typeDef;
        }
        return constantNode;
    }

    public BLangNode transform(TypeDefinitionNode typeDefNode) {
        BLangTypeDefinition typeDef = (BLangTypeDefinition) TreeBuilder.createTypeDefinition();
        BLangIdentifier identifierNode =
                this.createIdentifier(typeDefNode.typeName());
        typeDef.setName(identifierNode);
        typeDef.markdownDocumentationAttachment =
                createMarkdownDocumentationAttachment(getDocumentationString(typeDefNode.metadata()));

        typeDef.typeNode = createTypeNode(typeDefNode.typeDescriptor());

        typeDefNode.visibilityQualifier().ifPresent(visibilityQual -> {
            if (visibilityQual.kind() == SyntaxKind.PUBLIC_KEYWORD) {
                typeDef.flagSet.add(Flag.PUBLIC);
            }
        });
        typeDef.pos = getPositionWithoutMetadata(typeDefNode);
        typeDef.annAttachments = applyAll(getAnnotations(typeDefNode.metadata()));
        return typeDef;
    }

    @Override
    public BLangNode transform(UnionTypeDescriptorNode unionTypeDescriptorNode) {
        List<TypeDescriptorNode> nodes = flattenUnionType(unionTypeDescriptorNode);

        List<TypeDescriptorNode> finiteTypeElements = new ArrayList<>();
        List<List<TypeDescriptorNode>> unionTypeElementsCollection = new ArrayList<>();
        for (TypeDescriptorNode type : nodes) {
            if (type.kind() == SyntaxKind.SINGLETON_TYPE_DESC) {
                finiteTypeElements.add(type);
                unionTypeElementsCollection.add(new ArrayList<>());
            } else {
                List<TypeDescriptorNode> lastOfOthers;
                if (unionTypeElementsCollection.isEmpty()) {
                    lastOfOthers = new ArrayList<>();
                    unionTypeElementsCollection.add(lastOfOthers);
                } else {
                    lastOfOthers = unionTypeElementsCollection.get(unionTypeElementsCollection.size() - 1);
                }

                lastOfOthers.add(type);
            }
        }

        List<TypeDescriptorNode> unionElements = new ArrayList<>();
        reverseFlatMap(unionTypeElementsCollection, unionElements);

        BLangFiniteTypeNode bLangFiniteTypeNode = (BLangFiniteTypeNode) TreeBuilder.createFiniteTypeNode();
        for (TypeDescriptorNode finiteTypeEl : finiteTypeElements) {
            SingletonTypeDescriptorNode singletonTypeNode = (SingletonTypeDescriptorNode) finiteTypeEl;
            BLangLiteral literal = createSimpleLiteral(singletonTypeNode.simpleContExprNode(), true);
            bLangFiniteTypeNode.addValue(literal);
        }

        if (unionElements.isEmpty()) {
            return bLangFiniteTypeNode;
        }

        BLangUnionTypeNode unionTypeNode = (BLangUnionTypeNode) TreeBuilder.createUnionTypeNode();
        unionTypeNode.pos = getPosition(unionTypeDescriptorNode);
        for (TypeDescriptorNode unionElement : unionElements) {
            unionTypeNode.memberTypeNodes.add(createTypeNode(unionElement));
        }

        if (!finiteTypeElements.isEmpty()) {
            unionTypeNode.memberTypeNodes.add(deSugarTypeAsUserDefType(bLangFiniteTypeNode));
        }
        return unionTypeNode;
    }

    private List<TypeDescriptorNode> flattenUnionType(UnionTypeDescriptorNode unionTypeDescriptorNode) {
        List<TypeDescriptorNode> list = new ArrayList<>();
        list.add(unionTypeDescriptorNode.leftTypeDesc());
        while (unionTypeDescriptorNode.rightTypeDesc().kind() == SyntaxKind.UNION_TYPE_DESC) {
            unionTypeDescriptorNode = (UnionTypeDescriptorNode) unionTypeDescriptorNode.rightTypeDesc();
            list.add(unionTypeDescriptorNode.leftTypeDesc());
        }
        list.add(unionTypeDescriptorNode.rightTypeDesc());
        return list;
    }

    private <T> void reverseFlatMap(List<List<T>> listOfLists, List<T> result) {
        for (int i = listOfLists.size() - 1; i >= 0; i--) {
            result.addAll(listOfLists.get(i));
        }
    }

    private BLangUserDefinedType deSugarTypeAsUserDefType(BLangType toIndirect) {
        BLangTypeDefinition bLTypeDef = createTypeDefinitionWithTypeNode(toIndirect);
        DiagnosticPos pos = toIndirect.pos;
        addToTop(bLTypeDef);

        return createUserDefinedType(pos, (BLangIdentifier) TreeBuilder.createIdentifierNode(), bLTypeDef.name);
    }

    private BLangTypeDefinition createTypeDefinitionWithTypeNode(BLangType toIndirect) {
        DiagnosticPos pos = toIndirect.pos;
        BLangTypeDefinition bLTypeDef = (BLangTypeDefinition) TreeBuilder.createTypeDefinition();

        // Generate a name for the anonymous object
        String genName = anonymousModelHelper.getNextAnonymousTypeKey(diagnosticSource.pkgID);
        IdentifierNode anonTypeGenName = createIdentifier(pos, genName);
        bLTypeDef.setName(anonTypeGenName);
        bLTypeDef.flagSet.add(Flag.PUBLIC);
        bLTypeDef.flagSet.add(Flag.ANONYMOUS);

        bLTypeDef.typeNode = toIndirect;
        bLTypeDef.pos = pos;
        return bLTypeDef;
    }

    @Override
    public BLangNode transform(ParenthesisedTypeDescriptorNode parenthesisedTypeDescriptorNode) {
        BLangType typeNode = createTypeNode(parenthesisedTypeDescriptorNode.typedesc());
        typeNode.grouped = true;
        return typeNode;
    }

    @Override
    public BLangNode transform(TypeParameterNode typeParameterNode) {
        return createTypeNode(typeParameterNode.typeNode());
    }

    @Override
    public BLangNode transform(TupleTypeDescriptorNode tupleTypeDescriptorNode) {
        BLangTupleTypeNode tupleTypeNode = (BLangTupleTypeNode) TreeBuilder.createTupleTypeNode();
        SeparatedNodeList<Node> types = tupleTypeDescriptorNode.memberTypeDesc();
        for (int i = 0; i < types.size(); i++) {
            Node node = types.get(i);
            if (node.kind() == SyntaxKind.REST_TYPE) {
                RestDescriptorNode restDescriptor = (RestDescriptorNode) node;
                tupleTypeNode.restParamType = createTypeNode(restDescriptor.typeDescriptor());
            } else {
                tupleTypeNode.memberTypeNodes.add(createTypeNode(node));
            }
        }
        tupleTypeNode.pos = getPosition(tupleTypeDescriptorNode);

        return tupleTypeNode;
    }

    @Override
    public BLangNode transform(ErrorTypeDescriptorNode errorTypeDescriptorNode) {
        BLangErrorType errorType = (BLangErrorType) TreeBuilder.createErrorTypeNode();
        Optional<ErrorTypeParamsNode> typeParam = errorTypeDescriptorNode.errorTypeParamsNode();
        errorType.pos = getPosition(errorTypeDescriptorNode);
        if (typeParam.isPresent()) {
            ErrorTypeParamsNode typeNode = typeParam.get();
            BLangType detail = null;
            if (isAnonymousTypeNode(typeNode)) {
                detail = deSugarTypeAsUserDefType(createTypeNode(typeNode));
            } else {
                detail = createTypeNode(typeNode);
            }

            if (detail != null) {
                errorType.detailType = detail;
                NonTerminalNode parent = errorTypeDescriptorNode.parent();
                if (parent.kind() == SyntaxKind.DISTINCT_TYPE_DESC) {
                    parent = parent.parent();
                }
                if (parent.kind() != SyntaxKind.TYPE_DEFINITION) {
                    return deSugarTypeAsUserDefType(errorType);
                }
            } else {
                errorType.inferErrorType = true;
            }
        }

        return errorType;
    }

    private boolean isAnonymousTypeNode(ErrorTypeParamsNode typeNode) {
        SyntaxKind paramKind = typeNode.parameter().kind();
        if (paramKind == SyntaxKind.RECORD_TYPE_DESC || paramKind == SyntaxKind.OBJECT_TYPE_DESC
                || paramKind == SyntaxKind.ERROR_TYPE_DESC) {
            return checkIfAnonymous(typeNode);
        }
        return false;
    }

    @Override
    public BLangNode transform(ErrorTypeParamsNode errorTypeParamsNode) {
        Node param = errorTypeParamsNode.parameter();
        if (param.kind() == SyntaxKind.ASTERISK_TOKEN) {
            return null;
        }

        return createTypeNode(errorTypeParamsNode.parameter());
    }

    @Override
    public BLangNode transform(DistinctTypeDescriptorNode distinctTypeDesc) {
        BLangType typeNode = createTypeNode(distinctTypeDesc.typeDescriptor());
        typeNode.flagSet.add(Flag.DISTINCT);
        return typeNode;
    }

    @Override
    public BLangNode transform(ObjectTypeDescriptorNode objTypeDescNode) {
        BLangObjectTypeNode objectTypeNode = (BLangObjectTypeNode) TreeBuilder.createObjectTypeNode();

        for (Token qualifier : objTypeDescNode.objectTypeQualifiers()) {
            if (qualifier.kind() == SyntaxKind.CLIENT_KEYWORD) {
                objectTypeNode.flagSet.add(Flag.CLIENT);
            } else if (qualifier.kind() == SyntaxKind.SERVICE_KEYWORD) {
                objectTypeNode.flagSet.add(SERVICE);
            } else {
                throw new RuntimeException("Syntax kind is not supported: " + qualifier.kind());
            }
        }

        NodeList<Node> members = objTypeDescNode.members();
        for (Node node : members) {
            // TODO: Check for fields other than SimpleVariableNode
            BLangNode bLangNode = node.apply(this);
            if (bLangNode.getKind() == NodeKind.FUNCTION) {
                BLangFunction bLangFunction = (BLangFunction) bLangNode;
                bLangFunction.attachedFunction = true;
                bLangFunction.flagSet.add(Flag.ATTACHED);
                if (Names.USER_DEFINED_INIT_SUFFIX.value.equals(bLangFunction.name.value)) {
                    if (objectTypeNode.initFunction == null) {
                        bLangFunction.objInitFunction = true;
                        objectTypeNode.initFunction = bLangFunction;
                    } else {
                        objectTypeNode.addFunction(bLangFunction);
                    }
                } else {
                    objectTypeNode.addFunction(bLangFunction);
                }
            } else if (bLangNode.getKind() == NodeKind.VARIABLE) {
                objectTypeNode.addField((BLangSimpleVariable) bLangNode);
            } else if (bLangNode.getKind() == NodeKind.USER_DEFINED_TYPE) {
                objectTypeNode.addTypeReference((BLangType) bLangNode);
            }
        }

        objectTypeNode.pos = getPosition(objTypeDescNode);

        if (members.size() > 0) {
            trimLeft(objectTypeNode.pos, getPosition(members.get(0)));
            trimRight(objectTypeNode.pos, getPosition(members.get(members.size() - 1)));
        } else {
            trimLeft(objectTypeNode.pos, getPosition(objTypeDescNode.closeBrace()));
            trimRight(objectTypeNode.pos, getPosition(objTypeDescNode.openBrace()));
        }

        boolean isAnonymous = checkIfAnonymous(objTypeDescNode);
        objectTypeNode.isAnonymous = isAnonymous;

        if (!isAnonymous) {
            return objectTypeNode;
        }

        return deSugarTypeAsUserDefType(objectTypeNode);
    }

    public BLangClassDefinition createObjectExpressionBody(NodeList<Node> members) {
        BLangClassDefinition classDefinition = (BLangClassDefinition) TreeBuilder.createClassDefNode();
        classDefinition.flagSet.add(Flag.ANONYMOUS);

        for (Node node : members) {
            BLangNode bLangNode = node.apply(this);
            NodeKind nodeKind =  bLangNode.getKind();
            if (nodeKind == NodeKind.FUNCTION) {
                BLangFunction bLangFunction = (BLangFunction) bLangNode;
                bLangFunction.attachedFunction = true;
                bLangFunction.flagSet.add(Flag.ATTACHED);
                if (!Names.USER_DEFINED_INIT_SUFFIX.value.equals(bLangFunction.name.value)) {
                    classDefinition.addFunction(bLangFunction);
                    continue;
                }
                if (classDefinition.initFunction != null) {
                    classDefinition.addFunction(bLangFunction);
                    continue;
                }
                if (bLangFunction.requiredParams.size() != 0) {
                    dlog.error(bLangFunction.pos, DiagnosticCode.OBJECT_CTOR_INIT_CANNOT_HAVE_PARAMETERS);
                    continue;
                }
                bLangFunction.objInitFunction = true;
                classDefinition.initFunction = bLangFunction;
            } else if (nodeKind == NodeKind.VARIABLE) {
                classDefinition.addField((BLangSimpleVariable) bLangNode);
            } else if (nodeKind == NodeKind.USER_DEFINED_TYPE) {
                dlog.error(bLangNode.pos, DiagnosticCode.OBJECT_CTOR_DOES_NOT_SUPPORT_TYPE_REFERENCE_MEMBERS);
            }
        }

        classDefinition.internal = true;
        return classDefinition;
    }

    /**
     * Object constructor expression creates a class definition for the type defined through the object constructor.
     * Then add the class definition as a top level node. Using the class definition initialize the object defined in
     * the object constructor. Therefore this can be considered as a desugar.
     * example:
     *  var objVariable = object { int n; };
     *  // will be desugared to
     *  class anonType0 { int n; }
     *  var objVariable = new anonType0();
     *
     * @param objectConstructorExpressionNode object ctor expression node
     * @return BLangTypeInit node which initialize the class definition
     */
    @Override
    public BLangNode transform(ObjectConstructorExpressionNode objectConstructorExpressionNode) {
        DiagnosticPos pos = getPositionWithoutMetadata(objectConstructorExpressionNode);
        BLangClassDefinition annonClassDef = createObjectExpressionBody(objectConstructorExpressionNode.members());
        annonClassDef.pos = pos;
        BLangObjectConstructorExpression objectCtorExpression = TreeBuilder.createObjectCtorExpression();
        objectCtorExpression.pos = pos;
        objectCtorExpression.classNode = annonClassDef;

        // Generate a name for the anonymous object
        String genName = anonymousModelHelper.getNextAnonymousTypeKey(diagnosticSource.pkgID);
        IdentifierNode anonTypeGenName = createIdentifier(pos, genName);
        annonClassDef.setName(anonTypeGenName);
        annonClassDef.flagSet.add(Flag.PUBLIC);

        Optional<TypeDescriptorNode> typeReference = objectConstructorExpressionNode.typeReference();
        typeReference.ifPresent(typeReferenceNode -> {
            objectCtorExpression.addTypeReference(createTypeNode(typeReferenceNode));
        });

        annonClassDef.annAttachments = applyAll(objectConstructorExpressionNode.annotations());
        addToTop(annonClassDef);

        NodeList<Token> objectConstructorQualifierList = objectConstructorExpressionNode.objectTypeQualifiers();
        for (Token qualifier : objectConstructorQualifierList) {
            if (qualifier.kind() == SyntaxKind.CLIENT_KEYWORD) {
                annonClassDef.flagSet.add(Flag.CLIENT);
                objectCtorExpression.isClient = true;
            } else {
                throw new RuntimeException("Syntax kind is not supported: " + qualifier.kind());
            }
        }

        BLangIdentifier identifier = (BLangIdentifier) TreeBuilder.createIdentifierNode();
        BLangUserDefinedType userDefinedType = createUserDefinedType(pos, identifier, annonClassDef.name);

        BLangTypeInit initNode = (BLangTypeInit) TreeBuilder.createInitNode();
        initNode.pos = pos;
        initNode.userDefinedType = userDefinedType;

        BLangInvocation invocationNode = (BLangInvocation) TreeBuilder.createInvocationNode();
        invocationNode.pos = pos;
        BLangIdentifier pkgAlias = createIdentifier(pos, "");
        BLangNameReference nameReference =  new BLangNameReference(pos, null, pkgAlias, annonClassDef.name);

        invocationNode.name = (BLangIdentifier) nameReference.name;
        invocationNode.pkgAlias = (BLangIdentifier) nameReference.pkgAlias;

        initNode.argsExpr.addAll(invocationNode.argExprs);
        initNode.initInvocation = invocationNode;

        objectCtorExpression.classNode = annonClassDef;
        objectCtorExpression.typeInit = initNode;
        return initNode;
    }

    @Override
    public BLangNode transform(ObjectFieldNode objFieldNode) {
        BLangSimpleVariable simpleVar = createSimpleVar(objFieldNode.fieldName(), objFieldNode.typeName(),
                                                        objFieldNode.expression().orElse(null),
                                                        false, false, objFieldNode.visibilityQualifier().orElse(null),
                                                        getAnnotations(objFieldNode.metadata()));
        // Transform documentation
        Optional<Node> doc = getDocumentationString(objFieldNode.metadata());
        simpleVar.markdownDocumentationAttachment = createMarkdownDocumentationAttachment(doc);

<<<<<<< HEAD
        // TODO: add changes for `final`
//        addRedonlyQualifier(objFieldNode.readonlyKeyword(), objFieldNode.typeName(), simpleVar);
=======
        addFinalQualifier(objFieldNode.finalKeyword(), simpleVar);
>>>>>>> c1e83eb4
        simpleVar.pos = getPositionWithoutMetadata(objFieldNode);
        return simpleVar;
    }

    @Override
    public BLangNode transform(ServiceDeclarationNode serviceDeclrNode) {
        return createService(serviceDeclrNode, serviceDeclrNode.serviceName(), false);
    }

    private BLangNode createService(Node serviceNode, IdentifierToken serviceNameNode, boolean isAnonServiceValue) {
        // Any Service can be represented in two major components.
        //  1) A anonymous type node (Object)
        //  2) Variable assignment with "serviceName".
        //      This is a global variable if the service is defined in module level.
        //      Otherwise (isAnonServiceValue = true) it is a local variable definition, which is written by user.
        ServiceDeclarationNode serviceDeclrNode = null;
        ServiceConstructorExpressionNode serviceConstructorNode;
        BLangService bLService = (BLangService) TreeBuilder.createServiceNode();
        //TODO handle service.expression
        // TODO: Look for generify this into sepearte method for type as well
        bLService.isAnonymousServiceValue = isAnonServiceValue;

        DiagnosticPos pos = getPositionWithoutMetadata(serviceNode);
        if (serviceNode instanceof ServiceDeclarationNode) {
            trimLeft(pos, getPosition(((ServiceDeclarationNode) serviceNode).serviceKeyword()));
        }
        String serviceName;
        DiagnosticPos identifierPos;
        if (isAnonServiceValue || serviceNameNode == null) {
            serviceName = this.anonymousModelHelper.getNextAnonymousServiceVarKey(diagnosticSource.pkgID);
            identifierPos = pos;
        } else {
            if (serviceNameNode == null || serviceNameNode.isMissing()) {
                serviceName = missingNodesHelper.getNextMissingNodeName(diagnosticSource.pkgID);
            } else {
                serviceName = serviceNameNode.text();
            }
            identifierPos = getPosition(serviceNameNode);
        }

        String serviceTypeName =
                this.anonymousModelHelper.getNextAnonymousServiceTypeKey(diagnosticSource.pkgID, serviceName);
        BLangIdentifier serviceVar = createIdentifier(identifierPos, serviceName);
        serviceVar.pos = identifierPos;
        bLService.setName(serviceVar);
        if (!isAnonServiceValue) {
            serviceDeclrNode = (ServiceDeclarationNode) serviceNode;
            for (Node expr : serviceDeclrNode.expressions()) {
                bLService.attachedExprs.add(createExpression(expr));
            }
        }

        if (isAnonServiceValue) {
            bLService.annAttachments = applyAll(((ServiceConstructorExpressionNode) serviceNode).annotations());
        } else {
            bLService.annAttachments = applyAll(getAnnotations(serviceDeclrNode.metadata()));
        }

        // We add all service nodes to top level, only for future reference.
        addToTop(bLService);

        // 1) Define type nodeDefinition for service type.
        BLangClassDefinition classDef = (BLangClassDefinition) TreeBuilder.createClassDefNode();
        BLangIdentifier serviceTypeID = createIdentifier(identifierPos, serviceTypeName);
        serviceTypeID.pos = pos;
        classDef.setName(serviceTypeID);
        classDef.flagSet.add(SERVICE);

        if (!isAnonServiceValue) {
            addServiceConstructsToClassDefinition((ServiceBodyNode) serviceDeclrNode.serviceBody(), classDef);
            bLService.markdownDocumentationAttachment =
                    createMarkdownDocumentationAttachment(getDocumentationString(serviceDeclrNode.metadata()));
        } else {
            serviceConstructorNode = (ServiceConstructorExpressionNode) serviceNode;
            addServiceConstructsToClassDefinition((ServiceBodyNode) serviceConstructorNode.serviceBody(), classDef);
            bLService.annAttachments = applyAll(serviceConstructorNode.annotations());
        }

        classDef.pos = pos;
        addToTop(classDef);
        bLService.serviceClass = classDef;

        // 2) Create service constructor.
        final BLangServiceConstructorExpr serviceConstNode = (BLangServiceConstructorExpr) TreeBuilder
                .createServiceConstructorNode();
        serviceConstNode.serviceNode = bLService;
        serviceConstNode.pos = pos;

        // Crate Global variable for service.
        bLService.pos = pos;
        if (!isAnonServiceValue) {
            BLangSimpleVariable var = (BLangSimpleVariable) createBasicVarNodeWithoutType(identifierPos,
                    Collections.emptySet(),
                    serviceName, identifierPos,
                    serviceConstNode);
            var.flagSet.add(Flag.FINAL);
            var.flagSet.add(SERVICE);

            BLangUserDefinedType bLUserDefinedType = (BLangUserDefinedType) TreeBuilder.createUserDefinedTypeNode();
            bLUserDefinedType.pkgAlias = (BLangIdentifier) TreeBuilder.createIdentifierNode();
            bLUserDefinedType.typeName = classDef.name;
            bLUserDefinedType.pos = pos;

            var.typeNode = bLUserDefinedType;
            bLService.variableNode = var;
            return var;
        } else {
            BLangServiceConstructorExpr serviceConstructorExpr =
                    (BLangServiceConstructorExpr) TreeBuilder.createServiceConstructorNode();
            serviceConstructorExpr.serviceNode = bLService;
            return serviceConstructorExpr;
        }
    }

    public void addServiceConstructsToClassDefinition(ServiceBodyNode serviceBodyNode,
                                                      BLangClassDefinition classDefinition) {
        classDefinition.flagSet.add(SERVICE);
        for (Node resourceNode : serviceBodyNode.resources()) {
            BLangNode bLangNode = resourceNode.apply(this);
            if (bLangNode.getKind() == NodeKind.FUNCTION) {
                BLangFunction bLangFunction = (BLangFunction) bLangNode;
                bLangFunction.attachedFunction = true;
                bLangFunction.flagSet.add(Flag.ATTACHED);
                classDefinition.addFunction(bLangFunction);
            }
        }
    }

    @Override
    public BLangNode transform(ServiceBodyNode serviceBodyNode) {
        BLangObjectTypeNode objectTypeNode = (BLangObjectTypeNode) TreeBuilder.createObjectTypeNode();
        objectTypeNode.flagSet.add(SERVICE);
        for (Node resourceNode : serviceBodyNode.resources()) {
            BLangNode bLangNode = resourceNode.apply(this);
            if (bLangNode.getKind() == NodeKind.FUNCTION) {
                BLangFunction bLangFunction = (BLangFunction) bLangNode;
                bLangFunction.attachedFunction = true;
                bLangFunction.flagSet.add(Flag.ATTACHED);
                objectTypeNode.addFunction(bLangFunction);
            }
        }
        objectTypeNode.isAnonymous = false;
        objectTypeNode.pos = getPosition(serviceBodyNode);
        return objectTypeNode;
    }

    @Override
    public BLangNode transform(ExpressionFunctionBodyNode expressionFunctionBodyNode) {
        BLangExprFunctionBody bLExprFunctionBody = (BLangExprFunctionBody) TreeBuilder.createExprFunctionBodyNode();
        bLExprFunctionBody.expr = createExpression(expressionFunctionBodyNode.expression());
        bLExprFunctionBody.pos = getPosition(expressionFunctionBodyNode);
        return bLExprFunctionBody;
    }

    @Override
    public BLangNode transform(RecordTypeDescriptorNode recordTypeDescriptorNode) {
        BLangRecordTypeNode recordTypeNode = (BLangRecordTypeNode) TreeBuilder.createRecordTypeNode();
        boolean hasRestField = false;
        boolean isAnonymous = checkIfAnonymous(recordTypeDescriptorNode);

        for (Node field : recordTypeDescriptorNode.fields()) {
            if (field.kind() == SyntaxKind.RECORD_FIELD) {
                BLangSimpleVariable bLFiled = (BLangSimpleVariable) field.apply(this);
                Optional<Node> doc = getDocumentationString(((RecordFieldNode) field).metadata());
                bLFiled.markdownDocumentationAttachment = createMarkdownDocumentationAttachment(doc);
                recordTypeNode.fields.add(bLFiled);
            } else if (field.kind() == SyntaxKind.RECORD_FIELD_WITH_DEFAULT_VALUE) {
                BLangSimpleVariable bLFiled = (BLangSimpleVariable) field.apply(this);
                Optional<Node> doc = getDocumentationString(((RecordFieldWithDefaultValueNode) field).metadata());
                bLFiled.markdownDocumentationAttachment = createMarkdownDocumentationAttachment(doc);
                recordTypeNode.fields.add(bLFiled);
            } else {
                recordTypeNode.addTypeReference(createTypeNode(field));
            }
        }
        Optional<RecordRestDescriptorNode> recordRestDesc = recordTypeDescriptorNode.recordRestDescriptor();
        if (recordRestDesc.isPresent()) {
            recordTypeNode.restFieldType = createTypeNode(recordRestDesc.get());
            hasRestField = true;
        }
        boolean isOpen = recordTypeDescriptorNode.bodyStartDelimiter().kind() == SyntaxKind.OPEN_BRACE_TOKEN;
        recordTypeNode.sealed = !(hasRestField || isOpen);
        recordTypeNode.pos = getPosition(recordTypeDescriptorNode);
        recordTypeNode.isAnonymous = isAnonymous;
        recordTypeNode.isLocal = this.isInLocalContext;

        // If anonymous type, create a user defined type and return it.
        if (!isAnonymous || this.isInLocalContext) {
            return recordTypeNode;
        }

        return createAnonymousRecordType(recordTypeDescriptorNode, recordTypeNode);
    }

    @Override
    public BLangNode transform(SingletonTypeDescriptorNode singletonTypeDescriptorNode) {
        BLangFiniteTypeNode bLangFiniteTypeNode = new BLangFiniteTypeNode();
        BLangLiteral simpleLiteral = createSimpleLiteral(singletonTypeDescriptorNode.simpleContExprNode());
        bLangFiniteTypeNode.valueSpace.add(simpleLiteral);
        return bLangFiniteTypeNode;
    }

    @Override
    public BLangNode transform(BuiltinSimpleNameReferenceNode singletonTypeDescriptorNode) {
        return createTypeNode(singletonTypeDescriptorNode);
    }

    @Override
    public BLangNode transform(TypeReferenceNode typeReferenceNode) {
        return createTypeNode(typeReferenceNode.typeName());
    }

    @Override
    public BLangNode transform(RecordFieldNode recordFieldNode) {
        BLangSimpleVariable simpleVar = createSimpleVar(recordFieldNode.fieldName(), recordFieldNode.typeName(),
                getAnnotations(recordFieldNode.metadata()));
        simpleVar.flagSet.add(Flag.PUBLIC);
        if (recordFieldNode.questionMarkToken().isPresent()) {
            simpleVar.flagSet.add(Flag.OPTIONAL);
        } else {
            simpleVar.flagSet.add(Flag.REQUIRED);
        }

        addRedonlyQualifier(recordFieldNode.readonlyKeyword(), recordFieldNode.typeName(), simpleVar);

        simpleVar.pos = getPositionWithoutMetadata(recordFieldNode);
        return simpleVar;
    }

    @Override
    public BLangNode transform(RecordFieldWithDefaultValueNode recordFieldNode) {
        BLangSimpleVariable simpleVar = createSimpleVar(recordFieldNode.fieldName(), recordFieldNode.typeName(),
                getAnnotations(recordFieldNode.metadata()));
        simpleVar.flagSet.add(Flag.PUBLIC);
        if (isPresent(recordFieldNode.expression())) {
            simpleVar.setInitialExpression(createExpression(recordFieldNode.expression()));
        }

        addRedonlyQualifier(recordFieldNode.readonlyKeyword(), recordFieldNode.typeName(), simpleVar);

        simpleVar.pos = getPositionWithoutMetadata(recordFieldNode);
        return simpleVar;
    }

    private void addRedonlyQualifier(Optional<Token> readonlyKeyword, Node typeDesc, BLangSimpleVariable simpleVar) {
        if (readonlyKeyword.isPresent()) {
            BLangValueType readOnlyTypeNode = (BLangValueType) TreeBuilder.createValueTypeNode();
            readOnlyTypeNode.pos = getPosition(readonlyKeyword.get());
            readOnlyTypeNode.typeKind = TypeKind.READONLY;
            if (simpleVar.typeNode.getKind() == NodeKind.INTERSECTION_TYPE_NODE) {
                ((BLangIntersectionTypeNode) simpleVar.typeNode).constituentTypeNodes.add(readOnlyTypeNode);
            } else {
                BLangIntersectionTypeNode intersectionTypeNode =
                        (BLangIntersectionTypeNode) TreeBuilder.createIntersectionTypeNode();
                intersectionTypeNode.constituentTypeNodes.add(simpleVar.typeNode);
                intersectionTypeNode.constituentTypeNodes.add(readOnlyTypeNode);
                intersectionTypeNode.pos = getPosition(typeDesc);
                simpleVar.typeNode = intersectionTypeNode;
            }

            simpleVar.flagSet.add(Flag.READONLY);
        }
    }

    @Override
    public BLangNode transform(RecordRestDescriptorNode recordFieldNode) {
        return createTypeNode(recordFieldNode.typeName());
    }

    @Override
    public BLangNode transform(FunctionDefinitionNode funcDefNode) {
        BLangFunction bLFunction = createFunctionNode(funcDefNode.functionName(), funcDefNode.qualifierList(),
                funcDefNode.functionSignature(), funcDefNode.functionBody());

        bLFunction.annAttachments = applyAll(getAnnotations(funcDefNode.metadata()));
        bLFunction.pos = getPositionWithoutMetadata(funcDefNode);

        bLFunction.markdownDocumentationAttachment =
                createMarkdownDocumentationAttachment(getDocumentationString(funcDefNode.metadata()));
        return bLFunction;
    }

    private BLangFunction createFunctionNode(IdentifierToken funcName, NodeList<Token> qualifierList,
            FunctionSignatureNode functionSignature, FunctionBodyNode functionBody) {

        BLangFunction bLFunction = (BLangFunction) TreeBuilder.createFunctionNode();

        // Set function name
        bLFunction.name = createIdentifier(getPosition(funcName), funcName);
        //Set method qualifiers
        setFunctionQualifiers(bLFunction, qualifierList);
        // Set function signature
        populateFuncSignature(bLFunction, functionSignature);

        // Set the function body
        if (functionBody == null) {
            bLFunction.body = null;
            bLFunction.flagSet.add(Flag.INTERFACE);
            bLFunction.interfaceFunction = true;
        } else {
            bLFunction.body = (BLangFunctionBody) functionBody.apply(this);
            if (bLFunction.body.getKind() == NodeKind.EXTERN_FUNCTION_BODY) {
                bLFunction.flagSet.add(Flag.NATIVE);
            }
        }
        return bLFunction;
    }

    private void setFunctionQualifiers(BLangFunction bLFunction, NodeList<Token> qualifierList) {

        for (Token qualifier : qualifierList) {
            switch (qualifier.kind()) {
                case PUBLIC_KEYWORD:
                    bLFunction.flagSet.add(Flag.PUBLIC);
                    break;
                case PRIVATE_KEYWORD:
                    bLFunction.flagSet.add(Flag.PRIVATE);
                    break;
                case REMOTE_KEYWORD:
                    bLFunction.flagSet.add(Flag.REMOTE);
                    break;
                case TRANSACTIONAL_KEYWORD:
                    bLFunction.flagSet.add(Flag.TRANSACTIONAL);
                    break;
                case RESOURCE_KEYWORD:
                    bLFunction.flagSet.add(Flag.RESOURCE);
                    break;
                case ISOLATED_KEYWORD:
                    bLFunction.flagSet.add(Flag.ISOLATED);
                    break;
                default:
                    continue;
            }
        }
    }

    @Override
    public BLangNode transform(ExternalFunctionBodyNode externalFunctionBodyNode) {
        BLangExternalFunctionBody externFunctionBodyNode =
                (BLangExternalFunctionBody) TreeBuilder.createExternFunctionBodyNode();
        externFunctionBodyNode.annAttachments = applyAll(externalFunctionBodyNode.annotations());
        return externFunctionBodyNode;
    }

    @Override
    public BLangNode transform(ExplicitAnonymousFunctionExpressionNode anonFuncExprNode) {
        BLangFunction bLFunction = (BLangFunction) TreeBuilder.createFunctionNode();
        DiagnosticPos pos = getPosition(anonFuncExprNode);

        // Set function name
        bLFunction.name = createIdentifier(pos,
                                           anonymousModelHelper.getNextAnonymousFunctionKey(diagnosticSource.pkgID));

        // Set function signature
        populateFuncSignature(bLFunction, anonFuncExprNode.functionSignature());

        // Set the function body
        bLFunction.body = (BLangFunctionBody) anonFuncExprNode.functionBody().apply(this);

//        attachAnnotations(function, annCount, false);
        bLFunction.pos = pos;

        bLFunction.addFlag(Flag.LAMBDA);
        bLFunction.addFlag(Flag.ANONYMOUS);

        setFunctionQualifiers(bLFunction, anonFuncExprNode.qualifierList());

        addToTop(bLFunction);

        BLangLambdaFunction lambdaExpr = (BLangLambdaFunction) TreeBuilder.createLambdaFunctionNode();
        lambdaExpr.function = bLFunction;
        lambdaExpr.pos = pos;
        return lambdaExpr;
    }

    @Override
    public BLangNode transform(FunctionBodyBlockNode functionBodyBlockNode) {
        BLangBlockFunctionBody bLFuncBody = (BLangBlockFunctionBody) TreeBuilder.createBlockFunctionBodyNode();
        this.isInLocalContext = true;
        List<BLangStatement> statements = new ArrayList<>();
        if (functionBodyBlockNode.namedWorkerDeclarator().isPresent()) {
            NamedWorkerDeclarator namedWorkerDeclarator = functionBodyBlockNode.namedWorkerDeclarator().get();
            generateAndAddBLangStatements(namedWorkerDeclarator.workerInitStatements(), statements);

            for (NamedWorkerDeclarationNode workerDeclarationNode : namedWorkerDeclarator.namedWorkerDeclarations()) {
                statements.add((BLangStatement) workerDeclarationNode.apply(this));
                // Consume resultant additional statements
                while (!this.additionalStatements.empty()) {
                    statements.add(additionalStatements.pop());
                }
            }
        }

        generateAndAddBLangStatements(functionBodyBlockNode.statements(), statements);

        bLFuncBody.stmts = statements;
        bLFuncBody.pos = getPosition(functionBodyBlockNode);
        this.isInLocalContext = false;
        return bLFuncBody;
    }

    @Override
    public BLangNode transform(ForEachStatementNode forEachStatementNode) {
        BLangForeach foreach = (BLangForeach) TreeBuilder.createForeachNode();
        foreach.pos = getPosition(forEachStatementNode);
        TypedBindingPatternNode typedBindingPatternNode = forEachStatementNode.typedBindingPattern();
        VariableDefinitionNode variableDefinitionNode = createBLangVarDef(getPosition(typedBindingPatternNode),
                typedBindingPatternNode, Optional.empty(), Optional.empty());
        foreach.setVariableDefinitionNode(variableDefinitionNode);
        foreach.isDeclaredWithVar = typedBindingPatternNode.typeDescriptor().kind() == SyntaxKind.VAR_TYPE_DESC;

        BLangBlockStmt foreachBlock = (BLangBlockStmt) forEachStatementNode.blockStatement().apply(this);
        foreachBlock.pos = getPosition(forEachStatementNode.blockStatement());
        foreach.setBody(foreachBlock);
        foreach.setCollection(createExpression(forEachStatementNode.actionOrExpressionNode()));

        forEachStatementNode.onFailClause().ifPresent(onFailClauseNode -> {
            foreach.setOnFailClause(
                    (org.ballerinalang.model.clauses.OnFailClauseNode) (onFailClauseNode.apply(this)));
        });

        return foreach;
    }

    @Override
    public BLangNode transform(ForkStatementNode forkStatementNode) {
        BLangForkJoin forkJoin = (BLangForkJoin) TreeBuilder.createForkJoinNode();
        DiagnosticPos forkStmtPos = getPosition(forkStatementNode);
        forkJoin.pos = forkStmtPos;
        return forkJoin;
    }

    @Override
    public BLangNode transform(NamedWorkerDeclarationNode namedWorkerDeclNode) {
        BLangFunction bLFunction = (BLangFunction) TreeBuilder.createFunctionNode();
        DiagnosticPos pos = getPosition(namedWorkerDeclNode);

        // Set function name
        bLFunction.name = createIdentifier(pos,
                                           anonymousModelHelper.getNextAnonymousFunctionKey(diagnosticSource.pkgID));

        // Set the function body
        BLangBlockStmt blockStmt = (BLangBlockStmt) namedWorkerDeclNode.workerBody().apply(this);
        BLangBlockFunctionBody bodyNode = (BLangBlockFunctionBody) TreeBuilder.createBlockFunctionBodyNode();
        bodyNode.stmts = blockStmt.stmts;
        bodyNode.pos = pos;
        bLFunction.body = bodyNode;
        bLFunction.internal = true;

        bLFunction.pos = pos;

        bLFunction.addFlag(Flag.LAMBDA);
        bLFunction.addFlag(Flag.ANONYMOUS);
        bLFunction.addFlag(Flag.WORKER);

        // change default worker name
        String workerName = namedWorkerDeclNode.workerName().text();
        if (workerName.startsWith(IDENTIFIER_LITERAL_PREFIX)) {
            bLFunction.defaultWorkerName.originalValue = workerName;
            workerName = unescapeIdentifier(workerName);
        }
        bLFunction.defaultWorkerName.value = workerName;
        bLFunction.defaultWorkerName.pos = getPosition(namedWorkerDeclNode.workerName());

        NodeList<AnnotationNode> annotations = namedWorkerDeclNode.annotations();
        bLFunction.annAttachments = applyAll(annotations);

        // Set Return Type
        Optional<Node> retNode = namedWorkerDeclNode.returnTypeDesc();
        if (retNode.isPresent()) {
            ReturnTypeDescriptorNode returnType = (ReturnTypeDescriptorNode) retNode.get();
            bLFunction.setReturnTypeNode(createTypeNode(returnType.type()));
        } else {
            BLangValueType bLValueType = (BLangValueType) TreeBuilder.createValueTypeNode();
            bLValueType.pos = getPosition(namedWorkerDeclNode);
            bLValueType.typeKind = TypeKind.NIL;
            bLFunction.setReturnTypeNode(bLValueType);
        }

        addToTop(bLFunction);

        BLangLambdaFunction lambdaExpr = (BLangLambdaFunction) TreeBuilder.createLambdaFunctionNode();
        lambdaExpr.function = bLFunction;
        lambdaExpr.pos = pos;
        lambdaExpr.internal = true;

        String workerLambdaName = WORKER_LAMBDA_VAR_PREFIX + workerName;

        DiagnosticPos workerNamePos = getPosition(namedWorkerDeclNode.workerName());
        // Check if the worker is in a fork. If so add the lambda function to the worker list in fork, else ignore.
        BLangSimpleVariable var = new SimpleVarBuilder()
                .with(workerLambdaName, workerNamePos)
                .setExpression(lambdaExpr)
                .isDeclaredWithVar()
                .isFinal()
                .build();

        BLangSimpleVariableDef lamdaWrkr = (BLangSimpleVariableDef) TreeBuilder.createSimpleVariableDefinitionNode();
        lamdaWrkr.pos = pos;
        var.pos = pos;
        lamdaWrkr.setVariable(var);
        lamdaWrkr.isWorker = true;
        lamdaWrkr.internal = var.internal = true;
        if (namedWorkerDeclNode.parent().kind() == SyntaxKind.FORK_STATEMENT) {
            lamdaWrkr.isInFork = true;
            lamdaWrkr.var.flagSet.add(Flag.FORKED);
        }

//        if (!this.forkJoinNodesStack.empty()) {
//            // TODO: Revisit the fork join worker declaration and decide whether move this to desugar.
//            lamdaWrkr.isInFork = true;
//            lamdaWrkr.var.flagSet.add(Flag.FORKED);
//            this.forkJoinNodesStack.peek().addWorkers(lamdaWrkr);
//        }

        BLangInvocation bLInvocation = (BLangInvocation) TreeBuilder.createActionInvocation();
        BLangIdentifier nameInd = this.createIdentifier(workerNamePos, workerLambdaName);
        BLangNameReference reference = new BLangNameReference(workerNamePos, null, TreeBuilder.createIdentifierNode(),
                                                              nameInd);
        bLInvocation.pkgAlias = (BLangIdentifier) reference.pkgAlias;
        bLInvocation.name = (BLangIdentifier) reference.name;
        bLInvocation.pos = workerNamePos;
        bLInvocation.flagSet = new HashSet<>();
        bLInvocation.annAttachments = bLFunction.annAttachments;

        if (bLInvocation.getKind() == NodeKind.INVOCATION) {
            bLInvocation.async = true;
//            attachAnnotations(invocation, numAnnotations, false);
        } else {
            dlog.error(pos, DiagnosticCode.START_REQUIRE_INVOCATION);
        }

        BLangSimpleVariable invoc = new SimpleVarBuilder()
                .with(workerName, workerNamePos)
                .isDeclaredWithVar()
                .isWorkerVar()
                .setExpression(bLInvocation)
                .isFinal()
                .setPos(workerNamePos)
                .build();

        BLangSimpleVariableDef workerInvoc = (BLangSimpleVariableDef) TreeBuilder.createSimpleVariableDefinitionNode();
        workerInvoc.pos = workerNamePos;
        workerInvoc.setVariable(invoc);
        workerInvoc.isWorker = true;
        invoc.flagSet.add(Flag.WORKER);
        this.additionalStatements.push(workerInvoc);

        return lamdaWrkr;
    }

    private String unescapeIdentifier(String identifier) {
        return StringEscapeUtils.unescapeJava(identifier.replaceAll("(\\\\u)\\{(\\d{4})\\}", "$1$2")).substring(1);
    }

    private <A extends BLangNode, B extends Node> List<A> applyAll(NodeList<B> annotations) {
        ArrayList<A> annAttachments = new ArrayList<>();

        if (annotations == null) {
            return annAttachments;
        }

        for (B annotation : annotations) {
            A blNode = (A) annotation.apply(this);
            annAttachments.add(blNode);
        }
        return annAttachments;
    }

    @Override
    public BLangNode transform(AnnotationNode annotation) {
        Node name = annotation.annotReference();
        BLangAnnotationAttachment bLAnnotationAttachment =
                (BLangAnnotationAttachment) TreeBuilder.createAnnotAttachmentNode();
        if (annotation.annotValue().isPresent()) {
            MappingConstructorExpressionNode map = annotation.annotValue().get();
            BLangExpression bLExpression = (BLangExpression) map.apply(this);
            bLAnnotationAttachment.setExpression(bLExpression);
        }
        BLangNameReference nameReference = createBLangNameReference(name);
        bLAnnotationAttachment.setAnnotationName(nameReference.name);
        bLAnnotationAttachment.setPackageAlias(nameReference.pkgAlias);
        bLAnnotationAttachment.pos = getPosition(annotation);
        return bLAnnotationAttachment;
    }

    @Override
    public BLangNode transform(QueryActionNode queryActionNode) {
        BLangQueryAction bLQueryAction = (BLangQueryAction) TreeBuilder.createQueryActionNode();
        BLangDoClause doClause = (BLangDoClause) TreeBuilder.createDoClauseNode();
        doClause.body = (BLangBlockStmt) queryActionNode.blockStatement().apply(this);
        expandLeft(doClause.body.pos, getPosition(queryActionNode.doKeyword()));
        doClause.pos = doClause.body.pos;
        bLQueryAction.queryClauseList.add(queryActionNode.queryPipeline().fromClause().apply(this));
        bLQueryAction.queryClauseList.addAll(applyAll(queryActionNode.queryPipeline().intermediateClauses()));
        bLQueryAction.queryClauseList.add(doClause);
        bLQueryAction.doClause = doClause;
        bLQueryAction.pos = getPosition(queryActionNode);
        return bLQueryAction;
    }

    @Override
    public BLangNode transform(AnnotationDeclarationNode annotationDeclarationNode) {
        BLangAnnotation annotationDecl = (BLangAnnotation) TreeBuilder.createAnnotationNode();
        DiagnosticPos pos = getPositionWithoutMetadata(annotationDeclarationNode);
        annotationDecl.pos = pos;
        annotationDecl.name = createIdentifier(annotationDeclarationNode.annotationTag());

        if (annotationDeclarationNode.visibilityQualifier() != null) {
            annotationDecl.addFlag(Flag.PUBLIC);
        }

        if (annotationDeclarationNode.constKeyword() != null) {
            annotationDecl.addFlag(Flag.CONSTANT);
        }

        annotationDecl.annAttachments = applyAll(getAnnotations(annotationDeclarationNode.metadata()));

        annotationDecl.markdownDocumentationAttachment =
                createMarkdownDocumentationAttachment(getDocumentationString(annotationDeclarationNode.metadata()));

        Node typedesc = annotationDeclarationNode.typeDescriptor();
        if (typedesc != null) {
            annotationDecl.typeNode = createTypeNode(typedesc);
        }

        SeparatedNodeList<Node> paramList = annotationDeclarationNode.attachPoints();

        for (Node child : paramList) {
            AnnotationAttachPointNode attachPoint = (AnnotationAttachPointNode) child;
            boolean source = attachPoint.sourceKeyword() != null;
            AttachPoint bLAttachPoint;
            Token firstIndent =  attachPoint.firstIdent();

            switch (firstIndent.kind()) {
                case OBJECT_KEYWORD:
                    Token secondIndent = attachPoint.secondIdent();
                    switch (secondIndent.kind()) {
                        case FUNCTION_KEYWORD:
                            bLAttachPoint =
                                    AttachPoint.getAttachmentPoint(AttachPoint.Point.OBJECT_METHOD.getValue(), source);
                            break;
                        case FIELD_KEYWORD:
                            bLAttachPoint =
                                    AttachPoint.getAttachmentPoint(AttachPoint.Point.OBJECT_FIELD.getValue(), source);
                            break;
                        default:
                            throw new RuntimeException("Syntax kind is not supported: " + secondIndent.kind());
                    }
                    break;
                case RESOURCE_KEYWORD:
                    bLAttachPoint = AttachPoint.getAttachmentPoint(AttachPoint.Point.RESOURCE.getValue(), source);
                    break;
                case RECORD_KEYWORD:
                    bLAttachPoint = AttachPoint.getAttachmentPoint(AttachPoint.Point.RECORD_FIELD.getValue(), source);
                    break;
                default:
                    bLAttachPoint = AttachPoint.getAttachmentPoint(firstIndent.text(), source);
            }
            annotationDecl.addAttachPoint(bLAttachPoint);
        }

        return annotationDecl;
    }

    @Override
    public BLangNode transform(AnnotAccessExpressionNode annotAccessExpressionNode) {
        BLangAnnotAccessExpr annotAccessExpr = (BLangAnnotAccessExpr) TreeBuilder.createAnnotAccessExpressionNode();
        Node annotTagReference = annotAccessExpressionNode.annotTagReference();
        if (annotAccessExpressionNode.annotTagReference().kind() == SyntaxKind.SIMPLE_NAME_REFERENCE) {
            SimpleNameReferenceNode annotName = (SimpleNameReferenceNode) annotTagReference;
            annotAccessExpr.pkgAlias = (BLangIdentifier) TreeBuilder.createIdentifierNode();
            annotAccessExpr.annotationName = createIdentifier(annotName.name());
        } else {
            QualifiedNameReferenceNode qulifiedName =
                    (QualifiedNameReferenceNode) annotTagReference;
            annotAccessExpr.pkgAlias = createIdentifier(qulifiedName.modulePrefix());
            annotAccessExpr.annotationName = createIdentifier(qulifiedName.identifier());
        }

        annotAccessExpr.pos = getPosition(annotAccessExpressionNode);
        annotAccessExpr.expr = createExpression(annotAccessExpressionNode.expression());
        return annotAccessExpr;
    }

    // -----------------------------------------------Expressions-------------------------------------------------------
    @Override
    public BLangNode transform(ConditionalExpressionNode conditionalExpressionNode) {
        BLangTernaryExpr ternaryExpr = (BLangTernaryExpr) TreeBuilder.createTernaryExpressionNode();
        ternaryExpr.pos = getPosition(conditionalExpressionNode);
        ternaryExpr.elseExpr = createExpression(conditionalExpressionNode.endExpression());
        ternaryExpr.thenExpr = createExpression(conditionalExpressionNode.middleExpression());
        ternaryExpr.expr = createExpression(conditionalExpressionNode.lhsExpression());
        if (ternaryExpr.expr.getKind() == NodeKind.TERNARY_EXPR) {
            // Re-organizing ternary expression tree if there nested ternary expressions.
            BLangTernaryExpr root = (BLangTernaryExpr) ternaryExpr.expr;
            BLangTernaryExpr parent = root;
            while (parent.elseExpr.getKind() == NodeKind.TERNARY_EXPR) {
                parent = (BLangTernaryExpr) parent.elseExpr;
            }
            ternaryExpr.expr = parent.elseExpr;
            parent.elseExpr = ternaryExpr;
            ternaryExpr = root;
        }
        return ternaryExpr;
    }

    @Override
    public BLangNode transform(CheckExpressionNode checkExpressionNode) {
        DiagnosticPos pos = getPosition(checkExpressionNode);
        BLangExpression expr = createExpression(checkExpressionNode.expression());
        if (checkExpressionNode.checkKeyword().kind() == SyntaxKind.CHECK_KEYWORD) {
            return createCheckExpr(pos, expr);
        }
        return createCheckPanickedExpr(pos, expr);
    }

    @Override
    public BLangNode transform(TypeTestExpressionNode typeTestExpressionNode) {
        BLangTypeTestExpr typeTestExpr = (BLangTypeTestExpr) TreeBuilder.createTypeTestExpressionNode();
        typeTestExpr.expr = createExpression(typeTestExpressionNode.expression());
        typeTestExpr.typeNode = createTypeNode(typeTestExpressionNode.typeDescriptor());
        typeTestExpr.pos = getPosition(typeTestExpressionNode);

        return typeTestExpr;
    }

    @Override
    public BLangNode transform(MappingConstructorExpressionNode mapConstruct) {
        BLangRecordLiteral bLiteralNode = (BLangRecordLiteral) TreeBuilder.createRecordLiteralNode();
        for (MappingFieldNode field : mapConstruct.fields()) {
            if (field.kind() == SyntaxKind.SPREAD_FIELD) {
                SpreadFieldNode spreadFieldNode = (SpreadFieldNode) field;
                BLangRecordSpreadOperatorField bLRecordSpreadOpField =
                        (BLangRecordSpreadOperatorField) TreeBuilder.createRecordSpreadOperatorField();
                bLRecordSpreadOpField.expr = createExpression(spreadFieldNode.valueExpr());
                bLiteralNode.fields.add(bLRecordSpreadOpField);
            } else if (field.kind() == SyntaxKind.COMPUTED_NAME_FIELD) {
                ComputedNameFieldNode computedNameField = (ComputedNameFieldNode) field;
                BLangRecordKeyValueField bLRecordKeyValueField =
                        (BLangRecordKeyValueField) TreeBuilder.createRecordKeyValue();
                bLRecordKeyValueField.valueExpr = createExpression(computedNameField.valueExpr());
                bLRecordKeyValueField.key =
                        new BLangRecordLiteral.BLangRecordKey(createExpression(computedNameField.fieldNameExpr()));
                bLRecordKeyValueField.key.computedKey = true;
                bLiteralNode.fields.add(bLRecordKeyValueField);
            } else {
                SpecificFieldNode specificField = (SpecificFieldNode) field;
                io.ballerinalang.compiler.syntax.tree.ExpressionNode valueExpr = specificField.valueExpr().orElse(null);
                if (valueExpr == null) {
                    BLangRecordLiteral.BLangRecordVarNameField fieldVar =
                            (BLangRecordLiteral.BLangRecordVarNameField) TreeBuilder.createRecordVarRefNameFieldNode();
                    fieldVar.variableName = createIdentifier((Token) ((SpecificFieldNode) field).fieldName());
                    fieldVar.pkgAlias = createIdentifier(null, "");
                    fieldVar.pos = fieldVar.variableName.pos;
                    fieldVar.readonly = specificField.readonlyKeyword().isPresent();
                    bLiteralNode.fields.add(fieldVar);
                } else {
                    BLangRecordKeyValueField bLRecordKeyValueField =
                            (BLangRecordKeyValueField) TreeBuilder.createRecordKeyValue();
                    bLRecordKeyValueField.valueExpr = createExpression(valueExpr);
                    bLRecordKeyValueField.key =
                            new BLangRecordLiteral.BLangRecordKey(createExpression(specificField.fieldName()));
                    bLRecordKeyValueField.key.computedKey = false;
                    bLRecordKeyValueField.readonly = specificField.readonlyKeyword().isPresent();
                    bLiteralNode.fields.add(bLRecordKeyValueField);
                }
            }
        }
        bLiteralNode.pos = getPosition(mapConstruct);
        return bLiteralNode;
    }

    @Override
    public BLangNode transform(ListConstructorExpressionNode listConstructorExprNode) {
        List<BLangExpression> argExprList = new ArrayList<>();
        BLangListConstructorExpr listConstructorExpr = (BLangListConstructorExpr)
                TreeBuilder.createListConstructorExpressionNode();
        for (Node expr : listConstructorExprNode.expressions()) {
            argExprList.add(createExpression(expr));
        }
        listConstructorExpr.exprs = argExprList;
        listConstructorExpr.pos = getPosition(listConstructorExprNode);
        return listConstructorExpr;
    }

    @Override
    public BLangNode transform(UnaryExpressionNode unaryExprNode) {
        DiagnosticPos pos = getPosition(unaryExprNode);
        SyntaxKind expressionKind = unaryExprNode.expression().kind();
        if (expressionKind == SyntaxKind.NUMERIC_LITERAL) {
            BLangNumericLiteral numericLiteral = (BLangNumericLiteral) createSimpleLiteral(unaryExprNode);
            return numericLiteral;
        }
        OperatorKind operator = OperatorKind.valueFrom(unaryExprNode.unaryOperator().text());
        BLangExpression expr = createExpression(unaryExprNode.expression());
        return createBLangUnaryExpr(pos, operator, expr);
    }

    @Override
    public BLangNode transform(TypeofExpressionNode typeofExpressionNode) {
        DiagnosticPos pos = getPosition(typeofExpressionNode);
        OperatorKind operator = OperatorKind.valueFrom(typeofExpressionNode.typeofKeyword().text());
        BLangExpression expr = createExpression(typeofExpressionNode.expression());
        return createBLangUnaryExpr(pos, operator, expr);
    }

    @Override
    public BLangNode transform(BinaryExpressionNode binaryExprNode) {
        if (binaryExprNode.operator().kind() == SyntaxKind.ELVIS_TOKEN) {
            BLangElvisExpr elvisExpr = (BLangElvisExpr) TreeBuilder.createElvisExpressionNode();
            elvisExpr.pos = getPosition(binaryExprNode);
            elvisExpr.lhsExpr = createExpression(binaryExprNode.lhsExpr());
            elvisExpr.rhsExpr = createExpression(binaryExprNode.rhsExpr());
            return elvisExpr;
        }

        BLangBinaryExpr bLBinaryExpr = (BLangBinaryExpr) TreeBuilder.createBinaryExpressionNode();
        bLBinaryExpr.pos = getPosition(binaryExprNode);
        bLBinaryExpr.lhsExpr = createExpression(binaryExprNode.lhsExpr());
        bLBinaryExpr.rhsExpr = createExpression(binaryExprNode.rhsExpr());
        bLBinaryExpr.opKind = OperatorKind.valueFrom(binaryExprNode.operator().text());
        return bLBinaryExpr;
    }

    @Override
    public BLangNode transform(FieldAccessExpressionNode fieldAccessExprNode) {
        BLangFieldBasedAccess bLFieldBasedAccess;
        Node fieldName = fieldAccessExprNode.fieldName();
        if (fieldName.kind() == SyntaxKind.QUALIFIED_NAME_REFERENCE) {
            QualifiedNameReferenceNode qualifiedFieldName = (QualifiedNameReferenceNode) fieldName;
            BLangFieldBasedAccess.BLangNSPrefixedFieldBasedAccess accessWithPrefixNode =
                    (BLangFieldBasedAccess.BLangNSPrefixedFieldBasedAccess)
                            TreeBuilder.createFieldBasedAccessWithPrefixNode();
            accessWithPrefixNode.nsPrefix = createIdentifier(qualifiedFieldName.modulePrefix());
            accessWithPrefixNode.field = createIdentifier(qualifiedFieldName.identifier());
            bLFieldBasedAccess = accessWithPrefixNode;
            bLFieldBasedAccess.fieldKind = FieldKind.WITH_NS;
        } else {
            bLFieldBasedAccess = (BLangFieldBasedAccess) TreeBuilder.createFieldBasedAccessNode();
            bLFieldBasedAccess.field =
                    createIdentifier(((SimpleNameReferenceNode) fieldName).name());
            bLFieldBasedAccess.fieldKind = FieldKind.SINGLE;
        }

        io.ballerinalang.compiler.syntax.tree.ExpressionNode containerExpr = fieldAccessExprNode.expression();
        if (containerExpr.kind() == SyntaxKind.BRACED_EXPRESSION) {
            bLFieldBasedAccess.expr = createExpression(((BracedExpressionNode) containerExpr).expression());
        } else {
            bLFieldBasedAccess.expr = createExpression(containerExpr);
        }

        bLFieldBasedAccess.pos = getPosition(fieldAccessExprNode);
        bLFieldBasedAccess.field.pos = getPosition(fieldAccessExprNode);
        trimLeft(bLFieldBasedAccess.field.pos, getPosition(fieldAccessExprNode.dotToken()));
        bLFieldBasedAccess.optionalFieldAccess = false;
        return bLFieldBasedAccess;
    }

    @Override
    public BLangNode transform(OptionalFieldAccessExpressionNode optionalFieldAccessExpressionNode) {
        BLangFieldBasedAccess bLFieldBasedAccess = (BLangFieldBasedAccess) TreeBuilder.createFieldBasedAccessNode();
        Node fieldName = optionalFieldAccessExpressionNode.fieldName();

        if (fieldName.kind() == SyntaxKind.QUALIFIED_NAME_REFERENCE) {
            QualifiedNameReferenceNode qualifiedFieldName = (QualifiedNameReferenceNode) fieldName;
            BLangFieldBasedAccess.BLangNSPrefixedFieldBasedAccess accessWithPrefixNode =
                    (BLangFieldBasedAccess.BLangNSPrefixedFieldBasedAccess) TreeBuilder
                            .createFieldBasedAccessWithPrefixNode();
            accessWithPrefixNode.nsPrefix = createIdentifier(qualifiedFieldName.modulePrefix());
            accessWithPrefixNode.field = createIdentifier(qualifiedFieldName.identifier());
            bLFieldBasedAccess = accessWithPrefixNode;
            bLFieldBasedAccess.fieldKind = FieldKind.WITH_NS;
        } else {
            bLFieldBasedAccess = (BLangFieldBasedAccess) TreeBuilder.createFieldBasedAccessNode();
            bLFieldBasedAccess.field = createIdentifier(((SimpleNameReferenceNode) fieldName).name());
            bLFieldBasedAccess.fieldKind = FieldKind.SINGLE;
        }

        bLFieldBasedAccess.pos = getPosition(optionalFieldAccessExpressionNode);
        bLFieldBasedAccess.field.pos = getPosition(optionalFieldAccessExpressionNode);
        bLFieldBasedAccess.expr = createExpression(optionalFieldAccessExpressionNode.expression());
        bLFieldBasedAccess.optionalFieldAccess = true;
        return bLFieldBasedAccess;
    }

    @Override
    public BLangNode transform(BracedExpressionNode brcExprOut) {
        return createExpression(brcExprOut.expression());
    }

    @Override
    public BLangNode transform(FunctionCallExpressionNode functionCallNode) {
        return createBLangInvocation(functionCallNode.functionName(), functionCallNode.arguments(),
                                     getPosition(functionCallNode), isFunctionCallAsync(functionCallNode));
    }

    public BLangNode transform(MethodCallExpressionNode methodCallExprNode) {
        BLangInvocation bLInvocation = createBLangInvocation(methodCallExprNode.methodName(),
                                                             methodCallExprNode.arguments(),
                                                             getPosition(methodCallExprNode), false);
        bLInvocation.expr = createExpression(methodCallExprNode.expression());
        return bLInvocation;
    }

    @Override
    public BLangNode transform(ImplicitNewExpressionNode implicitNewExprNode) {
        BLangTypeInit initNode = createTypeInit(implicitNewExprNode);
        BLangInvocation invocationNode = createInvocation(implicitNewExprNode, implicitNewExprNode.newKeyword());
        // Populate the argument expressions on initNode as well.
        initNode.argsExpr.addAll(invocationNode.argExprs);
        initNode.initInvocation = invocationNode;

        return initNode;
    }

    @Override
    public BLangNode transform(ExplicitNewExpressionNode explicitNewExprNode) {
        BLangTypeInit initNode = createTypeInit(explicitNewExprNode);
        BLangInvocation invocationNode = createInvocation(explicitNewExprNode, explicitNewExprNode.newKeyword());
        // Populate the argument expressions on initNode as well.
        initNode.argsExpr.addAll(invocationNode.argExprs);
        initNode.initInvocation = invocationNode;
        return initNode;
    }

    private boolean isFunctionCallAsync(FunctionCallExpressionNode functionCallExpressionNode) {
        return functionCallExpressionNode.parent().kind() == SyntaxKind.START_ACTION;
    }

    private BLangTypeInit createTypeInit(NewExpressionNode expression) {
        BLangTypeInit initNode = (BLangTypeInit) TreeBuilder.createInitNode();
        initNode.pos = getPosition(expression);
        if (expression.kind() == SyntaxKind.EXPLICIT_NEW_EXPRESSION) {
            Node type = ((ExplicitNewExpressionNode) expression).typeDescriptor();
            initNode.userDefinedType = createTypeNode(type);
        }

        return initNode;
    }

    private BLangInvocation createInvocation(NewExpressionNode expression, Token newKeyword) {
        BLangInvocation invocationNode = (BLangInvocation) TreeBuilder.createInvocationNode();
        invocationNode.pos = getPosition(expression);

        populateArgsInvocation(expression, invocationNode);

        BLangNameReference nameReference = createBLangNameReference(newKeyword);
        invocationNode.name = (BLangIdentifier) nameReference.name;
        invocationNode.pkgAlias = (BLangIdentifier) nameReference.pkgAlias;

        return invocationNode;
    }

    private void populateArgsInvocation(NewExpressionNode expression, BLangInvocation invocationNode) {
        Iterator<FunctionArgumentNode> argumentsIter = getArgumentNodesIterator(expression);
        if (argumentsIter != null) {
            while (argumentsIter.hasNext()) {
                BLangExpression argument = createExpression(argumentsIter.next());
                invocationNode.argExprs.add(argument);
            }
        }
    }

    private Iterator<FunctionArgumentNode> getArgumentNodesIterator(NewExpressionNode expression) {
        Iterator<FunctionArgumentNode> argumentsIter = null;

        if (expression.kind() == SyntaxKind.IMPLICIT_NEW_EXPRESSION) {
            Optional<ParenthesizedArgList> argsList = ((ImplicitNewExpressionNode) expression).parenthesizedArgList();
            if (argsList.isPresent()) {
                ParenthesizedArgList argList = argsList.get();
                argumentsIter = argList.arguments().iterator();
            }
        } else {
            ParenthesizedArgList argList =
                    (ParenthesizedArgList) ((ExplicitNewExpressionNode) expression).parenthesizedArgList();
            argumentsIter = argList.arguments().iterator();
        }

        return argumentsIter;
    }

    @Override
    public BLangNode transform(IndexedExpressionNode indexedExpressionNode) {
        BLangIndexBasedAccess indexBasedAccess = (BLangIndexBasedAccess) TreeBuilder.createIndexBasedAccessNode();
        indexBasedAccess.pos = getPosition(indexedExpressionNode);
        SeparatedNodeList<io.ballerinalang.compiler.syntax.tree.ExpressionNode> keys =
                indexedExpressionNode.keyExpression();
        if (keys.size() == 1) {
            indexBasedAccess.indexExpr = createExpression(indexedExpressionNode.keyExpression().get(0));
        } else {
            BLangTableMultiKeyExpr multiKeyExpr =
                    (BLangTableMultiKeyExpr) TreeBuilder.createTableMultiKeyExpressionNode();
            multiKeyExpr.pos = getPosition(indexedExpressionNode);
            List<BLangExpression> multiKeyIndexExprs = new ArrayList<>();
            for (io.ballerinalang.compiler.syntax.tree.ExpressionNode keyExpr : keys) {
                multiKeyIndexExprs.add(createExpression(keyExpr));
            }
            multiKeyExpr.multiKeyIndexExprs = multiKeyIndexExprs;
            indexBasedAccess.indexExpr = multiKeyExpr;
        }

        Node containerExpr = indexedExpressionNode.containerExpression();
        BLangExpression expression = createExpression(containerExpr);
        if (containerExpr.kind() == SyntaxKind.BRACED_EXPRESSION) {
            indexBasedAccess.expr = ((BLangGroupExpr) expression).expression;
            BLangGroupExpr group = (BLangGroupExpr) TreeBuilder.createGroupExpressionNode();
            group.expression = indexBasedAccess;
            group.pos = getPosition(indexedExpressionNode);
            return group;
        } else if (containerExpr.kind() == SyntaxKind.XML_STEP_EXPRESSION) {
            // TODO : This check will be removed after changes are done for spec issue #536
            ((BLangXMLNavigationAccess) expression).childIndex = indexBasedAccess.indexExpr;
            return expression;
        }
        indexBasedAccess.expr = expression;

        return indexBasedAccess;
    }

    @Override
    public BLangTypeConversionExpr transform(TypeCastExpressionNode typeCastExpressionNode) {
        BLangTypeConversionExpr typeConversionNode = (BLangTypeConversionExpr) TreeBuilder.createTypeConversionNode();
        // TODO : Attach annotations if available
        typeConversionNode.pos = getPosition(typeCastExpressionNode);
        TypeCastParamNode typeCastParamNode = typeCastExpressionNode.typeCastParam();
        if (typeCastParamNode != null && typeCastParamNode.type() != null) {
            typeConversionNode.typeNode = createTypeNode(typeCastParamNode.type());
        }
        typeConversionNode.expr = createExpression(typeCastExpressionNode.expression());
        typeConversionNode.annAttachments = applyAll(typeCastParamNode.annotations());
        return typeConversionNode;
    }

    @Override
    public BLangNode transform(Token token) {
        SyntaxKind kind = token.kind();
        switch (kind) {
            case XML_TEXT_CONTENT:
            case TEMPLATE_STRING:
            case CLOSE_BRACE_TOKEN:
                return createSimpleLiteral(token);
            default:
                throw new RuntimeException("Syntax kind is not supported: " + kind);
        }
    }

    @Override
    public BLangNode transform(InterpolationNode interpolationNode) {
        return createExpression(interpolationNode.expression());
    }

    @Override
    public BLangNode transform(TemplateExpressionNode expressionNode) {
        SyntaxKind kind = expressionNode.kind();
        switch (kind) {
            case XML_TEMPLATE_EXPRESSION:
                SyntaxKind contentKind = expressionNode.content().get(0).kind();
                switch (contentKind) {
                    case XML_COMMENT:
                    case XML_PI:
                    case XML_ELEMENT:
                    case XML_EMPTY_ELEMENT:
                        return createExpression(expressionNode.content().get(0));
                    default:
                        return createXMLLiteral(expressionNode);
                }
            case STRING_TEMPLATE_EXPRESSION:
                return createStringTemplateLiteral(expressionNode.content(), getPosition(expressionNode));
            case RAW_TEMPLATE_EXPRESSION:
                return createRawTemplateLiteral(expressionNode.content(), getPosition(expressionNode));
            default:
                throw new RuntimeException("Syntax kind is not supported: " + kind);
        }
    }

    @Override
    public BLangNode transform(TableConstructorExpressionNode tableConstructorExpressionNode) {
        BLangTableConstructorExpr tableConstructorExpr =
                (BLangTableConstructorExpr) TreeBuilder.createTableConstructorExpressionNode();
        tableConstructorExpr.pos = getPosition(tableConstructorExpressionNode);

        for (Node node : tableConstructorExpressionNode.mappingConstructors()) {
            tableConstructorExpr.addRecordLiteral((BLangRecordLiteral) node.apply(this));
        }
        if (tableConstructorExpressionNode.keySpecifier().isPresent()) {
            tableConstructorExpr.tableKeySpecifier =
                    (BLangTableKeySpecifier) tableConstructorExpressionNode.keySpecifier().orElse(null).apply(this);
        }
        return tableConstructorExpr;
    }

    @Override
    public BLangNode transform(TrapExpressionNode trapExpressionNode) {
        BLangTrapExpr trapExpr = (BLangTrapExpr) TreeBuilder.createTrapExpressionNode();
        trapExpr.expr = createExpression(trapExpressionNode.expression());
        trapExpr.pos = getPosition(trapExpressionNode);
        return trapExpr;
    }

    @Override
    public BLangNode transform(ReceiveActionNode receiveActionNode) {
        BLangWorkerReceive workerReceiveExpr = (BLangWorkerReceive) TreeBuilder.createWorkerReceiveNode();
        workerReceiveExpr.setWorkerName(createIdentifier(receiveActionNode.receiveWorkers().name()));
        workerReceiveExpr.pos = getPosition(receiveActionNode);
        return workerReceiveExpr;
    }

    @Override
    public BLangNode transform(SyncSendActionNode syncSendActionNode) {
        BLangWorkerSyncSendExpr workerSendExpr = TreeBuilder.createWorkerSendSyncExprNode();
        workerSendExpr.setWorkerName(createIdentifier(
                syncSendActionNode.peerWorker().name()));
        workerSendExpr.expr = createExpression(syncSendActionNode.expression());
        workerSendExpr.pos = getPosition(syncSendActionNode);
        return workerSendExpr;
    }

    @Override
    public BLangNode transform(ImplicitAnonymousFunctionExpressionNode implicitAnonymousFunctionExpressionNode) {
        BLangArrowFunction arrowFunction = (BLangArrowFunction) TreeBuilder.createArrowFunctionNode();
        arrowFunction.pos = getPosition(implicitAnonymousFunctionExpressionNode);
        arrowFunction.functionName = createIdentifier(arrowFunction.pos,
                anonymousModelHelper.getNextAnonymousFunctionKey(diagnosticSource.pkgID));
        // TODO initialize other attributes
        // arrowFunction.funcType;
        // arrowFunction.function;

        // Set Parameters
        Node param = implicitAnonymousFunctionExpressionNode.params();
        if (param.kind() == SyntaxKind.INFER_PARAM_LIST) {

            ImplicitAnonymousFunctionParameters paramsNode = (ImplicitAnonymousFunctionParameters) param;
            SeparatedNodeList<SimpleNameReferenceNode> paramList = paramsNode.parameters();

            for (SimpleNameReferenceNode child : paramList) {
                BLangUserDefinedType userDefinedType = (BLangUserDefinedType) child.apply(this);
                BLangSimpleVariable parameter = (BLangSimpleVariable) TreeBuilder.createSimpleVariableNode();
                parameter.name = userDefinedType.typeName;
                arrowFunction.params.add(parameter);
            }

        } else {
            BLangUserDefinedType userDefinedType = (BLangUserDefinedType) param.apply(this);
            BLangSimpleVariable parameter = (BLangSimpleVariable) TreeBuilder.createSimpleVariableNode();
            parameter.name = userDefinedType.typeName;
            arrowFunction.params.add(parameter);
        }
        arrowFunction.body = new BLangExprFunctionBody();
        arrowFunction.body.expr = createExpression(implicitAnonymousFunctionExpressionNode.expression());
        return arrowFunction;
    }

    @Override
    public BLangNode transform(CommitActionNode commitActionNode) {
        BLangCommitExpr commitExpr = TreeBuilder.createCommitExpressionNode();
        commitExpr.pos = getPosition(commitActionNode);
        return commitExpr;
    }

    @Override
    public BLangNode transform(FlushActionNode flushActionNode) {
        BLangWorkerFlushExpr workerFlushExpr = TreeBuilder.createWorkerFlushExpressionNode();
        Node optionalPeerWorker = flushActionNode.peerWorker();
        if (optionalPeerWorker != null) {
            SimpleNameReferenceNode peerWorker = (SimpleNameReferenceNode) optionalPeerWorker;
            workerFlushExpr.workerIdentifier = createIdentifier(peerWorker.name());
        }
        workerFlushExpr.pos = getPosition(flushActionNode);
        return workerFlushExpr;
    }

    @Override
    public BLangNode transform(LetExpressionNode letExpressionNode) {
        BLangLetExpression letExpr = (BLangLetExpression) TreeBuilder.createLetExpressionNode();
        letExpr.pos = getPosition(letExpressionNode);
        letExpr.expr = createExpression(letExpressionNode.expression());
        List<BLangLetVariable> letVars = new ArrayList<>();
        for (LetVariableDeclarationNode letVarDecl : letExpressionNode.letVarDeclarations()) {
            letVars.add(createLetVariable(letVarDecl));
        }

        letExpr.letVarDeclarations = letVars;
        return letExpr;
    }

    public BLangLetVariable createLetVariable(LetVariableDeclarationNode letVarDecl) {
        BLangLetVariable letVar = TreeBuilder.createLetVariableNode();
        VariableDefinitionNode varDefNode = createBLangVarDef(getPosition(letVarDecl), letVarDecl.typedBindingPattern(),
                Optional.of(letVarDecl.expression()), Optional.empty());
        varDefNode.getVariable().addFlag(Flag.FINAL);
        List<BLangNode> annots = applyAll(letVarDecl.annotations());
        for (BLangNode node : annots) {
            varDefNode.getVariable().addAnnotationAttachment((AnnotationAttachmentNode) node);
        }

        letVar.definitionNode = varDefNode;
        return letVar;
    }

    @Override
    public BLangNode transform(ServiceConstructorExpressionNode serviceConstructorExpressionNode) {
        return createService(serviceConstructorExpressionNode, null, true);
    }

    @Override
    public BLangNode transform(MappingBindingPatternNode mappingBindingPatternNode) {
        BLangRecordVarRef recordVarRef = (BLangRecordVarRef) TreeBuilder.createRecordVariableReferenceNode();
        recordVarRef.pos = getPosition(mappingBindingPatternNode);

        List<BLangRecordVarRefKeyValue> expressions = new ArrayList<>();
        for (FieldBindingPatternNode expr : mappingBindingPatternNode.fieldBindingPatterns()) {
            expressions.add(createRecordVarKeyValue(expr));
        }
        recordVarRef.recordRefFields = expressions;

        Optional<RestBindingPatternNode> restBindingPattern = mappingBindingPatternNode.restBindingPattern();
        if (restBindingPattern.isPresent()) {
            recordVarRef.restParam = createExpression(restBindingPattern.get());
        }

        return recordVarRef;
    }

    private BLangRecordVarRefKeyValue createRecordVarKeyValue(FieldBindingPatternNode expr) {
        BLangRecordVarRefKeyValue keyValue = new BLangRecordVarRefKeyValue();
        if (expr instanceof FieldBindingPatternFullNode) {
            FieldBindingPatternFullNode fullNode = (FieldBindingPatternFullNode) expr;
            keyValue.variableName = createIdentifier(fullNode.variableName().name());
            keyValue.variableReference = createExpression(fullNode.bindingPattern());
        } else {
            FieldBindingPatternVarnameNode varnameNode = (FieldBindingPatternVarnameNode) expr;
            keyValue.variableName = createIdentifier(varnameNode.variableName().name());
            BLangSimpleVarRef varRef = (BLangSimpleVarRef) TreeBuilder.createSimpleVariableReferenceNode();
            varRef.pos = getPosition(varnameNode.variableName());
            varRef.variableName = createIdentifier(varnameNode.variableName().name());
            varRef.pkgAlias = (BLangIdentifier) TreeBuilder.createIdentifierNode();
            keyValue.variableReference = varRef;
        }

        return keyValue;
    }

    @Override
    public BLangNode transform(ListBindingPatternNode listBindingPatternNode) {
        BLangTupleVarRef tupleVarRef = (BLangTupleVarRef) TreeBuilder.createTupleVariableReferenceNode();
        List<BLangExpression> expressions = new ArrayList<>();
        for (BindingPatternNode expr : listBindingPatternNode.bindingPatterns()) {
            expressions.add(createExpression(expr));
        }
        tupleVarRef.expressions = expressions;
        tupleVarRef.pos = getPosition(listBindingPatternNode);
        Optional<RestBindingPatternNode> restBindingPattern = listBindingPatternNode.restBindingPattern();
        if (restBindingPattern.isPresent()) {
            tupleVarRef.restParam = createExpression(restBindingPattern.get());
        }

        return tupleVarRef;
    }

    @Override
    public BLangNode transform(RestBindingPatternNode restBindingPatternNode) {
        return createExpression(restBindingPatternNode.variableName());
    }

    @Override
    public BLangNode transform(CaptureBindingPatternNode captureBindingPatternNode) {
        return createExpression(captureBindingPatternNode.variableName());
    }

    @Override
    public BLangNode transform(WildcardBindingPatternNode wildcardBindingPatternNode) {
        BLangSimpleVarRef ignoreVarRef = (BLangSimpleVarRef) TreeBuilder.createSimpleVariableReferenceNode();
        BLangIdentifier ignore = (BLangIdentifier) TreeBuilder.createIdentifierNode();
        ignore.value = Names.IGNORE.value;
        ignoreVarRef.variableName = ignore;
        ignore.pos = getPosition(wildcardBindingPatternNode);
        return ignoreVarRef;
    }

    @Override
    public BLangNode transform(ErrorBindingPatternNode errorBindingPatternNode) {
        BLangErrorVarRef errorVarRef = (BLangErrorVarRef) TreeBuilder.createErrorVariableReferenceNode();
        errorVarRef.pos = getPosition(errorBindingPatternNode);

        Optional<Node> errorTypeRef = errorBindingPatternNode.typeReference();
        if (errorTypeRef.isPresent()) {
            errorVarRef.typeNode = createTypeNode(errorTypeRef.get());
        }

        SeparatedNodeList<BindingPatternNode> argListBindingPatterns = errorBindingPatternNode.argListBindingPatterns();
        int numberOfArgs = argListBindingPatterns.size();
        List<BLangNamedArgsExpression> namedArgs = new ArrayList<>();
        for (int position = 0; position < numberOfArgs; position++) {
            BindingPatternNode bindingPatternNode = argListBindingPatterns.get(position);
            switch (bindingPatternNode.kind()) {
                case CAPTURE_BINDING_PATTERN:
                case WILDCARD_BINDING_PATTERN:
                    if (position == 0) {
                        errorVarRef.message = (BLangVariableReference) createExpression(bindingPatternNode);
                    }
                    // Fall through.
                case ERROR_BINDING_PATTERN:
                    errorVarRef.cause = (BLangVariableReference) createExpression(bindingPatternNode);
                    break;
                case NAMED_ARG_BINDING_PATTERN:
                    namedArgs.add((BLangNamedArgsExpression) bindingPatternNode.apply(this));
                    break;
                default:// Rest binding pattern
                    errorVarRef.restVar = (BLangVariableReference) createExpression(bindingPatternNode);
            }
        }
        errorVarRef.detail = namedArgs;
        return errorVarRef;
    }

    // -----------------------------------------------Statements--------------------------------------------------------
    @Override
    public BLangNode transform(ReturnStatementNode returnStmtNode) {
        BLangReturn bLReturn = (BLangReturn) TreeBuilder.createReturnNode();
        bLReturn.pos = getPosition(returnStmtNode);
        if (returnStmtNode.expression().isPresent()) {
            bLReturn.expr = createExpression(returnStmtNode.expression().get());
        } else {
            BLangLiteral nilLiteral = (BLangLiteral) TreeBuilder.createLiteralExpression();
            nilLiteral.pos = getPosition(returnStmtNode);
            nilLiteral.value = Names.NIL_VALUE;
            nilLiteral.type = symTable.nilType;
            bLReturn.expr = nilLiteral;
        }
        return bLReturn;
    }

    @Override
    public BLangNode transform(PanicStatementNode panicStmtNode) {
        BLangPanic bLPanic = (BLangPanic) TreeBuilder.createPanicNode();
        bLPanic.pos = getPosition(panicStmtNode);
        bLPanic.expr = createExpression(panicStmtNode.expression());
        return bLPanic;
    }

    @Override
    public BLangNode transform(ContinueStatementNode continueStmtNode) {
        BLangContinue bLContinue = (BLangContinue) TreeBuilder.createContinueNode();
        bLContinue.pos = getPosition(continueStmtNode);
        return bLContinue;
    }

    @Override
    public BLangNode transform(ListenerDeclarationNode listenerDeclarationNode) {
        Token visibilityQualifier = null;
        if (listenerDeclarationNode.visibilityQualifier().isPresent()) {
            visibilityQualifier = listenerDeclarationNode.visibilityQualifier().get();
        }

        BLangSimpleVariable var = new SimpleVarBuilder()
                .with(listenerDeclarationNode.variableName())
                .setTypeByNode(listenerDeclarationNode.typeDescriptor())
                .setExpressionByNode(listenerDeclarationNode.initializer())
                .setVisibility(visibilityQualifier)
                .isListenerVar()
                .build();
        var.pos = getPositionWithoutMetadata(listenerDeclarationNode);
        var.name.pos = getPosition(listenerDeclarationNode.variableName());
        var.annAttachments = applyAll(getAnnotations(listenerDeclarationNode.metadata()));
        return var;
    }

    @Override
    public BLangNode transform(BreakStatementNode breakStmtNode) {
        BLangBreak bLBreak = (BLangBreak) TreeBuilder.createBreakNode();
        bLBreak.pos = getPosition(breakStmtNode);
        return bLBreak;
    }

    @Override
    public BLangNode transform(AssignmentStatementNode assignmentStmtNode) {
        SyntaxKind lhsKind = assignmentStmtNode.varRef().kind();
        switch (lhsKind) {
            case LIST_BINDING_PATTERN:
                return createTupleDestructureStatement(assignmentStmtNode);
            case MAPPING_BINDING_PATTERN: // ignored for now
                return createRecordDestructureStatement(assignmentStmtNode);
            case ERROR_BINDING_PATTERN:
                return createErrorDestructureStatement(assignmentStmtNode);
            default:
                break;
        }

        BLangAssignment bLAssignment = (BLangAssignment) TreeBuilder.createAssignmentNode();
        BLangExpression lhsExpr = createExpression(assignmentStmtNode.varRef());
        validateLvexpr(lhsExpr, DiagnosticCode.INVALID_INVOCATION_LVALUE_ASSIGNMENT);

        bLAssignment.setExpression(createExpression(assignmentStmtNode.expression()));
        bLAssignment.pos = getPosition(assignmentStmtNode);
        bLAssignment.varRef = lhsExpr;
        return bLAssignment;
    }

    public BLangNode createTupleDestructureStatement(AssignmentStatementNode assignmentStmtNode) {
        BLangTupleDestructure tupleDestructure =
                (BLangTupleDestructure) TreeBuilder.createTupleDestructureStatementNode();
        tupleDestructure.varRef = (BLangTupleVarRef) createExpression(assignmentStmtNode.varRef());
        tupleDestructure.setExpression(createExpression(assignmentStmtNode.expression()));
        tupleDestructure.pos = getPosition(assignmentStmtNode);
        return tupleDestructure;
    }

    public BLangNode createRecordDestructureStatement(AssignmentStatementNode assignmentStmtNode) {
        BLangRecordDestructure recordDestructure =
                (BLangRecordDestructure) TreeBuilder.createRecordDestructureStatementNode();
        recordDestructure.varRef = (BLangRecordVarRef) createExpression(assignmentStmtNode.varRef());
        recordDestructure.setExpression(createExpression(assignmentStmtNode.expression()));
        return recordDestructure;
    }

    public BLangNode createErrorDestructureStatement(AssignmentStatementNode assignmentStmtNode) {
        BLangErrorDestructure errorDestructure =
                (BLangErrorDestructure) TreeBuilder.createErrorDestructureStatementNode();
        errorDestructure.varRef = (BLangErrorVarRef) createExpression(assignmentStmtNode.varRef());
        errorDestructure.setExpression(createExpression(assignmentStmtNode.expression()));
        errorDestructure.pos = getPosition(assignmentStmtNode);
        return errorDestructure;
    }

    @Override
    public BLangNode transform(CompoundAssignmentStatementNode compoundAssignmentStmtNode) {
        BLangCompoundAssignment bLCompAssignment = (BLangCompoundAssignment) TreeBuilder.createCompoundAssignmentNode();
        bLCompAssignment.setExpression(createExpression(compoundAssignmentStmtNode.rhsExpression()));

        bLCompAssignment
                .setVariable((BLangVariableReference) createExpression(compoundAssignmentStmtNode.lhsExpression()));
        bLCompAssignment.pos = getPosition(compoundAssignmentStmtNode);
        bLCompAssignment.opKind = OperatorKind.valueFrom(compoundAssignmentStmtNode.binaryOperator().text());
        return bLCompAssignment;
    }

    private void validateLvexpr(ExpressionNode lExprNode, DiagnosticCode errorCode) {
        if (lExprNode.getKind() == NodeKind.INVOCATION) {
            dlog.error(((BLangInvocation) lExprNode).pos, errorCode);
        }
        if (lExprNode.getKind() == NodeKind.FIELD_BASED_ACCESS_EXPR
                || lExprNode.getKind() == NodeKind.INDEX_BASED_ACCESS_EXPR) {
            validateLvexpr(((BLangAccessExpression) lExprNode).expr, errorCode);
        }
    }

    @Override
    public BLangNode transform(DoStatementNode doStatementNode) {
        BLangDo bLDo = (BLangDo) TreeBuilder.createDoNode();
        bLDo.pos = getPosition(doStatementNode);

        BLangBlockStmt bLBlockStmt = (BLangBlockStmt) doStatementNode.blockStatement().apply(this);
        bLBlockStmt.pos = getPosition(doStatementNode.blockStatement());
        bLDo.setBody(bLBlockStmt);
        doStatementNode.onFailClause().ifPresent(onFailClauseNode -> {
            bLDo.setOnFailClause(
                    (org.ballerinalang.model.clauses.OnFailClauseNode) (onFailClauseNode.apply(this)));
        });
        return bLDo;
    }

    @Override
    public BLangNode transform(FailStatementNode failStatementNode) {
        BLangFail bLFail = (BLangFail) TreeBuilder.createFailNode();
        bLFail.pos = getPosition(failStatementNode);
        bLFail.expr = createExpression(failStatementNode.expression());
        return bLFail;
    }

    @Override
    public BLangNode transform(WhileStatementNode whileStmtNode) {
        BLangWhile bLWhile = (BLangWhile) TreeBuilder.createWhileNode();
        bLWhile.setCondition(createExpression(whileStmtNode.condition()));
        bLWhile.pos = getPosition(whileStmtNode);

        BLangBlockStmt bLBlockStmt = (BLangBlockStmt) whileStmtNode.whileBody().apply(this);
        bLBlockStmt.pos = getPosition(whileStmtNode.whileBody());
        bLWhile.setBody(bLBlockStmt);
        whileStmtNode.onFailClause().ifPresent(onFailClauseNode -> {
            bLWhile.setOnFailClause(
                    (org.ballerinalang.model.clauses.OnFailClauseNode) (onFailClauseNode.apply(this)));
        });
        return bLWhile;
    }

    @Override
    public BLangNode transform(IfElseStatementNode ifElseStmtNode) {
        BLangIf bLIf = (BLangIf) TreeBuilder.createIfElseStatementNode();
        bLIf.pos = getPosition(ifElseStmtNode);
        trimRight(bLIf.pos, getPosition(ifElseStmtNode.ifBody()));
        bLIf.setCondition(createExpression(ifElseStmtNode.condition()));
        bLIf.setBody((BLangBlockStmt) ifElseStmtNode.ifBody().apply(this));

        ifElseStmtNode.elseBody().ifPresent(elseBody -> {
            ElseBlockNode elseNode = (ElseBlockNode) elseBody;
            bLIf.setElseStatement(
                    (org.ballerinalang.model.tree.statements.StatementNode) elseNode.elseBody().apply(this));
        });
        return bLIf;
    }

    @Override
    public BLangNode transform(BlockStatementNode blockStatement) {
        BLangBlockStmt bLBlockStmt = (BLangBlockStmt) TreeBuilder.createBlockNode();
        this.isInLocalContext = true;
        bLBlockStmt.stmts = generateBLangStatements(blockStatement.statements());
        this.isInLocalContext = false;
        bLBlockStmt.pos = getPosition(blockStatement);
        SyntaxKind parent = blockStatement.parent().kind();
        if (parent == SyntaxKind.IF_ELSE_STATEMENT || parent == SyntaxKind.ELSE_BLOCK) {
            expandLeft(bLBlockStmt.pos, getPosition(blockStatement.parent()));
        }
        return bLBlockStmt;
    }

    @Override
    public BLangNode transform(RollbackStatementNode rollbackStatementNode) {
        BLangRollback rollbackStmt = (BLangRollback) TreeBuilder.createRollbackNode();
        rollbackStmt.pos = getPosition(rollbackStatementNode);
        if (rollbackStatementNode.expression().isPresent()) {
            rollbackStmt.expr = createExpression(rollbackStatementNode.expression().get());
        }

        return rollbackStmt;
    }

    @Override
    public BLangNode transform(LockStatementNode lockStatementNode) {
        BLangLock lockNode = (BLangLock) TreeBuilder.createLockNode();
        lockNode.pos = getPosition(lockStatementNode);
        BLangBlockStmt lockBlock = (BLangBlockStmt) lockStatementNode.blockStatement().apply(this);
        lockBlock.pos = getPosition(lockStatementNode.blockStatement());
        lockNode.setBody(lockBlock);

        lockStatementNode.onFailClause().ifPresent(onFailClauseNode -> {
            lockNode.setOnFailClause(
                    (org.ballerinalang.model.clauses.OnFailClauseNode) (onFailClauseNode.apply(this)));
        });

        return lockNode;
    }

    @Override
    public BLangNode transform(TypedescTypeDescriptorNode typedescTypeDescriptorNode) {
        BLangBuiltInRefTypeNode refType = (BLangBuiltInRefTypeNode) TreeBuilder.createBuiltInReferenceTypeNode();
        refType.typeKind = TypeKind.TYPEDESC;

        Optional<TypeParameterNode> node = typedescTypeDescriptorNode.typedescTypeParamsNode();
        if (node.isPresent()) {
            BLangConstrainedType constrainedType = (BLangConstrainedType) TreeBuilder.createConstrainedTypeNode();
            constrainedType.type = refType;
            constrainedType.constraint = createTypeNode(node.get().typeNode());
            return constrainedType;
        }

        return refType;
    }

    @Override
    public BLangNode transform(VariableDeclarationNode varDeclaration) {
        return (BLangNode) createBLangVarDef(getPosition(varDeclaration), varDeclaration.typedBindingPattern(),
                varDeclaration.initializer(), varDeclaration.finalKeyword());
    }

    public BLangNode transform(XmlTypeDescriptorNode xmlTypeDescriptorNode) {
        BLangBuiltInRefTypeNode refType = (BLangBuiltInRefTypeNode) TreeBuilder.createBuiltInReferenceTypeNode();
        refType.typeKind = TypeKind.XML;
        refType.pos = getPosition(xmlTypeDescriptorNode);

        Optional<TypeParameterNode> node = xmlTypeDescriptorNode.xmlTypeParamsNode();
        if (node.isPresent()) {
            BLangConstrainedType constrainedType = (BLangConstrainedType) TreeBuilder.createConstrainedTypeNode();
            constrainedType.type = refType;
            constrainedType.constraint = createTypeNode(node.get().typeNode());
            constrainedType.pos = getPosition(xmlTypeDescriptorNode);
            return constrainedType;
        }

        return refType;
    }

    private VariableDefinitionNode createBLangVarDef(DiagnosticPos pos, TypedBindingPatternNode typedBindingPattern,
            Optional<io.ballerinalang.compiler.syntax.tree.ExpressionNode> initializer, Optional<Token> finalKeyword) {
        BindingPatternNode bindingPattern = typedBindingPattern.bindingPattern();
        BLangVariable variable = getBLangVariableNode(bindingPattern);
        switch (bindingPattern.kind()) {
            case CAPTURE_BINDING_PATTERN:
            case WILDCARD_BINDING_PATTERN:
                BLangSimpleVariableDef bLVarDef =
                        (BLangSimpleVariableDef) TreeBuilder.createSimpleVariableDefinitionNode();
                bLVarDef.pos = variable.pos = pos;
                BLangExpression expr = initializer.isPresent() ? createExpression(initializer.get()) : null;
                variable.setInitialExpression(expr);
                bLVarDef.setVariable(variable);
                if (finalKeyword.isPresent()) {
                    variable.flagSet.add(Flag.FINAL);
                }

                TypeDescriptorNode typeDesc = typedBindingPattern.typeDescriptor();
                variable.isDeclaredWithVar = isDeclaredWithVar(typeDesc);
                if (!variable.isDeclaredWithVar) {
                    variable.setTypeNode(createTypeNode(typeDesc));
                }

                return bLVarDef;
            case MAPPING_BINDING_PATTERN:
                return createRecordVariableDef(variable, typedBindingPattern.typeDescriptor(), initializer,
                        finalKeyword.isPresent());
            case LIST_BINDING_PATTERN:
                return createTupleVariableDef(variable, typedBindingPattern.typeDescriptor(), initializer,
                        finalKeyword.isPresent());
            case ERROR_BINDING_PATTERN:
                return createErrorVariableDef(variable, typedBindingPattern.typeDescriptor(), initializer,
                        finalKeyword.isPresent());
            default:
                throw new RuntimeException(
                        "Syntax kind is not a valid binding pattern " + typedBindingPattern.bindingPattern().kind());
        }
    }

    private VariableDefinitionNode createRecordVariableDef(BLangVariable var, TypeDescriptorNode type,
            Optional<io.ballerinalang.compiler.syntax.tree.ExpressionNode> initializer, boolean isFinal) {

        if (isFinal) {
            markVariableAsFinal(var);
        }

        var.isDeclaredWithVar = isDeclaredWithVar(type);
        if (!var.isDeclaredWithVar) {
            var.setTypeNode(createTypeNode(type));
        }

        if (initializer.isPresent()) {
            var.setInitialExpression(createExpression(initializer.get()));
        }

        BLangRecordVariableDef varDefNode = (BLangRecordVariableDef) TreeBuilder.createRecordVariableDefinitionNode();
        varDefNode.pos = getPosition(null);
        varDefNode.setVariable(var);
        return varDefNode;
    }

    private BLangTupleVariableDef createTupleVariableDef(BLangVariable tupleVar, TypeDescriptorNode typeDesc,
            Optional<io.ballerinalang.compiler.syntax.tree.ExpressionNode> initializer, boolean isFinal) {
        if (isFinal) {
            markVariableAsFinal(tupleVar);
        }

        tupleVar.isDeclaredWithVar = isDeclaredWithVar(typeDesc);
        if (!tupleVar.isDeclaredWithVar) {
            tupleVar.setTypeNode(createTypeNode(typeDesc));
        }

        if (initializer.isPresent()) {
            tupleVar.setInitialExpression(createExpression(initializer.get()));
        }

        BLangTupleVariableDef varDefNode = (BLangTupleVariableDef) TreeBuilder.createTupleVariableDefinitionNode();
        varDefNode.pos = getPosition(null);
        varDefNode.setVariable(tupleVar);
        return varDefNode;
    }

    private BLangErrorVariableDef createErrorVariableDef(BLangVariable tupleVar, TypeDescriptorNode typeDesc,
              Optional<io.ballerinalang.compiler.syntax.tree.ExpressionNode> initializer, boolean isFinal) {
        if (isFinal) {
            markVariableAsFinal(tupleVar);
        }

        tupleVar.isDeclaredWithVar = isDeclaredWithVar(typeDesc);
        if (!tupleVar.isDeclaredWithVar) {
            tupleVar.setTypeNode(createTypeNode(typeDesc));
        }

        if (initializer.isPresent()) {
            tupleVar.setInitialExpression(createExpression(initializer.get()));
        }

        BLangErrorVariableDef varDefNode = (BLangErrorVariableDef) TreeBuilder.createErrorVariableDefinitionNode();
        varDefNode.pos = getPosition(null);
        varDefNode.setVariable(tupleVar);
        return varDefNode;
    }

    @Override
    public BLangNode transform(ExpressionStatementNode expressionStatement) {
        SyntaxKind kind = expressionStatement.expression().kind();
        switch (kind) {
            case ASYNC_SEND_ACTION:
                return expressionStatement.expression().apply(this);
            default:
                BLangExpressionStmt bLExpressionStmt =
                        (BLangExpressionStmt) TreeBuilder.createExpressionStatementNode();
                bLExpressionStmt.expr = createExpression(expressionStatement.expression());
                bLExpressionStmt.pos = getPosition(expressionStatement);
                return bLExpressionStmt;
        }
    }

    @Override
    public BLangNode transform(AsyncSendActionNode asyncSendActionNode) {
        BLangWorkerSend workerSendNode = (BLangWorkerSend) TreeBuilder.createWorkerSendNode();
        workerSendNode.setWorkerName(createIdentifier(getPosition(asyncSendActionNode.peerWorker()),
                asyncSendActionNode.peerWorker().name()));
        workerSendNode.expr = createExpression(asyncSendActionNode.expression());
        workerSendNode.pos = getPosition(asyncSendActionNode);
        return workerSendNode;
    }

    @Override
    public BLangNode transform(WaitActionNode waitActionNode) {
        Node waitFutureExpr = waitActionNode.waitFutureExpr();
        if (waitFutureExpr.kind() == SyntaxKind.WAIT_FIELDS_LIST) {
            return getWaitForAllExpr((WaitFieldsListNode) waitFutureExpr);
        }

        BLangWaitExpr waitExpr = TreeBuilder.createWaitExpressionNode();
        waitExpr.pos = getPosition(waitActionNode);
        waitExpr.exprList = Collections.singletonList(createExpression(waitFutureExpr));
        return waitExpr;
    }

    private BLangWaitForAllExpr getWaitForAllExpr(WaitFieldsListNode waitFields) {
        BLangWaitForAllExpr bLangWaitForAll = TreeBuilder.createWaitForAllExpressionNode();

        List<BLangWaitKeyValue> exprs = new ArrayList<>();
        for (Node waitField : waitFields.waitFields()) {
            exprs.add(getWaitForAllExpr(waitField));
        }

        bLangWaitForAll.keyValuePairs = exprs;
        bLangWaitForAll.pos = getPosition(waitFields);
        return bLangWaitForAll;
    }

    private BLangWaitKeyValue getWaitForAllExpr(Node waitFields) {
        BLangWaitForAllExpr.BLangWaitKeyValue keyValue = TreeBuilder.createWaitKeyValueNode();
        keyValue.pos = getPosition(waitFields);

        if (waitFields.kind() == SyntaxKind.WAIT_FIELD) {
            WaitFieldNode waitFieldNode = (WaitFieldNode) waitFields;
            BLangIdentifier key = createIdentifier(waitFieldNode.fieldName().name());
            key.setLiteral(false);
            keyValue.key = key;
            keyValue.valueExpr = createExpression(waitFieldNode.waitFutureExpr());
            return keyValue;
        }

        SimpleNameReferenceNode varName = (SimpleNameReferenceNode) waitFields;
        BLangIdentifier key = createIdentifier(varName.name());
        key.setLiteral(false);
        keyValue.key = key;

        BLangSimpleVarRef varRef = (BLangSimpleVarRef) TreeBuilder.createSimpleVariableReferenceNode();
        varRef.pos = getPosition(varName);
        varRef.variableName = key;
        varRef.pkgAlias = (BLangIdentifier) TreeBuilder.createIdentifierNode();
        keyValue.keyExpr = varRef;
        return keyValue;
    }

    @Override
    public BLangNode transform(StartActionNode startActionNode) {
        BLangNode expression = createActionOrExpression(startActionNode.expression());

        BLangInvocation invocation;
        if (!(expression instanceof BLangWorkerSend)) {
            invocation = (BLangInvocation) expression;
        } else {
            invocation = (BLangInvocation) ((BLangWorkerSend) expression).expr;
            expression = ((BLangWorkerSend) expression).expr;
        }

        if (expression.getKind() == NodeKind.INVOCATION) {
            BLangActionInvocation actionInvocation = (BLangActionInvocation) TreeBuilder.createActionInvocation();
            actionInvocation.expr = invocation.expr;
            actionInvocation.pkgAlias = invocation.pkgAlias;
            actionInvocation.name = invocation.name;
            actionInvocation.argExprs = invocation.argExprs;
            actionInvocation.flagSet = invocation.flagSet;
            actionInvocation.pos = invocation.pos;
            invocation = actionInvocation;
        }

        invocation.async = true;
        invocation.annAttachments = applyAll(startActionNode.annotations());
        return invocation;
    }

    @Override
    public BLangNode transform(TransactionStatementNode transactionStatementNode) {
        BLangTransaction transaction = (BLangTransaction) TreeBuilder.createTransactionNode();
        BLangBlockStmt transactionBlock = (BLangBlockStmt) transactionStatementNode.blockStatement().apply(this);
        transactionBlock.pos = getPosition(transactionStatementNode.blockStatement());
        transaction.setTransactionBody(transactionBlock);
        transaction.pos = getPosition(transactionStatementNode);

        transactionStatementNode.onFailClause().ifPresent(onFailClauseNode -> {
            transaction.setOnFailClause(
                    (org.ballerinalang.model.clauses.OnFailClauseNode) (onFailClauseNode.apply(this)));
        });

        return transaction;
    }

    // -------------------------------------------------Misc------------------------------------------------------------

    @Override
    public BLangNode transform(PositionalArgumentNode argumentNode) {
        return createExpression(argumentNode.expression());
    }

    @Override
    public BLangNode transform(NamedArgumentNode namedArgumentNode) {
        BLangNamedArgsExpression namedArg = (BLangNamedArgsExpression) TreeBuilder.createNamedArgNode();
        namedArg.pos = getPosition(namedArgumentNode);
        namedArg.name = this.createIdentifier(namedArgumentNode.argumentName().name());
        namedArg.expr = createExpression(namedArgumentNode.expression());
        return namedArg;
    }

    @Override
    public BLangNode transform(RestArgumentNode restArgumentNode) {
        BLangRestArgsExpression varArgs = (BLangRestArgsExpression) TreeBuilder.createVarArgsNode();
        varArgs.pos = getPosition(restArgumentNode.ellipsis());
        varArgs.expr = createExpression(restArgumentNode.expression());
        return varArgs;
    }

    @Override
    public BLangNode transform(RequiredParameterNode requiredParameter) {
        BLangSimpleVariable simpleVar = createSimpleVar(requiredParameter.paramName(),
                                                        requiredParameter.typeName(), requiredParameter.annotations());

        simpleVar.pos = getPosition(requiredParameter);
        if (requiredParameter.paramName().isPresent()) {
            simpleVar.name.pos = getPosition(requiredParameter.paramName().get());
        }
        trimLeft(simpleVar.pos, getPosition(requiredParameter.typeName()));
        return simpleVar;
    }

    @Override
    public BLangNode transform(DefaultableParameterNode defaultableParameter) {
        BLangSimpleVariable simpleVar = createSimpleVar(defaultableParameter.paramName(),
                                                        defaultableParameter.typeName(),
                                                        defaultableParameter.annotations());

        simpleVar.setInitialExpression(createExpression(defaultableParameter.expression()));

        simpleVar.pos = getPosition(defaultableParameter);
        return simpleVar;
    }

    @Override
    public BLangNode transform(RestParameterNode restParameter) {
        BLangSimpleVariable bLSimpleVar = createSimpleVar(restParameter.paramName(), restParameter.typeName(),
                                                          restParameter.annotations());

        BLangArrayType bLArrayType = (BLangArrayType) TreeBuilder.createArrayTypeNode();
        bLArrayType.elemtype = bLSimpleVar.typeNode;
        bLArrayType.dimensions = 1;
        bLSimpleVar.typeNode = bLArrayType;
        bLArrayType.pos = getPosition(restParameter.typeName());

        bLSimpleVar.pos = getPosition(restParameter);
        return bLSimpleVar;
    }

    @Override
    public BLangNode transform(OptionalTypeDescriptorNode optTypeDescriptor) {
        BLangValueType nilTypeNode = (BLangValueType) TreeBuilder.createValueTypeNode();
        nilTypeNode.pos = getPosition(optTypeDescriptor.questionMarkToken());
        nilTypeNode.typeKind = TypeKind.NIL;

        BLangUnionTypeNode unionTypeNode = (BLangUnionTypeNode) TreeBuilder.createUnionTypeNode();
        unionTypeNode.memberTypeNodes.add(createTypeNode(optTypeDescriptor.typeDescriptor()));
        unionTypeNode.memberTypeNodes.add(nilTypeNode);
        unionTypeNode.nullable = true;

        unionTypeNode.pos = getPosition(optTypeDescriptor);
        return unionTypeNode;
    }

    @Override
    public BLangNode transform(FunctionTypeDescriptorNode functionTypeDescriptorNode) {
        BLangFunctionTypeNode functionTypeNode = (BLangFunctionTypeNode) TreeBuilder.createFunctionTypeNode();
        functionTypeNode.pos = getPosition(functionTypeDescriptorNode);
        functionTypeNode.returnsKeywordExists = true;

        FunctionSignatureNode funcSignature = functionTypeDescriptorNode.functionSignature();

        // Set Parameters
        for (ParameterNode child : funcSignature.parameters()) {
            SimpleVariableNode param = (SimpleVariableNode) child.apply(this);
            if (child instanceof RestParameterNode) {
                functionTypeNode.restParam = (BLangSimpleVariable) param;
            } else {
                functionTypeNode.params.add((BLangVariable) param);
            }
        }

        // Set Return Type
        Optional<ReturnTypeDescriptorNode> retNode = funcSignature.returnTypeDesc();
        if (retNode.isPresent()) {
            ReturnTypeDescriptorNode returnType = retNode.get();
            functionTypeNode.returnTypeNode = createTypeNode(returnType.type());
        } else {
            BLangValueType bLValueType = (BLangValueType) TreeBuilder.createValueTypeNode();
            bLValueType.pos = getPosition(funcSignature);
            bLValueType.typeKind = TypeKind.NIL;
            functionTypeNode.returnTypeNode = bLValueType;
        }

        functionTypeNode.flagSet.add(Flag.PUBLIC);

        for (Token token : functionTypeDescriptorNode.qualifierList()) {
            if (token.kind() == SyntaxKind.ISOLATED_KEYWORD) {
                functionTypeNode.flagSet.add(Flag.ISOLATED);
                break;
            }
        }

        return functionTypeNode;
    }

    @Override
    public BLangNode transform(ParameterizedTypeDescriptorNode parameterizedTypeDescNode) {
        BLangBuiltInRefTypeNode refType = (BLangBuiltInRefTypeNode) TreeBuilder.createBuiltInReferenceTypeNode();
        BLangBuiltInRefTypeNode typeNode =
                (BLangBuiltInRefTypeNode) createBuiltInTypeNode(parameterizedTypeDescNode.parameterizedType());
        refType.typeKind = typeNode.typeKind;
        refType.pos = typeNode.pos;

        BLangConstrainedType constrainedType = (BLangConstrainedType) TreeBuilder.createConstrainedTypeNode();
        constrainedType.type = refType;
        constrainedType.constraint = createTypeNode(parameterizedTypeDescNode.typeParameter().typeNode());
        constrainedType.pos = getPosition(parameterizedTypeDescNode);
        return constrainedType;
    }

    @Override
    public BLangNode transform(KeySpecifierNode keySpecifierNode) {
        BLangTableKeySpecifier tableKeySpecifierNode =
                (BLangTableKeySpecifier) TreeBuilder.createTableKeySpecifierNode();
        tableKeySpecifierNode.pos = getPosition(keySpecifierNode);

        for (Token field : keySpecifierNode.fieldNames()) {
            tableKeySpecifierNode.addFieldNameIdentifier(createIdentifier(field));
        }
        return tableKeySpecifierNode;
    }

    @Override
    public BLangNode transform(KeyTypeConstraintNode keyTypeConstraintNode) {
        BLangTableKeyTypeConstraint tableKeyTypeConstraint = new BLangTableKeyTypeConstraint();
        tableKeyTypeConstraint.pos = getPosition(keyTypeConstraintNode);
        tableKeyTypeConstraint.keyType = createTypeNode(keyTypeConstraintNode.typeParameterNode());
        return tableKeyTypeConstraint;
    }

    @Override
    public BLangNode transform(TableTypeDescriptorNode tableTypeDescriptorNode) {
        BLangBuiltInRefTypeNode refType = (BLangBuiltInRefTypeNode) TreeBuilder.createBuiltInReferenceTypeNode();
        refType.typeKind = TreeUtils.stringToTypeKind(tableTypeDescriptorNode.tableKeywordToken().text());
        refType.pos = getPosition(tableTypeDescriptorNode);

        BLangTableTypeNode tableTypeNode = (BLangTableTypeNode) TreeBuilder.createTableTypeNode();
        tableTypeNode.pos = getPosition(tableTypeDescriptorNode);
        tableTypeNode.type = refType;
        tableTypeNode.constraint = createTypeNode(tableTypeDescriptorNode.rowTypeParameterNode());
        if (tableTypeDescriptorNode.keyConstraintNode() != null) {
            Node constraintNode = tableTypeDescriptorNode.keyConstraintNode();
            if (constraintNode.kind() == SyntaxKind.KEY_TYPE_CONSTRAINT) {
                tableTypeNode.tableKeyTypeConstraint = (BLangTableKeyTypeConstraint) constraintNode.apply(this);
            } else if (constraintNode.kind() == SyntaxKind.KEY_SPECIFIER) {
                tableTypeNode.tableKeySpecifier = (BLangTableKeySpecifier) constraintNode.apply(this);
            }
        }
        return tableTypeNode;
    }

    @Override
    public BLangNode transform(SimpleNameReferenceNode simpleNameRefNode) {
        BLangUserDefinedType bLUserDefinedType = new BLangUserDefinedType();

        bLUserDefinedType.pos = getPosition(simpleNameRefNode);
        bLUserDefinedType.typeName =
                createIdentifier(simpleNameRefNode.name());
        bLUserDefinedType.pkgAlias = (BLangIdentifier) TreeBuilder.createIdentifierNode();
        return bLUserDefinedType;
    }

    @Override
    public BLangNode transform(QualifiedNameReferenceNode qualifiedNameReferenceNode) {
        BLangSimpleVarRef varRef = (BLangSimpleVarRef) TreeBuilder.createSimpleVariableReferenceNode();
        varRef.pos = getPosition(qualifiedNameReferenceNode);
        varRef.variableName = createIdentifier(qualifiedNameReferenceNode.identifier());
        varRef.pkgAlias = createIdentifier(qualifiedNameReferenceNode.modulePrefix());
        return varRef;
    }

    @Override
    public BLangNode transform(XMLProcessingInstruction xmlProcessingInstruction) {
        BLangXMLProcInsLiteral xmlProcInsLiteral =
                (BLangXMLProcInsLiteral) TreeBuilder.createXMLProcessingIntsructionLiteralNode();
        if (xmlProcessingInstruction.data().isEmpty()) {
            BLangLiteral emptyLiteral = createEmptyLiteral();
            emptyLiteral.pos = getPosition(xmlProcessingInstruction);
            xmlProcInsLiteral.dataFragments.add(emptyLiteral);
        } else {
            for (Node dataNode : xmlProcessingInstruction.data()) {
                xmlProcInsLiteral.dataFragments.add(createExpression(dataNode));
            }
        }

        XMLNameNode target = xmlProcessingInstruction.target();
        if (target.kind() == SyntaxKind.XML_SIMPLE_NAME) {
            xmlProcInsLiteral.target = createSimpleLiteral(((XMLSimpleNameNode) target).name());
        } else {
            // this could be a bug in the old parser
            xmlProcInsLiteral.target = createSimpleLiteral(((XMLQualifiedNameNode) target).prefix());
        }

        xmlProcInsLiteral.pos = getPosition(xmlProcessingInstruction);
        return xmlProcInsLiteral;
    }

    @Override
    public BLangNode transform(XMLComment xmlComment) {
        BLangXMLCommentLiteral xmlCommentLiteral = (BLangXMLCommentLiteral) TreeBuilder.createXMLCommentLiteralNode();
        DiagnosticPos pos = getPosition(xmlComment);

        if (xmlComment.content().isEmpty()) {
            BLangLiteral emptyLiteral = createEmptyLiteral();
            emptyLiteral.pos = pos;
            xmlCommentLiteral.textFragments.add(emptyLiteral);
        } else {
            for (Node commentNode : xmlComment.content()) {
                xmlCommentLiteral.textFragments.add(createExpression(commentNode));
            }
        }
        xmlCommentLiteral.pos = pos;
        return xmlCommentLiteral;
    }

    @Override
    public BLangNode transform(XMLElementNode xmlElementNode) {
        BLangXMLElementLiteral xmlElement = (BLangXMLElementLiteral) TreeBuilder.createXMLElementLiteralNode();
        xmlElement.startTagName = createExpression(xmlElementNode.startTag());
        xmlElement.endTagName = createExpression(xmlElementNode.endTag());

        for (Node node : xmlElementNode.content()) {
            if (node.kind() == SyntaxKind.XML_TEXT) {
                xmlElement.children.add(createSimpleLiteral(((XMLTextNode) node).content()));
                continue;
            }
            xmlElement.children.add(createExpression(node));
        }

        for (XMLAttributeNode attribute : xmlElementNode.startTag().attributes()) {
            xmlElement.attributes.add((BLangXMLAttribute) attribute.apply(this));
        }

        xmlElement.pos = getPosition(xmlElementNode);
        xmlElement.isRoot = true; // TODO : check this
        return xmlElement;
    }

    @Override
    public BLangNode transform(XMLAttributeNode xmlAttributeNode) {
        BLangXMLAttribute xmlAttribute = (BLangXMLAttribute) TreeBuilder.createXMLAttributeNode();
        xmlAttribute.value = (BLangXMLQuotedString) xmlAttributeNode.value().apply(this);
        xmlAttribute.name = createExpression(xmlAttributeNode.attributeName());
        xmlAttribute.pos = getPosition(xmlAttributeNode);
        return xmlAttribute;
    }

    @Override
    public BLangNode transform(ByteArrayLiteralNode byteArrayLiteralNode) {
        BLangLiteral literal = (BLangLiteral) TreeBuilder.createLiteralExpression();
        literal.pos = getPosition(byteArrayLiteralNode);
        literal.type = symTable.getTypeFromTag(TypeTags.BYTE_ARRAY);
        literal.type.tag = TypeTags.BYTE_ARRAY;
        literal.value = getValueFromByteArrayNode(byteArrayLiteralNode);
        literal.originalValue = String.valueOf(literal.value);
        return literal;
    }

    @Override
    public BLangNode transform(XMLAttributeValue xmlAttributeValue) {
        BLangXMLQuotedString quotedString = (BLangXMLQuotedString) TreeBuilder.createXMLQuotedStringNode();
        quotedString.pos = getPosition(xmlAttributeValue);
        if (xmlAttributeValue.startQuote().kind() == SyntaxKind.SINGLE_QUOTE_TOKEN) {
            quotedString.quoteType = QuoteType.SINGLE_QUOTE;
        } else {
            quotedString.quoteType = QuoteType.DOUBLE_QUOTE;
        }

        if (xmlAttributeValue.value().isEmpty()) {
            BLangLiteral emptyLiteral = createEmptyLiteral();
            emptyLiteral.pos = getPosition(xmlAttributeValue);
            quotedString.textFragments.add(emptyLiteral);
        } else if (xmlAttributeValue.value().size() == 1 &&
                xmlAttributeValue.value().get(0).kind() == SyntaxKind.INTERPOLATION) {
            quotedString.textFragments.add(createExpression(xmlAttributeValue.value().get(0)));
            BLangLiteral emptyLiteral = createEmptyLiteral();
            emptyLiteral.pos = getPosition(xmlAttributeValue);
            quotedString.textFragments.add(emptyLiteral);
        } else {
            for (Node value : xmlAttributeValue.value()) {
                quotedString.textFragments.add(createExpression(value));
            }
        }

        return quotedString;
    }

    @Override
    public BLangNode transform(XMLStartTagNode startTagNode) {
        return startTagNode.name().apply(this);
    }

    @Override
    public BLangNode transform(XMLEndTagNode endTagNode) {
        return endTagNode.name().apply(this);
    }

    @Override
    public BLangNode transform(XMLTextNode xmlTextNode) {
        return createExpression(xmlTextNode.content());
    }

    private BLangNode createXMLLiteral(TemplateExpressionNode expressionNode) {
        BLangXMLTextLiteral xmlTextLiteral = (BLangXMLTextLiteral) TreeBuilder.createXMLTextLiteralNode();
        xmlTextLiteral.pos = getPosition(expressionNode.content().get(0));
        for (Node node : expressionNode.content()) {
            xmlTextLiteral.textFragments.add(createExpression(node));
        }
        return xmlTextLiteral;
    }

    @Override
    public BLangNode transform(XMLNamespaceDeclarationNode xmlnsDeclNode) {
        BLangXMLNS xmlns = (BLangXMLNS) TreeBuilder.createXMLNSNode();
        BLangIdentifier prefixIdentifier = createIdentifier(xmlnsDeclNode.namespacePrefix().orElse(null));

        BLangExpression namespaceUri = createExpression(xmlnsDeclNode.namespaceuri());
        xmlns.namespaceURI = namespaceUri;
        xmlns.prefix = prefixIdentifier;
        xmlns.pos = getPosition(xmlnsDeclNode);

        BLangXMLNSStatement xmlnsStmt = (BLangXMLNSStatement) TreeBuilder.createXMLNSDeclrStatementNode();
        xmlnsStmt.xmlnsDecl = xmlns;
        xmlnsStmt.pos = getPosition(xmlnsDeclNode);
        return xmlnsStmt;
    }

    @Override
    public BLangNode transform(ModuleXMLNamespaceDeclarationNode xmlnsDeclNode) {
        BLangXMLNS xmlns = (BLangXMLNS) TreeBuilder.createXMLNSNode();
        BLangIdentifier prefixIdentifier = createIdentifier(xmlnsDeclNode.namespacePrefix());
        BLangExpression namespaceUri = createExpression(xmlnsDeclNode.namespaceuri());
        xmlns.namespaceURI = namespaceUri;
        xmlns.prefix = prefixIdentifier;
        xmlns.pos = getPosition(xmlnsDeclNode);
        return xmlns;
    }

    @Override
    public BLangNode transform(XMLQualifiedNameNode xmlQualifiedNameNode) {
        BLangXMLQName xmlName = (BLangXMLQName) TreeBuilder.createXMLQNameNode();
        xmlName.localname = createIdentifier(getPosition(xmlQualifiedNameNode.name()),
                xmlQualifiedNameNode.name().name());
        xmlName.prefix = createIdentifier(getPosition(xmlQualifiedNameNode.prefix()),
                xmlQualifiedNameNode.prefix().name());
        xmlName.pos = getPosition(xmlQualifiedNameNode);
        return xmlName;
    }

    @Override
    public BLangNode transform(XMLSimpleNameNode xmlSimpleNameNode) {
        BLangXMLQName xmlName = (BLangXMLQName) TreeBuilder.createXMLQNameNode();
        xmlName.localname = createIdentifier(xmlSimpleNameNode.name());
        xmlName.prefix = createIdentifier(null, "");
        xmlName.pos = getPosition(xmlSimpleNameNode);
        return xmlName;
    }

    @Override
    public BLangNode transform(XMLEmptyElementNode xMLEmptyElementNode) {
        BLangXMLElementLiteral xmlEmptyElement = (BLangXMLElementLiteral) TreeBuilder.createXMLElementLiteralNode();
        xmlEmptyElement.startTagName = createExpression(xMLEmptyElementNode.name());
        for (XMLAttributeNode attribute : xMLEmptyElementNode.attributes()) {
            xmlEmptyElement.attributes.add((BLangXMLAttribute) attribute.apply(this));
        }
        xmlEmptyElement.pos = getPosition(xMLEmptyElementNode);
        return xmlEmptyElement;
    }

    @Override
    public BLangNode transform(RemoteMethodCallActionNode remoteMethodCallActionNode) {
        BLangInvocation.BLangActionInvocation bLangActionInvocation = (BLangInvocation.BLangActionInvocation)
                TreeBuilder.createActionInvocation();
        bLangActionInvocation.expr = createExpression(remoteMethodCallActionNode.expression());
        bLangActionInvocation.argExprs = applyAll(remoteMethodCallActionNode.arguments());

        BLangNameReference nameReference = createBLangNameReference(remoteMethodCallActionNode.methodName().name());
        bLangActionInvocation.name = (BLangIdentifier) nameReference.name;
        bLangActionInvocation.pkgAlias = (BLangIdentifier) nameReference.pkgAlias;
        bLangActionInvocation.pos = getPosition(remoteMethodCallActionNode);
        return bLangActionInvocation;
    }

    @Override
    public BLangNode transform(StreamTypeDescriptorNode streamTypeDescriptorNode) {
        BLangType constraint, error = null;
        DiagnosticPos pos = getPosition(streamTypeDescriptorNode);
        Optional<Node> paramsNode = streamTypeDescriptorNode.streamTypeParamsNode();

        boolean hasConstraint = paramsNode.isPresent();
        if (!hasConstraint) {
            constraint = addValueType(pos, TypeKind.ANY);
        } else {
            StreamTypeParamsNode params = (StreamTypeParamsNode) paramsNode.get();
            if (params.rightTypeDescNode().isPresent()) {
                error = createTypeNode(params.rightTypeDescNode().get());
            }
            constraint = createTypeNode(params.leftTypeDescNode());
        }

        BLangBuiltInRefTypeNode refType = (BLangBuiltInRefTypeNode) TreeBuilder.createBuiltInReferenceTypeNode();
        refType.typeKind = TypeKind.STREAM;
        refType.pos = pos;

        BLangStreamType streamType = (BLangStreamType) TreeBuilder.createStreamTypeNode();
        streamType.type = refType;
        streamType.constraint = constraint;
        streamType.error = error;
        streamType.pos = pos;

        return streamType;
    }

    @Override
    public BLangNode transform(ArrayTypeDescriptorNode arrayTypeDescriptorNode) {
        int dimensions = 1;
        List<BLangExpression> sizes = new ArrayList<>();
        DiagnosticPos position = getPosition(arrayTypeDescriptorNode);
        while (true) {
            if (!arrayTypeDescriptorNode.arrayLength().isPresent()) {
                sizes.add(new BLangLiteral(Integer.valueOf(OPEN_ARRAY_INDICATOR), symTable.intType));
            } else {
                Node keyExpr = arrayTypeDescriptorNode.arrayLength().get();
                if (keyExpr.kind() == SyntaxKind.NUMERIC_LITERAL) {
                    BasicLiteralNode numericLiteralNode = (BasicLiteralNode) keyExpr;
                    if (numericLiteralNode.literalToken().kind() == SyntaxKind.DECIMAL_INTEGER_LITERAL_TOKEN) {
                        sizes.add(new BLangLiteral(Integer.parseInt(keyExpr.toString()), symTable.intType));
                    } else {
                        sizes.add(new BLangLiteral(Integer.parseInt(keyExpr.toString(), 16), symTable.intType));
                    }
                } else if (keyExpr.kind() == SyntaxKind.ASTERISK_LITERAL) {
                    sizes.add(new BLangLiteral(Integer.valueOf(INFERRED_ARRAY_INDICATOR), symTable.intType));
                } else {
                    sizes.add(createExpression(keyExpr));
                }
            }

            if (arrayTypeDescriptorNode.memberTypeDesc().kind() != SyntaxKind.ARRAY_TYPE_DESC) {
                break;
            }

            arrayTypeDescriptorNode = (ArrayTypeDescriptorNode) arrayTypeDescriptorNode.memberTypeDesc();
            dimensions++;
        }

        BLangArrayType arrayTypeNode = (BLangArrayType) TreeBuilder.createArrayTypeNode();
        arrayTypeNode.pos = position;
        arrayTypeNode.elemtype = createTypeNode(arrayTypeDescriptorNode.memberTypeDesc());
        arrayTypeNode.dimensions = dimensions;
        arrayTypeNode.sizes = sizes.toArray(new BLangExpression[0]);
        return arrayTypeNode;
    }

    public BLangNode transform(EnumDeclarationNode enumDeclarationNode) {
        Boolean publicQualifier = false;
        if (enumDeclarationNode.qualifier() != null && enumDeclarationNode.qualifier().kind()
                == SyntaxKind.PUBLIC_KEYWORD) {
            publicQualifier = true;
        }
        for (Node member : enumDeclarationNode.enumMemberList()) {
            addToTop(transformEnumMember((EnumMemberNode) member, publicQualifier));
        }

        BLangTypeDefinition bLangTypeDefinition = (BLangTypeDefinition) TreeBuilder.createTypeDefinition();
        if (publicQualifier) {
            bLangTypeDefinition.flagSet.add(Flag.PUBLIC);
        }

        bLangTypeDefinition.setName((BLangIdentifier) transform(enumDeclarationNode.identifier()));

        BLangUnionTypeNode bLangUnionTypeNode = (BLangUnionTypeNode) TreeBuilder.createUnionTypeNode();
        for (Node member : enumDeclarationNode.enumMemberList()) {
            bLangUnionTypeNode.memberTypeNodes.add(createTypeNode(((EnumMemberNode) member).identifier()));
        }
        Collections.reverse(bLangUnionTypeNode.memberTypeNodes);
        bLangTypeDefinition.setTypeNode(bLangUnionTypeNode);
        return bLangTypeDefinition;
    }

    public BLangConstant transformEnumMember(EnumMemberNode member, Boolean publicQualifier) {
        BLangConstant bLangConstant = (BLangConstant) TreeBuilder.createConstantNode();
        bLangConstant.pos = getPosition(member);
        bLangConstant.flagSet.add(Flag.CONSTANT);
        if (publicQualifier) {
            bLangConstant.flagSet.add(Flag.PUBLIC);
        }

        bLangConstant.setName((BLangIdentifier) transform(member.identifier()));

        BLangLiteral literal;
        BLangLiteral deepLiteral;
        if (member.constExprNode().isPresent()) {
            literal = createSimpleLiteral(member.constExprNode().orElse(null));
            deepLiteral = createSimpleLiteral(member.constExprNode().orElse(null));
        } else {
            literal = createSimpleLiteral(member.identifier());
            deepLiteral = createSimpleLiteral(member.identifier());
        }
        if (literal.originalValue != "" || member.identifier().isMissing()) {
            bLangConstant.setInitialExpression(literal);
        } else {
            bLangConstant.setInitialExpression(createExpression(member.constExprNode().orElse(null)));
        }

        BLangValueType typeNode = (BLangValueType) TreeBuilder.createValueTypeNode();
        typeNode.typeKind = TypeKind.STRING;
        bLangConstant.setTypeNode(typeNode);

        if (deepLiteral.originalValue != "") {
            BLangFiniteTypeNode typeNodeAssosiated = (BLangFiniteTypeNode) TreeBuilder.createFiniteTypeNode();
            deepLiteral.originalValue = null;
            typeNodeAssosiated.addValue(deepLiteral);
            bLangConstant.associatedTypeDefinition = createTypeDefinitionWithTypeNode(typeNodeAssosiated);
        } else {
            bLangConstant.associatedTypeDefinition = null;
        }
        return bLangConstant;
    }

    @Override
    public BLangNode transform(QueryExpressionNode queryExprNode) {
        BLangQueryExpr queryExpr = (BLangQueryExpr) TreeBuilder.createQueryExpressionNode();
        queryExpr.pos = getPosition(queryExprNode);

        BLangFromClause fromClause = (BLangFromClause) queryExprNode.queryPipeline().fromClause().apply(this);
        queryExpr.queryClauseList.add(fromClause);

        for (Node clauseNode : queryExprNode.queryPipeline().intermediateClauses()) {
            queryExpr.queryClauseList.add(clauseNode.apply(this));
        }

        BLangSelectClause selectClause = (BLangSelectClause) queryExprNode.selectClause().apply(this);
        queryExpr.queryClauseList.add(selectClause);

        Optional<OnConflictClauseNode> onConflict = queryExprNode.onConflictClause();
        onConflict.ifPresent(onConflictClauseNode -> queryExpr.queryClauseList.add(onConflictClauseNode.apply(this)));

        boolean isTable = false;
        boolean isStream = false;

        Optional<QueryConstructTypeNode> optionalQueryConstructTypeNode = queryExprNode.queryConstructType();
        if (optionalQueryConstructTypeNode.isPresent()) {
            QueryConstructTypeNode queryConstructTypeNode = optionalQueryConstructTypeNode.get();
            isTable = queryConstructTypeNode.keyword().kind() == SyntaxKind.TABLE_KEYWORD;
            isStream = queryConstructTypeNode.keyword().kind() == SyntaxKind.STREAM_KEYWORD;
            if (queryConstructTypeNode.keySpecifier().isPresent()) {
                for (IdentifierToken fieldNameNode : queryConstructTypeNode.keySpecifier().get().fieldNames()) {
                    queryExpr.fieldNameIdentifierList.add(createIdentifier(getPosition(fieldNameNode), fieldNameNode));
                }
            }
        }
        queryExpr.isStream = isStream;
        queryExpr.isTable = isTable;
        return queryExpr;
    }

    public BLangNode transform(OnFailClauseNode onFailClauseNode) {
        DiagnosticPos pos = getPosition(onFailClauseNode);
        BLangSimpleVariableDef variableDefinitionNode = (BLangSimpleVariableDef) TreeBuilder.
                createSimpleVariableDefinitionNode();
        BLangSimpleVariable var = (BLangSimpleVariable) TreeBuilder.createSimpleVariableNode();
        boolean isDeclaredWithVar = onFailClauseNode.typeDescriptor().kind() == SyntaxKind.VAR_TYPE_DESC;
        var.isDeclaredWithVar = isDeclaredWithVar;
        if (!isDeclaredWithVar) {
            var.setTypeNode(createTypeNode(onFailClauseNode.typeDescriptor()));
        }
        var.pos = getPosition(onFailClauseNode);
        var.setName(this.createIdentifier(onFailClauseNode.failErrorName()));
        var.name.pos = getPosition(onFailClauseNode.failErrorName());
        variableDefinitionNode.setVariable(var);


        BLangOnFailClause onFailClause = (BLangOnFailClause) TreeBuilder.createOnFailClauseNode();
        onFailClause.pos = pos;

        onFailClause.isDeclaredWithVar = isDeclaredWithVar;
        markVariableAsFinal(variableDefinitionNode.getVariable());
        onFailClause.variableDefinitionNode = variableDefinitionNode;
        BLangBlockStmt blockNode = (BLangBlockStmt) transform(onFailClauseNode.blockStatement());
        blockNode.pos = getPosition(onFailClauseNode);
        onFailClause.body = blockNode;
        return onFailClause;
    }

    @Override
    public BLangNode transform(LetClauseNode letClauseNode) {
        BLangLetClause bLLetClause = (BLangLetClause) TreeBuilder.createLetClauseNode();
        bLLetClause.pos = getPosition(letClauseNode);
        List<BLangLetVariable> letVars = new ArrayList<>();
        for (LetVariableDeclarationNode letVarDeclr : letClauseNode.letVarDeclarations()) {
            BLangLetVariable letVar = createLetVariable(letVarDeclr);
            letVar.definitionNode.getVariable().addFlag(Flag.FINAL);
            letVars.add(letVar);
        }
        if (!letVars.isEmpty()) {
            bLLetClause.letVarDeclarations = letVars;
        }
        return bLLetClause;
    }

    @Override
    public BLangNode transform(FromClauseNode fromClauseNode) {
        BLangFromClause fromClause = (BLangFromClause) TreeBuilder.createFromClauseNode();
        fromClause.pos = getPosition(fromClauseNode);
        fromClause.collection = createExpression(fromClauseNode.expression());
        TypedBindingPatternNode bindingPatternNode = fromClauseNode.typedBindingPattern();
        fromClause.variableDefinitionNode = createBLangVarDef(getPosition(bindingPatternNode), bindingPatternNode,
                Optional.empty(), Optional.empty());

        boolean isDeclaredWithVar = bindingPatternNode.typeDescriptor().kind() == SyntaxKind.VAR_TYPE_DESC;
        fromClause.isDeclaredWithVar = isDeclaredWithVar;

        return fromClause;
    }

    @Override
    public BLangNode transform(WhereClauseNode whereClauseNode) {
        BLangWhereClause whereClause = (BLangWhereClause) TreeBuilder.createWhereClauseNode();
        whereClause.pos = getPosition(whereClauseNode);
        whereClause.expression = createExpression(whereClauseNode.expression());
        return whereClause;
    }

    @Override
    public BLangNode transform(SelectClauseNode selectClauseNode) {
        BLangSelectClause selectClause = (BLangSelectClause) TreeBuilder.createSelectClauseNode();
        selectClause.pos = getPosition(selectClauseNode);
        selectClause.expression = createExpression(selectClauseNode.expression());
        return selectClause;
    }

    @Override
    public BLangNode transform(OnConflictClauseNode onConflictClauseNode) {
        BLangOnConflictClause onConflictClause = (BLangOnConflictClause) TreeBuilder.createOnConflictClauseNode();
        onConflictClause.pos = getPosition(onConflictClauseNode);
        onConflictClause.expression = createExpression(onConflictClauseNode.expression());
        return onConflictClause;
    }

    @Override
    public BLangNode transform(LimitClauseNode limitClauseNode) {
        BLangLimitClause selectClause = (BLangLimitClause) TreeBuilder.createLimitClauseNode();
        selectClause.pos = getPosition(limitClauseNode);
        selectClause.expression = createExpression(limitClauseNode.expression());
        return selectClause;
    }

    @Override
    public BLangNode transform(OnClauseNode onClauseNode) {
        BLangOnClause onClause = (BLangOnClause) TreeBuilder.createOnClauseNode();
        onClause.pos = getPosition(onClauseNode);
        onClause.lhsExpr = createExpression(onClauseNode.lhsExpression());
        onClause.rhsExpr = createExpression(onClauseNode.rhsExpression());
        return onClause;
    }

    @Override
    public BLangNode transform(JoinClauseNode joinClauseNode) {
        BLangJoinClause joinClause = (BLangJoinClause) TreeBuilder.createJoinClauseNode();
        joinClause.pos = getPosition(joinClauseNode);
        TypedBindingPatternNode typedBindingPattern = joinClauseNode.typedBindingPattern();
        joinClause.variableDefinitionNode = createBLangVarDef(getPosition(joinClauseNode),
                typedBindingPattern, Optional.empty(), Optional.empty());
        joinClause.collection = createExpression(joinClauseNode.expression());
        joinClause.isDeclaredWithVar = typedBindingPattern.typeDescriptor().kind() == SyntaxKind.VAR_TYPE_DESC;
        joinClause.isOuterJoin = joinClauseNode.outerKeyword().isPresent();

        OnClauseNode onClauseNode = joinClauseNode.joinOnCondition();
        BLangOnClause onClause = (BLangOnClause) TreeBuilder.createOnClauseNode();
        onClause.pos = getPosition(onClauseNode);
        onClause.lhsExpr = createExpression(onClauseNode.lhsExpression());
        onClause.rhsExpr = createExpression(onClauseNode.rhsExpression());
        joinClause.onClause = onClause;

        return joinClause;
    }

    @Override
    public BLangNode transform(OrderByClauseNode orderByClauseNode) {
        BLangOrderByClause orderByClause = (BLangOrderByClause) TreeBuilder.createOrderByClauseNode();
        orderByClause.pos = getPosition(orderByClauseNode);
        for (OrderKeyNode orderKeyNode : orderByClauseNode.orderKey()) {
            orderByClause.addOrderKey(createOrderKey(orderKeyNode));
        }
        return orderByClause;
    }

    public BLangOrderKey createOrderKey(OrderKeyNode orderKeyNode) {
        BLangOrderKey orderKey = (BLangOrderKey) TreeBuilder.createOrderKeyNode();
        orderKey.pos = getPosition(orderKeyNode);
        orderKey.expression = createExpression(orderKeyNode.expression());
        if (orderKeyNode.orderDirection().isPresent() &&
                orderKeyNode.orderDirection().get().text().equals("descending")) {
            orderKey.isAscending = false;
        } else {
            orderKey.isAscending = true;
        }
        return orderKey;
    }

    @Override
    public BLangNode transform(IntersectionTypeDescriptorNode intersectionTypeDescriptorNode) {
        BLangType lhsType = (BLangType) createTypeNode(intersectionTypeDescriptorNode.leftTypeDesc());
        BLangType rhsType = (BLangType) createTypeNode(intersectionTypeDescriptorNode.rightTypeDesc());

        BLangIntersectionTypeNode intersectionType;
        if (rhsType.getKind() == NodeKind.INTERSECTION_TYPE_NODE) {
            intersectionType = (BLangIntersectionTypeNode) rhsType;
            intersectionType.constituentTypeNodes.add(0, lhsType);
        } else if (lhsType.getKind() == NodeKind.INTERSECTION_TYPE_NODE) {
            intersectionType = (BLangIntersectionTypeNode) lhsType;
            intersectionType.constituentTypeNodes.add(rhsType);
        } else {
            intersectionType = (BLangIntersectionTypeNode) TreeBuilder.createIntersectionTypeNode();
            intersectionType.constituentTypeNodes.add(lhsType);
            intersectionType.constituentTypeNodes.add(rhsType);
        }

        intersectionType.pos = getPosition(intersectionTypeDescriptorNode);
        return intersectionType;
    }

    @Override
    protected BLangNode transformSyntaxNode(Node node) {
        // TODO: Remove this RuntimeException once all nodes covered
        throw new RuntimeException("Node not supported: " + node.getClass().getSimpleName());
    }

    @Override
    public BLangNode transform(ClassDefinitionNode classDefinitionNode) {
        BLangClassDefinition blangClass = (BLangClassDefinition) TreeBuilder.createClassDefNode();
        blangClass.pos = getPositionWithoutMetadata(classDefinitionNode);
        blangClass.annAttachments = applyAll(getAnnotations(classDefinitionNode.metadata()));

        BLangIdentifier identifierNode = createIdentifier(classDefinitionNode.className());
        blangClass.setName(identifierNode);
        blangClass.markdownDocumentationAttachment =
                createMarkdownDocumentationAttachment(getDocumentationString(classDefinitionNode.metadata()));

        classDefinitionNode.visibilityQualifier().ifPresent(visibilityQual -> {
            if (visibilityQual.kind() == SyntaxKind.PUBLIC_KEYWORD) {
                blangClass.flagSet.add(Flag.PUBLIC);
            }
        });

        for (Token qualifier : classDefinitionNode.classTypeQualifiers()) {
            if (qualifier.kind() == SyntaxKind.DISTINCT_KEYWORD) {
                blangClass.flagSet.add(Flag.DISTINCT);
            }

            if (qualifier.kind() == SyntaxKind.CLIENT_KEYWORD) {
                blangClass.flagSet.add(Flag.CLIENT);
            }

            if (qualifier.kind() == SyntaxKind.READONLY_KEYWORD) {
                blangClass.flagSet.add(Flag.READONLY);
            }

            if (qualifier.kind() == SyntaxKind.SERVICE_KEYWORD) {
                blangClass.flagSet.add(SERVICE);
            }
        }

        NodeList<Node> members = classDefinitionNode.members();
        for (Node node : members) {
            // TODO: Check for fields other than SimpleVariableNode
            BLangNode bLangNode = node.apply(this);
            if (bLangNode.getKind() == NodeKind.FUNCTION) {
                BLangFunction bLangFunction = (BLangFunction) bLangNode;
                bLangFunction.attachedFunction = true;
                bLangFunction.flagSet.add(Flag.ATTACHED);
                if (Names.USER_DEFINED_INIT_SUFFIX.value.equals(bLangFunction.name.value)) {
                    if (blangClass.initFunction == null) {
                        bLangFunction.objInitFunction = true;
                        // TODO: verify removing NULL check for blangClass.initFunction has no side-effects
                        blangClass.initFunction = bLangFunction;
                    } else {
                        blangClass.addFunction(bLangFunction);
                    }
                } else {
                    blangClass.addFunction(bLangFunction);
                }
            } else if (bLangNode.getKind() == NodeKind.VARIABLE) {
                blangClass.addField((BLangSimpleVariable) bLangNode);
            } else if (bLangNode.getKind() == NodeKind.USER_DEFINED_TYPE) {
                blangClass.addTypeReference((BLangType) bLangNode);
            }
        }

        return blangClass;
    }

    @Override
    public BLangNode transform(RetryStatementNode retryStatementNode) {
        BLangRetrySpec retrySpec = createRetrySpec(retryStatementNode);
        DiagnosticPos pos = getPosition(retryStatementNode);
        StatementNode retryBody = retryStatementNode.retryBody();

        if (retryBody.kind() == SyntaxKind.TRANSACTION_STATEMENT) {
            BLangRetryTransaction retryTransaction = (BLangRetryTransaction) TreeBuilder.createRetryTransactionNode();
            retryTransaction.pos = pos;
            retryTransaction.setRetrySpec(retrySpec);
            retryTransaction.setTransaction((BLangTransaction) retryBody.apply(this));
            return retryTransaction;
        }

        BLangRetry retryNode = (BLangRetry) TreeBuilder.createRetryNode();
        retryNode.pos = pos;
        retryNode.setRetrySpec(retrySpec);
        BLangBlockStmt retryBlock = (BLangBlockStmt) retryBody.apply(this);
        retryNode.setRetryBody(retryBlock);

        retryStatementNode.onFailClause().ifPresent(onFailClauseNode -> {
            retryNode.setOnFailClause(
                    (org.ballerinalang.model.clauses.OnFailClauseNode) (onFailClauseNode.apply(this)));
        });

        return retryNode;
    }

    private BLangRetrySpec createRetrySpec(RetryStatementNode retryStatementNode) {
        BLangRetrySpec retrySpec = (BLangRetrySpec) TreeBuilder.createRetrySpecNode();
        if (retryStatementNode.typeParameter().isPresent()) {
            TypeParameterNode typeParam = retryStatementNode.typeParameter().get();
            retrySpec.retryManagerType = createTypeNode(typeParam.typeNode());
            retrySpec.pos = getPosition(typeParam);
        }

        if (retryStatementNode.arguments().isPresent()) {
            ParenthesizedArgList arg = retryStatementNode.arguments().get();
            retrySpec.pos = getPosition(arg);
            for (Node argNode : arg.arguments()) {
                retrySpec.argExprs.add(createExpression(argNode));
            }
        }

        if (retrySpec.pos == null) {
            retrySpec.pos = getPosition(retryStatementNode);
        }
        return retrySpec;
    }

    @Override
    public BLangNode transform(TransactionalExpressionNode transactionalExpressionNode) {
        BLangTransactionalExpr transactionalExpr = TreeBuilder.createTransactionalExpressionNode();
        transactionalExpr.pos = getPosition(transactionalExpressionNode);
        return transactionalExpr;
    }

    @Override
    public BLangNode transform(XMLFilterExpressionNode xmlFilterExpressionNode) {
        List<BLangXMLElementFilter> filters = new ArrayList<>();

        XMLNamePatternChainingNode xmlNamePatternChainingNode = xmlFilterExpressionNode.xmlPatternChain();
        for (Node node : xmlNamePatternChainingNode.xmlNamePattern()) {
            filters.add(createXMLElementFilter(node));
        }

        BLangExpression expr = createExpression(xmlFilterExpressionNode.expression());
        BLangXMLElementAccess elementAccess = new BLangXMLElementAccess(getPosition(xmlFilterExpressionNode), null,
                expr, filters);
        return elementAccess;
    }

    @Override
    public BLangNode transform(XMLStepExpressionNode xmlStepExpressionNode) {
        List<BLangXMLElementFilter> filters = new ArrayList<>();

        int starCount = 0;
        if (xmlStepExpressionNode.xmlStepStart().kind() == SyntaxKind.SLASH_ASTERISK_TOKEN) {
            starCount = 1;
        } else if (xmlStepExpressionNode.xmlStepStart().kind() == SyntaxKind.XML_NAME_PATTERN_CHAIN) {
            XMLNamePatternChainingNode xmlNamePatternChainingNode =
                    (XMLNamePatternChainingNode) xmlStepExpressionNode.xmlStepStart();
            for (Node node : xmlNamePatternChainingNode.xmlNamePattern()) {
                filters.add(createXMLElementFilter(node));
            }
            switch (xmlNamePatternChainingNode.startToken().kind()) {
                case DOUBLE_SLASH_DOUBLE_ASTERISK_LT_TOKEN:
                    starCount = 2;
                    break;
                case SLASH_ASTERISK_TOKEN:
                    starCount = 1;
                    break;
            }
        }

        BLangExpression expr = createExpression(xmlStepExpressionNode.expression());
        // TODO : implement the value for childIndex
        BLangXMLNavigationAccess xmlNavigationAccess =
                new BLangXMLNavigationAccess(getPosition(xmlStepExpressionNode), null, expr, filters,
                XMLNavigationAccess.NavAccessType.fromInt(starCount), null);
        return xmlNavigationAccess;
    }

    @Override
    public BLangNode transform(MatchStatementNode matchStatementNode) {
        BLangMatchStatement matchStatement = (BLangMatchStatement) TreeBuilder.createMatchStatementNode();
        BLangExpression matchStmtExpr = createExpression(matchStatementNode.condition());
        matchStatement.setExpression(matchStmtExpr);

        for (MatchClauseNode matchClauseNode : matchStatementNode.matchClauses()) {
            BLangMatchClause bLangMatchClause = (BLangMatchClause) TreeBuilder.createMatchClause();
            bLangMatchClause.pos = getPosition(matchClauseNode);
            bLangMatchClause.expr = matchStmtExpr;
            boolean matchGuardAvailable = false;

            if (matchClauseNode.matchGuard().isPresent()) {
                matchGuardAvailable = true;
                BLangMatchGuard bLangMatchGuard = (BLangMatchGuard) TreeBuilder.createMatchGuard();
                bLangMatchGuard.expr = createExpression(matchClauseNode.matchGuard().get().expression());
                bLangMatchClause.setMatchGuard(bLangMatchGuard);
            }

            for (Node matchPattern : matchClauseNode.matchPatterns()) {
                DiagnosticPos matchPatternPos = getPosition(matchPattern);
                BLangMatchPattern bLangMatchPattern = transformMatchPattern(matchPattern, matchPatternPos);
                // TODO : Remove this check after all binding patterns are implemented
                if (bLangMatchPattern != null) {
                    bLangMatchPattern.matchExpr = matchStmtExpr;
                    bLangMatchPattern.matchGuardIsAvailable = matchGuardAvailable;
                    bLangMatchClause.addMatchPattern(bLangMatchPattern);
                }
            }
            
            bLangMatchClause.setBlockStatement((BLangBlockStmt) transform(matchClauseNode.blockStatement()));
            matchStatement.addMatchClause(bLangMatchClause);
        }

        matchStatementNode.onFailClause().ifPresent(onFailClauseNode -> {
            matchStatement.setOnFailClause(
                    (org.ballerinalang.model.clauses.OnFailClauseNode) (onFailClauseNode.apply(this)));
        });

        return matchStatement;
    }

    private BLangMatchPattern transformMatchPattern(Node matchPattern, DiagnosticPos matchPatternPos) {

        if (matchPattern.kind() == SyntaxKind.SIMPLE_NAME_REFERENCE &&
                ((SimpleNameReferenceNode) matchPattern).name().text().equals("_")) {
            // wildcard match
            BLangWildCardMatchPattern bLangWildCardMatchPattern =
                    (BLangWildCardMatchPattern) TreeBuilder.createWildCardMatchPattern();
            bLangWildCardMatchPattern.pos = matchPatternPos;
            return bLangWildCardMatchPattern;
        } else if (matchPattern.kind() == SyntaxKind.NUMERIC_LITERAL ||
                matchPattern.kind() == SyntaxKind.STRING_LITERAL ||
                matchPattern.kind() == SyntaxKind.SIMPLE_NAME_REFERENCE ||
                matchPattern.kind() == SyntaxKind.NULL_LITERAL ||
                matchPattern.kind() == SyntaxKind.NIL_LITERAL ||
                matchPattern.kind() == SyntaxKind.BOOLEAN_LITERAL) {
            BLangConstPattern bLangConstMatchPattern =
                    (BLangConstPattern) TreeBuilder.createConstMatchPattern();
            bLangConstMatchPattern.setExpression(createExpression(matchPattern));
            bLangConstMatchPattern.pos = matchPatternPos;
            return bLangConstMatchPattern;
        } else if (matchPattern.kind() == SyntaxKind.TYPED_BINDING_PATTERN) { // var a
            TypedBindingPatternNode typedBindingPatternNode = (TypedBindingPatternNode) matchPattern;
            BLangVarBindingPatternMatchPattern bLangVarBindingPattern =
                    (BLangVarBindingPatternMatchPattern) TreeBuilder.createVarBindingPattern();
            bLangVarBindingPattern.pos = matchPatternPos;

            SyntaxKind patternKind = typedBindingPatternNode.bindingPattern().kind();
            switch (patternKind) {
                case CAPTURE_BINDING_PATTERN:
                    // TODO : check whether why cant we call the existing transform method
                    CaptureBindingPatternNode captureBindingPattern =
                            (CaptureBindingPatternNode) typedBindingPatternNode.bindingPattern();
                    BLangCaptureBindingPattern bLangCaptureBindingPattern =
                            createCaptureBindingPattern(captureBindingPattern);
                    bLangVarBindingPattern.setBindingPattern(bLangCaptureBindingPattern);
                    break;
                default:
                    // TODO : Remove this after all binding patterns are implemented
                    dlog.error(matchPatternPos, DiagnosticCode.MATCH_PATTERN_NOT_SUPPORTED);
            }
            return bLangVarBindingPattern;
        } else {
            // TODO : Remove this after all binding patterns are implemented
            dlog.error(matchPatternPos, DiagnosticCode.MATCH_PATTERN_NOT_SUPPORTED);
            return null;
        }
    }

    private BLangCaptureBindingPattern createCaptureBindingPattern(CaptureBindingPatternNode
                                                                           captureBindingPatternNode) {
        BLangCaptureBindingPattern bLangCaptureBindingPattern =
                (BLangCaptureBindingPattern) TreeBuilder.createCaptureBindingPattern();
        bLangCaptureBindingPattern.setIdentifier(createIdentifier(captureBindingPatternNode
                .variableName()));
        bLangCaptureBindingPattern.pos = getPosition(captureBindingPatternNode);
        return bLangCaptureBindingPattern;
    }

    private BLangXMLElementFilter createXMLElementFilter(Node node) {
        String ns = "";
        String elementName = "*";
        DiagnosticPos nsPos = null;
        DiagnosticPos elemNamePos = null;
        SyntaxKind kind = node.kind();

        switch (kind) {
            case SIMPLE_NAME_REFERENCE:
                SimpleNameReferenceNode simpleNameReferenceNode = (SimpleNameReferenceNode) node;
                elementName = simpleNameReferenceNode.name().text();
                elemNamePos = getPosition(simpleNameReferenceNode);
                break;
            case QUALIFIED_NAME_REFERENCE:
                QualifiedNameReferenceNode qualifiedNameReferenceNode = (QualifiedNameReferenceNode) node;
                elementName = qualifiedNameReferenceNode.identifier().text();
                elemNamePos = getPosition(qualifiedNameReferenceNode.identifier());
                ns = qualifiedNameReferenceNode.modulePrefix().text();
                nsPos = getPosition(qualifiedNameReferenceNode.modulePrefix());
                break;
            case XML_ATOMIC_NAME_PATTERN:
                XMLAtomicNamePatternNode atomicNamePatternNode = (XMLAtomicNamePatternNode) node;
                elementName = atomicNamePatternNode.name().text();
                elemNamePos = getPosition(atomicNamePatternNode.name());
                ns = atomicNamePatternNode.prefix().text();
                nsPos = getPosition(atomicNamePatternNode.prefix());
                break;
            case ASTERISK_TOKEN:
                elemNamePos = getPosition(node);
        }

        // Escape names starting with '.
        if (stringStartsWithSingleQuote(ns)) {
            ns = ns.substring(1);
        }
        if (stringStartsWithSingleQuote(elementName)) {
            elementName = elementName.substring(1);
        }

        return new BLangXMLElementFilter(getPosition(node), null, ns, nsPos, elementName, elemNamePos);
    }

    private boolean stringStartsWithSingleQuote(String ns) {
        return ns != null && ns.length() > 0 && ns.charAt(0) == '\'';
    }

    // ------------------------------------------private methods--------------------------------------------------------
    private String getValueFromByteArrayNode(ByteArrayLiteralNode byteArrayLiteralNode) {
        StringBuilder value = new StringBuilder();
        value.append(byteArrayLiteralNode.type().text());
        value.append(" ");
        value.append("`");
        if (byteArrayLiteralNode.content().isPresent()) {
            value.append(byteArrayLiteralNode.content().get().text());
        }
        value.append("`");
        return value.toString();
    }

    private List<BLangRecordVariableKeyValue>
            createVariableListForMappingBindingPattern(MappingBindingPatternNode mappingBindingPatternNode) {

        List<BLangRecordVariableKeyValue> fieldBindingPatternsList = new ArrayList<>();
        for (FieldBindingPatternNode node : mappingBindingPatternNode.fieldBindingPatterns()) {
            BLangRecordVariableKeyValue recordKeyValue = new BLangRecordVariableKeyValue();
            if (node instanceof FieldBindingPatternFullNode) {
                FieldBindingPatternFullNode fullNode = (FieldBindingPatternFullNode) node;
                recordKeyValue.key = createIdentifier(fullNode.variableName().name());
                recordKeyValue.valueBindingPattern = getBLangVariableNode(fullNode.bindingPattern());
            } else {
                FieldBindingPatternVarnameNode varnameNode = (FieldBindingPatternVarnameNode) node;
                recordKeyValue.key = createIdentifier(varnameNode.variableName().name());
                BLangSimpleVariable value = (BLangSimpleVariable) TreeBuilder.createSimpleVariableNode();
                value.pos = getPosition(varnameNode);
                IdentifierNode name = createIdentifier(varnameNode.variableName().name());
                ((BLangIdentifier) name).pos = value.pos;
                value.setName(name);
                recordKeyValue.valueBindingPattern = value;
            }

            fieldBindingPatternsList.add(recordKeyValue);
        }

        return fieldBindingPatternsList;
    }

    private BLangLiteral createEmptyLiteral() {
        BLangLiteral bLiteral = (BLangLiteral) TreeBuilder.createLiteralExpression();
        bLiteral.value = "";
        bLiteral.originalValue = "";
        bLiteral.type = symTable.getTypeFromTag(TypeTags.STRING);
        return bLiteral;
    }

    private BLangVariable createSimpleVariable(DiagnosticPos pos, String identifier, DiagnosticPos identifierPos) {
        BLangSimpleVariable memberVar = (BLangSimpleVariable) TreeBuilder.createSimpleVariableNode();
        memberVar.pos = pos;
        IdentifierNode name = createIdentifier(identifierPos, identifier);
        ((BLangIdentifier) name).pos = identifierPos;
        memberVar.setName(name);
        return memberVar;
    }

    private BLangVariable getBLangVariableNode(BindingPatternNode bindingPattern) {
        Token varName;
        switch (bindingPattern.kind()) {
            case MAPPING_BINDING_PATTERN:
                MappingBindingPatternNode mappingBindingPatternNode = (MappingBindingPatternNode) bindingPattern;
                BLangRecordVariable recordVariable = (BLangRecordVariable) TreeBuilder.createRecordVariableNode();
                recordVariable.pos = getPosition(mappingBindingPatternNode);
                recordVariable.variableList = createVariableListForMappingBindingPattern(mappingBindingPatternNode);
                if (mappingBindingPatternNode.restBindingPattern().isPresent()) {
                    recordVariable.restParam =
                            getBLangVariableNode(mappingBindingPatternNode.restBindingPattern().get());
                }

                return recordVariable;
            case LIST_BINDING_PATTERN:
                ListBindingPatternNode listBindingPatternNode = (ListBindingPatternNode) bindingPattern;
                BLangTupleVariable tupleVariable = (BLangTupleVariable) TreeBuilder.createTupleVariableNode();
                tupleVariable.pos = getPosition(listBindingPatternNode);

                Optional<RestBindingPatternNode> restBindingPattern = listBindingPatternNode.restBindingPattern();
                if (restBindingPattern.isPresent()) {
                    tupleVariable.restVariable = getBLangVariableNode(restBindingPattern.get());
                }

                for (BindingPatternNode memberBindingPattern : listBindingPatternNode.bindingPatterns()) {
                    BLangVariable member = getBLangVariableNode(memberBindingPattern);
                    tupleVariable.memberVariables.add(member);
                }

                return tupleVariable;
            case ERROR_BINDING_PATTERN:
                ErrorBindingPatternNode errorBindingPatternNode = (ErrorBindingPatternNode) bindingPattern;
                BLangErrorVariable bLangErrorVariable = (BLangErrorVariable) TreeBuilder.createErrorVariableNode();
                bLangErrorVariable.pos = getPosition(errorBindingPatternNode);

                Optional<Node> errorTypeRef = errorBindingPatternNode.typeReference();
                if (errorTypeRef.isPresent()) {
                    bLangErrorVariable.typeNode = createTypeNode(errorTypeRef.get());
                }

                SeparatedNodeList<BindingPatternNode> argListBindingPatterns =
                        errorBindingPatternNode.argListBindingPatterns();
                int numberOfArgs = argListBindingPatterns.size();
                List<BLangErrorVariable.BLangErrorDetailEntry> namedArgs = new ArrayList<>();
                for (int position = 0; position < numberOfArgs; position++) {
                    BindingPatternNode bindingPatternNode = argListBindingPatterns.get(position);
                    switch (bindingPatternNode.kind()) {
                        case CAPTURE_BINDING_PATTERN:
                        case WILDCARD_BINDING_PATTERN:
                            if (position == 0) {
                                bLangErrorVariable.message =
                                        (BLangSimpleVariable) getBLangVariableNode(bindingPatternNode);
                                break;
                            }
                            // Fall through.
                        case ERROR_BINDING_PATTERN:
                            bLangErrorVariable.cause = (BLangSimpleVariable) getBLangVariableNode(bindingPatternNode);
                            break;
                        case NAMED_ARG_BINDING_PATTERN:
                            NamedArgBindingPatternNode namedArgBindingPatternNode =
                                    (NamedArgBindingPatternNode) bindingPatternNode;
                            BLangIdentifier key =
                                    createIdentifier(namedArgBindingPatternNode.argName());
                            BLangVariable valueBindingPattern =
                                    getBLangVariableNode(namedArgBindingPatternNode.bindingPattern());
                            BLangErrorVariable.BLangErrorDetailEntry detailEntry =
                                    new BLangErrorVariable.BLangErrorDetailEntry(key, valueBindingPattern);
                            namedArgs.add(detailEntry);
                            break;
                        default:// Rest binding pattern
                            bLangErrorVariable.restDetail =
                                    (BLangSimpleVariable) getBLangVariableNode(bindingPatternNode);
                    }
                }
                bLangErrorVariable.detail = namedArgs;
                return bLangErrorVariable;
            case REST_BINDING_PATTERN:
                RestBindingPatternNode restBindingPatternNode = (RestBindingPatternNode) bindingPattern;
                varName = restBindingPatternNode.variableName().name();
                break;
            case WILDCARD_BINDING_PATTERN:
                WildcardBindingPatternNode wildcardBindingPatternNode = (WildcardBindingPatternNode) bindingPattern;
                varName = wildcardBindingPatternNode.underscoreToken();
                break;
            case CAPTURE_BINDING_PATTERN:
            default:
                CaptureBindingPatternNode captureBindingPatternNode = (CaptureBindingPatternNode) bindingPattern;
                varName = captureBindingPatternNode.variableName();
                break;
        }

        DiagnosticPos pos = getPosition(bindingPattern);
        return createSimpleVariable(pos, varName.text(), getPosition(varName));
    }

    BLangValueType addValueType(DiagnosticPos pos, TypeKind typeKind) {
        BLangValueType typeNode = (BLangValueType) TreeBuilder.createValueTypeNode();
        typeNode.pos = pos;
        typeNode.typeKind = typeKind;
        return typeNode;
    }

    private List<BLangStatement> generateBLangStatements(NodeList<StatementNode> statementNodes) {
        List<BLangStatement> statements = new ArrayList<>();
        return generateAndAddBLangStatements(statementNodes, statements);
    }

    private List<BLangStatement> generateAndAddBLangStatements(NodeList<StatementNode> statementNodes,
                                                               List<BLangStatement> statements) {
        for (StatementNode statement : statementNodes) {
            // TODO: Remove this check once statements are non null guaranteed
            if (statement != null) {
                if (statement.kind() == SyntaxKind.FORK_STATEMENT) {
                    generateForkStatements(statements, (ForkStatementNode) statement);
                    continue;
                }
                statements.add((BLangStatement) statement.apply(this));
            }
        }
        return statements;
    }

    private String extractVersion(SeparatedNodeList<Token> versionNumbers) {
        StringBuilder version = new StringBuilder();
        int size = versionNumbers.size();
        for (int i = 0; i < size; i++) {
            if (i != 0) {
                version.append(".");
            }
            version.append(versionNumbers.get(i).text());
        }
        return version.toString();
    }

    private void generateForkStatements(List<BLangStatement> statements, ForkStatementNode forkStatementNode) {
        BLangForkJoin forkJoin = (BLangForkJoin) forkStatementNode.apply(this);
        String nextAnonymousForkKey = anonymousModelHelper.getNextAnonymousForkKey(forkJoin.pos.src.pkgID);
        for (NamedWorkerDeclarationNode workerDeclarationNode : forkStatementNode.namedWorkerDeclarations()) {
            BLangSimpleVariableDef workerDef = (BLangSimpleVariableDef) workerDeclarationNode.apply(this);
            workerDef.isWorker = true;
            workerDef.isInFork = true;
            workerDef.var.flagSet.add(Flag.FORKED);

            BLangFunction function = ((BLangLambdaFunction) workerDef.var.expr).function;
            function.addFlag(Flag.FORKED);
            function.anonForkName = nextAnonymousForkKey;

            statements.add(workerDef);
            while (!this.additionalStatements.empty()) {
                statements.add(additionalStatements.pop());
            }
            forkJoin.addWorkers(workerDef);
        }
        statements.add(forkJoin);
    }

    private BLangCheckedExpr createCheckExpr(DiagnosticPos pos, BLangExpression expr) {
        BLangCheckedExpr checkedExpr = (BLangCheckedExpr) TreeBuilder.createCheckExpressionNode();
        checkedExpr.pos = pos;
        checkedExpr.expr = expr;
        return checkedExpr;
    }

    private BLangCheckPanickedExpr createCheckPanickedExpr(DiagnosticPos pos, BLangExpression expr) {
        BLangCheckPanickedExpr checkPanickedExpr =
                (BLangCheckPanickedExpr) TreeBuilder.createCheckPanicExpressionNode();
        checkPanickedExpr.pos = pos;
        checkPanickedExpr.expr = expr;
        return checkPanickedExpr;
    }

    private void populateFuncSignature(BLangFunction bLFunction, FunctionSignatureNode funcSignature) {
        // Set Parameters
        for (ParameterNode child : funcSignature.parameters()) {
            SimpleVariableNode param = (SimpleVariableNode) child.apply(this);
            if (child instanceof RestParameterNode) {
                bLFunction.setRestParameter(param);
            } else {
                bLFunction.addParameter(param);
            }
        }

        // Set Return Type
        Optional<ReturnTypeDescriptorNode> retNode = funcSignature.returnTypeDesc();
        if (retNode.isPresent()) {
            ReturnTypeDescriptorNode returnType = retNode.get();
            bLFunction.setReturnTypeNode(createTypeNode(returnType.type()));
            bLFunction.returnTypeAnnAttachments = applyAll(returnType.annotations());
        } else {
            BLangValueType bLValueType = (BLangValueType) TreeBuilder.createValueTypeNode();
            bLValueType.pos = getPosition(funcSignature);
            bLValueType.typeKind = TypeKind.NIL;
            bLFunction.setReturnTypeNode(bLValueType);
        }
    }

    private BLangUnaryExpr createBLangUnaryExpr(DiagnosticPos pos, OperatorKind operatorKind, BLangExpression expr) {
        BLangUnaryExpr bLUnaryExpr = (BLangUnaryExpr) TreeBuilder.createUnaryExpressionNode();
        bLUnaryExpr.pos = pos;
        bLUnaryExpr.operator = operatorKind;
        bLUnaryExpr.expr = expr;
        return bLUnaryExpr;
    }

    private BLangExpression createExpression(Node expression) {
        return (BLangExpression) createActionOrExpression(expression);
    }

    private BLangNode createActionOrExpression(Node actionOrExpression) {
        if (isSimpleLiteral(actionOrExpression.kind())) {
            return createSimpleLiteral(actionOrExpression);
        } else if (actionOrExpression.kind() == SyntaxKind.SIMPLE_NAME_REFERENCE ||
                   actionOrExpression.kind() == SyntaxKind.QUALIFIED_NAME_REFERENCE ||
                   actionOrExpression.kind() == SyntaxKind.IDENTIFIER_TOKEN) {
            // Variable References
            BLangNameReference nameReference = createBLangNameReference(actionOrExpression);
            BLangSimpleVarRef bLVarRef = (BLangSimpleVarRef) TreeBuilder.createSimpleVariableReferenceNode();
            bLVarRef.pos = getPosition(actionOrExpression);
            bLVarRef.pkgAlias = this.createIdentifier((DiagnosticPos) nameReference.pkgAlias.getPosition(),
                                                      nameReference.pkgAlias.getValue());
            bLVarRef.variableName = this.createIdentifier((DiagnosticPos) nameReference.name.getPosition(),
                                                          nameReference.name.getValue());
            return bLVarRef;
        } else if (actionOrExpression.kind() == SyntaxKind.BRACED_EXPRESSION) {
            BLangGroupExpr group = (BLangGroupExpr) TreeBuilder.createGroupExpressionNode();
            group.expression = (BLangExpression) actionOrExpression.apply(this);
            group.pos = getPosition(actionOrExpression);
            return group;
        } else if (isType(actionOrExpression.kind())) {
            BLangTypedescExpr typeAccessExpr = (BLangTypedescExpr) TreeBuilder.createTypeAccessNode();
            typeAccessExpr.pos = getPosition(actionOrExpression);
            typeAccessExpr.typeNode = createTypeNode(actionOrExpression);
            return typeAccessExpr;
        } else {
            return actionOrExpression.apply(this);
        }
    }

    private BLangNode createStringTemplateLiteral(NodeList<TemplateMemberNode> memberNodes, DiagnosticPos pos) {
        BLangStringTemplateLiteral stringTemplateLiteral =
                (BLangStringTemplateLiteral) TreeBuilder.createStringTemplateLiteralNode();
        for (Node memberNode : memberNodes) {
            stringTemplateLiteral.exprs.add((BLangExpression) memberNode.apply(this));
        }

        if (stringTemplateLiteral.exprs.isEmpty()) {
            BLangLiteral emptyLiteral = createEmptyLiteral();
            emptyLiteral.pos = pos;
            stringTemplateLiteral.exprs.add(emptyLiteral);
        }

        stringTemplateLiteral.pos = pos;
        return stringTemplateLiteral;
    }

    private BLangRawTemplateLiteral createRawTemplateLiteral(NodeList<TemplateMemberNode> members, DiagnosticPos pos) {
        BLangRawTemplateLiteral literal = (BLangRawTemplateLiteral) TreeBuilder.createRawTemplateLiteralNode();
        literal.pos = pos;

        boolean prevNodeWasInterpolation = false;
        Node firstMember = members.isEmpty() ? null : members.get(0); // will be empty for empty raw template

        if (firstMember != null && firstMember.kind() == SyntaxKind.INTERPOLATION) {
            literal.strings.add(createStringLiteral("", getPosition(firstMember)));
        }

        for (Node member : members) {
            if (member.kind() == SyntaxKind.INTERPOLATION) {
                literal.insertions.add((BLangExpression) member.apply(this));

                if (prevNodeWasInterpolation) {
                    literal.strings.add(createStringLiteral("", getPosition(member)));
                }

                prevNodeWasInterpolation = true;
            } else {
                literal.strings.add((BLangLiteral) member.apply(this));
                prevNodeWasInterpolation = false;
            }
        }

        if (prevNodeWasInterpolation) {
            literal.strings.add(createStringLiteral("", getPosition(members.get(members.size() - 1))));
        }

        return literal;
    }

    private BLangSimpleVariable createSimpleVar(Optional<Token> name, Node type, NodeList<AnnotationNode> annotations) {
        if (name.isPresent()) {
            Token nameToken = name.get();
            return createSimpleVar(nameToken, type, null, false, false, null, annotations);
        }

        return createSimpleVar(null, type, null, false, false, null, annotations);
    }

    private BLangSimpleVariable createSimpleVar(Token name, Node type, NodeList<AnnotationNode> annotations) {
        return createSimpleVar(name, type, null, false, false, null, annotations);
    }

    private BLangSimpleVariable createSimpleVar(Token name, Node typeName, Node initializer, boolean isFinal,
                                                boolean isListenerVar, Token visibilityQualifier,
                                                NodeList<AnnotationNode> annotations) {
        BLangSimpleVariable bLSimpleVar = (BLangSimpleVariable) TreeBuilder.createSimpleVariableNode();
        bLSimpleVar.setName(this.createIdentifier(name));
        bLSimpleVar.name.pos = getPosition(name);

        if (isDeclaredWithVar(typeName)) {
            bLSimpleVar.isDeclaredWithVar = true;
        } else {
            bLSimpleVar.setTypeNode(createTypeNode(typeName));
        }

        if (visibilityQualifier != null) {
            if (visibilityQualifier.kind() == SyntaxKind.PRIVATE_KEYWORD) {
                bLSimpleVar.flagSet.add(Flag.PRIVATE);
            } else if (visibilityQualifier.kind() == SyntaxKind.PUBLIC_KEYWORD) {
                bLSimpleVar.flagSet.add(Flag.PUBLIC);
            }
        }

        if (isFinal) {
            markVariableAsFinal(bLSimpleVar);
        }
        if (initializer != null) {
            bLSimpleVar.setInitialExpression(createExpression(initializer));
        }
        if (isListenerVar) {
            bLSimpleVar.flagSet.add(Flag.LISTENER);
            bLSimpleVar.flagSet.add(Flag.FINAL);
        }

        if (annotations != null) {
            bLSimpleVar.annAttachments = applyAll(annotations);
        }

        return bLSimpleVar;
    }

    private boolean isDeclaredWithVar(Node typeNode) {
        if (typeNode == null || typeNode.kind() == SyntaxKind.VAR_TYPE_DESC) {
            return true;
        }

        return false;
    }

    private BLangIdentifier createIdentifier(Token token) {
        return createIdentifier(getPosition(token), token);
    }

    private BLangIdentifier createIdentifier(DiagnosticPos pos, Token token) {
        if (token == null) {
            return createIdentifier(pos, null, null);
        }

        String identifierName;
        if (token.isMissing()) {
            identifierName = missingNodesHelper.getNextMissingNodeName(diagnosticSource.pkgID);
        } else {
            identifierName = token.text();
        }

        return createIdentifier(pos, identifierName);
    }

    private BLangIdentifier createIdentifier(DiagnosticPos pos, String value) {
        return createIdentifier(pos, value, null);
    }

    private BLangIdentifier createIdentifier(DiagnosticPos pos, String value, Set<Whitespace> ws) {
        BLangIdentifier bLIdentifer = (BLangIdentifier) TreeBuilder.createIdentifierNode();
        if (value == null) {
            return bLIdentifer;
        }

        if (value.startsWith(IDENTIFIER_LITERAL_PREFIX)) {
            bLIdentifer.setValue(unescapeIdentifier(value));
            bLIdentifer.originalValue = value;
            bLIdentifer.setLiteral(true);
        } else {
            bLIdentifer.setValue(value);
            bLIdentifer.setLiteral(false);
        }
        bLIdentifer.pos = pos;
        if (ws != null) {
            bLIdentifer.addWS(ws);
        }
        return bLIdentifer;
    }

    private BLangLiteral createSimpleLiteral(Node literal) {
        return createSimpleLiteral(literal, false);
    }

    private BLangLiteral createSimpleLiteral(Node literal, boolean isFiniteType) {
        if (literal.kind() == SyntaxKind.UNARY_EXPRESSION) {
            UnaryExpressionNode unaryExpr = (UnaryExpressionNode) literal;
            BLangLiteral bLangLiteral =
                    createSimpleLiteral(unaryExpr.expression(), unaryExpr.unaryOperator().kind(), isFiniteType);
            bLangLiteral.pos = getPosition(unaryExpr); // setting the proper pos, else only the expr pos is set
            return bLangLiteral;
        }

        return createSimpleLiteral(literal, SyntaxKind.NONE, isFiniteType);
    }

    private BLangLiteral createSimpleLiteral(Node literal, SyntaxKind sign, boolean isFiniteType) {
        BLangLiteral bLiteral = (BLangLiteral) TreeBuilder.createLiteralExpression();
        SyntaxKind type = literal.kind();
        int typeTag = -1;
        Object value = null;
        String originalValue = null;

        String textValue;
        if (literal instanceof BasicLiteralNode) {
            textValue = ((BasicLiteralNode) literal).literalToken().text();
        } else if (literal instanceof Token) {
            textValue = ((Token) literal).text();
        } else {
            textValue = "";
        }

        if (sign == SyntaxKind.PLUS_TOKEN) {
            textValue = "+" + textValue;
        } else if (sign == SyntaxKind.MINUS_TOKEN) {
            textValue = "-" + textValue;
        }

        //TODO: Verify all types, only string type tested
        if (type == SyntaxKind.NUMERIC_LITERAL) {
            SyntaxKind literalTokenKind = ((BasicLiteralNode) literal).literalToken().kind();
            if (literalTokenKind == SyntaxKind.DECIMAL_INTEGER_LITERAL_TOKEN ||
                    literalTokenKind == SyntaxKind.HEX_INTEGER_LITERAL_TOKEN) {
                typeTag = TypeTags.INT;
                value = getIntegerLiteral(literal, textValue, sign);
                originalValue = textValue;
                bLiteral = (BLangNumericLiteral) TreeBuilder.createNumericLiteralExpression();
            } else if (literalTokenKind == SyntaxKind.DECIMAL_FLOATING_POINT_LITERAL_TOKEN) {
                //TODO: Check effect of mapping negative(-) numbers as unary-expr
                typeTag = NumericLiteralSupport.isDecimalDiscriminated(textValue) ? TypeTags.DECIMAL : TypeTags.FLOAT;
                if (isFiniteType) {
                    value = textValue.replaceAll("[fd+]", "");
                    originalValue = textValue.replace("+", "");
                } else {
                    value = textValue;
                    originalValue = textValue;
                }
                bLiteral = (BLangNumericLiteral) TreeBuilder.createNumericLiteralExpression();
            } else if (literalTokenKind == SyntaxKind.HEX_FLOATING_POINT_LITERAL_TOKEN) {
                //TODO: Check effect of mapping negative(-) numbers as unary-expr
                typeTag = TypeTags.FLOAT;
                value = getHexNodeValue(textValue);
                originalValue = textValue;
                bLiteral = (BLangNumericLiteral) TreeBuilder.createNumericLiteralExpression();
            }
        } else if (type == SyntaxKind.BOOLEAN_LITERAL) {
            typeTag = TypeTags.BOOLEAN;
            value = Boolean.parseBoolean(textValue);
            originalValue = textValue;
            bLiteral = (BLangLiteral) TreeBuilder.createLiteralExpression();
        } else if (type == SyntaxKind.STRING_LITERAL || type == SyntaxKind.XML_TEXT_CONTENT ||
                type == SyntaxKind.TEMPLATE_STRING || type == SyntaxKind.IDENTIFIER_TOKEN) {
            String text = textValue;
            if (type == SyntaxKind.STRING_LITERAL) {
                text = text.substring(1, text.length() - 1);
            }
            String originalText = text; // to log the errors
            Matcher matcher = UNICODE_PATTERN.matcher(text);
            int position = 0;
            while (matcher.find(position)) {
                String hexStringVal = matcher.group(1);
                int hexDecimalVal = Integer.parseInt(hexStringVal, 16);
                if ((hexDecimalVal >= Constants.MIN_UNICODE && hexDecimalVal <= Constants.MIDDLE_LIMIT_UNICODE)
                        || hexDecimalVal > Constants.MAX_UNICODE) {
                    String hexStringWithBraces = matcher.group(0);
                    int offset = originalText.indexOf(hexStringWithBraces) + 1;
                    DiagnosticPos pos = getPosition(literal);
                    dlog.error(new DiagnosticPos(this.diagnosticSource, pos.sLine, pos.eLine, pos.sCol + offset,
                                                 pos.sCol + offset + hexStringWithBraces.length()),
                               DiagnosticCode.INVALID_UNICODE, hexStringWithBraces);
                }
                text = matcher.replaceFirst("\\\\u" + fillWithZeros(hexStringVal));
                position = matcher.end() - 2;
                matcher = UNICODE_PATTERN.matcher(text);
            }
            if (type != SyntaxKind.TEMPLATE_STRING && type != SyntaxKind.XML_TEXT_CONTENT) {
                text = StringEscapeUtils.unescapeJava(text);
            }

            typeTag = TypeTags.STRING;
            value = text;
            originalValue = textValue;
            bLiteral = (BLangLiteral) TreeBuilder.createLiteralExpression();
        } else if (type == SyntaxKind.NIL_LITERAL) {
            originalValue = "()";
            typeTag = TypeTags.NIL;
            value = null;
            bLiteral = (BLangLiteral) TreeBuilder.createLiteralExpression();
        }  else if (type == SyntaxKind.NULL_LITERAL) {
            originalValue = "null";
            typeTag = TypeTags.NIL;
            value = null;
            bLiteral = (BLangLiteral) TreeBuilder.createLiteralExpression();
        } else if (type == SyntaxKind.BINARY_EXPRESSION) { // Should be base16 and base64
            typeTag = TypeTags.BYTE_ARRAY;
            value = textValue;
            originalValue = textValue;

            // If numeric literal create a numeric literal expression; otherwise create a literal expression
            if (isNumericLiteral(type)) {
                bLiteral = (BLangNumericLiteral) TreeBuilder.createNumericLiteralExpression();
            } else {
                bLiteral = (BLangLiteral) TreeBuilder.createLiteralExpression();
            }
        } else if (type == SyntaxKind.BYTE_ARRAY_LITERAL) {
            return (BLangLiteral) literal.apply(this);
        }

        bLiteral.pos = getPosition(literal);
        bLiteral.type = symTable.getTypeFromTag(typeTag);
        bLiteral.type.tag = typeTag;
        bLiteral.value = value;
        bLiteral.originalValue = originalValue;
        return bLiteral;
    }

    private BLangLiteral createStringLiteral(String value, DiagnosticPos pos) {
        BLangLiteral strLiteral = (BLangLiteral) TreeBuilder.createLiteralExpression();
        strLiteral.value = strLiteral.originalValue = value;
        strLiteral.type = symTable.stringType;
        strLiteral.pos = pos;
        return strLiteral;
    }

    private BLangType createTypeNode(Node type) {
        if (type instanceof BuiltinSimpleNameReferenceNode || type.kind() == SyntaxKind.NIL_TYPE_DESC) {
            return createBuiltInTypeNode(type);
        } else if (type.kind() == SyntaxKind.QUALIFIED_NAME_REFERENCE || type.kind() == SyntaxKind.IDENTIFIER_TOKEN) {
            // Exclusive type
            BLangUserDefinedType bLUserDefinedType = (BLangUserDefinedType) TreeBuilder.createUserDefinedTypeNode();
            BLangNameReference nameReference = createBLangNameReference(type);
            bLUserDefinedType.pkgAlias = (BLangIdentifier) nameReference.pkgAlias;
            bLUserDefinedType.typeName = (BLangIdentifier) nameReference.name;
            bLUserDefinedType.pos = getPosition(type);
            return bLUserDefinedType;
        } else if (type.kind() == SyntaxKind.SIMPLE_NAME_REFERENCE) {
            // Map name reference as a type
            if (type.hasDiagnostics()) {
                // if it hasDiagnostics then its missing type desc.
                BLangUserDefinedType bLUserDefinedType = (BLangUserDefinedType) TreeBuilder.createUserDefinedTypeNode();
                BLangIdentifier pkgAlias = this.createIdentifier(null, "");
                BLangIdentifier name = this.createIdentifier(((SimpleNameReferenceNode) type).name());
                BLangNameReference nameReference = new BLangNameReference(getPosition(type), null, pkgAlias, name);
                bLUserDefinedType.pkgAlias = (BLangIdentifier) nameReference.pkgAlias;
                bLUserDefinedType.typeName = (BLangIdentifier) nameReference.name;
                bLUserDefinedType.pos = getPosition(type);
                return bLUserDefinedType;
            }
            SimpleNameReferenceNode nameReferenceNode = (SimpleNameReferenceNode) type;
            return createTypeNode(nameReferenceNode.name());
        }
        return (BLangType) type.apply(this);
    }

    private BLangType createBuiltInTypeNode(Node type) {
        String typeText;
        if (type.kind() == SyntaxKind.NIL_TYPE_DESC) {
            typeText = "()";
        } else if (type instanceof BuiltinSimpleNameReferenceNode) {
            BuiltinSimpleNameReferenceNode simpleNameRef = (BuiltinSimpleNameReferenceNode) type;
            if (simpleNameRef.kind() == SyntaxKind.VAR_TYPE_DESC) {
                return null;
            } else if (simpleNameRef.name().isMissing()) {
                String name = missingNodesHelper.getNextMissingNodeName(diagnosticSource.pkgID);
                BLangIdentifier identifier = createIdentifier(getPosition(simpleNameRef.name()), name);
                BLangIdentifier pkgAlias = (BLangIdentifier) TreeBuilder.createIdentifierNode();
                return createUserDefinedType(getPosition(type), pkgAlias, identifier);
            }
            typeText = simpleNameRef.name().text();
        } else {
            typeText = ((Token) type).text(); // TODO: Remove this once map<string> returns Nodes for `map`
        }

        TypeKind typeKind = TreeUtils.stringToTypeKind(typeText.replaceAll("\\s+", ""));

        SyntaxKind kind = type.kind();
        switch (kind) {
            case BOOLEAN_TYPE_DESC:
            case INT_TYPE_DESC:
            case BYTE_TYPE_DESC:
            case FLOAT_TYPE_DESC:
            case DECIMAL_TYPE_DESC:
            case STRING_TYPE_DESC:
            case ANY_TYPE_DESC:
            case NIL_TYPE_DESC:
            case HANDLE_TYPE_DESC:
            case ANYDATA_TYPE_DESC:
            case READONLY_TYPE_DESC:
                BLangValueType valueType = (BLangValueType) TreeBuilder.createValueTypeNode();
                valueType.typeKind = typeKind;
                valueType.pos = getPosition(type);
                return valueType;
            default:
                BLangBuiltInRefTypeNode builtInValueType =
                        (BLangBuiltInRefTypeNode) TreeBuilder.createBuiltInReferenceTypeNode();
                builtInValueType.typeKind = typeKind;
                builtInValueType.pos = getPosition(type);
                return builtInValueType;
        }
    }

    private VariableNode createBasicVarNodeWithoutType(DiagnosticPos pos, Set<Whitespace> ws, String identifier,
                                                       DiagnosticPos identifierPos, ExpressionNode expr) {
        BLangSimpleVariable bLSimpleVar = (BLangSimpleVariable) TreeBuilder.createSimpleVariableNode();
        bLSimpleVar.pos = pos;
        IdentifierNode name = this.createIdentifier(identifierPos, identifier, ws);
        ((BLangIdentifier) name).pos = identifierPos;
        bLSimpleVar.setName(name);
        bLSimpleVar.addWS(ws);
        if (expr != null) {
            bLSimpleVar.setInitialExpression(expr);
        }
        return bLSimpleVar;
    }

    private BLangInvocation createBLangInvocation(Node nameNode, NodeList<FunctionArgumentNode> arguments,
                                                  DiagnosticPos position, boolean isAsync) {
        BLangInvocation bLInvocation;
        if (isAsync) {
            bLInvocation = (BLangInvocation) TreeBuilder.createActionInvocation();
        } else {
            bLInvocation = (BLangInvocation) TreeBuilder.createInvocationNode();
        }
        BLangNameReference reference = createBLangNameReference(nameNode);
        bLInvocation.pkgAlias = (BLangIdentifier) reference.pkgAlias;
        bLInvocation.name = (BLangIdentifier) reference.name;

        List<BLangExpression> args = new ArrayList<>();
        arguments.iterator().forEachRemaining(arg -> args.add(createExpression(arg)));
        bLInvocation.argExprs = args;
        bLInvocation.pos = position;
        return bLInvocation;
    }

    private BLangNameReference createBLangNameReference(Node node) {
        switch (node.kind()) {
            case QUALIFIED_NAME_REFERENCE:
                QualifiedNameReferenceNode iNode = (QualifiedNameReferenceNode) node;
                Token modulePrefix = iNode.modulePrefix();
                IdentifierToken identifier = iNode.identifier();
                BLangIdentifier pkgAlias = this.createIdentifier(getPosition(modulePrefix), modulePrefix);
                DiagnosticPos namePos = getPosition(identifier);
                namePos.sCol = namePos.sCol - modulePrefix.text().length() - 1; // 1 = length of colon
                pkgAlias.pos.eCol = namePos.eCol;
                BLangIdentifier name = this.createIdentifier(namePos, identifier);
                return new BLangNameReference(getPosition(node), null, pkgAlias, name);
            case ERROR_TYPE_DESC:
                node = ((BuiltinSimpleNameReferenceNode) node).name();
                break;
            case NEW_KEYWORD:
            case IDENTIFIER_TOKEN:
                break;
            case SIMPLE_NAME_REFERENCE:
            default:
                node = ((SimpleNameReferenceNode) node).name();
                break;
        }

        Token iToken = (Token) node;
        BLangIdentifier pkgAlias = this.createIdentifier(getPosition(iToken), "");
        BLangIdentifier name = this.createIdentifier(iToken);
        return new BLangNameReference(getPosition(node), null, pkgAlias, name);
    }

    private BLangMarkdownDocumentation createMarkdownDocumentationAttachment(Optional<Node> markdownDocumentationNode) {
        if (markdownDocumentationNode == null || !markdownDocumentationNode.isPresent()) {
            return null;
        }
        BLangMarkdownDocumentation doc = (BLangMarkdownDocumentation) TreeBuilder.createMarkdownDocumentationNode();

        LinkedList<BLangMarkdownDocumentationLine> documentationLines = new LinkedList<>();
        LinkedList<BLangMarkdownParameterDocumentation> parameters = new LinkedList<>();
        LinkedList<BLangMarkdownReferenceDocumentation> references = new LinkedList<>();

        MarkdownDocumentationNode markdownDocNode = (MarkdownDocumentationNode) markdownDocumentationNode.get();
        NodeList<Node> docLineList = markdownDocNode.documentationLines();

        BLangMarkdownParameterDocumentation bLangParaDoc = null;
        BLangMarkdownReturnParameterDocumentation bLangReturnParaDoc = null;
        BLangMarkDownDeprecationDocumentation bLangDeprecationDoc = null;
        BLangMarkDownDeprecatedParametersDocumentation bLangDeprecatedParaDoc = null;
        for (Node singleDocLine : docLineList) {
            switch (singleDocLine.kind()) {
                case MARKDOWN_DOCUMENTATION_LINE:
                case MARKDOWN_REFERENCE_DOCUMENTATION_LINE:
                    MarkdownDocumentationLineNode docLineNode = (MarkdownDocumentationLineNode) singleDocLine;
                    NodeList<Node> docElements = docLineNode.documentElements();
                    String docText = addReferencesAndReturnDocumentationText(references, docElements);

                    if (bLangDeprecationDoc != null) {
                        // reaching here means, a deprecation doc line has already passed.
                        // therefore, add this line to the deprecation documentation.
                        bLangDeprecationDoc.deprecationDocumentationLines.add(docText);
                    } else if (bLangReturnParaDoc != null) {
                        // reaching here means, a return parameter doc line has already passed.
                        // therefore, add this line to the return parameter documentation.
                        bLangReturnParaDoc.returnParameterDocumentationLines.add(docText);
                    } else if (bLangParaDoc != null) {
                        // reaching here means, a parameter doc line has already passed.
                        // therefore, add this line to the parameter documentation.
                        bLangParaDoc.parameterDocumentationLines.add(docText);
                    } else {
                        BLangMarkdownDocumentationLine bLangDocLine =
                                (BLangMarkdownDocumentationLine) TreeBuilder.createMarkdownDocumentationTextNode();
                        bLangDocLine.text = docText;
                        bLangDocLine.pos = getPosition(docLineNode);
                        documentationLines.add(bLangDocLine);
                    }
                    break;
                case MARKDOWN_PARAMETER_DOCUMENTATION_LINE:
                    bLangParaDoc = new BLangMarkdownParameterDocumentation();
                    MarkdownParameterDocumentationLineNode parameterDocLineNode =
                            (MarkdownParameterDocumentationLineNode) singleDocLine;

                    BLangIdentifier paraName = new BLangIdentifier();
                    Token parameterName = parameterDocLineNode.parameterName();
                    paraName.value = parameterName.isMissing() ? "" : parameterName.text();
                    bLangParaDoc.parameterName = paraName;

                    NodeList<Node> paraDocElements = parameterDocLineNode.documentElements();
                    String paraDocText = addReferencesAndReturnDocumentationText(references, paraDocElements);

                    bLangParaDoc.parameterDocumentationLines.add(paraDocText);
                    bLangParaDoc.pos = getPosition(parameterName);

                    if (bLangDeprecatedParaDoc != null) {
                        // reaching here means, a deprecated parameter doc line has already passed.
                        // therefore, add this parameter doc line to the same parameter documentation.
                        bLangDeprecatedParaDoc.parameters.add(bLangParaDoc);
                    } else if (bLangDeprecationDoc != null) {
                        // reaching here means, a deprecation doc line has already passed.
                        // therefore, all parameter doc lines after that should be treated as
                        // deprecated parameter documentation.
                        bLangDeprecatedParaDoc =
                                new BLangMarkDownDeprecatedParametersDocumentation();
                        bLangDeprecatedParaDoc.parameters.add(bLangParaDoc);
                        // passed deprecation doc line is not a normal deprecation doc line.
                        // it is a deprecated parameter doc line. therefore, reset bLangDeprecationDoc.
                        bLangDeprecationDoc = null;
                    } else {
                        parameters.add(bLangParaDoc);
                    }
                    break;
                case MARKDOWN_RETURN_PARAMETER_DOCUMENTATION_LINE:
                    bLangReturnParaDoc = new BLangMarkdownReturnParameterDocumentation();
                    MarkdownParameterDocumentationLineNode returnParaDocLineNode =
                            (MarkdownParameterDocumentationLineNode) singleDocLine;

                    NodeList<Node> returnParaDocElements = returnParaDocLineNode.documentElements();
                    String returnParaDocText =
                            addReferencesAndReturnDocumentationText(references, returnParaDocElements);

                    bLangReturnParaDoc.returnParameterDocumentationLines.add(returnParaDocText);
                    bLangReturnParaDoc.pos = getPosition(returnParaDocLineNode);
                    doc.returnParameter = bLangReturnParaDoc;
                    break;
                case MARKDOWN_DEPRECATION_DOCUMENTATION_LINE:
                    bLangDeprecationDoc = new BLangMarkDownDeprecationDocumentation();
                    MarkdownDocumentationLineNode deprecationDocLineNode =
                            (MarkdownDocumentationLineNode) singleDocLine;

                    String lineText = ((Token) deprecationDocLineNode.documentElements().get(0)).text();
                    bLangDeprecationDoc.addDeprecationLine("# " + lineText);
                    bLangDeprecationDoc.pos = getPosition(deprecationDocLineNode);
                    break;
                default:
                    break;
            }
        }

        doc.documentationLines = documentationLines;
        doc.parameters = parameters;
        doc.references = references;
        doc.deprecationDocumentation = bLangDeprecationDoc;
        doc.deprecatedParametersDocumentation = bLangDeprecatedParaDoc;
        doc.pos = getPosition(markdownDocNode);
        return doc;
    }

    private String addReferencesAndReturnDocumentationText(LinkedList<BLangMarkdownReferenceDocumentation> references,
                                                           NodeList<Node> docElements) {
        StringBuilder docText = new StringBuilder();
        for (Node element : docElements) {
            if (element.kind() == SyntaxKind.DOCUMENTATION_REFERENCE) {
                BLangMarkdownReferenceDocumentation bLangRefDoc = new BLangMarkdownReferenceDocumentation();
                DocumentationReferenceNode docReferenceNode = (DocumentationReferenceNode) element;

                DiagnosticPos pos = getPosition(docReferenceNode);
                bLangRefDoc.pos = pos;

                Token startBacktick = docReferenceNode.startBacktick();
                Node backtickContent = docReferenceNode.backtickContent();
                Token endBacktick = docReferenceNode.endBacktick();

                String contentString = backtickContent.isMissing() ? "" : backtickContent.toString();
                bLangRefDoc.referenceName = contentString;

                bLangRefDoc.type = DocumentationReferenceType.BACKTICK_CONTENT;
                Optional<Token> referenceType = docReferenceNode.referenceType();
                referenceType.ifPresent(
                        refType -> {
                            bLangRefDoc.type = stringToRefType(refType.text());
                            docText.append(refType.toString());
                        }
                );

                transformDocumentationBacktickContent(backtickContent, bLangRefDoc);

                docText.append(startBacktick.isMissing() ? "" : startBacktick.text());
                docText.append(contentString);
                docText.append(endBacktick.isMissing() ? "" : endBacktick.text());
                references.add(bLangRefDoc);
            } else if (element.kind() == SyntaxKind.DOCUMENTATION_DESCRIPTION) {
                Token docDescription = (Token) element;
                docText.append(docDescription.text());
            }
        }

        return trimLeftAtMostOne(docText.toString());
    }

    private String trimLeftAtMostOne(String text) {
        int countToStrip = 0;
        if (!text.isEmpty() && Character.isWhitespace(text.charAt(0))) {
            countToStrip = 1;
        }
        return text.substring(countToStrip);
    }

    private void transformDocumentationBacktickContent(Node backtickContent,
                                                       BLangMarkdownReferenceDocumentation bLangRefDoc) {
        QualifiedNameReferenceNode qualifiedRef;
        SimpleNameReferenceNode simpleRef;

        switch (backtickContent.kind()) {
            case BACKTICK_CONTENT:
                // reaching here means backtick content is invalid.
                // therefore, set hasParserWarnings to true. so that,
                // doc analyzer will avoid further checks on this.
                bLangRefDoc.hasParserWarnings = true;
                break;
            case QUALIFIED_NAME_REFERENCE:
                qualifiedRef = (QualifiedNameReferenceNode) backtickContent;
                bLangRefDoc.qualifier = qualifiedRef.modulePrefix().text();
                bLangRefDoc.identifier = qualifiedRef.identifier().text();
                break;
            case SIMPLE_NAME_REFERENCE:
                simpleRef = (SimpleNameReferenceNode) backtickContent;
                bLangRefDoc.identifier = simpleRef.name().text();
                break;
            case FUNCTION_CALL:
                Node funcName = (((FunctionCallExpressionNode) backtickContent).functionName());
                if (funcName.kind() == SyntaxKind.QUALIFIED_NAME_REFERENCE) {
                    qualifiedRef = (QualifiedNameReferenceNode) funcName;
                    bLangRefDoc.qualifier = qualifiedRef.modulePrefix().text();
                    bLangRefDoc.identifier = qualifiedRef.identifier().text();
                } else {
                    simpleRef = (SimpleNameReferenceNode) funcName;
                    bLangRefDoc.identifier = simpleRef.name().text();
                }
                break;
            case METHOD_CALL:
                MethodCallExpressionNode methodCallExprNode = (MethodCallExpressionNode) backtickContent;
                bLangRefDoc.identifier =
                        ((SimpleNameReferenceNode) methodCallExprNode.methodName()).name().text();
                Node refName = methodCallExprNode.expression();
                if (refName.kind() == SyntaxKind.QUALIFIED_NAME_REFERENCE) {
                    qualifiedRef = (QualifiedNameReferenceNode) refName;
                    bLangRefDoc.qualifier = qualifiedRef.modulePrefix().text();
                    bLangRefDoc.typeName = qualifiedRef.identifier().text();
                } else {
                    simpleRef = (SimpleNameReferenceNode) refName;
                    bLangRefDoc.typeName = simpleRef.name().text();
                }
                break;
            default:
                throw new IllegalArgumentException("Invalid backtick content transformation");
        }
    }

    private DocumentationReferenceType stringToRefType(String refTypeName) {
        switch (refTypeName) {
            case "type":
                return DocumentationReferenceType.TYPE;
            case "service":
                return DocumentationReferenceType.SERVICE;
            case "variable":
                return DocumentationReferenceType.VARIABLE;
            case "var":
                return DocumentationReferenceType.VAR;
            case "annotation":
                return DocumentationReferenceType.ANNOTATION;
            case "module":
                return DocumentationReferenceType.MODULE;
            case "function":
                return DocumentationReferenceType.FUNCTION;
            case "parameter":
                return DocumentationReferenceType.PARAMETER;
            case "const":
                return DocumentationReferenceType.CONST;
            default:
                return DocumentationReferenceType.BACKTICK_CONTENT;
        }
    }

    private Object getIntegerLiteral(Node literal, String nodeValue, SyntaxKind sign) {
        SyntaxKind literalTokenKind = ((BasicLiteralNode) literal).literalToken().kind();
        if (literalTokenKind == SyntaxKind.DECIMAL_INTEGER_LITERAL_TOKEN) {
            return parseLong(literal, nodeValue, nodeValue, 10, sign, DiagnosticCode.INTEGER_TOO_SMALL,
                    DiagnosticCode.INTEGER_TOO_LARGE);
        } else if (literalTokenKind == SyntaxKind.HEX_INTEGER_LITERAL_TOKEN) {
            String processedNodeValue = nodeValue.toLowerCase().replace("0x", "");
            return parseLong(literal, nodeValue, processedNodeValue, 16, sign, DiagnosticCode.HEXADECIMAL_TOO_SMALL,
                    DiagnosticCode.HEXADECIMAL_TOO_LARGE);
        }
        return null;
    }

    private Object parseLong(Node literal, String originalNodeValue,
                             String processedNodeValue, int radix, SyntaxKind sign,
                             DiagnosticCode code1, DiagnosticCode code2) {
        try {
            return Long.parseLong(processedNodeValue, radix);
        } catch (Exception e) {
            DiagnosticPos pos = getPosition(literal);
            if (sign == SyntaxKind.MINUS_TOKEN) {
                pos.sCol--;
                dlog.error(pos, code1, originalNodeValue);
            } else {
                dlog.error(pos, code2, originalNodeValue);
            }
        }
        return originalNodeValue;
    }

    private String getHexNodeValue(String value) {
        if (!(value.contains("p") || value.contains("P"))) {
            value = value + "p0";
        }
        return value;
    }

    private String fillWithZeros(String str) {
        while (str.length() < 4) {
            str = "0".concat(str);
        }
        return str;
    }

    private void markVariableAsFinal(BLangVariable variable) {
        // Set the final flag to the variable.
        variable.flagSet.add(Flag.FINAL);

        switch (variable.getKind()) {
            case TUPLE_VARIABLE:
                // If the variable is a tuple variable, we need to set the final flag to the all member variables.
                BLangTupleVariable tupleVariable = (BLangTupleVariable) variable;
                tupleVariable.memberVariables.forEach(this::markVariableAsFinal);
                if (tupleVariable.restVariable != null) {
                    markVariableAsFinal(tupleVariable.restVariable);
                }
                break;
            case RECORD_VARIABLE:
                // If the variable is a record variable, we need to set the final flag to the all the variables in
                // the record.
                BLangRecordVariable recordVariable = (BLangRecordVariable) variable;
                recordVariable.variableList.stream().map(BLangRecordVariable.BLangRecordVariableKeyValue::getValue)
                        .forEach(this::markVariableAsFinal);
                if (recordVariable.restParam != null) {
                    markVariableAsFinal((BLangVariable) recordVariable.restParam);
                }
                break;
            case ERROR_VARIABLE:
                BLangErrorVariable errorVariable = (BLangErrorVariable) variable;
                markVariableAsFinal(errorVariable.message);
                errorVariable.detail.forEach(entry -> markVariableAsFinal(entry.valueBindingPattern));
                if (errorVariable.restDetail != null) {
                    markVariableAsFinal(errorVariable.restDetail);
                }
                break;
        }
    }

    private boolean isSimpleLiteral(SyntaxKind syntaxKind) {
        switch (syntaxKind) {
            case STRING_LITERAL:
            case NUMERIC_LITERAL:
            case BOOLEAN_LITERAL:
            case NIL_LITERAL:
            case NULL_LITERAL:
                return true;
            default:
                return false;
        }
    }

    static boolean isType(SyntaxKind nodeKind) {
        switch (nodeKind) {
            case RECORD_TYPE_DESC:
            case OBJECT_TYPE_DESC:
            case NIL_TYPE_DESC:
            case OPTIONAL_TYPE_DESC:
            case ARRAY_TYPE_DESC:
            case INT_TYPE_DESC:
            case BYTE_TYPE_DESC:
            case FLOAT_TYPE_DESC:
            case DECIMAL_TYPE_DESC:
            case STRING_TYPE_DESC:
            case BOOLEAN_TYPE_DESC:
            case XML_TYPE_DESC:
            case JSON_TYPE_DESC:
            case HANDLE_TYPE_DESC:
            case ANY_TYPE_DESC:
            case ANYDATA_TYPE_DESC:
            case NEVER_TYPE_DESC:
            case VAR_TYPE_DESC:
            case SERVICE_TYPE_DESC:
            case PARAMETERIZED_TYPE_DESC:
            case UNION_TYPE_DESC:
            case ERROR_TYPE_DESC:
            case STREAM_TYPE_DESC:
            case TABLE_TYPE_DESC:
            case FUNCTION_TYPE_DESC:
            case TUPLE_TYPE_DESC:
            case PARENTHESISED_TYPE_DESC:
            case READONLY_TYPE_DESC:
            case DISTINCT_TYPE_DESC:
            case INTERSECTION_TYPE_DESC:
            case SINGLETON_TYPE_DESC:
            case TYPE_REFERENCE_TYPE_DESC:
                return true;
            default:
                return false;
        }
    }

    private boolean isNumericLiteral(SyntaxKind syntaxKind) {
        switch (syntaxKind) {
            case NUMERIC_LITERAL:
                return true;
            default:
                return false;
        }
    }

    private boolean isPresent(Node node) {
        return node.kind() != SyntaxKind.NONE;
    }

    private boolean checkIfAnonymous(Node node) {
        Node parent = node.parent();
        return parent.kind() != SyntaxKind.TYPE_DEFINITION;
    }

    private boolean ifInLocalContext(Node parent) {
        while (parent != null) {
            if (parent instanceof StatementNode) {
                return true;
            }
            parent = parent.parent();
        }
        return false;
    }

    private BLangType createAnonymousRecordType(RecordTypeDescriptorNode recordTypeDescriptorNode,
            BLangRecordTypeNode recordTypeNode) {
        BLangTypeDefinition typeDef = (BLangTypeDefinition) TreeBuilder.createTypeDefinition();
        DiagnosticPos pos = getPosition(recordTypeDescriptorNode);
        // Generate a name for the anonymous object
        String genName = anonymousModelHelper.getNextAnonymousTypeKey(this.diagnosticSource.pkgID);
        IdentifierNode anonTypeGenName = createIdentifier(pos, genName, null);
        typeDef.setName(anonTypeGenName);
        typeDef.flagSet.add(Flag.PUBLIC);
        typeDef.flagSet.add(Flag.ANONYMOUS);

        typeDef.typeNode = recordTypeNode;
        typeDef.pos = pos;
        addToTop(typeDef);
        return createUserDefinedType(pos, (BLangIdentifier) TreeBuilder.createIdentifierNode(), typeDef.name);
    }

    private BLangUserDefinedType createUserDefinedType(DiagnosticPos pos,
            BLangIdentifier pkgAlias,
            BLangIdentifier name) {
        BLangUserDefinedType userDefinedType = (BLangUserDefinedType) TreeBuilder.createUserDefinedTypeNode();
        userDefinedType.pos = pos;
        userDefinedType.pkgAlias = pkgAlias;
        userDefinedType.typeName = name;
        return userDefinedType;
    }

    private class SimpleVarBuilder {
        private BLangIdentifier name;
        private BLangType type;
        private boolean isDeclaredWithVar;
        private Set<Flag> flags = new HashSet<>();
        private boolean isFinal;
        private ExpressionNode expr;
        private DiagnosticPos pos;

        public BLangSimpleVariable build() {
            BLangSimpleVariable bLSimpleVar = (BLangSimpleVariable) TreeBuilder.createSimpleVariableNode();
            bLSimpleVar.setName(this.name);
            bLSimpleVar.setTypeNode(this.type);
            bLSimpleVar.isDeclaredWithVar = this.isDeclaredWithVar;
            bLSimpleVar.setTypeNode(this.type);
            bLSimpleVar.flagSet.addAll(this.flags);
            if (this.isFinal) {
                markVariableAsFinal(bLSimpleVar);
            }
            bLSimpleVar.setInitialExpression(this.expr);
            bLSimpleVar.pos = pos;
            return bLSimpleVar;
        }

        public SimpleVarBuilder with(String name) {
            this.name = createIdentifier(null, name);
            return this;
        }

        public SimpleVarBuilder with(String name, DiagnosticPos identifierPos) {
            this.name = createIdentifier(identifierPos, name);
            return this;
        }

        public SimpleVarBuilder with(Token token) {
            this.name = createIdentifier(token);
            return this;
        }

        public SimpleVarBuilder setTypeByNode(Node typeName) {
            this.isDeclaredWithVar = typeName == null || typeName.kind() == SyntaxKind.VAR_TYPE_DESC;
            if (typeName == null) {
                return this;
            }
            this.type = createTypeNode(typeName);
            return this;
        }

        public SimpleVarBuilder setExpressionByNode(Node initExprNode) {
            this.expr = initExprNode != null ? createExpression(initExprNode) : null;
            return this;
        }

        public SimpleVarBuilder setExpression(ExpressionNode expression) {
            this.expr = expression;
            return this;
        }

        public SimpleVarBuilder isDeclaredWithVar() {
            this.isDeclaredWithVar = true;
            return this;
        }

        public SimpleVarBuilder isFinal() {
            this.isFinal = true;
            return this;
        }

        public SimpleVarBuilder isListenerVar() {
            this.flags.add(Flag.LISTENER);
            this.flags.add(Flag.FINAL);
            return this;
        }

        public SimpleVarBuilder setVisibility(Token visibilityQualifier) {
            if (visibilityQualifier != null) {
                if (visibilityQualifier.kind() == SyntaxKind.PRIVATE_KEYWORD) {
                    this.flags.add(Flag.PRIVATE);
                } else if (visibilityQualifier.kind() == SyntaxKind.PUBLIC_KEYWORD) {
                    this.flags.add(Flag.PUBLIC);
                }
            }
            return this;
        }

        public SimpleVarBuilder setFinal(boolean present) {
            this.isFinal = present;
            return this;
        }

        public SimpleVarBuilder setOptional(boolean present) {
            if (present) {
                this.flags.add(Flag.PUBLIC);
            } else {
                this.flags.remove(Flag.PUBLIC);
            }
            return this;
        }

        public SimpleVarBuilder setRequired(boolean present) {
            if (present) {
                this.flags.add(Flag.REQUIRED);
            } else {
                this.flags.remove(Flag.REQUIRED);
            }
            return this;
        }

        public SimpleVarBuilder isPublic() {
            this.flags.add(Flag.PUBLIC);
            return this;
        }

        public SimpleVarBuilder isWorkerVar() {
            this.flags.add(Flag.WORKER);
            return this;
        }

        public SimpleVarBuilder setPos(DiagnosticPos pos) {
            this.pos = pos;
            return this;
        }
    }

    private void addFinalQualifier(Optional<Token> finalKeyword, BLangSimpleVariable simpleVar) {
        if (!finalKeyword.isPresent()) {
            return;
        }

        simpleVar.flagSet.add(Flag.FINAL);
    }

    private void addToTop(TopLevelNode topLevelNode) {
        if (currentCompilationUnit != null) {
            currentCompilationUnit.addTopLevelNode(topLevelNode);
        }
    }

    private void expandLeft(DiagnosticPos pos, DiagnosticPos upTo) {
//      pos        |------------|
//      upTo    |-----..
//      result  |---------------|

        assert pos.sLine > upTo.sLine ||
               (pos.sLine == upTo.sLine && pos.sCol >= upTo.sCol);
        pos.sLine = upTo.sLine;
        pos.sCol = upTo.sCol;
    }

    private void trimLeft(DiagnosticPos pos, DiagnosticPos upTo) {
//      pos     |----------------|
//      upTo       |-----..
//      result     |-------------|

        assert pos.sLine < upTo.sLine ||
               (pos.sLine == upTo.sLine && pos.sCol <= upTo.sCol);
        pos.sLine = upTo.sLine;
        pos.sCol = upTo.sCol;
    }

    private void trimRight(DiagnosticPos pos, DiagnosticPos upTo) {

//      pos     |----------------|
//      upTo       ..-----|
//      result  |---------|

        assert pos.eLine > upTo.eLine ||
               (pos.eLine == upTo.eLine && pos.eCol >= upTo.eCol);
        pos.eLine = upTo.eLine;
        pos.eCol = upTo.eCol;
    }
}<|MERGE_RESOLUTION|>--- conflicted
+++ resolved
@@ -1029,12 +1029,7 @@
         Optional<Node> doc = getDocumentationString(objFieldNode.metadata());
         simpleVar.markdownDocumentationAttachment = createMarkdownDocumentationAttachment(doc);
 
-<<<<<<< HEAD
-        // TODO: add changes for `final`
-//        addRedonlyQualifier(objFieldNode.readonlyKeyword(), objFieldNode.typeName(), simpleVar);
-=======
         addFinalQualifier(objFieldNode.finalKeyword(), simpleVar);
->>>>>>> c1e83eb4
         simpleVar.pos = getPositionWithoutMetadata(objFieldNode);
         return simpleVar;
     }
