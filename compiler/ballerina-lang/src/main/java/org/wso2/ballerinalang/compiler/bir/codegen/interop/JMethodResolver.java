/*
 *  Copyright (c) 2020, WSO2 Inc. (http://www.wso2.org) All Rights Reserved.
 *
 *  WSO2 Inc. licenses this file to you under the Apache License,
 *  Version 2.0 (the "License"); you may not use this file except
 *  in compliance with the License.
 *  You may obtain a copy of the License at
 *
 *    http://www.apache.org/licenses/LICENSE-2.0
 *
 *  Unless required by applicable law or agreed to in writing,
 *  software distributed under the License is distributed on an
 *  "AS IS" BASIS, WITHOUT WARRANTIES OR CONDITIONS OF ANY
 *  KIND, either express or implied.  See the License for the
 *  specific language governing permissions and limitations
 *  under the License.
 */
package org.wso2.ballerinalang.compiler.bir.codegen.interop;

import io.ballerina.runtime.api.Environment;
import io.ballerina.runtime.api.values.BArray;
import io.ballerina.runtime.api.values.BDecimal;
import io.ballerina.runtime.api.values.BError;
import io.ballerina.runtime.api.values.BFunctionPointer;
import io.ballerina.runtime.api.values.BFuture;
import io.ballerina.runtime.api.values.BHandle;
import io.ballerina.runtime.api.values.BMap;
import io.ballerina.runtime.api.values.BObject;
import io.ballerina.runtime.api.values.BRegexpValue;
import io.ballerina.runtime.api.values.BStream;
import io.ballerina.runtime.api.values.BString;
import io.ballerina.runtime.api.values.BTable;
import io.ballerina.runtime.api.values.BTypedesc;
import io.ballerina.runtime.api.values.BXml;
import org.ballerinalang.util.diagnostic.DiagnosticErrorCode;
import org.wso2.ballerinalang.compiler.bir.codegen.JvmCodeGenUtil;
import org.wso2.ballerinalang.compiler.semantics.model.SymbolTable;
import org.wso2.ballerinalang.compiler.semantics.model.types.BFiniteType;
import org.wso2.ballerinalang.compiler.semantics.model.types.BIntersectionType;
import org.wso2.ballerinalang.compiler.semantics.model.types.BType;
import org.wso2.ballerinalang.compiler.semantics.model.types.BTypeReferenceType;
import org.wso2.ballerinalang.compiler.semantics.model.types.BUnionType;
import org.wso2.ballerinalang.compiler.tree.expressions.BLangExpression;
import org.wso2.ballerinalang.compiler.util.TypeTags;

import java.lang.reflect.Constructor;
import java.lang.reflect.Executable;
import java.lang.reflect.Method;
import java.util.ArrayList;
import java.util.Arrays;
import java.util.Iterator;
import java.util.LinkedHashSet;
import java.util.List;
import java.util.Optional;
import java.util.Set;
import java.util.StringJoiner;

import static org.ballerinalang.util.diagnostic.DiagnosticErrorCode.CLASS_NOT_FOUND;
import static org.ballerinalang.util.diagnostic.DiagnosticErrorCode.NO_CLASS_DEF_FOUND;
import static org.ballerinalang.util.diagnostic.DiagnosticErrorCode.OVERLOADED_METHODS;
import static org.wso2.ballerinalang.compiler.bir.codegen.interop.JInterop.J_BOOLEAN_OBJ_TNAME;
import static org.wso2.ballerinalang.compiler.bir.codegen.interop.JInterop.J_DOUBLE_OBJ_TNAME;
import static org.wso2.ballerinalang.compiler.bir.codegen.interop.JInterop.J_INTEGER_OBJ_TNAME;
import static org.wso2.ballerinalang.compiler.bir.codegen.interop.JInterop.J_LONG_OBJ_TNAME;
import static org.wso2.ballerinalang.compiler.bir.codegen.interop.JInterop.J_OBJECT_TNAME;
import static org.wso2.ballerinalang.compiler.bir.codegen.interop.JInterop.J_PRIMITIVE_BOOLEAN_TNAME;
import static org.wso2.ballerinalang.compiler.bir.codegen.interop.JInterop.J_PRIMITIVE_BYTE_TNAME;
import static org.wso2.ballerinalang.compiler.bir.codegen.interop.JInterop.J_PRIMITIVE_CHAR_TNAME;
import static org.wso2.ballerinalang.compiler.bir.codegen.interop.JInterop.J_PRIMITIVE_DOUBLE_TNAME;
import static org.wso2.ballerinalang.compiler.bir.codegen.interop.JInterop.J_PRIMITIVE_FLOAT_TNAME;
import static org.wso2.ballerinalang.compiler.bir.codegen.interop.JInterop.J_PRIMITIVE_INT_TNAME;
import static org.wso2.ballerinalang.compiler.bir.codegen.interop.JInterop.J_PRIMITIVE_LONG_TNAME;
import static org.wso2.ballerinalang.compiler.bir.codegen.interop.JInterop.J_PRIMITIVE_SHORT_TNAME;
import static org.wso2.ballerinalang.compiler.bir.codegen.interop.JInterop.J_STRING_TNAME;
import static org.wso2.ballerinalang.compiler.bir.codegen.interop.JInterop.J_VOID_TNAME;

/**
 * Responsible for resolving a Java method for a given {@code JMethodResolverRequest}.
 *
 * @since 1.2.0
 */
class JMethodResolver {

    private ClassLoader classLoader;
    private SymbolTable symbolTable;
    private final BType[] definedReadOnlyMemberTypes;

    JMethodResolver(ClassLoader classLoader, SymbolTable symbolTable) {

        this.classLoader = classLoader;
        this.symbolTable = symbolTable;
        this.definedReadOnlyMemberTypes = new BType[]{
                symbolTable.nilType,
                symbolTable.booleanType,
                symbolTable.intType,
                symbolTable.signed8IntType,
                symbolTable.signed16IntType,
                symbolTable.signed32IntType,
                symbolTable.unsigned32IntType,
                symbolTable.unsigned16IntType,
                symbolTable.unsigned8IntType,
                symbolTable.floatType,
                symbolTable.decimalType,
                symbolTable.stringType,
                symbolTable.charStringType
        };
    }

    JMethod resolve(JMethodRequest jMethodRequest) {
        // 1) Get java methods (that matches with the method name) or constructor list
        List<JMethod> jMethods = resolveByMethodName(jMethodRequest.declaringClass,
                jMethodRequest.methodName, jMethodRequest.kind);

        // 2) If the above list is zero then throw an error
        if (jMethods.isEmpty()) {
            if (jMethodRequest.kind == JMethodKind.CONSTRUCTOR) {
                throw new JInteropException(DiagnosticErrorCode.CONSTRUCTOR_NOT_FOUND,
                        "No such public constructor found in class '" + jMethodRequest.declaringClass + "'");
            } else {
                throw new JInteropException(DiagnosticErrorCode.METHOD_NOT_FOUND,
                        "No such public method '" + jMethodRequest.methodName + "' found in class '" +
                                jMethodRequest.declaringClass + "'");
            }
        }

        // 3) Filter out the constructors or methods that have the same number of
        //      parameters as the number of constraints
        jMethods = resolveByParamCount(jMethods, jMethodRequest);

        // 4) If the above list is zero then throw an error
        if (jMethods.isEmpty()) {
            throwMethodNotFoundError(jMethodRequest);
        }

        // 5) Now resolve the most specific method using the constraints.
        JMethod jMethod = resolve(jMethodRequest, jMethods);

        validateMethodSignature(jMethodRequest, jMethod);

        return jMethod;
    }

    private List<JMethod> resolveByMethodName(Class<?> declaringClass,
                                              String methodName,
                                              JMethodKind kind) {
        List<JMethod> list = new ArrayList<>();
        for (Executable executable : getExecutables(declaringClass, methodName, kind)) {
            JMethod build = JMethod.build(kind, executable, null);
            list.add(build);
        }
        return list;
    }

    private List<JMethod> resolveByParamCount(List<JMethod> jMethods, JMethodRequest jMethodRequest) {
        List<JMethod> list = new ArrayList<>();
        for (JMethod jMethod : jMethods) {
            if (hasEqualParamCounts(jMethodRequest, jMethod)) {
                list.add(jMethod);
            }
        }
        return list;
    }

    private boolean hasEqualParamCounts(JMethodRequest jMethodRequest, JMethod jMethod) {
        int expectedCount = getBFuncParamCount(jMethodRequest, jMethod);
        int count = jMethod.getParamTypes().length;
        if (count == expectedCount) {
            return true;
        } else if (count == expectedCount + 1) {
            // This is for object interop functions when self is passed as a parameter
            if (jMethod.isBalEnvAcceptingMethod()) {
                return true;
            }
            jMethod.setReceiverType(jMethodRequest.receiverType);
            return jMethodRequest.receiverType != null;
        } else if (count == expectedCount + 2) {
            // This is for object interop functions when both BalEnv and self is passed as parameters.
            if (jMethodRequest.receiverType != null) {
                jMethod.setReceiverType(jMethodRequest.receiverType);
            }
            return jMethod.isBalEnvAcceptingMethod();
        }
        return false;
    }

    private JMethod resolve(JMethodRequest jMethodRequest, List<JMethod> jMethods) {
        boolean noConstraints = noConstraintsSpecified(jMethodRequest.paramTypeConstraints);
        if (jMethods.size() == 1 && noConstraints) {
            return jMethods.get(0);
        } else if (noConstraints) {
            Optional<JMethod> covariantRetTypeMethod = findCovariantReturnTypeMethod(jMethods);
            if (covariantRetTypeMethod.isPresent()) {
                return covariantRetTypeMethod.get();
            }

            int paramCount = jMethods.get(0).getParamTypes().length;
            if (jMethodRequest.kind == JMethodKind.CONSTRUCTOR) {
                throw new JInteropException(OVERLOADED_METHODS,
                        "Overloaded constructors with '" + paramCount + "' parameter(s) in class '" +
                                jMethodRequest.declaringClass + "', please specify class names for each parameter " +
                                "in 'paramTypes' field in the annotation");
            } else {
                throw new JInteropException(OVERLOADED_METHODS,
                        "Overloaded methods '" + jMethodRequest.methodName + "' with '" + paramCount +
                                "' parameter(s) in class '" + jMethodRequest.declaringClass +
                                "', please specify class names for each parameter " +
                                "with 'paramTypes' field in the annotation");
            }
        }

        JMethod jMethod = resolveExactMethod(jMethodRequest.declaringClass, jMethodRequest.methodName,
                jMethodRequest.kind, jMethodRequest.paramTypeConstraints, jMethodRequest.receiverType);
        if (jMethod == JMethod.NO_SUCH_METHOD) {
            return resolveMatchingMethod(jMethodRequest, jMethods);
        }
        return jMethod;
    }

    private Optional<JMethod> findCovariantReturnTypeMethod(List<JMethod> jMethods) {
        for (int i = 0; i < jMethods.size(); i++) {
            for (int k = i + 1; k < jMethods.size(); k++) {
                JMethod ithMethod = jMethods.get(i);
                JMethod kthMethod = jMethods.get(k);

                if (ithMethod.getReturnType().isAssignableFrom(kthMethod.getReturnType()) ||
                        kthMethod.getReturnType().isAssignableFrom(ithMethod.getReturnType())) {
                    if (ithMethod.getParamTypes().length != kthMethod.getParamTypes().length) {
                        // This occurs when there are static methods and instance methods and the static method
                        // has one more parameter than the instance method. Also this occurs when an interop
                        // method in an object maps to instance methods of which one accepting self and another
                        // that doesn't.
                        throw new JInteropException(
                                OVERLOADED_METHODS, "Overloaded methods cannot be differentiated. Please specify the " +
                                "parameterTypes for each parameter in 'paramTypes' field in the annotation");
                    }
                    return Optional.of(ithMethod);
                }
            }
        }
        return Optional.empty();
    }

    private void validateMethodSignature(JMethodRequest jMethodRequest, JMethod jMethod) {

        validateExceptionTypes(jMethodRequest, jMethod);

        validateArgumentTypes(jMethodRequest, jMethod);

        validateReturnTypes(jMethodRequest, jMethod);
    }

    private void validateExceptionTypes(JMethodRequest jMethodRequest, JMethod jMethod) {

        Executable method = jMethod.getMethod();
        boolean throwsCheckedException = false;
        boolean returnsErrorValue;
        try {
            for (Class<?> exceptionType : method.getExceptionTypes()) {
                if (!this.classLoader.loadClass(RuntimeException.class.getCanonicalName())
                        .isAssignableFrom(exceptionType)) {
                    throwsCheckedException = true;
                    break;
                }
            }
            returnsErrorValue = method instanceof Method && (this.classLoader
                    .loadClass(BError.class.getCanonicalName())
                    .isAssignableFrom(((Method) method).getReturnType()) ||
                    this.classLoader.loadClass(Object.class.getCanonicalName())
                            .isAssignableFrom(((Method) method).getReturnType()));
        } catch (ClassNotFoundException | NoClassDefFoundError e) {
            throw new JInteropException(CLASS_NOT_FOUND, e.getMessage(), e);
        }

        if ((throwsCheckedException && !jMethodRequest.returnsBErrorType) ||
                (jMethodRequest.returnsBErrorType && !throwsCheckedException && !returnsErrorValue)) {
            BType returnType = jMethodRequest.bReturnType;
            String expectedRetTypeName;
            if (returnType.tag == TypeTags.NIL || returnType instanceof BTypeReferenceType &&
                    ((BTypeReferenceType) returnType).referredType.tag == TypeTags.ERROR) {
                expectedRetTypeName = "error";
            } else if (returnType instanceof BUnionType) {
                BUnionType bUnionReturnType = (BUnionType) returnType;
                BType modifiedRetType = BUnionType.create(null, getNonErrorMembers(bUnionReturnType));
                expectedRetTypeName = modifiedRetType + "|error";
            } else {
                expectedRetTypeName = returnType + "|error";
            }
            throw new JInteropException(DiagnosticErrorCode.METHOD_SIGNATURE_DOES_NOT_MATCH,
                    "Incompatible ballerina return type for Java method '" + jMethodRequest.methodName + "' which " +
                            "throws checked exception found in class '" + jMethodRequest.declaringClass.getName() +
                            "': expected '" + expectedRetTypeName + "', found '" + returnType + "'");
        }
    }

    private LinkedHashSet<BType> getNonErrorMembers(BUnionType bUnionReturnType) {
        LinkedHashSet<BType> memTypes = new LinkedHashSet<>();
        for (BType bType : bUnionReturnType.getMemberTypes()) {
            if (!(bType instanceof BTypeReferenceType &&
                    ((BTypeReferenceType) bType).referredType.tag == TypeTags.ERROR)) {
                memTypes.add(bType);
            }
        }
        return memTypes;
    }

    private void validateArgumentTypes(JMethodRequest jMethodRequest, JMethod jMethod) {

        Class<?>[] jParamTypes = jMethod.getParamTypes();
        BType[] bParamTypes = jMethodRequest.bParamTypes;
        int bParamCount = bParamTypes.length;
        int i = 0;
        int j = 0;
        // Validate receiver type
        if (jMethod.getReceiverType() != null) {
            Class<?> jParamType;
            if (jMethod.isBalEnvAcceptingMethod()) {
                jParamType = jParamTypes[1];
            } else {
                jParamType = jParamTypes[0];
            }
            BType bParamType = jMethod.getReceiverType();
            if (!isValidParamBType(jParamType, bParamType, false, jMethodRequest.restParamExist)) {
                throwNoSuchMethodError(jMethodRequest.methodName, jParamType, bParamType,
                                           jMethodRequest.declaringClass);
            }
            bParamCount = bParamCount + 1;
            j++;
        }

        if (jMethod.isInstanceMethod()) {
            if (bParamCount != jParamTypes.length + 1) {
                if (jMethod.isBalEnvAcceptingMethod()) {
                    j++;
                } else {
                    throwParamCountMismatchError(jMethodRequest);
                }
            }

            BType receiverType = bParamTypes[0];
            boolean isLastParam = bParamTypes.length == 1;
            if (!isValidParamBType(jMethodRequest.declaringClass, receiverType, isLastParam,
                    jMethodRequest.restParamExist)) {
                if (jParamTypes.length == 0 || bParamTypes[0].tag != TypeTags.HANDLE) {
                    throwMethodNotFoundError(jMethodRequest);
                } else {
                    throwNoSuchMethodError(jMethodRequest.methodName, jParamTypes[0], receiverType,
                            jMethodRequest.declaringClass);
                }
            }
            i++;
        } else if (bParamCount != jParamTypes.length) {
            if (jMethod.isBalEnvAcceptingMethod()) {
                j++;
            } else {
                throwParamCountMismatchError(jMethodRequest);
            }
        }

        for (int k = j; k < jParamTypes.length; i++, k++) {
            BType bParamType = bParamTypes[i];
            Class<?> jParamType = jParamTypes[k];
            boolean isLastPram = jParamTypes.length == k + 1;
            if (!isValidParamBType(jParamType, bParamType, isLastPram, jMethodRequest.restParamExist)) {
                throwNoSuchMethodError(jMethodRequest.methodName, jParamType, bParamType,
                        jMethodRequest.declaringClass);
            }
        }
    }

    private void validateReturnTypes(JMethodRequest jMethodRequest, JMethod jMethod) {

        Class<?> jReturnType = jMethod.getReturnType();
        BType bReturnType = jMethodRequest.bReturnType;
        if (!isValidReturnBType(jReturnType, bReturnType, jMethodRequest) &&
                !(jMethod.isBalEnvAcceptingMethod() && jReturnType.equals(void.class))) {
            throw new JInteropException(DiagnosticErrorCode.METHOD_SIGNATURE_DOES_NOT_MATCH,
                                        "Incompatible return type for method '" + jMethodRequest.methodName +
                                                "' in class '" +
                                                jMethodRequest.declaringClass.getName() + "': Java type '" +
                                                jReturnType.getName() +
                                                "' will not be matched to ballerina type '" +
                                                (bReturnType.tag == TypeTags.FINITE ? bReturnType.tsymbol.name.value :
                                                        bReturnType) + "'");
        }
    }

    private boolean isValidParamBType(Class<?> jType, BType bType, boolean isLastParam, boolean restParamExist) {
        bType = JvmCodeGenUtil.getReferredType(bType);
        try {
            String jTypeName = jType.getTypeName();
            switch (bType.tag) {
                case TypeTags.ANY:
                case TypeTags.ANYDATA:
                    if (jTypeName.equals(J_STRING_TNAME)) {
                        return false;
                    }
                    return !jType.isPrimitive();
                case TypeTags.HANDLE:
                    return !jType.isPrimitive();
                case TypeTags.NIL:
                    return jTypeName.equals(J_VOID_TNAME);
                case TypeTags.INT:
                case TypeTags.SIGNED32_INT:
                case TypeTags.SIGNED16_INT:
                case TypeTags.SIGNED8_INT:
                case TypeTags.UNSIGNED32_INT:
                case TypeTags.UNSIGNED16_INT:
                case TypeTags.UNSIGNED8_INT:
                case TypeTags.BYTE:
                case TypeTags.FLOAT:
                    if (jTypeName.equals(J_OBJECT_TNAME)) {
                        return true;
                    }

                    if (TypeTags.isIntegerTypeTag(bType.tag) && jTypeName.equals(J_LONG_OBJ_TNAME)) {
                        return true;
                    }

                    if (bType.tag == TypeTags.BYTE && jTypeName.equals(J_INTEGER_OBJ_TNAME)) {
                        return true;
                    }

                    if (bType.tag == TypeTags.FLOAT && jTypeName.equals(J_DOUBLE_OBJ_TNAME)) {
                        return true;
                    }

                    return jType.isPrimitive() && (jTypeName.equals(J_PRIMITIVE_INT_TNAME) ||
                            jTypeName.equals(J_PRIMITIVE_BYTE_TNAME) || jTypeName.equals(J_PRIMITIVE_SHORT_TNAME) ||
                            jTypeName.equals(J_PRIMITIVE_LONG_TNAME) || jTypeName.equals(J_PRIMITIVE_CHAR_TNAME) ||
                            jTypeName.equals(J_PRIMITIVE_FLOAT_TNAME) || jTypeName.equals(J_PRIMITIVE_DOUBLE_TNAME));
                case TypeTags.BOOLEAN:
                    if (jTypeName.equals(J_OBJECT_TNAME) || jTypeName.equals(J_BOOLEAN_OBJ_TNAME)) {
                        return true;
                    }
                    return jType.isPrimitive() && jTypeName.equals(J_PRIMITIVE_BOOLEAN_TNAME);
                case TypeTags.DECIMAL:
                    return this.classLoader.loadClass(BDecimal.class.getCanonicalName()).isAssignableFrom(jType);
                case TypeTags.STRING:
                case TypeTags.CHAR_STRING:
                    return this.classLoader.loadClass(BString.class.getCanonicalName()).isAssignableFrom(jType);
                case TypeTags.MAP:
                case TypeTags.RECORD:
                    return this.classLoader.loadClass(BMap.class.getCanonicalName()).isAssignableFrom(jType);
                case TypeTags.JSON:
                    return jTypeName.equals(J_OBJECT_TNAME);
                case TypeTags.OBJECT:
                    return this.classLoader.loadClass(BObject.class.getCanonicalName()).isAssignableFrom(jType);
                case TypeTags.ERROR:
                    return this.classLoader.loadClass(BError.class.getCanonicalName()).isAssignableFrom(jType);
                case TypeTags.XML:
                case TypeTags.XML_ELEMENT:
                case TypeTags.XML_PI:
                case TypeTags.XML_COMMENT:
                case TypeTags.XML_TEXT:
                    return this.classLoader.loadClass(BXml.class.getCanonicalName()).isAssignableFrom(jType);
                case TypeTags.TUPLE:
                case TypeTags.ARRAY:
                    return isValidListType(jType, isLastParam, restParamExist);
                case TypeTags.UNION:
                    if (jTypeName.equals(J_OBJECT_TNAME)) {
                        return true;
                    }

                    Set<BType> members = ((BUnionType) bType).getMemberTypes();
                    // for method arguments, all ballerina member types should be assignable to java-type.
                    for (BType member : members) {
                        if (!isValidParamBType(jType, member, isLastParam, restParamExist)) {
                            return false;
                        }
                    }
                    return true;
                case TypeTags.READONLY:
                    return jTypeName.equals(J_OBJECT_TNAME);
                case TypeTags.INTERSECTION:
                    return isValidParamBType(jType, ((BIntersectionType) bType).effectiveType, isLastParam,
                            restParamExist);
                case TypeTags.FINITE:
                    if (jTypeName.equals(J_OBJECT_TNAME)) {
                        return true;
                    }

                    Set<BLangExpression> valueSpace = ((BFiniteType) bType).getValueSpace();
                    for (Iterator<BLangExpression> iterator = valueSpace.iterator(); iterator.hasNext(); ) {
                        BLangExpression value = iterator.next();
                        if (!isValidParamBType(jType, value.getBType(), isLastParam, restParamExist)) {
                            return false;
                        }
                    }
                    return true;
                case TypeTags.FUNCTION_POINTER:
                case TypeTags.INVOKABLE:
                    return this.classLoader.loadClass(BFunctionPointer.class
                            .getCanonicalName()).isAssignableFrom(jType);
                case TypeTags.FUTURE:
                    return this.classLoader.loadClass(BFuture.class.getCanonicalName()).isAssignableFrom(jType);
                case TypeTags.TYPEDESC:
                    return this.classLoader.loadClass(BTypedesc.class.getCanonicalName()).isAssignableFrom(jType);
                case TypeTags.STREAM:
                    return this.classLoader.loadClass(BStream.class.getCanonicalName()).isAssignableFrom(jType);
                case TypeTags.TABLE:
                    return this.classLoader.loadClass(BTable.class.getCanonicalName()).isAssignableFrom(jType);
<<<<<<< HEAD
=======
                case TypeTags.REGEXP:
                    return this.classLoader.loadClass(BRegexpValue.class.getCanonicalName()).isAssignableFrom(jType);
                case TypeTags.TYPEREFDESC:
                    return isValidParamBType(jType, JvmCodeGenUtil.getReferredType(bType), isLastParam,
                            restParamExist);
>>>>>>> 25703163
                default:
                    return false;
            }
        } catch (ClassNotFoundException | NoClassDefFoundError e) {
            throw new JInteropException(CLASS_NOT_FOUND, e.getMessage(), e);
        }
    }

    private boolean isValidReturnBType(Class<?> jType, BType bType, JMethodRequest jMethodRequest) {

        LinkedHashSet<Class<?>> visitedSet = new LinkedHashSet<>();
        return isValidReturnBType(jType, bType, jMethodRequest, visitedSet);
    }

    private boolean isValidReturnBType(Class<?> jType, BType bType, JMethodRequest jMethodRequest,
                                       LinkedHashSet<Class<?>> visitedSet) {
        bType = JvmCodeGenUtil.getReferredType(bType);
        try {
            String jTypeName = jType.getTypeName();
            switch (bType.tag) {
                case TypeTags.ANY:
                case TypeTags.ANYDATA:
                    if (jTypeName.equals(J_STRING_TNAME)) {
                        return false;
                    }
                    return !jType.isPrimitive();
                case TypeTags.HANDLE:
                    return !jType.isPrimitive();
                case TypeTags.NIL:
                    return jTypeName.equals(J_VOID_TNAME);
                case TypeTags.INT:
                case TypeTags.SIGNED32_INT:
                case TypeTags.SIGNED16_INT:
                case TypeTags.SIGNED8_INT:
                case TypeTags.UNSIGNED32_INT:
                case TypeTags.UNSIGNED16_INT:
                case TypeTags.UNSIGNED8_INT:
                    if (jTypeName.equals(J_OBJECT_TNAME)) {
                        return true;
                    }

                    if (jType.isPrimitive()) {
                        return (jTypeName.equals(J_PRIMITIVE_INT_TNAME) || jTypeName.equals(J_PRIMITIVE_BYTE_TNAME) ||
                                jTypeName.equals(J_PRIMITIVE_SHORT_TNAME) || jTypeName.equals(J_PRIMITIVE_LONG_TNAME) ||
                                jTypeName.equals(J_PRIMITIVE_CHAR_TNAME));
                    } else {
                        return jTypeName.equals(J_LONG_OBJ_TNAME);
                    }
                case TypeTags.BYTE:
                    if (jTypeName.equals(J_OBJECT_TNAME)) {
                        return true;
                    }

                    if (jType.isPrimitive()) {
                        return jTypeName.equals(J_PRIMITIVE_BYTE_TNAME);
                    } else {
                        return jTypeName.equals(J_INTEGER_OBJ_TNAME);
                    }
                case TypeTags.FLOAT:
                    if (jTypeName.equals(J_OBJECT_TNAME)) {
                        return true;
                    }

                    if (jType.isPrimitive()) {
                        return (jTypeName.equals(J_PRIMITIVE_INT_TNAME) || jTypeName.equals(J_PRIMITIVE_BYTE_TNAME) ||
                                jTypeName.equals(J_PRIMITIVE_SHORT_TNAME) || jTypeName.equals(J_PRIMITIVE_LONG_TNAME) ||
                                jTypeName.equals(J_PRIMITIVE_CHAR_TNAME) || jTypeName.equals(J_PRIMITIVE_FLOAT_TNAME) ||
                                jTypeName.equals(J_PRIMITIVE_DOUBLE_TNAME));
                    } else {
                        return jTypeName.equals(J_DOUBLE_OBJ_TNAME);
                    }
                case TypeTags.BOOLEAN:
                    if (jTypeName.equals(J_OBJECT_TNAME) || jTypeName.equals(J_BOOLEAN_OBJ_TNAME)) {
                        return true;
                    }
                    return jType.isPrimitive() && jTypeName.equals(J_PRIMITIVE_BOOLEAN_TNAME);
                case TypeTags.DECIMAL:
                    return this.classLoader.loadClass(BDecimal.class.getCanonicalName()).isAssignableFrom(jType);
                case TypeTags.STRING:
                case TypeTags.CHAR_STRING:
                    return this.classLoader.loadClass(BString.class.getCanonicalName()).isAssignableFrom(jType);
                case TypeTags.MAP:
                case TypeTags.RECORD:
                    return this.classLoader.loadClass(BMap.class.getCanonicalName()).isAssignableFrom(jType);
                case TypeTags.JSON:
                    if (jTypeName.equals(J_OBJECT_TNAME)) {
                        return true;
                    }

                    if (!visitedSet.add(jType)) {
                        return true;
                    }

                    if (isValidReturnBType(jType, symbolTable.jsonType, jMethodRequest, visitedSet)) {
                        return true;
                    }

                    return false;
                case TypeTags.OBJECT:
                    return this.classLoader.loadClass(BObject.class.getCanonicalName()).isAssignableFrom(jType);
                case TypeTags.ERROR:
                    return this.classLoader.loadClass(BError.class.getCanonicalName()).isAssignableFrom(jType);
                case TypeTags.XML:
                case TypeTags.XML_ELEMENT:
                case TypeTags.XML_PI:
                case TypeTags.XML_COMMENT:
                case TypeTags.XML_TEXT:
                    return this.classLoader.loadClass(BXml.class.getCanonicalName()).isAssignableFrom(jType);
                case TypeTags.TUPLE:
                case TypeTags.ARRAY:
                    return isValidListType(jType, true, jMethodRequest.restParamExist);
                case TypeTags.UNION:
                    if (jTypeName.equals(J_OBJECT_TNAME)) {
                        return true;
                    }

                    if (!visitedSet.add(jType)) {
                        return true;
                    }

                    Set<BType> members = ((BUnionType) bType).getMemberTypes();
                    // for method return, java-type should be matched to at-least one of the ballerina member types.
                    for (BType member : members) {
                        if (isValidReturnBType(jType, member, jMethodRequest, visitedSet)) {
                            return true;
                        }
                    }
                    return false;
                case TypeTags.READONLY:
                    return isReadOnlyCompatibleReturnType(jType, jMethodRequest);
                case TypeTags.INTERSECTION:
                    return isValidReturnBType(jType, ((BIntersectionType) bType).effectiveType, jMethodRequest,
                            visitedSet);
                case TypeTags.FINITE:
                    if (jTypeName.equals(J_OBJECT_TNAME)) {
                        return true;
                    }

                    Set<BLangExpression> valueSpace = ((BFiniteType) bType).getValueSpace();
                    for (BLangExpression value : valueSpace) {
                        if (isValidReturnBType(jType, value.getBType(), jMethodRequest, visitedSet)) {
                            return true;
                        }
                    }
                    return false;
                case TypeTags.FUNCTION_POINTER:
                case TypeTags.INVOKABLE:
                    return this.classLoader.loadClass(BFunctionPointer.class.getCanonicalName())
                            .isAssignableFrom(jType);
                case TypeTags.FUTURE:
                    return this.classLoader.loadClass(BFuture.class.getCanonicalName()).isAssignableFrom(jType);
                case TypeTags.TYPEDESC:
                    return this.classLoader.loadClass(BTypedesc.class.getCanonicalName()).isAssignableFrom(jType);
                case TypeTags.STREAM:
                    return this.classLoader.loadClass(BStream.class.getCanonicalName()).isAssignableFrom(jType);
                case TypeTags.TABLE:
                    return this.classLoader.loadClass(BTable.class.getCanonicalName()).isAssignableFrom(jType);
                default:
                    return false;
            }
        } catch (ClassNotFoundException | NoClassDefFoundError e) {
            throw new JInteropException(CLASS_NOT_FOUND, e.getMessage(), e);
        }
    }

    private boolean isValidListType(Class<?> jType, boolean isLastParam, boolean restParamExists)
            throws ClassNotFoundException {
        if (isLastParam && restParamExists) {
            return jType.isArray();
        }
        return this.classLoader.loadClass(BArray.class.getCanonicalName()).isAssignableFrom(jType);
    }

    private boolean isReadOnlyCompatibleReturnType(Class<?> jType, JMethodRequest jMethodRequest)
            throws ClassNotFoundException {
        if (jType.getTypeName().equals(J_OBJECT_TNAME)) {
            return true;
        }

        for (BType member : definedReadOnlyMemberTypes) {
            if (isValidReturnBType(jType, member, jMethodRequest)) {
                return true;
            }
        }

        return isAssignableFrom(BError.class, jType) ||
                isAssignableFrom(BFunctionPointer.class, jType) ||
                isAssignableFrom(BObject.class, jType) ||
                isAssignableFrom(BTypedesc.class, jType) ||
                isAssignableFrom(BHandle.class, jType) ||
                isAssignableFrom(BXml.class, jType) ||
                this.isValidListType(jType, true, jMethodRequest.restParamExist) ||
                isAssignableFrom(BMap.class, jType) ||
                isAssignableFrom(BTable.class, jType);
    }

    private boolean isAssignableFrom(Class<?> targetType, Class<?> jType) throws ClassNotFoundException {
        return this.classLoader.loadClass(targetType.getCanonicalName()).isAssignableFrom(jType);
    }

    private JMethod resolveExactMethod(Class<?> clazz, String name, JMethodKind kind,
                                       ParamTypeConstraint[] constraints,
                                       BType receiverType) {

        Class<?>[] paramTypes = new Class<?>[constraints.length];
        for (int constraintIndex = 0; constraintIndex < constraints.length; constraintIndex++) {
            paramTypes[constraintIndex] = constraints[constraintIndex].get();
        }

        Executable executable = (kind == JMethodKind.CONSTRUCTOR) ? resolveConstructor(clazz, paramTypes) :
                resolveMethod(clazz, name, paramTypes);
        if (executable == null) {
            executable = tryResolveExactWithBalEnv(paramTypes, clazz, name);
        }
        if (executable != null) {
            if (kind == JMethodKind.CONSTRUCTOR) {
                return JMethod.build(kind, executable, null);
            }
            return JMethod.build(kind, executable, receiverType);
        } else {
            return JMethod.NO_SUCH_METHOD;
        }
    }

    private Executable tryResolveExactWithBalEnv(Class<?>[] paramTypes, Class<?> clazz, String name) {
        Class<?>[] paramTypesWithBalEnv = new Class<?>[paramTypes.length + 1];
        System.arraycopy(paramTypes, 0, paramTypesWithBalEnv, 1, paramTypes.length);
        paramTypesWithBalEnv[0] = Environment.class;
        return resolveMethod(clazz, name, paramTypesWithBalEnv);
    }

    private JMethod resolveMatchingMethod(JMethodRequest jMethodRequest, List<JMethod> jMethods) {

        ParamTypeConstraint[] constraints = jMethodRequest.paramTypeConstraints;
        String paramTypesSig = getParamTypesAsString(constraints);
        int constraintsSize;
        int paramTypesInitialIndex;
        if (jMethodRequest.receiverType != null) {
            constraintsSize = constraints.length + 1;
            paramTypesInitialIndex = 1;
        } else {
            constraintsSize = constraints.length;
            paramTypesInitialIndex = 0;
        }
        List<JMethod> resolvedJMethods = new ArrayList<>();
        if (constraints.length > 0) {
            for (JMethod jMethod : jMethods) {
                boolean resolved = true;
                Class<?>[] formalParamTypes = jMethod.getParamTypes();

                // skip if the given constraint params are not of the same size as method's params
                if (constraintsSize != formalParamTypes.length) {
                    continue;
                }

                for (int paramIndex = paramTypesInitialIndex, constraintIndex = 0; paramIndex < formalParamTypes.length;
                     paramIndex++, constraintIndex++) {
                    Class<?> formalParamType = formalParamTypes[paramIndex];
                    if (formalParamType.isAssignableFrom(constraints[constraintIndex].get())) {
                        continue;
                    }
                    resolved = false;
                    break;
                }
                if (resolved) {
                    resolvedJMethods.add(jMethod);
                }
            }
        }

        if (resolvedJMethods.isEmpty()) {
            if (jMethodRequest.kind == JMethodKind.CONSTRUCTOR) {
                throw new JInteropException(DiagnosticErrorCode.CONSTRUCTOR_NOT_FOUND,
                        "No such public constructor that matches with parameter types '" + paramTypesSig +
                                "' found in class '" + jMethodRequest.declaringClass + "'");
            } else {
                throw new JInteropException(DiagnosticErrorCode.METHOD_NOT_FOUND,
                        "No such public method '" + jMethodRequest.methodName + "' that matches with parameter types " +
                                "'" +
                                paramTypesSig + "' found in class '" + jMethodRequest.declaringClass + "'");
            }
        } else if (resolvedJMethods.size() > 1) {
            if (jMethodRequest.kind == JMethodKind.CONSTRUCTOR) {
                throw new JInteropException(OVERLOADED_METHODS,
                        "More than one public constructors that match with the parameter types '" +
                                paramTypesSig + "' found in class '" + jMethodRequest.declaringClass + "'");
            } else {
                throw new JInteropException(OVERLOADED_METHODS,
                        "More than one public methods '" + jMethodRequest.methodName +
                                "' that match with the parameter types '" + paramTypesSig +
                                "' found in class '" + jMethodRequest.declaringClass + "'");
            }
        } else {
            return resolvedJMethods.get(0);
        }
    }

    private Executable resolveConstructor(Class<?> clazz, Class<?>... paramTypes) {

        try {
            return clazz.getConstructor(paramTypes);
        } catch (NoSuchMethodException e) {
            return null;
        }
    }

    private Executable resolveMethod(Class<?> clazz, String name, Class<?>... paramTypes) {

        try {
            return clazz.getMethod(name, paramTypes);
        } catch (NoSuchMethodException e) {
            return null;
        }
    }

    private List<Executable> getExecutables(Class<?> clazz, String methodName, JMethodKind kind) {

        if (kind == JMethodKind.CONSTRUCTOR) {
            return Arrays.asList(getConstructors(clazz));
        } else {
            List<Executable> list = new ArrayList<>();
            for (Method method : getMethods(clazz)) {
                if (method.getName().equals(methodName)) {
                    list.add(method);
                }
            }
            return list;
        }
    }

    private Method[] getMethods(Class<?> clazz) {
        try {
            return clazz.getMethods();
        } catch (NoClassDefFoundError e) {
            throw new JInteropException(NO_CLASS_DEF_FOUND, "Class definition '" + e.getMessage() + "' not found");
        }
    }

    private Constructor<?>[] getConstructors(Class<?> clazz) {
        try {
            return clazz.getConstructors();
        } catch (NoClassDefFoundError e) {
            throw new JInteropException(NO_CLASS_DEF_FOUND, "Class definition '" + e.getMessage() + "' not found");
        }
    }

    private boolean noConstraintsSpecified(ParamTypeConstraint[] constraints) {
        if (constraints == null) {
            return true;
        }
        if (constraints.length == 0) {
            return false;
        }
        for (ParamTypeConstraint constraint : constraints) {
            if (constraint != ParamTypeConstraint.NO_CONSTRAINT) {
                return false;
            }
        }
        return true;
    }

    private int getBFuncParamCount(JMethodRequest jMethodRequest, JMethod jMethod) {

        int bFuncParamCount = jMethodRequest.bFuncParamCount;
        if (jMethodRequest.kind == JMethodKind.METHOD) {
            boolean isStaticMethod = jMethod.isStatic();
            // Remove the receiver parameter in instance methods.
            bFuncParamCount = isStaticMethod ? bFuncParamCount : bFuncParamCount - 1;
        }
        return bFuncParamCount;
    }

    private String getParamTypesAsString(ParamTypeConstraint[] constraints) {

        StringJoiner stringJoiner = new StringJoiner(",", "(", ")");
        for (ParamTypeConstraint paramTypeConstraint : constraints) {
            stringJoiner.add(paramTypeConstraint.get().getName());
        }
        return stringJoiner.toString();
    }

    private void throwMethodNotFoundError(JMethodRequest jMethodRequest) throws JInteropException {

        if (jMethodRequest.kind == JMethodKind.CONSTRUCTOR) {
            throw new JInteropException(DiagnosticErrorCode.CONSTRUCTOR_NOT_FOUND,
                    "No such public constructor with '" + jMethodRequest.bFuncParamCount +
                            "' parameter(s) found in class '" + jMethodRequest.declaringClass + "'");
        } else {
            if (jMethodRequest.bFuncParamCount == 0 || jMethodRequest.bParamTypes[0].tag != TypeTags.HANDLE) {
                throw new JInteropException(DiagnosticErrorCode.METHOD_NOT_FOUND,
                        "No such public static method '" + jMethodRequest.methodName + "' with '" +
                                jMethodRequest.bFuncParamCount +
                                "' parameter(s) found in class '" + jMethodRequest.declaringClass + "'");
            } else {
                throw new JInteropException(DiagnosticErrorCode.METHOD_NOT_FOUND,
                        "No such public method '" + jMethodRequest.methodName + "' with '" +
                                jMethodRequest.bFuncParamCount +
                                "' parameter(s) found in class '" + jMethodRequest.declaringClass + "'");
            }
        }
    }

    private void throwNoSuchMethodError(String methodName, Class<?> jType, BType bType,
                                                   Class<?> declaringClass) throws JInteropException {

        throw new JInteropException(DiagnosticErrorCode.METHOD_SIGNATURE_DOES_NOT_MATCH,
                "Incompatible param type for method '" + methodName + "' in class '" + declaringClass.getName() +
                        "': Java type '" + jType.getName() + "' will not be matched to ballerina type '" +
                        (bType.tag == TypeTags.FINITE ? bType.tsymbol.name.value : bType) + "'");
    }

    private void throwParamCountMismatchError(JMethodRequest jMethodRequest) throws JInteropException {

        throw new JInteropException(DiagnosticErrorCode.METHOD_SIGNATURE_DOES_NOT_MATCH,
                "Parameter count does not match with Java method '" + jMethodRequest.methodName +
                        "' found in class '" + jMethodRequest.declaringClass.getName() + "'");
    }
}<|MERGE_RESOLUTION|>--- conflicted
+++ resolved
@@ -499,14 +499,8 @@
                     return this.classLoader.loadClass(BStream.class.getCanonicalName()).isAssignableFrom(jType);
                 case TypeTags.TABLE:
                     return this.classLoader.loadClass(BTable.class.getCanonicalName()).isAssignableFrom(jType);
-<<<<<<< HEAD
-=======
                 case TypeTags.REGEXP:
                     return this.classLoader.loadClass(BRegexpValue.class.getCanonicalName()).isAssignableFrom(jType);
-                case TypeTags.TYPEREFDESC:
-                    return isValidParamBType(jType, JvmCodeGenUtil.getReferredType(bType), isLastParam,
-                            restParamExist);
->>>>>>> 25703163
                 default:
                     return false;
             }
