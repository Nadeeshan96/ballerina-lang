--- conflicted
+++ resolved
@@ -411,8 +411,7 @@
 
     private void desugarFieldAnnotations(BSymbol owner, BTypeSymbol typeSymbol, List<BLangSimpleVariable> fields,
                                          Location pos) {
-<<<<<<< HEAD
-        if (owner.getKind() == SymbolKind.PACKAGE) {
+        if (owner.getKind() == SymbolKind.PACKAGE || typeSymbol.name == Names.EMPTY) {
             return;
         }
         owner = getOwner(env);
@@ -423,18 +422,6 @@
             BInvokableSymbol invokableSymbol = createSimpleVariable(lambdaFunction.function, lambdaFunction,
                                                                     isPackageLevelAnnotationClosure);
             typeSymbol.annotations = createSimpleVariable(invokableSymbol, isPackageLevelAnnotationClosure);
-=======
-        if (owner.getKind() != SymbolKind.PACKAGE || typeSymbol.name == Names.EMPTY) {
-            owner = getOwner(env);
-            BLangLambdaFunction lambdaFunction = annotationDesugar.defineFieldAnnotations(fields, pos, env.enclPkg, env,
-                                                                                          typeSymbol.pkgID, owner);
-            if (lambdaFunction != null) {
-                boolean isPackageLevel = owner.getKind() == SymbolKind.PACKAGE;
-                BInvokableSymbol invokableSymbol = createSimpleVariable(lambdaFunction.function, lambdaFunction,
-                                                                        isPackageLevel);
-                typeSymbol.annotations = createSimpleVariable(invokableSymbol, isPackageLevel);
-            }
->>>>>>> 70b3e93c
         }
     }
 
