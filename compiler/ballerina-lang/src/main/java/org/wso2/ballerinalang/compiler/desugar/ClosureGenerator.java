/*
 *  Copyright (c) 2022, WSO2 Inc. (http://www.wso2.org) All Rights Reserved.
 *
 *  WSO2 Inc. licenses this file to you under the Apache License,
 *  Version 2.0 (the "License"); you may not use this file except
 *  in compliance with the License.
 *  You may obtain a copy of the License at
 *
 *    http://www.apache.org/licenses/LICENSE-2.0
 *
 *  Unless required by applicable law or agreed to in writing,
 *  software distributed under the License is distributed on an
 *  "AS IS" BASIS, WITHOUT WARRANTIES OR CONDITIONS OF ANY
 *  KIND, either express or implied.  See the License for the
 *  specific language governing permissions and limitations
 *  under the License.
 */
package org.wso2.ballerinalang.compiler.desugar;

import io.ballerina.identifier.Utils;
import io.ballerina.tools.diagnostics.Location;
import org.ballerinalang.model.TreeBuilder;
import org.ballerinalang.model.elements.Flag;
import org.ballerinalang.model.elements.PackageID;
import org.ballerinalang.model.symbols.SymbolKind;
import org.ballerinalang.model.tree.NodeKind;
import org.ballerinalang.model.tree.expressions.RecordLiteralNode;
import org.wso2.ballerinalang.compiler.semantics.analyzer.SymbolResolver;
import org.wso2.ballerinalang.compiler.semantics.analyzer.Types;
import org.wso2.ballerinalang.compiler.semantics.model.Scope;
import org.wso2.ballerinalang.compiler.semantics.model.SymbolEnv;
import org.wso2.ballerinalang.compiler.semantics.model.SymbolTable;
import org.wso2.ballerinalang.compiler.semantics.model.symbols.BInvokableSymbol;
import org.wso2.ballerinalang.compiler.semantics.model.symbols.BInvokableTypeSymbol;
import org.wso2.ballerinalang.compiler.semantics.model.symbols.BRecordTypeSymbol;
import org.wso2.ballerinalang.compiler.semantics.model.symbols.BSymbol;
import org.wso2.ballerinalang.compiler.semantics.model.symbols.BTypeSymbol;
import org.wso2.ballerinalang.compiler.semantics.model.symbols.BVarSymbol;
import org.wso2.ballerinalang.compiler.semantics.model.symbols.SymTag;
import org.wso2.ballerinalang.compiler.semantics.model.symbols.Symbols;
import org.wso2.ballerinalang.compiler.semantics.model.types.BInvokableType;
import org.wso2.ballerinalang.compiler.semantics.model.types.BType;
import org.wso2.ballerinalang.compiler.tree.BLangAnnotation;
import org.wso2.ballerinalang.compiler.tree.BLangAnnotationAttachment;
import org.wso2.ballerinalang.compiler.tree.BLangBlockFunctionBody;
import org.wso2.ballerinalang.compiler.tree.BLangClassDefinition;
import org.wso2.ballerinalang.compiler.tree.BLangErrorVariable;
import org.wso2.ballerinalang.compiler.tree.BLangExprFunctionBody;
import org.wso2.ballerinalang.compiler.tree.BLangExternalFunctionBody;
import org.wso2.ballerinalang.compiler.tree.BLangFunction;
import org.wso2.ballerinalang.compiler.tree.BLangIdentifier;
import org.wso2.ballerinalang.compiler.tree.BLangInvokableNode;
import org.wso2.ballerinalang.compiler.tree.BLangMarkdownDocumentation;
import org.wso2.ballerinalang.compiler.tree.BLangNode;
import org.wso2.ballerinalang.compiler.tree.BLangNodeVisitor;
import org.wso2.ballerinalang.compiler.tree.BLangPackage;
import org.wso2.ballerinalang.compiler.tree.BLangRecordVariable;
import org.wso2.ballerinalang.compiler.tree.BLangResourceFunction;
import org.wso2.ballerinalang.compiler.tree.BLangService;
import org.wso2.ballerinalang.compiler.tree.BLangSimpleVariable;
import org.wso2.ballerinalang.compiler.tree.BLangTableKeyTypeConstraint;
import org.wso2.ballerinalang.compiler.tree.BLangTupleVariable;
import org.wso2.ballerinalang.compiler.tree.BLangTypeDefinition;
import org.wso2.ballerinalang.compiler.tree.BLangXMLNS;
import org.wso2.ballerinalang.compiler.tree.expressions.BLangAnnotAccessExpr;
import org.wso2.ballerinalang.compiler.tree.expressions.BLangArrowFunction;
import org.wso2.ballerinalang.compiler.tree.expressions.BLangBinaryExpr;
import org.wso2.ballerinalang.compiler.tree.expressions.BLangCheckPanickedExpr;
import org.wso2.ballerinalang.compiler.tree.expressions.BLangCheckedExpr;
import org.wso2.ballerinalang.compiler.tree.expressions.BLangCommitExpr;
import org.wso2.ballerinalang.compiler.tree.expressions.BLangConstRef;
import org.wso2.ballerinalang.compiler.tree.expressions.BLangConstant;
import org.wso2.ballerinalang.compiler.tree.expressions.BLangDynamicArgExpr;
import org.wso2.ballerinalang.compiler.tree.expressions.BLangElvisExpr;
import org.wso2.ballerinalang.compiler.tree.expressions.BLangErrorConstructorExpr;
import org.wso2.ballerinalang.compiler.tree.expressions.BLangErrorVarRef;
import org.wso2.ballerinalang.compiler.tree.expressions.BLangExpression;
import org.wso2.ballerinalang.compiler.tree.expressions.BLangFieldBasedAccess;
import org.wso2.ballerinalang.compiler.tree.expressions.BLangGroupExpr;
import org.wso2.ballerinalang.compiler.tree.expressions.BLangIgnoreExpr;
import org.wso2.ballerinalang.compiler.tree.expressions.BLangIndexBasedAccess;
import org.wso2.ballerinalang.compiler.tree.expressions.BLangInferredTypedescDefaultNode;
import org.wso2.ballerinalang.compiler.tree.expressions.BLangInvocation;
import org.wso2.ballerinalang.compiler.tree.expressions.BLangIsAssignableExpr;
import org.wso2.ballerinalang.compiler.tree.expressions.BLangIsLikeExpr;
import org.wso2.ballerinalang.compiler.tree.expressions.BLangLambdaFunction;
import org.wso2.ballerinalang.compiler.tree.expressions.BLangLetExpression;
import org.wso2.ballerinalang.compiler.tree.expressions.BLangListConstructorExpr;
import org.wso2.ballerinalang.compiler.tree.expressions.BLangLiteral;
import org.wso2.ballerinalang.compiler.tree.expressions.BLangMarkdownDocumentationLine;
import org.wso2.ballerinalang.compiler.tree.expressions.BLangMarkdownParameterDocumentation;
import org.wso2.ballerinalang.compiler.tree.expressions.BLangMarkdownReturnParameterDocumentation;
import org.wso2.ballerinalang.compiler.tree.expressions.BLangNamedArgsExpression;
import org.wso2.ballerinalang.compiler.tree.expressions.BLangNumericLiteral;
import org.wso2.ballerinalang.compiler.tree.expressions.BLangObjectConstructorExpression;
import org.wso2.ballerinalang.compiler.tree.expressions.BLangQueryAction;
import org.wso2.ballerinalang.compiler.tree.expressions.BLangQueryExpr;
import org.wso2.ballerinalang.compiler.tree.expressions.BLangRawTemplateLiteral;
import org.wso2.ballerinalang.compiler.tree.expressions.BLangRecordLiteral;
import org.wso2.ballerinalang.compiler.tree.expressions.BLangRecordVarRef;
import org.wso2.ballerinalang.compiler.tree.expressions.BLangRegExpTemplateLiteral;
import org.wso2.ballerinalang.compiler.tree.expressions.BLangRestArgsExpression;
import org.wso2.ballerinalang.compiler.tree.expressions.BLangServiceConstructorExpr;
import org.wso2.ballerinalang.compiler.tree.expressions.BLangSimpleVarRef;
import org.wso2.ballerinalang.compiler.tree.expressions.BLangStatementExpression;
import org.wso2.ballerinalang.compiler.tree.expressions.BLangStringTemplateLiteral;
import org.wso2.ballerinalang.compiler.tree.expressions.BLangTableConstructorExpr;
import org.wso2.ballerinalang.compiler.tree.expressions.BLangTernaryExpr;
import org.wso2.ballerinalang.compiler.tree.expressions.BLangTransactionalExpr;
import org.wso2.ballerinalang.compiler.tree.expressions.BLangTrapExpr;
import org.wso2.ballerinalang.compiler.tree.expressions.BLangTupleVarRef;
import org.wso2.ballerinalang.compiler.tree.expressions.BLangTypeConversionExpr;
import org.wso2.ballerinalang.compiler.tree.expressions.BLangTypeInit;
import org.wso2.ballerinalang.compiler.tree.expressions.BLangTypeTestExpr;
import org.wso2.ballerinalang.compiler.tree.expressions.BLangTypedescExpr;
import org.wso2.ballerinalang.compiler.tree.expressions.BLangUnaryExpr;
import org.wso2.ballerinalang.compiler.tree.expressions.BLangWaitExpr;
import org.wso2.ballerinalang.compiler.tree.expressions.BLangWaitForAllExpr;
import org.wso2.ballerinalang.compiler.tree.expressions.BLangWorkerFlushExpr;
import org.wso2.ballerinalang.compiler.tree.expressions.BLangWorkerReceive;
import org.wso2.ballerinalang.compiler.tree.expressions.BLangWorkerSyncSendExpr;
import org.wso2.ballerinalang.compiler.tree.expressions.BLangXMLAttribute;
import org.wso2.ballerinalang.compiler.tree.expressions.BLangXMLCommentLiteral;
import org.wso2.ballerinalang.compiler.tree.expressions.BLangXMLElementAccess;
import org.wso2.ballerinalang.compiler.tree.expressions.BLangXMLElementLiteral;
import org.wso2.ballerinalang.compiler.tree.expressions.BLangXMLNavigationAccess;
import org.wso2.ballerinalang.compiler.tree.expressions.BLangXMLProcInsLiteral;
import org.wso2.ballerinalang.compiler.tree.expressions.BLangXMLQName;
import org.wso2.ballerinalang.compiler.tree.expressions.BLangXMLQuotedString;
import org.wso2.ballerinalang.compiler.tree.expressions.BLangXMLSequenceLiteral;
import org.wso2.ballerinalang.compiler.tree.expressions.BLangXMLTextLiteral;
import org.wso2.ballerinalang.compiler.tree.statements.BLangAssignment;
import org.wso2.ballerinalang.compiler.tree.statements.BLangBlockStmt;
import org.wso2.ballerinalang.compiler.tree.statements.BLangBreak;
import org.wso2.ballerinalang.compiler.tree.statements.BLangCompoundAssignment;
import org.wso2.ballerinalang.compiler.tree.statements.BLangContinue;
import org.wso2.ballerinalang.compiler.tree.statements.BLangDo;
import org.wso2.ballerinalang.compiler.tree.statements.BLangErrorDestructure;
import org.wso2.ballerinalang.compiler.tree.statements.BLangErrorVariableDef;
import org.wso2.ballerinalang.compiler.tree.statements.BLangExpressionStmt;
import org.wso2.ballerinalang.compiler.tree.statements.BLangFail;
import org.wso2.ballerinalang.compiler.tree.statements.BLangForeach;
import org.wso2.ballerinalang.compiler.tree.statements.BLangForkJoin;
import org.wso2.ballerinalang.compiler.tree.statements.BLangIf;
import org.wso2.ballerinalang.compiler.tree.statements.BLangLock;
import org.wso2.ballerinalang.compiler.tree.statements.BLangMatchStatement;
import org.wso2.ballerinalang.compiler.tree.statements.BLangPanic;
import org.wso2.ballerinalang.compiler.tree.statements.BLangRecordDestructure;
import org.wso2.ballerinalang.compiler.tree.statements.BLangRecordVariableDef;
import org.wso2.ballerinalang.compiler.tree.statements.BLangRetry;
import org.wso2.ballerinalang.compiler.tree.statements.BLangRetryTransaction;
import org.wso2.ballerinalang.compiler.tree.statements.BLangReturn;
import org.wso2.ballerinalang.compiler.tree.statements.BLangRollback;
import org.wso2.ballerinalang.compiler.tree.statements.BLangSimpleVariableDef;
import org.wso2.ballerinalang.compiler.tree.statements.BLangStatement;
import org.wso2.ballerinalang.compiler.tree.statements.BLangTransaction;
import org.wso2.ballerinalang.compiler.tree.statements.BLangTupleDestructure;
import org.wso2.ballerinalang.compiler.tree.statements.BLangTupleVariableDef;
import org.wso2.ballerinalang.compiler.tree.statements.BLangWhile;
import org.wso2.ballerinalang.compiler.tree.statements.BLangWorkerSend;
import org.wso2.ballerinalang.compiler.tree.statements.BLangXMLNSStatement;
import org.wso2.ballerinalang.compiler.tree.types.BLangArrayType;
import org.wso2.ballerinalang.compiler.tree.types.BLangBuiltInRefTypeNode;
import org.wso2.ballerinalang.compiler.tree.types.BLangConstrainedType;
import org.wso2.ballerinalang.compiler.tree.types.BLangErrorType;
import org.wso2.ballerinalang.compiler.tree.types.BLangFiniteTypeNode;
import org.wso2.ballerinalang.compiler.tree.types.BLangFunctionTypeNode;
import org.wso2.ballerinalang.compiler.tree.types.BLangIntersectionTypeNode;
import org.wso2.ballerinalang.compiler.tree.types.BLangLetVariable;
import org.wso2.ballerinalang.compiler.tree.types.BLangObjectTypeNode;
import org.wso2.ballerinalang.compiler.tree.types.BLangRecordTypeNode;
import org.wso2.ballerinalang.compiler.tree.types.BLangStreamType;
import org.wso2.ballerinalang.compiler.tree.types.BLangTableTypeNode;
import org.wso2.ballerinalang.compiler.tree.types.BLangTupleTypeNode;
import org.wso2.ballerinalang.compiler.tree.types.BLangType;
import org.wso2.ballerinalang.compiler.tree.types.BLangUnionTypeNode;
import org.wso2.ballerinalang.compiler.tree.types.BLangUserDefinedType;
import org.wso2.ballerinalang.compiler.tree.types.BLangValueType;
import org.wso2.ballerinalang.compiler.util.ClosureVarSymbol;
import org.wso2.ballerinalang.compiler.util.CompilerContext;
import org.wso2.ballerinalang.compiler.util.Name;
import org.wso2.ballerinalang.compiler.util.Names;
import org.wso2.ballerinalang.util.Flags;

import java.util.ArrayList;
import java.util.Iterator;
import java.util.LinkedList;
import java.util.List;
import java.util.Queue;
import java.util.Set;

import static io.ballerina.runtime.api.constants.RuntimeConstants.DOLLAR;
import static io.ballerina.runtime.api.constants.RuntimeConstants.UNDERSCORE;
import static org.ballerinalang.model.symbols.SymbolOrigin.VIRTUAL;

/**
 * ClosureGenerator for creating closures for default values.
 *
 * @since 2201.3.0
 */
public class ClosureGenerator extends BLangNodeVisitor {
    private static final CompilerContext.Key<ClosureGenerator> CLOSURE_GENERATOR_KEY = new CompilerContext.Key<>();
    private Queue<BLangSimpleVariableDef> queue;
    private Queue<BLangSimpleVariableDef> annotationClosureReferences;
    private SymbolTable symTable;
    private SymbolEnv env;
    private BLangNode result;
    private SymbolResolver symResolver;
    private AnnotationDesugar annotationDesugar;
    private Desugar desugar;
    private Types types;

    public static ClosureGenerator getInstance(CompilerContext context) {
        ClosureGenerator closureGenerator = context.get(CLOSURE_GENERATOR_KEY);
        if (closureGenerator == null) {
            closureGenerator = new ClosureGenerator(context);
        }

        return closureGenerator;
    }

    private ClosureGenerator(CompilerContext context) {
        context.put(CLOSURE_GENERATOR_KEY, this);
        this.symTable = SymbolTable.getInstance(context);
        this.queue = new LinkedList<>();
        this.annotationClosureReferences = new LinkedList<>();
        this.types = Types.getInstance(context);
        this.symResolver = SymbolResolver.getInstance(context);
        this.annotationDesugar = AnnotationDesugar.getInstance(context);
        this.desugar = Desugar.getInstance(context);
    }

    @Override
    public void visit(BLangPackage pkgNode) {
        SymbolEnv pkgEnv = this.symTable.pkgEnvMap.get(pkgNode.symbol);

        for (int i = 0; i < pkgNode.functions.size(); i++) {
            BLangFunction bLangFunction = pkgNode.functions.get(i);
            if (!bLangFunction.flagSet.contains(Flag.LAMBDA)) {
                SymbolEnv funcEnv = SymbolEnv.createFunctionEnv(bLangFunction, bLangFunction.symbol.scope, pkgEnv);
                rewriteParamsAndReturnTypeOfFunction(bLangFunction, funcEnv);
            }
        }
        pkgNode.services.forEach(service -> rewrite(service, pkgEnv));
        pkgNode.typeDefinitions.forEach(typeDefinition -> rewrite(typeDefinition, pkgEnv));
        pkgNode.xmlnsList.forEach(xmlns -> rewrite(xmlns, pkgEnv));
        pkgNode.constants.forEach(constant -> rewrite(constant, pkgEnv));
        pkgNode.annotations.forEach(annotation -> rewrite(annotation, pkgEnv));
        pkgNode.initFunction = rewrite(pkgNode.initFunction, pkgEnv);
        pkgNode.classDefinitions = rewrite(pkgNode.classDefinitions, pkgEnv);
        rewrite(pkgNode.globalVars, pkgEnv);
        addClosuresToGlobalVariableList(pkgEnv);
        for (int i = 0; i < pkgNode.functions.size(); i++) {
            BLangFunction bLangFunction = pkgNode.functions.get(i);
            if (!bLangFunction.flagSet.contains(Flag.LAMBDA)) {
                rewrite(bLangFunction, pkgEnv);
            }
        }

        result = pkgNode;
    }

    private void addClosuresToGlobalVariableList(SymbolEnv pkgEnv) {
        Iterator<BLangSimpleVariableDef> iterator = queue.iterator();
        while (iterator.hasNext()) {
            BLangSimpleVariable simpleVariable = queue.poll().var;
            simpleVariable.flagSet.add(Flag.PUBLIC);
            simpleVariable.symbol.flags |= Flags.PUBLIC;
            pkgEnv.enclPkg.globalVars.add(0, simpleVariable);
        }
        for (BLangSimpleVariableDef closureReference : annotationClosureReferences) {
            pkgEnv.enclPkg.globalVars.add(rewrite(closureReference.var, pkgEnv));
        }
    }

    @Override
    public void visit(BLangFunction funcNode) {
        SymbolEnv funcEnv = SymbolEnv.createFunctionEnv(funcNode, funcNode.symbol.scope, env);
        
        if (funcNode.flagSet.contains(Flag.LAMBDA)) {
            rewriteParamsAndReturnTypeOfFunction(funcNode, funcEnv);
        }
        funcNode.body = rewrite(funcNode.body, funcEnv);
        result = funcNode;
    }

    public void rewriteParamsAndReturnTypeOfFunction(BLangFunction funcNode, SymbolEnv funcEnv) {
        for (BLangSimpleVariable bLangSimpleVariable : funcNode.requiredParams) {
            rewrite(bLangSimpleVariable, funcEnv);
        }

        if (funcNode.restParam != null) {
            funcNode.restParam = rewrite(funcNode.restParam, funcEnv);
        }

        if (funcNode.returnTypeNode != null && funcNode.returnTypeNode.getKind() != null) {
            funcNode.returnTypeNode = rewrite(funcNode.returnTypeNode, funcEnv);
        }
    }

    @Override
    public void visit(BLangBlockFunctionBody body) {
        SymbolEnv blockEnv = SymbolEnv.createFuncBodyEnv(body, env);
        body.stmts = rewriteStmt(body.stmts, blockEnv);
        result = body;
    }

    @Override
    public void visit(BLangRawTemplateLiteral rawTemplateLiteral) {
        result = rawTemplateLiteral;
    }

    @Override
    public void visit(BLangExprFunctionBody exprBody) {
        exprBody.expr = rewriteExpr(exprBody.expr);
        result = exprBody;
    }

    @Override
    public void visit(BLangResourceFunction resourceFunction) {
        visit((BLangFunction) resourceFunction);
    }

    @Override
    public void visit(BLangExternalFunctionBody body) {
        result = body;
    }

    @Override
    public void visit(BLangBlockStmt blockNode) {
        SymbolEnv blockEnv = SymbolEnv.createBlockEnv(blockNode, env);
        blockNode.stmts = rewriteStmt(blockNode.stmts, blockEnv);

        result = blockNode;
    }

    @Override
    public void visit(BLangService serviceNode) {
        result = serviceNode;
    }

    @Override
    public void visit(BLangSimpleVariableDef varDefNode) {
        varDefNode.var = rewrite(varDefNode.var, env);
        result = varDefNode;
    }

    @Override
    public void visit(BLangReturn returnNode) {
        if (returnNode.expr != null) {
            returnNode.expr = rewriteExpr(returnNode.expr);
        }
        result = returnNode;
    }

    @Override
    public void visit(BLangTypeDefinition typeDef) {
        typeDef.typeNode = rewrite(typeDef.typeNode, env);
        result = typeDef;
    }

    @Override
    public void visit(BLangIntersectionTypeNode intersectionTypeNode) {
        List<BLangType> rewrittenConstituents = new ArrayList<>();
        for (BLangType constituentTypeNode : intersectionTypeNode.constituentTypeNodes) {
            rewrittenConstituents.add(rewrite(constituentTypeNode, env));
        }
        intersectionTypeNode.constituentTypeNodes = rewrittenConstituents;
        result = intersectionTypeNode;
    }

    @Override
    public void visit(BLangClassDefinition classDefinition) {
        SymbolEnv classEnv = SymbolEnv.createClassEnv(classDefinition, classDefinition.symbol.scope, env);
        for (BLangSimpleVariable bLangSimpleVariable : classDefinition.fields) {
            bLangSimpleVariable.typeNode = rewrite(bLangSimpleVariable.typeNode, classEnv);
            bLangSimpleVariable.expr = rewrite(bLangSimpleVariable.expr, classEnv);
        }
        result = classDefinition;
    }

    @Override
    public void visit(BLangObjectTypeNode objectTypeNode) {
        for (BLangSimpleVariable field : objectTypeNode.fields) {
            rewrite(field, env);
        }
        result = objectTypeNode;
    }

    @Override
    public void visit(BLangObjectConstructorExpression objectConstructorExpression) {
        objectConstructorExpression.typeInit = rewriteExpr(objectConstructorExpression.typeInit);
        result = objectConstructorExpression;
    }

    @Override
    public void visit(BLangRecordTypeNode recordTypeNode) {
        BTypeSymbol typeSymbol = recordTypeNode.getBType().tsymbol;
        BSymbol owner = typeSymbol.owner;
        desugarFieldAnnotations(owner, typeSymbol, recordTypeNode.fields, recordTypeNode.pos);
        for (BLangSimpleVariable field : recordTypeNode.fields) {
            rewrite(field, recordTypeNode.typeDefEnv);
        }
        recordTypeNode.restFieldType = rewrite(recordTypeNode.restFieldType, env);
        result = recordTypeNode;
    }

    @Override
    public void visit(BLangTupleTypeNode tupleTypeNode) {
        BTypeSymbol typeSymbol = tupleTypeNode.getBType().tsymbol;
        BSymbol owner = typeSymbol.owner;
        desugarFieldAnnotations(owner, typeSymbol, tupleTypeNode.members, tupleTypeNode.pos);
        List<BLangSimpleVariable> rewrittenMembers = new ArrayList<>();
        tupleTypeNode.members.forEach(member -> rewrittenMembers.add(rewrite(member, env)));
        tupleTypeNode.members = rewrittenMembers;
        tupleTypeNode.restParamType = rewrite(tupleTypeNode.restParamType, env);
        result = tupleTypeNode;
    }

    private void desugarFieldAnnotations(BSymbol owner, BTypeSymbol typeSymbol, List<BLangSimpleVariable> fields,
                                         Location pos) {
        if (owner.getKind() == SymbolKind.PACKAGE && typeSymbol.name != Names.EMPTY) {
            return;
        }
        owner = getOwner(env);
        BLangLambdaFunction lambdaFunction = annotationDesugar.defineFieldAnnotations(fields, pos, env.enclPkg, env,
                                                                                      typeSymbol.pkgID, owner);
        if (lambdaFunction != null) {
            boolean isPackageLevelAnnotationClosure = owner.getKind() == SymbolKind.PACKAGE;
            BInvokableSymbol invokableSymbol = createSimpleVariable(lambdaFunction.function, lambdaFunction,
                                                                    isPackageLevelAnnotationClosure);
            typeSymbol.annotations = createSimpleVariable(invokableSymbol, isPackageLevelAnnotationClosure);
        }
    }

    @Override
    public void visit(BLangFiniteTypeNode finiteTypeNode) {
        finiteTypeNode.valueSpace.forEach(param -> rewrite(param, env));
        result = finiteTypeNode;
    }

    @Override
    public void visit(BLangArrayType arrayType) {
        arrayType.elemtype = rewrite(arrayType.elemtype, env);
        result = arrayType;
    }

    @Override
    public void visit(BLangUserDefinedType userDefinedType) {
        result = userDefinedType;
    }

    @Override
    public void visit(BLangUnionTypeNode unionTypeNode) {
        List<BLangType> rewrittenMembers = new ArrayList<>();
        unionTypeNode.memberTypeNodes.forEach(typeNode -> rewrittenMembers.add(rewrite(typeNode, env)));
        unionTypeNode.memberTypeNodes = rewrittenMembers;
        result = unionTypeNode;
    }

    @Override
    public void visit(BLangValueType valueType) {
        result = valueType;
    }

    @Override
    public void visit(BLangBuiltInRefTypeNode builtInRefTypeNode) {
        result = builtInRefTypeNode;
    }

    @Override
    public void visit(BLangStreamType streamType) {
        streamType.constraint = rewrite(streamType.constraint, env);
        streamType.error = rewrite(streamType.error, env);
        result = streamType;
    }

    @Override
    public void visit(BLangConstrainedType constrainedType) {
        constrainedType.constraint = rewrite(constrainedType.constraint, env);
        result = constrainedType;
    }

    @Override
    public void visit(BLangErrorType errorType) {
        errorType.detailType = rewrite(errorType.detailType, env);
        result = errorType;
    }

    @Override
    public void visit(BLangTableTypeNode tableTypeNode) {
        tableTypeNode.constraint = rewrite(tableTypeNode.constraint, env);
        tableTypeNode.tableKeyTypeConstraint = rewrite(tableTypeNode.tableKeyTypeConstraint, env);
        result = tableTypeNode;
    }

    @Override
    public void visit(BLangInvocation.BLangResourceAccessInvocation resourceAccessInvocation) {
        result = resourceAccessInvocation;
    }

    @Override
    public void visit(BLangTableKeyTypeConstraint keyTypeConstraint) {
        keyTypeConstraint.keyType = rewrite(keyTypeConstraint.keyType, env);
        result = keyTypeConstraint;
    }

    @Override
    public void visit(BLangFunctionTypeNode functionTypeNode) {
        SymbolEnv funcEnv = SymbolEnv.createTypeEnv(functionTypeNode, functionTypeNode.getBType().tsymbol.scope, env);
        for (BLangSimpleVariable param : functionTypeNode.params) {
            rewrite(param, funcEnv);
        }
        if (functionTypeNode.restParam != null) {
            functionTypeNode.restParam.typeNode = rewrite(functionTypeNode.restParam.typeNode, env);
        }
        if (functionTypeNode.returnTypeNode != null) {
            functionTypeNode.returnTypeNode = rewrite(functionTypeNode.returnTypeNode, env);
        }

        result = functionTypeNode;
    }

    @Override
    public void visit(BLangSimpleVariable varNode) {
        if (varNode.typeNode != null && varNode.typeNode.getKind() != null) {
            varNode.typeNode = rewrite(varNode.typeNode, env);
        }
        if (Symbols.isFlagOn(varNode.symbol.flags, Flags.FIELD) && varNode.symbol.isDefaultable) {
            String closureName = generateName(varNode.symbol.name.value, env.node);
            generateClosureForDefaultValues(closureName, varNode.name.value, varNode);
            result = varNode;
            return;
        }

        if (varNode.symbol != null && Symbols.isFlagOn(varNode.symbol.flags, Flags.DEFAULTABLE_PARAM)) {
            String closureName = generateName(varNode.symbol.name.value, env.node);
            generateClosureForDefaultValues(closureName, varNode.name.value, varNode);
        } else {
            rewriteExpr(varNode.expr);
        }
        result = varNode;
    }

    private BSymbol getOwner(SymbolEnv symbolEnv) {
        while (symbolEnv.node.getKind() != NodeKind.PACKAGE) {
            NodeKind kind = symbolEnv.node.getKind();
            if (kind != NodeKind.BLOCK_FUNCTION_BODY && kind != NodeKind.BLOCK) {
                symbolEnv = symbolEnv.enclEnv;
                continue;
            }
            return symbolEnv.enclInvokable.symbol;
        }
        return symbolEnv.enclPkg.symbol;
    }

    private void generateClosureForDefaultValues(String closureName, String paramName, BLangSimpleVariable varNode) {
        BSymbol owner = getOwner(env);
        BLangFunction function = createFunction(closureName, varNode.pos, owner.pkgID, owner, varNode.getBType());
        BLangReturn returnStmt = ASTBuilderUtil.createReturnStmt(function.pos, (BLangBlockFunctionBody) function.body);
        if (varNode.expr.getKind() == NodeKind.RECORD_LITERAL_EXPR) {
            BLangRecordLiteral recordLiteral = (BLangRecordLiteral) varNode.expr;
            desugar.generateFieldsForUserUnspecifiedRecordFields(recordLiteral, recordLiteral.fields);
        }
        returnStmt.expr = desugar.addConversionExprIfRequired(varNode.expr, function.returnTypeNode.getBType());
        BLangLambdaFunction lambdaFunction = createLambdaFunction(function);
        lambdaFunction.capturedClosureEnv = env.createClone();
        BInvokableSymbol varSymbol = createSimpleVariable(function, lambdaFunction, false);
        BTypeSymbol symbol = env.node.getBType().tsymbol;
        if (symbol.getKind() == SymbolKind.INVOKABLE_TYPE) {
            updateFunctionParams(function, ((BInvokableTypeSymbol) symbol).params, paramName);
            ((BInvokableTypeSymbol) symbol).defaultValues.put(paramName, varSymbol);
        } else {
            ((BRecordTypeSymbol) symbol).defaultValues.put(paramName, varSymbol);
        }
        env.enclPkg.symbol.scope.define(function.symbol.name, function.symbol);
        env.enclPkg.functions.add(function);
        env.enclPkg.topLevelNodes.add(function);
<<<<<<< HEAD
        rewrite(lambdaFunction, lambdaFunction.capturedClosureEnv);
=======
        symbol.defaultValues.put(Utils.unescapeBallerina(paramName), varSymbol);
        return returnStmt.expr;
>>>>>>> 33bab3db
    }

    private void updateFunctionParams(BLangFunction funcNode, List<BVarSymbol> params, String paramName) {
        // Add params to the required param list if there are any.
        BInvokableSymbol funcSymbol = funcNode.symbol;
        for (BVarSymbol symbol : params) {
            if (paramName.equals(symbol.name.value)) {
                break;
            }
            BInvokableType funcType = (BInvokableType) funcSymbol.type;
            BVarSymbol varSymbol = ASTBuilderUtil.duplicateParamSymbol(symbol, funcSymbol);
            varSymbol.flags = 0;
            funcSymbol.scope.define(varSymbol.name, varSymbol);
            funcSymbol.params.add(varSymbol);
            funcType.paramTypes.add(varSymbol.type);
            funcNode.requiredParams.add(ASTBuilderUtil.createVariable(varSymbol.pos, varSymbol.name.value,
                                        varSymbol.type, null, varSymbol));
        }
    }

    BLangLambdaFunction createLambdaFunction(BLangFunction function) {
        BLangLambdaFunction lambdaFunction = (BLangLambdaFunction) TreeBuilder.createLambdaFunctionNode();
        lambdaFunction.function = function;
        lambdaFunction.setBType(function.getBType());
        lambdaFunction.capturedClosureEnv = env;
        return lambdaFunction;
    }

    public BInvokableSymbol createSimpleVariable(BLangFunction function, BLangLambdaFunction lambdaFunction,
                                                 boolean isAnnotationClosure) {
        BInvokableSymbol invokableSymbol = function.symbol;
        BType type = function.getBType();
        Location pos = function.pos;
        Name name = invokableSymbol.name;
        BInvokableSymbol varSymbol = new BInvokableSymbol(SymTag.VARIABLE, 0, name, invokableSymbol.pkgID, type,
                                                          invokableSymbol.owner, pos, VIRTUAL);
        varSymbol.params = invokableSymbol.params;
        varSymbol.restParam = invokableSymbol.restParam;
        varSymbol.retType = invokableSymbol.retType;
        BLangSimpleVariableDef variableDef = createSimpleVariableDef(pos, name.value, type, lambdaFunction, varSymbol);
        addToQueue(variableDef, isAnnotationClosure);
        return varSymbol;
    }

    private BVarSymbol createSimpleVariable(BInvokableSymbol invokableSymbol, boolean isAnnotationClosure) {
        BType type = invokableSymbol.retType;
        Location pos = invokableSymbol.pos;
        Name name = invokableSymbol.name;
        BVarSymbol varSymbol = new BVarSymbol(0, name, invokableSymbol.originalName, invokableSymbol.pkgID, type,
                                              invokableSymbol.owner, pos, VIRTUAL);
        BLangSimpleVariableDef variableDef = createSimpleVariableDef(pos, name.value, type,
                                                                     getInvocation(invokableSymbol), varSymbol);
        addToQueue(variableDef, isAnnotationClosure);
        return varSymbol;
    }

    private BLangSimpleVariableDef createSimpleVariableDef(Location pos, String name, BType type, BLangExpression expr,
                                                           BVarSymbol varSymbol) {
        BLangSimpleVariable simpleVariable = ASTBuilderUtil.createVariable(pos, name, type, expr, varSymbol);
        BLangSimpleVariableDef variableDef = ASTBuilderUtil.createVariableDef(pos);
        variableDef.var = simpleVariable;
        variableDef.setBType(type);
        return variableDef;
    }

    private void addToQueue(BLangSimpleVariableDef variableDef, boolean isAnnotationClosure) {
        if (isAnnotationClosure) {
            annotationClosureReferences.add(variableDef);
            return;
        }
        queue.add(variableDef);
    }

    private BLangInvocation getInvocation(BInvokableSymbol symbol) {
        BLangInvocation funcInvocation = (BLangInvocation) TreeBuilder.createInvocationNode();
        funcInvocation.setBType(symbol.retType);
        funcInvocation.symbol = symbol;
        funcInvocation.name = ASTBuilderUtil.createIdentifier(symbol.pos, symbol.name.value);
        funcInvocation.functionPointerInvocation = true;
        return funcInvocation;
    }

    private BLangFunction createFunction(String funcName, Location pos, PackageID pkgID, BSymbol owner, BType bType) {
        BLangFunction function = ASTBuilderUtil.createFunction(pos, funcName);
        function.flagSet.add(Flag.PUBLIC);
        BInvokableTypeSymbol invokableTypeSymbol = Symbols.createInvokableTypeSymbol(SymTag.FUNCTION_TYPE, Flags.PUBLIC,
                                                                                     pkgID, bType, owner, pos, VIRTUAL);
        function.setBType(new BInvokableType(new ArrayList<>(), bType, invokableTypeSymbol));

        BLangBuiltInRefTypeNode typeNode = (BLangBuiltInRefTypeNode) TreeBuilder.createBuiltInReferenceTypeNode();
        typeNode.setBType(bType);
        typeNode.typeKind = bType.getKind();
        typeNode.pos = pos;
        function.returnTypeNode = typeNode;

        BInvokableSymbol functionSymbol = new BInvokableSymbol(SymTag.FUNCTION, Flags.PUBLIC, new Name(funcName), pkgID,
                                                               function.getBType(), owner, pos, VIRTUAL);
        functionSymbol.bodyExist = true;
        functionSymbol.kind = SymbolKind.FUNCTION;
        functionSymbol.retType = function.returnTypeNode.getBType();
        functionSymbol.scope = new Scope(functionSymbol);
        function.symbol = functionSymbol;

        return function;
    }

    private String generateName(String name, BLangNode parent) {
        if (parent == null) {
            return DOLLAR + name;
        }
        switch (parent.getKind()) {
            case CLASS_DEFN:
                name = ((BLangClassDefinition) parent).name.getValue() + UNDERSCORE + name;
                return generateName(name, parent.parent);
            case FUNCTION:
                name = ((BLangFunction) parent).symbol.name.value.replaceAll("\\.", UNDERSCORE) + UNDERSCORE + name;
                return generateName(name, parent.parent);
            case RESOURCE_FUNC:
                name = ((BLangResourceFunction) parent).name.value + UNDERSCORE + name;
                return generateName(name, parent.parent);
            case VARIABLE:
                name = ((BLangSimpleVariable) parent).name.getValue() + UNDERSCORE + name;
                return generateName(name, parent.parent);
            case TYPE_DEFINITION:
                name = ((BLangTypeDefinition) parent).name.getValue() + UNDERSCORE + name;
                return generateName(name, parent.parent);
            case SERVICE:
                name = ((BLangService) parent).name.getValue() + UNDERSCORE + name;
                return generateName(name, parent.parent);
            case RECORD_TYPE:
                name = ((BLangRecordTypeNode) parent).symbol.name.getValue() + UNDERSCORE + name;
                return generateName(name, parent.parent);
            default:
                return generateName(name, parent.parent);
        }
    }
    @Override
    public void visit(BLangTupleVariable varNode) {
        rewrite(varNode.restVariable, env);
        result = varNode;
    }

    @Override
    public void visit(BLangRecordVariable varNode) {
        varNode.expr = rewriteExpr(varNode.expr);
        result = varNode;
    }

    @Override
    public void visit(BLangErrorVariable varNode) {
        varNode.expr = rewriteExpr(varNode.expr);
        result = varNode;
    }

    @Override
    public void visit(BLangTupleVariableDef varDefNode) {
        varDefNode.var = rewrite(varDefNode.var, env);
        result = varDefNode;
    }

    @Override
    public void visit(BLangRecordVariableDef varDefNode) {
        varDefNode.var = rewrite(varDefNode.var, env);
        result = varDefNode;
    }

    @Override
    public void visit(BLangErrorVariableDef varDefNode) {
        varDefNode.errorVariable = rewrite(varDefNode.errorVariable, env);
        result = varDefNode;
    }

    @Override
    public void visit(BLangAssignment assignNode) {
        assignNode.varRef = rewriteExpr(assignNode.varRef);
        assignNode.expr = rewriteExpr(assignNode.expr);
        result = assignNode;
    }

    @Override
    public void visit(BLangTupleDestructure tupleDestructure) {
        result = tupleDestructure;
    }

    @Override
    public void visit(BLangRecordDestructure recordDestructure) {
        result = recordDestructure;
    }

    @Override
    public void visit(BLangErrorDestructure errorDestructure) {
        result = errorDestructure;
    }

    @Override
    public void visit(BLangRetry retryNode) {
        retryNode.retryBody = rewrite(retryNode.retryBody, env);
        result = retryNode;
    }

    @Override
    public void visit(BLangRetryTransaction retryTransaction) {
        retryTransaction.transaction = rewrite(retryTransaction.transaction, env);
        result = retryTransaction;
    }

    @Override
    public void visit(BLangContinue nextNode) {
        result = nextNode;
    }

    @Override
    public void visit(BLangBreak breakNode) {
        result = breakNode;
    }

    @Override
    public void visit(BLangPanic panicNode) {
        panicNode.expr = rewriteExpr(panicNode.expr);
        result = panicNode;
    }

    @Override
    public void visit(BLangDo doNode) {
        doNode.body = rewrite(doNode.body, env);
        result = doNode;
    }

    @Override
    public void visit(BLangXMLNSStatement xmlnsStmtNode) {
        xmlnsStmtNode.xmlnsDecl = rewrite(xmlnsStmtNode.xmlnsDecl, env);
        result = xmlnsStmtNode;
    }

    @Override
    public void visit(BLangXMLNS xmlnsNode) {
        xmlnsNode.namespaceURI = rewriteExpr(xmlnsNode.namespaceURI);
        result = xmlnsNode;
    }

    @Override
    public void visit(BLangExpressionStmt exprStmtNode) {
        exprStmtNode.expr = rewriteExpr(exprStmtNode.expr);
        result = exprStmtNode;
    }

    @Override
    public void visit(BLangFail failNode) {
        if (failNode.exprStmt != null) {
            failNode.exprStmt = rewrite(failNode.exprStmt, env);
        }
        result = failNode;
    }

    @Override
    public void visit(BLangIf ifNode) {
        ifNode.expr = rewriteExpr(ifNode.expr);
        ifNode.body = rewrite(ifNode.body, env);
        ifNode.elseStmt = rewrite(ifNode.elseStmt, env);
        result = ifNode;
    }

    @Override
    public void visit(BLangForeach foreach) {
        result = foreach;
    }

    @Override
    public void visit(BLangWhile whileNode) {
        whileNode.expr = rewriteExpr(whileNode.expr);
        whileNode.body = rewrite(whileNode.body, env);
        result = whileNode;
    }

    @Override
    public void visit(BLangLock lockNode) {
        lockNode.body = rewrite(lockNode.body, env);
        result = lockNode;
    }

    @Override
    public void visit(BLangLock.BLangLockStmt lockNode) {
        result = lockNode;
    }

    @Override
    public void visit(BLangLock.BLangUnLockStmt unLockNode) {
        result = unLockNode;
    }

    @Override
    public void visit(BLangTransaction transactionNode) {
        transactionNode.transactionBody = rewrite(transactionNode.transactionBody, env);
        result = transactionNode;
    }

    @Override
    public void visit(BLangRollback rollbackNode) {
        rollbackNode.expr = rewriteExpr(rollbackNode.expr);
        result = rollbackNode;
    }

    @Override
    public void visit(BLangTransactionalExpr transactionalExpr) {
        result = transactionalExpr;
    }

    @Override
    public void visit(BLangCommitExpr commitExpr) {
        result = commitExpr;
    }

    @Override
    public void visit(BLangForkJoin forkJoin) {
        result = forkJoin;
    }

    @Override
    public void visit(BLangLiteral literalExpr) {
        result = literalExpr;
    }

    @Override
    public void visit(BLangListConstructorExpr listConstructorExpr) {
        listConstructorExpr.exprs = rewriteExprs(listConstructorExpr.exprs);
        result = listConstructorExpr;
    }

    @Override
    public void visit(BLangTableConstructorExpr tableConstructorExpr) {
        rewriteExprs(tableConstructorExpr.recordLiteralList);
        result = tableConstructorExpr;
    }

    @Override
    public void visit(BLangListConstructorExpr.BLangJSONArrayLiteral jsonArrayLiteral) {
        jsonArrayLiteral.exprs = rewriteExprs(jsonArrayLiteral.exprs);
        result = jsonArrayLiteral;
    }

    @Override
    public void visit(BLangListConstructorExpr.BLangTupleLiteral tupleLiteral) {
        tupleLiteral.exprs = rewriteExprs(tupleLiteral.exprs);
        result = tupleLiteral;
    }

    @Override
    public void visit(BLangListConstructorExpr.BLangArrayLiteral arrayLiteral) {
        arrayLiteral.exprs = rewriteExprs(arrayLiteral.exprs);
        result = arrayLiteral;
    }

    @Override
    public void visit(BLangRecordLiteral recordLiteral) {
        for (RecordLiteralNode.RecordField field : recordLiteral.fields) {
            if (field.isKeyValueField()) {
                BLangRecordLiteral.BLangRecordKeyValueField keyValueField =
                                                                    (BLangRecordLiteral.BLangRecordKeyValueField) field;
                keyValueField.key.expr = rewriteExpr(keyValueField.key.expr);
                keyValueField.valueExpr = rewriteExpr(keyValueField.valueExpr);
            } else if (field.getKind() == NodeKind.SIMPLE_VARIABLE_REF) {
                BLangSimpleVarRef varRefField = (BLangSimpleVarRef) field;
                rewriteExpr(varRefField);
            } else {
                BLangRecordLiteral.BLangRecordSpreadOperatorField spreadOpField =
                                                              (BLangRecordLiteral.BLangRecordSpreadOperatorField) field;
                spreadOpField.expr = rewriteExpr(spreadOpField.expr);
            }
        }
        result = recordLiteral;
    }

    @Override
    public void visit(BLangSimpleVarRef varRefExpr) {
        BSymbol varRefSym = varRefExpr.symbol;
        if (varRefSym != null) {
            boolean isMemberOfFunction = Symbols.isFlagOn(varRefSym.flags, Flags.REQUIRED_PARAM) ||
                                         Symbols.isFlagOn(varRefSym.flags, Flags.DEFAULTABLE_PARAM);
            if (isMemberOfFunction) {
                updateFunctionParamsOfClosures(env, varRefExpr);
            }
        }
        BLangInvokableNode encInvokable = env.enclInvokable;
        BSymbol symbol = varRefExpr.symbol;
        if (varRefSym == null || encInvokable == null || (symbol.tag & SymTag.VARIABLE) != SymTag.VARIABLE) {
            result = varRefExpr;
            return;
        }
        updateClosureVariable((BVarSymbol) symbol, encInvokable, varRefExpr.pos);
        result = varRefExpr;
    }

    private void updateFunctionParamsOfClosures(SymbolEnv symbolEnv, BLangSimpleVarRef varRefExpr) {
        BLangFunction closure = null;
        while (symbolEnv != null && symbolEnv.node.getKind() != NodeKind.PACKAGE) {

            if (symbolEnv.node.getKind() != NodeKind.FUNCTION) {
                symbolEnv = symbolEnv.enclEnv;
                continue;
            }

            BLangFunction bLangFunction = (BLangFunction) symbolEnv.node;

            BLangInvokableNode enclInvokable = symbolEnv.enclInvokable;
            if (enclInvokable.flagSet.contains(Flag.LAMBDA) && !enclInvokable.flagSet.contains(Flag.QUERY_LAMBDA) &&
                                                                !enclInvokable.flagSet.contains(Flag.ANONYMOUS)) {
                closure = bLangFunction;
            }

            symbolEnv = symbolEnv.enclEnv;
        }
        if (closure != null) {
            updateFunctionParams(closure, varRefExpr);
        }
    }

    private void updateFunctionParams(BLangFunction funcNode, BLangSimpleVarRef varRefExpr) {
        BInvokableSymbol funcSymbol = funcNode.symbol;
        for (BVarSymbol varSymbol : funcSymbol.params) {
            if (varSymbol.name.value.equals(varRefExpr.symbol.name.value)) {
                varRefExpr.symbol = varSymbol;
                return;
            }
        }
    }

    private SymbolEnv findEnclosingInvokableEnv(SymbolEnv env, BLangInvokableNode encInvokable) {
        if (env.enclEnv.node != null && env.enclEnv.node.getKind() == NodeKind.ARROW_EXPR) {
            return env.enclEnv;
        }

        if (env.enclEnv.node != null && (env.enclEnv.node.getKind() == NodeKind.ON_FAIL)) {
            return env.enclEnv;
        }

        if (env.enclInvokable != null && env.enclInvokable == encInvokable) {
            return findEnclosingInvokableEnv(env.enclEnv, encInvokable);
        }
        return env;
    }

    @Override
    public void visit(BLangFieldBasedAccess fieldAccessExpr) {
        fieldAccessExpr.expr = rewriteExpr(fieldAccessExpr.expr);

        result = fieldAccessExpr;
    }

    @Override
    public void visit(BLangIndexBasedAccess indexAccessExpr) {
        indexAccessExpr.indexExpr = rewriteExpr(indexAccessExpr.indexExpr);
        indexAccessExpr.expr = rewriteExpr(indexAccessExpr.expr);
        result = indexAccessExpr;
    }

    @Override
    public void visit(BLangCompoundAssignment compoundAssignment) {
        result = compoundAssignment;
    }

    @Override
    public void visit(BLangInvocation invocation) {
        rewriteInvocationExpr(invocation);
        BLangInvokableNode encInvokable = env.enclInvokable;
        if (encInvokable == null || !invocation.functionPointerInvocation) {
            return;
        }
        updateClosureVariable((BVarSymbol) invocation.symbol, encInvokable, invocation.pos);
    }

    public void rewriteInvocationExpr(BLangInvocation invocation) {
        invocation.requiredArgs = rewriteExprs(invocation.requiredArgs);
        result = invocation;

    }

    @Override
    public void visit(BLangQueryAction queryAction) {
        result = queryAction;
    }

    @Override
    public void visit(BLangCheckPanickedExpr checkedExpr) {
        result = checkedExpr;
    }

    @Override
    public void visit(BLangErrorConstructorExpr errorConstructorExpr) {
        rewriteExprs(errorConstructorExpr.positionalArgs);
        errorConstructorExpr.errorDetail = rewriteExpr(errorConstructorExpr.errorDetail);
        result = errorConstructorExpr;
    }

    @Override
    public void visit(BLangTypeInit typeInitExpr) {
        typeInitExpr.initInvocation = rewriteExpr(typeInitExpr.initInvocation);
        result = typeInitExpr;
    }

    @Override
    public void visit(BLangTernaryExpr ternaryExpr) {
        ternaryExpr.expr = rewriteExpr(ternaryExpr.expr);
        ternaryExpr.thenExpr = rewriteExpr(ternaryExpr.thenExpr);
        ternaryExpr.elseExpr = rewriteExpr(ternaryExpr.elseExpr);
        result = ternaryExpr;
    }

    @Override
    public void visit(BLangWaitExpr waitExpr) {
        List<BLangExpression> exprList = new ArrayList<>();
        waitExpr.exprList.forEach(expression -> exprList.add(rewriteExpr(expression)));
        waitExpr.exprList = exprList;
        result = waitExpr;
    }

    @Override
    public void visit(BLangWaitForAllExpr waitExpr) {
        result = waitExpr;
    }

    @Override
    public void visit(BLangTrapExpr trapExpr) {
        trapExpr.expr = rewriteExpr(trapExpr.expr);
        result = trapExpr;
    }

    @Override
    public void visit(BLangBinaryExpr binaryExpr) {
        binaryExpr.lhsExpr = rewriteExpr(binaryExpr.lhsExpr);
        binaryExpr.rhsExpr = rewriteExpr(binaryExpr.rhsExpr);
        result = binaryExpr;
    }

    @Override
    public void visit(BLangElvisExpr elvisExpr) {
        result = elvisExpr;
    }

    @Override
    public void visit(BLangGroupExpr groupExpr) {
        groupExpr.expression = rewriteExpr(groupExpr.expression);
        result = groupExpr;
    }

    @Override
    public void visit(BLangUnaryExpr unaryExpr) {
        unaryExpr.expr = rewriteExpr(unaryExpr.expr);
        result = unaryExpr;
    }

    @Override
    public void visit(BLangTypeConversionExpr conversionExpr) {
        conversionExpr.expr = rewriteExpr(conversionExpr.expr);
        conversionExpr.typeNode = rewrite(conversionExpr.typeNode, env);
        result = conversionExpr;
    }

    @Override
    public void visit(BLangLambdaFunction bLangLambdaFunction) {
        bLangLambdaFunction.function = rewrite(bLangLambdaFunction.function, bLangLambdaFunction.capturedClosureEnv);
        result = bLangLambdaFunction;
    }

    @Override
    public void visit(BLangArrowFunction bLangArrowFunction) {
        result = bLangArrowFunction;
    }

    @Override
    public void visit(BLangXMLQName xmlQName) {
        result = xmlQName;
    }

    @Override
    public void visit(BLangXMLAttribute xmlAttribute) {
        xmlAttribute.name = rewriteExpr(xmlAttribute.name);
        xmlAttribute.value = rewriteExpr(xmlAttribute.value);
        result = xmlAttribute;
    }

    @Override
    public void visit(BLangXMLElementLiteral xmlElementLiteral) {
        xmlElementLiteral.startTagName = rewriteExpr(xmlElementLiteral.startTagName);
        xmlElementLiteral.endTagName = rewriteExpr(xmlElementLiteral.endTagName);
        xmlElementLiteral.modifiedChildren = rewriteExprs(xmlElementLiteral.modifiedChildren);
        xmlElementLiteral.attributes = rewriteExprs(xmlElementLiteral.attributes);
        result = xmlElementLiteral;
    }

    @Override
    public void visit(BLangXMLTextLiteral xmlTextLiteral) {
        xmlTextLiteral.textFragments.forEach(this::rewriteExpr);
        xmlTextLiteral.concatExpr = rewriteExpr(xmlTextLiteral.concatExpr);
        result = xmlTextLiteral;
    }

    @Override
    public void visit(BLangXMLCommentLiteral xmlCommentLiteral) {
        xmlCommentLiteral.textFragments.forEach(this::rewriteExpr);
        result = xmlCommentLiteral;
    }

    @Override
    public void visit(BLangXMLProcInsLiteral xmlProcInsLiteral) {
        xmlProcInsLiteral.target = rewriteExpr(xmlProcInsLiteral.target);
        xmlProcInsLiteral.dataFragments.forEach(this::rewriteExpr);
        result = xmlProcInsLiteral;
    }

    @Override
    public void visit(BLangXMLQuotedString xmlQuotedString) {
        xmlQuotedString.textFragments.forEach(this::rewriteExpr);
        result = xmlQuotedString;
    }

    @Override
    public void visit(BLangStringTemplateLiteral stringTemplateLiteral) {
        stringTemplateLiteral.exprs.forEach(this::rewriteExpr);
        result = stringTemplateLiteral;
    }

    @Override
    public void visit(BLangWorkerSend workerSendNode) {
        workerSendNode.expr = rewriteExpr(workerSendNode.expr);
        result = workerSendNode;
    }

    @Override
    public void visit(BLangWorkerSyncSendExpr syncSendExpr) {
        syncSendExpr.expr = rewriteExpr(syncSendExpr.expr);
        result = syncSendExpr;
    }

    @Override
    public void visit(BLangWorkerReceive workerReceiveNode) {
        result = workerReceiveNode;
    }

    @Override
    public void visit(BLangWorkerFlushExpr workerFlushExpr) {
        result = workerFlushExpr;
    }

    @Override
    public void visit(BLangSimpleVarRef.BLangLocalVarRef localVarRef) {
        BLangInvokableNode encInvokable = env.enclInvokable;
        BSymbol symbol = localVarRef.symbol;
        updateClosureVariable((BVarSymbol) symbol, encInvokable, localVarRef.pos);
        result = localVarRef;
    }

    private void updateClosureVariable(BVarSymbol varSymbol, BLangInvokableNode encInvokable, Location pos) {
        Set<Flag> flagSet = encInvokable.flagSet;
        boolean isClosure = !flagSet.contains(Flag.QUERY_LAMBDA) && flagSet.contains(Flag.LAMBDA) &&
                            !flagSet.contains(Flag.ATTACHED) && varSymbol.owner.tag != SymTag.PACKAGE;
        if (!varSymbol.closure && isClosure) {
            SymbolEnv encInvokableEnv = findEnclosingInvokableEnv(env, encInvokable);
            BSymbol resolvedSymbol =
                            symResolver.lookupClosureVarSymbol(encInvokableEnv, varSymbol.name, SymTag.VARIABLE);
            if (resolvedSymbol != symTable.notFoundSymbol) {
                varSymbol.closure = true;
                ((BLangFunction) encInvokable).closureVarSymbols.add(new ClosureVarSymbol(varSymbol, pos));
            }
        }
    }

    @Override
    public void visit(BLangIgnoreExpr ignoreExpr) {
        result = ignoreExpr;
    }

    @Override
    public void visit(BLangDynamicArgExpr dynamicParamExpr) {
        dynamicParamExpr.condition = rewriteExpr(dynamicParamExpr.condition);
        dynamicParamExpr.conditionalArgument = rewriteExpr(dynamicParamExpr.conditionalArgument);
        result = dynamicParamExpr;
    }

    @Override
    public void visit(BLangSimpleVarRef.BLangPackageVarRef packageVarRef) {
        result = packageVarRef;
    }

    @Override
    public void visit(BLangConstRef constRef) {
        result = constRef;
    }

    @Override
    public void visit(BLangSimpleVarRef.BLangFunctionVarRef functionVarRef) {
        result = functionVarRef;
    }

    @Override
    public void visit(BLangIndexBasedAccess.BLangStructFieldAccessExpr fieldAccessExpr) {
        fieldAccessExpr.indexExpr = rewriteExpr(fieldAccessExpr.indexExpr);
        fieldAccessExpr.expr = rewriteExpr(fieldAccessExpr.expr);
        result = fieldAccessExpr;
    }

    @Override
    public void visit(BLangFieldBasedAccess.BLangStructFunctionVarRef functionVarRef) {
        functionVarRef.expr = rewriteExpr(functionVarRef.expr);
        result = functionVarRef;
    }

    @Override
    public void visit(BLangIndexBasedAccess.BLangMapAccessExpr mapKeyAccessExpr) {
        mapKeyAccessExpr.indexExpr = rewriteExpr(mapKeyAccessExpr.indexExpr);
        mapKeyAccessExpr.expr = rewriteExpr(mapKeyAccessExpr.expr);
        result = mapKeyAccessExpr;
    }

    @Override
    public void visit(BLangIndexBasedAccess.BLangTableAccessExpr tableKeyAccessExpr) {
        tableKeyAccessExpr.indexExpr = rewriteExpr(tableKeyAccessExpr.indexExpr);
        tableKeyAccessExpr.expr = rewriteExpr(tableKeyAccessExpr.expr);
        result = tableKeyAccessExpr;
    }

    @Override
    public void visit(BLangIndexBasedAccess.BLangArrayAccessExpr arrayIndexAccessExpr) {
        arrayIndexAccessExpr.indexExpr = rewriteExpr(arrayIndexAccessExpr.indexExpr);
        arrayIndexAccessExpr.expr = rewriteExpr(arrayIndexAccessExpr.expr);
        result = arrayIndexAccessExpr;
    }

    @Override
    public void visit(BLangIndexBasedAccess.BLangTupleAccessExpr arrayIndexAccessExpr) {
        arrayIndexAccessExpr.indexExpr = rewriteExpr(arrayIndexAccessExpr.indexExpr);
        arrayIndexAccessExpr.expr = rewriteExpr(arrayIndexAccessExpr.expr);
        result = arrayIndexAccessExpr;
    }

    @Override
    public void visit(BLangIndexBasedAccess.BLangXMLAccessExpr xmlIndexAccessExpr) {
        xmlIndexAccessExpr.indexExpr = rewriteExpr(xmlIndexAccessExpr.indexExpr);
        xmlIndexAccessExpr.expr = rewriteExpr(xmlIndexAccessExpr.expr);
        result = xmlIndexAccessExpr;
    }

    @Override
    public void visit(BLangXMLElementAccess xmlElementAccess) {
        xmlElementAccess.expr = rewriteExpr(xmlElementAccess.expr);
        result = xmlElementAccess;
    }

    @Override
    public void visit(BLangXMLNavigationAccess xmlNavigation) {
        xmlNavigation.expr = rewriteExpr(xmlNavigation.expr);
        xmlNavigation.childIndex = rewriteExpr(xmlNavigation.childIndex);
        result = xmlNavigation;
    }

    @Override
    public void visit(BLangIndexBasedAccess.BLangJSONAccessExpr jsonAccessExpr) {
        jsonAccessExpr.indexExpr = rewriteExpr(jsonAccessExpr.indexExpr);
        jsonAccessExpr.expr = rewriteExpr(jsonAccessExpr.expr);
        result = jsonAccessExpr;
    }

    @Override
    public void visit(BLangIndexBasedAccess.BLangStringAccessExpr stringAccessExpr) {
        stringAccessExpr.indexExpr = rewriteExpr(stringAccessExpr.indexExpr);
        stringAccessExpr.expr = rewriteExpr(stringAccessExpr.expr);
        result = stringAccessExpr;
    }

    @Override
    public void visit(BLangRecordLiteral.BLangMapLiteral mapLiteral) {
        for (RecordLiteralNode.RecordField field : mapLiteral.fields) {
            if (field.isKeyValueField()) {
                BLangRecordLiteral.BLangRecordKeyValueField keyValueField =
                        (BLangRecordLiteral.BLangRecordKeyValueField) field;
                keyValueField.key.expr = rewriteExpr(keyValueField.key.expr);
                keyValueField.valueExpr = rewriteExpr(keyValueField.valueExpr);
                continue;
            }

            BLangRecordLiteral.BLangRecordSpreadOperatorField spreadField =
                    (BLangRecordLiteral.BLangRecordSpreadOperatorField) field;
            spreadField.expr = rewriteExpr(spreadField.expr);
        }
        result = mapLiteral;
    }

    @Override
    public void visit(BLangRecordLiteral.BLangStructLiteral structLiteral) {
        for (RecordLiteralNode.RecordField field : structLiteral.fields) {
            if (field.isKeyValueField()) {
                BLangRecordLiteral.BLangRecordKeyValueField keyValueField =
                        (BLangRecordLiteral.BLangRecordKeyValueField) field;
                keyValueField.key.expr = rewriteExpr(keyValueField.key.expr);
                keyValueField.valueExpr = rewriteExpr(keyValueField.valueExpr);
                continue;
            }

            BLangRecordLiteral.BLangRecordSpreadOperatorField spreadField =
                    (BLangRecordLiteral.BLangRecordSpreadOperatorField) field;
            spreadField.expr = rewriteExpr(spreadField.expr);
        }

        result = structLiteral;
    }

    @Override
    public void visit(BLangWaitForAllExpr.BLangWaitLiteral waitLiteral) {
        waitLiteral.keyValuePairs.forEach(keyValue -> {
            if (keyValue.valueExpr != null) {
                keyValue.valueExpr = rewriteExpr(keyValue.valueExpr);
            } else {
                keyValue.keyExpr = rewriteExpr(keyValue.keyExpr);
            }
        });
        result = waitLiteral;
    }

    @Override
    public void visit(BLangIsAssignableExpr assignableExpr) {
        assignableExpr.lhsExpr = rewriteExpr(assignableExpr.lhsExpr);
        result = assignableExpr;
    }

    @Override
    public void visit(BLangInvocation.BFunctionPointerInvocation fpInvocation) {
        fpInvocation.expr = rewriteExpr(fpInvocation.expr);
        rewriteInvocationExpr(fpInvocation);
    }

    @Override
    public void visit(BLangTypedescExpr accessExpr) {
        result = accessExpr;
    }

    @Override
    public void visit(BLangRestArgsExpression bLangVarArgsExpression) {
        result = rewriteExpr(bLangVarArgsExpression.expr);
    }

    @Override
    public void visit(BLangNamedArgsExpression bLangNamedArgsExpression) {
        bLangNamedArgsExpression.expr = rewriteExpr(bLangNamedArgsExpression.expr);
        result = bLangNamedArgsExpression;
    }

    @Override
    public void visit(BLangCheckedExpr checkedExpr) {
        result = checkedExpr;
    }

    @Override
    public void visit(BLangServiceConstructorExpr serviceConstructorExpr) {
        result = serviceConstructorExpr;
    }

    @Override
    public void visit(BLangTypeTestExpr typeTestExpr) {
        typeTestExpr.typeNode = rewrite(typeTestExpr.typeNode, env);
        typeTestExpr.expr = rewriteExpr(typeTestExpr.expr);
        result = typeTestExpr;
    }

    @Override
    public void visit(BLangIsLikeExpr isLikeExpr) {
        isLikeExpr.expr = rewriteExpr(isLikeExpr.expr);
        result = isLikeExpr;
    }

    public void visit(BLangFieldBasedAccess.BLangNSPrefixedFieldBasedAccess nsPrefixedFieldBasedAccess) {
        result = nsPrefixedFieldBasedAccess;
    }

    @Override
    public void visit(BLangLetExpression letExpression) {
        for (BLangLetVariable letVariable : letExpression.letVarDeclarations) {
            rewrite((BLangNode) letVariable.definitionNode, env);
        }
        letExpression.expr = rewriteExpr(letExpression.expr);
        result = letExpression;
    }

    @Override
    public void visit(BLangAnnotAccessExpr annotAccessExpr) {
        annotAccessExpr.expr = rewriteExpr(annotAccessExpr.expr);
        result = annotAccessExpr;
    }

    @Override
    public void visit(BLangStatementExpression bLangStatementExpression) {
        if (bLangStatementExpression.stmt.getKind() == NodeKind.BLOCK) {
            BLangBlockStmt bLangBlockStmt = (BLangBlockStmt) bLangStatementExpression.stmt;
            for (int i = 0; i < bLangBlockStmt.stmts.size(); i++) {
                BLangStatement stmt = bLangBlockStmt.stmts.remove(i);
                bLangBlockStmt.stmts.add(i, rewrite(stmt, env));
            }
        } else {
            bLangStatementExpression.stmt = rewrite(bLangStatementExpression.stmt, env);
        }
        bLangStatementExpression.expr = rewriteExpr(bLangStatementExpression.expr);
        result = bLangStatementExpression;
    }

    @Override
    public void visit(BLangInvocation.BLangActionInvocation invocation) {
        rewriteInvocationExpr(invocation);
    }

    @Override
    public void visit(BLangIdentifier identifierNode) {
        /* ignore */
    }

    @Override
    public void visit(BLangAnnotation annotationNode) {
        /* ignore */
    }

    @Override
    public void visit(BLangAnnotationAttachment annAttachmentNode) {
        /* ignore */
    }

    @Override
    public void visit(BLangConstant constant) {
        result = constant;
    }

    @Override
    public void visit(BLangNumericLiteral literalExpr) {
        result = literalExpr;
    }

    @Override
    public void visit(BLangTupleVarRef varRefExpr) {
        result = varRefExpr;
    }

    @Override
    public void visit(BLangRecordVarRef varRefExpr) {
        result = varRefExpr;
    }

    @Override
    public void visit(BLangErrorVarRef varRefExpr) {
        result = varRefExpr;
    }

    @Override
    public void visit(BLangSimpleVarRef.BLangTypeLoad typeLoad) {
        result = typeLoad;
    }

    @Override
    public void visit(BLangRecordLiteral.BLangChannelLiteral channelLiteral) {
        channelLiteral.fields.forEach(field -> {
            BLangRecordLiteral.BLangRecordKeyValueField keyValue = (BLangRecordLiteral.BLangRecordKeyValueField) field;
            keyValue.key.expr = rewriteExpr(keyValue.key.expr);
            keyValue.valueExpr = rewriteExpr(keyValue.valueExpr);
        });
        result = channelLiteral;
    }

    @Override
    public void visit(BLangXMLNS.BLangLocalXMLNS xmlnsNode) {
        xmlnsNode.namespaceURI = rewriteExpr(xmlnsNode.namespaceURI);
        result = xmlnsNode;
    }

    @Override
    public void visit(BLangXMLNS.BLangPackageXMLNS xmlnsNode) {
        xmlnsNode.namespaceURI = rewriteExpr(xmlnsNode.namespaceURI);
        result = xmlnsNode;
    }

    @Override
    public void visit(BLangListConstructorExpr.BLangListConstructorSpreadOpExpr listConstructorSpreadOpExpr) {
        listConstructorSpreadOpExpr.expr = rewriteExpr(listConstructorSpreadOpExpr.expr);
        result = listConstructorSpreadOpExpr;
    }

    @Override
    public void visit(BLangQueryExpr queryExpr) {
        result = queryExpr;
    }

    @Override
    public void visit(BLangMatchStatement matchStatement) {
        result = matchStatement;
    }

    @Override
    public void visit(BLangXMLSequenceLiteral xmlSequenceLiteral) {
        xmlSequenceLiteral.xmlItems.forEach(this::rewriteExpr);
        result = xmlSequenceLiteral;
    }

    @Override
    public void visit(BLangRegExpTemplateLiteral regExpTemplateLiteral) {
        List<BLangExpression> interpolationsList =
                symResolver.getListOfInterpolations(regExpTemplateLiteral.reDisjunction.sequenceList);
        interpolationsList.forEach(this::rewriteExpr);
        result = regExpTemplateLiteral;
    }

    @Override
    public void visit(BLangMarkdownDocumentationLine bLangMarkdownDocumentationLine) {
        /* Ignore */
    }

    @Override
    public void visit(BLangMarkdownParameterDocumentation bLangDocumentationParameter) {
        /* Ignore */
    }

    @Override
    public void visit(BLangMarkdownReturnParameterDocumentation bLangMarkdownReturnParameterDocumentation) {
        /* Ignore */
    }

    @Override
    public void visit(BLangInferredTypedescDefaultNode inferTypedescExpr) {
        result = inferTypedescExpr;
    }
    @Override
    public void visit(BLangMarkdownDocumentation bLangMarkdownDocumentation) {
        /* Ignore */
    }

    // Rewrite methods

    @SuppressWarnings("unchecked")
    private <E extends BLangNode> E rewrite(E node, SymbolEnv env) {
        if (node == null) {
            return null;
        }

        SymbolEnv previousEnv = this.env;
        this.env = env;

        node.accept(this);
        BLangNode resultNode = this.result;
        this.result = null;

        this.env = previousEnv;
        return (E) resultNode;
    }

    private <E extends BLangNode> List<E> rewrite(List<E> nodeList, SymbolEnv env) {
        Queue<BLangSimpleVariableDef> previousQueue = this.annotationClosureReferences;
        this.annotationClosureReferences = new LinkedList<>();
        int size = nodeList.size();
        for (int i = 0; i < size; i++) {
            E node = rewrite(nodeList.remove(0), env);
            Iterator<BLangSimpleVariableDef> iterator = annotationClosureReferences.iterator();
            while (iterator.hasNext()) {
                nodeList.add(rewrite((E) annotationClosureReferences.poll().var, env));
            }
            nodeList.add(node);
        }
        this.annotationClosureReferences = previousQueue;
        return nodeList;
    }

    @SuppressWarnings("unchecked")
    private <E extends BLangExpression> E rewriteExpr(E node) {
        if (node == null) {
            return null;
        }

        node.accept(this);
        BLangNode resultNode = this.result;
        this.result = null;
        return (E) resultNode;
    }

    @SuppressWarnings("unchecked")
    private <E extends BLangStatement> List<E> rewriteStmt(List<E> nodeList, SymbolEnv env) {
        Queue<BLangSimpleVariableDef> previousQueue = this.queue;
        this.queue = new LinkedList<>();
        int size = nodeList.size();
        for (int i = 0; i < size; i++) {
            E node = rewrite(nodeList.remove(0), env);
            Iterator<BLangSimpleVariableDef> iterator = queue.iterator();
            while (iterator.hasNext()) {
                BLangSimpleVariableDef bLangSimpleVariableDef = queue.poll();
                nodeList.add(rewrite((E) bLangSimpleVariableDef, env));
                BSymbol varSymbol = bLangSimpleVariableDef.var.symbol;
                env.scope.define(varSymbol.name, varSymbol);
            }
            nodeList.add(node);
        }
        this.queue = previousQueue;
        return nodeList;
    }

    @SuppressWarnings("unchecked")
    private <E extends BLangExpression> List<E> rewriteExprs(List<E> nodeList) {
        for (int i = 0; i < nodeList.size(); i++) {
            nodeList.set(i, rewriteExpr(nodeList.get(i)));
        }
        return nodeList;
    }
}<|MERGE_RESOLUTION|>--- conflicted
+++ resolved
@@ -576,12 +576,7 @@
         env.enclPkg.symbol.scope.define(function.symbol.name, function.symbol);
         env.enclPkg.functions.add(function);
         env.enclPkg.topLevelNodes.add(function);
-<<<<<<< HEAD
         rewrite(lambdaFunction, lambdaFunction.capturedClosureEnv);
-=======
-        symbol.defaultValues.put(Utils.unescapeBallerina(paramName), varSymbol);
-        return returnStmt.expr;
->>>>>>> 33bab3db
     }
 
     private void updateFunctionParams(BLangFunction funcNode, List<BVarSymbol> params, String paramName) {
