/*
*  Copyright (c) 2017, WSO2 Inc. (http://www.wso2.org) All Rights Reserved.
*
*  WSO2 Inc. licenses this file to you under the Apache License,
*  Version 2.0 (the "License"); you may not use this file except
*  in compliance with the License.
*  You may obtain a copy of the License at
*
*    http://www.apache.org/licenses/LICENSE-2.0
*
*  Unless required by applicable law or agreed to in writing,
*  software distributed under the License is distributed on an
*  "AS IS" BASIS, WITHOUT WARRANTIES OR CONDITIONS OF ANY
*  KIND, either express or implied.  See the License for the
*  specific language governing permissions and limitations
*  under the License.
*/
package org.wso2.ballerinalang.compiler.parser;

import io.ballerina.compiler.syntax.tree.SyntaxTree;
import io.ballerina.tools.diagnostics.Diagnostic;
import org.ballerinalang.model.TreeBuilder;
import org.ballerinalang.model.elements.Flag;
import org.ballerinalang.model.elements.PackageID;
import org.ballerinalang.model.tree.CompilationUnitNode;
import org.ballerinalang.repository.CompilerInput;
import org.ballerinalang.repository.PackageSource;
import org.wso2.ballerinalang.compiler.PackageCache;
<<<<<<< HEAD
=======
import org.wso2.ballerinalang.compiler.diagnostic.BLangDiagnosticLocation;
>>>>>>> dfa1fba9
import org.wso2.ballerinalang.compiler.diagnostic.BLangDiagnosticLog;
import org.wso2.ballerinalang.compiler.packaging.converters.FileSystemSourceInput;
import org.wso2.ballerinalang.compiler.tree.BLangCompilationUnit;
import org.wso2.ballerinalang.compiler.tree.BLangPackage;
import org.wso2.ballerinalang.compiler.tree.BLangTestablePackage;
import org.wso2.ballerinalang.compiler.util.CompilerContext;
import org.wso2.ballerinalang.compiler.util.ProjectDirs;
<<<<<<< HEAD
import org.wso2.ballerinalang.compiler.util.diagnotic.BDiagnosticSource;
import org.wso2.ballerinalang.compiler.util.diagnotic.DiagnosticPos;
=======
>>>>>>> dfa1fba9

import java.nio.file.Path;
import java.util.Arrays;

/**
 * This class is responsible for parsing Ballerina source files.
 *
 * @since 0.94
 */
public class Parser {

    private static final CompilerContext.Key<Parser> PARSER_KEY = new CompilerContext.Key<>();
    private CompilerContext context;
    private PackageCache pkgCache;
    private ParserCache parserCache;
    private NodeCloner nodeCloner;
    private BLangDiagnosticLog dlog;

    public static Parser getInstance(CompilerContext context) {
        Parser parser = context.get(PARSER_KEY);
        if (parser == null) {
            parser = new Parser(context);
        }

        return parser;
    }

    public Parser(CompilerContext context) {
        this.context = context;
        this.context.put(PARSER_KEY, this);
        this.pkgCache = PackageCache.getInstance(context);
        this.parserCache = ParserCache.getInstance(context);
        this.nodeCloner = NodeCloner.getInstance(context);
        this.dlog = BLangDiagnosticLog.getInstance(context);
    }

    public BLangPackage parse(PackageSource pkgSource, Path sourceRootPath) {
        PackageID pkgId = pkgSource.getPackageId();
        BLangPackage pkgNode = (BLangPackage) TreeBuilder.createPackageNode();
        this.pkgCache.put(pkgId, pkgNode);

        for (CompilerInput sourceInput : pkgSource.getPackageSourceEntries()) {
            if (ProjectDirs.isTestSource(((FileSystemSourceInput) sourceInput).getPath(),
                    sourceRootPath, pkgId.getName().value)) {
                // This check is added to ensure that there is exactly one testable package per bLangPackage
                if (!pkgNode.containsTestablePkg()) {
                    BLangTestablePackage testablePkg = TreeBuilder.createTestablePackageNode();
                    testablePkg.flagSet.add(Flag.TESTABLE);
                    testablePkg.pos = new BLangDiagnosticLocation(pkgSource.getName(), 1, 1, 1, 1);
                    pkgNode.addTestablePkg(testablePkg);
                }
                pkgNode.getTestablePkg().addCompilationUnit(
                        generateCompilationUnitNew(sourceInput, pkgId)
                );
            } else {
                pkgNode.addCompilationUnit(generateCompilationUnitNew(sourceInput, pkgId));
            }
        }

<<<<<<< HEAD
        pkgNode.pos = new DiagnosticPos(new BDiagnosticSource(pkgId, pkgSource.getName()), 0, 0, 0, 0);
=======
        pkgNode.pos = new BLangDiagnosticLocation(pkgSource.getName(), 0, 0, 0, 0);
>>>>>>> dfa1fba9
        pkgNode.repos = pkgSource.getRepoHierarchy();
        return pkgNode;
    }

    private CompilationUnitNode generateCompilationUnitNew(CompilerInput sourceEntry, PackageID packageID) {
        String entryName = sourceEntry.getEntryName();
        BLangCompilationUnit compilationUnit;
        SyntaxTree tree = sourceEntry.getTree();
        reportSyntaxDiagnostics(packageID, tree);

        //TODO: Get hash and length from tree
        byte[] code = sourceEntry.getCode();
        int hash = getHash(code);
        int length = code.length;

        compilationUnit = parserCache.get(packageID, entryName, hash, length);
        if (compilationUnit != null) {
            return compilationUnit;
        }

        BLangNodeTransformer bLangNodeTransformer = new BLangNodeTransformer(this.context, packageID, entryName);
        compilationUnit = (BLangCompilationUnit) bLangNodeTransformer.accept(tree.rootNode()).get(0);
        compilationUnit.setPackageID(packageID);
        parserCache.put(packageID, entryName, hash, length, compilationUnit);
        // Node cloner will run for valid ASTs.
        // This will verify, any modification done to the AST will get handled properly.
        compilationUnit = nodeCloner.cloneCUnit(compilationUnit);
        return compilationUnit;
    }

<<<<<<< HEAD
    private BDiagnosticSource getDiagnosticSource(CompilerInput sourceEntry, PackageID packageID) {
        String entryName = sourceEntry.getEntryName();
        return new BDiagnosticSource(packageID, entryName);
    }


=======
>>>>>>> dfa1fba9
    private static int getHash(byte[] code) {
        // Assuming hash collision is unlikely in a modified source.
        // Additionally code.Length is considered to avoid hash collision.
        return Arrays.hashCode(code);
    }

    private void reportSyntaxDiagnostics(PackageID pkgID, SyntaxTree tree) {
        for (Diagnostic syntaxDiagnostic : tree.diagnostics()) {
<<<<<<< HEAD
            dlog.logDiagnostic(diagnosticSource.pkgID, syntaxDiagnostic);
=======
            dlog.logDiagnostic(pkgID, syntaxDiagnostic);
>>>>>>> dfa1fba9
        }
    }
}<|MERGE_RESOLUTION|>--- conflicted
+++ resolved
@@ -26,10 +26,7 @@
 import org.ballerinalang.repository.CompilerInput;
 import org.ballerinalang.repository.PackageSource;
 import org.wso2.ballerinalang.compiler.PackageCache;
-<<<<<<< HEAD
-=======
 import org.wso2.ballerinalang.compiler.diagnostic.BLangDiagnosticLocation;
->>>>>>> dfa1fba9
 import org.wso2.ballerinalang.compiler.diagnostic.BLangDiagnosticLog;
 import org.wso2.ballerinalang.compiler.packaging.converters.FileSystemSourceInput;
 import org.wso2.ballerinalang.compiler.tree.BLangCompilationUnit;
@@ -37,11 +34,6 @@
 import org.wso2.ballerinalang.compiler.tree.BLangTestablePackage;
 import org.wso2.ballerinalang.compiler.util.CompilerContext;
 import org.wso2.ballerinalang.compiler.util.ProjectDirs;
-<<<<<<< HEAD
-import org.wso2.ballerinalang.compiler.util.diagnotic.BDiagnosticSource;
-import org.wso2.ballerinalang.compiler.util.diagnotic.DiagnosticPos;
-=======
->>>>>>> dfa1fba9
 
 import java.nio.file.Path;
 import java.util.Arrays;
@@ -101,11 +93,7 @@
             }
         }
 
-<<<<<<< HEAD
-        pkgNode.pos = new DiagnosticPos(new BDiagnosticSource(pkgId, pkgSource.getName()), 0, 0, 0, 0);
-=======
         pkgNode.pos = new BLangDiagnosticLocation(pkgSource.getName(), 0, 0, 0, 0);
->>>>>>> dfa1fba9
         pkgNode.repos = pkgSource.getRepoHierarchy();
         return pkgNode;
     }
@@ -136,15 +124,6 @@
         return compilationUnit;
     }
 
-<<<<<<< HEAD
-    private BDiagnosticSource getDiagnosticSource(CompilerInput sourceEntry, PackageID packageID) {
-        String entryName = sourceEntry.getEntryName();
-        return new BDiagnosticSource(packageID, entryName);
-    }
-
-
-=======
->>>>>>> dfa1fba9
     private static int getHash(byte[] code) {
         // Assuming hash collision is unlikely in a modified source.
         // Additionally code.Length is considered to avoid hash collision.
@@ -153,11 +132,7 @@
 
     private void reportSyntaxDiagnostics(PackageID pkgID, SyntaxTree tree) {
         for (Diagnostic syntaxDiagnostic : tree.diagnostics()) {
-<<<<<<< HEAD
-            dlog.logDiagnostic(diagnosticSource.pkgID, syntaxDiagnostic);
-=======
             dlog.logDiagnostic(pkgID, syntaxDiagnostic);
->>>>>>> dfa1fba9
         }
     }
 }