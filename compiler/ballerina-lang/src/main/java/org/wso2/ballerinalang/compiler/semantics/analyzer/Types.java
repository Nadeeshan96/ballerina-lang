--- conflicted
+++ resolved
@@ -888,7 +888,6 @@
 
     private boolean isAssignableStreamType(BStreamType sourceStreamType, BStreamType targetStreamType,
                                            Set<TypePair> unresolvedTypes) {
-
         return isAssignable(sourceStreamType.constraint, targetStreamType.constraint, unresolvedTypes)
                 && isAssignable(sourceStreamType.completionType, targetStreamType.completionType, unresolvedTypes);
     }
@@ -2203,14 +2202,9 @@
     public boolean isImplicitlyCastable(BType actualType, BType targetType) {
         /* The word Builtin refers for Compiler known types. */
 
-<<<<<<< HEAD
-        BType newTargetType = getConstraintFromReferenceType(targetType);
-        if ((targetType.tag == TypeTags.UNION || targetType.tag == TypeTags.FINITE) && isValueType(actualType)) {
-=======
-        BType newTargetType = targetType;
+        BType newTargetType = getConstraintFromReferenceType(targetType);;
         int targetTypeTag = targetType.tag;
         if ((targetTypeTag == TypeTags.UNION || targetTypeTag == TypeTags.FINITE) && isValueType(actualType)) {
->>>>>>> acdd844a
             newTargetType = symTable.anyType;   // TODO : Check for correctness.
         } else if (targetTypeTag == TypeTags.INTERSECTION) {
             newTargetType = ((BIntersectionType) targetType).effectiveType;
@@ -3374,31 +3368,18 @@
                             targetMemType = getConstraintFromReferenceType(targetMemType);
                             if (targetMemType.tag == TypeTags.FINITE ?
                                     isAssignableToFiniteType(targetMemType, (BLangLiteral) valueExpr) :
-<<<<<<< HEAD
-                                    isAssignable(valueExpr.getBType(), expType, unresolvedTypes)) {
-                                return true;
-                            }
-                        }
-                        return false;
-                    });
-        }
-
-        return finiteType.getValueSpace().stream()
-                .allMatch(expression -> isAssignable(expression.getBType(), expType, unresolvedTypes));
-=======
-                                    isAssignable(valueExpr.getBType(), targetType, unresolvedTypes) ||
+                                    isAssignable(valueExpr.getBType(), expType, unresolvedTypes) ||
                                     isLiteralCompatibleWithBuiltinTypeWithSubTypes((BLangLiteral) valueExpr,
                                                                                    targetMemType)));
         }
 
         for (BLangExpression expression : finiteType.getValueSpace()) {
             if (!isLiteralCompatibleWithBuiltinTypeWithSubTypes((BLangLiteral) expression, targetType) &&
-                    !isAssignable(expression.getBType(), targetType, unresolvedTypes)) {
+                    !isAssignable(expression.getBType(), expType, unresolvedTypes)) {
                 return false;
             }
         }
         return true;
->>>>>>> acdd844a
     }
 
     boolean isAssignableToFiniteType(BType type, BLangLiteral literalExpr) {
