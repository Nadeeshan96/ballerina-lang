/*
 *  Copyright (c) 2017, WSO2 Inc. (http://www.wso2.org) All Rights Reserved.
 *
 *  WSO2 Inc. licenses this file to you under the Apache License,
 *  Version 2.0 (the "License"); you may not use this file except
 *  in compliance with the License.
 *  You may obtain a copy of the License at
 *
 *    http://www.apache.org/licenses/LICENSE-2.0
 *
 *  Unless required by applicable law or agreed to in writing,
 *  software distributed under the License is distributed on an
 *  "AS IS" BASIS, WITHOUT WARRANTIES OR CONDITIONS OF ANY
 *  KIND, either express or implied.  See the License for the
 *  specific language governing permissions and limitations
 *  under the License.
 */
package org.wso2.ballerinalang.compiler.semantics.analyzer;

import org.ballerinalang.model.Name;
import org.ballerinalang.model.TreeBuilder;
import org.ballerinalang.model.elements.Flag;
import org.ballerinalang.model.tree.NodeKind;
import org.ballerinalang.model.types.TypeKind;
import org.ballerinalang.util.BLangCompilerConstants;
import org.ballerinalang.util.diagnostic.DiagnosticCode;
import org.wso2.ballerinalang.compiler.semantics.model.SymbolTable;
import org.wso2.ballerinalang.compiler.semantics.model.symbols.BAttachedFunction;
import org.wso2.ballerinalang.compiler.semantics.model.symbols.BInvokableSymbol;
import org.wso2.ballerinalang.compiler.semantics.model.symbols.BObjectTypeSymbol;
import org.wso2.ballerinalang.compiler.semantics.model.symbols.BStructureTypeSymbol;
import org.wso2.ballerinalang.compiler.semantics.model.symbols.BSymbol;
import org.wso2.ballerinalang.compiler.semantics.model.symbols.BTypeSymbol;
import org.wso2.ballerinalang.compiler.semantics.model.symbols.BVarSymbol;
import org.wso2.ballerinalang.compiler.semantics.model.symbols.SymTag;
import org.wso2.ballerinalang.compiler.semantics.model.symbols.Symbols;
import org.wso2.ballerinalang.compiler.semantics.model.types.BAnyType;
import org.wso2.ballerinalang.compiler.semantics.model.types.BAnydataType;
import org.wso2.ballerinalang.compiler.semantics.model.types.BArrayType;
import org.wso2.ballerinalang.compiler.semantics.model.types.BBuiltInRefType;
import org.wso2.ballerinalang.compiler.semantics.model.types.BErrorType;
import org.wso2.ballerinalang.compiler.semantics.model.types.BField;
import org.wso2.ballerinalang.compiler.semantics.model.types.BFiniteType;
import org.wso2.ballerinalang.compiler.semantics.model.types.BFutureType;
import org.wso2.ballerinalang.compiler.semantics.model.types.BInvokableType;
import org.wso2.ballerinalang.compiler.semantics.model.types.BJSONType;
import org.wso2.ballerinalang.compiler.semantics.model.types.BMapType;
import org.wso2.ballerinalang.compiler.semantics.model.types.BObjectType;
import org.wso2.ballerinalang.compiler.semantics.model.types.BReadonlyType;
import org.wso2.ballerinalang.compiler.semantics.model.types.BRecordType;
import org.wso2.ballerinalang.compiler.semantics.model.types.BServiceType;
import org.wso2.ballerinalang.compiler.semantics.model.types.BStreamType;
import org.wso2.ballerinalang.compiler.semantics.model.types.BStructureType;
import org.wso2.ballerinalang.compiler.semantics.model.types.BTableType;
import org.wso2.ballerinalang.compiler.semantics.model.types.BTupleType;
import org.wso2.ballerinalang.compiler.semantics.model.types.BType;
import org.wso2.ballerinalang.compiler.semantics.model.types.BTypeVisitor;
import org.wso2.ballerinalang.compiler.semantics.model.types.BTypedescType;
import org.wso2.ballerinalang.compiler.semantics.model.types.BUnionType;
import org.wso2.ballerinalang.compiler.semantics.model.types.BXMLType;
import org.wso2.ballerinalang.compiler.tree.BLangFunction;
import org.wso2.ballerinalang.compiler.tree.clauses.BLangFromClause;
import org.wso2.ballerinalang.compiler.tree.expressions.BLangExpression;
import org.wso2.ballerinalang.compiler.tree.expressions.BLangLiteral;
import org.wso2.ballerinalang.compiler.tree.expressions.BLangTypeConversionExpr;
import org.wso2.ballerinalang.compiler.tree.statements.BLangForeach;
import org.wso2.ballerinalang.compiler.util.BArrayState;
import org.wso2.ballerinalang.compiler.util.CompilerContext;
import org.wso2.ballerinalang.compiler.util.Names;
import org.wso2.ballerinalang.compiler.util.NumericLiteralSupport;
import org.wso2.ballerinalang.compiler.util.TypeTags;
import org.wso2.ballerinalang.compiler.util.diagnotic.BLangDiagnosticLogHelper;
import org.wso2.ballerinalang.compiler.util.diagnotic.DiagnosticPos;
import org.wso2.ballerinalang.util.Flags;
import org.wso2.ballerinalang.util.Lists;

import java.math.BigDecimal;
import java.math.MathContext;
import java.util.ArrayList;
import java.util.EnumSet;
import java.util.HashSet;
import java.util.Iterator;
import java.util.LinkedHashMap;
import java.util.LinkedHashSet;
import java.util.LinkedList;
import java.util.List;
import java.util.Map;
import java.util.Objects;
import java.util.Set;
import java.util.stream.Collectors;

import static org.wso2.ballerinalang.compiler.semantics.model.SymbolTable.BBYTE_MAX_VALUE;
import static org.wso2.ballerinalang.compiler.semantics.model.SymbolTable.BBYTE_MIN_VALUE;
import static org.wso2.ballerinalang.compiler.semantics.model.SymbolTable.SIGNED16_MAX_VALUE;
import static org.wso2.ballerinalang.compiler.semantics.model.SymbolTable.SIGNED16_MIN_VALUE;
import static org.wso2.ballerinalang.compiler.semantics.model.SymbolTable.SIGNED32_MAX_VALUE;
import static org.wso2.ballerinalang.compiler.semantics.model.SymbolTable.SIGNED32_MIN_VALUE;
import static org.wso2.ballerinalang.compiler.semantics.model.SymbolTable.SIGNED8_MAX_VALUE;
import static org.wso2.ballerinalang.compiler.semantics.model.SymbolTable.SIGNED8_MIN_VALUE;
import static org.wso2.ballerinalang.compiler.semantics.model.SymbolTable.UNSIGNED16_MAX_VALUE;
import static org.wso2.ballerinalang.compiler.semantics.model.SymbolTable.UNSIGNED32_MAX_VALUE;
import static org.wso2.ballerinalang.compiler.semantics.model.SymbolTable.UNSIGNED8_MAX_VALUE;

/**
 * This class consists of utility methods which operate on types.
 * These utility methods allows you to check the compatibility of two types,
 * i.e. check whether two types are equal, check whether one type is assignable to another type etc.
 *
 * @since 0.94
 */
public class Types {

    private static final CompilerContext.Key<Types> TYPES_KEY =
            new CompilerContext.Key<>();

    private SymbolTable symTable;
    private SymbolResolver symResolver;
    private BLangDiagnosticLogHelper dlogHelper;
    private Names names;
    private int finiteTypeCount = 0;
    private BUnionType expandedXMLBuiltinSubtypes;

    public static Types getInstance(CompilerContext context) {
        Types types = context.get(TYPES_KEY);
        if (types == null) {
            types = new Types(context);
        }

        return types;
    }

    public Types(CompilerContext context) {
        context.put(TYPES_KEY, this);

        this.symTable = SymbolTable.getInstance(context);
        this.symResolver = SymbolResolver.getInstance(context);
        this.dlogHelper = BLangDiagnosticLogHelper.getInstance(context);
        this.names = Names.getInstance(context);
        this.expandedXMLBuiltinSubtypes = BUnionType.create(null,
                symTable.xmlElementType, symTable.xmlCommentType, symTable.xmlPIType, symTable.xmlTextType);
    }

    public List<BType> checkTypes(BLangExpression node,
                                  List<BType> actualTypes,
                                  List<BType> expTypes) {
        List<BType> resTypes = new ArrayList<>();
        for (int i = 0; i < actualTypes.size(); i++) {
            resTypes.add(checkType(node, actualTypes.get(i), expTypes.size() > i ? expTypes.get(i) : symTable.noType));
        }
        return resTypes;
    }

    public BType checkType(BLangExpression node,
                           BType actualType,
                           BType expType) {
        return checkType(node, actualType, expType, DiagnosticCode.INCOMPATIBLE_TYPES);
    }

    public BType checkType(BLangExpression expr,
                           BType actualType,
                           BType expType,
                           DiagnosticCode diagCode) {
        expr.type = checkType(expr.pos, actualType, expType, diagCode);
        if (expr.type.tag == TypeTags.SEMANTIC_ERROR) {
            return expr.type;
        }

        // Set an implicit cast expression, if applicable
        setImplicitCastExpr(expr, actualType, expType);

        return expr.type;
    }

    public BType checkType(DiagnosticPos pos,
                           BType actualType,
                           BType expType,
                           DiagnosticCode diagCode) {
        if (expType.tag == TypeTags.SEMANTIC_ERROR) {
            return expType;
        } else if (expType.tag == TypeTags.NONE) {
            return actualType;
        } else if (actualType.tag == TypeTags.SEMANTIC_ERROR) {
            return actualType;
        } else if (isAssignable(actualType, expType)) {
            return actualType;
        }

        // e.g. incompatible types: expected 'int', found 'string'
        dlogHelper.error(pos, diagCode, expType, actualType);
        return symTable.semanticError;
    }

    public boolean isJSONContext(BType type) {
        if (type.tag == TypeTags.UNION) {
            return ((BUnionType) type).getMemberTypes().stream().anyMatch(memType -> memType.tag == TypeTags.JSON);
        }
        return type.tag == TypeTags.JSON;
    }

    public boolean isLax(BType type) {
        switch (type.tag) {
            case TypeTags.JSON:
            case TypeTags.XML:
            case TypeTags.XML_ELEMENT:
                return true;
            case TypeTags.MAP:
                return isLax(((BMapType) type).constraint);
            case TypeTags.UNION:
                return ((BUnionType) type).getMemberTypes().stream().allMatch(this::isLax);
        }
        return false;
    }

    public boolean isSameType(BType source, BType target) {
        return isSameType(source, target, new HashSet<>(), new HashSet<>());
    }

    private boolean isSameType(BType source, BType target, Set<TypePair> unresolvedTypes,
                               Set<BType> unresolvedReadonlyTypes) {
        // If we encounter two types that we are still resolving, then skip it.
        // This is done to avoid recursive checking of the same type.
        TypePair pair = new TypePair(source, target);
        if (unresolvedTypes.contains(pair)) {
            return true;
        }
        unresolvedTypes.add(pair);

        BTypeVisitor<BType, Boolean> sameTypeVisitor = new BSameTypeVisitor(unresolvedTypes, unresolvedReadonlyTypes);
        return target.accept(sameTypeVisitor, source);
    }

    public boolean isValueType(BType type) {
        switch (type.tag) {
            case TypeTags.BOOLEAN:
            case TypeTags.BYTE:
            case TypeTags.DECIMAL:
            case TypeTags.FLOAT:
            case TypeTags.INT:
            case TypeTags.STRING:
            case TypeTags.SIGNED32_INT:
            case TypeTags.SIGNED16_INT:
            case TypeTags.SIGNED8_INT:
            case TypeTags.UNSIGNED32_INT:
            case TypeTags.UNSIGNED16_INT:
            case TypeTags.UNSIGNED8_INT:
            case TypeTags.CHAR_STRING:
                return true;
            default:
                return false;
        }
    }

    boolean isBasicNumericType(BType type) {

        return type.tag < TypeTags.STRING || TypeTags.isIntegerTypeTag(type.tag);
    }

    boolean finiteTypeContainsNumericTypeValues(BFiniteType finiteType) {
        return finiteType.getValueSpace().stream().anyMatch(valueExpr -> isBasicNumericType(valueExpr.type));
    }

    public boolean containsErrorType(BType type) {
        if (type.tag == TypeTags.UNION) {
            return ((BUnionType) type).getMemberTypes().stream()
                    .anyMatch(this::containsErrorType);
        }

        return type.tag == TypeTags.ERROR;
    }

    public boolean isSubTypeOfList(BType type) {
        if (type.tag != TypeTags.UNION) {
            return isSubTypeOfBaseType(type, TypeTags.ARRAY) || isSubTypeOfBaseType(type, TypeTags.TUPLE);
        }

        return ((BUnionType) type).getMemberTypes().stream().allMatch(this::isSubTypeOfList);
    }

    public boolean isSubTypeOfMapping(BType type) {
        if (type.tag != TypeTags.UNION) {
            return isSubTypeOfBaseType(type, TypeTags.MAP) || isSubTypeOfBaseType(type, TypeTags.RECORD);
        }

        return ((BUnionType) type).getMemberTypes().stream().allMatch(this::isSubTypeOfMapping);
    }

    public boolean isSubTypeOfBaseType(BType type, int baseTypeTag) {
        if (type.tag != TypeTags.UNION) {
            return type.tag == baseTypeTag;
        }
        // TODO: Recheck this
        if (TypeTags.isXMLTypeTag(baseTypeTag)) {
            return true;
        }
        return ((BUnionType) type).getMemberTypes().stream().allMatch(memType -> memType.tag == baseTypeTag);
    }

    /**
     * Checks whether source type is assignable to the target type.
     * <p>
     * Source type is assignable to the target type if,
     * 1) the target type is any and the source type is not a value type.
     * 2) there exists an implicit cast symbol from source to target.
     * 3) both types are JSON and the target constraint is no type.
     * 4) both types are array type and both array types are assignable.
     * 5) both types are MAP and the target constraint is any type or constraints are structurally equivalent.
     *
     * @param source type.
     * @param target type.
     * @return true if source type is assignable to the target type.
     */
    public boolean isAssignable(BType source, BType target) {
        return isAssignable(source, target, new HashSet<>(), new HashSet<>());
    }

    boolean isStampingAllowed(BType source, BType target) {
        return (isAssignable(source, target) || isAssignable(target, source) ||
                checkTypeEquivalencyForStamping(source, target) || checkTypeEquivalencyForStamping(target, source));
    }

    private boolean checkTypeEquivalencyForStamping(BType source, BType target) {
        if (target.tag == TypeTags.RECORD) {
            if (source.tag == TypeTags.RECORD) {
                TypePair pair = new TypePair(source, target);
                Set<TypePair> unresolvedTypes = new HashSet<>();
                unresolvedTypes.add(pair);
                return checkRecordEquivalencyForStamping((BRecordType) source, (BRecordType) target, unresolvedTypes);
            } else if (source.tag == TypeTags.MAP) {
                int mapConstraintTypeTag = ((BMapType) source).constraint.tag;
                if ((!(mapConstraintTypeTag == TypeTags.ANY || mapConstraintTypeTag == TypeTags.ANYDATA)) &&
                        ((BRecordType) target).sealed) {
                    for (BField field : ((BStructureType) target).getFields().values()) {
                        if (field.getType().tag != mapConstraintTypeTag) {
                            return false;
                        }
                    }
                }
                return true;
            }
        } else if (target.tag == TypeTags.JSON) {
            return source.tag == TypeTags.JSON || source.tag == TypeTags.RECORD || source.tag == TypeTags.MAP;
        } else if (target.tag == TypeTags.MAP) {
            if (source.tag == TypeTags.MAP) {
                return isStampingAllowed(((BMapType) source).getConstraint(), ((BMapType) target).getConstraint());
            } else if (source.tag == TypeTags.UNION) {
                return checkUnionEquivalencyForStamping(source, target);
            }
        } else if (target.tag == TypeTags.ARRAY) {
            if (source.tag == TypeTags.JSON) {
                return true;
            } else if (source.tag == TypeTags.TUPLE) {
                BType arrayElementType = ((BArrayType) target).eType;
                for (BType tupleMemberType : ((BTupleType) source).getTupleTypes()) {
                    if (!isStampingAllowed(tupleMemberType, arrayElementType)) {
                        return false;
                    }
                }
                return true;
            } else if (source.tag == TypeTags.ARRAY) {
                return checkTypeEquivalencyForStamping(((BArrayType) source).eType, ((BArrayType) target).eType);
            }
        } else if (target.tag == TypeTags.UNION) {
            return checkUnionEquivalencyForStamping(source, target);
        } else if (target.tag == TypeTags.TUPLE && source.tag == TypeTags.TUPLE) {
            return checkTupleEquivalencyForStamping(source, target);
        }

        return false;
    }

    private boolean checkRecordEquivalencyForStamping(BRecordType rhsType, BRecordType lhsType,
                                                      Set<TypePair> unresolvedTypes) {
        // Both records should be public or private.
        // Get the XOR of both flags(masks)
        // If both are public, then public bit should be 0;
        // If both are private, then public bit should be 0;
        // The public bit is on means, one is public, and the other one is private.
        if (Symbols.isFlagOn(lhsType.tsymbol.flags ^ rhsType.tsymbol.flags, Flags.PUBLIC)) {
            return false;
        }

        // If both records are private, they should be in the same package.
        if (Symbols.isPrivate(lhsType.tsymbol) && rhsType.tsymbol.pkgID != lhsType.tsymbol.pkgID) {
            return false;
        }

        // RHS type should have at least all the fields as well attached functions of LHS type.
        if (lhsType.fields.size() > rhsType.fields.size()) {
            return false;
        }

        // If only one is a closed record, the records aren't equivalent
        if (lhsType.sealed && !rhsType.sealed) {
            return false;
        }

        return checkFieldEquivalencyForStamping(lhsType, rhsType, unresolvedTypes);
    }

    private boolean checkFieldEquivalencyForStamping(BStructureType lhsType, BStructureType rhsType,
                                                     Set<TypePair> unresolvedTypes) {
        for (BField lhsField : lhsType.fields.values()) {
            BField rhsField = rhsType.fields.get(lhsField.name.value);

            if (rhsField == null || !isStampingAllowed(rhsField.type, lhsField.type)) {
                return false;
            }
        }

        for (BField rhsField : rhsType.fields.values()) {
            BField lhsField = lhsType.fields.get(rhsField.name.value);

            if (lhsField == null && !isStampingAllowed(rhsField.type, ((BRecordType) lhsType).restFieldType)) {
                return false;
            }
        }

        return true;
    }

    private boolean checkUnionEquivalencyForStamping(BType source, BType target) {
        Set<BType> sourceTypes = new LinkedHashSet<>();
        Set<BType> targetTypes = new LinkedHashSet<>();

        if (source.tag == TypeTags.UNION) {
            BUnionType sourceUnionType = (BUnionType) source;
            sourceTypes.addAll(sourceUnionType.getMemberTypes());
        } else {
            sourceTypes.add(source);
        }

        if (target.tag == TypeTags.UNION) {
            BUnionType targetUnionType = (BUnionType) target;
            targetTypes.addAll(targetUnionType.getMemberTypes());
        } else {
            targetTypes.add(target);
        }

        boolean notAssignable = sourceTypes
                .stream()
                .map(s -> targetTypes
                        .stream()
                        .anyMatch(t -> isStampingAllowed(s, t)))
                .anyMatch(assignable -> !assignable);

        return !notAssignable;
    }

    private boolean checkTupleEquivalencyForStamping(BType source, BType target) {
        if (source.tag != TypeTags.TUPLE || target.tag != TypeTags.TUPLE) {
            return false;
        }

        BTupleType lhsTupleType = (BTupleType) target;
        BTupleType rhsTupleType = (BTupleType) source;

        if (lhsTupleType.tupleTypes.size() != rhsTupleType.tupleTypes.size()) {
            return false;
        }

        for (int i = 0; i < lhsTupleType.tupleTypes.size(); i++) {
            if (!isStampingAllowed(rhsTupleType.tupleTypes.get(i), lhsTupleType.tupleTypes.get(i))) {
                return false;
            }
        }
        return true;
    }

    private boolean isAssignable(BType source, BType target, Set<TypePair> unresolvedTypes,
                                 Set<BType> unresolvedReadonlyTypes) {

        if (isSameType(source, target)) {
            return true;
        }

        int sourceTag = source.tag;
        int targetTag = target.tag;

        if (!isInherentlyImmutableType(target) &&
                Symbols.isFlagOn(target.flags, Flags.READONLY) && !Symbols.isFlagOn(source.flags, Flags.READONLY)) {
            return false;
        }


        if (sourceTag == TypeTags.BYTE && targetTag == TypeTags.INT) {
            return true;
        }

        if (TypeTags.isXMLTypeTag(sourceTag) && TypeTags.isXMLTypeTag(targetTag)) {
            return isXMLTypeAssignable(source, target, unresolvedTypes, unresolvedReadonlyTypes);
        }

        if (sourceTag == TypeTags.CHAR_STRING && targetTag == TypeTags.STRING) {
            return true;
        }

        if (sourceTag == TypeTags.CHAR_STRING && targetTag == TypeTags.XML_TEXT) {
            return true;
        }

        if (sourceTag == TypeTags.STRING && targetTag == TypeTags.XML_TEXT) {
            return true;
        }

        if (sourceTag == TypeTags.XML_TEXT && targetTag == TypeTags.STRING) {
            return true;
        }

        if (sourceTag == TypeTags.XML_TEXT && targetTag == TypeTags.CHAR_STRING) {
            return true;
        }

        if (sourceTag == TypeTags.ERROR && targetTag == TypeTags.ERROR) {
            return isErrorTypeAssignable((BErrorType) source, (BErrorType) target, unresolvedTypes,
                                         unresolvedReadonlyTypes);
        } else if (sourceTag == TypeTags.ERROR && targetTag == TypeTags.ANY) {
            return false;
        }

        if (sourceTag == TypeTags.NIL && (isNullable(target) || targetTag == TypeTags.JSON)) {
            return true;
        }

        // TODO: Remove the isValueType() check
        if (targetTag == TypeTags.ANY && !containsErrorType(source) && !isValueType(source)) {
            return true;
        }

        if (targetTag == TypeTags.ANYDATA && !containsErrorType(source) && source.isAnydata()) {
            return true;
        }

        if (targetTag == TypeTags.READONLY &&
                (isInherentlyImmutableType(source) || Symbols.isFlagOn(source.flags, Flags.READONLY))) {
            return true;
        }

        if (targetTag == TypeTags.MAP && sourceTag == TypeTags.RECORD) {
            BRecordType recordType = (BRecordType) source;
            return isAssignableRecordType(recordType, target);
        }

        if (targetTag == TypeTags.RECORD && sourceTag == TypeTags.MAP) {
            return isAssignableMapType((BMapType) source, (BRecordType) target);
        }

        if (target.getKind() == TypeKind.SERVICE && source.getKind() == TypeKind.SERVICE) {
            // Special casing services, until we figure out service type concept.
            return true;
        }

        if (targetTag == TypeTags.TYPEDESC && sourceTag == TypeTags.TYPEDESC) {
            return isAssignable(((BTypedescType) source).constraint, (((BTypedescType) target).constraint),
                                unresolvedTypes, unresolvedReadonlyTypes);
        }

        if (targetTag == TypeTags.TABLE && sourceTag == TypeTags.TABLE) {
            return isAssignableTableType((BTableType) source, (BTableType) target);
        }

        if (targetTag == TypeTags.STREAM && sourceTag == TypeTags.STREAM) {
            return isAssignable(((BStreamType) source).constraint, ((BStreamType) target).constraint, unresolvedTypes,
                                unresolvedReadonlyTypes);
        }

        if (isBuiltInTypeWidenPossible(source, target) == TypeTestResult.TRUE) {
            return true;
        }

        if (sourceTag == TypeTags.FINITE) {
            return isFiniteTypeAssignable((BFiniteType) source, target, unresolvedTypes, unresolvedReadonlyTypes);
        }

        if ((targetTag == TypeTags.UNION || sourceTag == TypeTags.UNION) &&
                isAssignableToUnionType(source, target, unresolvedTypes, unresolvedReadonlyTypes)) {
            return true;
        }

        if (targetTag == TypeTags.JSON) {
            if (sourceTag == TypeTags.JSON) {
                return true;
            }

            if (sourceTag == TypeTags.ARRAY) {
                return isArrayTypesAssignable((BArrayType) source, target, unresolvedTypes, unresolvedReadonlyTypes);
            }

            if (sourceTag == TypeTags.MAP) {
                return isAssignable(((BMapType) source).constraint, target, unresolvedTypes, unresolvedReadonlyTypes);
            }

            if (sourceTag == TypeTags.RECORD) {
                return isAssignableRecordType((BRecordType) source, target);
            }
        }

        if (targetTag == TypeTags.FUTURE && sourceTag == TypeTags.FUTURE) {
            if (((BFutureType) target).constraint.tag == TypeTags.NONE) {
                return true;
            }
            return isAssignable(((BFutureType) source).constraint, ((BFutureType) target).constraint, unresolvedTypes,
                                unresolvedReadonlyTypes);
        }

        if (targetTag == TypeTags.MAP && sourceTag == TypeTags.MAP) {
            // Here source condition is added for prevent assigning map union constrained
            // to map any constrained.
            if (((BMapType) target).constraint.tag == TypeTags.ANY &&
                    ((BMapType) source).constraint.tag != TypeTags.UNION) {
                return true;
            }

            return isAssignable(((BMapType) source).constraint, ((BMapType) target).constraint, unresolvedTypes,
                                unresolvedReadonlyTypes);
        }

        if ((sourceTag == TypeTags.OBJECT || sourceTag == TypeTags.RECORD)
                && (targetTag == TypeTags.OBJECT || targetTag == TypeTags.RECORD)) {
            return checkStructEquivalency(source, target, unresolvedTypes, unresolvedReadonlyTypes);
        }

        if (sourceTag == TypeTags.TUPLE && targetTag == TypeTags.ARRAY) {
            return isTupleTypeAssignableToArrayType((BTupleType) source, (BArrayType) target, unresolvedTypes,
                                                    unresolvedReadonlyTypes);
        }

        if (sourceTag == TypeTags.ARRAY && targetTag == TypeTags.TUPLE) {
            return isArrayTypeAssignableToTupleType((BArrayType) source, (BTupleType) target, unresolvedTypes,
                                                    unresolvedReadonlyTypes);
        }

        if (sourceTag == TypeTags.TUPLE || targetTag == TypeTags.TUPLE) {
            return isTupleTypeAssignable(source, target, unresolvedTypes, unresolvedReadonlyTypes);
        }

        if (sourceTag == TypeTags.INVOKABLE && targetTag == TypeTags.INVOKABLE) {
            return isFunctionTypeAssignable((BInvokableType) source, (BInvokableType) target, new HashSet<>(),
                                            unresolvedReadonlyTypes);
        }

        return sourceTag == TypeTags.ARRAY && targetTag == TypeTags.ARRAY &&
                isArrayTypesAssignable((BArrayType) source, target, unresolvedTypes, unresolvedReadonlyTypes);
    }

    private boolean isAssignableRecordType(BRecordType recordType, BType type) {
        BType targetType;
        switch (type.tag) {
            case TypeTags.MAP:
                targetType = ((BMapType) type).constraint;
                break;
            case TypeTags.JSON:
                targetType = type;
                break;
            default:
                throw new IllegalArgumentException("Incompatible target type: " + type.toString());
        }
        return recordFieldsAssignableToType(recordType, targetType);
    }

    private boolean recordFieldsAssignableToType(BRecordType recordType, BType targetType) {
        for (BField field : recordType.fields.values()) {
            if (!isAssignable(field.type, targetType)) {
                return false;
            }
        }

        if (!recordType.sealed) {
            return isAssignable(recordType.restFieldType, targetType);
        }

        return true;
    }

    private boolean isAssignableTableType(BTableType sourceTableType, BTableType targetTableType) {
        if (!isAssignable(sourceTableType.constraint, targetTableType.constraint)) {
            return false;
        }

        if (targetTableType.keyTypeConstraint == null && targetTableType.fieldNameList == null) {
            return true;
        }

        if (targetTableType.keyTypeConstraint != null) {
            if (sourceTableType.keyTypeConstraint != null &&
                    (isAssignable(sourceTableType.keyTypeConstraint, targetTableType.keyTypeConstraint))) {
                return true;
            }

            if (sourceTableType.fieldNameList == null) {
                return false;
            }

            List<BType> fieldTypes = new ArrayList<>();
            sourceTableType.fieldNameList.forEach(field -> fieldTypes
                    .add(getTableConstraintField(sourceTableType.constraint, field).type));

            if (fieldTypes.size() == 1) {
                return isAssignable(fieldTypes.get(0), targetTableType.keyTypeConstraint);
            }

            BTupleType tupleType = new BTupleType(fieldTypes);
            return isAssignable(tupleType, targetTableType.keyTypeConstraint);
        }

        return targetTableType.fieldNameList.equals(sourceTableType.fieldNameList);
    }


    BField getTableConstraintField(BType constraintType, String fieldName) {

        switch (constraintType.tag) {
            case TypeTags.RECORD:
                Map<String, BField> fieldList = ((BRecordType) constraintType).getFields();
                return fieldList.get(fieldName);
            case TypeTags.UNION:
                BUnionType unionType = (BUnionType) constraintType;
                Set<BType> memTypes = unionType.getMemberTypes();
                List<BField> fields = memTypes.stream().map(type -> getTableConstraintField(type, fieldName))
                        .filter(Objects::nonNull).collect(Collectors.toList());

                if (fields.size() != memTypes.size()) {
                    return null;
                }

                if (fields.stream().allMatch(field -> isAssignable(field.type, fields.get(0).type) &&
                        isAssignable(fields.get(0).type, field.type))) {
                    return fields.get(0);
                }
        }

        return null;
    }

    private boolean isAssignableMapType(BMapType sourceMapType, BRecordType targetRecType) {
        if (targetRecType.sealed) {
            return false;
        }

        for (BField field : targetRecType.fields.values()) {
            if (!(Symbols.isFlagOn(field.symbol.flags, Flags.OPTIONAL) &&
                    isAssignable(sourceMapType.constraint, field.type))) {
                return false;
            }
        }

        return isAssignable(sourceMapType.constraint, targetRecType.restFieldType);
    }

    private boolean isErrorTypeAssignable(BErrorType source, BErrorType target, Set<TypePair> unresolvedTypes,
                                          Set<BType> unresolvedReadonlyTypes) {
        if (target == symTable.errorType) {
            return true;
        }
        TypePair pair = new TypePair(source, target);
        if (unresolvedTypes.contains(pair)) {
            return true;
        }
        unresolvedTypes.add(pair);
<<<<<<< HEAD
        return isAssignable(source.detailType, target.detailType, unresolvedTypes);
=======
        return isAssignable(source.reasonType, target.reasonType, unresolvedTypes, unresolvedReadonlyTypes) &&
                isAssignable(source.detailType, target.detailType, unresolvedTypes, unresolvedReadonlyTypes);
>>>>>>> 23baa0d8
    }

    // TODO: Recheck this to support finite types
    private boolean isXMLTypeAssignable(BType sourceType, BType targetType, Set<TypePair> unresolvedTypes,
                                        Set<BType> unresolvedReadonlyTypes) {
        int sourceTag = sourceType.tag;
        int targetTag = targetType.tag;

        if (targetTag == TypeTags.XML) {
            BXMLType target = (BXMLType) targetType;
            if (target.constraint != null) {
                if (TypeTags.isXMLNonSequenceType(sourceTag)) {
                    return isAssignable(sourceType, target.constraint, unresolvedTypes, unresolvedReadonlyTypes);
                }
                BXMLType source = (BXMLType) sourceType;
                return isAssignable(source.constraint, target.constraint, unresolvedTypes, unresolvedReadonlyTypes);
            }
            return true;
        }
        return sourceTag == targetTag;
    }

    private boolean isTupleTypeAssignable(BType source, BType target, Set<TypePair> unresolvedTypes,
                                          Set<BType> unresolvedReadonlyTypes) {
        if (source.tag != TypeTags.TUPLE || target.tag != TypeTags.TUPLE) {
            return false;
        }

        BTupleType lhsTupleType = (BTupleType) target;
        BTupleType rhsTupleType = (BTupleType) source;

        if (lhsTupleType.restType == null && rhsTupleType.restType != null) {
            return false;
        }

        if (lhsTupleType.restType == null && lhsTupleType.tupleTypes.size() != rhsTupleType.tupleTypes.size()) {
            return false;
        }

        if (lhsTupleType.restType != null && rhsTupleType.restType != null) {
            if (!isAssignable(rhsTupleType.restType, lhsTupleType.restType, unresolvedTypes, unresolvedReadonlyTypes)) {
                return false;
            }
        }

        if (lhsTupleType.tupleTypes.size() > rhsTupleType.tupleTypes.size()) {
            return false;
        }

        for (int i = 0; i < rhsTupleType.tupleTypes.size(); i++) {
            BType lhsType = (lhsTupleType.tupleTypes.size() > i)
                    ? lhsTupleType.tupleTypes.get(i) : lhsTupleType.restType;
            if (!isAssignable(rhsTupleType.tupleTypes.get(i), lhsType, unresolvedTypes, unresolvedReadonlyTypes)) {
                return false;
            }
        }
        return true;
    }

    private boolean isTupleTypeAssignableToArrayType(BTupleType source, BArrayType target,
                                                     Set<TypePair> unresolvedTypes,
                                                     Set<BType> unresolvedReadonlyTypes) {
        if (target.state != BArrayState.UNSEALED
                && (source.restType != null || source.tupleTypes.size() != target.size)) {
            return false;
        }

        List<BType> sourceTypes = new ArrayList<>(source.tupleTypes);
        if (source.restType != null) {
            sourceTypes.add(source.restType);
        }
        return sourceTypes.stream()
                .allMatch(tupleElemType -> isAssignable(tupleElemType, target.eType, unresolvedTypes,
                                                        unresolvedReadonlyTypes));
    }

    private boolean isArrayTypeAssignableToTupleType(BArrayType source, BTupleType target,
                                                     Set<TypePair> unresolvedTypes,
                                                     Set<BType> unresolvedReadonlyTypes) {
        if (!target.tupleTypes.isEmpty()) {
            if (source.state == BArrayState.UNSEALED) {
                // [int, int, int...] = int[] || [int, int] = int[]
                return false;
            }

            if (target.restType != null && target.tupleTypes.size() > source.size) {
                // [int, int, int...] = int[1]
                return false;
            }

            if (target.restType == null && target.tupleTypes.size() != source.size) {
                // [int, int] = int[1], [int, int] = int[3]
                return false;
            }

        }

        List<BType> targetTypes = new ArrayList<>(target.tupleTypes);
        if (target.restType != null) {
            targetTypes.add(target.restType);
        }
        return targetTypes.stream()
                .allMatch(tupleElemType -> isAssignable(source.eType, tupleElemType, unresolvedTypes,
                                                        unresolvedReadonlyTypes));
    }

    private boolean isArrayTypesAssignable(BArrayType source, BType target, Set<TypePair> unresolvedTypes,
                                           Set<BType> unresolvedReadonlyTypes) {
        BType sourceElementType = source.getElementType();
        if (target.tag == TypeTags.ARRAY) {
            BArrayType targetArrayType = (BArrayType) target;
            BType targetElementType = targetArrayType.getElementType();
            if (targetArrayType.state == BArrayState.UNSEALED) {
                return isAssignable(sourceElementType, targetElementType, unresolvedTypes, unresolvedReadonlyTypes);
            }

            if (targetArrayType.size != source.size) {
                return false;
            }

            return isAssignable(sourceElementType, targetElementType, unresolvedTypes, unresolvedReadonlyTypes);
        } else if (target.tag == TypeTags.JSON) {
            return isAssignable(sourceElementType, target, unresolvedTypes, unresolvedReadonlyTypes);
        }
        return false;
    }

    private boolean isFunctionTypeAssignable(BInvokableType source, BInvokableType target,
                                             Set<TypePair> unresolvedTypes,
                                             Set<BType> unresolvedReadonlyTypes) {
        // For invokable types with typeParam parameters, we have to check whether the source param types are
        // covariant with the target param types.
        if (containsTypeParams(target)) {
            // TODO: 7/4/19 See if the below code can be generalized to avoid code duplication
            if (source.paramTypes.size() != target.paramTypes.size()) {
                return false;
            }

            for (int i = 0; i < source.paramTypes.size(); i++) {
                BType sourceParam = source.paramTypes.get(i);
                BType targetParam = target.paramTypes.get(i);
                boolean isTypeParam = TypeParamAnalyzer.isTypeParam(targetParam);

                if (isTypeParam) {
                    if (!isAssignable(sourceParam, targetParam)) {
                        return false;
                    }
                } else {
                    if (!isAssignable(targetParam, sourceParam)) {
                        return false;
                    }
                }
            }

            if (source.retType == null && target.retType == null) {
                return true;
            } else if (source.retType == null || target.retType == null) {
                return false;
            }

            // Source return type should be covariant with target return type
            return isAssignable(source.retType, target.retType, unresolvedTypes, unresolvedReadonlyTypes);
        }

        // Source param types should be contravariant with target param types. Hence s and t switched when checking
        // assignability.
        return checkFunctionTypeEquality(source, target, unresolvedTypes, unresolvedReadonlyTypes,
                                         (s, t, ut, urt) -> isAssignable(t, s, ut, urt));
    }

    public boolean isInherentlyImmutableType(BType type) {
        if (isValueType(type)) {
            return true;
        }

        switch (type.tag) {
            case TypeTags.XML_TEXT:
            case TypeTags.FINITE: // Assuming a finite type will only have members from simple basic types.
            case TypeTags.READONLY:
            case TypeTags.NIL:
            case TypeTags.ERROR:
            case TypeTags.INVOKABLE:
            case TypeTags.TYPEDESC:
            case TypeTags.HANDLE:
                return true;
            case TypeTags.SERVICE:
                return type instanceof BServiceType; // Since the tag for both service and object are the same.
        }
        return false;
    }

    boolean isSelectivelyImmutableType(BType type) {
        return isSelectivelyImmutableType(type, new HashSet<>());
    }

    public boolean isSelectivelyImmutableType(BType type, Set<BType> unresolvedTypes) {
        if (isInherentlyImmutableType(type)) {
            // Always immutable.
            return false;
        }

        if (!unresolvedTypes.add(type)) {
            return true;
        }

        switch (type.tag) {
            case TypeTags.ANY:
            case TypeTags.ANYDATA:
            case TypeTags.JSON:
            case TypeTags.XML:
            case TypeTags.XML_COMMENT:
            case TypeTags.XML_ELEMENT:
            case TypeTags.XML_PI:
                return true;
            case TypeTags.ARRAY:
                BType elementType = ((BArrayType) type).eType;
                return isInherentlyImmutableType(elementType) ||
                        isSelectivelyImmutableType(elementType, unresolvedTypes);
            case TypeTags.TUPLE:
                BTupleType tupleType = (BTupleType) type;
                for (BType tupMemType : tupleType.tupleTypes) {
                    if (!isInherentlyImmutableType(tupMemType) &&
                            !isSelectivelyImmutableType(tupMemType, unresolvedTypes)) {
                        return false;
                    }
                }

                BType tupRestType = tupleType.restType;
                if (tupRestType == null) {
                    return true;
                }

                return isInherentlyImmutableType(tupRestType) ||
                        isSelectivelyImmutableType(tupRestType, unresolvedTypes);
            case TypeTags.RECORD:
                BRecordType recordType = (BRecordType) type;
                for (BField field : recordType.fields.values()) {
                    BType fieldType = field.type;
                    if (!isInherentlyImmutableType(fieldType) &&
                            !isSelectivelyImmutableType(fieldType, unresolvedTypes)) {
                        return false;
                    }
                }

                BType recordRestType = recordType.restFieldType;
                if (recordRestType == null || recordRestType == symTable.noType) {
                    return true;
                }

                return isInherentlyImmutableType(recordRestType) ||
                        isSelectivelyImmutableType(recordRestType, unresolvedTypes);
            case TypeTags.MAP:
                BType constraintType = ((BMapType) type).constraint;
                return isInherentlyImmutableType(constraintType) ||
                        isSelectivelyImmutableType(constraintType, unresolvedTypes);
            case TypeTags.TABLE:
                // TODO: see https://github.com/ballerina-platform/ballerina-lang/issues/23006
                return true;
            case TypeTags.UNION:
                boolean readonlyIntersectionExists = false;
                for (BType memberType : ((BUnionType) type).getMemberTypes()) {
                    if (isInherentlyImmutableType(memberType) ||
                            isSelectivelyImmutableType(memberType, unresolvedTypes)) {
                        readonlyIntersectionExists = true;
                    }
                }
                return readonlyIntersectionExists;
        }
        return false;
    }

    private boolean containsTypeParams(BInvokableType type) {
        boolean hasParameterizedTypes = type.paramTypes.stream()
                .anyMatch(t -> {
                    if (t.tag == TypeTags.FUNCTION_POINTER) {
                        return containsTypeParams((BInvokableType) t);
                    }
                    return TypeParamAnalyzer.isTypeParam(t);
                });

        if (hasParameterizedTypes) {
            return hasParameterizedTypes;
        }

        if (type.retType.tag == TypeTags.FUNCTION_POINTER) {
            return containsTypeParams((BInvokableType) type.retType);
        }

        return TypeParamAnalyzer.isTypeParam(type.retType);
    }

    private boolean isSameFunctionType(BInvokableType source, BInvokableType target, Set<TypePair> unresolvedTypes,
                                       Set<BType> unresolvedReadonlyTypes) {
        return checkFunctionTypeEquality(source, target, unresolvedTypes, unresolvedReadonlyTypes, this::isSameType);
    }

    private boolean checkFunctionTypeEquality(BInvokableType source, BInvokableType target,
                                              Set<TypePair> unresolvedTypes, Set<BType> unresolvedReadonlyTypes,
                                              TypeEqualityPredicate equality) {
        if (source.paramTypes.size() != target.paramTypes.size()) {
            return false;
        }

        for (int i = 0; i < source.paramTypes.size(); i++) {
            if (!equality.test(source.paramTypes.get(i), target.paramTypes.get(i), unresolvedTypes,
                               unresolvedReadonlyTypes)) {
                return false;
            }
        }

        if ((source.restType != null && target.restType == null) ||
                target.restType != null && source.restType == null) {
            return false;
        } else if (source.restType != null && !equality.test(source.restType, target.restType, unresolvedTypes,
                                                             unresolvedReadonlyTypes)) {
            return false;
        }

        if (source.retType == null && target.retType == null) {
            return true;
        } else if (source.retType == null || target.retType == null) {
            return false;
        }

        // Source return type should be covariant with target return type
        return isAssignable(source.retType, target.retType, unresolvedTypes, unresolvedReadonlyTypes);
    }

    public boolean isSameArrayType(BType source, BType target, Set<TypePair> unresolvedTypes,
                                   Set<BType> unresolvedReadonlyTypes) {
        if (target.tag != TypeTags.ARRAY || source.tag != TypeTags.ARRAY) {
            return false;
        }

        BArrayType lhsArrayType = (BArrayType) target;
        BArrayType rhsArrayType = (BArrayType) source;
        boolean hasSameTypeElements = isSameType(lhsArrayType.eType, rhsArrayType.eType, unresolvedTypes,
                                                 unresolvedReadonlyTypes);
        if (lhsArrayType.state == BArrayState.UNSEALED) {
            return (rhsArrayType.state == BArrayState.UNSEALED) && hasSameTypeElements;
        }

        return checkSealedArraySizeEquality(rhsArrayType, lhsArrayType) && hasSameTypeElements;
    }

    public boolean checkSealedArraySizeEquality(BArrayType rhsArrayType, BArrayType lhsArrayType) {
        return lhsArrayType.size == rhsArrayType.size;
    }

    public boolean checkStructEquivalency(BType rhsType, BType lhsType) {
        return checkStructEquivalency(rhsType, lhsType, new HashSet<>(), new HashSet<>());
    }

    private boolean checkStructEquivalency(BType rhsType, BType lhsType, Set<TypePair> unresolvedTypes,
                                           Set<BType> unresolvedReadonlyTypes) {
        // If we encounter two types that we are still resolving, then skip it.
        // This is done to avoid recursive checking of the same type.
        TypePair pair = new TypePair(rhsType, lhsType);
        if (unresolvedTypes.contains(pair)) {
            return true;
        }
        unresolvedTypes.add(pair);

        if (rhsType.tag == TypeTags.OBJECT && lhsType.tag == TypeTags.OBJECT) {
            return checkObjectEquivalency((BObjectType) rhsType, (BObjectType) lhsType, unresolvedTypes,
                                          unresolvedReadonlyTypes);
        }

        if (rhsType.tag == TypeTags.RECORD && lhsType.tag == TypeTags.RECORD) {
            return checkRecordEquivalency((BRecordType) rhsType, (BRecordType) lhsType, unresolvedTypes,
                                          unresolvedReadonlyTypes);
        }

        return false;
    }

    public boolean checkObjectEquivalency(BObjectType rhsType, BObjectType lhsType, Set<TypePair> unresolvedTypes,
                                          Set<BType> unresolvedReadonlyTypes) {
        BObjectTypeSymbol lhsStructSymbol = (BObjectTypeSymbol) lhsType.tsymbol;
        BObjectTypeSymbol rhsStructSymbol = (BObjectTypeSymbol) rhsType.tsymbol;
        List<BAttachedFunction> lhsFuncs = lhsStructSymbol.attachedFuncs;
        List<BAttachedFunction> rhsFuncs = ((BObjectTypeSymbol) rhsType.tsymbol).attachedFuncs;
        int lhsAttachedFuncCount = getObjectFuncCount(lhsStructSymbol);
        int rhsAttachedFuncCount = getObjectFuncCount(rhsStructSymbol);

        // RHS type should have at least all the fields as well attached functions of LHS type.
        if (lhsType.fields.size() > rhsType.fields.size() || lhsAttachedFuncCount > rhsAttachedFuncCount) {
            return false;
        }

        // The LHS type cannot have any private members. 
        for (BField bField : lhsType.fields.values()) {
            if (Symbols.isPrivate(bField.symbol)) {
                return false;
            }
        }

        for (BAttachedFunction func : lhsFuncs) {
            if (Symbols.isPrivate(func.symbol)) {
                return false;
            }
        }

        for (BField lhsField : lhsType.fields.values()) {
            BField rhsField = rhsType.fields.get(lhsField.name.value);
            if (rhsField == null || !isInSameVisibilityRegion(lhsField.symbol, rhsField.symbol)
                    || !isAssignable(rhsField.type, lhsField.type, unresolvedTypes, unresolvedReadonlyTypes)) {
                return false;
            }
        }

        for (BAttachedFunction lhsFunc : lhsFuncs) {
            if (lhsFunc == lhsStructSymbol.initializerFunc) {
                continue;
            }

            BAttachedFunction rhsFunc = getMatchingInvokableType(rhsFuncs, lhsFunc, unresolvedTypes,
                                                                 unresolvedReadonlyTypes);
            if (rhsFunc == null || !isInSameVisibilityRegion(lhsFunc.symbol, rhsFunc.symbol)) {
                return false;
            }
        }

        return true;
    }

    private int getObjectFuncCount(BObjectTypeSymbol sym) {
        // If an explicit initializer is available, it could mean,
        // 1) User explicitly defined an initializer
        // 2) The object type is coming from an already compiled source, hence the initializer is already set.
        //    If it's coming from a compiled binary, the attached functions list of the symbol would already contain
        //    the initializer in it.
        if (sym.initializerFunc != null && sym.attachedFuncs.contains(sym.initializerFunc)) {
            return sym.attachedFuncs.size() - 1;
        }
        return sym.attachedFuncs.size();
    }

    public boolean checkRecordEquivalency(BRecordType rhsType, BRecordType lhsType, Set<TypePair> unresolvedTypes,
                                          Set<BType> unresolvedReadonlyTypes) {
        // If the LHS record is closed and the RHS record is open, the records aren't equivalent
        if (lhsType.sealed && !rhsType.sealed) {
            return false;
        }

        // If both are open records, the rest field type of the RHS record should be assignable to the rest field
        // type of the LHS type.
        if (!rhsType.sealed && !isAssignable(rhsType.restFieldType, lhsType.restFieldType, unresolvedTypes,
                                             unresolvedReadonlyTypes)) {
            return false;
        }

        return checkFieldEquivalency(lhsType, rhsType, unresolvedTypes, unresolvedReadonlyTypes);
    }

    public void setForeachTypedBindingPatternType(BLangForeach foreachNode) {
        BType collectionType = foreachNode.collection.type;
        BType varType;
        switch (collectionType.tag) {
            case TypeTags.STRING:
                varType = symTable.stringType;
                break;
            case TypeTags.ARRAY:
                BArrayType arrayType = (BArrayType) collectionType;
                varType = arrayType.eType;
                break;
            case TypeTags.TUPLE:
                BTupleType tupleType = (BTupleType) collectionType;
                LinkedHashSet<BType> tupleTypes = new LinkedHashSet<>(tupleType.tupleTypes);
                if (tupleType.restType != null) {
                    tupleTypes.add(tupleType.restType);
                }
                varType = tupleTypes.size() == 1 ?
                        tupleTypes.iterator().next() : BUnionType.create(null, tupleTypes);
                break;
            case TypeTags.MAP:
                BMapType bMapType = (BMapType) collectionType;
                varType = bMapType.constraint;

                break;
            case TypeTags.RECORD:
                BRecordType recordType = (BRecordType) collectionType;
                varType = inferRecordFieldType(recordType);
                break;
            case TypeTags.XML:
                varType = BUnionType.create(null, symTable.xmlType, symTable.stringType);
                break;
            case TypeTags.TABLE:
                BTableType tableType = (BTableType) collectionType;
                varType = tableType.constraint;
                break;
            case TypeTags.STREAM:
                BStreamType streamType = (BStreamType) collectionType;
                if (streamType.constraint.tag == TypeTags.NONE) {
                    varType = symTable.anydataType;
                    break;
                }
                varType = streamType.constraint;
                if (streamType.error != null) {
                    BType actualType = BUnionType.create(null, varType, streamType.error);
                    dlogHelper.error(foreachNode.collection.pos, DiagnosticCode.INCOMPATIBLE_TYPES,
                            varType, actualType);
                }
                break;
            case TypeTags.OBJECT:
                // check for iterable objects
                BUnionType nextMethodReturnType = getVarTypeFromIterableObject((BObjectType) collectionType);
                if (nextMethodReturnType != null) {
                    foreachNode.resultType = getRecordType(nextMethodReturnType);
                    BType valueType = (foreachNode.resultType != null)
                            ? ((BRecordType) foreachNode.resultType).fields.get("value").type : null;
                    BType errorType = getErrorType(nextMethodReturnType);
                    if (errorType != null) {
                        BType actualType = BUnionType.create(null, valueType, errorType);
                        dlogHelper.error(foreachNode.collection.pos, DiagnosticCode.INCOMPATIBLE_TYPES,
                                valueType, actualType);
                    }
                    foreachNode.nillableResultType = nextMethodReturnType;
                    foreachNode.varType = valueType;
                    return;
                }
                dlogHelper.error(foreachNode.collection.pos, DiagnosticCode.INCOMPATIBLE_ITERATOR_FUNCTION_SIGNATURE);
                // fallthrough
            case TypeTags.SEMANTIC_ERROR:
                foreachNode.varType = symTable.semanticError;
                foreachNode.resultType = symTable.semanticError;
                foreachNode.nillableResultType = symTable.semanticError;
                return;
            default:
                foreachNode.varType = symTable.semanticError;
                foreachNode.resultType = symTable.semanticError;
                foreachNode.nillableResultType = symTable.semanticError;
                dlogHelper.error(foreachNode.collection.pos, DiagnosticCode.ITERABLE_NOT_SUPPORTED_COLLECTION,
                                 collectionType);
                return;
        }

        BInvokableSymbol iteratorSymbol = (BInvokableSymbol) symResolver.lookupLangLibMethod(collectionType,
                names.fromString(BLangCompilerConstants.ITERABLE_COLLECTION_ITERATOR_FUNC));
        BUnionType nextMethodReturnType =
                (BUnionType) getResultTypeOfNextInvocation((BObjectType) iteratorSymbol.retType);
        foreachNode.varType = varType;
        foreachNode.resultType = getRecordType(nextMethodReturnType);
        foreachNode.nillableResultType = nextMethodReturnType;
    }

    public void setFromClauseTypedBindingPatternType(BLangFromClause fromClause) {
        if (fromClause.collection == null) {
            //not-possible
            return;
        }

        BType collectionType = fromClause.collection.type;
        BType varType;
        switch (collectionType.tag) {
            case TypeTags.STRING:
                varType = symTable.stringType;
                break;
            case TypeTags.ARRAY:
                BArrayType arrayType = (BArrayType) collectionType;
                varType = arrayType.eType;
                break;
            case TypeTags.TUPLE:
                BTupleType tupleType = (BTupleType) collectionType;
                LinkedHashSet<BType> tupleTypes = new LinkedHashSet<>(tupleType.tupleTypes);
                if (tupleType.restType != null) {
                    tupleTypes.add(tupleType.restType);
                }
                varType = tupleTypes.size() == 1 ?
                        tupleTypes.iterator().next() : BUnionType.create(null, tupleTypes);
                break;
            case TypeTags.MAP:
                BMapType bMapType = (BMapType) collectionType;
                varType = bMapType.constraint;

                break;
            case TypeTags.RECORD:
                BRecordType recordType = (BRecordType) collectionType;
                varType = inferRecordFieldType(recordType);
                break;
            case TypeTags.XML:
                varType = BUnionType.create(null, symTable.xmlType, symTable.stringType);
                break;
            case TypeTags.TABLE:
                BTableType tableType = (BTableType) collectionType;
                varType = tableType.constraint;
                break;
            case TypeTags.STREAM:
                BStreamType streamType = (BStreamType) collectionType;
                if (streamType.constraint.tag == TypeTags.NONE) {
                    varType = symTable.anydataType;
                    break;
                }
                varType = streamType.constraint;
                break;
            case TypeTags.OBJECT:
                // check for iterable objects
                BUnionType nextMethodReturnType = getVarTypeFromIterableObject((BObjectType) collectionType);
                if (nextMethodReturnType != null) {
                    fromClause.resultType = getRecordType(nextMethodReturnType);
                    fromClause.nillableResultType = nextMethodReturnType;
                    fromClause.varType = ((BRecordType) fromClause.resultType).fields.get("value").type;
                    return;
                }
                dlogHelper.error(fromClause.collection.pos, DiagnosticCode.INCOMPATIBLE_ITERATOR_FUNCTION_SIGNATURE);
                // fallthrough
            case TypeTags.SEMANTIC_ERROR:
                fromClause.varType = symTable.semanticError;
                fromClause.resultType = symTable.semanticError;
                fromClause.nillableResultType = symTable.semanticError;
                return;
            default:
                fromClause.varType = symTable.semanticError;
                fromClause.resultType = symTable.semanticError;
                fromClause.nillableResultType = symTable.semanticError;
                dlogHelper.error(fromClause.collection.pos, DiagnosticCode.ITERABLE_NOT_SUPPORTED_COLLECTION,
                                 collectionType);
                return;
        }

        BInvokableSymbol iteratorSymbol = (BInvokableSymbol) symResolver.lookupLangLibMethod(collectionType,
                names.fromString(BLangCompilerConstants.ITERABLE_COLLECTION_ITERATOR_FUNC));
        BUnionType nextMethodReturnType =
                (BUnionType) getResultTypeOfNextInvocation((BObjectType) iteratorSymbol.retType);
        fromClause.varType = varType;
        fromClause.resultType = getRecordType(nextMethodReturnType);
        fromClause.nillableResultType = nextMethodReturnType;
    }

    public BUnionType getVarTypeFromIterableObject(BObjectType collectionType) {
        BObjectTypeSymbol objectTypeSymbol = (BObjectTypeSymbol) collectionType.tsymbol;
        for (BAttachedFunction func : objectTypeSymbol.attachedFuncs) {
            if (func.funcName.value.equals(BLangCompilerConstants.ITERABLE_OBJECT_ITERATOR_FUNC)) {
                return getVarTypeFromIteratorFunc(func);
            }
        }

        return null;
    }

    private BUnionType getVarTypeFromIteratorFunc(BAttachedFunction candidateIteratorFunc) {
        if (!candidateIteratorFunc.type.paramTypes.isEmpty()) {
            return null;
        }

        BType returnType = candidateIteratorFunc.type.retType;
        // abstract object {public function next() returns record {|int value;|}?;}
        return getVarTypeFromIteratorFuncReturnType(returnType);
    }

    public BUnionType getVarTypeFromIteratorFuncReturnType(BType returnType) {
        BObjectTypeSymbol objectTypeSymbol;
        if (returnType.tag != TypeTags.OBJECT) {
            return null;
        }

        objectTypeSymbol = (BObjectTypeSymbol) returnType.tsymbol;
        for (BAttachedFunction func : objectTypeSymbol.attachedFuncs) {
            if (func.funcName.value.equals(BLangCompilerConstants.NEXT_FUNC)) {
                return getVarTypeFromNextFunc(func);
            }
        }

        return null;
    }

    private BUnionType getVarTypeFromNextFunc(BAttachedFunction nextFunc) {
        BType returnType;
        if (!nextFunc.type.paramTypes.isEmpty()) {
            return null;
        }

        returnType = nextFunc.type.retType;
        // Check if the next function return type has the union type,
        // record {|int value;|}|error|();
        if (checkNextFuncReturnType(returnType)) {
            return (BUnionType) returnType;
        }

        return null;
    }

    private boolean checkNextFuncReturnType(BType returnType) {
        if (returnType.tag != TypeTags.UNION) {
            return false;
        }

        List<BType> types = new ArrayList<>(((BUnionType) returnType).getMemberTypes());

        if (!types.removeIf(type -> type.tag == TypeTags.NIL)) {
            return false;
        }

        types.removeIf(type -> type.tag == TypeTags.ERROR);

        if (types.size() != 1) {
            //TODO: print error
            return false;
        }

        if (types.get(0).tag != TypeTags.RECORD) {
            return false;
        }

        BRecordType recordType = (BRecordType) types.get(0);
        // Check if the union type has the record type,
        // record {|int value;|};
        return checkRecordTypeInNextFuncReturnType(recordType);
    }

    private boolean checkRecordTypeInNextFuncReturnType(BRecordType recordType) {
        if (!recordType.sealed) {
            return false;
        }

        if (recordType.fields.size() != 1) {
            return false;
        }

        return recordType.fields.containsKey(BLangCompilerConstants.VALUE_FIELD);
    }

    private BRecordType getRecordType(BUnionType type) {
        for (BType member : type.getMemberTypes()) {
            if (member.tag == TypeTags.RECORD) {
                return (BRecordType) member;
            }
        }
        return null;
    }

    public BErrorType getErrorType(BUnionType type) {
        for (BType member : type.getMemberTypes()) {
            if (member.tag == TypeTags.ERROR) {
                return (BErrorType) member;
            } else if (member.tag == TypeTags.UNION) {
                BErrorType e = getErrorType((BUnionType) member);
                if (e != null) {
                    return e;
                }
            }
        }
        return null;
    }

    public BType getResultTypeOfNextInvocation(BObjectType iteratorType) {
        BAttachedFunction nextFunc = getNextFunc(iteratorType);
        return Objects.requireNonNull(nextFunc).type.retType;
    }

    private BAttachedFunction getNextFunc(BObjectType iteratorType) {
        BObjectTypeSymbol iteratorSymbol = (BObjectTypeSymbol) iteratorType.tsymbol;
        for (BAttachedFunction bAttachedFunction : iteratorSymbol.attachedFuncs) {
            if (bAttachedFunction.funcName.value
                    .equals(BLangCompilerConstants.NEXT_FUNC)) {
                return bAttachedFunction;
            }
        }
        return null;
    }

    public BType inferRecordFieldType(BRecordType recordType) {
        Map<String, BField> fields = recordType.fields;
        BUnionType unionType = BUnionType.create(null);

        if (!recordType.sealed) {
            unionType.add(recordType.restFieldType);
        }

        for (BField field : fields.values()) {
            if (isAssignable(field.type, unionType)) {
                continue;
            }

            if (isAssignable(unionType, field.type)) {
                unionType = BUnionType.create(null);
            }

            unionType.add(field.type);
        }

        if (unionType.getMemberTypes().size() > 1) {
            unionType.tsymbol = Symbols.createTypeSymbol(SymTag.UNION_TYPE, Flags.asMask(EnumSet.of(Flag.PUBLIC)),
                    Names.EMPTY, recordType.tsymbol.pkgID, null, recordType.tsymbol.owner);
            return unionType;
        }

        return unionType.getMemberTypes().iterator().next();
    }

    /**
     * Enum to represent type test result.
     *
     * @since 1.2.0
     */
    enum TypeTestResult {
        NOT_FOUND,
        TRUE,
        FALSE
    }

    TypeTestResult isBuiltInTypeWidenPossible(BType actualType, BType targetType) {

        int targetTag = targetType.tag;
        int actualTag = actualType.tag;

        if (actualTag < TypeTags.JSON && targetTag < TypeTags.JSON) {
            // Fail Fast for value types.
            switch (actualTag) {
                case TypeTags.INT:
                case TypeTags.BYTE:
                case TypeTags.FLOAT:
                case TypeTags.DECIMAL:
                    if (targetTag == TypeTags.BOOLEAN || targetTag == TypeTags.STRING) {
                        return TypeTestResult.FALSE;
                    }
                    break;
                case TypeTags.BOOLEAN:
                    if (targetTag == TypeTags.INT || targetTag == TypeTags.BYTE || targetTag == TypeTags.FLOAT
                            || targetTag == TypeTags.DECIMAL || targetTag == TypeTags.STRING) {
                        return TypeTestResult.FALSE;
                    }
                    break;
                case TypeTags.STRING:
                    if (targetTag == TypeTags.INT || targetTag == TypeTags.BYTE || targetTag == TypeTags.FLOAT
                            || targetTag == TypeTags.DECIMAL || targetTag == TypeTags.BOOLEAN) {
                        return TypeTestResult.FALSE;
                    }
                    break;
            }
        }
        switch (actualTag) {
            case TypeTags.INT:
            case TypeTags.BYTE:
            case TypeTags.FLOAT:
            case TypeTags.DECIMAL:
            case TypeTags.BOOLEAN:
            case TypeTags.STRING:
            case TypeTags.SIGNED32_INT:
            case TypeTags.SIGNED16_INT:
            case TypeTags.SIGNED8_INT:
            case TypeTags.UNSIGNED32_INT:
            case TypeTags.UNSIGNED16_INT:
            case TypeTags.UNSIGNED8_INT:
            case TypeTags.CHAR_STRING:
                if (targetTag == TypeTags.JSON || targetTag == TypeTags.ANYDATA || targetTag == TypeTags.ANY ||
                        targetTag == TypeTags.READONLY) {
                    return TypeTestResult.TRUE;
                }
                break;
            case TypeTags.ANYDATA:
            case TypeTags.TYPEDESC:
                if (targetTag == TypeTags.ANY) {
                    return TypeTestResult.TRUE;
                }
                break;
            default:
        }

        if (TypeTags.isIntegerTypeTag(targetTag) && actualTag == targetTag) {
            return TypeTestResult.FALSE; // No widening.
        }

        // Validate for Integers subtypes.
        if ((TypeTags.isIntegerTypeTag(actualTag) || actualTag == TypeTags.BYTE)
                && (TypeTags.isIntegerTypeTag(targetTag) || targetTag == TypeTags.BYTE)) {
            return checkBuiltInIntSubtypeWidenPossible(actualType, targetType);
        }

        if (actualTag == TypeTags.CHAR_STRING && TypeTags.STRING == targetTag) {
            return TypeTestResult.TRUE;
        }
        return TypeTestResult.NOT_FOUND;
    }

    private TypeTestResult checkBuiltInIntSubtypeWidenPossible(BType actualType, BType targetType) {
        int actualTag = actualType.tag;
        switch (targetType.tag) {
            case TypeTags.INT:
                if (actualTag == TypeTags.BYTE || TypeTags.isIntegerTypeTag(actualTag)) {
                    return TypeTestResult.TRUE;
                }
                break;
            case TypeTags.SIGNED32_INT:
                if (actualTag == TypeTags.SIGNED16_INT || actualTag == TypeTags.SIGNED8_INT ||
                        actualTag == TypeTags.UNSIGNED16_INT || actualTag == TypeTags.UNSIGNED8_INT ||
                        actualTag == TypeTags.BYTE) {
                    return TypeTestResult.TRUE;
                }
                break;
            case TypeTags.SIGNED16_INT:
                if (actualTag == TypeTags.SIGNED8_INT || actualTag == TypeTags.UNSIGNED8_INT ||
                        actualTag == TypeTags.BYTE) {
                    return TypeTestResult.TRUE;
                }
                break;
            case TypeTags.UNSIGNED32_INT:
                if (actualTag == TypeTags.UNSIGNED16_INT || actualTag == TypeTags.UNSIGNED8_INT ||
                        actualTag == TypeTags.BYTE) {
                    return TypeTestResult.TRUE;
                }
                break;
            case TypeTags.UNSIGNED16_INT:
                if (actualTag == TypeTags.UNSIGNED8_INT || actualTag == TypeTags.BYTE) {
                    return TypeTestResult.TRUE;
                }
                break;
            case TypeTags.BYTE:
                if (actualTag == TypeTags.UNSIGNED8_INT) {
                    return TypeTestResult.TRUE;
                }
                break;
            case TypeTags.UNSIGNED8_INT:
                if (actualTag == TypeTags.BYTE) {
                    return TypeTestResult.TRUE;
                }
                break;
        }
        return TypeTestResult.NOT_FOUND;
    }

    public boolean isImplicityCastable(BType actualType, BType targetType) {
        /* The word Builtin refers for Compiler known types. */

        BType newTargetType = targetType;
        if ((targetType.tag == TypeTags.UNION || targetType.tag == TypeTags.FINITE) && isValueType(actualType)) {
            newTargetType = symTable.anyType;   // TODO : Check for correctness.
        }

        TypeTestResult result = isBuiltInTypeWidenPossible(actualType, newTargetType);
        if (result != TypeTestResult.NOT_FOUND) {
            return result == TypeTestResult.TRUE;
        }

        if (isValueType(targetType) &&
                (actualType.tag == TypeTags.FINITE ||
                        (actualType.tag == TypeTags.UNION && ((BUnionType) actualType).getMemberTypes().stream()
                                .anyMatch(type -> type.tag == TypeTags.FINITE && isAssignable(type, targetType))))) {
            // for decimal or nil, no cast is required
            return targetType.tag == TypeTags.INT || targetType.tag == TypeTags.BYTE || targetType.tag == TypeTags.FLOAT
                    || targetType.tag == TypeTags.STRING || targetType.tag == TypeTags.BOOLEAN;
        } else if (targetType.tag == TypeTags.ERROR
                && (actualType.tag == TypeTags.UNION
                && isAllErrorMembers((BUnionType) actualType))) {
            return true;
        } else if (targetType.tag == TypeTags.STRING && actualType.tag == TypeTags.XML_TEXT) {
            return true;
        }
        return false;
    }

    public boolean isTypeCastable(BLangExpression expr, BType sourceType, BType targetType) {

        if (sourceType.tag == TypeTags.SEMANTIC_ERROR || targetType.tag == TypeTags.SEMANTIC_ERROR ||
                sourceType == targetType) {
            return true;
        }
        if (isAssignable(sourceType, targetType) || isAssignable(targetType, sourceType)) {
            return true;
        }
        if (isNumericConversionPossible(expr, sourceType, targetType)) {
            return true;
        }

        boolean validTypeCast = false;

        if (sourceType.tag == TypeTags.UNION) {
            if (getTypeForUnionTypeMembersAssignableToType((BUnionType) sourceType, targetType)
                    != symTable.semanticError) {
                // string|typedesc v1 = "hello world";
                // json|table<Foo> v2 = <json|table<Foo>> v1;
                validTypeCast = true;
            }
        }

        if (targetType.tag == TypeTags.UNION) {
            if (getTypeForUnionTypeMembersAssignableToType((BUnionType) targetType, sourceType)
                    != symTable.semanticError) {
                // string|int v1 = "hello world";
                // string|boolean v2 = <string|boolean> v1;
                validTypeCast = true;
            }
        }

        if (sourceType.tag == TypeTags.FINITE) {
            if (getTypeForFiniteTypeValuesAssignableToType((BFiniteType) sourceType, targetType)
                    != symTable.semanticError) {
                validTypeCast = true;
            }
        }

        if (targetType.tag == TypeTags.FINITE) {
            if (getTypeForFiniteTypeValuesAssignableToType((BFiniteType) targetType, sourceType)
                    != symTable.semanticError) {
                validTypeCast = true;
            }
        }

        if (validTypeCast) {
            if (isValueType(sourceType)) {
                setImplicitCastExpr(expr, sourceType, symTable.anyType);
            }
            return true;
        }

        return false;
    }

    boolean isNumericConversionPossible(BLangExpression expr, BType sourceType,
                                        BType targetType) {

        final boolean isSourceNumericType = isBasicNumericType(sourceType);
        final boolean isTargetNumericType = isBasicNumericType(targetType);
        if (isSourceNumericType && isTargetNumericType) {
            // We only reach here for different numeric types.
            // 2019R3 Spec defines numeric conversion between each type.
            return true;
        }
        if (targetType.tag == TypeTags.UNION) {
            HashSet<Integer> typeTags = new HashSet<>();
            for (BType bType : ((BUnionType) targetType).getMemberTypes()) {
                if (isBasicNumericType(bType)) {
                    typeTags.add(bType.tag);
                    if (typeTags.size() > 1) {
                        // Multiple Basic numeric types found in the union.
                        return false;
                    }
                }
            }
        }

        if (!isTargetNumericType && targetType.tag != TypeTags.UNION) {
            return false;
        }

        // Target type has at least one numeric type member.

        if (isSourceNumericType) {
            // i.e., a conversion from a numeric type to another numeric type in a union.
            // int|string u1 = <int|string> 1.0;
            // TODO : Fix me. This doesn't belong here.
            setImplicitCastExpr(expr, sourceType, symTable.anyType);
            return true;
        }

        // TODO : Do we need this? This doesn't belong here.
        switch (sourceType.tag) {
            case TypeTags.ANY:
            case TypeTags.ANYDATA:
            case TypeTags.JSON:
                // This
                return true;
            case TypeTags.UNION:
                for (BType memType : ((BUnionType) sourceType).getMemberTypes()) {
                    if (isBasicNumericType(memType) ||
                            (memType.tag == TypeTags.FINITE &&
                                    finiteTypeContainsNumericTypeValues((BFiniteType) memType))) {
                        return true;
                    }
                }
                break;
            case TypeTags.FINITE:
                if (finiteTypeContainsNumericTypeValues((BFiniteType) sourceType)) {
                    return true;
                }
                break;
        }
        return false;
    }

    private boolean isAllErrorMembers(BUnionType actualType) {

        return actualType.getMemberTypes().stream().allMatch(t -> isAssignable(t, symTable.errorType));
    }

    public void setImplicitCastExpr(BLangExpression expr, BType actualType, BType expType) {

        if (!isImplicityCastable(actualType, expType)) {
            return;
        }
        BLangTypeConversionExpr implicitConversionExpr =
                (BLangTypeConversionExpr) TreeBuilder.createTypeConversionNode();
        implicitConversionExpr.pos = expr.pos;
        implicitConversionExpr.expr = expr.impConversionExpr == null ? expr : expr.impConversionExpr;
        implicitConversionExpr.type = expType;
        implicitConversionExpr.targetType = expType;
        expr.impConversionExpr = implicitConversionExpr;
    }

    public BType getElementType(BType type) {
        if (type.tag != TypeTags.ARRAY) {
            return type;
        }

        return getElementType(((BArrayType) type).getElementType());
    }

    public boolean checkListenerCompatibility(BType type) {
        if (type.tag != TypeTags.OBJECT) {
            return false;
        }
        final BSymbol bSymbol = symTable.langObjectModuleSymbol.scope.lookup(Names.LISTENER).symbol;
        if (bSymbol == symTable.notFoundSymbol || bSymbol.type.tag != TypeTags.OBJECT) {
            throw new AssertionError("Listener object not defined.");
        }
        BObjectType rhsType = (BObjectType) type;
        BObjectType lhsType = (BObjectType) bSymbol.type;

        BStructureTypeSymbol lhsStructSymbol = (BStructureTypeSymbol) lhsType.tsymbol;
        List<BAttachedFunction> lhsFuncs = lhsStructSymbol.attachedFuncs;
        List<BAttachedFunction> rhsFuncs = ((BStructureTypeSymbol) rhsType.tsymbol).attachedFuncs;

        int lhsAttachedFuncCount = lhsStructSymbol.initializerFunc != null ? lhsFuncs.size() - 1 : lhsFuncs.size();
        if (lhsAttachedFuncCount > rhsFuncs.size()) {
            return false;
        }

        for (BAttachedFunction lhsFunc : lhsFuncs) {
            if (lhsFunc == lhsStructSymbol.initializerFunc) {
                continue;
            }

            if (!Symbols.isPublic(lhsFunc.symbol)) {
                return false;
            }

            BAttachedFunction rhsFunc = getMatchingInvokableType(rhsFuncs, lhsFunc, new HashSet<>(), new HashSet<>());
            if (rhsFunc == null || !Symbols.isPublic(rhsFunc.symbol)) {
                return false;
            }
        }
        return true;
    }

    public boolean isValidErrorDetailType(BType detailType) {
        switch (detailType.tag) {
            case TypeTags.MAP:
            case TypeTags.RECORD:
                return isAssignable(detailType, symTable.detailType);

        }
        return false;
    }

    // private methods

    private boolean isNullable(BType fieldType) {
        return fieldType.isNullable();
    }

    private class BSameTypeVisitor implements BTypeVisitor<BType, Boolean> {

        Set<TypePair> unresolvedTypes;
        Set<BType> unresolvedReadonlyTypes;

        BSameTypeVisitor(Set<TypePair> unresolvedTypes, Set<BType> unresolvedReadonlyTypes) {
            this.unresolvedTypes = unresolvedTypes;
            this.unresolvedReadonlyTypes = unresolvedReadonlyTypes;
        }

        @Override
        public Boolean visit(BType t, BType s) {

            if (t == s) {
                return true;
            }
            switch (t.tag) {
                case TypeTags.INT:
                case TypeTags.BYTE:
                case TypeTags.FLOAT:
                case TypeTags.DECIMAL:
                case TypeTags.STRING:
                case TypeTags.BOOLEAN:
                    return t.tag == s.tag
                            && (TypeParamAnalyzer.isTypeParam(t) || TypeParamAnalyzer.isTypeParam(s));
                case TypeTags.ANY:
                case TypeTags.ANYDATA:
                    return t.tag == s.tag && hasSameReadonlyFlag(s, t)
                            && (TypeParamAnalyzer.isTypeParam(t) || TypeParamAnalyzer.isTypeParam(s));
                default:
                    break;
            }
            return false;

        }

        @Override
        public Boolean visit(BBuiltInRefType t, BType s) {
            return t == s;
        }

        @Override
        public Boolean visit(BAnyType t, BType s) {
            return t == s;
        }

        @Override
        public Boolean visit(BAnydataType t, BType s) {
            return t == s;
        }

        @Override
        public Boolean visit(BMapType t, BType s) {
            if (s.tag != TypeTags.MAP || !hasSameReadonlyFlag(s, t)) {
                return false;
            }
            // At this point both source and target types are of map types. Inorder to be equal in type as whole
            // constraints should be in equal type.
            BMapType sType = ((BMapType) s);
            return isSameType(sType.constraint, t.constraint, this.unresolvedTypes, this.unresolvedReadonlyTypes);
        }

        @Override
        public Boolean visit(BFutureType t, BType s) {
            return s.tag == TypeTags.FUTURE && t.constraint.tag == ((BFutureType) s).constraint.tag;
        }

        @Override
        public Boolean visit(BXMLType t, BType s) {
            return visit((BBuiltInRefType) t, s);
        }

        @Override
        public Boolean visit(BJSONType t, BType s) {
            return s.tag == TypeTags.JSON && hasSameReadonlyFlag(s, t);
        }

        @Override
        public Boolean visit(BArrayType t, BType s) {
            return s.tag == TypeTags.ARRAY && hasSameReadonlyFlag(s, t) &&
                    isSameArrayType(s, t, this.unresolvedTypes, this.unresolvedReadonlyTypes);
        }

        @Override
        public Boolean visit(BObjectType t, BType s) {
            if (t == s) {
                return true;
            }

            if (s.tag != TypeTags.OBJECT) {
                return false;
            }

            return t.tsymbol.pkgID.equals(s.tsymbol.pkgID) && t.tsymbol.name.equals(s.tsymbol.name);
        }

        @Override
        public Boolean visit(BRecordType t, BType s) {
            if (t == s) {
                return true;
            }

            if (s.tag != TypeTags.RECORD || !hasSameReadonlyFlag(s, t)) {
                return false;
            }

            BRecordType source = (BRecordType) s;

            if (source.fields.size() != t.fields.size()) {
                return false;
            }

            for (BField sourceField : source.fields.values()) {
                if (t.fields.containsKey(sourceField.name.value)) {
                    BField targetField = t.fields.get(sourceField.name.value);
                    if (isSameType(sourceField.type, targetField.type, this.unresolvedTypes,
                                   this.unresolvedReadonlyTypes) && hasSameOptionalFlag(sourceField.symbol,
                                                                                        targetField.symbol)) {
                        continue;
                    }
                }
                return false;
            }
            return isSameType(source.restFieldType, t.restFieldType, this.unresolvedTypes,
                              this.unresolvedReadonlyTypes);
        }

        private boolean hasSameOptionalFlag(BVarSymbol s, BVarSymbol t) {
            return ((s.flags & Flags.OPTIONAL) ^ (t.flags & Flags.OPTIONAL)) != Flags.OPTIONAL;
        }

        private boolean hasSameReadonlyFlag(BType source, BType target) {
            return Symbols.isFlagOn(target.flags, Flags.READONLY) == Symbols.isFlagOn(source.flags, Flags.READONLY);
        }

        public Boolean visit(BTupleType t, BType s) {
            if (s.tag != TypeTags.TUPLE || !hasSameReadonlyFlag(s, t)) {
                return false;
            }
            BTupleType source = (BTupleType) s;
            if (source.tupleTypes.size() != t.tupleTypes.size()) {
                return false;
            }
            for (int i = 0; i < source.tupleTypes.size(); i++) {
                if (t.getTupleTypes().get(i) == symTable.noType) {
                    continue;
                }
                if (!isSameType(source.getTupleTypes().get(i), t.tupleTypes.get(i), this.unresolvedTypes,
                                this.unresolvedReadonlyTypes)) {
                    return false;
                }
            }
            return true;
        }

        @Override
        public Boolean visit(BStreamType t, BType s) {
            return t == s;
        }

        @Override
        public Boolean visit(BTableType t, BType s) {
            return t == s;
        }

        @Override
        public Boolean visit(BInvokableType t, BType s) {
            return s.tag == TypeTags.INVOKABLE && isSameFunctionType((BInvokableType) s, t, this.unresolvedTypes,
                                                                     this.unresolvedReadonlyTypes);
        }

        @Override
        public Boolean visit(BUnionType tUnionType, BType s) {
            if (s.tag != TypeTags.UNION || !hasSameReadonlyFlag(s, tUnionType)) {
                return false;
            }

            BUnionType sUnionType = (BUnionType) s;

            if (sUnionType.getMemberTypes().size()
                    != tUnionType.getMemberTypes().size()) {
                return false;
            }

            Set<BType> sourceTypes = new LinkedHashSet<>(sUnionType.getMemberTypes());
            Set<BType> targetTypes = new LinkedHashSet<>(tUnionType.getMemberTypes());

            boolean notSameType = sourceTypes
                    .stream()
                    .map(sT -> targetTypes
                            .stream()
                            .anyMatch(it -> isSameType(it, sT, this.unresolvedTypes, this.unresolvedReadonlyTypes)))
                    .anyMatch(foundSameType -> !foundSameType);
            return !notSameType;
        }

        @Override
        public Boolean visit(BErrorType t, BType s) {
            if (s.tag != TypeTags.ERROR) {
                return false;
            }
            BErrorType source = (BErrorType) s;

<<<<<<< HEAD
=======
            if (!isSameType(source.reasonType, t.reasonType, this.unresolvedTypes, this.unresolvedReadonlyTypes)) {
                return false;
            }

>>>>>>> 23baa0d8
            if (source.detailType == t.detailType) {
                return true;
            }

            return isSameType(source.detailType, t.detailType, this.unresolvedTypes, this.unresolvedReadonlyTypes);
        }

        @Override
        public Boolean visit(BServiceType t, BType s) {
            return t == s || t.tag == s.tag;
        }

        @Override
        public Boolean visit(BTypedescType t, BType s) {

            if (s.tag != TypeTags.TYPEDESC) {
                return false;
            }
            BTypedescType sType = ((BTypedescType) s);
            return isSameType(sType.constraint, t.constraint, this.unresolvedTypes, this.unresolvedReadonlyTypes);
        }


        @Override
        public Boolean visit(BFiniteType t, BType s) {

            return s == t;
        }

    };

    private boolean checkFieldEquivalency(BRecordType lhsType, BRecordType rhsType, Set<TypePair> unresolvedTypes,
                                          Set<BType> unresolvedReadonlyTypes) {
        Map<String, BField> rhsFields = new LinkedHashMap<>(rhsType.fields);

        // Check if the RHS record has corresponding fields to those of the LHS record.
        for (BField lhsField : lhsType.fields.values()) {
            BField rhsField = rhsFields.get(lhsField.name.value);

            // There should be a corresponding RHS field
            if (rhsField == null) {
                return false;
            }

            // If LHS field is required, so should the RHS field
            if (!Symbols.isOptional(lhsField.symbol) && Symbols.isOptional(rhsField.symbol)) {
                return false;
            }

            // The corresponding RHS field should be assignable to the LHS field.
            if (!isAssignable(rhsField.type, lhsField.type, unresolvedTypes, unresolvedReadonlyTypes)) {
                return false;
            }

            rhsFields.remove(lhsField.name.value);
        }

        // If there are any remaining RHS fields, the types of those should be assignable to the rest field type of
        // the LHS record.
        return rhsFields.entrySet().stream().allMatch(
                fieldEntry -> isAssignable(fieldEntry.getValue().type, lhsType.restFieldType, unresolvedTypes,
                                           unresolvedReadonlyTypes));
    }

    private BAttachedFunction getMatchingInvokableType(List<BAttachedFunction> rhsFuncList, BAttachedFunction lhsFunc,
                                                       Set<TypePair> unresolvedTypes,
                                                       Set<BType> unresolvedReadonlyTypes) {
        return rhsFuncList.stream()
                .filter(rhsFunc -> lhsFunc.funcName.equals(rhsFunc.funcName))
                .filter(rhsFunc -> isFunctionTypeAssignable(rhsFunc.type, lhsFunc.type, unresolvedTypes,
                                                            unresolvedReadonlyTypes))
                .findFirst()
                .orElse(null);
    }

    private boolean isInSameVisibilityRegion(BSymbol lhsSym, BSymbol rhsSym) {
        if (Symbols.isPrivate(lhsSym)) {
            return Symbols.isPrivate(rhsSym) && lhsSym.pkgID.equals(rhsSym.pkgID)
                    && lhsSym.owner.name.equals(rhsSym.owner.name);
        } else if (Symbols.isPublic(lhsSym)) {
            return Symbols.isPublic(rhsSym);
        }
        return !Symbols.isPrivate(rhsSym) && !Symbols.isPublic(rhsSym) && lhsSym.pkgID.equals(rhsSym.pkgID);
    }

    private boolean isAssignableToUnionType(BType source, BType target, Set<TypePair> unresolvedTypes,
                                            Set<BType> unresolvedReadonlyTypes) {
        Set<BType> sourceTypes = new LinkedHashSet<>();
        Set<BType> targetTypes = new LinkedHashSet<>();

        if (source.tag == TypeTags.UNION) {
            BUnionType sourceUnionType = (BUnionType) source;
            sourceTypes.addAll(sourceUnionType.getMemberTypes());
        } else {
            sourceTypes.add(source);
        }

        if (target.tag == TypeTags.UNION) {
            BUnionType targetUnionType = (BUnionType) target;
            targetTypes.addAll(targetUnionType.getMemberTypes());
        } else {
            targetTypes.add(target);
        }

        return sourceTypes.stream()
                .allMatch(s -> (targetTypes.stream().anyMatch(t -> isAssignable(s, t, unresolvedTypes,
                                                                                unresolvedReadonlyTypes)))
                        || (s.tag == TypeTags.FINITE  && isAssignable(s, target, unresolvedTypes,
                                                                      unresolvedReadonlyTypes))
                        || (s.tag == TypeTags.XML
                            && isAssignableToUnionType(expandedXMLBuiltinSubtypes, target, unresolvedTypes,
                                                       unresolvedReadonlyTypes)));
    }

    private boolean isFiniteTypeAssignable(BFiniteType finiteType, BType targetType, Set<TypePair> unresolvedTypes,
                                           Set<BType> unresolvedReadonlyTypes) {
        if (targetType.tag == TypeTags.FINITE) {
            return finiteType.getValueSpace().stream()
                    .allMatch(expression -> isAssignableToFiniteType(targetType, (BLangLiteral) expression));
        }

        if (targetType.tag == TypeTags.UNION) {
            List<BType> unionMemberTypes = getAllTypes(targetType);
            return finiteType.getValueSpace().stream()
                    .allMatch(valueExpr ->  unionMemberTypes.stream()
                            .anyMatch(targetMemType -> targetMemType.tag == TypeTags.FINITE ?
                                    isAssignableToFiniteType(targetMemType, (BLangLiteral) valueExpr) :
                                    isAssignable(valueExpr.type, targetType, unresolvedTypes,
                                                 unresolvedReadonlyTypes)));
        }

        return finiteType.getValueSpace().stream()
                .allMatch(expression -> isAssignable(expression.type, targetType, unresolvedTypes,
                                                     unresolvedReadonlyTypes));
    }

    boolean isAssignableToFiniteType(BType type, BLangLiteral literalExpr) {
        if (type.tag != TypeTags.FINITE) {
            return false;
        }

        BFiniteType expType = (BFiniteType) type;
        return expType.getValueSpace().stream().anyMatch(memberLiteral -> {
            if (((BLangLiteral) memberLiteral).value == null) {
                return literalExpr.value == null;
            }
            // Check whether the literal that needs to be tested is assignable to any of the member literal in the
            // value space.
            return checkLiteralAssignabilityBasedOnType((BLangLiteral) memberLiteral, literalExpr);
        });
    }

    /**
     * Method to check the literal assignability based on the types of the literals. For numeric literals the
     * assignability depends on the equivalency of the literals. If the candidate literal could either be a simple
     * literal or a constant. In case of a constant, it is assignable to the base literal if and only if both
     * literals have same type and equivalent values.
     *
     * @param baseLiteral      Literal based on which we check the assignability.
     * @param candidateLiteral Literal to be tested whether it is assignable to the base literal or not.
     * @return true if assignable; false otherwise.
     */
    boolean checkLiteralAssignabilityBasedOnType(BLangLiteral baseLiteral, BLangLiteral candidateLiteral) {
        // Different literal kinds.
        if (baseLiteral.getKind() != candidateLiteral.getKind()) {
            return false;
        }
        Object baseValue = baseLiteral.value;
        Object candidateValue = candidateLiteral.value;
        int candidateTypeTag = candidateLiteral.type.tag;

        // Numeric literal assignability is based on assignable type and numeric equivalency of values.
        // If the base numeric literal is,
        // (1) byte: we can assign byte or a int simple literal (Not an int constant) with the same value.
        // (2) int: we can assign int literal or int constants with the same value.
        // (3) float: we can assign int simple literal(Not an int constant) or a float literal/constant with same value.
        // (4) decimal: we can assign int simple literal or float simple literal (Not int/float constants) or decimal
        // with the same value.
        switch (baseLiteral.type.tag) {
            case TypeTags.BYTE:
                if (candidateTypeTag == TypeTags.BYTE || (candidateTypeTag == TypeTags.INT &&
                        !candidateLiteral.isConstant && isByteLiteralValue((Long) candidateValue))) {
                    return ((Number) baseValue).longValue() == ((Number) candidateValue).longValue();
                }
                break;
            case TypeTags.INT:
                if (candidateTypeTag == TypeTags.INT) {
                    return ((Number) baseValue).longValue() == ((Number) candidateValue).longValue();
                }
                break;
            case TypeTags.SIGNED32_INT:
                if (candidateTypeTag == TypeTags.INT && isSigned32LiteralValue((Long) candidateValue)) {
                    return ((Number) baseValue).longValue() == ((Number) candidateValue).longValue();
                }
                break;
            case TypeTags.SIGNED16_INT:
                if (candidateTypeTag == TypeTags.INT && isSigned16LiteralValue((Long) candidateValue)) {
                    return ((Number) baseValue).longValue() == ((Number) candidateValue).longValue();
                }
                break;
            case TypeTags.SIGNED8_INT:
                if (candidateTypeTag == TypeTags.INT && isSigned8LiteralValue((Long) candidateValue)) {
                    return ((Number) baseValue).longValue() == ((Number) candidateValue).longValue();
                }
                break;
            case TypeTags.UNSIGNED32_INT:
                if (candidateTypeTag == TypeTags.INT && isUnsigned32LiteralValue((Long) candidateValue)) {
                    return ((Number) baseValue).longValue() == ((Number) candidateValue).longValue();
                }
                break;
            case TypeTags.UNSIGNED16_INT:
                if (candidateTypeTag == TypeTags.INT && isUnsigned16LiteralValue((Long) candidateValue)) {
                    return ((Number) baseValue).longValue() == ((Number) candidateValue).longValue();
                }
                break;
            case TypeTags.UNSIGNED8_INT:
                if (candidateTypeTag == TypeTags.INT && isUnsigned8LiteralValue((Long) candidateValue)) {
                    return ((Number) baseValue).longValue() == ((Number) candidateValue).longValue();
                }
                break;
            case TypeTags.FLOAT:
                String baseValueStr = String.valueOf(baseValue);
                String originalValue = baseLiteral.originalValue != null ? baseLiteral.originalValue : baseValueStr;
                if (NumericLiteralSupport.isDecimalDiscriminated(originalValue)) {
                    return false;
                }
                double baseDoubleVal = Double.parseDouble(baseValueStr);
                double candidateDoubleVal;
                if (candidateTypeTag == TypeTags.INT && !candidateLiteral.isConstant) {
                    candidateDoubleVal = ((Long) candidateValue).doubleValue();
                    return baseDoubleVal == candidateDoubleVal;
                } else if (candidateTypeTag == TypeTags.FLOAT) {
                    candidateDoubleVal = Double.parseDouble(String.valueOf(candidateValue));
                    return baseDoubleVal == candidateDoubleVal;
                }
                break;
            case TypeTags.DECIMAL:
                BigDecimal baseDecimalVal = NumericLiteralSupport.parseBigDecimal(baseValue);
                BigDecimal candidateDecimalVal;
                if (candidateTypeTag == TypeTags.INT && !candidateLiteral.isConstant) {
                    candidateDecimalVal = new BigDecimal((long) candidateValue, MathContext.DECIMAL128);
                    return baseDecimalVal.compareTo(candidateDecimalVal) == 0;
                } else if (candidateTypeTag == TypeTags.FLOAT && !candidateLiteral.isConstant ||
                        candidateTypeTag == TypeTags.DECIMAL) {
                    if (NumericLiteralSupport.isFloatDiscriminated(String.valueOf(candidateValue))) {
                        return false;
                    }
                    candidateDecimalVal = NumericLiteralSupport.parseBigDecimal(candidateValue);
                    return baseDecimalVal.compareTo(candidateDecimalVal) == 0;
                }
                break;
            default:
                // Non-numeric literal kind.
                return baseValue.equals(candidateValue);
        }
        return false;
    }

    boolean isByteLiteralValue(Long longObject) {

        return (longObject.intValue() >= BBYTE_MIN_VALUE && longObject.intValue() <= BBYTE_MAX_VALUE);
    }

    boolean isSigned32LiteralValue(Long longObject) {

        return (longObject >= SIGNED32_MIN_VALUE && longObject <= SIGNED32_MAX_VALUE);
    }

    boolean isSigned16LiteralValue(Long longObject) {

        return (longObject.intValue() >= SIGNED16_MIN_VALUE && longObject.intValue() <= SIGNED16_MAX_VALUE);
    }

    boolean isSigned8LiteralValue(Long longObject) {

        return (longObject.intValue() >= SIGNED8_MIN_VALUE && longObject.intValue() <= SIGNED8_MAX_VALUE);
    }

    boolean isUnsigned32LiteralValue(Long longObject) {

        return (longObject >= 0 && longObject <= UNSIGNED32_MAX_VALUE);
    }

    boolean isUnsigned16LiteralValue(Long longObject) {

        return (longObject.intValue() >= 0 && longObject.intValue() <= UNSIGNED16_MAX_VALUE);
    }

    boolean isUnsigned8LiteralValue(Long longObject) {

        return (longObject.intValue() >= 0 && longObject.intValue() <= UNSIGNED8_MAX_VALUE);
    }

    boolean isCharLiteralValue(String literal) {

        return (literal.codePoints().count() == 1);
    }

    /**
     * Method to retrieve a type representing all the values in the value space of a finite type that are assignable to
     * the target type.
     *
     * @param finiteType the finite type
     * @param targetType the target type
     * @return a new finite type if at least one value in the value space of the specified finiteType is
     * assignable to targetType (the same if all are assignable), else semanticError
     */
    BType getTypeForFiniteTypeValuesAssignableToType(BFiniteType finiteType, BType targetType) {
        // finiteType - type Foo "foo";
        // targetType - type FooBar "foo"|"bar";
        if (isAssignable(finiteType, targetType)) {
            return finiteType;
        }

        // Identify all the values from the value space of the finite type that are assignable to the target type.
        // e.g., finiteType - type Foo "foo"|1 ;
        Set<BLangExpression> matchingValues = finiteType.getValueSpace().stream()
                .filter(
                        // case I: targetType - string ("foo" is assignable to string)
                        // case II: targetType - type Bar "foo"|"baz" ; ("foo" is assignable to Bar)
                        expr -> isAssignable(expr.type, targetType) ||
                                isAssignableToFiniteType(targetType, (BLangLiteral) expr) ||
                                // type FooVal "foo";
                                // case III:  targetType - boolean|FooVal ("foo" is assignable to FooVal)
                                (targetType.tag == TypeTags.UNION &&
                                         ((BUnionType) targetType).getMemberTypes().stream()
                                                 .filter(memType ->  memType.tag == TypeTags.FINITE)
                                                 .anyMatch(filteredType -> isAssignableToFiniteType(filteredType,
                                                                                            (BLangLiteral) expr))))
                .collect(Collectors.toSet());

        if (matchingValues.isEmpty()) {
            return symTable.semanticError;
        }

        // Create a new finite type representing the assignable values.
        BTypeSymbol finiteTypeSymbol = Symbols.createTypeSymbol(SymTag.FINITE_TYPE, finiteType.tsymbol.flags,
                                                                names.fromString("$anonType$" + finiteTypeCount++),
                                                                finiteType.tsymbol.pkgID, null,
                                                                finiteType.tsymbol.owner);
        BFiniteType intersectingFiniteType = new BFiniteType(finiteTypeSymbol, matchingValues);
        finiteTypeSymbol.type = intersectingFiniteType;
        return intersectingFiniteType;
    }

    /**
     * Method to retrieve a type representing all the member types of a union type that are assignable to
     * the target type.
     *
     * @param unionType  the union type
     * @param targetType the target type
     * @return           a single type or a new union type if at least one member type of the union type is
     *                      assignable to targetType, else semanticError
     */
    BType getTypeForUnionTypeMembersAssignableToType(BUnionType unionType, BType targetType) {
        List<BType> intersection = new LinkedList<>();

        // type FooOne "foo"|1;
        // type FooBar "foo"|"bar";
        // unionType - boolean|FooOne, targetType - boolean|FooBar
        unionType.getMemberTypes().forEach(memType -> {
            if (memType.tag == TypeTags.FINITE) {
                // since "foo" of FooOne is assignable to FooBar, a new finite type of only "foo" would be returned
                BType finiteTypeWithMatches = getTypeForFiniteTypeValuesAssignableToType((BFiniteType) memType,
                                                                                         targetType);
                if (finiteTypeWithMatches != symTable.semanticError) {
                    intersection.add(finiteTypeWithMatches);
                }
            } else {
                // boolean is assignable to boolean, thus boolean is added as a member type
                if (isAssignable(memType, targetType)) {
                    intersection.add(memType);
                }
            }
        });

        if (intersection.isEmpty()) {
            return symTable.semanticError;
        }

        if (intersection.size() == 1) {
            return intersection.get(0);
        } else {
            return BUnionType.create(null, new LinkedHashSet<>(intersection));
        }
    }

    boolean validEqualityIntersectionExists(BType lhsType, BType rhsType) {
        if (!lhsType.isPureType() || !rhsType.isPureType()) {
            return false;
        }

        if (isAssignable(lhsType, rhsType) || isAssignable(rhsType, lhsType)) {
            return true;
        }

        Set<BType> lhsTypes = expandAndGetMemberTypesRecursive(lhsType);
        Set<BType> rhsTypes = expandAndGetMemberTypesRecursive(rhsType);
        return equalityIntersectionExists(lhsTypes, rhsTypes);
    }

    private boolean equalityIntersectionExists(Set<BType> lhsTypes, Set<BType> rhsTypes) {
        if ((lhsTypes.contains(symTable.anydataType) &&
                     rhsTypes.stream().anyMatch(type -> type.tag != TypeTags.ERROR)) ||
                (rhsTypes.contains(symTable.anydataType) &&
                         lhsTypes.stream().anyMatch(type -> type.tag != TypeTags.ERROR))) {
            return true;
        }

        boolean matchFound = lhsTypes
                .stream()
                .anyMatch(s -> rhsTypes
                        .stream()
                        .anyMatch(t -> isSameType(s, t)));

        if (!matchFound) {
            matchFound = equalityIntersectionExistsForComplexTypes(lhsTypes, rhsTypes);
        }

        return matchFound;
    }

    /**
     * Retrieves member types of the specified type, expanding maps/arrays of/constrained by unions types to individual
     * maps/arrays.
     *
     * e.g., (string|int)[] would cause three entries as string[], int[], (string|int)[]
     *
     * @param bType the type for which member types needs to be identified
     * @return  a set containing all the retrieved member types
     */
    public Set<BType> expandAndGetMemberTypesRecursive(BType bType) {
        Set<BType> memberTypes = new LinkedHashSet<>();
        switch (bType.tag) {
            case TypeTags.BYTE:
            case TypeTags.INT:
                memberTypes.add(symTable.intType);
                memberTypes.add(symTable.byteType);
                break;
            case TypeTags.FINITE:
                BFiniteType expType = (BFiniteType) bType;
                expType.getValueSpace().forEach(value -> {
                    memberTypes.add(value.type);
                });
                break;
            case TypeTags.UNION:
                BUnionType unionType = (BUnionType) bType;
                unionType.getMemberTypes().forEach(member -> {
                    memberTypes.addAll(expandAndGetMemberTypesRecursive(member));
                });
                break;
            case TypeTags.ARRAY:
                BType arrayElementType = ((BArrayType) bType).getElementType();

                // add an unsealed array to allow comparison between closed and open arrays
                // TODO: 10/16/18 improve this, since it will allow comparison between sealed arrays of different sizes
                if (((BArrayType) bType).getSize() != -1) {
                    memberTypes.add(new BArrayType(arrayElementType));
                }

                if (arrayElementType.tag == TypeTags.UNION) {
                    Set<BType> elementUnionTypes = expandAndGetMemberTypesRecursive(arrayElementType);
                    elementUnionTypes.forEach(elementUnionType -> {
                        memberTypes.add(new BArrayType(elementUnionType));
                    });
                }
                memberTypes.add(bType);
                break;
            case TypeTags.MAP:
                BType mapConstraintType = ((BMapType) bType).getConstraint();
                if (mapConstraintType.tag == TypeTags.UNION) {
                    Set<BType> constraintUnionTypes = expandAndGetMemberTypesRecursive(mapConstraintType);
                    constraintUnionTypes.forEach(constraintUnionType -> {
                        memberTypes.add(new BMapType(TypeTags.MAP, constraintUnionType, symTable.mapType.tsymbol));
                    });
                }
                memberTypes.add(bType);
                break;
            default:
                memberTypes.add(bType);
        }
        return memberTypes;
    }

    private boolean tupleIntersectionExists(BTupleType lhsType, BTupleType rhsType) {
        if (lhsType.getTupleTypes().size() != rhsType.getTupleTypes().size()) {
            return false;
        }

        List<BType> lhsMemberTypes = lhsType.getTupleTypes();
        List<BType> rhsMemberTypes = rhsType.getTupleTypes();

        for (int i = 0; i < lhsType.getTupleTypes().size(); i++) {
            if (!equalityIntersectionExists(expandAndGetMemberTypesRecursive(lhsMemberTypes.get(i)),
                                            expandAndGetMemberTypesRecursive(rhsMemberTypes.get(i)))) {
                return false;
            }
        }
        return true;
    }

    private boolean equalityIntersectionExistsForComplexTypes(Set<BType> lhsTypes, Set<BType> rhsTypes) {
        for (BType lhsMemberType : lhsTypes) {
            switch (lhsMemberType.tag) {
                case TypeTags.INT:
                case TypeTags.STRING:
                case TypeTags.FLOAT:
                case TypeTags.DECIMAL:
                case TypeTags.BOOLEAN:
                case TypeTags.NIL:
                    if (rhsTypes.stream().anyMatch(rhsMemberType -> rhsMemberType.tag == TypeTags.JSON)) {
                        return true;
                    }
                    break;
                case TypeTags.JSON:
                    if (jsonEqualityIntersectionExists(rhsTypes)) {
                        return true;
                    }
                    break;
                // When expanding members for tuples, arrays and maps, set isValueDeepEquality to true, to allow
                // comparison between JSON lists/maps and primitive lists/maps since they are all reference types
                case TypeTags.TUPLE:
                    if (rhsTypes.stream().anyMatch(
                            rhsMemberType -> rhsMemberType.tag == TypeTags.TUPLE &&
                                    tupleIntersectionExists((BTupleType) lhsMemberType, (BTupleType) rhsMemberType))) {
                        return true;
                    }

                    if (rhsTypes.stream().anyMatch(
                            rhsMemberType -> rhsMemberType.tag == TypeTags.ARRAY &&
                                    arrayTupleEqualityIntersectionExists((BArrayType) rhsMemberType,
                                                                         (BTupleType) lhsMemberType))) {
                        return true;
                    }
                    break;
                case TypeTags.ARRAY:
                    if (rhsTypes.stream().anyMatch(
                            rhsMemberType -> rhsMemberType.tag == TypeTags.ARRAY &&
                                    equalityIntersectionExists(
                                            expandAndGetMemberTypesRecursive(((BArrayType) lhsMemberType).eType),
                                            expandAndGetMemberTypesRecursive(((BArrayType) rhsMemberType).eType)))) {
                        return true;
                    }

                    if (rhsTypes.stream().anyMatch(
                            rhsMemberType -> rhsMemberType.tag == TypeTags.TUPLE &&
                                    arrayTupleEqualityIntersectionExists((BArrayType) lhsMemberType,
                                                                         (BTupleType) rhsMemberType))) {
                        return true;
                    }
                    break;
                case TypeTags.MAP:
                    if (rhsTypes.stream().anyMatch(
                            rhsMemberType -> rhsMemberType.tag == TypeTags.MAP &&
                                    equalityIntersectionExists(
                                            expandAndGetMemberTypesRecursive(((BMapType) lhsMemberType).constraint),
                                            expandAndGetMemberTypesRecursive(((BMapType) rhsMemberType).constraint)))) {
                        return true;
                    }

                    if (!isAssignable(((BMapType) lhsMemberType).constraint, symTable.errorType) &&
                            rhsTypes.stream().anyMatch(rhsMemberType -> rhsMemberType.tag == TypeTags.JSON)) {
                        // at this point it is guaranteed that the map is anydata
                        return true;
                    }

                    if (rhsTypes.stream().anyMatch(
                            rhsMemberType -> rhsMemberType.tag == TypeTags.RECORD &&
                                    mapRecordEqualityIntersectionExists((BMapType) lhsMemberType,
                                                                        (BRecordType) rhsMemberType))) {
                        return true;
                    }
                    break;
                case TypeTags.OBJECT:
                case TypeTags.RECORD:
                    if (rhsTypes.stream().anyMatch(
                            rhsMemberType -> checkStructEquivalency(rhsMemberType, lhsMemberType) ||
                                    checkStructEquivalency(lhsMemberType, rhsMemberType))) {
                        return true;
                    }

                    if (rhsTypes.stream().anyMatch(
                            rhsMemberType -> rhsMemberType.tag == TypeTags.RECORD &&
                                    recordEqualityIntersectionExists((BRecordType) lhsMemberType,
                                                                     (BRecordType) rhsMemberType))) {
                        return true;
                    }

                    if (rhsTypes.stream().anyMatch(rhsMemberType -> rhsMemberType.tag == TypeTags.JSON) &&
                            jsonEqualityIntersectionExists(expandAndGetMemberTypesRecursive(lhsMemberType))) {
                        return true;
                    }

                    if (rhsTypes.stream().anyMatch(
                            rhsMemberType -> rhsMemberType.tag == TypeTags.MAP &&
                                    mapRecordEqualityIntersectionExists((BMapType) rhsMemberType,
                                                                        (BRecordType) lhsMemberType))) {
                        return true;
                    }
                    break;
            }
        }
        return false;
    }

    private boolean arrayTupleEqualityIntersectionExists(BArrayType arrayType, BTupleType tupleType) {
        Set<BType> elementTypes = expandAndGetMemberTypesRecursive(arrayType.eType);

        return tupleType.tupleTypes.stream()
                .allMatch(tupleMemType -> equalityIntersectionExists(elementTypes,
                                                                     expandAndGetMemberTypesRecursive(tupleMemType)));
    }

    private boolean recordEqualityIntersectionExists(BRecordType lhsType, BRecordType rhsType) {
        Map<String, BField> lhsFields = lhsType.fields;
        Map<String, BField> rhsFields = rhsType.fields;

        List<Name> matchedFieldNames = new ArrayList<>();
        for (BField lhsField : lhsFields.values()) {
            if (rhsFields.containsKey(lhsField.name.value)) {
                if (!equalityIntersectionExists(expandAndGetMemberTypesRecursive(lhsField.type),
                                                expandAndGetMemberTypesRecursive(
                                                        rhsFields.get(lhsField.name.value).type))) {
                    return false;
                }
                matchedFieldNames.add(lhsField.getName());
            } else {
                if (Symbols.isFlagOn(lhsField.symbol.flags, Flags.OPTIONAL)) {
                    break;
                }

                if (rhsType.sealed) {
                    return false;
                }

                if (!equalityIntersectionExists(expandAndGetMemberTypesRecursive(lhsField.type),
                                                expandAndGetMemberTypesRecursive(rhsType.restFieldType))) {
                    return false;
                }
            }
        }

        for (BField rhsField : rhsFields.values()) {
            if (matchedFieldNames.contains(rhsField.getName())) {
                continue;
            }

            if (!Symbols.isFlagOn(rhsField.symbol.flags, Flags.OPTIONAL)) {
                if (lhsType.sealed) {
                    return false;
                }

                if (!equalityIntersectionExists(expandAndGetMemberTypesRecursive(rhsField.type),
                                                expandAndGetMemberTypesRecursive(lhsType.restFieldType))) {
                    return false;
                }
            }
        }

        return true;
    }

    private boolean mapRecordEqualityIntersectionExists(BMapType mapType, BRecordType recordType) {
        Set<BType> mapConstrTypes = expandAndGetMemberTypesRecursive(mapType.getConstraint());

        for (BField field : recordType.fields.values()) {
            if (!Symbols.isFlagOn(field.symbol.flags, Flags.OPTIONAL) &&
                    !equalityIntersectionExists(mapConstrTypes, expandAndGetMemberTypesRecursive(field.type))) {
                return false;
            }
        }

        return true;
    }

    private boolean jsonEqualityIntersectionExists(Set<BType> typeSet) {
        for (BType type : typeSet) {
            switch (type.tag) {
                case TypeTags.MAP:
                    if (!isAssignable(((BMapType) type).constraint, symTable.errorType)) {
                        return true;
                    }
                    break;
                case TypeTags.RECORD:
                    BRecordType recordType = (BRecordType) type;
                    if (recordType.fields.values().stream()
                            .allMatch(field -> Symbols.isFlagOn(field.symbol.flags, Flags.OPTIONAL) ||
                                    !isAssignable(field.type, symTable.errorType))) {
                        return true;
                    }
                    break;
                default:
                    if (isAssignable(type, symTable.jsonType)) {
                        return true;
                    }
            }
        }
        return false;
    }

    public BType getRemainingType(BType originalType, BType typeToRemove) {
        switch (originalType.tag) {
            case TypeTags.UNION:
                return getRemainingType((BUnionType) originalType, getAllTypes(typeToRemove));
            case TypeTags.FINITE:
                return getRemainingType((BFiniteType) originalType, getAllTypes(typeToRemove));
            default:
                return originalType;
        }
    }

    BType getTypeIntersection(BType lhsType, BType rhsType) {
        List<BType> narrowingTypes = getAllTypes(rhsType);
        LinkedHashSet<BType> intersection = narrowingTypes.stream().map(type -> {
            if (isAssignable(type, lhsType)) {
                return type;
            } else if (isAssignable(lhsType, type)) {
                return lhsType;
            } else if (lhsType.tag == TypeTags.FINITE) {
                BType intersectionType = getTypeForFiniteTypeValuesAssignableToType((BFiniteType) lhsType, type);
                if (intersectionType != symTable.semanticError) {
                    return intersectionType;
                }
            } else if (type.tag == TypeTags.FINITE) {
                BType intersectionType = getTypeForFiniteTypeValuesAssignableToType((BFiniteType) type, lhsType);
                if (intersectionType != symTable.semanticError) {
                    return intersectionType;
                }
            } else if (lhsType.tag == TypeTags.UNION) {
                BType intersectionType = getTypeForUnionTypeMembersAssignableToType((BUnionType) lhsType, type);
                if (intersectionType != symTable.semanticError) {
                    return intersectionType;
                }
            } else if (type.tag == TypeTags.UNION) {
                BType intersectionType = getTypeForUnionTypeMembersAssignableToType((BUnionType) type, lhsType);
                if (intersectionType != symTable.semanticError) {
                    return intersectionType;
                }
            } else if (type.tag == TypeTags.NULL_SET) {
                return type;
            }
            return null;
        }).filter(type -> type != null).collect(Collectors.toCollection(LinkedHashSet::new));

        if (intersection.isEmpty()) {
            if (lhsType.tag == TypeTags.NULL_SET) {
                return lhsType;
            }
            return symTable.semanticError;
        }

        if (intersection.contains(symTable.semanticError)) {
            return symTable.semanticError;
        } else if (intersection.size() == 1) {
            return intersection.toArray(new BType[0])[0];
        } else {
            return BUnionType.create(null, intersection);
        }
    }

    private BType getRemainingType(BUnionType originalType, List<BType> removeTypes) {
        List<BType> remainingTypes = getAllTypes(originalType);
        removeTypes.forEach(removeType -> remainingTypes.removeIf(type -> isAssignable(type, removeType)));

        List<BType> finiteTypesToRemove = new ArrayList<>();
        List<BType> finiteTypesToAdd = new ArrayList<>();
        for (BType remainingType : remainingTypes) {
            if (remainingType.tag == TypeTags.FINITE) {
                BFiniteType finiteType = (BFiniteType) remainingType;
                finiteTypesToRemove.add(finiteType);
                BType remainingTypeWithMatchesRemoved = getRemainingType(finiteType, removeTypes);
                if (remainingTypeWithMatchesRemoved != symTable.semanticError) {
                    finiteTypesToAdd.add(remainingTypeWithMatchesRemoved);
                }
            }
        }
        remainingTypes.removeAll(finiteTypesToRemove);
        remainingTypes.addAll(finiteTypesToAdd);

        if (remainingTypes.size() == 1) {
            return remainingTypes.get(0);
        }

        if (remainingTypes.isEmpty()) {
            return symTable.nullSet;
        }

        return BUnionType.create(null, new LinkedHashSet<>(remainingTypes));
    }

    private BType getRemainingType(BFiniteType originalType, List<BType> removeTypes) {
        Set<BLangExpression> remainingValueSpace = new LinkedHashSet<>();

        for (BLangExpression valueExpr : originalType.getValueSpace()) {
            boolean matchExists = false;
            for (BType remType : removeTypes) {
                if (isAssignable(valueExpr.type, remType) ||
                        isAssignableToFiniteType(remType, (BLangLiteral) valueExpr)) {
                    matchExists = true;
                    break;
                }
            }

            if (!matchExists) {
                remainingValueSpace.add(valueExpr);
            }
        }

        if (remainingValueSpace.isEmpty()) {
            return symTable.semanticError;
        }

        BTypeSymbol finiteTypeSymbol = Symbols.createTypeSymbol(SymTag.FINITE_TYPE, originalType.tsymbol.flags,
                                                                names.fromString("$anonType$" + finiteTypeCount++),
                                                                originalType.tsymbol.pkgID, null,
                                                                originalType.tsymbol.owner);
        BFiniteType intersectingFiniteType = new BFiniteType(finiteTypeSymbol, remainingValueSpace);
        finiteTypeSymbol.type = intersectingFiniteType;
        return intersectingFiniteType;
    }

    public BType getSafeType(BType type, boolean liftNil, boolean liftError) {
        // Since JSON, ANY and ANYDATA by default contain null, we need to create a new respective type which
        // is not-nullable.
        switch (type.tag) {
            case TypeTags.JSON:
                BJSONType jsonType = (BJSONType) type;
                return new BJSONType(jsonType.tag, jsonType.tsymbol, false);
            case TypeTags.ANY:
                return new BAnyType(type.tag, type.tsymbol, false);
            case TypeTags.ANYDATA:
                return new BAnydataType(type.tag, type.tsymbol, false);
            case TypeTags.READONLY:
                return new BReadonlyType(type.tag, type.tsymbol, false);
        }

        if (type.tag != TypeTags.UNION) {
            return type;
        }

        BUnionType unionType = (BUnionType) type;
        LinkedHashSet<BType> memTypes = new LinkedHashSet<>(unionType.getMemberTypes());
        BUnionType errorLiftedType = BUnionType.create(null, memTypes);

        if (liftNil) {
            errorLiftedType.remove(symTable.nilType);
        }

        if (liftError) {
            errorLiftedType.remove(symTable.errorType);
        }

        if (errorLiftedType.getMemberTypes().size() == 1) {
            return errorLiftedType.getMemberTypes().toArray(new BType[0])[0];
        }
        return errorLiftedType;
    }

    public List<BType> getAllTypes(BType type) {
        if (type.tag != TypeTags.UNION) {
            return Lists.of(type);
        }

        List<BType> memberTypes = new ArrayList<>();
        ((BUnionType) type).getMemberTypes().forEach(memberType -> memberTypes.addAll(getAllTypes(memberType)));
        return memberTypes;
    }

    public boolean isAllowedConstantType(BType type) {
        switch (type.tag) {
            case TypeTags.BOOLEAN:
            case TypeTags.INT:
                // TODO : Fix this, Issue : #21542
//            case TypeTags.SIGNED32_INT:
//            case TypeTags.SIGNED16_INT:
//            case TypeTags.SIGNED8_INT:
//            case TypeTags.UNSIGNED32_INT:
//            case TypeTags.UNSIGNED16_INT:
//            case TypeTags.UNSIGNED8_INT:
            case TypeTags.BYTE:
            case TypeTags.FLOAT:
            case TypeTags.DECIMAL:
            case TypeTags.STRING:
                // TODO : Fix this, Issue : #21542
//            case TypeTags.CHAR_STRING:
            case TypeTags.NIL:
                return true;
            case TypeTags.MAP:
                return isAllowedConstantType(((BMapType) type).constraint);
            case TypeTags.FINITE:
                BLangExpression finiteValue = ((BFiniteType) type).getValueSpace().toArray(new BLangExpression[0])[0];
                return isAllowedConstantType(finiteValue.type);
            default:
                return false;
        }
    }

    public boolean isValidLiteral(BLangLiteral literal, BType targetType) {
        BType literalType = literal.type;
        if (literalType.tag == targetType.tag) {
            return true;
        }

        switch (targetType.tag) {
            case TypeTags.BYTE:
                return literalType.tag == TypeTags.INT && isByteLiteralValue((Long) literal.value);
            case TypeTags.DECIMAL:
                return literalType.tag == TypeTags.FLOAT || literalType.tag == TypeTags.INT;
            case TypeTags.FLOAT:
                return literalType.tag == TypeTags.INT;
            case TypeTags.SIGNED32_INT:
                return literalType.tag == TypeTags.INT && isSigned32LiteralValue((Long) literal.value);
            case TypeTags.SIGNED16_INT:
                return literalType.tag == TypeTags.INT && isSigned16LiteralValue((Long) literal.value);
            case TypeTags.SIGNED8_INT:
                return literalType.tag == TypeTags.INT && isSigned8LiteralValue((Long) literal.value);
            case TypeTags.UNSIGNED32_INT:
                return literalType.tag == TypeTags.INT && isUnsigned32LiteralValue((Long) literal.value);
            case TypeTags.UNSIGNED16_INT:
                return literalType.tag == TypeTags.INT && isUnsigned16LiteralValue((Long) literal.value);
            case TypeTags.UNSIGNED8_INT:
                return literalType.tag == TypeTags.INT && isUnsigned8LiteralValue((Long) literal.value);
            case TypeTags.CHAR_STRING:
                return literalType.tag == TypeTags.STRING && isCharLiteralValue((String) literal.value);
            default:
                return false;
        }
    }

    /**
     * Validate if the return type of the given function is a subtype of `error?`, containing `()`.
     *
     * @param function          The function of which the return type should be validated
     * @param diagnosticCode    The code to log if the return type is invalid
     */
    public void validateErrorOrNilReturn(BLangFunction function, DiagnosticCode diagnosticCode) {
        BType returnType = function.returnTypeNode.type;

        if (returnType.tag == TypeTags.NIL) {
            return;
        }

        if (returnType.tag == TypeTags.UNION) {
            Set<BType> memberTypes = ((BUnionType) returnType).getMemberTypes();
            if (returnType.isNullable() &&
                    memberTypes.stream().allMatch(type -> type.tag == TypeTags.NIL || type.tag == TypeTags.ERROR)) {
                return;
            }
        }

        dlogHelper.error(function.returnTypeNode.pos, diagnosticCode, function.returnTypeNode.type.toString());
    }

    /**
     * Type vector of size two, to hold the source and the target types.
     *
     * @since 0.982.0
     */
    private static class TypePair {
        BType sourceType;
        BType targetType;

        public TypePair(BType sourceType, BType targetType) {
            this.sourceType = sourceType;
            this.targetType = targetType;
        }

        @Override
        public boolean equals(Object obj) {
            if (!(obj instanceof TypePair)) {
                return false;
            }

            TypePair other = (TypePair) obj;
            return this.sourceType.equals(other.sourceType) && this.targetType.equals(other.targetType);
        }

        @Override
        public int hashCode() {
            return Objects.hash(sourceType, targetType);
        }
    }

    /**
     * A functional interface for parameterizing the type of type checking that needs to be done on the source and
     * target types.
     *
     * @since 0.995.0
     */
    private interface TypeEqualityPredicate {
        boolean test(BType source, BType target, Set<TypePair> unresolvedTypes, Set<BType> unresolvedReadonlyTypes);
    }

    public boolean hasFillerValue(BType type) {
        switch (type.tag) {
            case TypeTags.INT:
            case TypeTags.BYTE:
            case TypeTags.FLOAT:
            case TypeTags.DECIMAL:
            case TypeTags.STRING:
            case TypeTags.BOOLEAN:
            case TypeTags.JSON:
            case TypeTags.XML:
            case TypeTags.NIL:
            case TypeTags.TABLE:
            case TypeTags.ANYDATA:
            case TypeTags.MAP:
            case TypeTags.ANY:
                return true;
            case TypeTags.ARRAY:
                return checkFillerValue((BArrayType) type);
            case TypeTags.FINITE:
                return checkFillerValue((BFiniteType) type);
            case TypeTags.UNION:
                return checkFillerValue((BUnionType) type);
            case TypeTags.OBJECT:
                return checkFillerValue((BObjectType) type);
            case TypeTags.RECORD:
                return checkFillerValue((BRecordType) type);
            case TypeTags.TUPLE:
                BTupleType tupleType = (BTupleType) type;
                return tupleType.getTupleTypes().stream().allMatch(eleType -> hasFillerValue(eleType));
            default:
                // filler value is 0
                if (TypeTags.isIntegerTypeTag(type.tag)) {
                    return true;
                }
                return false;
        }
    }

    private boolean checkFillerValue(BObjectType type) {
        if ((type.tsymbol.flags & Flags.ABSTRACT) == Flags.ABSTRACT) {
            return false;
        }

        BAttachedFunction initFunction = ((BObjectTypeSymbol) type.tsymbol).initializerFunc;
        if (initFunction == null) {
            return true;
        }
        if (initFunction.symbol.getReturnType().getKind() != TypeKind.NIL) {
            return false;
        }

        for (BVarSymbol bVarSymbol : initFunction.symbol.getParameters()) {
            if (!bVarSymbol.defaultableParam) {
                return false;
            }
        }
        return true;
    }

    /**
     * This will handle two types. Singleton : As singleton can have one value that value should it self be a valid fill
     * value Union : 1. if nil is a member it is the fill values 2. else all the values should belong to same type and
     * the default value for that type should be a member of the union precondition : value space should have at least
     * one element
     *
     * @param type BFiniteType union or finite
     * @return boolean whether type has a valid filler value or not
     */
    private boolean checkFillerValue(BFiniteType type) {
        if (type.isNullable()) {
            return true;
        }
        if (type.getValueSpace().size() == 1) { // For singleton types, that value is the implicit initial value
            return true;
        }
        Iterator iterator = type.getValueSpace().iterator();
        BLangExpression firstElement = (BLangExpression) iterator.next();
        boolean defaultFillValuePresent = isImplicitDefaultValue(firstElement);

        while (iterator.hasNext()) {
            BLangExpression value = (BLangExpression) iterator.next();
            if (!isSameBasicType(value.type, firstElement.type)) {
                return false;
            }
            if (!defaultFillValuePresent && isImplicitDefaultValue(value)) {
                defaultFillValuePresent = true;
            }
        }

        return defaultFillValuePresent;
    }

    private boolean hasImplicitDefaultValue(Set<BLangExpression> valueSpace) {
        for (BLangExpression expression : valueSpace) {
            if (isImplicitDefaultValue(expression)) {
                return true;
            }
        }
        return false;
    }

    private boolean checkFillerValue(BUnionType type) {
        if (type.isNullable()) {
            return true;
        }

        Set<BType> memberTypes = new HashSet<>();
        boolean hasFillerValue = false;
        boolean defaultValuePresent = false;
        boolean finiteTypePresent = false;
        for (BType member : type.getMemberTypes()) {
            if (member.tag == TypeTags.FINITE) {
                Set<BType> uniqueValues = getValueTypes(((BFiniteType) member).getValueSpace());
                memberTypes.addAll(uniqueValues);
                if (!defaultValuePresent && hasImplicitDefaultValue(((BFiniteType) member).getValueSpace())) {
                    defaultValuePresent = true;
                }
                finiteTypePresent = true;
            } else {
                memberTypes.add(member);
            }
            if (!hasFillerValue && hasFillerValue(member)) {
                hasFillerValue = true;
            }
        }
        if (!hasFillerValue) {
            return false;
        }

        Iterator<BType> iterator = memberTypes.iterator();
        BType firstMember = iterator.next();
        while (iterator.hasNext()) {
            if (!isSameBasicType(firstMember, iterator.next())) {
                return false;
            }
        }

        if (finiteTypePresent) {
            return defaultValuePresent;
        }
        return true;
    }

    private boolean isSameBasicType(BType source, BType target) {
        if (isSameType(source, target)) {
            return true;
        }
        if (TypeTags.isIntegerTypeTag(source.tag) && TypeTags.isIntegerTypeTag(target.tag)) {
            return true;
        }
        return false;
    }

    private Set<BType> getValueTypes(Set<BLangExpression> valueSpace) {
        Set<BType> uniqueType = new HashSet<>();
        for (BLangExpression expression : valueSpace) {
            uniqueType.add(expression.type);
        }
        return uniqueType;
    }

    private boolean isImplicitDefaultValue(BLangExpression expression) {
        if ((expression.getKind() == NodeKind.LITERAL) || (expression.getKind() == NodeKind.NUMERIC_LITERAL)) {
            BLangLiteral literalExpression = (BLangLiteral) expression;
            BType literalExprType = literalExpression.type;
            Object value = literalExpression.getValue();
            switch (literalExprType.getKind()) {
                case INT:
                case BYTE:
                    return value.equals(Long.valueOf(0));
                case STRING:
                    return value == null || value.equals("");
                case DECIMAL:
                case FLOAT:
                    return value.equals(String.valueOf(0.0));
                case BOOLEAN:
                    return value.equals(Boolean.valueOf(false));
                case NIL:
                    return true;
                default:
                    return false;
            }
        }
        return false;
    }

    private boolean checkFillerValue(BRecordType type) {
        for (BField field : type.fields.values()) {
            if (Symbols.isFlagOn(field.symbol.flags, Flags.OPTIONAL)) {
                continue;
            }
            if (Symbols.isFlagOn(field.symbol.flags, Flags.REQUIRED)) {
                return false;
            }
        }
        return true;
    }

    private boolean checkFillerValue(BArrayType type) {
        if (type.size == -1) {
            return true;
        }
        return hasFillerValue(type.eType);
    }
}<|MERGE_RESOLUTION|>--- conflicted
+++ resolved
@@ -756,12 +756,7 @@
             return true;
         }
         unresolvedTypes.add(pair);
-<<<<<<< HEAD
-        return isAssignable(source.detailType, target.detailType, unresolvedTypes);
-=======
-        return isAssignable(source.reasonType, target.reasonType, unresolvedTypes, unresolvedReadonlyTypes) &&
-                isAssignable(source.detailType, target.detailType, unresolvedTypes, unresolvedReadonlyTypes);
->>>>>>> 23baa0d8
+        return isAssignable(source.detailType, target.detailType, unresolvedTypes, unresolvedReadonlyTypes);
     }
 
     // TODO: Recheck this to support finite types
@@ -2115,13 +2110,6 @@
             }
             BErrorType source = (BErrorType) s;
 
-<<<<<<< HEAD
-=======
-            if (!isSameType(source.reasonType, t.reasonType, this.unresolvedTypes, this.unresolvedReadonlyTypes)) {
-                return false;
-            }
-
->>>>>>> 23baa0d8
             if (source.detailType == t.detailType) {
                 return true;
             }
