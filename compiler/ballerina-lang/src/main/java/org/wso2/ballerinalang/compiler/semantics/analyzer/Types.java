--- conflicted
+++ resolved
@@ -1812,18 +1812,7 @@
                 varType = arrayType.eType;
                 break;
             case TypeTags.TUPLE:
-<<<<<<< HEAD
-                BTupleType tupleType = (BTupleType) collectionType;
-                LinkedHashSet<BType> tupleTypes = new LinkedHashSet<>();
-                tupleType.getMemberTypes().forEach(member -> tupleTypes.add(member));
-                if (tupleType.restType != null) {
-                    tupleTypes.add(tupleType.restType);
-                }
-                varType = tupleTypes.size() == 1 ?
-                        tupleTypes.iterator().next() : BUnionType.create(null, tupleTypes);
-=======
                 varType = getTupleMemberType((BTupleType) collectionType);
->>>>>>> 549e982c
                 break;
             case TypeTags.MAP:
                 BMapType bMapType = (BMapType) collectionType;
@@ -1985,18 +1974,7 @@
                 BArrayType arrayType = (BArrayType) collectionType;
                 return arrayType.eType;
             case TypeTags.TUPLE:
-<<<<<<< HEAD
-                BTupleType tupleType = (BTupleType) collectionType;
-                LinkedHashSet<BType> tupleTypes = new LinkedHashSet<>();
-                tupleType.getMemberTypes().forEach(member -> tupleTypes.add(member));
-                if (tupleType.restType != null) {
-                    tupleTypes.add(tupleType.restType);
-                }
-                return tupleTypes.size() == 1 ?
-                        tupleTypes.iterator().next() : BUnionType.create(null, tupleTypes);
-=======
                 return getTupleMemberType((BTupleType) collectionType);
->>>>>>> 549e982c
             case TypeTags.MAP:
                 BMapType bMapType = (BMapType) collectionType;
                 return bMapType.constraint;
