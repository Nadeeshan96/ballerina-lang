/*
 *  Copyright (c) 2017, WSO2 Inc. (http://www.wso2.org) All Rights Reserved.
 *
 *  WSO2 Inc. licenses this file to you under the Apache License,
 *  Version 2.0 (the "License"); you may not use this file except
 *  in compliance with the License.
 *  You may obtain a copy of the License at
 *
 *    http://www.apache.org/licenses/LICENSE-2.0
 *
 *  Unless required by applicable law or agreed to in writing,
 *  software distributed under the License is distributed on an
 *  "AS IS" BASIS, WITHOUT WARRANTIES OR CONDITIONS OF ANY
 *  KIND, either express or implied.  See the License for the
 *  specific language governing permissions and limitations
 *  under the License.
 */
package org.wso2.ballerinalang.compiler.semantics.analyzer;

import io.ballerina.runtime.api.flags.SymbolFlags;
import io.ballerina.tools.diagnostics.DiagnosticCode;
import io.ballerina.tools.diagnostics.Location;
import org.ballerinalang.model.Name;
import org.ballerinalang.model.TreeBuilder;
import org.ballerinalang.model.elements.Flag;
import org.ballerinalang.model.elements.PackageID;
import org.ballerinalang.model.tree.NodeKind;
import org.ballerinalang.model.tree.OperatorKind;
import org.ballerinalang.model.types.SelectivelyImmutableReferenceType;
import org.ballerinalang.model.types.TypeKind;
import org.ballerinalang.util.BLangCompilerConstants;
import org.ballerinalang.util.diagnostic.DiagnosticErrorCode;
import org.wso2.ballerinalang.compiler.diagnostic.BLangDiagnosticLog;
import org.wso2.ballerinalang.compiler.parser.BLangAnonymousModelHelper;
import org.wso2.ballerinalang.compiler.semantics.model.Scope;
import org.wso2.ballerinalang.compiler.semantics.model.SymbolEnv;
import org.wso2.ballerinalang.compiler.semantics.model.SymbolTable;
import org.wso2.ballerinalang.compiler.semantics.model.symbols.BAttachedFunction;
import org.wso2.ballerinalang.compiler.semantics.model.symbols.BErrorTypeSymbol;
import org.wso2.ballerinalang.compiler.semantics.model.symbols.BInvokableSymbol;
import org.wso2.ballerinalang.compiler.semantics.model.symbols.BInvokableTypeSymbol;
import org.wso2.ballerinalang.compiler.semantics.model.symbols.BObjectTypeSymbol;
import org.wso2.ballerinalang.compiler.semantics.model.symbols.BRecordTypeSymbol;
import org.wso2.ballerinalang.compiler.semantics.model.symbols.BResourceFunction;
import org.wso2.ballerinalang.compiler.semantics.model.symbols.BResourcePathSegmentSymbol;
import org.wso2.ballerinalang.compiler.semantics.model.symbols.BStructureTypeSymbol;
import org.wso2.ballerinalang.compiler.semantics.model.symbols.BSymbol;
import org.wso2.ballerinalang.compiler.semantics.model.symbols.BTypeSymbol;
import org.wso2.ballerinalang.compiler.semantics.model.symbols.BVarSymbol;
import org.wso2.ballerinalang.compiler.semantics.model.symbols.SymTag;
import org.wso2.ballerinalang.compiler.semantics.model.symbols.Symbols;
import org.wso2.ballerinalang.compiler.semantics.model.types.BAnyType;
import org.wso2.ballerinalang.compiler.semantics.model.types.BAnydataType;
import org.wso2.ballerinalang.compiler.semantics.model.types.BArrayType;
import org.wso2.ballerinalang.compiler.semantics.model.types.BBuiltInRefType;
import org.wso2.ballerinalang.compiler.semantics.model.types.BErrorType;
import org.wso2.ballerinalang.compiler.semantics.model.types.BField;
import org.wso2.ballerinalang.compiler.semantics.model.types.BFiniteType;
import org.wso2.ballerinalang.compiler.semantics.model.types.BFutureType;
import org.wso2.ballerinalang.compiler.semantics.model.types.BIntersectionType;
import org.wso2.ballerinalang.compiler.semantics.model.types.BInvokableType;
import org.wso2.ballerinalang.compiler.semantics.model.types.BJSONType;
import org.wso2.ballerinalang.compiler.semantics.model.types.BMapType;
import org.wso2.ballerinalang.compiler.semantics.model.types.BObjectType;
import org.wso2.ballerinalang.compiler.semantics.model.types.BParameterizedType;
import org.wso2.ballerinalang.compiler.semantics.model.types.BReadonlyType;
import org.wso2.ballerinalang.compiler.semantics.model.types.BRecordType;
import org.wso2.ballerinalang.compiler.semantics.model.types.BStreamType;
import org.wso2.ballerinalang.compiler.semantics.model.types.BTableType;
import org.wso2.ballerinalang.compiler.semantics.model.types.BTupleMember;
import org.wso2.ballerinalang.compiler.semantics.model.types.BTupleType;
import org.wso2.ballerinalang.compiler.semantics.model.types.BType;
import org.wso2.ballerinalang.compiler.semantics.model.types.BTypeIdSet;
import org.wso2.ballerinalang.compiler.semantics.model.types.BTypeReferenceType;
import org.wso2.ballerinalang.compiler.semantics.model.types.BTypeVisitor;
import org.wso2.ballerinalang.compiler.semantics.model.types.BTypedescType;
import org.wso2.ballerinalang.compiler.semantics.model.types.BUnionType;
import org.wso2.ballerinalang.compiler.semantics.model.types.BXMLType;
import org.wso2.ballerinalang.compiler.tree.BLangFunction;
import org.wso2.ballerinalang.compiler.tree.BLangNode;
import org.wso2.ballerinalang.compiler.tree.BLangTypeDefinition;
import org.wso2.ballerinalang.compiler.tree.bindingpatterns.BLangErrorBindingPattern;
import org.wso2.ballerinalang.compiler.tree.bindingpatterns.BLangListBindingPattern;
import org.wso2.ballerinalang.compiler.tree.bindingpatterns.BLangMappingBindingPattern;
import org.wso2.ballerinalang.compiler.tree.clauses.BLangInputClause;
import org.wso2.ballerinalang.compiler.tree.expressions.BLangExpression;
import org.wso2.ballerinalang.compiler.tree.expressions.BLangGroupExpr;
import org.wso2.ballerinalang.compiler.tree.expressions.BLangLiteral;
import org.wso2.ballerinalang.compiler.tree.expressions.BLangNumericLiteral;
import org.wso2.ballerinalang.compiler.tree.expressions.BLangQueryExpr;
import org.wso2.ballerinalang.compiler.tree.expressions.BLangSimpleVarRef;
import org.wso2.ballerinalang.compiler.tree.expressions.BLangTypeConversionExpr;
import org.wso2.ballerinalang.compiler.tree.expressions.BLangUnaryExpr;
import org.wso2.ballerinalang.compiler.tree.matchpatterns.BLangConstPattern;
import org.wso2.ballerinalang.compiler.tree.matchpatterns.BLangErrorMatchPattern;
import org.wso2.ballerinalang.compiler.tree.matchpatterns.BLangListMatchPattern;
import org.wso2.ballerinalang.compiler.tree.matchpatterns.BLangMappingMatchPattern;
import org.wso2.ballerinalang.compiler.tree.matchpatterns.BLangVarBindingPatternMatchPattern;
import org.wso2.ballerinalang.compiler.tree.statements.BLangForeach;
import org.wso2.ballerinalang.compiler.tree.types.BLangErrorType;
import org.wso2.ballerinalang.compiler.tree.types.BLangRecordTypeNode;
import org.wso2.ballerinalang.compiler.util.BArrayState;
import org.wso2.ballerinalang.compiler.util.CompilerContext;
import org.wso2.ballerinalang.compiler.util.CompilerUtils;
import org.wso2.ballerinalang.compiler.util.ImmutableTypeCloner;
import org.wso2.ballerinalang.compiler.util.Names;
import org.wso2.ballerinalang.compiler.util.NumericLiteralSupport;
import org.wso2.ballerinalang.compiler.util.TypeDefBuilderHelper;
import org.wso2.ballerinalang.compiler.util.TypeTags;
import org.wso2.ballerinalang.compiler.util.Unifier;
import org.wso2.ballerinalang.util.Flags;
import org.wso2.ballerinalang.util.Lists;

import java.math.BigDecimal;
import java.math.MathContext;
import java.nio.charset.StandardCharsets;
import java.util.ArrayList;
import java.util.Base64;
import java.util.EnumSet;
import java.util.HashMap;
import java.util.HashSet;
import java.util.Iterator;
import java.util.LinkedHashMap;
import java.util.LinkedHashSet;
import java.util.LinkedList;
import java.util.List;
import java.util.Map;
import java.util.Objects;
import java.util.Optional;
import java.util.Set;
import java.util.Stack;
import java.util.stream.Collectors;

import static io.ballerina.runtime.api.constants.RuntimeConstants.UNDERSCORE;
import static org.ballerinalang.model.symbols.SymbolOrigin.SOURCE;
import static org.ballerinalang.model.symbols.SymbolOrigin.VIRTUAL;
import static org.wso2.ballerinalang.compiler.semantics.model.SymbolTable.BBYTE_MAX_VALUE;
import static org.wso2.ballerinalang.compiler.semantics.model.SymbolTable.BBYTE_MIN_VALUE;
import static org.wso2.ballerinalang.compiler.semantics.model.SymbolTable.SIGNED16_MAX_VALUE;
import static org.wso2.ballerinalang.compiler.semantics.model.SymbolTable.SIGNED16_MIN_VALUE;
import static org.wso2.ballerinalang.compiler.semantics.model.SymbolTable.SIGNED32_MAX_VALUE;
import static org.wso2.ballerinalang.compiler.semantics.model.SymbolTable.SIGNED32_MIN_VALUE;
import static org.wso2.ballerinalang.compiler.semantics.model.SymbolTable.SIGNED8_MAX_VALUE;
import static org.wso2.ballerinalang.compiler.semantics.model.SymbolTable.SIGNED8_MIN_VALUE;
import static org.wso2.ballerinalang.compiler.semantics.model.SymbolTable.UNSIGNED16_MAX_VALUE;
import static org.wso2.ballerinalang.compiler.semantics.model.SymbolTable.UNSIGNED32_MAX_VALUE;
import static org.wso2.ballerinalang.compiler.semantics.model.SymbolTable.UNSIGNED8_MAX_VALUE;
import static org.wso2.ballerinalang.compiler.util.TypeTags.NEVER;
import static org.wso2.ballerinalang.compiler.util.TypeTags.OBJECT;
import static org.wso2.ballerinalang.compiler.util.TypeTags.RECORD;
import static org.wso2.ballerinalang.compiler.util.TypeTags.UNION;
import static org.wso2.ballerinalang.compiler.util.TypeTags.isSimpleBasicType;

/**
 * This class consists of utility methods which operate on types.
 * These utility methods allows you to check the compatibility of two types,
 * i.e. check whether two types are equal, check whether one type is assignable to another type etc.
 *
 * @since 0.94
 */
public class Types {

    private static final CompilerContext.Key<Types> TYPES_KEY =
            new CompilerContext.Key<>();
    private final Unifier unifier;
    private SymbolTable symTable;
    private SymbolResolver symResolver;
    private BLangDiagnosticLog dlog;
    private Names names;
    private int finiteTypeCount = 0;
    private BUnionType expandedXMLBuiltinSubtypes;
    private final BLangAnonymousModelHelper anonymousModelHelper;
    private int recordCount = 0;
    private SymbolEnv env;
    private boolean ignoreObjectTypeIds = false;
    private static final String BASE_16 = "base16";

    private static final BigDecimal DECIMAL_MAX =
            new BigDecimal("9.999999999999999999999999999999999e6144", MathContext.DECIMAL128);

    private static final BigDecimal DECIMAL_MIN =
            new BigDecimal("-9.999999999999999999999999999999999e6144", MathContext.DECIMAL128);

    private static final BigDecimal MIN_DECIMAL_MAGNITUDE =
            new BigDecimal("1.000000000000000000000000000000000e-6143", MathContext.DECIMAL128);

    public static Types getInstance(CompilerContext context) {
        Types types = context.get(TYPES_KEY);
        if (types == null) {
            types = new Types(context);
        }

        return types;
    }

    public Types(CompilerContext context) {
        context.put(TYPES_KEY, this);

        this.symTable = SymbolTable.getInstance(context);
        this.symResolver = SymbolResolver.getInstance(context);
        this.dlog = BLangDiagnosticLog.getInstance(context);
        this.names = Names.getInstance(context);
        this.expandedXMLBuiltinSubtypes = BUnionType.create(null,
                                                            symTable.xmlElementType, symTable.xmlCommentType,
                                                            symTable.xmlPIType, symTable.xmlTextType);
        this.unifier = new Unifier();
        this.anonymousModelHelper = BLangAnonymousModelHelper.getInstance(context);
    }

    public List<BType> checkTypes(BLangExpression node,
                                  List<BType> actualTypes,
                                  List<BType> expTypes) {
        List<BType> resTypes = new ArrayList<>();
        for (int i = 0; i < actualTypes.size(); i++) {
            resTypes.add(checkType(node, actualTypes.get(i), expTypes.size() > i ? expTypes.get(i) : symTable.noType));
        }
        return resTypes;
    }

    public BType checkType(BLangExpression node,
                           BType actualType,
                           BType expType) {
        return checkType(node, actualType, expType, DiagnosticErrorCode.INCOMPATIBLE_TYPES);
    }

    public BType addNilForNillableAccessType(BType actualType) {
        // index based map/record access always returns a nil-able type for optional/rest fields.
        if (actualType.isNullable()) {
            return actualType;
        }

        return BUnionType.create(null, actualType, symTable.nilType);
    }

    public BType checkType(BLangExpression expr,
                           BType actualType,
                           BType expType,
                           DiagnosticCode diagCode) {
        expr.setDeterminedType(actualType);
        expr.setTypeCheckedType(checkType(expr.pos, actualType, expType, diagCode));

        if (expr.getBType().tag == TypeTags.SEMANTIC_ERROR) {
            return expr.getBType();
        }

        // Set an implicit cast expression, if applicable
        setImplicitCastExpr(expr, actualType, expType);

        return expr.getBType();
    }

    public boolean typeIncompatible(Location pos, BType actualType, BType expType) {
        return checkType(pos, actualType, expType, DiagnosticErrorCode.INCOMPATIBLE_TYPES) == symTable.semanticError;
    }

    public BType checkType(Location pos,
                           BType actualType,
                           BType expType,
                           DiagnosticCode diagCode) {
        if (expType.tag == TypeTags.SEMANTIC_ERROR) {
            return expType;
        } else if (expType.tag == TypeTags.NONE) {
            return actualType;
        } else if (actualType.tag == TypeTags.SEMANTIC_ERROR) {
            return actualType;
        } else if (isAssignable(actualType, expType)) {
            return actualType;
        }

        // e.g. incompatible types: expected 'int', found 'string'
        dlog.error(pos, diagCode, expType, actualType);
        return symTable.semanticError;
    }

    public boolean isLax(BType type) {
        Set<BType> visited = new HashSet<>();
        int result = isLaxType(type, visited);
        if (result == 1) {
            return true;
        }
        return false;
    }

    // TODO : clean
    public int isLaxType(BType type, Set<BType> visited) {
        type = getReferredType(type);
        if (!visited.add(type)) {
            return -1;
        }
        switch (type.tag) {
            case TypeTags.JSON:
            case TypeTags.XML:
            case TypeTags.XML_ELEMENT:
                return 1;
            case TypeTags.MAP:
                return isLaxType(((BMapType) type).constraint, visited);
            case TypeTags.UNION:
                if (isSameType(type, symTable.jsonType)) {
                    visited.add(type);
                    return 1;
                }
                boolean atleastOneLaxType = false;
                for (BType member : ((BUnionType) type).getMemberTypes()) {
                    int result = isLaxType(member, visited);
                    if (result == -1) {
                        continue;
                    }
                    if (result == 0) {
                        return 0;
                    }
                    atleastOneLaxType = true;
                }
                return atleastOneLaxType ? 1 : 0;
        }
        return 0;
    }

    public boolean isLaxType(BType type, Map<BType, Boolean> visited) {
        type = getReferredType(type);
        if (visited.containsKey(type)) {
            return visited.get(type);
        }
        switch (type.tag) {
            case TypeTags.JSON:
            case TypeTags.XML:
            case TypeTags.XML_ELEMENT:
                visited.put(type, true);
                return true;
            case TypeTags.MAP:
                boolean result = isLaxType(((BMapType) type).constraint, visited);
                visited.put(type, result);
                return result;
            case TypeTags.UNION:
                // TODO: remove
                if (type == symTable.jsonType || isSameType(type, symTable.jsonType)) {
                    visited.put(type, true);
                    return true;
                }
                for (BType member : ((BUnionType) type).getMemberTypes()) {
                    if (!isLaxType(member, visited)) {
                        visited.put(type, false);
                        return false;
                    }
                }
                visited.put(type, true);
                return true;
            }
        visited.put(type, false);
        return false;
    }

    public boolean isSameType(BType source, BType target) {
        return isSameType(source, target, new HashSet<>());
    }

    public boolean isSameOrderedType(BType source, BType target) {
        return isSameOrderedType(source, target, new HashSet<>());
    }

    private boolean isSameOrderedType(BType source, BType target, Set<TypePair> unresolvedTypes) {
        source = getReferredType(source);
        target = getReferredType(target);
        if (isNil(source) || isNil(target)) {
            // If type T is ordered, then type T? Is also ordered.
            // Both source and target are ordered types since they were checked in previous stage.
            // Ex. Let take target -> T, source -> (). T? is ordered type where the static type of both operands belong.
            return true;
        }
        if (!unresolvedTypes.add(new TypePair(source, target))) {
            return true;
        }
        BTypeVisitor<BType, Boolean> orderedTypeVisitor = new BOrderedTypeVisitor(unresolvedTypes);
        return target.accept(orderedTypeVisitor, source);
    }

    public boolean isPureType(BType type) {
        IsPureTypeUniqueVisitor visitor = new IsPureTypeUniqueVisitor();
        return visitor.visit(type);
    }

    public boolean isAnydata(BType type) {
        IsAnydataUniqueVisitor visitor = new IsAnydataUniqueVisitor();
        return visitor.visit(type);
    }

    private boolean isSameType(BType source, BType target, Set<TypePair> unresolvedTypes) {
        // If we encounter two types that we are still resolving, then skip it.
        // This is done to avoid recursive checking of the same type.
        TypePair pair = null;
        if (!isValueType(source) && !isValueType(target)) {
            pair = new TypePair(source, target);
            if (!unresolvedTypes.add(pair)) {
                return true;
            }
        }

        BTypeVisitor<BType, Boolean> sameTypeVisitor = new BSameTypeVisitor(unresolvedTypes, this::isSameType);

        if (target.accept(sameTypeVisitor, source)) {
            return true;
        }

        if (pair != null) {
            unresolvedTypes.remove(pair);
        }

        return false;
    }

    public boolean isValueType(BType type) {
        switch (getReferredType(type).tag) {
            case TypeTags.BOOLEAN:
            case TypeTags.BYTE:
            case TypeTags.DECIMAL:
            case TypeTags.FLOAT:
            case TypeTags.INT:
            case TypeTags.STRING:
            case TypeTags.SIGNED32_INT:
            case TypeTags.SIGNED16_INT:
            case TypeTags.SIGNED8_INT:
            case TypeTags.UNSIGNED32_INT:
            case TypeTags.UNSIGNED16_INT:
            case TypeTags.UNSIGNED8_INT:
            case TypeTags.CHAR_STRING:
                return true;
            default:
                return false;
        }
    }

    boolean isBasicNumericType(BType bType) {
        BType type = getReferredType(bType);
        return type.tag < TypeTags.STRING || TypeTags.isIntegerTypeTag(type.tag);
    }

    boolean finiteTypeContainsNumericTypeValues(BFiniteType finiteType) {
        return finiteType.getValueSpace().stream().anyMatch(valueExpr -> isBasicNumericType(valueExpr.getBType()));
    }

    public boolean containsErrorType(BType bType) {
        BType type = getReferredType(bType);
        if (type.tag == TypeTags.UNION) {
            return ((BUnionType) type).getMemberTypes().stream()
                    .anyMatch(this::containsErrorType);
        }

        if (type.tag == TypeTags.READONLY) {
            return true;
        }

        return type.tag == TypeTags.ERROR;
    }

    public boolean containsNilType(BType bType) {
        BType type = getReferredType(bType);
        if (type.tag == TypeTags.UNION) {
            for (BType memberType : ((BUnionType) type).getMemberTypes()) {
                if (containsNilType(memberType)) {
                    return true;
                }
            }
            return false;
        }

        if (type.tag == TypeTags.READONLY) {
            return true;
        }

        return type.tag == TypeTags.NIL;
    }

    public boolean isSubTypeOfList(BType bType) {
        BType type = getReferredType(bType);
        if (type.tag != TypeTags.UNION) {
            return isSubTypeOfBaseType(type, TypeTags.ARRAY) || isSubTypeOfBaseType(type, TypeTags.TUPLE);
        }

        return ((BUnionType) type).getMemberTypes().stream().allMatch(this::isSubTypeOfList);
    }

    BType resolvePatternTypeFromMatchExpr(BLangErrorBindingPattern errorBindingPattern, BLangExpression matchExpr,
                                          SymbolEnv env) {
        if (matchExpr == null) {
            return errorBindingPattern.getBType();
        }
        BType intersectionType = getTypeIntersection(
                IntersectionContext.compilerInternalIntersectionContext(),
                matchExpr.getBType(), errorBindingPattern.getBType(), env);
        if (intersectionType == symTable.semanticError) {
            return symTable.noType;
        }
        return intersectionType;
    }

    public BType resolvePatternTypeFromMatchExpr(BLangListBindingPattern listBindingPattern,
                                                 BLangVarBindingPatternMatchPattern varBindingPatternMatchPattern,
                                                 SymbolEnv env) {
        BTupleType listBindingPatternType = (BTupleType) listBindingPattern.getBType();
        if (varBindingPatternMatchPattern.matchExpr == null) {
            return listBindingPatternType;
        }
        BType matchExprType = varBindingPatternMatchPattern.matchExpr.getBType();
        BType intersectionType = getTypeIntersection(
                IntersectionContext.compilerInternalIntersectionContext(),
                matchExprType, listBindingPatternType, env);
        if (intersectionType != symTable.semanticError) {
            return intersectionType;
        }
        return symTable.noType;
    }

    public BType resolvePatternTypeFromMatchExpr(BLangListMatchPattern listMatchPattern,
                                                 BTupleType listMatchPatternType, SymbolEnv env) {
        if (listMatchPattern.matchExpr == null) {
            return listMatchPatternType;
        }
        BType matchExprType = listMatchPattern.matchExpr.getBType();
        BType intersectionType = getTypeIntersection(
                IntersectionContext.compilerInternalIntersectionContext(listMatchPattern.pos),
                matchExprType, listMatchPatternType, env);
        if (intersectionType != symTable.semanticError) {
            return intersectionType;
        }
        return symTable.noType;
    }

    BType resolvePatternTypeFromMatchExpr(BLangErrorMatchPattern errorMatchPattern, BLangExpression matchExpr) {
        if (matchExpr == null) {
            return errorMatchPattern.getBType();
        }

        BType matchExprType = matchExpr.getBType();
        BType patternType = errorMatchPattern.getBType();
        if (isAssignable(matchExprType, patternType)) {
            return matchExprType;
        }
        if (isAssignable(patternType, matchExprType)) {
            return patternType;
        }
        return symTable.noType;
    }

    public boolean isExpressionInUnaryValid(BLangExpression expr) {
        if (expr.getKind() == NodeKind.GROUP_EXPR) {
            // To resolve ex: -(45) kind of scenarios
            return ((BLangGroupExpr) expr).expression.getKind() == NodeKind.NUMERIC_LITERAL;
        } else {
            return expr.getKind() == NodeKind.NUMERIC_LITERAL;
        }
    }

    static BLangExpression checkAndReturnExpressionInUnary(BLangExpression expr) {
        if (expr.getKind() == NodeKind.GROUP_EXPR) {
            return ((BLangGroupExpr) expr).expression;
        }
        return expr;
    }

    public static void setValueOfNumericLiteral(BLangNumericLiteral newNumericLiteral, BLangUnaryExpr unaryExpr) {
        Object objectValueInUnary = ((BLangNumericLiteral) (checkAndReturnExpressionInUnary(unaryExpr.expr))).value;
        String strValueInUnary = String.valueOf(objectValueInUnary);
        OperatorKind unaryOperatorKind = unaryExpr.operator;

        if (OperatorKind.ADD.equals(unaryOperatorKind)) {
            strValueInUnary = "+" + strValueInUnary;
        } else if (OperatorKind.SUB.equals(unaryOperatorKind)) {
            strValueInUnary = "-" + strValueInUnary;
        }

        if (objectValueInUnary instanceof Long) {
            objectValueInUnary = Long.parseLong(strValueInUnary);
        } else if (objectValueInUnary instanceof Double) {
            objectValueInUnary = Double.parseDouble(strValueInUnary);
        } else {
            objectValueInUnary = strValueInUnary;
        }

        newNumericLiteral.value = objectValueInUnary;
        newNumericLiteral.originalValue = strValueInUnary;
    }

    public boolean isOperatorKindInUnaryValid(OperatorKind unaryOperator) {
        return OperatorKind.SUB.equals(unaryOperator) || OperatorKind.ADD.equals(unaryOperator);
    }

    public boolean isLiteralInUnaryAllowed(BLangUnaryExpr unaryExpr) {
        return isExpressionInUnaryValid(unaryExpr.expr) && isOperatorKindInUnaryValid(unaryExpr.operator);
    }

    public boolean isExpressionAnAllowedUnaryType(BLangExpression expr, NodeKind nodeKind) {
        if (nodeKind != NodeKind.UNARY_EXPR) {
            return false;
        }
        return isLiteralInUnaryAllowed((BLangUnaryExpr) expr);
    }

    public static BLangNumericLiteral constructNumericLiteralFromUnaryExpr(BLangUnaryExpr unaryExpr) {
        BLangExpression exprInUnary = checkAndReturnExpressionInUnary(unaryExpr.expr);

        BLangNumericLiteral newNumericLiteral = (BLangNumericLiteral) TreeBuilder.createNumericLiteralExpression();
        setValueOfNumericLiteral(newNumericLiteral, unaryExpr);
        newNumericLiteral.kind = ((BLangNumericLiteral) exprInUnary).kind;
        newNumericLiteral.pos = unaryExpr.pos;
        newNumericLiteral.setDeterminedType(exprInUnary.getBType());
        newNumericLiteral.setBType(exprInUnary.getBType());
        newNumericLiteral.expectedType = exprInUnary.getBType();
        newNumericLiteral.typeChecked = unaryExpr.typeChecked;
        newNumericLiteral.constantPropagated = unaryExpr.constantPropagated;

        if (unaryExpr.expectedType != null && getReferredType(unaryExpr.expectedType).tag == TypeTags.FINITE) {
            newNumericLiteral.isFiniteContext = true;
        }

        return newNumericLiteral;
    }

    BType resolvePatternTypeFromMatchExpr(BLangConstPattern constPattern, BLangExpression constPatternExpr) {
        if (constPattern.matchExpr == null) {
            if (constPatternExpr.getKind() == NodeKind.SIMPLE_VARIABLE_REF) {
                return ((BLangSimpleVarRef) constPatternExpr).symbol.type;
            } else {
                return constPatternExpr.getBType();
            }
        }

        BType matchExprType = constPattern.matchExpr.getBType();
        BType constMatchPatternExprType = constPatternExpr.getBType();

        if (constPatternExpr.getKind() == NodeKind.SIMPLE_VARIABLE_REF) {
            BLangSimpleVarRef constVarRef = (BLangSimpleVarRef) constPatternExpr;
            BType constVarRefSymbolType = constVarRef.symbol.type;
            if (isAssignable(constVarRefSymbolType, matchExprType)) {
                return constVarRefSymbolType;
            }
            return symTable.noType;
        }
        BLangLiteral constPatternLiteral;
        if (constPatternExpr.getKind() == NodeKind.UNARY_EXPR) {
            constPatternLiteral = constructNumericLiteralFromUnaryExpr((BLangUnaryExpr) constPatternExpr);
        } else {
            // After the above checks, according to spec all other const-patterns should be literals.
            constPatternLiteral = (BLangLiteral) constPatternExpr;
        }

        if (containsAnyType(constMatchPatternExprType)) {
            return matchExprType;
        } else if (containsAnyType(matchExprType)) {
            return constMatchPatternExprType;
        }
        // This should handle specially
        BType matchExprReferredType = getReferredType(matchExprType);

        if (isValidLiteral(constPatternLiteral, matchExprReferredType)) {
            return matchExprType;
        }

        if (isAssignable(constMatchPatternExprType, matchExprType)) {
            return constMatchPatternExprType;
        }
        if (matchExprReferredType.tag == TypeTags.UNION) {
            for (BType memberType : ((BUnionType) matchExprReferredType).getMemberTypes()) {
                if (getReferredType(memberType).tag == TypeTags.FINITE) {
                    if (isAssignableToFiniteType(memberType, constPatternLiteral)) {
                        return memberType;
                    }
                } else {
                    if (isAssignable(constMatchPatternExprType, matchExprType)) {
                        return constMatchPatternExprType;
                    }
                }
            }
        } else if (matchExprReferredType.tag == TypeTags.FINITE) {
            if (isAssignableToFiniteType(matchExprType, constPatternLiteral)) {
                return matchExprType;
            }
        }
        return symTable.noType;
    }

    BType resolvePatternTypeFromMatchExpr(BLangMappingMatchPattern mappingMatchPattern, BType patternType,
                                                 SymbolEnv env) {
        if (mappingMatchPattern.matchExpr == null) {
            return patternType;
        }
        BType intersectionType = getTypeIntersection(IntersectionContext.matchClauseIntersectionContextForMapping(),
                mappingMatchPattern.matchExpr.getBType(), patternType, env);
        if (intersectionType == symTable.semanticError) {
            return symTable.noType;
        }
        return intersectionType;
    }

    public BType resolvePatternTypeFromMatchExpr(BLangMappingBindingPattern mappingBindingPattern,
                                                 BLangVarBindingPatternMatchPattern varBindingPatternMatchPattern,
                                                 SymbolEnv env) {
        BRecordType mappingBindingPatternType = (BRecordType) mappingBindingPattern.getBType();
        if (varBindingPatternMatchPattern.matchExpr == null) {
            return mappingBindingPatternType;
        }
        BType intersectionType = getTypeIntersection(IntersectionContext.matchClauseIntersectionContextForMapping(),
                varBindingPatternMatchPattern.matchExpr.getBType(), mappingBindingPatternType, env);
        if (intersectionType == symTable.semanticError) {
            return symTable.noType;
        }
        return intersectionType;
    }

    private boolean containsAnyType(BType type) {
        type = getReferredType(type);
        if (type.tag != TypeTags.UNION) {
            return type.tag == TypeTags.ANY;
        }

        for (BType memberTypes : ((BUnionType) type).getMemberTypes()) {
            if (getReferredType(memberTypes).tag == TypeTags.ANY) {
                return true;
            }
        }
        return false;
    }

    private boolean containsAnyDataType(BType type) {
        type = getReferredType(type);
        if (type.tag != TypeTags.UNION) {
            return type.tag == TypeTags.ANYDATA;
        }

        for (BType memberTypes : ((BUnionType) type).getMemberTypes()) {
            if (getReferredType(memberTypes).tag == TypeTags.ANYDATA) {
                return true;
            }
        }
        return false;
    }

    BType mergeTypes(BType typeFirst, BType typeSecond) {
        if (containsAnyType(typeFirst) && !containsErrorType(typeSecond)) {
            return typeSecond;
        }
        if (containsAnyType(typeSecond) && !containsErrorType(typeFirst)) {
            return typeFirst;
        }
        if (containsAnyDataType(typeFirst) && !containsErrorType(typeSecond)) {
            return typeSecond;
        }
        if (containsAnyDataType(typeSecond) && !containsErrorType(typeFirst)) {
            return typeFirst;
        }
        if (isSameBasicType(typeFirst, typeSecond)) {
            return typeFirst;
        }
        return BUnionType.create(null, typeFirst, typeSecond);
    }

    public boolean isSubTypeOfMapping(BType bType) {
        BType type = getReferredType(bType);
        if (type.tag != TypeTags.UNION) {
            return isSubTypeOfBaseType(type, TypeTags.MAP) || isSubTypeOfBaseType(type, TypeTags.RECORD);
        }
        return ((BUnionType) type).getMemberTypes().stream().allMatch(this::isSubTypeOfMapping);
    }

    public boolean isSubTypeOfBaseType(BType bType, int baseTypeTag) {
        BType type = getReferredType(bType);

        if (type.tag != TypeTags.UNION) {

            if ((TypeTags.isIntegerTypeTag(type.tag) || type.tag == TypeTags.BYTE) && TypeTags.INT == baseTypeTag) {
                return true;
            }

            if (TypeTags.isStringTypeTag(type.tag) && TypeTags.STRING == baseTypeTag) {
                return true;
            }

            if (TypeTags.isXMLTypeTag(type.tag) && TypeTags.XML == baseTypeTag) {
                return true;
            }

            return type.tag == baseTypeTag || (baseTypeTag == TypeTags.TUPLE && type.tag == TypeTags.ARRAY)
                    || (baseTypeTag == TypeTags.ARRAY && type.tag == TypeTags.TUPLE);
        }
        // TODO: Recheck this
        if (TypeTags.isXMLTypeTag(baseTypeTag)) {
            return true;
        }
        return isUnionMemberTypesSubTypeOfBaseType(((BUnionType) type).getMemberTypes(), baseTypeTag);
    }

    private boolean isUnionMemberTypesSubTypeOfBaseType(LinkedHashSet<BType> memberTypes, int baseTypeTag) {
        for (BType type : memberTypes) {
            if (!isSubTypeOfBaseType(type, baseTypeTag)) {
                return false;
            }
        }
        return true;
    }

    /**
     * Checks whether source type is assignable to the target type.
     * <p>
     * Source type is assignable to the target type if,
     * 1) the target type is any and the source type is not a value type.
     * 2) there exists an implicit cast symbol from source to target.
     * 3) both types are JSON and the target constraint is no type.
     * 4) both types are array type and both array types are assignable.
     * 5) both types are MAP and the target constraint is any type or constraints are structurally equivalent.
     *
     * @param source type.
     * @param target type.
     * @return true if source type is assignable to the target type.
     */
    public boolean isAssignable(BType source, BType target) {
        return isAssignable(source, target, new HashSet<>());
    }

    public boolean isAssignableIgnoreObjectTypeIds(BType source, BType target) {
        this.ignoreObjectTypeIds = true;
        boolean result = isAssignable(source, target);
        this.ignoreObjectTypeIds = false;
        return result;
    }

    private boolean isAssignable(BType source, BType target, Set<TypePair> unresolvedTypes) {

        if (isSameType(source, target)) {
            return true;
        }

        int sourceTag = source.tag;
        int targetTag = target.tag;

        if (sourceTag == TypeTags.TYPEREFDESC || targetTag == TypeTags.TYPEREFDESC) {
            return isAssignable(getReferredType(source), getReferredType(target),
                    unresolvedTypes);
        }

        if (isNeverTypeOrStructureTypeWithARequiredNeverMember(source)) {
            return true;
        }

        if (!Symbols.isFlagOn(source.flags, Flags.PARAMETERIZED) &&
                !isInherentlyImmutableType(target) && Symbols.isFlagOn(target.flags, Flags.READONLY) &&
                !isInherentlyImmutableType(source) && isMutable(source)) {
            return false;
        }

        if (sourceTag == TypeTags.INTERSECTION) {
            return isAssignable(((BIntersectionType) source).effectiveType,
                                targetTag != TypeTags.INTERSECTION ? target :
                                        ((BIntersectionType) target).effectiveType, unresolvedTypes);
        }

        if (targetTag == TypeTags.INTERSECTION) {
            return isAssignable(source, ((BIntersectionType) target).effectiveType, unresolvedTypes);
        }

        if (sourceTag == TypeTags.PARAMETERIZED_TYPE) {
            return isParameterizedTypeAssignable(source, target, unresolvedTypes);
        }

        if (sourceTag == TypeTags.BYTE && targetTag == TypeTags.INT) {
            return true;
        }

        if (TypeTags.isXMLTypeTag(sourceTag) && TypeTags.isXMLTypeTag(targetTag)) {
            return isXMLTypeAssignable(source, target, unresolvedTypes);
        }

        if (sourceTag == TypeTags.CHAR_STRING && targetTag == TypeTags.STRING) {
            return true;
        }

        if (sourceTag == TypeTags.ERROR && targetTag == TypeTags.ERROR) {
            return isErrorTypeAssignable((BErrorType) source, (BErrorType) target, unresolvedTypes);
        } else if (sourceTag == TypeTags.ERROR && targetTag == TypeTags.ANY) {
            return false;
        }

        if (sourceTag == TypeTags.NIL && (isNullable(target) || targetTag == TypeTags.JSON)) {
            return true;
        }

        // TODO: Remove the isValueType() check
        if (targetTag == TypeTags.ANY && !containsErrorType(source) && !isValueType(source)) {
            return true;
        }

        if (targetTag == TypeTags.ANYDATA && !containsErrorType(source) && isAnydata(source)) {
            return true;
        }

        if (targetTag == TypeTags.READONLY) {
            if ((isInherentlyImmutableType(source) || Symbols.isFlagOn(source.flags, Flags.READONLY))) {
                return true;
            }
            if (isAssignable(source, symTable.anyAndReadonlyOrError, unresolvedTypes)) {
                return true;
            }
        }

        if (sourceTag == TypeTags.READONLY && isAssignable(symTable.anyAndReadonlyOrError, target, unresolvedTypes)) {
            return true;
        }

        if (targetTag == TypeTags.MAP && sourceTag == TypeTags.RECORD) {
            BRecordType recordType = (BRecordType) source;
            return isAssignableRecordType(recordType, target, unresolvedTypes);
        }

        if (targetTag == TypeTags.RECORD && sourceTag == TypeTags.MAP) {
            return isAssignableMapType((BMapType) source, (BRecordType) target);
        }

        if (targetTag == TypeTags.TYPEDESC && sourceTag == TypeTags.TYPEDESC) {
            return isAssignable(((BTypedescType) source).constraint, (((BTypedescType) target).constraint),
                                unresolvedTypes);
        }

        if (targetTag == TypeTags.TABLE && sourceTag == TypeTags.TABLE) {
            return isAssignableTableType((BTableType) source, (BTableType) target, unresolvedTypes);
        }

        if (targetTag == TypeTags.STREAM && sourceTag == TypeTags.STREAM) {
            return isAssignableStreamType((BStreamType) source, (BStreamType) target, unresolvedTypes);
        }

        if (isBuiltInTypeWidenPossible(source, target) == TypeTestResult.TRUE) {
            return true;
        }

        if (sourceTag == TypeTags.FINITE) {
            return isFiniteTypeAssignable((BFiniteType) source, target, unresolvedTypes);
        }

        if ((targetTag == TypeTags.UNION || sourceTag == TypeTags.UNION) &&
                isAssignableToUnionType(source, target, unresolvedTypes)) {
            return true;
        }

        if (targetTag == TypeTags.JSON) {
            if (sourceTag == TypeTags.JSON) {
                return true;
            }

            if (sourceTag == TypeTags.TUPLE) {
                return isTupleTypeAssignable(source, target, unresolvedTypes);
            }

            if (sourceTag == TypeTags.ARRAY) {
                return isArrayTypesAssignable((BArrayType) source, target, unresolvedTypes);
            }

            if (sourceTag == TypeTags.MAP) {
                return isAssignable(((BMapType) source).constraint, target, unresolvedTypes);
            }

            if (sourceTag == TypeTags.RECORD) {
                return isAssignableRecordType((BRecordType) source, target, unresolvedTypes);
            }
        }

        if (targetTag == TypeTags.FUTURE && sourceTag == TypeTags.FUTURE) {
            if (((BFutureType) target).constraint.tag == TypeTags.NONE) {
                return true;
            }
            return isAssignable(((BFutureType) source).constraint, ((BFutureType) target).constraint, unresolvedTypes);
        }

        if (targetTag == TypeTags.MAP && sourceTag == TypeTags.MAP) {
            // Here source condition is added for prevent assigning map union constrained
            // to map any constrained.
            if (((BMapType) target).constraint.tag == TypeTags.ANY &&
                    ((BMapType) source).constraint.tag != TypeTags.UNION) {
                return true;
            }

            return isAssignable(((BMapType) source).constraint, ((BMapType) target).constraint, unresolvedTypes);
        }

        if ((sourceTag == TypeTags.OBJECT || sourceTag == TypeTags.RECORD)
                && (targetTag == TypeTags.OBJECT || targetTag == TypeTags.RECORD)) {
            return checkStructEquivalency(source, target, unresolvedTypes);
        }

        if (sourceTag == TypeTags.TUPLE && targetTag == TypeTags.ARRAY) {
            return isTupleTypeAssignableToArrayType((BTupleType) source, (BArrayType) target, unresolvedTypes);
        }

        if (sourceTag == TypeTags.ARRAY && targetTag == TypeTags.TUPLE) {
            return isArrayTypeAssignableToTupleType((BArrayType) source, (BTupleType) target, unresolvedTypes);
        }

        if (sourceTag == TypeTags.TUPLE || targetTag == TypeTags.TUPLE) {
            return isTupleTypeAssignable(source, target, unresolvedTypes);
        }

        if (sourceTag == TypeTags.INVOKABLE && targetTag == TypeTags.INVOKABLE) {
            return isFunctionTypeAssignable((BInvokableType) source, (BInvokableType) target, new HashSet<>());
        }

        return sourceTag == TypeTags.ARRAY && targetTag == TypeTags.ARRAY &&
                isArrayTypesAssignable((BArrayType) source, target, unresolvedTypes);
    }

    private boolean isMutable(BType type) {
        if (Symbols.isFlagOn(type.flags, Flags.READONLY)) {
            return false;
        }

        type = getReferredType(type);
        if (type.tag != TypeTags.UNION) {
            return true;
        }

        BUnionType unionType = (BUnionType) type;
        for (BType memberType : unionType.getMemberTypes()) {
            if (!Symbols.isFlagOn(memberType.flags, Flags.READONLY)) {
                return true;
            }
        }

        unionType.flags |= Flags.READONLY;
        BTypeSymbol tsymbol = unionType.tsymbol;
        if (tsymbol != null) {
            tsymbol.flags |= Flags.READONLY;
        }
        return false;
    }

    private boolean isParameterizedTypeAssignable(BType source, BType target, Set<TypePair> unresolvedTypes) {
        BType resolvedSourceType = unifier.build(source);
        target = getReferredType(target);
        if (target.tag != TypeTags.PARAMETERIZED_TYPE) {
            return isAssignable(resolvedSourceType, target, unresolvedTypes);
        }

        if (((BParameterizedType) source).paramIndex != ((BParameterizedType) target).paramIndex) {
            return false;
        }

        return isAssignable(resolvedSourceType, unifier.build(target), unresolvedTypes);
    }

    private boolean isAssignableRecordType(BRecordType recordType, BType type, Set<TypePair> unresolvedTypes) {
        TypePair pair = new TypePair(recordType, type);
        if (!unresolvedTypes.add(pair)) {
            return true;
        }

        type = getReferredType(type);
        BType targetType;
        switch (type.tag) {
            case TypeTags.MAP:
                targetType = ((BMapType) type).constraint;
                break;
            case TypeTags.JSON:
                targetType = type;
                break;
            default:
                throw new IllegalArgumentException("Incompatible target type: " + type.toString());
        }
        return recordFieldsAssignableToType(recordType, targetType, unresolvedTypes);
    }

    private boolean isAssignableStreamType(BStreamType sourceStreamType, BStreamType targetStreamType,
                                           Set<TypePair> unresolvedTypes) {
        return isAssignable(sourceStreamType.constraint, targetStreamType.constraint, unresolvedTypes)
                && isAssignable(sourceStreamType.completionType, targetStreamType.completionType, unresolvedTypes);
    }

    private boolean recordFieldsAssignableToType(BRecordType recordType, BType targetType,
                                                 Set<TypePair> unresolvedTypes) {
        for (BField field : recordType.fields.values()) {
            if (!isAssignable(field.type, targetType, unresolvedTypes)) {
                return false;
            }
        }

        if (!recordType.sealed) {
            return isAssignable(recordType.restFieldType, targetType, unresolvedTypes);
        }

        return true;
    }

    private boolean isAssignableTableType(BTableType sourceTableType, BTableType targetTableType,
                                          Set<TypePair> unresolvedTypes) {
        if (!isAssignable(sourceTableType.constraint, targetTableType.constraint, unresolvedTypes)) {
            return false;
        }

        if (targetTableType.keyTypeConstraint == null && targetTableType.fieldNameList.isEmpty()) {
            return true;
        }

        if (targetTableType.keyTypeConstraint != null) {
            if (sourceTableType.keyTypeConstraint != null &&
                    (isAssignable(sourceTableType.keyTypeConstraint, targetTableType.keyTypeConstraint,
                            unresolvedTypes))) {
                return true;
            }

            if (sourceTableType.fieldNameList.isEmpty()) {
                return false;
            }

            List<BTupleMember> fieldTypes = new ArrayList<>();
            sourceTableType.fieldNameList.stream()
                    .map(f -> getTableConstraintField(sourceTableType.constraint, f))
                    .filter(Objects::nonNull).map(f -> new BTupleMember(f.type,
                            Symbols.createVarSymbolForTupleMember(f.type))).forEach(fieldTypes::add);
            if (fieldTypes.size() == 1) {
                return isAssignable(fieldTypes.get(0).type, targetTableType.keyTypeConstraint, unresolvedTypes);
            }

            BTupleType tupleType = new BTupleType(fieldTypes);
            return isAssignable(tupleType, targetTableType.keyTypeConstraint, unresolvedTypes);
        }

        return targetTableType.fieldNameList.equals(sourceTableType.fieldNameList);
    }


    BField getTableConstraintField(BType constraintType, String fieldName) {
        constraintType = getReferredType(constraintType);
        switch (constraintType.tag) {
            case TypeTags.RECORD:
                Map<String, BField> fieldList = ((BRecordType) constraintType).getFields();
                return fieldList.get(fieldName);
            case TypeTags.UNION:
                BUnionType unionType = (BUnionType) constraintType;
                Set<BType> memTypes = unionType.getMemberTypes();
                List<BField> fields = memTypes.stream().map(type -> getTableConstraintField(type, fieldName))
                        .filter(Objects::nonNull).collect(Collectors.toList());

                if (fields.size() != memTypes.size()) {
                    return null;
                }

                if (fields.stream().allMatch(field -> isAssignable(field.type, fields.get(0).type) &&
                        isAssignable(fields.get(0).type, field.type))) {
                    return fields.get(0);
                }
        }

        return null;
    }

    private boolean isAssignableMapType(BMapType sourceMapType, BRecordType targetRecType) {
        if (targetRecType.sealed) {
            return false;
        }

        for (BField field : targetRecType.fields.values()) {
            if (!Symbols.isFlagOn(field.symbol.flags, Flags.OPTIONAL)) {
                return false;
            }

            if (hasIncompatibleReadOnlyFlags(field.symbol.flags, sourceMapType.flags)) {
                return false;
            }

            if (!isAssignable(sourceMapType.constraint, field.type)) {
                return false;
            }
        }

        return isAssignable(sourceMapType.constraint, targetRecType.restFieldType);
    }

    private boolean hasIncompatibleReadOnlyFlags(long targetFlags, long sourceFlags) {
        return Symbols.isFlagOn(targetFlags, Flags.READONLY) && !Symbols.isFlagOn(sourceFlags, Flags.READONLY);
    }

    private boolean isErrorTypeAssignable(BErrorType source, BErrorType target, Set<TypePair> unresolvedTypes) {
        if (target == symTable.errorType) {
            return true;
        }
        TypePair pair = new TypePair(source, target);
        if (unresolvedTypes.contains(pair)) {
            return true;
        }
        unresolvedTypes.add(pair);
        return isAssignable(source.detailType, target.detailType, unresolvedTypes)
                && target.typeIdSet.isAssignableFrom(source.typeIdSet);
    }

    private boolean isXMLTypeAssignable(BType sourceT, BType targetT, Set<TypePair> unresolvedTypes) {
        BType sourceType = getReferredType(sourceT);
        BType targetType = getReferredType(targetT);
        int sourceTag = sourceType.tag;
        int targetTag = targetType.tag;

        if (targetTag == TypeTags.XML) {
            BXMLType target = (BXMLType) targetType;
            if (target.constraint != null) {
                if (TypeTags.isXMLNonSequenceType(sourceTag)) {
                    return isAssignable(sourceType, target.constraint, unresolvedTypes);
                }
                BXMLType source = (BXMLType) sourceType;
                if (getReferredType(source.constraint).tag == TypeTags.NEVER) {
                    if (sourceTag == targetTag) {
                        return true;
                    }
                    return isAssignable(source, target.constraint, unresolvedTypes);
                }
                return isAssignable(source.constraint, target, unresolvedTypes);
            }
            return true;
        }
        if (sourceTag == TypeTags.XML) {
            BXMLType source = (BXMLType) sourceType;
            if (targetTag == TypeTags.XML_TEXT) {
                if (source.constraint != null) {
                    int constraintTag = getReferredType(source.constraint).tag;
                    if (constraintTag == TypeTags.NEVER || constraintTag == TypeTags.XML_TEXT) {
                        return true;
                    } else {
                        return isAssignable(source.constraint, targetType, unresolvedTypes);
                    }
                }
                return false;
            }
        }
        return sourceTag == targetTag;
    }

    private boolean isTupleTypeAssignable(BType source, BType target, Set<TypePair> unresolvedTypes) {
        TypePair pair = new TypePair(source, target);
        if (unresolvedTypes.contains(pair)) {
            return true;
        }

        source = getReferredType(source);
        if (source.tag == TypeTags.TUPLE && ((BTupleType) source).isCyclic) {
            // add cyclic source to target pair to avoid recursive calls
            unresolvedTypes.add(pair);
        }

        target = getReferredType(target);
        if (target.tag == TypeTags.JSON && source.tag == TypeTags.TUPLE) {
            BTupleType rhsTupleType = (BTupleType) source;
            for (BType tupleType : rhsTupleType.getTupleTypes()) {
                if (!isAssignable(tupleType, target, unresolvedTypes)) {
                    return false;
                }
            }
            if (rhsTupleType.restType != null) {
                return isAssignable(rhsTupleType.restType, target, unresolvedTypes);
            }
            return true;
        }

        if (source.tag != TypeTags.TUPLE || target.tag != TypeTags.TUPLE) {
            return false;
        }

        BTupleType lhsTupleType = (BTupleType) target;
        BTupleType rhsTupleType = (BTupleType) source;

        if (lhsTupleType.restType == null && rhsTupleType.restType != null) {
            return false;
        }

        if (lhsTupleType.restType == null &&
                lhsTupleType.getMembers().size() != rhsTupleType.getMembers().size()) {
            return false;
        }

        if (lhsTupleType.restType != null && rhsTupleType.restType != null) {
            if (!isAssignable(rhsTupleType.restType, lhsTupleType.restType, unresolvedTypes)) {
                return false;
            }
        }
        List<BType> lhsTupleMemberTypes = lhsTupleType.getTupleTypes();
        List<BType> rhsTupleMemberTypes = rhsTupleType.getTupleTypes();

        if (lhsTupleMemberTypes.size() > rhsTupleMemberTypes.size()) {
            return false;
        }

        for (int i = 0; i < rhsTupleMemberTypes.size(); i++) {
            BType lhsType = (lhsTupleMemberTypes.size() > i)
                    ? lhsTupleMemberTypes.get(i) : lhsTupleType.restType;
            if (!isAssignable(rhsTupleMemberTypes.get(i), lhsType, unresolvedTypes)) {
                return false;
            }
        }
        return true;
    }

    private boolean checkAllTupleMembersBelongNoType(List<BType> tupleTypes) {
        boolean isNoType = false;
<<<<<<< HEAD
        for (BType memberType : tupleTypes) {
            memberType = getReferredType(memberType);
            switch (memberType.tag) {
=======
        for (BType type : tupleTypes) {
            switch (type.tag) {
>>>>>>> 766948ff
                case TypeTags.NONE:
                    isNoType = true;
                    break;
                case TypeTags.TUPLE:
                    isNoType = checkAllTupleMembersBelongNoType(((BTupleType) type).getTupleTypes());
                    if (!isNoType) {
                        return false;
                    }
                    break;
                default:
                    return false;
            }
        }
        return isNoType;
    }

    private boolean isTupleTypeAssignableToArrayType(BTupleType source, BArrayType target,
                                                     Set<TypePair> unresolvedTypes) {
        if (target.state != BArrayState.OPEN
                && (source.restType != null || source.getMembers().size() != target.size)) {
            return false;
        }

        List<BType> sourceTypes = new ArrayList<>(source.getTupleTypes());
        if (source.restType != null) {
            BType type = source.restType;
            sourceTypes.add(type);
        }
        return sourceTypes.stream()
                .allMatch(tupleElemType -> isAssignable(tupleElemType, target.eType, unresolvedTypes));
    }

    private boolean isArrayTypeAssignableToTupleType(BArrayType source, BTupleType target,
                                                     Set<TypePair> unresolvedTypes) {
        BType restType = target.restType;
        List<BType> tupleTypes = target.getTupleTypes();
        if (source.state == BArrayState.OPEN) {
            if (restType == null || !tupleTypes.isEmpty()) {
                // [int, int] = int[] || [int, int...] = int[]
                return false;
            }

            return isAssignable(source.eType, restType, unresolvedTypes);
        }

        int targetTupleMemberSize = tupleTypes.size();
        int sourceArraySize = source.size;

        if (targetTupleMemberSize > sourceArraySize) {
            // [int, int, int...] = int[1]
            return false;
        }

        if (restType == null && targetTupleMemberSize < sourceArraySize) {
            // [int, int] = int[3]
            return false;
        }

        BType sourceElementType = source.eType;
        for (BType memType : tupleTypes) {
            if (!isAssignable(sourceElementType, memType, unresolvedTypes)) {
                return false;
            }
        }

        if (restType == null) {
            return true;
        }

        return sourceArraySize == targetTupleMemberSize || isAssignable(sourceElementType, restType, unresolvedTypes);
    }

    private boolean isArrayTypesAssignable(BArrayType source, BType target, Set<TypePair> unresolvedTypes) {
        BType sourceElementType = source.getElementType();
        target = getReferredType(target);
        if (target.tag == TypeTags.ARRAY) {
            BArrayType targetArrayType = (BArrayType) target;
            BType targetElementType = targetArrayType.getElementType();
            if (targetArrayType.state == BArrayState.OPEN) {
                return isAssignable(sourceElementType, targetElementType, unresolvedTypes);
            }

            if (targetArrayType.size != source.size) {
                return false;
            }

            return isAssignable(sourceElementType, targetElementType, unresolvedTypes);
        } else if (target.tag == TypeTags.JSON) {
            return isAssignable(sourceElementType, target, unresolvedTypes);
        } else if (target.tag == TypeTags.ANYDATA) {
            return isAssignable(sourceElementType, target, unresolvedTypes);
        }
        return false;
    }

    private boolean isFunctionTypeAssignable(BInvokableType source, BInvokableType target,
                                             Set<TypePair> unresolvedTypes) {
        if (hasIncompatibleIsolatedFlags(source, target) || hasIncompatibleTransactionalFlags(source, target)) {
            return false;
        }

        if (Symbols.isFlagOn(target.flags, Flags.ANY_FUNCTION)) {
            return true;
        }

        // For invokable types with typeParam parameters, we have to check whether the source param types are
        // covariant with the target param types.
        if (containsTypeParams(target)) {
            // TODO: 7/4/19 See if the below code can be generalized to avoid code duplication
            if (source.paramTypes.size() != target.paramTypes.size()) {
                return false;
            }

            for (int i = 0; i < source.paramTypes.size(); i++) {
                BType sourceParam = source.paramTypes.get(i);
                BType targetParam = target.paramTypes.get(i);
                boolean isTypeParam = TypeParamAnalyzer.isTypeParam(targetParam);

                if (isTypeParam) {
                    if (!isAssignable(sourceParam, targetParam)) {
                        return false;
                    }
                } else {
                    if (!isAssignable(targetParam, sourceParam)) {
                        return false;
                    }
                }
            }

            if (source.retType == null && target.retType == null) {
                return true;
            } else if (source.retType == null || target.retType == null) {
                return false;
            }

            // Source return type should be covariant with target return type
            return isAssignable(source.retType, target.retType, unresolvedTypes);
        }

        // Source param types should be contravariant with target param types. Hence s and t switched when checking
        // assignability.
        return checkFunctionTypeEquality(source, target, unresolvedTypes, (s, t, ut) -> isAssignable(t, s, ut));
    }

    public boolean isInherentlyImmutableType(BType type) {
        type = getReferredType(type);
        if (isValueType(type)) {
            return true;
        }

        switch (type.tag) {
            case TypeTags.XML_TEXT:
            case TypeTags.FINITE: // Assuming a finite type will only have members from simple basic types.
            case TypeTags.READONLY:
            case TypeTags.NIL:
            case TypeTags.NEVER:
            case TypeTags.ERROR:
            case TypeTags.INVOKABLE:
            case TypeTags.TYPEDESC:
            case TypeTags.HANDLE:
                return true;
            case TypeTags.XML:
                return getReferredType(((BXMLType) type).constraint).tag == TypeTags.NEVER;
        }
        return false;
    }

    public static BType getReferredType(BType type) {
        return getReferredType(type, true);
    }
    
    public static BType getReferredType(BType type, boolean effectiveType) {
        BType constraint = type;
        if (type == null) {
            return null;
        }
        
        if (type.tag == TypeTags.TYPEREFDESC) {
            return getReferredType(((BTypeReferenceType) type).referredType, effectiveType);
        }
        
        if (effectiveType && type.tag == TypeTags.INTERSECTION) {
            return getReferredType(((BIntersectionType) type).effectiveType);
        }
        
        return constraint;
    }

    boolean isSelectivelyImmutableType(BType type, PackageID packageID) {
        return isSelectivelyImmutableType(type, new HashSet<>(), false, packageID);
    }

    boolean isSelectivelyImmutableType(BType type, boolean forceCheck, PackageID packageID) {
        return isSelectivelyImmutableType(type, new HashSet<>(), forceCheck, packageID);
    }

    public boolean isSelectivelyImmutableType(BType type, Set<BType> unresolvedTypes, PackageID packageID) {
        return isSelectivelyImmutableType(type, unresolvedTypes, false, packageID);
    }

    private boolean isSelectivelyImmutableType(BType type, Set<BType> unresolvedTypes, boolean forceCheck,
                                               PackageID packageID) {
        return isSelectivelyImmutableType(type, false, unresolvedTypes, forceCheck, packageID);
    }

    private boolean isSelectivelyImmutableType(BType input, boolean disallowReadOnlyObjects, Set<BType> unresolvedTypes,
                                               boolean forceCheck, PackageID packageID) {
        BType type = getReferredType(input);

        if (isInherentlyImmutableType(type) || !(type instanceof SelectivelyImmutableReferenceType)) {
            // Always immutable.
            return false;
        }

        if (!unresolvedTypes.add(type)) {
            return true;
        }

        if (!forceCheck &&
                getImmutableType(symTable, packageID, (SelectivelyImmutableReferenceType) type).isPresent()) {
            return true;
        }

        switch (type.tag) {
            case TypeTags.ANY:
            case TypeTags.ANYDATA:
            case TypeTags.JSON:
            case TypeTags.XML:
            case TypeTags.XML_COMMENT:
            case TypeTags.XML_ELEMENT:
            case TypeTags.XML_PI:
                return true;
            case TypeTags.ARRAY:
                BType elementType = ((BArrayType) type).eType;
                return isInherentlyImmutableType(elementType) ||
                        isSelectivelyImmutableType(elementType, unresolvedTypes, forceCheck, packageID);
            case TypeTags.TUPLE:
                BTupleType tupleType = (BTupleType) type;
                for (BType memberType : tupleType.getTupleTypes()) {
                    if (!isInherentlyImmutableType(memberType) &&
                            !isSelectivelyImmutableType(memberType, unresolvedTypes, forceCheck, packageID)) {
                        return false;
                    }
                }

                BType tupRestType = tupleType.restType;
                if (tupRestType == null) {
                    return true;
                }

                return isInherentlyImmutableType(tupRestType) ||
                        isSelectivelyImmutableType(tupRestType, unresolvedTypes, forceCheck, packageID);
            case TypeTags.RECORD:
                BRecordType recordType = (BRecordType) type;
                for (BField field : recordType.fields.values()) {
                    BType fieldType = field.type;
                    if (!Symbols.isFlagOn(field.symbol.flags, Flags.OPTIONAL) &&
                            !isInherentlyImmutableType(fieldType) &&
                            !isSelectivelyImmutableType(fieldType, unresolvedTypes, forceCheck, packageID)) {
                        return false;
                    }
                }
                return true;
            case TypeTags.MAP:
                BType constraintType = ((BMapType) type).constraint;
                return isInherentlyImmutableType(constraintType) ||
                        isSelectivelyImmutableType(constraintType, unresolvedTypes, forceCheck, packageID);
            case TypeTags.OBJECT:
                BObjectType objectType = (BObjectType) type;

                for (BField field : objectType.fields.values()) {
                    BType fieldType = field.type;
                    if (!isInherentlyImmutableType(fieldType) &&
                            !isSelectivelyImmutableType(fieldType, unresolvedTypes, forceCheck, packageID)) {
                        return false;
                    }
                }
                return true;
            case TypeTags.TABLE:
                BType tableConstraintType = ((BTableType) type).constraint;
                return isInherentlyImmutableType(tableConstraintType) ||
                        isSelectivelyImmutableType(tableConstraintType, unresolvedTypes, forceCheck, packageID);
            case TypeTags.UNION:
                boolean readonlyIntersectionExists = false;
                for (BType memberType : ((BUnionType) type).getMemberTypes()) {
                    if (isInherentlyImmutableType(memberType) ||
                            isSelectivelyImmutableType(memberType, unresolvedTypes, forceCheck, packageID)) {
                        readonlyIntersectionExists = true;
                    }
                }
                return readonlyIntersectionExists;
        }
        return false;
    }

    private boolean containsTypeParams(BInvokableType type) {
        boolean hasParameterizedTypes = type.paramTypes.stream()
                .anyMatch(t -> {
                    t = getReferredType(t);
                    if (t.tag == TypeTags.FUNCTION_POINTER) {
                        return containsTypeParams((BInvokableType) t);
                    }
                    return TypeParamAnalyzer.isTypeParam(t);
                });

        if (hasParameterizedTypes) {
            return true;
        }
        
        BType retType = getReferredType(type.retType);
        if (retType.tag == TypeTags.FUNCTION_POINTER) {
            return containsTypeParams((BInvokableType) retType);
        }

        return TypeParamAnalyzer.isTypeParam(type.retType);
    }

    private boolean checkFunctionTypeEquality(BInvokableType source, BInvokableType target,
                                              Set<TypePair> unresolvedTypes, TypeEqualityPredicate equality) {
        if (hasIncompatibleIsolatedFlags(source, target) || hasIncompatibleTransactionalFlags(source, target)) {
            return false;
        }

        if (Symbols.isFlagOn(target.flags, Flags.ANY_FUNCTION) && Symbols.isFlagOn(source.flags, Flags.ANY_FUNCTION)) {
            return true;
        }

        if (Symbols.isFlagOn(target.flags, Flags.ANY_FUNCTION) || Symbols.isFlagOn(source.flags, Flags.ANY_FUNCTION)) {
            return false;
        }

        if (source.paramTypes.size() != target.paramTypes.size()) {
            return false;
        }

        for (int i = 0; i < source.paramTypes.size(); i++) {
            if (!equality.test(source.paramTypes.get(i), target.paramTypes.get(i), unresolvedTypes)) {
                return false;
            }
        }

        if ((source.restType != null && target.restType == null) ||
                target.restType != null && source.restType == null) {
            return false;
        } else if (source.restType != null && !equality.test(source.restType, target.restType, unresolvedTypes)) {
            return false;
        }

        if (source.retType == null && target.retType == null) {
            return true;
        } else if (source.retType == null || target.retType == null) {
            return false;
        }

        // Source return type should be covariant with target return type
        return isAssignable(source.retType, target.retType, unresolvedTypes);
    }

    private boolean hasIncompatibleIsolatedFlags(BInvokableType source, BInvokableType target) {
        return Symbols.isFlagOn(target.flags, Flags.ISOLATED) && !Symbols.isFlagOn(source.flags, Flags.ISOLATED);
    }

    private boolean hasIncompatibleTransactionalFlags(BInvokableType source, BInvokableType target) {
        return Symbols.isFlagOn(source.flags, Flags.TRANSACTIONAL) &&
                !Symbols.isFlagOn(target.flags, Flags.TRANSACTIONAL);
    }

    public boolean isSameArrayType(BType source, BType target, Set<TypePair> unresolvedTypes) {
        target = getReferredType(target);
        source = getReferredType(source);
        if (target.tag != TypeTags.ARRAY || source.tag != TypeTags.ARRAY) {
            return false;
        }

        BArrayType lhsArrayType = (BArrayType) target;
        BArrayType rhsArrayType = (BArrayType) source;
        boolean hasSameTypeElements = isSameType(lhsArrayType.eType, rhsArrayType.eType, unresolvedTypes);
        if (lhsArrayType.state == BArrayState.OPEN) {
            return (rhsArrayType.state == BArrayState.OPEN) && hasSameTypeElements;
        }

        return checkSealedArraySizeEquality(rhsArrayType, lhsArrayType) && hasSameTypeElements;
    }

    public boolean checkSealedArraySizeEquality(BArrayType rhsArrayType, BArrayType lhsArrayType) {
        return lhsArrayType.size == rhsArrayType.size;
    }

    public boolean checkStructEquivalency(BType rhsType, BType lhsType) {
        return checkStructEquivalency(rhsType, lhsType, new HashSet<>());
    }

    private boolean checkStructEquivalency(BType rhsType, BType lhsType, Set<TypePair> unresolvedTypes) {
        // If we encounter two types that we are still resolving, then skip it.
        // This is done to avoid recursive checking of the same type.
        TypePair pair = new TypePair(rhsType, lhsType);
        if (unresolvedTypes.contains(pair)) {
            return true;
        }
        unresolvedTypes.add(pair);

        rhsType = getReferredType(rhsType);
        lhsType = getReferredType(lhsType);
        if (rhsType.tag == TypeTags.OBJECT && lhsType.tag == TypeTags.OBJECT) {
            return checkObjectEquivalency((BObjectType) rhsType, (BObjectType) lhsType, unresolvedTypes);
        }

        if (rhsType.tag == TypeTags.RECORD && lhsType.tag == TypeTags.RECORD) {
            return checkRecordEquivalency((BRecordType) rhsType, (BRecordType) lhsType, unresolvedTypes);
        }

        return false;
    }

    public boolean checkObjectEquivalency(BObjectType rhsType, BObjectType lhsType, Set<TypePair> unresolvedTypes) {
        if (Symbols.isFlagOn(lhsType.flags, Flags.ISOLATED) && !Symbols.isFlagOn(rhsType.flags, Flags.ISOLATED)) {
            return false;
        }

        BObjectTypeSymbol lhsStructSymbol = (BObjectTypeSymbol) lhsType.tsymbol;
        BObjectTypeSymbol rhsStructSymbol = (BObjectTypeSymbol) rhsType.tsymbol;
        List<BAttachedFunction> lhsFuncs = lhsStructSymbol.attachedFuncs;
        List<BAttachedFunction> rhsFuncs = ((BObjectTypeSymbol) rhsType.tsymbol).attachedFuncs;
        int lhsAttachedFuncCount = getObjectFuncCount(lhsStructSymbol);
        int rhsAttachedFuncCount = getObjectFuncCount(rhsStructSymbol);

        // If LHS is a service obj, then RHS must be a service object in order to assignable
        boolean isLhsAService = Symbols.isService(lhsStructSymbol);
        if (isLhsAService && !Symbols.isService(rhsStructSymbol)) {
            return false;
        }

        // RHS type should have at least all the fields as well attached functions of LHS type.
        if (lhsType.fields.size() > rhsType.fields.size() || lhsAttachedFuncCount > rhsAttachedFuncCount) {
            return false;
        }

        // The LHS type cannot have any private members. 
        for (BField bField : lhsType.fields.values()) {
            if (Symbols.isPrivate(bField.symbol)) {
                return false;
            }
        }

        for (BAttachedFunction func : lhsFuncs) {
            if (Symbols.isPrivate(func.symbol)) {
                return false;
            }
        }

        for (BField lhsField : lhsType.fields.values()) {
            BField rhsField = rhsType.fields.get(lhsField.name.value);
            if (rhsField == null ||
                    !isInSameVisibilityRegion(lhsField.symbol, rhsField.symbol) ||
                    !isAssignable(rhsField.type, lhsField.type, unresolvedTypes)) {
                return false;
            }
        }

        for (BAttachedFunction lhsFunc : lhsFuncs) {
            if (lhsFunc == lhsStructSymbol.initializerFunc) {
                continue;
            }

            Optional<BAttachedFunction> rhsFunction = getMatchingInvokableType(rhsFuncs, lhsFunc, unresolvedTypes);
            if (rhsFunction.isEmpty()) {
                return false;
            }

            BAttachedFunction rhsFunc = rhsFunction.get();
            if (!isInSameVisibilityRegion(lhsFunc.symbol, rhsFunc.symbol)) {
                return false;
            }
            
            if (Symbols.isRemote(lhsFunc.symbol) != Symbols.isRemote(rhsFunc.symbol)) {
                return false;
            }
        }

        return lhsType.typeIdSet.isAssignableFrom(rhsType.typeIdSet) || this.ignoreObjectTypeIds;
    }

    private int getObjectFuncCount(BObjectTypeSymbol sym) {
        int count = sym.attachedFuncs.size();
        // If an explicit initializer is available, it could mean,
        // 1) User explicitly defined an initializer
        // 2) The object type is coming from an already compiled source, hence the initializer is already set.
        //    If it's coming from a compiled binary, the attached functions list of the symbol would already contain
        //    the initializer in it.
        if (sym.initializerFunc != null && sym.attachedFuncs.contains(sym.initializerFunc)) {
            return count - 1;
        }
        return count;
    }

    public boolean checkRecordEquivalency(BRecordType rhsType, BRecordType lhsType, Set<TypePair> unresolvedTypes) {
        // If the LHS record is closed and the RHS record is open and the rest field type of RHS is not a 'never'
        // type, the records aren't equivalent
        if (lhsType.sealed && !rhsType.sealed && getReferredType(rhsType.restFieldType).tag != TypeTags.NEVER) {
            return false;
        }

        // If both are open records, the rest field type of the RHS record should be assignable to the rest field
        // type of the LHS type.
        if (!rhsType.sealed && !isAssignable(rhsType.restFieldType, lhsType.restFieldType, unresolvedTypes)) {
            return false;
        }

        return checkFieldEquivalency(lhsType, rhsType, unresolvedTypes);
    }

    public void setForeachTypedBindingPatternType(BLangForeach foreachNode) {
        BType collectionType = getReferredType(foreachNode.collection.getBType());
        BType varType;
        switch (collectionType.tag) {
            case TypeTags.STRING:
                varType = symTable.charStringType;
                break;
            case TypeTags.ARRAY:
                BArrayType arrayType = (BArrayType) collectionType;
                varType = arrayType.eType;
                break;
            case TypeTags.TUPLE:
                varType = getTupleMemberType((BTupleType) collectionType);
                break;
            case TypeTags.MAP:
                BMapType bMapType = (BMapType) collectionType;
                varType = bMapType.constraint;
                break;
            case TypeTags.RECORD:
                BRecordType recordType = (BRecordType) collectionType;
                varType = inferRecordFieldType(recordType);
                break;
            case TypeTags.XML:
                BType typedBindingPatternType = getTypedBindingPatternTypeForXmlCollection(collectionType);
                if (typedBindingPatternType == null) {
                    foreachNode.varType = symTable.semanticError;
                    foreachNode.resultType = symTable.semanticError;
                    foreachNode.nillableResultType = symTable.semanticError;
                    return;
                }
                varType = typedBindingPatternType;
                break;
            case TypeTags.XML_TEXT:
                varType = symTable.xmlTextType;
                break;
            case TypeTags.TABLE:
                BTableType tableType = (BTableType) collectionType;
                varType = tableType.constraint;
                break;
            case TypeTags.STREAM:
                BStreamType streamType = (BStreamType) collectionType;
                if (streamType.constraint.tag == TypeTags.NONE) {
                    varType = symTable.anydataType;
                    break;
                }
                varType = streamType.constraint;
                List<BType> completionType = getAllTypes(streamType.completionType, true);
                if (completionType.stream().anyMatch(type -> getReferredType(type).tag != TypeTags.NIL)) {
                    BType actualType = BUnionType.create(null, varType, streamType.completionType);
                    dlog.error(foreachNode.collection.pos, DiagnosticErrorCode.INCOMPATIBLE_TYPES,
                            varType, actualType);
                }
                break;
            case TypeTags.OBJECT:
                // check for iterable objects
                BUnionType nextMethodReturnType = getVarTypeFromIterableObject((BObjectType) collectionType);
                if (nextMethodReturnType != null) {
                    foreachNode.resultType = getRecordType(nextMethodReturnType);
                    BType valueType = (foreachNode.resultType != null)
                            ? ((BRecordType) foreachNode.resultType).fields.get("value").type : null;
                    BType errorType = getErrorType(nextMethodReturnType);
                    if (errorType != null) {
                        BType actualType = BUnionType.create(null, valueType, errorType);
                        dlog.error(foreachNode.collection.pos,
                                DiagnosticErrorCode.INVALID_ITERABLE_COMPLETION_TYPE_IN_FOREACH_NEXT_FUNCTION,
                                actualType, errorType);
                    }
                    foreachNode.nillableResultType = nextMethodReturnType;
                    foreachNode.varType = valueType;
                    return;
                }
                // fallthrough
            case TypeTags.SEMANTIC_ERROR:
                foreachNode.varType = symTable.semanticError;
                foreachNode.resultType = symTable.semanticError;
                foreachNode.nillableResultType = symTable.semanticError;
                return;
            default:
                foreachNode.varType = symTable.semanticError;
                foreachNode.resultType = symTable.semanticError;
                foreachNode.nillableResultType = symTable.semanticError;
                dlog.error(foreachNode.collection.pos, DiagnosticErrorCode.ITERABLE_NOT_SUPPORTED_COLLECTION,
                                 collectionType);
                return;
        }

        BInvokableSymbol iteratorSymbol = (BInvokableSymbol) symResolver.lookupLangLibMethod(collectionType,
                names.fromString(BLangCompilerConstants.ITERABLE_COLLECTION_ITERATOR_FUNC), env);
        BObjectType objectType = (BObjectType) getReferredType(iteratorSymbol.retType);
        BUnionType nextMethodReturnType =
                (BUnionType) getResultTypeOfNextInvocation(objectType);
        foreachNode.varType = varType;
        foreachNode.resultType = getRecordType(nextMethodReturnType);
        foreachNode.nillableResultType = nextMethodReturnType;
    }

    public void setInputClauseTypedBindingPatternType(BLangInputClause bLangInputClause) {
        if (bLangInputClause.collection == null) {
            //not-possible
            return;
        }

        BType collectionType = bLangInputClause.collection.getBType();
        bLangInputClause.varType = visitCollectionType(bLangInputClause, collectionType);
        if (bLangInputClause.varType.tag == TypeTags.SEMANTIC_ERROR || getReferredType(collectionType).tag == OBJECT) {
            return;
        }
        
        BInvokableSymbol iteratorSymbol = (BInvokableSymbol) symResolver.lookupLangLibMethod(collectionType,
                names.fromString(BLangCompilerConstants.ITERABLE_COLLECTION_ITERATOR_FUNC), env);
        BUnionType nextMethodReturnType =
                (BUnionType) getResultTypeOfNextInvocation((BObjectType) getReferredType(iteratorSymbol.retType));
        bLangInputClause.resultType = getRecordType(nextMethodReturnType);
        bLangInputClause.nillableResultType = nextMethodReturnType;
    }

    private BType getTypedBindingPatternTypeForXmlCollection(BType collectionType) {
        BType constraint = getReferredType(((BXMLType) collectionType).constraint);
        while (constraint.tag == TypeTags.XML) {
            collectionType = constraint;
            constraint = getReferredType(((BXMLType) collectionType).constraint);
        }

        switch (constraint.tag) {
            case TypeTags.XML_ELEMENT:
            case TypeTags.XML_COMMENT:
            case TypeTags.XML_TEXT:
            case TypeTags.XML_PI:
            case TypeTags.NEVER:
                return constraint;
            case TypeTags.UNION:
                Set<BType> collectionTypes = getEffectiveMemberTypes((BUnionType) constraint);
                Set<BType> builtinXMLConstraintTypes = getEffectiveMemberTypes
                        ((BUnionType) ((BXMLType) symTable.xmlType).constraint);
                return collectionTypes.size() == 4 && builtinXMLConstraintTypes.equals(collectionTypes)?
                        collectionType : BUnionType.create(null, (LinkedHashSet<BType>) collectionTypes);
            default:
                return null;
        }
    }

    private BType visitCollectionType(BLangInputClause bLangInputClause, BType collectionType) {
        collectionType = getReferredType(collectionType);
        switch (collectionType.tag) {
            case TypeTags.STRING:
                return symTable.stringType;
            case TypeTags.ARRAY:
                BArrayType arrayType = (BArrayType) collectionType;
                return arrayType.eType;
            case TypeTags.TUPLE:
                return getTupleMemberType((BTupleType) collectionType);
            case TypeTags.MAP:
                BMapType bMapType = (BMapType) collectionType;
                return bMapType.constraint;
            case TypeTags.RECORD:
                BRecordType recordType = (BRecordType) collectionType;
                return inferRecordFieldType(recordType);
            case TypeTags.XML:
                BType bindingPatternType = getTypedBindingPatternTypeForXmlCollection(collectionType);
                return bindingPatternType == null ? symTable.semanticError : bindingPatternType;
            case TypeTags.XML_TEXT:
                return symTable.xmlTextType;
            case TypeTags.TABLE:
                BTableType tableType = (BTableType) collectionType;
                return tableType.constraint;
            case TypeTags.STREAM:
                BStreamType streamType = (BStreamType) collectionType;
                if (streamType.constraint.tag == TypeTags.NONE) {
                    return symTable.anydataType;
                }
                return streamType.constraint;
            case TypeTags.OBJECT:
                // check for iterable objects
                if (!isAssignable(collectionType, symTable.iterableType)) {
                    dlog.error(bLangInputClause.collection.pos, DiagnosticErrorCode.INVALID_ITERABLE_OBJECT_TYPE,
                            bLangInputClause.collection.getBType(), symTable.iterableType);
                    bLangInputClause.varType = symTable.semanticError;
                    bLangInputClause.resultType = symTable.semanticError;
                    bLangInputClause.nillableResultType = symTable.semanticError;
                    break;
                }
                
                BUnionType nextMethodReturnType = getVarTypeFromIterableObject((BObjectType) collectionType);
                if (nextMethodReturnType != null) {
                    bLangInputClause.resultType = getRecordType(nextMethodReturnType);
                    bLangInputClause.nillableResultType = nextMethodReturnType;
                    bLangInputClause.varType = ((BRecordType) bLangInputClause.resultType).fields.get("value").type;
                    return bLangInputClause.varType;
                }
                // fallthrough
            case TypeTags.SEMANTIC_ERROR:
                bLangInputClause.varType = symTable.semanticError;
                bLangInputClause.resultType = symTable.semanticError;
                bLangInputClause.nillableResultType = symTable.semanticError;
                break;
            default:
                bLangInputClause.varType = symTable.semanticError;
                bLangInputClause.resultType = symTable.semanticError;
                bLangInputClause.nillableResultType = symTable.semanticError;
                dlog.error(bLangInputClause.collection.pos, DiagnosticErrorCode.ITERABLE_NOT_SUPPORTED_COLLECTION,
                        collectionType);
        }
        return symTable.semanticError;
    }

    private BType getTupleMemberType(BTupleType tupleType) {
        LinkedHashSet<BType> tupleTypes = new LinkedHashSet<>(tupleType.getTupleTypes());
        if (tupleType.restType != null) {
            tupleTypes.add(tupleType.restType);
        }
        int tupleTypesSize = tupleTypes.size();
        if (tupleTypesSize == 0) {
            return symTable.neverType;
        }
        return tupleTypesSize == 1 ?
                tupleTypes.iterator().next() : BUnionType.create(null, tupleTypes);
    }

    public BUnionType getVarTypeFromIterableObject(BObjectType collectionType) {
        BObjectTypeSymbol objectTypeSymbol = (BObjectTypeSymbol) collectionType.tsymbol;
        for (BAttachedFunction func : objectTypeSymbol.attachedFuncs) {
            if (func.funcName.value.equals(BLangCompilerConstants.ITERABLE_COLLECTION_ITERATOR_FUNC)) {
                return getVarTypeFromIteratorFunc(func);
            }
        }

        return null;
    }

    private BUnionType getVarTypeFromIteratorFunc(BAttachedFunction candidateIteratorFunc) {
        if (!candidateIteratorFunc.type.paramTypes.isEmpty()) {
            return null;
        }

        BType returnType = candidateIteratorFunc.type.retType;
        // abstract object {public function next() returns record {|int value;|}?;}
        return getVarTypeFromIteratorFuncReturnType(returnType);
    }

    public BUnionType getVarTypeFromIteratorFuncReturnType(BType type) {
        BObjectTypeSymbol objectTypeSymbol;
        BType returnType = getReferredType(type);
        if (returnType.tag != TypeTags.OBJECT) {
            return null;
        }

        objectTypeSymbol = (BObjectTypeSymbol) returnType.tsymbol;
        for (BAttachedFunction func : objectTypeSymbol.attachedFuncs) {
            if (func.funcName.value.equals(BLangCompilerConstants.NEXT_FUNC)) {
                return getVarTypeFromNextFunc(func);
            }
        }

        return null;
    }

    private BUnionType getVarTypeFromNextFunc(BAttachedFunction nextFunc) {
        BType returnType;
        if (!nextFunc.type.paramTypes.isEmpty()) {
            return null;
        }

        returnType = nextFunc.type.retType;
        // Check if the next function return type has the union type,
        // record {|int value;|}|error|();
        if (checkNextFuncReturnType(returnType)) {
            return (BUnionType) returnType;
        }

        return null;
    }

    private boolean checkNextFuncReturnType(BType returnType) {
        if (getReferredType(returnType).tag != TypeTags.UNION) {
            return false;
        }

        List<BType> types = getAllTypes(returnType, true);
        boolean containsCompletionType = types.removeIf(type -> type.tag == TypeTags.NIL);
        containsCompletionType = types.removeIf(type -> type.tag == TypeTags.ERROR) || containsCompletionType;
        if (!containsCompletionType) {
            return false;
        }

        if (types.size() != 1) {
            //TODO: print error
            return false;
        }

        if (types.get(0).tag != TypeTags.RECORD) {
            return false;
        }

        BRecordType recordType = (BRecordType) types.get(0);
        // Check if the union type has the record type,
        // record {|int value;|};
        return checkRecordTypeInNextFuncReturnType(recordType);
    }

    private boolean checkRecordTypeInNextFuncReturnType(BRecordType recordType) {
        if (!recordType.sealed) {
            return false;
        }

        if (recordType.fields.size() != 1) {
            return false;
        }

        return recordType.fields.containsKey(BLangCompilerConstants.VALUE_FIELD);
    }

    private BRecordType getRecordType(BUnionType type) {
        for (BType member : type.getMemberTypes()) {
            BType referredRecordType = getReferredType(member);
            if (referredRecordType.tag == TypeTags.RECORD) {
                return (BRecordType) referredRecordType;
            }
        }
        return null;
    }

    public BErrorType getErrorType(BUnionType type) {
        for (BType member : type.getMemberTypes()) {
            member = getReferredType(member);

            if (member.tag == TypeTags.ERROR) {
                return (BErrorType) member;
            } else if (member.tag == TypeTags.UNION) {
                BErrorType e = getErrorType((BUnionType) member);
                if (e != null) {
                    return e;
                }
            }
        }
        return null;
    }

    public BType getResultTypeOfNextInvocation(BObjectType iteratorType) {
        BAttachedFunction nextFunc = getAttachedFuncFromObject(iteratorType, BLangCompilerConstants.NEXT_FUNC);
        return Objects.requireNonNull(nextFunc).type.retType;
    }

    public BAttachedFunction getAttachedFuncFromObject(BObjectType objectType, String funcName) {
        BObjectTypeSymbol iteratorSymbol = (BObjectTypeSymbol) objectType.tsymbol;
        for (BAttachedFunction bAttachedFunction : iteratorSymbol.attachedFuncs) {
            if (funcName.equals(bAttachedFunction.funcName.value)) {
                return bAttachedFunction;
            }
        }
        return null;
    }

    public BType inferRecordFieldType(BRecordType recordType) {
        Map<String, BField> fields = recordType.fields;
        BUnionType unionType = BUnionType.create(null);

        if (!recordType.sealed) {
            unionType.add(recordType.restFieldType);
        } else if (fields.size() == 0) {
            unionType.add(symTable.neverType);
        }

        for (BField field : fields.values()) {
            if (isAssignable(field.type, unionType)) {
                continue;
            }

            if (isAssignable(unionType, field.type)) {
                unionType = BUnionType.create(null);
            }

            unionType.add(field.type);
        }

        if (unionType.getMemberTypes().size() > 1) {
            unionType.tsymbol = Symbols.createTypeSymbol(SymTag.UNION_TYPE, Flags.asMask(EnumSet.of(Flag.PUBLIC)),
                                                         Names.EMPTY, recordType.tsymbol.pkgID, null,
                                                         recordType.tsymbol.owner, symTable.builtinPos, VIRTUAL);
            return unionType;
        }

        return unionType.getMemberTypes().iterator().next();
    }


    public BType getTypeWithEffectiveIntersectionTypes(BType bType) {
        BType type = getReferredType(bType, false);
        BType effectiveType = null;
        if (type.tag == TypeTags.INTERSECTION) {
            effectiveType = ((BIntersectionType) type).effectiveType;
            type = effectiveType;
        }

        if (type.tag != TypeTags.UNION) {
            return Objects.requireNonNullElse(effectiveType, bType);
        }

        LinkedHashSet<BType> members = new LinkedHashSet<>();
        boolean hasDifferentMember = false;

        for (BType memberType : ((BUnionType) type).getMemberTypes()) {
            effectiveType = getTypeWithEffectiveIntersectionTypes(memberType);
            effectiveType = getReferredType(effectiveType);
            if (effectiveType != memberType) {
                hasDifferentMember = true;
            }
            members.add(effectiveType);
        }

        if (hasDifferentMember) {
            return BUnionType.create(null, members);
        }
        return bType;
    }

    /**
     * Enum to represent type test result.
     *
     * @since 1.2.0
     */
    enum TypeTestResult {
        NOT_FOUND,
        TRUE,
        FALSE
    }

    TypeTestResult isBuiltInTypeWidenPossible(BType actualType, BType targetType) {
        int targetTag = getReferredType(targetType).tag;
        int actualTag = getReferredType(actualType).tag;

        if (actualTag < TypeTags.JSON && targetTag < TypeTags.JSON) {
            // Fail Fast for value types.
            switch (actualTag) {
                case TypeTags.INT:
                case TypeTags.BYTE:
                case TypeTags.FLOAT:
                case TypeTags.DECIMAL:
                    if (targetTag == TypeTags.BOOLEAN || targetTag == TypeTags.STRING) {
                        return TypeTestResult.FALSE;
                    }
                    break;
                case TypeTags.BOOLEAN:
                    if (targetTag == TypeTags.INT || targetTag == TypeTags.BYTE || targetTag == TypeTags.FLOAT
                            || targetTag == TypeTags.DECIMAL || targetTag == TypeTags.STRING) {
                        return TypeTestResult.FALSE;
                    }
                    break;
                case TypeTags.STRING:
                    if (targetTag == TypeTags.INT || targetTag == TypeTags.BYTE || targetTag == TypeTags.FLOAT
                            || targetTag == TypeTags.DECIMAL || targetTag == TypeTags.BOOLEAN) {
                        return TypeTestResult.FALSE;
                    }
                    break;
            }
        }
        switch (actualTag) {
            case TypeTags.INT:
            case TypeTags.BYTE:
            case TypeTags.FLOAT:
            case TypeTags.DECIMAL:
            case TypeTags.BOOLEAN:
            case TypeTags.STRING:
            case TypeTags.SIGNED32_INT:
            case TypeTags.SIGNED16_INT:
            case TypeTags.SIGNED8_INT:
            case TypeTags.UNSIGNED32_INT:
            case TypeTags.UNSIGNED16_INT:
            case TypeTags.UNSIGNED8_INT:
            case TypeTags.CHAR_STRING:
                if (targetTag == TypeTags.JSON || targetTag == TypeTags.ANYDATA || targetTag == TypeTags.ANY ||
                        targetTag == TypeTags.READONLY) {
                    return TypeTestResult.TRUE;
                }
                break;
            case TypeTags.ANYDATA:
            case TypeTags.TYPEDESC:
                if (targetTag == TypeTags.ANY) {
                    return TypeTestResult.TRUE;
                }
                break;
            default:
        }

        if (TypeTags.isIntegerTypeTag(targetTag) && actualTag == targetTag) {
            return TypeTestResult.FALSE; // No widening.
        }

        // Validate for Integers subtypes.
        if ((TypeTags.isIntegerTypeTag(actualTag) || actualTag == TypeTags.BYTE)
                && (TypeTags.isIntegerTypeTag(targetTag) || targetTag == TypeTags.BYTE)) {
            return checkBuiltInIntSubtypeWidenPossible(actualType, targetType);
        }

        if (actualTag == TypeTags.CHAR_STRING && TypeTags.STRING == targetTag) {
            return TypeTestResult.TRUE;
        }
        return TypeTestResult.NOT_FOUND;
    }

    private TypeTestResult checkBuiltInIntSubtypeWidenPossible(BType actualType, BType targetType) {
        int actualTag = getReferredType(actualType).tag;
        targetType = getReferredType(targetType);
        switch (targetType.tag) {
            case TypeTags.INT:
                if (actualTag == TypeTags.BYTE || TypeTags.isIntegerTypeTag(actualTag)) {
                    return TypeTestResult.TRUE;
                }
                break;
            case TypeTags.SIGNED32_INT:
                if (actualTag == TypeTags.SIGNED16_INT || actualTag == TypeTags.SIGNED8_INT ||
                        actualTag == TypeTags.UNSIGNED16_INT || actualTag == TypeTags.UNSIGNED8_INT ||
                        actualTag == TypeTags.BYTE) {
                    return TypeTestResult.TRUE;
                }
                break;
            case TypeTags.SIGNED16_INT:
                if (actualTag == TypeTags.SIGNED8_INT || actualTag == TypeTags.UNSIGNED8_INT ||
                        actualTag == TypeTags.BYTE) {
                    return TypeTestResult.TRUE;
                }
                break;
            case TypeTags.UNSIGNED32_INT:
                if (actualTag == TypeTags.UNSIGNED16_INT || actualTag == TypeTags.UNSIGNED8_INT ||
                        actualTag == TypeTags.BYTE) {
                    return TypeTestResult.TRUE;
                }
                break;
            case TypeTags.UNSIGNED16_INT:
                if (actualTag == TypeTags.UNSIGNED8_INT || actualTag == TypeTags.BYTE) {
                    return TypeTestResult.TRUE;
                }
                break;
            case TypeTags.BYTE:
                if (actualTag == TypeTags.UNSIGNED8_INT) {
                    return TypeTestResult.TRUE;
                }
                break;
            case TypeTags.UNSIGNED8_INT:
                if (actualTag == TypeTags.BYTE) {
                    return TypeTestResult.TRUE;
                }
        }
        return TypeTestResult.NOT_FOUND;
    }

    public boolean isImplicitlyCastable(BType actual, BType target) {
        /* The word Builtin refers for Compiler known types. */

        BType targetType = getReferredType(target);
        BType actualType = getReferredType(actual);
        BType newTargetType = targetType;
        int targetTypeTag = targetType.tag;
        if ((targetTypeTag == TypeTags.UNION || targetTypeTag == TypeTags.FINITE) && isValueType(actualType)) {
            newTargetType = symTable.anyType;   // TODO : Check for correctness.
        }

        TypeTestResult result = isBuiltInTypeWidenPossible(actualType, newTargetType);
        if (result != TypeTestResult.NOT_FOUND) {
            return result == TypeTestResult.TRUE;
        }

        if (isValueType(targetType) &&
                (actualType.tag == TypeTags.FINITE ||
                        (actualType.tag == TypeTags.UNION && ((BUnionType) actualType).getMemberTypes().stream()
                                .anyMatch(type -> getReferredType(type).tag == TypeTags.FINITE && 
                                        isAssignable(type, targetType))))) {
            // for nil, no cast is required
            return TypeTags.isIntegerTypeTag(targetTypeTag) ||  targetType.tag == TypeTags.BYTE ||
                    targetTypeTag == TypeTags.FLOAT ||
                    targetTypeTag == TypeTags.DECIMAL ||
                    TypeTags.isStringTypeTag(targetTypeTag) ||
                    targetTypeTag == TypeTags.BOOLEAN;

        } else if (isValueType(targetType) && actualType.tag == TypeTags.UNION &&
                ((BUnionType) actualType).getMemberTypes().stream().allMatch(type -> isAssignable(type, targetType))) {
            return true;

        } else if (targetTypeTag == TypeTags.ERROR
                && (actualType.tag == TypeTags.UNION
                && isAllErrorMembers((BUnionType) actualType))) {
            return true;
        }
        return false;
    }

    public boolean isTypeCastable(BLangExpression expr, BType source, BType target, SymbolEnv env) {
        BType sourceType = getReferredType(source);
        BType targetType = getReferredType(target);
        if (sourceType.tag == TypeTags.SEMANTIC_ERROR || targetType.tag == TypeTags.SEMANTIC_ERROR ||
                sourceType == targetType) {
            return true;
        }

        // Disallow casting away error, this forces user to handle the error via type-test, check, or checkpanic
        IntersectionContext intersectionContext = IntersectionContext.compilerInternalIntersectionTestContext();
        BType errorIntersection = getTypeIntersection(intersectionContext, sourceType, symTable.errorType, env);
        if (errorIntersection != symTable.semanticError &&
                getTypeIntersection(intersectionContext, symTable.errorType, targetType, env)
                        == symTable.semanticError) {
            return false;
        }

        if (isAssignable(sourceType, targetType) || isAssignable(targetType, sourceType)) {
            return true;
        }
        if (isNumericConversionPossible(expr, sourceType, targetType)) {
            return true;
        }
        if (sourceType.tag == TypeTags.ANY && targetType.tag == TypeTags.READONLY) {
            return true;
        }

        boolean validTypeCast = false;

        // Use instanceof to check for anydata and json.
        if (sourceType instanceof BUnionType) {
            if (getTypeForUnionTypeMembersAssignableToType((BUnionType) sourceType, targetType, env,
                    intersectionContext, new LinkedHashSet<>())
                    != symTable.semanticError) {
                // string|typedesc v1 = "hello world";
                // json|table<Foo> v2 = <json|table<Foo>> v1;
                validTypeCast = true;
            }
        }

        // Use instanceof to check for anydata and json.
        if (targetType instanceof BUnionType) {
            if (getTypeForUnionTypeMembersAssignableToType((BUnionType) targetType, sourceType, env,
                    intersectionContext, new LinkedHashSet<>())
                    != symTable.semanticError) {
                // string|int v1 = "hello world";
                // string|boolean v2 = <string|boolean> v1;
                validTypeCast = true;
            }
        }

        if (sourceType.tag == TypeTags.FINITE) {
            if (getTypeForFiniteTypeValuesAssignableToType((BFiniteType) sourceType, targetType)
                    != symTable.semanticError) {
                validTypeCast = true;
            }
        }

        if (targetType.tag == TypeTags.FINITE) {
            if (getTypeForFiniteTypeValuesAssignableToType((BFiniteType) targetType, sourceType)
                    != symTable.semanticError) {
                validTypeCast = true;
            }
        }

        if (validTypeCast) {
            if (isValueType(sourceType)) {
                setImplicitCastExpr(expr, sourceType, symTable.anyType);
            }
            return true;
        }

        return false;
    }

    boolean isNumericConversionPossible(BLangExpression expr, BType sourceType,
                                        BType targetType) {

        final boolean isSourceNumericType = isBasicNumericType(sourceType);
        final boolean isTargetNumericType = isBasicNumericType(targetType);
        if (isSourceNumericType && isTargetNumericType) {
            // We only reach here for different numeric types.
            // 2019R3 Spec defines numeric conversion between each type.
            return true;
        }
        if (targetType.tag == TypeTags.UNION) {
            HashSet<Integer> typeTags = new HashSet<>();
            for (BType bType : ((BUnionType) targetType).getMemberTypes()) {
                if (isBasicNumericType(bType)) {
                    typeTags.add(getReferredType(bType).tag);
                    if (typeTags.size() > 1) {
                        // Multiple Basic numeric types found in the union.
                        return false;
                    }
                }
            }
        }

        if (!isTargetNumericType && targetType.tag != TypeTags.UNION) {
            return false;
        }

        // Target type has at least one numeric type member.

        if (isSourceNumericType) {
            // i.e., a conversion from a numeric type to another numeric type in a union.
            // int|string u1 = <int|string> 1.0;
            // TODO : Fix me. This doesn't belong here.
            setImplicitCastExpr(expr, sourceType, symTable.anyType);
            return true;
        }

        // TODO : Do we need this? This doesn't belong here.
        switch (sourceType.tag) {
            case TypeTags.ANY:
            case TypeTags.ANYDATA:
            case TypeTags.JSON:
                // This
                return true;
            case TypeTags.UNION:
                for (BType memType : ((BUnionType) sourceType).getMemberTypes()) {
                    BType referredType = getReferredType(memType);
                    if (isBasicNumericType(referredType) ||
                            (referredType.tag == TypeTags.FINITE &&
                                    finiteTypeContainsNumericTypeValues((BFiniteType) referredType))) {
                        return true;
                    }
                }
                break;
            case TypeTags.FINITE:
                if (finiteTypeContainsNumericTypeValues((BFiniteType) sourceType)) {
                    return true;
                }
                break;
        }
        return false;
    }

    public boolean isAllErrorMembers(BUnionType actualType) {
        return actualType.getMemberTypes().stream().allMatch(t -> isAssignable(t, symTable.errorType));
    }

    public void setImplicitCastExpr(BLangExpression expr, BType actualType, BType targetType) {
        BType expType = getReferredType(targetType);
        if (!isImplicitlyCastable(actualType, expType)) {
            return;
        }
        BLangTypeConversionExpr implicitConversionExpr =
                (BLangTypeConversionExpr) TreeBuilder.createTypeConversionNode();
        implicitConversionExpr.pos = expr.pos;
        implicitConversionExpr.expr = expr.impConversionExpr == null ? expr : expr.impConversionExpr;
        implicitConversionExpr.setBType(expType);
        implicitConversionExpr.targetType = expType;
        implicitConversionExpr.internal = true;
        expr.impConversionExpr = implicitConversionExpr;
    }

    public boolean checkListenerCompatibilityAtServiceDecl(BType type) {
        if (getReferredType(type).tag == TypeTags.UNION) {
            // There should be at least one listener compatible type and all the member types, except error type
            // should be listener compatible.
            int listenerCompatibleTypeCount = 0;
            for (BType memberType : getAllTypes(type, true)) {
                if (memberType.tag != TypeTags.ERROR) {
                    if (!checkListenerCompatibility(memberType)) {
                        return false;
                    }
                    listenerCompatibleTypeCount++;
                }
            }
            return listenerCompatibleTypeCount > 0;
        }
        return checkListenerCompatibility(type);
    }

    public boolean checkListenerCompatibility(BType bType) {
        BType type = getReferredType(bType);
        if (type.tag == TypeTags.UNION) {
            BUnionType unionType = (BUnionType) type;
            for (BType memberType : unionType.getMemberTypes()) {
                if (!checkListenerCompatibility(memberType)) {
                    return false;
                }
            }
            return true;
        }

        if (type.tag != TypeTags.OBJECT) {
            return false;
        }

        BObjectType rhsType = (BObjectType) type;
        List<BAttachedFunction> rhsFuncs = ((BStructureTypeSymbol) rhsType.tsymbol).attachedFuncs;

        ListenerValidationModel listenerValidationModel = new ListenerValidationModel(this, symTable);
        return listenerValidationModel.checkMethods(rhsFuncs);

    }

    public boolean isValidErrorDetailType(BType detailType) {
        switch (getReferredType(detailType).tag) {
            case TypeTags.MAP:
            case TypeTags.RECORD:
                return isAssignable(detailType, symTable.detailType);
        }
        return false;
    }

    // private methods

    private boolean isSealedRecord(BType recordType) {
        return recordType.getKind() == TypeKind.RECORD && ((BRecordType) recordType).sealed;
    }

    private boolean isNullable(BType fieldType) {
        return fieldType.isNullable();
    }

    private class BSameTypeVisitor implements BTypeVisitor<BType, Boolean> {

        Set<TypePair> unresolvedTypes;

        TypeEqualityPredicate equality;

        BSameTypeVisitor(Set<TypePair> unresolvedTypes, TypeEqualityPredicate equality) {
            this.unresolvedTypes = unresolvedTypes;
            this.equality = equality;
        }

        @Override
        public Boolean visit(BType target, BType source) {
            BType t = getReferredType(target);
            BType s = getReferredType(source);
            if (t == s) {
                return true;
            }

            switch (t.tag) {
                case TypeTags.INT:
                case TypeTags.BYTE:
                case TypeTags.FLOAT:
                case TypeTags.DECIMAL:
                case TypeTags.STRING:
                case TypeTags.BOOLEAN:
                    return t.tag == s.tag
                            && ((TypeParamAnalyzer.isTypeParam(t) || TypeParamAnalyzer.isTypeParam(s)) ||
                            (t.tag == TypeTags.TYPEREFDESC || s.tag == TypeTags.TYPEREFDESC));
                case TypeTags.ANY:
                case TypeTags.ANYDATA:
                    return t.tag == s.tag && hasSameReadonlyFlag(s, t)
                            && (TypeParamAnalyzer.isTypeParam(t) || TypeParamAnalyzer.isTypeParam(s));
                default:
                    return false;
            }
        }

        @Override
        public Boolean visit(BBuiltInRefType t, BType s) {
            return t == s;
        }

        @Override
        public Boolean visit(BAnyType t, BType s) {
            return t == s;
        }

        @Override
        public Boolean visit(BAnydataType t, BType s) {
            return t == s || t.tag == s.tag;
        }

        @Override
        public Boolean visit(BMapType t, BType s) {
            return s.tag == TypeTags.MAP && hasSameReadonlyFlag(s, t) &&
                    equality.test(((BMapType) s).constraint, t.constraint, this.unresolvedTypes);
        }

        @Override
        public Boolean visit(BFutureType t, BType s) {
            return s.tag == TypeTags.FUTURE &&
                    equality.test(((BFutureType) s).constraint, t.constraint, this.unresolvedTypes);
        }

        @Override
        public Boolean visit(BXMLType t, BType s) {
            return visit((BBuiltInRefType) t, s);
        }

        @Override
        public Boolean visit(BJSONType t, BType s) {
            return s.tag == TypeTags.JSON && hasSameReadonlyFlag(s, t);
        }

        @Override
        public Boolean visit(BArrayType t, BType s) {
            return s.tag == TypeTags.ARRAY && hasSameReadonlyFlag(s, t) && isSameArrayType(s, t, this.unresolvedTypes);
        }

        @Override
        public Boolean visit(BObjectType t, BType s) {
            return t == s || (s.tag == TypeTags.OBJECT && t.tsymbol.pkgID.equals(s.tsymbol.pkgID) &&
                    t.tsymbol.name.equals(s.tsymbol.name));
        }

        @Override
        public Boolean visit(BRecordType t, BType s) {
            if (t == s) {
                return true;
            }

            if (s.tag != TypeTags.RECORD || !hasSameReadonlyFlag(s, t)) {
                return false;
            }

            BRecordType source = (BRecordType) s;
            LinkedHashMap<String, BField> sFields = source.fields;
            LinkedHashMap<String, BField> tFields = t.fields;

            if (sFields.size() != tFields.size()) {
                return false;
            }

            for (BField sourceField : sFields.values()) {
                if (tFields.containsKey(sourceField.name.value)) {
                    BField targetField = tFields.get(sourceField.name.value);
                    if ((!Symbols.isFlagOn(targetField.symbol.flags, Flags.READONLY) ||
                            Symbols.isFlagOn(sourceField.symbol.flags, Flags.READONLY)) &&
                            hasSameOptionalFlag(sourceField.symbol, targetField.symbol) &&
                            equality.test(sourceField.type, targetField.type, new HashSet<>(this.unresolvedTypes))) {
                        continue;
                    }
                }
                return false;
            }
            return equality.test(source.restFieldType, t.restFieldType, new HashSet<>(this.unresolvedTypes));
        }

        private boolean hasSameOptionalFlag(BVarSymbol s, BVarSymbol t) {
            return ((s.flags & Flags.OPTIONAL) ^ (t.flags & Flags.OPTIONAL)) != Flags.OPTIONAL;
        }

        boolean hasSameReadonlyFlag(BType source, BType target) {
            return Symbols.isFlagOn(target.flags, Flags.READONLY) == Symbols.isFlagOn(source.flags, Flags.READONLY);
        }

        @Override
        public Boolean visit(BTupleType t, BType s) {
            List<BType> tTupleTypes = t.getTupleTypes();
            if (((!tTupleTypes.isEmpty() && checkAllTupleMembersBelongNoType(tTupleTypes)) ||
                    (t.restType != null && t.restType.tag == TypeTags.NONE)) &&
                    !(s.tag == TypeTags.ARRAY && ((BArrayType) s).state == BArrayState.OPEN)) {
                return true;
            }

            if (s.tag != TypeTags.TUPLE || !hasSameReadonlyFlag(s, t)) {
                return false;
            }

            BTupleType source = (BTupleType) s;
            List<BType> sTupleTypes = source.getTupleTypes();
            if (sTupleTypes.size() != tTupleTypes.size()) {
                return false;
            }

            BType sourceRestType = source.restType;
            BType targetRestType = t.restType;
            if ((sourceRestType == null || targetRestType == null) && sourceRestType != targetRestType) {
                return false;
            }

            for (int i = 0; i < sTupleTypes.size(); i++) {
                if (tTupleTypes.get(i) == symTable.noType) {
                    continue;
                }
                if (!equality.test(sTupleTypes.get(i), tTupleTypes.get(i),
                        new HashSet<>(this.unresolvedTypes))) {
                    return false;
                }
            }

            if (sourceRestType == null || targetRestType == symTable.noType) {
                return true;
            }

            return equality.test(sourceRestType, targetRestType, new HashSet<>(this.unresolvedTypes));
        }

        @Override
        public Boolean visit(BStreamType t, BType s) {
            if (s.tag != TypeTags.STREAM) {
                return false;
            }

            BStreamType source = (BStreamType) s;
            return equality.test(source.constraint, t.constraint, unresolvedTypes)
                    && equality.test(source.completionType, t.completionType, unresolvedTypes);
        }

        @Override
        public Boolean visit(BTableType t, BType s) {
            return t == s;
        }

        @Override
        public Boolean visit(BInvokableType t, BType s) {
            return s.tag == TypeTags.INVOKABLE &&
                    checkFunctionTypeEquality((BInvokableType) s, t, this.unresolvedTypes, equality);
        }

        @Override
        public Boolean visit(BUnionType tUnionType, BType s) {
            if (s.tag != TypeTags.UNION || !hasSameReadonlyFlag(s, tUnionType)) {
                return false;
            }

            BUnionType sUnionType = (BUnionType) s;

            if (sUnionType.getMemberTypes().size()
                    != tUnionType.getMemberTypes().size()) {
                return false;
            }

            Set<BType> sourceTypes = new LinkedHashSet<>(sUnionType.getMemberTypes().size());
            Set<BType> targetTypes = new LinkedHashSet<>(tUnionType.getMemberTypes().size());

            if (sUnionType.isCyclic) {
                sourceTypes.add(sUnionType);
            }
            if (tUnionType.isCyclic) {
                targetTypes.add(tUnionType);
            }

            sourceTypes.addAll(sUnionType.getMemberTypes());
            targetTypes.addAll(tUnionType.getMemberTypes());

            boolean notSameType = sourceTypes
                    .stream()
                    .map(sT -> targetTypes
                            .stream()
                            .anyMatch(it -> equality.test(sT, it, new HashSet<>(this.unresolvedTypes))))
                    .anyMatch(foundSameType -> !foundSameType);
            return !notSameType;
        }

        @Override
        public Boolean visit(BIntersectionType tIntersectionType, BType s) {
            if (s.tag != TypeTags.INTERSECTION || !hasSameReadonlyFlag(s, tIntersectionType)) {
                return false;
            }

            BIntersectionType sIntersectionType = (BIntersectionType) s;

            if (sIntersectionType.getConstituentTypes().size() != tIntersectionType.getConstituentTypes().size()) {
                return false;
            }

            Set<BType> sourceTypes = new LinkedHashSet<>(sIntersectionType.getConstituentTypes());
            Set<BType> targetTypes = new LinkedHashSet<>(tIntersectionType.getConstituentTypes());

            for (BType sourceType : sourceTypes) {
                boolean foundSameType = false;

                for (BType targetType : targetTypes) {
                    if (equality.test(sourceType, targetType, new HashSet<>(this.unresolvedTypes))) {
                        foundSameType = true;
                        break;
                    }
                }

                if (!foundSameType) {
                    return false;
                }
            }

            return true;
        }

        @Override
        public Boolean visit(BErrorType t, BType s) {
            if (s.tag != TypeTags.ERROR) {
                return false;
            }
            BErrorType source = (BErrorType) s;

            if (!source.typeIdSet.equals(t.typeIdSet)) {
                return false;
            }

            if (source.detailType == t.detailType) {
                return true;
            }

            return equality.test(source.detailType, t.detailType, this.unresolvedTypes);
        }

        @Override
        public Boolean visit(BTypedescType t, BType s) {
            if (s.tag != TypeTags.TYPEDESC) {
                return false;
            }
            BTypedescType sType = ((BTypedescType) s);
            return equality.test(sType.constraint, t.constraint, this.unresolvedTypes);
        }

        @Override
        public Boolean visit(BFiniteType t, BType s) {
            return s == t;
        }

        @Override
        public Boolean visit(BParameterizedType t, BType s) {
            if (s.tag != TypeTags.PARAMETERIZED_TYPE) {
                return false;
            }

            BParameterizedType sType = (BParameterizedType) s;
            return sType.paramSymbol.equals(t.paramSymbol) &&
                    equality.test(sType.paramValueType, t.paramValueType, new HashSet<>());
        }

        public Boolean visit(BTypeReferenceType t, BType s) {
            BType constraint = s;
            if (s.tag == TypeTags.TYPEREFDESC) {
                constraint = getReferredType(((BTypeReferenceType) s).referredType);
            }
            BType target = getReferredType(t.referredType);
            return equality.test(target, constraint, new HashSet<>());
        }
    }

    @Deprecated
    public boolean isSameBIRShape(BType source, BType target) {
        return isSameBIRShape(source, target, new HashSet<>());
    }

    private boolean isSameBIRShape(BType source, BType target, Set<TypePair> unresolvedTypes) {
        // If we encounter two types that we are still resolving, then skip it.
        // This is done to avoid recursive checking of the same type.
        TypePair pair = new TypePair(source, target);
        if (!unresolvedTypes.add(pair)) {
            return true;
        }

        BIRSameShapeVisitor birSameShapeVisitor = new BIRSameShapeVisitor(unresolvedTypes, this::isSameBIRShape);

        if (target.accept(birSameShapeVisitor, source)) {
            return true;
        }

        unresolvedTypes.remove(pair);
        return false;
    }

    @Deprecated
    private class BIRSameShapeVisitor extends BSameTypeVisitor {

        BIRSameShapeVisitor(Set<TypePair> unresolvedTypes, TypeEqualityPredicate equality) {
            super(unresolvedTypes, equality);
        }

        @Override
        public Boolean visit(BType target, BType source) {
            if (source.tag == TypeTags.TYPEREFDESC || target.tag == TypeTags.TYPEREFDESC) {
                if (source.tag != target.tag) {
                    return false;
                }

                BTypeReferenceType sourceRefType = (BTypeReferenceType) source;
                BTypeReferenceType targetRefType = (BTypeReferenceType) target;

                BTypeSymbol sourceTSymbol = sourceRefType.tsymbol;
                BTypeSymbol targetTSymbol = targetRefType.tsymbol;
                String sourcePkgId = CompilerUtils.getPackageIDStringWithMajorVersion(sourceTSymbol.pkgID);
                String targetPkgId = CompilerUtils.getPackageIDStringWithMajorVersion(targetTSymbol.pkgID);
                return sourcePkgId.equals(targetPkgId) && sourceTSymbol.name.equals(targetTSymbol.name);
            }

            BType t = getReferredType(target);
            BType s = getReferredType(source);
            if (t == s) {
                return true;
            }
            switch (t.tag) {
                case TypeTags.INT:
                case TypeTags.BYTE:
                case TypeTags.FLOAT:
                case TypeTags.DECIMAL:
                case TypeTags.STRING:
                case TypeTags.BOOLEAN:
                    return t.tag == s.tag
                            && ((TypeParamAnalyzer.isTypeParam(t) || TypeParamAnalyzer.isTypeParam(s)) ||
                            (t.tag == TypeTags.TYPEREFDESC || s.tag == TypeTags.TYPEREFDESC));
                case TypeTags.ANY:
                case TypeTags.ANYDATA:
                    return t.tag == s.tag && hasSameReadonlyFlag(s, t)
                            && (TypeParamAnalyzer.isTypeParam(t) || TypeParamAnalyzer.isTypeParam(s));
                default:
                    break;
            }
            return false;

        }

        @Override
        public Boolean visit(BFiniteType t, BType s) {
            s = getReferredType(s);
            if (s.tag != TypeTags.FINITE) {
                return false;
            }

            Set<BLangExpression> sourceValueSpace = ((BFiniteType) s).getValueSpace();
            Set<BLangExpression> targetValueSpace = t.getValueSpace();

            if (sourceValueSpace.size() != targetValueSpace.size()) {
                return false;
            }

            return hasSameMembers(sourceValueSpace, targetValueSpace);
        }

        public Boolean visit(BTypeReferenceType t, BType s) {
            s = getReferredType(s);
            if (s.tag != TypeTags.TYPEREFDESC) {
                return false;
            }

            BTypeReferenceType sTypeRefType = (BTypeReferenceType) s;

            BTypeSymbol sourceTSymbol = sTypeRefType.tsymbol;
            BTypeSymbol targetTSymbol = t.tsymbol;
            String sourcePkgId = CompilerUtils.getPackageIDStringWithMajorVersion(sourceTSymbol.pkgID);
            String targetPkgId = CompilerUtils.getPackageIDStringWithMajorVersion(targetTSymbol.pkgID);
            return sourcePkgId.equals(targetPkgId) && sourceTSymbol.name.equals(targetTSymbol.name);
        }
    }

    private boolean hasSameMembers(Set<BLangExpression> sourceValueSpace, Set<BLangExpression> targetValueSpace) {
        Set<BLangExpression> setOne = new HashSet<>(sourceValueSpace);
        Set<BLangExpression> setTwo = new HashSet<>(targetValueSpace);

        Iterator<BLangExpression> setOneIterator = setOne.iterator();
        Iterator<BLangExpression> setTwoIterator = setTwo.iterator();

        while (setOneIterator.hasNext()) {
            BLangLiteral setOneMem = (BLangLiteral) setOneIterator.next();

            if (!setTwoIterator.hasNext()) {
                return false;
            }

            boolean hasEqualValue = false;
            while (setTwoIterator.hasNext()) {
                BLangLiteral setTwoMem = (BLangLiteral) setTwoIterator.next();
                if (setOneMem.value.equals(setTwoMem.value) && setOneMem.getBType() == setTwoMem.getBType()) {
                    hasEqualValue = true;
                    setOneIterator.remove();
                    setTwoIterator.remove();
                    break;
                }
            }

            if (!hasEqualValue) {
                return false;
            }
        }

        return !setTwoIterator.hasNext();
    }

    private class BOrderedTypeVisitor implements BTypeVisitor<BType, Boolean> {

        Set<TypePair> unresolvedTypes;

        BOrderedTypeVisitor(Set<TypePair> unresolvedTypes) {
            this.unresolvedTypes = unresolvedTypes;
        }

        @Override
        public Boolean visit(BType target, BType source) {
            BType sourceType = getReferredType(source);
            BType targetType = getReferredType(target);
            int sourceTag = sourceType.tag;
            int targetTag = targetType.tag;
            if (isSimpleBasicType(sourceTag) && isSimpleBasicType(targetTag)) {
                // If type T is ordered, then type T? Is also ordered.
                return (source == target) || sourceTag == TypeTags.NIL || targetTag == TypeTags.NIL ||
                        isIntOrStringType(sourceTag, targetTag);
            }
            if (sourceTag == TypeTags.FINITE) {
                return checkValueSpaceHasSameType(((BFiniteType) source), target);
            }
            return isSameOrderedType(target, source, this.unresolvedTypes);
        }

        @Override
        public Boolean visit(BArrayType target, BType source) {
            source = getReferredType(source);
            if (source.tag != TypeTags.ARRAY) {
                if (source.tag == TypeTags.TUPLE || source.tag == TypeTags.UNION) {
                    return isSameOrderedType(target, source);
                }
                return false;
            }
            return isSameOrderedType(target.eType, ((BArrayType) source).eType, unresolvedTypes);
        }

        @Override
        public Boolean visit(BTupleType target, BType source) {
            source = getReferredType(source);
            if (source.tag == TypeTags.UNION) {
                return isSameOrderedType(target, source);
            }
            if (source.tag != TypeTags.TUPLE && source.tag != TypeTags.ARRAY) {
                return false;
            }
            List<BType> targetTupleTypes = target.getTupleTypes();
            BType targetRestType = target.restType;

            if (source.tag == TypeTags.ARRAY) {
                // Check whether the element type of the source array has same ordered type with each member type in
                // target tuple type.
                BType eType = ((BArrayType) source).eType;
                for (BType memberType : targetTupleTypes) {
                    if (!isSameOrderedType(eType, memberType, this.unresolvedTypes)) {
                        return false;
                    }
                }
                if (targetRestType == null) {
                    return true;
                }
                return isSameOrderedType(targetRestType, eType, this.unresolvedTypes);
            }

            BTupleType sourceT = (BTupleType) source;
            List<BType> sourceTupleTypes = sourceT.getTupleTypes();

            BType sourceRestType = sourceT.restType;

            int sourceTupleCount = sourceTupleTypes.size();
            int targetTupleCount = targetTupleTypes.size();

            int len = Math.min(sourceTupleCount, targetTupleCount);
            for (int i = 0; i < len; i++) {
                // Check whether the corresponding member types are same ordered type.
                if (!isSameOrderedType(sourceTupleTypes.get(i), targetTupleTypes.get(i),
                        this.unresolvedTypes)) {
                    return false;
                }
            }

            if (sourceTupleCount == targetTupleCount) {
                if (sourceRestType == null || targetRestType == null) {
                    return true;
                }
                return isSameOrderedType(sourceRestType, targetRestType, this.unresolvedTypes);
            } else if (sourceTupleCount > targetTupleCount) {
                // Source tuple has higher number of member types.
                // Check whether the excess member types can be narrowed to an ordered rest type in source tuple.
                // Ex. source tuple -> [string, (), float, int, byte]
                //     target tuple -> [string, (), float]
                //     here, source tuple can be represented as [string, (), float, int...]
                //     since [string, (), float] & [string, (), float, int...] are individually order types and
                //     [string, (), float, int...] can be taken as the ordered type which the static type of both
                //     operands belong.
                if (!hasCommonOrderedTypeForTuples(sourceTupleTypes, targetTupleCount + 1)) {
                    return false;
                }
                return checkSameOrderedTypeInTuples(sourceT, sourceTupleCount, targetTupleCount, sourceRestType,
                        targetRestType);
            } else {
                // Target tuple has higher number of member types.
                if (!hasCommonOrderedTypeForTuples(targetTupleTypes, sourceTupleCount + 1)) {
                    return false;
                }
                return checkSameOrderedTypeInTuples(target, targetTupleCount, sourceTupleCount, targetRestType,
                        sourceRestType);
            }
        }

        private boolean hasCommonOrderedTypeForTuples(List<BType> typeList, int startIndex) {
            BType baseType = typeList.get(startIndex - 1);
            for (int i = startIndex; i < typeList.size(); i++) {
                if (isNil(baseType)) {
                    baseType = typeList.get(i);
                    continue;
                }
                if (!isSameOrderedType(baseType, typeList.get(i), this.unresolvedTypes)) {
                    return false;
                }
            }
            return true;
        }

        private boolean checkSameOrderedTypeInTuples(BTupleType source, int sourceTupleCount,
                                                     int targetTupleCount,
                                                     BType sourceRestType, BType targetRestType) {
            if (targetRestType == null) {
                return true;
            }
            for (int i = targetTupleCount; i < sourceTupleCount; i++) {
                if (!isSameOrderedType(source.getTupleTypes().get(i), targetRestType, this.unresolvedTypes)) {
                    return false;
                }
            }
            if (sourceRestType == null) {
                return true;
            }
            return isSameOrderedType(sourceRestType, targetRestType, this.unresolvedTypes);
        }

        @Override
        public Boolean visit(BUnionType target, BType source) {
            source = getReferredType(source);
            if (source.tag != TypeTags.UNION || !hasSameReadonlyFlag(source, target)) {
                return checkUnionHasSameType(target, source);
            }

            BUnionType sUnionType = (BUnionType) source;
            LinkedHashSet<BType> sourceTypes = sUnionType.getMemberTypes();
            LinkedHashSet<BType> targetTypes = target.getMemberTypes();

            if (checkUnionHasAllFiniteOrNilMembers(sourceTypes) &&
                    checkUnionHasAllFiniteOrNilMembers(targetTypes)) {
                BType type = target.getMemberTypes().iterator().next();
                return checkValueSpaceHasSameType(((BFiniteType) getReferredType(type)),
                        sUnionType.getMemberTypes().iterator().next());
            }

            return checkSameOrderedTypesInUnionMembers(sourceTypes, targetTypes);
        }

        private boolean checkSameOrderedTypesInUnionMembers(LinkedHashSet<BType> sourceTypes,
                                                            LinkedHashSet<BType> targetTypes) {

            for (BType sourceT : sourceTypes) {
                boolean foundSameOrderedType = false;
                if (isNil(sourceT)) {
                    continue;
                }
                for (BType targetT : targetTypes) {
                    if (isNil(targetT)) {
                        foundSameOrderedType = true;
                        continue;
                    }
                    if (isSameOrderedType(targetT, sourceT, this.unresolvedTypes)) {
                        foundSameOrderedType = true;
                    } else {
                        return false;
                    }
                }
                if (!foundSameOrderedType) {
                    return false;
                }
            }
            return true;
        }

        @Override
        public Boolean visit(BFiniteType t, BType s) {
            return checkValueSpaceHasSameType(t, s);
        }

        private boolean hasSameReadonlyFlag(BType source, BType target) {
            return Symbols.isFlagOn(target.flags, Flags.READONLY) == Symbols.isFlagOn(source.flags, Flags.READONLY);
        }

        @Override
        public Boolean visit(BBuiltInRefType t, BType s) {
            return false;
        }

        @Override
        public Boolean visit(BAnyType t, BType s) {
            return false;
        }

        @Override
        public Boolean visit(BAnydataType t, BType s) {
            return false;
        }

        @Override
        public Boolean visit(BMapType t, BType s) {
            return false;
        }

        @Override
        public Boolean visit(BFutureType t, BType s) {
            return false;
        }

        @Override
        public Boolean visit(BXMLType t, BType s) {
            return false;
        }

        @Override
        public Boolean visit(BJSONType t, BType s) {
            return false;
        }


        @Override
        public Boolean visit(BObjectType t, BType s) {
            return false;
        }

        @Override
        public Boolean visit(BRecordType t, BType s) {
            return false;
        }

        @Override
        public Boolean visit(BStreamType t, BType s) {
            return false;
        }

        @Override
        public Boolean visit(BTableType t, BType s) {
            return false;
        }

        @Override
        public Boolean visit(BInvokableType t, BType s) {
            return false;
        }

        @Override
        public Boolean visit(BIntersectionType tIntersectionType, BType s) {
            return this.visit(getReferredType(tIntersectionType), s);
        }

        @Override
        public Boolean visit(BErrorType t, BType s) {
            return false;
        }

        @Override
        public Boolean visit(BTypedescType t, BType s) {
            return false;
        }

        public Boolean visit(BTypeReferenceType t, BType s) {
            return this.visit(getReferredType(t), t);
        }

        @Override
        public Boolean visit(BParameterizedType t, BType s) {
            return false;
        }
    }

    private boolean isNil(BType type) {
        // Currently, type reference for `null` literal is taken as Finite type and type reference for `()` literal
        // taken as Nil type.
        BType referredType = getReferredType(type);
        TypeKind referredTypeKind = referredType.getKind();
        if (referredTypeKind == TypeKind.NIL) {
            return true;
        } else if (referredTypeKind == TypeKind.FINITE) {
            Set<BLangExpression> valueSpace = ((BFiniteType) referredType).getValueSpace();
            return valueSpace.size() == 1 && valueSpace.iterator().next().getBType().getKind() == TypeKind.NIL;
        }
        return false;
    }

    private boolean checkUnionHasSameType(BUnionType unionType, BType baseType) {
        LinkedHashSet<BType> memberTypes = unionType.getMemberTypes();
        for (BType type : memberTypes) {
            type = getReferredType(type);
            if (type.tag == TypeTags.FINITE) {
                for (BLangExpression expr : ((BFiniteType) type).getValueSpace()) {
                    if (!isSameOrderedType(expr.getBType(), baseType)) {
                        return false;
                    }
                }
//            } else if (type.tag == TypeTags.UNION) {
//                if (!checkUnionHasSameType((BUnionType) type, baseType)) {
//                    return false;
//                }
            } else if (type.tag == TypeTags.TUPLE || type.tag == TypeTags.ARRAY) {
                if (!isSameOrderedType(type, baseType)) {
                    return false;
                }
            } else if (isSimpleBasicType(type.tag)) {
                if (!isSameOrderedType(type, baseType) && !isNil(type)) {
                    return false;
                }
            }
        }
        return true;
    }

    private boolean checkValueSpaceHasSameType(BFiniteType finiteType, BType type) {
        BType baseType = getReferredType(type);
        if (baseType.tag == TypeTags.FINITE) {
            BType baseExprType = finiteType.getValueSpace().iterator().next().getBType();
            return checkValueSpaceHasSameType(((BFiniteType) baseType), baseExprType);
        }
        boolean isValueSpaceSameType = false;
        for (BLangExpression expr : finiteType.getValueSpace()) {
            isValueSpaceSameType = isSameOrderedType(expr.getBType(), baseType);
            if (!isValueSpaceSameType) {
                break;
            }
        }
        return isValueSpaceSameType;
    }

    private boolean checkUnionHasAllFiniteOrNilMembers(LinkedHashSet<BType> memberTypes) {
        for (BType bType : memberTypes) {
            BType type = getReferredType(bType);
            if (type.tag != TypeTags.FINITE && !isNil(type)) {
                return false;
            }
        }
        return true;
    }

    private boolean checkFieldEquivalency(BRecordType lhsType, BRecordType rhsType, Set<TypePair> unresolvedTypes) {
        Map<String, BField> rhsFields = new LinkedHashMap<>(rhsType.fields);

        // Check if the RHS record has corresponding fields to those of the LHS record.
        for (BField lhsField : lhsType.fields.values()) {
            BField rhsField = rhsFields.get(lhsField.name.value);

            // If LHS field is required, there should be a corresponding RHS field
            // If LHS field is never typed, RHS rest field type should include never type
            if (rhsField == null) {
                if (!Symbols.isOptional(lhsField.symbol) || isInvalidNeverField(lhsField, rhsType)) {
                    return false;
                }
                continue;
            }
            if (hasIncompatibleReadOnlyFlags(lhsField.symbol.flags, rhsField.symbol.flags)) {
                return false;
            }

            // If LHS field is required, so should the RHS field
            if (!Symbols.isOptional(lhsField.symbol) && Symbols.isOptional(rhsField.symbol)) {
                return false;
            }

            // The corresponding RHS field should be assignable to the LHS field.
            if (!isAssignable(rhsField.type, lhsField.type, unresolvedTypes)) {
                return false;
            }

            rhsFields.remove(lhsField.name.value);
        }

        if (lhsType.sealed) {
            for (BField field : rhsFields.values()) {
                if (!isNeverTypeOrStructureTypeWithARequiredNeverMember(field.type)) {
                    return false;
                }
            }
            return true;
        }

        // If there are any remaining RHS fields, the types of those should be assignable to the rest field type of
        // the LHS record.
        BType lhsRestFieldType = lhsType.restFieldType;
        for (BField field : rhsFields.values()) {
            if (!isAssignable(field.type, lhsRestFieldType, unresolvedTypes)) {
                return false;
            }
        }
        return true;
    }

    private boolean isInvalidNeverField(BField lhsField, BRecordType rhsType) {
        if (getReferredType(lhsField.type).tag != NEVER || rhsType.sealed) {
            return false;
        }
        
        BType restFieldType = rhsType.restFieldType;
        switch (restFieldType.tag) {
            case TypeTags.UNION:
                for (BType member : ((BUnionType) restFieldType).getOriginalMemberTypes()) {
                    if (getReferredType(member).tag == NEVER) {
                        return false;
                    }
                }
                return true;
            case NEVER:
                return false;
            default:
                return true;
        }
    }

    private Optional<BAttachedFunction> getMatchingInvokableType(List<BAttachedFunction> rhsFuncList,
                                                                 BAttachedFunction lhsFunc,
                                                                 Set<TypePair> unresolvedTypes) {
        Optional<BAttachedFunction> matchingFunction = rhsFuncList.stream()
                .filter(rhsFunc -> lhsFunc.funcName.equals(rhsFunc.funcName))
                .filter(rhsFunc -> isFunctionTypeAssignable(rhsFunc.type, lhsFunc.type, unresolvedTypes))
                .findFirst();
        
        if (matchingFunction.isEmpty()) {
            return matchingFunction;
        }
        // For resource function match, we need to check whether lhs function resource path type belongs to 
        // rhs function resource path type
        BAttachedFunction matchingFunc = matchingFunction.get();
        // Todo: We could include this logic in `isFunctionTypeAssignable` if we have `resourcePathType` information in
        // `BInvokableType` issue #37502
        boolean lhsFuncIsResource = Symbols.isResource(lhsFunc.symbol);
        boolean matchingFuncIsResource = Symbols.isResource(matchingFunc.symbol);

        if (!lhsFuncIsResource && !matchingFuncIsResource) {
            return matchingFunction;
        }

        if ((lhsFuncIsResource && !matchingFuncIsResource) || (matchingFuncIsResource && !lhsFuncIsResource)) {
            return Optional.empty();
        }

        List<BResourcePathSegmentSymbol> lhsFuncPathTypes = ((BResourceFunction) lhsFunc).pathSegmentSymbols;
        List<BResourcePathSegmentSymbol> rhsFuncPathTypes = ((BResourceFunction) matchingFunc).pathSegmentSymbols;

        int lhsFuncResourcePathTypesSize = lhsFuncPathTypes.size();
        if (lhsFuncResourcePathTypesSize != rhsFuncPathTypes.size()) {
            return Optional.empty();
        }
        
        for (int i = 0; i < lhsFuncResourcePathTypesSize; i++) {
            if (!isAssignable(lhsFuncPathTypes.get(i).type, rhsFuncPathTypes.get(i).type)) {
                return Optional.empty();
            }
        }
        
        return matchingFunction;
    }

    private boolean isInSameVisibilityRegion(BSymbol lhsSym, BSymbol rhsSym) {
        if (Symbols.isPrivate(lhsSym)) {
            return Symbols.isPrivate(rhsSym) && lhsSym.pkgID.equals(rhsSym.pkgID)
                    && lhsSym.owner.name.equals(rhsSym.owner.name);
        } else if (Symbols.isPublic(lhsSym)) {
            return Symbols.isPublic(rhsSym);
        }
        return !Symbols.isPrivate(rhsSym) && !Symbols.isPublic(rhsSym) && lhsSym.pkgID.equals(rhsSym.pkgID);
    }

    private boolean isAssignableToUnionType(BType source, BType target, Set<TypePair> unresolvedTypes) {
        TypePair pair = new TypePair(source, target);
        if (unresolvedTypes.contains(pair)) {
            return true;
        }

<<<<<<< HEAD
        source = getReferredType(source);
        target = getReferredType(target);
        if (source.tag == TypeTags.UNION && ((BUnionType) source).isCyclic) {
=======
        if (isJsonAnydataOrUserDefinedUnion(source) && ((BUnionType) source).isCyclic) {
>>>>>>> 766948ff
            // add cyclic source to target pair to avoid recursive calls
            unresolvedTypes.add(pair);
        }

        Set<BType> sourceTypes = new LinkedHashSet<>();
        Set<BType> targetTypes = new LinkedHashSet<>();

        if (isJsonAnydataOrUserDefinedUnion(source)) {
            sourceTypes.addAll(getEffectiveMemberTypes((BUnionType) source));
        } else {
            sourceTypes.add(source);
        }

        boolean targetIsAUnion = false;
        if (target.tag == TypeTags.UNION) {
            targetIsAUnion = true;
            targetTypes.addAll(getEffectiveMemberTypes((BUnionType) target));
        } else {
            targetTypes.add(target);
        }

        // check if all the value types are assignable between two unions
        var sourceIterator = sourceTypes.iterator();
        while (sourceIterator.hasNext()) {
            BType sMember = sourceIterator.next();
            if (sMember.tag == TypeTags.NEVER) {
                sourceIterator.remove();
                continue;
            }
            if (sMember.tag == TypeTags.FINITE && isAssignable(sMember, target, unresolvedTypes)) {
                sourceIterator.remove();
                continue;
            }
            if (sMember.tag == TypeTags.XML &&
                    isAssignableToUnionType(expandedXMLBuiltinSubtypes, target, unresolvedTypes)) {
                sourceIterator.remove();
                continue;
            }

            if (!isValueType(sMember)) {
                if (!targetIsAUnion) {
                    continue;
                }
                BUnionType targetUnion = (BUnionType) target;
                // prevent cyclic unions being compared as individual items
                if (sMember instanceof BUnionType) {
                    BUnionType sUnion = (BUnionType) sMember;
                    if (sUnion.isCyclic && targetUnion.isCyclic) {
                        unresolvedTypes.add(new TypePair(sUnion, targetUnion));
                         if (isAssignable(sUnion, targetUnion, unresolvedTypes)) {
                             sourceIterator.remove();
                             continue;
                         }
                    }
                    if (sMember.tag == TypeTags.JSON && isAssignable(sUnion, targetUnion, unresolvedTypes)) {
                        sourceIterator.remove();
                        continue;
                    }
                }
                // readonly can match to a union similar to any|error
                if (sMember.tag == TypeTags.READONLY && isAssignable(symTable.anyAndReadonlyOrError, targetUnion)) {
                    sourceIterator.remove();
                    continue;
                }
                continue;
            }

            boolean sourceTypeIsNotAssignableToAnyTargetType = true;
            var targetIterator = targetTypes.iterator();
            while (targetIterator.hasNext()) {
                BType t = targetIterator.next();
                if (isAssignable(sMember, t, unresolvedTypes)) {
                    sourceIterator.remove();
                    sourceTypeIsNotAssignableToAnyTargetType = false;
                    break;
                }
            }
            if (sourceTypeIsNotAssignableToAnyTargetType) {
                unresolvedTypes.remove(pair);
                return false;
            }
        }

        // check the structural values for similarity
        sourceIterator = sourceTypes.iterator();
        while (sourceIterator.hasNext()) {
            BType sourceMember = sourceIterator.next();
            boolean sourceTypeIsNotAssignableToAnyTargetType = true;
            var targetIterator = targetTypes.iterator();

            boolean selfReferencedSource = (sourceMember != source) &&
                    isSelfReferencedStructuredType(source, sourceMember);

            while (targetIterator.hasNext()) {
                BType targetMember = targetIterator.next();

                boolean selfReferencedTarget = isSelfReferencedStructuredType(target, targetMember);
                if (selfReferencedTarget && selfReferencedSource && (sourceMember.tag == targetMember.tag)) {
                    sourceTypeIsNotAssignableToAnyTargetType = false;
                    break;
                }

                if (isAssignable(sourceMember, targetMember, unresolvedTypes)) {
                    sourceTypeIsNotAssignableToAnyTargetType = false;
                    break;
                }
            }
            if (sourceTypeIsNotAssignableToAnyTargetType) {
                unresolvedTypes.remove(pair);
                return false;
            }
        }

        unresolvedTypes.add(pair);
        return true;
    }

    private boolean isJsonAnydataOrUserDefinedUnion(BType type) {
        int tag = type.tag;
        return tag == TypeTags.UNION || tag == TypeTags.JSON || tag == TypeTags.ANYDATA;
    }

    public boolean isSelfReferencedStructuredType(BType source, BType s) {
        if (source == s) {
            return true;
        }

        s = getReferredType(s);
        if (s.tag == TypeTags.ARRAY) {
            return isSelfReferencedStructuredType(source, ((BArrayType) s).eType);
        }
        if (s.tag == TypeTags.MAP) {
            return isSelfReferencedStructuredType(source, ((BMapType) s).constraint);
        }
        if (s.tag == TypeTags.TABLE) {
            return isSelfReferencedStructuredType(source, ((BTableType) s).constraint);
        }
        return false;
    }

    public BType updateSelfReferencedWithNewType(BType source, BType s, BType target) {
        if (s.tag == TypeTags.ARRAY) {
            BArrayType arrayType = (BArrayType) s;
            if (arrayType.eType == source) {
                return new BArrayType(target, arrayType.tsymbol, arrayType.size,
                        arrayType.state, arrayType.flags);
            }
        }
        if (s.tag == TypeTags.MAP) {
            BMapType mapType = (BMapType) s;
            if (mapType.constraint == source) {
                return new BMapType(mapType.tag, target, mapType.tsymbol, mapType.flags);
            }
        }
        if (s.tag == TypeTags.TABLE) {
            BTableType tableType = (BTableType) s;
            if (tableType.constraint == source) {
                return new BTableType(tableType.tag, target, tableType.tsymbol,
                        tableType.flags);
            } else if (tableType.constraint instanceof BMapType) {
                return updateSelfReferencedWithNewType(source, (BMapType) tableType.constraint, target);
            }
        }
        return s;
    }

    public static void fixSelfReferencingSameUnion(BType originalMemberType, BUnionType origUnionType,
                                                    BType immutableMemberType, BUnionType newImmutableUnion,
                                                    LinkedHashSet<BType> readOnlyMemTypes) {
        boolean sameMember = originalMemberType == immutableMemberType;
        if (originalMemberType.tag == TypeTags.ARRAY) {
            var arrayType = (BArrayType) originalMemberType;
            if (origUnionType == arrayType.eType) {
                if (sameMember) {
                    BArrayType newArrayType = new BArrayType(newImmutableUnion, arrayType.tsymbol, arrayType.size,
                            arrayType.state, arrayType.flags);
                    readOnlyMemTypes.add(newArrayType);
                } else {
                    ((BArrayType) immutableMemberType).eType = newImmutableUnion;
                    readOnlyMemTypes.add(immutableMemberType);
                }
            }
        } else if (originalMemberType.tag == TypeTags.MAP) {
            var mapType = (BMapType) originalMemberType;
            if (origUnionType == mapType.constraint) {
                if (sameMember) {
                    BMapType newMapType = new BMapType(mapType.tag, newImmutableUnion, mapType.tsymbol, mapType.flags);
                    readOnlyMemTypes.add(newMapType);
                } else {
                    ((BMapType) immutableMemberType).constraint = newImmutableUnion;
                    readOnlyMemTypes.add(immutableMemberType);
                }
            }
        } else if (originalMemberType.tag == TypeTags.TABLE) {
            var tableType = (BTableType) originalMemberType;
            if (origUnionType == tableType.constraint) {
                if (sameMember) {
                    BTableType newTableType = new BTableType(tableType.tag, newImmutableUnion, tableType.tsymbol,
                            tableType.flags);
                    readOnlyMemTypes.add(newTableType);
                } else {
                    ((BTableType) immutableMemberType).constraint = newImmutableUnion;
                    readOnlyMemTypes.add(immutableMemberType);
                }
                return;
            }

            var immutableConstraint = ((BTableType) immutableMemberType).constraint;
            if (tableType.constraint.tag == TypeTags.MAP) {
                sameMember = tableType.constraint == immutableConstraint;
                var mapType = (BMapType) tableType.constraint;
                if (origUnionType == mapType.constraint) {
                    if (sameMember) {
                        BMapType newMapType = new BMapType(mapType.tag, newImmutableUnion, mapType.tsymbol,
                                mapType.flags);
                        ((BTableType) immutableMemberType).constraint = newMapType;
                    } else {
                        ((BTableType) immutableMemberType).constraint = newImmutableUnion;
                    }
                    readOnlyMemTypes.add(immutableMemberType);
                }
            }
        } else {
            readOnlyMemTypes.add(immutableMemberType);
        }
    }

    private Set<BType> getEffectiveMemberTypes(BUnionType unionType) {
        Set<BType> memTypes = new LinkedHashSet<>();

        for (BType memberType : unionType.getMemberTypes()) {
            switch (memberType.tag) {
                case TypeTags.UNION:
                    memTypes.addAll(getEffectiveMemberTypes((BUnionType) memberType));
                    break;
                case TypeTags.TYPEREFDESC:
                case TypeTags.INTERSECTION:
                    BType constraint = getReferredType(memberType);
                    if (constraint.tag == TypeTags.UNION) {
                        memTypes.addAll(getEffectiveMemberTypes((BUnionType) constraint));
                        continue;
                    }
                    memTypes.add(constraint);
                    break;
                default:
                    memTypes.add(memberType);
                    break;
            }
        }
        return memTypes;
    }

    private boolean isFiniteTypeAssignable(BFiniteType finiteType, BType targetType, Set<TypePair> unresolvedTypes) {
        BType expType = getReferredType(targetType);
        if (expType.tag == TypeTags.FINITE) {
            for (BLangExpression expression : finiteType.getValueSpace()) {
                ((BLangLiteral) expression).isFiniteContext = true;
                if (!isAssignableToFiniteType(expType, (BLangLiteral) expression)) {
                    return false;
                }
            }
            return true;
        }

        if (expType.tag == TypeTags.UNION) {
            List<BType> unionMemberTypes = getAllTypes(targetType, true);
            for (BLangExpression valueExpr : finiteType.getValueSpace()) {
                ((BLangLiteral) valueExpr).isFiniteContext = true;
                if (unionMemberTypes.stream()
                        .noneMatch(targetMemType ->
                                getReferredType(targetMemType).tag == TypeTags.FINITE ?
                                        isAssignableToFiniteType(targetMemType, (BLangLiteral) valueExpr) :
                                        isAssignable(valueExpr.getBType(), targetMemType, unresolvedTypes) ||
                                                isLiteralCompatibleWithBuiltinTypeWithSubTypes(
                                                        (BLangLiteral) valueExpr, targetMemType))) {
                    return false;
                }
            }
            return true;
        }

        for (BLangExpression expression : finiteType.getValueSpace()) {
            if (!isLiteralCompatibleWithBuiltinTypeWithSubTypes((BLangLiteral) expression, targetType) &&
                    !isAssignable(expression.getBType(), expType, unresolvedTypes)) {
                return false;
            }
        }
        return true;
    }

    boolean isAssignableToFiniteType(BType type, BLangLiteral literalExpr) {
        type = getReferredType(type);
        if (type.tag != TypeTags.FINITE) {
            return false;
        }

        BFiniteType expType = (BFiniteType) type;
        return expType.getValueSpace().stream().anyMatch(memberLiteral -> {
            if (((BLangLiteral) memberLiteral).value == null) {
                return literalExpr.value == null;
            }

            // If the literal which needs to be tested is from finite type and the type of the any member literal
            // is not the same type, the literal cannot be assignable to finite type.
            if (literalExpr.isFiniteContext && memberLiteral.getBType().tag != literalExpr.getBType().tag) {
                return false;
            }
            // Check whether the literal that needs to be tested is assignable to any of the member literal in the
            // value space.
            return checkLiteralAssignabilityBasedOnType((BLangLiteral) memberLiteral, literalExpr);
        });
    }

    /**
     * Method to check the literal assignability based on the types of the literals. For numeric literals the
     * assignability depends on the equivalency of the literals. If the candidate literal could either be a simple
     * literal or a constant. In case of a constant, it is assignable to the base literal if and only if both
     * literals have same type and equivalent values.
     *
     * @param baseLiteral      Literal based on which we check the assignability.
     * @param candidateLiteral Literal to be tested whether it is assignable to the base literal or not.
     * @return true if assignable; false otherwise.
     */
    boolean checkLiteralAssignabilityBasedOnType(BLangLiteral baseLiteral, BLangLiteral candidateLiteral) {
        // Different literal kinds.
        if (baseLiteral.getKind() != candidateLiteral.getKind()) {
            return false;
        }
        Object baseValue = baseLiteral.value;
        Object candidateValue = candidateLiteral.value;
        int candidateTypeTag = candidateLiteral.getBType().tag;

        // Numeric literal assignability is based on assignable type and numeric equivalency of values.
        // If the base numeric literal is,
        // (1) byte: we can assign byte or a int simple literal (Not an int constant) with the same value.
        // (2) int: we can assign int literal or int constants with the same value.
        // (3) float: we can assign int simple literal(Not an int constant) or a float literal/constant with same value.
        // (4) decimal: we can assign int simple literal or float simple literal (Not int/float constants) or decimal
        // with the same value.
        switch (baseLiteral.getBType().tag) {
            case TypeTags.BYTE:
                if (candidateTypeTag == TypeTags.BYTE || (candidateTypeTag == TypeTags.INT &&
                        !candidateLiteral.isConstant && isByteLiteralValue((Long) candidateValue))) {
                    return ((Number) baseValue).longValue() == ((Number) candidateValue).longValue();
                }
                break;
            case TypeTags.INT:
                if (candidateTypeTag == TypeTags.INT) {
                    return ((Number) baseValue).longValue() == ((Number) candidateValue).longValue();
                }
                break;
            case TypeTags.SIGNED32_INT:
                if (candidateTypeTag == TypeTags.INT && isSigned32LiteralValue((Long) candidateValue)) {
                    return ((Number) baseValue).longValue() == ((Number) candidateValue).longValue();
                }
                break;
            case TypeTags.SIGNED16_INT:
                if (candidateTypeTag == TypeTags.INT && isSigned16LiteralValue((Long) candidateValue)) {
                    return ((Number) baseValue).longValue() == ((Number) candidateValue).longValue();
                }
                break;
            case TypeTags.SIGNED8_INT:
                if (candidateTypeTag == TypeTags.INT && isSigned8LiteralValue((Long) candidateValue)) {
                    return ((Number) baseValue).longValue() == ((Number) candidateValue).longValue();
                }
                break;
            case TypeTags.UNSIGNED32_INT:
                if (candidateTypeTag == TypeTags.INT && isUnsigned32LiteralValue((Long) candidateValue)) {
                    return ((Number) baseValue).longValue() == ((Number) candidateValue).longValue();
                }
                break;
            case TypeTags.UNSIGNED16_INT:
                if (candidateTypeTag == TypeTags.INT && isUnsigned16LiteralValue((Long) candidateValue)) {
                    return ((Number) baseValue).longValue() == ((Number) candidateValue).longValue();
                }
                break;
            case TypeTags.UNSIGNED8_INT:
                if (candidateTypeTag == TypeTags.INT && isUnsigned8LiteralValue((Long) candidateValue)) {
                    return ((Number) baseValue).longValue() == ((Number) candidateValue).longValue();
                }
                break;
            case TypeTags.FLOAT:
                String baseValueStr = String.valueOf(baseValue);
                String originalValue = baseLiteral.originalValue != null ? baseLiteral.originalValue : baseValueStr;
                if (NumericLiteralSupport.isDecimalDiscriminated(originalValue)) {
                    return false;
                }
                double baseDoubleVal = Double.parseDouble(baseValueStr);
                double candidateDoubleVal;
                if (candidateTypeTag == TypeTags.INT && !candidateLiteral.isConstant) {
                    if (candidateLiteral.value instanceof Double) {
                        // Out of range value for int but in range for float
                        candidateDoubleVal = Double.parseDouble(String.valueOf(candidateValue));
                        return baseDoubleVal == candidateDoubleVal;
                    } else {
                        candidateDoubleVal = ((Long) candidateValue).doubleValue();
                        return baseDoubleVal == candidateDoubleVal;
                    }
                } else if (candidateTypeTag == TypeTags.FLOAT) {
                    candidateDoubleVal = Double.parseDouble(String.valueOf(candidateValue));
                    return baseDoubleVal == candidateDoubleVal;
                }
                break;
            case TypeTags.DECIMAL:
                BigDecimal baseDecimalVal = NumericLiteralSupport.parseBigDecimal(baseValue);
                BigDecimal candidateDecimalVal;
                if (candidateTypeTag == TypeTags.INT && !candidateLiteral.isConstant) {
                    if (candidateLiteral.value instanceof String) {
                        // out of range value for float but in range for decimal
                        candidateDecimalVal = NumericLiteralSupport.parseBigDecimal(candidateValue);
                        return baseDecimalVal.compareTo(candidateDecimalVal) == 0;
                    } else if (candidateLiteral.value instanceof Double) {
                        // out of range value for int in range for decimal and float
                        candidateDecimalVal = new BigDecimal((Double) candidateValue, MathContext.DECIMAL128);
                        return baseDecimalVal.compareTo(candidateDecimalVal) == 0;
                    } else {
                        candidateDecimalVal = new BigDecimal((long) candidateValue, MathContext.DECIMAL128);
                        return baseDecimalVal.compareTo(candidateDecimalVal) == 0;
                    }
                } else if (candidateTypeTag == TypeTags.FLOAT && !candidateLiteral.isConstant ||
                        candidateTypeTag == TypeTags.DECIMAL) {
                    if (NumericLiteralSupport.isFloatDiscriminated(String.valueOf(candidateValue))) {
                        return false;
                    }
                    candidateDecimalVal = NumericLiteralSupport.parseBigDecimal(candidateValue);
                    return baseDecimalVal.compareTo(candidateDecimalVal) == 0;
                }
                break;
            default:
                // Non-numeric literal kind.
                return baseValue.equals(candidateValue);
        }
        return false;
    }

    boolean validateFloatLiteral(Location pos, String numericLiteral) {
        double value;
        try {
             value = Double.parseDouble(numericLiteral);
        } catch (Exception e) {
            // We may reach here if a floating point literal has syntax diagnostics.
            return false;
        }

        if (Double.isInfinite(value)) {
            dlog.error(pos, DiagnosticErrorCode.OUT_OF_RANGE, numericLiteral, "float");
            return false;
        }
        if (value != 0.0) {
            return true;
        }

        List<Character> exponentIndicator = List.of('e', 'E', 'p', 'P');
        for (int i = 0; i < numericLiteral.length(); i++) {
            char character = numericLiteral.charAt(i);
            if (exponentIndicator.contains(character)) {
                break;
            }
            if (numericLiteral.charAt(i) >= '1' && numericLiteral.charAt(i) <= '9') {
                dlog.error(pos, DiagnosticErrorCode.OUT_OF_RANGE, numericLiteral, "float");
                return false;
            }

        }
        return true;
    }

    boolean isValidDecimalNumber(Location pos, String decimalLiteral) {
        BigDecimal bd;
        try {
            bd = new BigDecimal(decimalLiteral, MathContext.DECIMAL128);
        } catch (NumberFormatException e) {
            // If there is an error, that means there is a parsing error.
            if (dlog.errorCount() == 0) {
                dlog.error(pos, DiagnosticErrorCode.OUT_OF_RANGE, decimalLiteral, symTable.decimalType);
            }
            return false;
        }
        if (bd.compareTo(DECIMAL_MAX) > 0 || bd.compareTo(DECIMAL_MIN) < 0) {
            dlog.error(pos, DiagnosticErrorCode.OUT_OF_RANGE, decimalLiteral, symTable.decimalType);
            return false;
        }
        return true;
    }

    boolean isByteLiteralValue(Long longObject) {

        return (longObject >= BBYTE_MIN_VALUE && longObject <= BBYTE_MAX_VALUE);
    }

    boolean isSigned32LiteralValue(Long longObject) {

        return (longObject >= SIGNED32_MIN_VALUE && longObject <= SIGNED32_MAX_VALUE);
    }

    BigDecimal getValidDecimalNumber(Location pos, BigDecimal bd) {
        if (bd.compareTo(DECIMAL_MAX) > 0 || bd.compareTo(DECIMAL_MIN) < 0) {
            dlog.error(pos, DiagnosticErrorCode.OUT_OF_RANGE, bd.toString(), symTable.decimalType);
            return null;
        } else if (bd.abs(MathContext.DECIMAL128).compareTo(MIN_DECIMAL_MAGNITUDE) < 0 &&
                bd.abs(MathContext.DECIMAL128).compareTo(BigDecimal.ZERO) > 0) {
            return BigDecimal.ZERO;
        }
        return bd;
    }

    boolean isSigned16LiteralValue(Long longObject) {

        return (longObject >= SIGNED16_MIN_VALUE && longObject <= SIGNED16_MAX_VALUE);
    }

    boolean isSigned8LiteralValue(Long longObject) {

        return (longObject >= SIGNED8_MIN_VALUE && longObject <= SIGNED8_MAX_VALUE);
    }

    boolean isUnsigned32LiteralValue(Long longObject) {

        return (longObject >= 0 && longObject <= UNSIGNED32_MAX_VALUE);
    }

    boolean isUnsigned16LiteralValue(Long longObject) {

        return (longObject >= 0 && longObject <= UNSIGNED16_MAX_VALUE);
    }

    boolean isUnsigned8LiteralValue(Long longObject) {

        return (longObject >= 0 && longObject <= UNSIGNED8_MAX_VALUE);
    }

    boolean isCharLiteralValue(String literal) {

        return (literal.codePoints().count() == 1);
    }

    /**
     * Method to retrieve a type representing all the values in the value space of a finite type that are assignable to
     * the target type.
     *
     * @param finiteType the finite type
     * @param targetType the target type
     * @return a new finite type if at least one value in the value space of the specified finiteType is
     * assignable to targetType (the same if all are assignable), else semanticError
     */
    BType getTypeForFiniteTypeValuesAssignableToType(BFiniteType finiteType, BType targetType) {
        // finiteType - type Foo "foo";
        // targetType - type FooBar "foo"|"bar";
        if (isAssignable(finiteType, targetType)) {
            return finiteType;
        }

        // Identify all the values from the value space of the finite type that are assignable to the target type.
        // e.g., finiteType - type Foo "foo"|1 ;
        Set<BLangExpression> matchingValues = new HashSet<>();
        for (BLangExpression expr : finiteType.getValueSpace()) {
            // case I: targetType - string ("foo" is assignable to string)
            BLangLiteral literal = (BLangLiteral) expr;
            if (isAssignable(expr.getBType(), targetType) ||
                    // case II: targetType - type Bar "foo"|"baz" ; ("foo" is assignable to Bar)
                    isAssignableToFiniteType(targetType, literal) ||
                    // type FooVal "foo";
                    // case III:  targetType - boolean|FooVal ("foo" is assignable to FooVal)
                    isAssignableToFiniteTypeMemberInUnion(literal, targetType) ||
                    // case IV:  targetType - int:Signed16 (1 is assignable to int:Signed16)
                    isAssignableToBuiltinSubtypeInTargetType(literal, targetType)) {
                matchingValues.add(expr);
            }
        }

        if (matchingValues.isEmpty()) {
            return symTable.semanticError;
        }

        // Create a new finite type representing the assignable values.
        BTypeSymbol finiteTypeSymbol = Symbols.createTypeSymbol(SymTag.FINITE_TYPE, finiteType.tsymbol.flags,
                names.fromString("$anonType$" + UNDERSCORE + finiteTypeCount++),
                finiteType.tsymbol.pkgID, null,
                finiteType.tsymbol.owner, finiteType.tsymbol.pos,
                VIRTUAL);
        BFiniteType intersectingFiniteType = new BFiniteType(finiteTypeSymbol, matchingValues);
        finiteTypeSymbol.type = intersectingFiniteType;
        return intersectingFiniteType;
    }

    private boolean isAssignableToFiniteTypeMemberInUnion(BLangLiteral expr, BType targetType) {
        targetType = getReferredType(targetType);
        if (targetType.tag != TypeTags.UNION) {
            return false;
        }

        for (BType memType : ((BUnionType) targetType).getMemberTypes()) {
            if (isAssignableToFiniteType(memType, expr)) {
                return true;
            }
        }
        return false;
    }

    private boolean isAssignableToBuiltinSubtypeInTargetType(BLangLiteral literal, BType targetType) {
        targetType = getReferredType(targetType);
        if (targetType.tag == TypeTags.UNION) {
            for (BType memberType : ((BUnionType) targetType).getMemberTypes()) {
                if (isLiteralCompatibleWithBuiltinTypeWithSubTypes(literal, memberType)) {
                    return true;
                }
            }
        }

        return isLiteralCompatibleWithBuiltinTypeWithSubTypes(literal, targetType);
    }

    public boolean isLiteralCompatibleWithBuiltinTypeWithSubTypes(BLangLiteral literal, BType targetType) {
        BType literalType = literal.getBType();
        targetType = getReferredType(targetType);
        if (literalType.tag == targetType.tag) {
            return true;
        }

        switch (targetType.tag) {
            case TypeTags.BYTE:
                return literalType.tag == TypeTags.INT && isByteLiteralValue((Long) literal.value);
            case TypeTags.SIGNED32_INT:
                return literalType.tag == TypeTags.INT && isSigned32LiteralValue((Long) literal.value);
            case TypeTags.SIGNED16_INT:
                return literalType.tag == TypeTags.INT && isSigned16LiteralValue((Long) literal.value);
            case TypeTags.SIGNED8_INT:
                return literalType.tag == TypeTags.INT && isSigned8LiteralValue((Long) literal.value);
            case TypeTags.UNSIGNED32_INT:
                return literalType.tag == TypeTags.INT && isUnsigned32LiteralValue((Long) literal.value);
            case TypeTags.UNSIGNED16_INT:
                return literalType.tag == TypeTags.INT && isUnsigned16LiteralValue((Long) literal.value);
            case TypeTags.UNSIGNED8_INT:
                return literalType.tag == TypeTags.INT && isUnsigned8LiteralValue((Long) literal.value);
            case TypeTags.CHAR_STRING:
                return literalType.tag == TypeTags.STRING && isCharLiteralValue((String) literal.value);
            default:
                return false;
        }
    }

    /**
     * Method to retrieve a type representing all the member types of a union type that are assignable to
     * the target type.
     *
     * @param unionType  the union type
     * @param targetType the target type
     * @param intersectionContext
     * @param visitedTypes cache to capture visited types
     * @return           a single type or a new union type if at least one member type of the union type is
     *                      assignable to targetType, else semanticError
     */
    BType getTypeForUnionTypeMembersAssignableToType(BUnionType unionType, BType targetType, SymbolEnv env,
                                                     IntersectionContext intersectionContext,
                                                     LinkedHashSet<BType> visitedTypes) {
        List<BType> intersection = new LinkedList<>();
        if (!visitedTypes.add(unionType)) {
            return unionType;
        }

        unionType.getMemberTypes().forEach(memType -> {
            BType memberIntersectionType = getTypeIntersection(intersectionContext, memType, targetType,
                        env, visitedTypes);
            if (memberIntersectionType != symTable.semanticError) {
                intersection.add(memberIntersectionType);
            }
        });

        if (intersection.isEmpty()) {
            return symTable.semanticError;
        }

        if (intersection.size() == 1) {
            return intersection.get(0);
        } else {
            return BUnionType.create(null, new LinkedHashSet<>(intersection));
        }
    }

    boolean validEqualityIntersectionExists(BType lhsType, BType rhsType) {
        if (!isAnydata(lhsType) && !isAnydata(rhsType)) {
            return false;
        }

        if (isAssignable(lhsType, rhsType) || isAssignable(rhsType, lhsType)) {
            return true;
        }

        Set<BType> lhsTypes = expandAndGetMemberTypesRecursive(lhsType);
        Set<BType> rhsTypes = expandAndGetMemberTypesRecursive(rhsType);
        return equalityIntersectionExists(lhsTypes, rhsTypes);
    }

    private boolean equalityIntersectionExists(Set<BType> lhsTypes, Set<BType> rhsTypes) {
        if ((lhsTypes.contains(symTable.anydataType) &&
                     rhsTypes.stream().anyMatch(type -> getReferredType(type).tag != TypeTags.ERROR)) ||
                (rhsTypes.contains(symTable.anydataType) &&
                         lhsTypes.stream().anyMatch(type -> getReferredType(type).tag != TypeTags.ERROR))) {
            return true;
        }

        boolean matchFound = false;
        for (BType lhsType : lhsTypes) {
            for (BType rhsType : rhsTypes) {
                if (isAssignable(lhsType, rhsType) || isAssignable(rhsType, lhsType)) {
                    matchFound = true;
                    break;
                }
            }
            if (matchFound) {
                break;
            }
        }

        if (!matchFound) {
            matchFound = equalityIntersectionExistsForComplexTypes(lhsTypes, rhsTypes);
        }

        return matchFound;
    }

    boolean validNumericStringOrXmlTypeExists(BType type, TypeExistenceValidationFunction validationFunction) {
        switch (type.tag) {
            case TypeTags.UNION:
                BUnionType unionType = (BUnionType) type;
                Set<BType> memberTypes = unionType.getMemberTypes();
                BType firstTypeInUnion = getBasicTypeOfBuiltinSubtype(getReferredType(memberTypes.iterator().next()));
                if (firstTypeInUnion.tag == TypeTags.FINITE) {
                    Set<BLangExpression> valSpace = ((BFiniteType) firstTypeInUnion).getValueSpace();
                    BType baseExprType = valSpace.iterator().next().getBType();
                    for (BType memType : memberTypes) {
                        memType = getReferredType(memType);
                        if (memType.tag == TypeTags.FINITE) {
                            if (!checkValueSpaceHasSameType((BFiniteType) memType, baseExprType)) {
                                return false;
                            }
                            continue;
                        }
                        
                        if (!isSubTypeOfBaseType(memType, baseExprType.tag)) {
                            return false;
                        }
                    }
                } else {
                    for (BType memType : memberTypes) {
                        memType = getReferredType(memType);
                        if (memType.tag == TypeTags.FINITE) {
                            if (!checkValueSpaceHasSameType((BFiniteType) memType, firstTypeInUnion)) {
                                return false;
                            }
                            continue;
                        }
                        if (!isSubTypeOfBaseType(memType, firstTypeInUnion.tag)) {
                            return false;
                        }
                    }
                }
                return true;
            case TypeTags.FINITE:
                Set<BLangExpression> valSpace = ((BFiniteType) type).getValueSpace();
                BType baseExprType = valSpace.iterator().next().getBType();
                for (BLangExpression expr : valSpace) {
                    if (!checkValueSpaceHasSameType((BFiniteType) type, baseExprType)) {
                        return false;
                    }
                    if (!validationFunction.validate(expr.getBType())) {
                        return false;
                    }
                }
                return true;
            case TypeTags.TYPEREFDESC:
                return validationFunction.validate(getReferredType(type));
            case TypeTags.INTERSECTION:
                return validationFunction.validate(((BIntersectionType) type).effectiveType);
            default:
                return false;
        }
    }

    boolean validNumericTypeExists(BType type) {
        if (type.isNullable() && getReferredType(type).tag != TypeTags.NIL) {
            type = getSafeType(type, true, false);
        }
        if (isBasicNumericType(type)) {
            return true;
        }
        return validNumericStringOrXmlTypeExists(type, this::validNumericTypeExists);
    }

    boolean validStringOrXmlTypeExists(BType type) {
        if (TypeTags.isStringTypeTag(getReferredType(type).tag) || TypeTags.isXMLTypeTag(getReferredType(type).tag)) {
            return true;
        }
        return validNumericStringOrXmlTypeExists(type, this::validStringOrXmlTypeExists);
    }

    boolean validIntegerTypeExists(BType bType) {
        BType type = getReferredType(bType);
        if (type.isNullable() && type.tag != TypeTags.NIL) {
            type = getSafeType(type, true, false);
        }
        if (TypeTags.isIntegerTypeTag(type.tag)) {
            return true;
        }
        switch (type.tag) {
            case TypeTags.BYTE:
                return true;
            case TypeTags.UNION:
                LinkedHashSet<BType> memberTypes = ((BUnionType) type).getMemberTypes();
                for (BType memberType : memberTypes) {
                    memberType = getReferredType(memberType);
                    if (!validIntegerTypeExists(memberType)) {
                        return false;
                    }
                }
                return true;
            case TypeTags.FINITE:
                Set<BLangExpression> valueSpace = ((BFiniteType) type).getValueSpace();
                for (BLangExpression expr : valueSpace) {
                    if (!validIntegerTypeExists(expr.getBType())) {
                        return false;
                    }
                }
                return true;
            default:
                return false;
        }
    }

    public BType getBasicTypeOfBuiltinSubtype(BType type) {
        if (TypeTags.isIntegerTypeTag(type.tag) || type.tag == TypeTags.BYTE) {
            return symTable.intType;
        }
        if (TypeTags.isStringTypeTag(type.tag)) {
            return symTable.stringType;
        }
        if (TypeTags.isXMLTypeTag(type.tag)) {
            return symTable.xmlType;
        }
        return type;
    }

    public boolean checkTypeContainString(BType type) {
        type = getReferredType(type);
        if (TypeTags.isStringTypeTag(type.tag)) {
            return true;
        }
        switch (type.tag) {
            case TypeTags.UNION:
                for (BType memType : ((BUnionType) type).getMemberTypes()) {
                    if (!checkTypeContainString(memType)) {
                        return false;
                    }
                }
                return true;
            case TypeTags.FINITE:
                Set<BLangExpression> valSpace = ((BFiniteType) type).getValueSpace();
                for (BLangExpression expr : valSpace) {
                    if (!checkTypeContainString(expr.getBType())) {
                        return false;
                    }
                }
                return true;
            default:
                return false;
        }
    }

    /**
     * Retrieves member types of the specified type, expanding maps/arrays of/constrained by unions types to individual
     * maps/arrays.
     *
     * e.g., (string|int)[] would cause three entries as string[], int[], (string|int)[]
     *
     * @param bType the type for which member types needs to be identified
     * @return  a set containing all the retrieved member types
     */
    public Set<BType> expandAndGetMemberTypesRecursive(BType bType) {
        HashSet<BType> visited = new HashSet<>();
        return expandAndGetMemberTypesRecursiveHelper(bType, visited);
    }

    private Set<BType> expandAndGetMemberTypesRecursiveHelper(BType bType,
                                                              HashSet<BType> visited) {
        BType referredType = getReferredType(bType);
        Set<BType> memberTypes = new LinkedHashSet<>();
        switch (referredType.tag) {
            case TypeTags.BYTE:
            case TypeTags.INT:
                memberTypes.add(symTable.intType);
                memberTypes.add(symTable.byteType);
                break;
            case TypeTags.FINITE:
                BFiniteType expType = (BFiniteType) referredType;
                expType.getValueSpace().forEach(value -> {
                    memberTypes.add(value.getBType());
                });
                break;
            case TypeTags.UNION:
                BUnionType unionType = (BUnionType) referredType;
                if (!visited.add(unionType)) {
                    return memberTypes;
                }
                unionType.getMemberTypes().forEach(member -> {
                    memberTypes.addAll(expandAndGetMemberTypesRecursiveHelper(member, visited));
                });
                break;
            case TypeTags.ARRAY:
                BType arrayElementType = ((BArrayType) referredType).getElementType();

                // add an unsealed array to allow comparison between closed and open arrays
                // TODO: 10/16/18 improve this, since it will allow comparison between sealed arrays of different sizes
                if (((BArrayType) referredType).getSize() != -1) {
                    memberTypes.add(new BArrayType(arrayElementType));
                }

                if (getReferredType(arrayElementType).tag == TypeTags.UNION) {
                    Set<BType> elementUnionTypes = expandAndGetMemberTypesRecursiveHelper(arrayElementType, visited);
                    elementUnionTypes.forEach(elementUnionType -> {
                        memberTypes.add(new BArrayType(elementUnionType));
                    });
                }
                memberTypes.add(bType);
                break;
            case TypeTags.MAP:
                BType mapConstraintType = ((BMapType) referredType).getConstraint();
                if (getReferredType(mapConstraintType).tag == TypeTags.UNION) {
                    Set<BType> constraintUnionTypes =
                            expandAndGetMemberTypesRecursiveHelper(mapConstraintType, visited);
                    constraintUnionTypes.forEach(constraintUnionType -> {
                        memberTypes.add(new BMapType(TypeTags.MAP, constraintUnionType, symTable.mapType.tsymbol));
                    });
                }
                memberTypes.add(bType);
                break;
            default:
                memberTypes.add(bType);
        }
        return memberTypes;
    }

    private boolean tupleIntersectionExists(BTupleType lhsType, BTupleType rhsType) {
        if (lhsType.getTupleTypes().size() != rhsType.getTupleTypes().size()) {
            return false;
        }

        List<BType> lhsMemberTypes = lhsType.getTupleTypes();
        List<BType> rhsMemberTypes = rhsType.getTupleTypes();

        for (int i = 0; i < lhsType.getTupleTypes().size(); i++) {
            if (!equalityIntersectionExists(expandAndGetMemberTypesRecursive(lhsMemberTypes.get(i)),
                                            expandAndGetMemberTypesRecursive(rhsMemberTypes.get(i)))) {
                return false;
            }
        }
        return true;
    }

    private boolean equalityIntersectionExistsForComplexTypes(Set<BType> lhsTypes, Set<BType> rhsTypes) {
        for (BType lhsMemberType : lhsTypes) {
            if (isEqualityIntersectionExistsForMemberType(lhsMemberType, rhsTypes)) {
                return true;
            }
        }
        return false;
    }

    private boolean isEqualityIntersectionExistsForMemberType(BType lhsMemberType, Set<BType> rhsTypes) {
        switch (lhsMemberType.tag) {
            case TypeTags.INT:
            case TypeTags.STRING:
            case TypeTags.FLOAT:
            case TypeTags.DECIMAL:
            case TypeTags.BOOLEAN:
            case TypeTags.NIL:
                if (rhsTypes.stream().map(Types::getReferredType)
                        .anyMatch(rhsMemberType -> rhsMemberType.tag == TypeTags.JSON)) {
                    return true;
                }
                break;
            case TypeTags.JSON:
                if (jsonEqualityIntersectionExists(rhsTypes)) {
                    return true;
                }
                break;
            // When expanding members for tuples, arrays and maps, set isValueDeepEquality to true, to allow
            // comparison between JSON lists/maps and primitive lists/maps since they are all reference types
            case TypeTags.TUPLE:
                if (rhsTypes.stream().map(Types::getReferredType).anyMatch(
                        rhsMemberType -> rhsMemberType.tag == TypeTags.TUPLE &&
                                tupleIntersectionExists((BTupleType) lhsMemberType, (BTupleType) rhsMemberType))) {
                    return true;
                }

                if (rhsTypes.stream().map(Types::getReferredType).anyMatch(
                        rhsMemberType -> rhsMemberType.tag == TypeTags.ARRAY &&
                                arrayTupleEqualityIntersectionExists((BArrayType) rhsMemberType,
                                        (BTupleType) lhsMemberType))) {
                    return true;
                }
                break;
            case TypeTags.ARRAY:
                if (rhsTypes.stream().map(Types::getReferredType).anyMatch(
                        rhsMemberType -> rhsMemberType.tag == TypeTags.ARRAY &&
                                equalityIntersectionExists(
                                        expandAndGetMemberTypesRecursive(((BArrayType) lhsMemberType).eType),
                                        expandAndGetMemberTypesRecursive(((BArrayType) rhsMemberType).eType)))) {
                    return true;
                }

                if (rhsTypes.stream().map(Types::getReferredType).anyMatch(
                        rhsMemberType -> rhsMemberType.tag == TypeTags.TUPLE &&
                                arrayTupleEqualityIntersectionExists((BArrayType) lhsMemberType,
                                        (BTupleType) rhsMemberType))) {
                    return true;
                }
                break;
            case TypeTags.MAP:
                if (rhsTypes.stream().map(Types::getReferredType).anyMatch(
                        rhsMemberType -> rhsMemberType.tag == TypeTags.MAP &&
                                equalityIntersectionExists(
                                        expandAndGetMemberTypesRecursive(((BMapType) lhsMemberType).constraint),
                                        expandAndGetMemberTypesRecursive(((BMapType) rhsMemberType).constraint)))) {
                    return true;
                }

                if (!isAssignable(((BMapType) lhsMemberType).constraint, symTable.errorType) &&
                        rhsTypes.stream().map(Types::getReferredType).anyMatch(rhsMemberType
                                -> rhsMemberType.tag == TypeTags.JSON)) {
                    // at this point it is guaranteed that the map is anydata
                    return true;
                }

                if (rhsTypes.stream().map(Types::getReferredType).anyMatch(
                        rhsMemberType -> rhsMemberType.tag == TypeTags.RECORD &&
                                mapRecordEqualityIntersectionExists((BMapType) lhsMemberType,
                                        (BRecordType) rhsMemberType))) {
                    return true;
                }
                break;
            case TypeTags.OBJECT:
            case TypeTags.RECORD:
                if (rhsTypes.stream().map(Types::getReferredType).anyMatch(
                        rhsMemberType -> checkStructEquivalency(rhsMemberType, lhsMemberType) ||
                                checkStructEquivalency(lhsMemberType, rhsMemberType))) {
                    return true;
                }

                if (rhsTypes.stream().map(Types::getReferredType).anyMatch(
                        rhsMemberType -> rhsMemberType.tag == TypeTags.RECORD &&
                                recordEqualityIntersectionExists((BRecordType) lhsMemberType,
                                        (BRecordType) rhsMemberType))) {
                    return true;
                }

                if (rhsTypes.stream().map(Types::getReferredType).anyMatch(rhsMemberType
                        -> rhsMemberType.tag == TypeTags.JSON) &&
                        jsonEqualityIntersectionExists(expandAndGetMemberTypesRecursive(lhsMemberType))) {
                    return true;
                }

                if (rhsTypes.stream().map(Types::getReferredType).anyMatch(
                        rhsMemberType -> rhsMemberType.tag == TypeTags.MAP &&
                                mapRecordEqualityIntersectionExists((BMapType) rhsMemberType,
                                        (BRecordType) lhsMemberType))) {
                    return true;
                }
                break;
            case TypeTags.TYPEREFDESC:
            case TypeTags.INTERSECTION:    
                return isEqualityIntersectionExistsForMemberType(getReferredType(lhsMemberType), rhsTypes);
        }
        return false;
    }

    private boolean arrayTupleEqualityIntersectionExists(BArrayType arrayType, BTupleType tupleType) {
        Set<BType> elementTypes = expandAndGetMemberTypesRecursive(arrayType.eType);

        return tupleType.getTupleTypes().stream().allMatch(tupleMemType ->
                        equalityIntersectionExists(elementTypes, expandAndGetMemberTypesRecursive(tupleMemType)));
    }

    private boolean recordEqualityIntersectionExists(BRecordType lhsType, BRecordType rhsType) {
        Map<String, BField> lhsFields = lhsType.fields;
        Map<String, BField> rhsFields = rhsType.fields;

        List<Name> matchedFieldNames = new ArrayList<>();
        for (BField lhsField : lhsFields.values()) {
            if (rhsFields.containsKey(lhsField.name.value)) {
                if (!equalityIntersectionExists(expandAndGetMemberTypesRecursive(lhsField.type),
                                                expandAndGetMemberTypesRecursive(
                                                        rhsFields.get(lhsField.name.value).type))) {
                    return false;
                }
                matchedFieldNames.add(lhsField.getName());
            } else {
                if (Symbols.isFlagOn(lhsField.symbol.flags, Flags.OPTIONAL)) {
                    break;
                }

                if (rhsType.sealed) {
                    return false;
                }

                if (!equalityIntersectionExists(expandAndGetMemberTypesRecursive(lhsField.type),
                                                expandAndGetMemberTypesRecursive(rhsType.restFieldType))) {
                    return false;
                }
            }
        }

        for (BField rhsField : rhsFields.values()) {
            if (matchedFieldNames.contains(rhsField.getName())) {
                continue;
            }

            if (!Symbols.isFlagOn(rhsField.symbol.flags, Flags.OPTIONAL)) {
                if (lhsType.sealed) {
                    return false;
                }

                if (!equalityIntersectionExists(expandAndGetMemberTypesRecursive(rhsField.type),
                                                expandAndGetMemberTypesRecursive(lhsType.restFieldType))) {
                    return false;
                }
            }
        }

        return true;
    }

    private boolean mapRecordEqualityIntersectionExists(BMapType mapType, BRecordType recordType) {
        Set<BType> mapConstrTypes = expandAndGetMemberTypesRecursive(mapType.getConstraint());

        for (BField field : recordType.fields.values()) {
            if (!Symbols.isFlagOn(field.symbol.flags, Flags.OPTIONAL) &&
                    !equalityIntersectionExists(mapConstrTypes, expandAndGetMemberTypesRecursive(field.type))) {
                return false;
            }
        }

        return true;
    }

    private boolean jsonEqualityIntersectionExists(Set<BType> typeSet) {
        for (BType type : typeSet) {
            type = getReferredType(type);
            switch (type.tag) {
                case TypeTags.MAP:
                    if (!isAssignable(((BMapType) type).constraint, symTable.errorType)) {
                        return true;
                    }
                    break;
                case TypeTags.RECORD:
                    BRecordType recordType = (BRecordType) type;
                    if (recordType.fields.values().stream()
                            .allMatch(field -> Symbols.isFlagOn(field.symbol.flags, Flags.OPTIONAL) ||
                                    !isAssignable(field.type, symTable.errorType))) {
                        return true;
                    }
                    break;
                default:
                    if (isAssignable(type, symTable.jsonType)) {
                        return true;
                    }
            }
        }
        return false;
    }

    public BType getRemainingMatchExprType(BType originalType, BType typeToRemove, SymbolEnv env) {
        originalType = getReferredType(originalType);
        switch (originalType.tag) {
            case TypeTags.UNION:
                return getRemainingType((BUnionType) originalType, getAllTypes(typeToRemove, true));
            case TypeTags.FINITE:
                return getRemainingType((BFiniteType) originalType, getAllTypes(typeToRemove, true));
            case TypeTags.TUPLE:
                return getRemainingType((BTupleType) originalType, typeToRemove, env);
            default:
                return originalType;
        }
    }

    private BType getRemainingType(BTupleType originalType, BType typeToRemove, SymbolEnv env) {
        typeToRemove = getReferredType(typeToRemove);
        switch (typeToRemove.tag) {
            case TypeTags.TUPLE:
                return getRemainingType(originalType, (BTupleType) typeToRemove, env);
            case TypeTags.ARRAY:
                return getRemainingType(originalType, (BArrayType) typeToRemove, env);
            default:
                return originalType;
        }
    }

    private BType getRemainingType(BTupleType originalType, BTupleType typeToRemove, SymbolEnv env) {
        if (originalType.restType != null) {
            return originalType;
        }

        List<BType> originalTupleTypes = new ArrayList<>(originalType.getTupleTypes());
        List<BType> typesToRemove = new ArrayList<>(typeToRemove.getTupleTypes());
        if (originalTupleTypes.size() < typesToRemove.size()) {
            return originalType;
        }
        List<BTupleMember> tupleTypes = new ArrayList<>();
        for (int i = 0; i < originalTupleTypes.size(); i++) {
            BType type = getRemainingMatchExprType(originalTupleTypes.get(i), typesToRemove.get(i), env);
            BVarSymbol varSymbol = new BVarSymbol(type.flags, null, null, type, null, null, null);
            tupleTypes.add(new BTupleMember(type, varSymbol));
        }
        if (typeToRemove.restType == null) {
            return new BTupleType(tupleTypes);
        }
        if (originalTupleTypes.size() == typesToRemove.size()) {
            return originalType;
        }
        for (int i = typesToRemove.size(); i < originalTupleTypes.size(); i++) {
            BType type = getRemainingMatchExprType(originalTupleTypes.get(i), typeToRemove.restType, env);
            BVarSymbol varSymbol = Symbols.createVarSymbolForTupleMember(type);
            tupleTypes.add(new BTupleMember(type, varSymbol));
        }
        return new BTupleType(tupleTypes);
    }

    private BType getRemainingType(BTupleType originalType, BArrayType typeToRemove, SymbolEnv env) {
        BType eType = typeToRemove.eType;
        List<BTupleMember> tupleTypes = new ArrayList<>();
        for (BType tupleMemberType : originalType.getTupleTypes()) {
            BType type = getRemainingMatchExprType(tupleMemberType, eType, env);
            BVarSymbol varSymbol = Symbols.createVarSymbolForTupleMember(type);
            tupleTypes.add(new BTupleMember(type, varSymbol));
        }
        BTupleType remainingType = new BTupleType(tupleTypes);
        if (originalType.restType != null) {
            remainingType.restType = getRemainingMatchExprType(originalType.restType, eType, env);
        }
        return remainingType;
    }

    public BType getRemainingType(BType originalType, BType typeToRemove, SymbolEnv env) {
        BType remainingType = originalType;

        if (originalType.tag == TypeTags.INTERSECTION) {
            originalType = ((BIntersectionType) originalType).effectiveType;
        }

        boolean unionOriginalType = false;

        switch (originalType.tag) {
            case TypeTags.UNION:
                unionOriginalType = true;
                remainingType = getRemainingType((BUnionType) originalType, getAllTypes(typeToRemove, true));

                BType typeRemovedFromOriginalUnionType = getReferredType(getRemainingType((BUnionType) originalType,
                                                                                          getAllTypes(remainingType,
                                                                                                      true)));
                if (typeRemovedFromOriginalUnionType == symTable.nullSet ||
                        isSubTypeOfReadOnly(typeRemovedFromOriginalUnionType, env) ||
                        isSubTypeOfReadOnly(remainingType, env) ||
                        narrowsToUnionOfImmutableTypesOrDistinctBasicTypes(remainingType, typeToRemove, env)) {
                    return remainingType;
                }

                break;
            case TypeTags.FINITE:
                return getRemainingType((BFiniteType) originalType, getAllTypes(typeToRemove, true));
            case TypeTags.READONLY:
                remainingType = getRemainingType((BReadonlyType) originalType, typeToRemove);
                break;
            case TypeTags.TYPEREFDESC:
                BType refType = getReferredType(originalType);
                if (refType.tag != TypeTags.UNION && refType.tag != TypeTags.FINITE) {
                    return originalType;
                }
                return getRemainingType(refType, typeToRemove, env);
        }

        if (Symbols.isFlagOn(getReferredType(originalType).flags, Flags.READONLY)) {
            return remainingType;
        }

        BType referredTypeToRemove = getReferredType(typeToRemove);
        if (isClosedRecordTypes(referredTypeToRemove) && removesDistinctRecords(typeToRemove, remainingType)) {
            return remainingType;
        }

        if (removesDistinctBasicTypes(typeToRemove, remainingType)) {
            return remainingType;
        }

        if (unionOriginalType && referredTypeToRemove.tag == UNION) {
            BType typeToRemoveFrom = originalType;
            for (BType memberTypeToRemove : ((BUnionType) referredTypeToRemove).getMemberTypes()) {
                remainingType =  getRemainingType(typeToRemoveFrom, memberTypeToRemove, env);
                typeToRemoveFrom = remainingType;
            }

            return remainingType;
        }

        return originalType;
    }

    public boolean isSubTypeOfReadOnly(BType type, SymbolEnv env) {
        return isInherentlyImmutableType(type) ||
                (isSelectivelyImmutableType(type, env.enclPkg.packageID) &&
                        Symbols.isFlagOn(type.flags, Flags.READONLY));
    }

    private boolean isClosedRecordTypes(BType type) {
        type = getReferredType(type);
        switch (type.tag) {
            case RECORD:
                BRecordType recordType = (BRecordType) type;
                return recordType.sealed || recordType.restFieldType == symTable.neverType;
            case UNION:
                for (BType memberType : ((BUnionType) type).getMemberTypes()) {
                    if (!isClosedRecordTypes(getReferredType(memberType))) {
                        return false;
                    }
                }
                return true;
        }
        return false;
    }

    private boolean removesDistinctRecords(BType typeToRemove, BType remainingType) {
        List<Set<String>> fieldsInRemainingTypes = new ArrayList<>();

        remainingType = getReferredType(remainingType);
        switch (remainingType.tag) {
            case TypeTags.MAP:
            case TypeTags.JSON:
            case TypeTags.ANYDATA:
            case TypeTags.ANY:
                return false;
            case RECORD:
                BRecordType recordType = (BRecordType) remainingType;
                if (!recordType.sealed && recordType.restFieldType != symTable.neverType) {
                    return false;
                }
                fieldsInRemainingTypes.add(recordType.fields.keySet());
                break;
            case UNION:
                for (BType memberType : ((BUnionType) remainingType).getMemberTypes()) {
                    BType referredMemberType = getReferredType(memberType);
                    int tag = referredMemberType.tag;
                    if (tag == RECORD) {
                        BRecordType memberRecordType = (BRecordType) referredMemberType;
                        if (!memberRecordType.sealed && memberRecordType.restFieldType != symTable.neverType) {
                            return false;
                        }

                        fieldsInRemainingTypes.add(memberRecordType.fields.keySet());
                        continue;
                    }

                    if (tag == TypeTags.MAP || tag == TypeTags.JSON || tag == TypeTags.ANYDATA || tag == TypeTags.ANY) {
                        return false;
                    }
                }
        }

        List<Set<String>> fieldsInRemovingTypes = new ArrayList<>();
        typeToRemove = getReferredType(typeToRemove);
        switch (typeToRemove.tag) {
            case RECORD:
                fieldsInRemovingTypes.add(((BRecordType) typeToRemove).fields.keySet());
                break;
            case UNION:
                for (BType memberType : ((BUnionType) typeToRemove).getMemberTypes()) {
                    BType referredType = getReferredType(memberType);

                    if (referredType.tag != RECORD) {
                        continue;
                    }

                    fieldsInRemovingTypes.add(((BRecordType) referredType).fields.keySet());
                }
        }

        for (Set<String> fieldsInRemovingType : fieldsInRemovingTypes) {
            if (fieldsInRemainingTypes.contains(fieldsInRemovingType)) {
                return false;
            }
        }

        return true;
    }

    private boolean removesDistinctBasicTypes(BType typeToRemove, BType remainingType) {
        Set<BasicTypes> removedBasicTypes = new HashSet<>();
        Set<BasicTypes> remainingBasicTypes = new HashSet<>();

        populateBasicTypes(typeToRemove, removedBasicTypes);
        populateBasicTypes(remainingType, remainingBasicTypes);

        if (remainingBasicTypes.contains(BasicTypes.ANY)) {
            for (BasicTypes removedBasicType : removedBasicTypes) {
                if (removedBasicType != BasicTypes.ERROR) {
                    return false;
                }
            }
        }

        for (BasicTypes remainingBasicType : remainingBasicTypes) {
            if (removedBasicTypes.contains(remainingBasicType)) {
                return false;
            }
        }
        return true;
    }

    private boolean narrowsToUnionOfImmutableTypesOrDistinctBasicTypes(BType remainingType, BType typeToRemove,
                                                                       SymbolEnv env) {
        BType referredRemainingType = getReferredType(remainingType);
        if (referredRemainingType.tag != UNION) {
            return false;
        }

        LinkedHashSet<BType> mutableRemainingTypes =
                filterMutableMembers(((BUnionType) referredRemainingType).getMemberTypes(), env);
        remainingType = mutableRemainingTypes.size() == 1 ? mutableRemainingTypes.iterator().next() :
                BUnionType.create(null, mutableRemainingTypes);

        BType referredTypeToRemove = getReferredType(typeToRemove);

        if (referredTypeToRemove.tag == UNION) {
            LinkedHashSet<BType> mutableTypesToRemove =
                    filterMutableMembers(((BUnionType) referredTypeToRemove).getMemberTypes(), env);
            typeToRemove = mutableTypesToRemove.size() == 1 ? mutableTypesToRemove.iterator().next() :
                    BUnionType.create(null, mutableTypesToRemove);
        } else {
            typeToRemove = referredTypeToRemove;
        }

        return removesDistinctBasicTypes(typeToRemove, remainingType);
    }

    private LinkedHashSet<BType> filterMutableMembers(LinkedHashSet<BType> types, SymbolEnv env) {
        LinkedHashSet<BType> remainingMemberTypes = new LinkedHashSet<>();

        for (BType type : types) {
            BType referredType = getReferredType(type);
            if (!isSubTypeOfReadOnly(referredType, env)) {
                remainingMemberTypes.add(referredType);
            }
        }

        return remainingMemberTypes;
    }

    // TODO: now only works for error. Probably we need to properly define readonly types here.
    private BType getRemainingType(BReadonlyType originalType, BType removeType) {
        if (getReferredType(removeType).tag == TypeTags.ERROR) {
            return symTable.anyAndReadonly;
        }

        return  originalType;
    }

    public BType getTypeIntersection(IntersectionContext intersectionContext, BType lhsType, BType rhsType,
                                     SymbolEnv env) {
        return getTypeIntersection(intersectionContext, lhsType, rhsType, env, new LinkedHashSet<>());
    }

    private BType getTypeIntersection(IntersectionContext intersectionContext, BType lhsType, BType rhsType,
                                     SymbolEnv env,
                                     LinkedHashSet<BType> visitedTypes) {
        List<BType> rhsTypeComponents = getAllTypes(rhsType, false);
        LinkedHashSet<BType> intersection = new LinkedHashSet<>(rhsTypeComponents.size());
        for (BType rhsComponent : rhsTypeComponents) {
            BType it = getIntersection(intersectionContext, lhsType, env, rhsComponent,
                    new LinkedHashSet<>(visitedTypes));
            if (it != null) {
                intersection.add(it);
            }
        }

        if (intersection.isEmpty()) {
            if (getReferredType(lhsType).tag == TypeTags.NULL_SET) {
                return lhsType;
            }
            return symTable.semanticError;
        }

        if (intersection.size() == 1) {
            return intersection.toArray(new BType[0])[0];
        } else {
            return BUnionType.create(null, intersection);
        }
    }

    private BType getIntersection(IntersectionContext intersectionContext, BType lhsType, SymbolEnv env, BType type,
                                  LinkedHashSet<BType> visitedTypes) {

        BType referredType = getReferredType(type);
        BType referredLhsType = getReferredType(lhsType, false);

        if (intersectionContext.preferNonGenerativeIntersection) {
            if (isAssignable(referredType, referredLhsType)) {
                return type;
            } else if (isAssignable(referredLhsType, referredType)) {
                return lhsType;
            }
        }

        // TODO: intersections with readonly types are not handled properly. Here, the logic works as follows.
        // Say we have an intersection called A & readonly and we have another type called B. As per the current
        // implementation, we cannot easily find the intersection between (A & readonly) and B. Instead, what we
        // do here is, first find the intersection between A and B then re-create the immutable type out of it.

        if (Symbols.isFlagOn(referredLhsType.flags, Flags.READONLY) && referredLhsType.tag == TypeTags.INTERSECTION &&
                getReferredType(((BIntersectionType) referredLhsType).effectiveType).tag == TypeTags.UNION) {
            BIntersectionType intersectionType = (BIntersectionType) referredLhsType;
            BType finalType = type;
            List<BType> types = intersectionType.getConstituentTypes().stream()
                    .filter(t -> getReferredType(t).tag != TypeTags.READONLY)
                    .map(t -> getIntersection(intersectionContext, t, env, finalType, visitedTypes))
                    .filter(Objects::nonNull)
                    .collect(Collectors.toList());
            if (types.size() == 1) {
                BType bType = types.get(0);

                if (isInherentlyImmutableType(bType) || Symbols.isFlagOn(bType.flags, Flags.READONLY)) {
                    return bType;
                }

                if (!isSelectivelyImmutableType(bType, new HashSet<>(), env.enclPkg.packageID)) {
                    return symTable.semanticError;
                }

                return ImmutableTypeCloner.getEffectiveImmutableType(intersectionContext.pos, this, bType,
                                                                     env, symTable, anonymousModelHelper, names);
            }
        }

        referredLhsType = getReferredType(lhsType);
        if (referredType.tag == TypeTags.ERROR && referredLhsType.tag == TypeTags.ERROR) {
            BType intersectionType = getIntersectionForErrorTypes(intersectionContext, referredLhsType, referredType,
                    env, visitedTypes);
            if (intersectionType != symTable.semanticError) {
                return intersectionType;
            }
        } else if (referredType.tag == TypeTags.RECORD && referredLhsType.tag == TypeTags.RECORD) {
            BType intersectionType = createRecordIntersection(intersectionContext, (BRecordType) referredLhsType,
                                                              (BRecordType) referredType, env, visitedTypes);
            if (intersectionType != symTable.semanticError) {
                return intersectionType;
            }
        } else if (referredType.tag == TypeTags.MAP && referredLhsType.tag == TypeTags.RECORD) {
            BType intersectionType = createRecordIntersection(intersectionContext, (BRecordType) referredLhsType,
                                                              getEquivalentRecordType((BMapType) referredType), env,
                                                                visitedTypes);
            if (intersectionType != symTable.semanticError) {
                return intersectionType;
            }
        } else if (referredType.tag == TypeTags.RECORD && referredLhsType.tag == TypeTags.MAP) {
            BType intersectionType = createRecordIntersection(intersectionContext,
                                                              getEquivalentRecordType((BMapType) referredLhsType),
                                                              (BRecordType) referredType, env, visitedTypes);
            if (intersectionType != symTable.semanticError) {
                return intersectionType;
            }
        } else if (!intersectionContext.preferNonGenerativeIntersection && 
                isAssignable(referredType, referredLhsType)) {
            return type;
        } else if (!intersectionContext.preferNonGenerativeIntersection && 
                isAssignable(referredLhsType, referredType)) {
            return lhsType;
        } else if (referredLhsType.tag == TypeTags.FINITE) {
            BType intersectionType = getTypeForFiniteTypeValuesAssignableToType((BFiniteType) referredLhsType, type);
            if (intersectionType != symTable.semanticError) {
                return intersectionType;
            }
        } else if (referredType.tag == TypeTags.FINITE) {
            BType intersectionType = getTypeForFiniteTypeValuesAssignableToType((BFiniteType) referredType, lhsType);
            if (intersectionType != symTable.semanticError) {
                return intersectionType;
            }
        } else if (referredLhsType.tag == TypeTags.UNION) {
            BType intersectionType = getTypeForUnionTypeMembersAssignableToType((BUnionType) referredLhsType, type, env,
                    intersectionContext, visitedTypes);
            if (intersectionType != symTable.semanticError) {
                return intersectionType;
            }
        } else if (referredType.tag == TypeTags.UNION) {
            BType intersectionType = getTypeForUnionTypeMembersAssignableToType((BUnionType) referredType, lhsType, env,
                    intersectionContext, visitedTypes);
            if (intersectionType != symTable.semanticError) {
                return intersectionType;
            }
        } else if (referredType.tag == TypeTags.MAP && referredLhsType.tag == TypeTags.MAP) {
            BType intersectionConstraintTypeType = getIntersection(intersectionContext, 
                    ((BMapType) referredLhsType).constraint, env, ((BMapType) referredType).constraint, visitedTypes);
            if (intersectionConstraintTypeType == null || intersectionConstraintTypeType == symTable.semanticError) {
                return null;
            }
            return new BMapType(TypeTags.MAP, intersectionConstraintTypeType, null);
        } else if (referredType.tag == TypeTags.ARRAY && referredLhsType.tag == TypeTags.TUPLE) {
            BType intersectionType = createArrayAndTupleIntersection(intersectionContext,
                    (BArrayType) referredType, (BTupleType) referredLhsType, env, visitedTypes);
            if (intersectionType != symTable.semanticError) {
                return intersectionType;
            }
        } else if (referredType.tag == TypeTags.TUPLE && referredLhsType.tag == TypeTags.ARRAY) {
            BType intersectionType = createArrayAndTupleIntersection(intersectionContext,
                    (BArrayType) referredLhsType, (BTupleType) referredType, env, visitedTypes);
            if (intersectionType != symTable.semanticError) {
                return intersectionType;
            }
        } else if (referredType.tag == TypeTags.TUPLE && referredLhsType.tag == TypeTags.TUPLE) {
            BType intersectionType = createTupleAndTupleIntersection(intersectionContext,
                    (BTupleType) referredLhsType, (BTupleType) referredType, env, visitedTypes);
            if (intersectionType != symTable.semanticError) {
                return intersectionType;
            }
        } else if (isAnydataOrJson(referredType) && referredLhsType.tag == TypeTags.RECORD) {
            BType intersectionType = createRecordIntersection(intersectionContext, (BRecordType) referredLhsType,
                    getEquivalentRecordType(getMapTypeForAnydataOrJson(referredType, env)), env, visitedTypes);
            if (intersectionType != symTable.semanticError) {
                return intersectionType;
            }
        } else if (referredType.tag == TypeTags.RECORD && isAnydataOrJson(referredLhsType)) {
            BType intersectionType = createRecordIntersection(intersectionContext,
                    getEquivalentRecordType(getMapTypeForAnydataOrJson(referredLhsType, env)), 
                    (BRecordType) referredType, env, visitedTypes);
            if (intersectionType != symTable.semanticError) {
                return intersectionType;
            }
        } else if (isAnydataOrJson(referredType) && referredLhsType.tag == TypeTags.MAP) {
            return getIntersection(intersectionContext, lhsType, env, getMapTypeForAnydataOrJson(referredType, env),
                    visitedTypes);
        } else if (referredType.tag == TypeTags.MAP && isAnydataOrJson(referredLhsType)) {
            return getIntersection(intersectionContext, getMapTypeForAnydataOrJson(referredLhsType, env), env,
                    referredType, visitedTypes);
        } else if (isAnydataOrJson(referredType) && referredLhsType.tag == TypeTags.TUPLE) {
            BType intersectionType = createArrayAndTupleIntersection(intersectionContext,
                    getArrayTypeForAnydataOrJson(referredType, env), (BTupleType) referredLhsType, env, visitedTypes);
            if (intersectionType != symTable.semanticError) {
                return intersectionType;
            }
        } else if (referredType.tag == TypeTags.TUPLE && isAnydataOrJson(referredLhsType)) {
            BType intersectionType = createArrayAndTupleIntersection(intersectionContext,
                    getArrayTypeForAnydataOrJson(referredLhsType, env), (BTupleType) referredType, env, visitedTypes);
            if (intersectionType != symTable.semanticError) {
                return intersectionType;
            }
        } else if (isAnydataOrJson(referredType) && referredLhsType.tag == TypeTags.ARRAY) {
            BType elementIntersection = getIntersection(intersectionContext, ((BArrayType) referredLhsType).eType, env,
                                                        type, visitedTypes);
            if (elementIntersection == null) {
                return elementIntersection;
            }
            return new BArrayType(elementIntersection);
        } else if (referredType.tag == TypeTags.ARRAY && isAnydataOrJson(referredLhsType)) {
            BType elementIntersection = getIntersection(intersectionContext, lhsType, env, 
                    ((BArrayType) referredType).eType, visitedTypes);
            if (elementIntersection == null) {
                return elementIntersection;
            }
            return new BArrayType(elementIntersection);
        } else if (referredType.tag == TypeTags.NULL_SET) {
            return type;
        }
        return null;
    }

    private boolean isAnydataOrJson(BType type) {
        switch (getReferredType(type).tag) {
            case TypeTags.ANYDATA:
            case TypeTags.JSON:
                return true;
        }
        return false;
    }

    private BMapType getMapTypeForAnydataOrJson(BType type, SymbolEnv env) {
        BMapType mapType = getReferredType(type).tag == TypeTags.ANYDATA ?
                symTable.mapAnydataType : symTable.mapJsonType;

        if (isImmutable(type)) {
            return (BMapType) ImmutableTypeCloner.getEffectiveImmutableType(null, this, mapType, env, symTable,
                    anonymousModelHelper, names);
        }
        return mapType;
    }

    private BArrayType getArrayTypeForAnydataOrJson(BType type, SymbolEnv env) {
        BArrayType arrayType = getReferredType(type).tag == TypeTags.ANYDATA ?
                symTable.arrayAnydataType : symTable.arrayJsonType;

        if (isImmutable(type)) {
            return (BArrayType) ImmutableTypeCloner.getEffectiveImmutableType(null, this, arrayType, env, symTable,
                    anonymousModelHelper, names);
        }
        return arrayType;
    }

    private BType createArrayAndTupleIntersection(IntersectionContext intersectionContext,
                                                  BArrayType arrayType, BTupleType tupleType, SymbolEnv env,
                                                  LinkedHashSet<BType> visitedTypes) {
        if (!visitedTypes.add(tupleType)) {
            return tupleType;
        }
        List<BType> tupleTypes = tupleType.getTupleTypes();
        if (arrayType.state == BArrayState.CLOSED && tupleTypes.size() != arrayType.size) {
            if (tupleTypes.size() > arrayType.size) {
                return symTable.semanticError;
            }

            if (tupleType.restType == null) {
                return symTable.semanticError;
            }
        }

        List<BTupleMember> tupleMemberTypes = new ArrayList<>(tupleTypes.size());
        BType eType = arrayType.eType;
        for (BType memberType : tupleTypes) {
            BType intersectionType = getTypeIntersection(intersectionContext, memberType, eType, env,
                    visitedTypes);
            if (intersectionType == symTable.semanticError) {
                return symTable.semanticError;
            }
            BVarSymbol varSymbol = Symbols.createVarSymbolForTupleMember(intersectionType);
            tupleMemberTypes.add(new BTupleMember(intersectionType, varSymbol));
        }

        if (tupleType.restType == null) {
            return new BTupleType(null, tupleMemberTypes);
        }

        BType restIntersectionType = getTypeIntersection(intersectionContext, tupleType.restType, eType, env,
                visitedTypes);
        if (restIntersectionType == symTable.semanticError) {
            return new BTupleType(null, tupleMemberTypes);
        }
        return new BTupleType(null, tupleMemberTypes, restIntersectionType, 0);
    }

    private BType createTupleAndTupleIntersection(IntersectionContext intersectionContext,
                                                  BTupleType lhsTupleType, BTupleType tupleType, SymbolEnv env,
                                                  LinkedHashSet<BType> visitedTypes) {
        if (lhsTupleType.restType == null && tupleType.restType != null) {
            return symTable.semanticError;
        }

        if (lhsTupleType.restType == null &&
                lhsTupleType.getMembers().size() != tupleType.getMembers().size()) {
            return symTable.semanticError;
        }

        List<BType> lhsTupleTypes = lhsTupleType.getTupleTypes();
        List<BType> tupleTypes = tupleType.getTupleTypes();

        if (lhsTupleTypes.size() > tupleTypes.size()) {
            return symTable.semanticError;
        }

        List<BTupleMember> tupleMemberTypes = new ArrayList<>(tupleTypes.size());
        for (int i = 0; i < tupleTypes.size(); i++) {
            BType lhsType = (lhsTupleTypes.size() > i) ? lhsTupleTypes.get(i) : lhsTupleType.restType;
            BType intersectionType = getTypeIntersection(intersectionContext, tupleTypes.get(i), lhsType, env,
                    visitedTypes);
            if (intersectionType == symTable.semanticError) {
                return symTable.semanticError;
            }
            BVarSymbol varSymbol = new BVarSymbol(intersectionType.flags, null, null, intersectionType,
                    null, null, null);
            tupleMemberTypes.add(new BTupleMember(intersectionType, varSymbol));
        }

        if (lhsTupleType.restType != null && tupleType.restType != null) {
            BType restIntersectionType = getTypeIntersection(intersectionContext, tupleType.restType,
                    lhsTupleType.restType, env, visitedTypes);
            if (restIntersectionType == symTable.semanticError) {
                return new BTupleType(null, tupleMemberTypes);
            }
            return new BTupleType(null, tupleMemberTypes, restIntersectionType, 0);
        }

        return new BTupleType(null, tupleMemberTypes);
    }

    private BType getIntersectionForErrorTypes(IntersectionContext intersectionContext,
                                               BType lhsType, BType rhsType, SymbolEnv env,
                                               LinkedHashSet<BType> visitedTypes) {

        BType detailIntersectionType = getTypeIntersection(intersectionContext,
                ((BErrorType) lhsType).detailType, ((BErrorType) rhsType).detailType, env, visitedTypes);
        if (detailIntersectionType == symTable.semanticError) {
            return symTable.semanticError;
        }

        BErrorType intersectionErrorType = createErrorType(lhsType, rhsType, detailIntersectionType, env);

        if (intersectionContext.createTypeDefs) {
            BTypeSymbol errorTSymbol = intersectionErrorType.tsymbol;
            BLangErrorType bLangErrorType = TypeDefBuilderHelper.createBLangErrorType(symTable.builtinPos,
                    intersectionErrorType, env, anonymousModelHelper);
            BLangTypeDefinition errorTypeDefinition = TypeDefBuilderHelper.addTypeDefinition(
                    intersectionErrorType, errorTSymbol, bLangErrorType, env);
            errorTypeDefinition.pos = symTable.builtinPos;
        }

        return intersectionErrorType;
    }

    private BType createRecordIntersection(IntersectionContext intersectionContext,
                                           BRecordType recordTypeOne, BRecordType recordTypeTwo, SymbolEnv env,
                                           LinkedHashSet<BType> visitedTypes) {
        LinkedHashMap<String, BField> recordOneFields = recordTypeOne.fields;
        LinkedHashMap<String, BField> recordTwoFields = recordTypeTwo.fields;

        Set<String> recordOneKeys = recordOneFields.keySet();
        Set<String> recordTwoKeys = recordTwoFields.keySet();

        boolean isRecordOneClosed = recordTypeOne.sealed;
        boolean isRecordTwoClosed = recordTypeTwo.sealed;

        BType effectiveRecordOneRestFieldType = getConstraint(recordTypeOne);
        BType effectiveRecordTwoRestFieldType = getConstraint(recordTypeTwo);

        BRecordType newType = createAnonymousRecord(env);
        BTypeSymbol newTypeSymbol = newType.tsymbol;
        Set<String> addedKeys = new HashSet<>();

        LinkedHashMap<String, BField> newTypeFields = newType.fields;

        if (!populateFields(intersectionContext.switchLeft(), recordTypeOne, env, recordOneFields, recordTwoFields,
                            recordOneKeys, recordTwoKeys, isRecordTwoClosed, effectiveRecordTwoRestFieldType,
                            newTypeSymbol, addedKeys, newTypeFields, visitedTypes)) {
            return symTable.semanticError;
        }

        if (!populateFields(intersectionContext.switchRight(), recordTypeTwo, env, recordTwoFields, recordOneFields,
                            recordTwoKeys, recordOneKeys, isRecordOneClosed, effectiveRecordOneRestFieldType,
                            newTypeSymbol, addedKeys, newTypeFields, visitedTypes)) {
            return symTable.semanticError;
        }

        BType restFieldType = getTypeIntersection(intersectionContext, effectiveRecordOneRestFieldType,
                effectiveRecordTwoRestFieldType, env, visitedTypes);
        if (setRestType(newType, restFieldType) == symTable.semanticError) {
            return symTable.semanticError;
        }

        if ((newType.sealed || newType.restFieldType == symTable.neverType) &&
                (newTypeFields.isEmpty() || allReadOnlyFields(newTypeFields))) {
            newType.flags |= Flags.READONLY;
            newTypeSymbol.flags |= Flags.READONLY;
        }

        if (intersectionContext.createTypeDefs) {
            BLangRecordTypeNode recordTypeNode = TypeDefBuilderHelper.createRecordTypeNode(
                    newType, env.enclPkg.packageID, symTable, symTable.builtinPos);
            BLangTypeDefinition recordTypeDef = TypeDefBuilderHelper.addTypeDefinition(
                    newType, newType.tsymbol, recordTypeNode, env);
            env.enclPkg.symbol.scope.define(newType.tsymbol.name, newType.tsymbol);
            recordTypeDef.pos = symTable.builtinPos;
        }

        return newType;
    }

    private boolean populateFields(IntersectionContext intersectionContext, BRecordType lhsRecord, SymbolEnv env,
                                   LinkedHashMap<String, BField> lhsRecordFields,
                                   LinkedHashMap<String, BField> rhsRecordFields,
                                   Set<String> lhsRecordKeys, Set<String> rhsRecordKeys,
                                   boolean isRhsRecordClosed, BType effectiveRhsRecordRestFieldType,
                                   BTypeSymbol newTypeSymbol, Set<String> addedKeys,
                                   LinkedHashMap<String, BField> newTypeFields,
                                   LinkedHashSet<BType> visitedTypes) {
        for (String key : lhsRecordKeys) {
            BField lhsRecordField = lhsRecordFields.get(key);

            if (!validateRecordFieldDefaultValueForIntersection(intersectionContext, lhsRecordField, lhsRecord)) {
                return false;
            }

            if (!addedKeys.add(key)) {
                continue;
            }
            
            BType intersectionFieldType;

            long intersectionFlags = lhsRecordField.symbol.flags;

            BType recordOneFieldType = lhsRecordField.type;
            if (!rhsRecordKeys.contains(key)) {
                if (isRhsRecordClosed) {
                    if (!Symbols.isFlagOn(lhsRecordField.symbol.flags, Flags.OPTIONAL)) {
                        return false;
                    }
                    continue;
                }

                if (isNeverTypeOrStructureTypeWithARequiredNeverMember(effectiveRhsRecordRestFieldType) &&
                        !isNeverTypeOrStructureTypeWithARequiredNeverMember(recordOneFieldType)) {
                    return false;
                }

                intersectionFieldType = getIntersection(intersectionContext, recordOneFieldType, env,
                                                        effectiveRhsRecordRestFieldType, visitedTypes);

                if (intersectionFieldType == null || intersectionFieldType == symTable.semanticError) {
                    if (Symbols.isFlagOn(lhsRecordField.symbol.flags, Flags.OPTIONAL)) {
                        continue;
                    }

                    return false;
                }
            } else {
                BField rhsRecordField = rhsRecordFields.get(key);
                intersectionFieldType = getIntersection(intersectionContext, recordOneFieldType, env,
                                                        rhsRecordField.type, visitedTypes);

                long rhsFieldFlags = rhsRecordField.symbol.flags;
                if (Symbols.isFlagOn(rhsFieldFlags, Flags.READONLY)) {
                    intersectionFlags |= Flags.READONLY;
                }

                if (!Symbols.isFlagOn(rhsFieldFlags, Flags.OPTIONAL) &&
                        Symbols.isFlagOn(intersectionFlags, Flags.OPTIONAL)) {
                    intersectionFlags &= ~Flags.OPTIONAL;
                }

                if (Symbols.isFlagOn(rhsFieldFlags, Flags.REQUIRED) &&
                        !Symbols.isFlagOn(intersectionFlags, Flags.REQUIRED)) {
                    intersectionFlags |= Flags.REQUIRED;
                }
            }

            if (intersectionFieldType == null || intersectionFieldType == symTable.semanticError) {
                return false;
            }

            org.wso2.ballerinalang.compiler.util.Name name = lhsRecordField.name;
            BVarSymbol recordFieldSymbol;

            if (getReferredType(intersectionFieldType).tag == TypeTags.INVOKABLE && 
                    intersectionFieldType.tsymbol != null) {
                recordFieldSymbol = new BInvokableSymbol(lhsRecordField.symbol.tag, intersectionFlags,
                                                         name, env.enclPkg.packageID, intersectionFieldType,
                                                         newTypeSymbol, lhsRecordField.pos, SOURCE);
                BInvokableTypeSymbol tsymbol = (BInvokableTypeSymbol) intersectionFieldType.tsymbol;
                BInvokableSymbol invokableSymbol = (BInvokableSymbol) recordFieldSymbol;
                invokableSymbol.params = tsymbol == null ? null : new ArrayList<>(tsymbol.params);
                invokableSymbol.restParam = tsymbol.restParam;
                invokableSymbol.retType = tsymbol.returnType;
                invokableSymbol.flags = tsymbol.flags;
            } else {
                recordFieldSymbol = new BVarSymbol(intersectionFlags, name, env.enclPkg.packageID,
                                                   intersectionFieldType, newTypeSymbol, lhsRecordField.pos, SOURCE);
            }

            newTypeFields.put(key, new BField(name, null, recordFieldSymbol));
            newTypeSymbol.scope.define(name,  recordFieldSymbol);
        }
        return true;
    }

    private boolean allReadOnlyFields(LinkedHashMap<String, BField> fields) {
        for (BField field : fields.values()) {
            if (!Symbols.isFlagOn(field.symbol.flags, Flags.READONLY)) {
                return false;
            }
        }
        return true;
    }

    private BType setRestType(BRecordType recordType, BType restType) {
        if (restType == symTable.semanticError) {
            recordType.restFieldType = symTable.semanticError;
            return symTable.semanticError;
        }

        if (restType == symTable.neverType) {
            recordType.sealed = true;
            recordType.restFieldType = symTable.noType;
            return symTable.noType;
        }

        recordType.restFieldType = restType;
        return restType;
    }

    private BType getConstraint(BRecordType recordType) {
        if (recordType.sealed) {
            return symTable.neverType;
        }

        return recordType.restFieldType;
    }

    private BRecordType createAnonymousRecord(SymbolEnv env) {
        EnumSet<Flag> flags = EnumSet.of(Flag.PUBLIC, Flag.ANONYMOUS);
        BRecordTypeSymbol recordSymbol = Symbols.createRecordSymbol(Flags.asMask(flags), Names.EMPTY,
                                                                                env.enclPkg.packageID, null,
                                                                                env.scope.owner, null, VIRTUAL);
        recordSymbol.name = names.fromString(
                anonymousModelHelper.getNextAnonymousTypeKey(env.enclPkg.packageID));
        BInvokableType bInvokableType = new BInvokableType(new ArrayList<>(), symTable.nilType, null);
        BInvokableSymbol initFuncSymbol = Symbols.createFunctionSymbol(
                Flags.PUBLIC, Names.EMPTY, Names.EMPTY, env.enclPkg.symbol.pkgID, bInvokableType, env.scope.owner,
                false, symTable.builtinPos, VIRTUAL);
        initFuncSymbol.retType = symTable.nilType;
        recordSymbol.initializerFunc = new BAttachedFunction(Names.INIT_FUNCTION_SUFFIX, initFuncSymbol,
                                                                         bInvokableType, symTable.builtinPos);
        recordSymbol.scope = new Scope(recordSymbol);

        BRecordType recordType = new BRecordType(recordSymbol);
        recordType.tsymbol = recordSymbol;
        recordSymbol.type = recordType;

        return recordType;
    }

    private BRecordType getEquivalentRecordType(BMapType mapType) {
        BRecordType equivalentRecordType = new BRecordType(null);
        equivalentRecordType.sealed = false;
        equivalentRecordType.restFieldType = mapType.constraint;
        return equivalentRecordType;
    }

    private BErrorType createErrorType(BType lhsType, BType rhsType, BType detailType, SymbolEnv env) {
        BErrorType lhsErrorType = (BErrorType) lhsType;
        BErrorType rhsErrorType = (BErrorType) rhsType;

        BErrorType errorType = createErrorType(detailType, lhsType.flags, env);
        errorType.tsymbol.flags |= rhsType.flags;

        errorType.typeIdSet = BTypeIdSet.getIntersection(lhsErrorType.typeIdSet, rhsErrorType.typeIdSet);

        return errorType;
    }

    public BErrorType createErrorType(BType detailType, long flags, SymbolEnv env) {
        String name = anonymousModelHelper.getNextAnonymousIntersectionErrorTypeName(env.enclPkg.packageID);
        BErrorTypeSymbol errorTypeSymbol = Symbols.createErrorSymbol(flags | Flags.ANONYMOUS, names.fromString(name),
                                                                     env.enclPkg.symbol.pkgID, null,
                                                                     env.scope.owner, symTable.builtinPos, VIRTUAL);
        errorTypeSymbol.scope = new Scope(errorTypeSymbol);
        BErrorType errorType = new BErrorType(errorTypeSymbol, detailType);
        errorType.flags |= errorTypeSymbol.flags;
        errorTypeSymbol.type = errorType;
        errorType.typeIdSet = BTypeIdSet.emptySet();

        return errorType;
    }

    private boolean populateRecordFields(IntersectionContext diagnosticContext, BRecordType newType,
                                         BType originalType, SymbolEnv env, BType constraint) {
        BTypeSymbol intersectionRecordSymbol = newType.tsymbol;
        // If the detail type is BMapType simply ignore since the resulting detail type has `anydata` as rest type.
        if (originalType.getKind() != TypeKind.RECORD) {
            return true;
        }
        BRecordType originalRecordType = (BRecordType) originalType;
        LinkedHashMap<String, BField> fields = new LinkedHashMap<>();
        for (BField origField : originalRecordType.fields.values()) {
            org.wso2.ballerinalang.compiler.util.Name origFieldName = origField.name;
            String nameString = origFieldName.value;

            if (!validateRecordFieldDefaultValueForIntersection(diagnosticContext, origField, originalRecordType)) {
                return false;
            }

            BType recordFieldType = validateRecordField(diagnosticContext, newType, origField, constraint, env);
            if (recordFieldType == symTable.semanticError) {
                return false;
            }

            BVarSymbol recordFieldSymbol = new BVarSymbol(origField.symbol.flags, origFieldName,
                                                          env.enclPkg.packageID, recordFieldType,
                                                          intersectionRecordSymbol, origField.pos, SOURCE);

            if (recordFieldType == symTable.neverType && Symbols.isFlagOn(recordFieldSymbol.flags, Flags.OPTIONAL)) {
                recordFieldSymbol.flags &= (~Flags.REQUIRED);
                recordFieldSymbol.flags |= Flags.OPTIONAL;
            }

            if (getReferredType(recordFieldType).tag == TypeTags.INVOKABLE && recordFieldType.tsymbol != null) {
                BInvokableTypeSymbol tsymbol = (BInvokableTypeSymbol) recordFieldType.tsymbol;
                BInvokableSymbol invokableSymbol = (BInvokableSymbol) recordFieldSymbol;
                invokableSymbol.params = tsymbol.params == null ? null : new ArrayList<>(tsymbol.params);
                invokableSymbol.restParam = tsymbol.restParam;
                invokableSymbol.retType = tsymbol.returnType;
                invokableSymbol.flags = tsymbol.flags;
            }

            fields.put(nameString, new BField(origFieldName, null, recordFieldSymbol));
            intersectionRecordSymbol.scope.define(origFieldName,  recordFieldSymbol);
        }
        newType.fields.putAll(fields);

        return true;
    }


    private boolean validateRecordFieldDefaultValueForIntersection(IntersectionContext diagnosticContext,
                                                                   BField field, BRecordType recordType) {
        if (field.symbol != null && field.symbol.isDefaultable && !diagnosticContext.ignoreDefaultValues) {
            diagnosticContext.logError(DiagnosticErrorCode.INTERSECTION_NOT_ALLOWED_WITH_TYPE, recordType, field.name);
            return false;
        }
        return true;
    }

    private BType validateRecordField(IntersectionContext intersectionContext,
                                      BRecordType newType, BField origField, BType constraint, SymbolEnv env) {
        if (hasField(newType, origField)) {
            return validateOverlappingFields(newType, origField);
        }

        if (constraint == null) {
            return origField.type;
        }

        BType fieldType = getTypeIntersection(intersectionContext, origField.type, constraint, env);
        if (fieldType.tag == TypeTags.NEVER && !Symbols.isOptional(origField.symbol)) {
            return symTable.semanticError;
        }

        if (fieldType != symTable.semanticError) {
            return fieldType;
        }

        if (Symbols.isOptional(origField.symbol)) {
            return symTable.neverType;
        }

        return symTable.semanticError;
    }

    private boolean hasField(BRecordType recordType, BField origField) {
        return recordType.fields.containsKey(origField.name.value);
    }

    private BType validateOverlappingFields(BRecordType newType, BField origField) {
        if (!hasField(newType, origField)) {
            return origField.type;
        }

        BField overlappingField = newType.fields.get(origField.name.value);
        if (isAssignable(overlappingField.type, origField.type)) {
            return overlappingField.type;
        }

        if (isAssignable(origField.type, overlappingField.type)) {
            return origField.type;
        }
        return symTable.semanticError;
    }

    private void removeErrorFromReadonlyType(List<BType> remainingTypes) {
        Iterator<BType> remainingIterator = remainingTypes.listIterator();
        boolean addAnyAndReadOnly = false;
        while (remainingIterator.hasNext()) {
            BType remainingType = remainingIterator.next();
            if (getReferredType(remainingType).tag != TypeTags.READONLY) {
                continue;
            }
            remainingIterator.remove();
            addAnyAndReadOnly = true;
        }
        if (addAnyAndReadOnly) {
            remainingTypes.add(symTable.anyAndReadonly);
        }
    }

    private BType getRemainingType(BUnionType originalType, List<BType> removeTypes) {
        List<BType> remainingTypes = getAllTypes(originalType, true);
        boolean hasErrorToRemove = false;
        for (BType removeType : removeTypes) {
            remainingTypes.removeIf(type -> isAssignable(type, removeType));
            if (!hasErrorToRemove && getReferredType(removeType).tag == TypeTags.ERROR) {
                hasErrorToRemove = true;
            }
        }

        if (hasErrorToRemove) {
            removeErrorFromReadonlyType(remainingTypes);
        }

        List<BType> finiteTypesToRemove = new ArrayList<>();
        List<BType> finiteTypesToAdd = new ArrayList<>();
        for (BType remainingType : remainingTypes) {
            if (remainingType.tag == TypeTags.FINITE) {
                BFiniteType finiteType = (BFiniteType) remainingType;
                finiteTypesToRemove.add(finiteType);
                BType remainingTypeWithMatchesRemoved = getRemainingType(finiteType, removeTypes);
                if (remainingTypeWithMatchesRemoved != symTable.semanticError) {
                    finiteTypesToAdd.add(remainingTypeWithMatchesRemoved);
                }
            }
        }
        remainingTypes.removeAll(finiteTypesToRemove);
        remainingTypes.addAll(finiteTypesToAdd);

        if (remainingTypes.size() == 1) {
            return remainingTypes.get(0);
        }

        if (remainingTypes.isEmpty()) {
            return symTable.nullSet;
        }

        return BUnionType.create(null, new LinkedHashSet<>(remainingTypes));
    }

    private BType getRemainingType(BFiniteType originalType, List<BType> removeTypes) {
        Set<BLangExpression> remainingValueSpace = new LinkedHashSet<>();

        for (BLangExpression valueExpr : originalType.getValueSpace()) {
            boolean matchExists = false;
            for (BType remType : removeTypes) {
                if (isAssignable(valueExpr.getBType(), remType) ||
                        isAssignableToFiniteType(remType, (BLangLiteral) valueExpr)) {
                    matchExists = true;
                    break;
                }
            }

            if (!matchExists) {
                remainingValueSpace.add(valueExpr);
            }
        }

        if (remainingValueSpace.isEmpty()) {
            return symTable.semanticError;
        }

        BTypeSymbol finiteTypeSymbol = Symbols.createTypeSymbol(SymTag.FINITE_TYPE, originalType.tsymbol.flags,
                names.fromString("$anonType$" + UNDERSCORE + finiteTypeCount++),
                originalType.tsymbol.pkgID, null,
                originalType.tsymbol.owner, originalType.tsymbol.pos,
                VIRTUAL);
        BFiniteType intersectingFiniteType = new BFiniteType(finiteTypeSymbol, remainingValueSpace);
        finiteTypeSymbol.type = intersectingFiniteType;
        return intersectingFiniteType;
    }

    public BType getSafeType(BType bType, boolean liftNil, boolean liftError) {
        BType type = getReferredType(bType);
        // Since JSON, ANY and ANYDATA by default contain null, we need to create a new respective type which
        // is not-nullable.
        if (liftNil) {
            switch (type.tag) {
                case TypeTags.JSON:
                    return new BJSONType((BJSONType) type, false);
                case TypeTags.ANY:
                    return new BAnyType(type.tag, type.tsymbol, false);
                case TypeTags.ANYDATA:
                    return new BAnydataType((BAnydataType) type, false);
                case TypeTags.READONLY:
                    if (liftError) {
                        return symTable.anyAndReadonly;
                    }
                    return new BReadonlyType(type.tag, type.tsymbol, false);
            }
        }

        if (type.tag != TypeTags.UNION) {
            return bType;
        }

        BUnionType unionType = (BUnionType) type;
        LinkedHashSet<BType> memTypes = new LinkedHashSet<>(unionType.getMemberTypes());
        BUnionType errorLiftedType = BUnionType.create(null, memTypes);

        if (liftNil) {
            errorLiftedType.remove(symTable.nilType);
        }

        if (liftError) {
            LinkedHashSet<BType> bTypes = new LinkedHashSet<>();
            for (BType t : errorLiftedType.getMemberTypes()) {
                if (getReferredType(t).tag != TypeTags.ERROR) {
                    bTypes.add(t);
                }
            }
            memTypes = bTypes;
            errorLiftedType = BUnionType.create(null, memTypes);
        }

        if (errorLiftedType.getMemberTypes().size() == 1) {
            return errorLiftedType.getMemberTypes().toArray(new BType[0])[0];
        }

        if (errorLiftedType.getMemberTypes().size() == 0) {
            return symTable.semanticError;
        }

        return errorLiftedType;
    }

    public List<BType> getAllTypes(BType type, boolean getReferenced) {
        if (type.tag != TypeTags.UNION) {
            if (getReferenced && type.tag == TypeTags.TYPEREFDESC) {
                return getAllTypes(((BTypeReferenceType) type).referredType, true);
            }
            
            if (getReferenced && type.tag == TypeTags.INTERSECTION) {
                return getAllTypes(((BIntersectionType) type).effectiveType, true);
            }
            return Lists.of(type);
        }

        List<BType> memberTypes = new LinkedList<>();
        ((BUnionType) type).getMemberTypes().forEach(memberType -> memberTypes.addAll(getAllTypes(memberType, true)));
        return memberTypes;
    }

    public boolean isAllowedConstantType(BType type) {
        type = getReferredType(type);
        switch (type.tag) {
            case TypeTags.BOOLEAN:
            case TypeTags.INT:
                // TODO : Fix this, Issue : #21542
//            case TypeTags.SIGNED32_INT:
//            case TypeTags.SIGNED16_INT:
//            case TypeTags.SIGNED8_INT:
//            case TypeTags.UNSIGNED32_INT:
//            case TypeTags.UNSIGNED16_INT:
//            case TypeTags.UNSIGNED8_INT:
            case TypeTags.BYTE:
            case TypeTags.FLOAT:
            case TypeTags.DECIMAL:
            case TypeTags.STRING:
                // TODO : Fix this, Issue : #21542
//            case TypeTags.CHAR_STRING:
            case TypeTags.NIL:
                return true;
            case TypeTags.MAP:
                return isAllowedConstantType(((BMapType) type).constraint);
            case TypeTags.FINITE:
                BLangExpression finiteValue = ((BFiniteType) type).getValueSpace().toArray(new BLangExpression[0])[0];
                return isAllowedConstantType(finiteValue.getBType());
            default:
                return false;
        }
    }

    public boolean isValidLiteral(BLangLiteral literal, BType targetType) {
        BType literalType = literal.getBType();
        if (literalType.tag == targetType.tag) {
            return true;
        }

        switch (targetType.tag) {
            case TypeTags.BYTE:
                return literalType.tag == TypeTags.INT && isByteLiteralValue((Long) literal.value);
            case TypeTags.DECIMAL:
                return literalType.tag == TypeTags.FLOAT || literalType.tag == TypeTags.INT;
            case TypeTags.FLOAT:
                return literalType.tag == TypeTags.INT;
            case TypeTags.SIGNED32_INT:
                return literalType.tag == TypeTags.INT && isSigned32LiteralValue((Long) literal.value);
            case TypeTags.SIGNED16_INT:
                return literalType.tag == TypeTags.INT && isSigned16LiteralValue((Long) literal.value);
            case TypeTags.SIGNED8_INT:
                return literalType.tag == TypeTags.INT && isSigned8LiteralValue((Long) literal.value);
            case TypeTags.UNSIGNED32_INT:
                return literalType.tag == TypeTags.INT && isUnsigned32LiteralValue((Long) literal.value);
            case TypeTags.UNSIGNED16_INT:
                return literalType.tag == TypeTags.INT && isUnsigned16LiteralValue((Long) literal.value);
            case TypeTags.UNSIGNED8_INT:
                return literalType.tag == TypeTags.INT && isUnsigned8LiteralValue((Long) literal.value);
            case TypeTags.CHAR_STRING:
                return literalType.tag == TypeTags.STRING && isCharLiteralValue((String) literal.value);
            default:
                return false;
        }
    }

    /**
     * Validate if the return type of the given function is a subtype of `error?`, containing `()`.
     *
     * @param function          The function of which the return type should be validated
     * @param diagnosticCode    The code to log if the return type is invalid
     */
    public void validateErrorOrNilReturn(BLangFunction function, DiagnosticCode diagnosticCode) {
        BType returnType = getReferredType(function.returnTypeNode.getBType());

        if (returnType.tag == TypeTags.NIL ||
                (returnType.tag == TypeTags.UNION &&
                        isSubTypeOfErrorOrNilContainingNil((BUnionType) returnType))) {
            return;
        }

        dlog.error(function.returnTypeNode.pos, diagnosticCode, function.returnTypeNode.getBType().toString());
    }

    public boolean isSubTypeOfErrorOrNilContainingNil(BUnionType type) {
        if (!type.isNullable()) {
            return false;
        }

        for (BType memType : type.getMemberTypes()) {
            BType referredMemType = getReferredType(memType);
            if (referredMemType.tag != TypeTags.NIL && referredMemType.tag != TypeTags.ERROR) {
                return false;
            }
        }
        return true;
    }

    /**
     * Type vector of size two, to hold the source and the target types.
     *
     * @since 0.982.0
     */
    private static class TypePair {
        BType sourceType;
        BType targetType;

        public TypePair(BType sourceType, BType targetType) {
            this.sourceType = sourceType;
            this.targetType = targetType;
        }

        @Override
        public boolean equals(Object obj) {
            if (!(obj instanceof TypePair)) {
                return false;
            }

            TypePair other = (TypePair) obj;
            return this.sourceType.equals(other.sourceType) && this.targetType.equals(other.targetType);
        }

        @Override
        public int hashCode() {
            return Objects.hash(sourceType, targetType);
        }
    }

    /**
     * A functional interface for parameterizing the type of type checking that needs to be done on the source and
     * target types.
     *
     * @since 0.995.0
     */
    private interface TypeEqualityPredicate {
        boolean test(BType source, BType target, Set<TypePair> unresolvedTypes);
    }

    /**
     * A functional interface to validate numeric, string or xml type existence.
     *
     * @since 2201.1.0
     */
    private interface TypeExistenceValidationFunction {
        boolean validate(BType type);
    }

    public boolean hasFillerValue(BType type) {
        type = getReferredType(type);
        switch (type.tag) {
            case TypeTags.INT:
            case TypeTags.BYTE:
            case TypeTags.FLOAT:
            case TypeTags.DECIMAL:
            case TypeTags.STRING:
            case TypeTags.BOOLEAN:
            case TypeTags.JSON:
            case TypeTags.XML:
            case TypeTags.XML_TEXT:
            case TypeTags.NIL:
            case TypeTags.TABLE:
            case TypeTags.ANYDATA:
            case TypeTags.MAP:
            case TypeTags.ANY:
                return true;
            case TypeTags.ARRAY:
                return checkFillerValue((BArrayType) type);
            case TypeTags.FINITE:
                return checkFillerValue((BFiniteType) type);
            case TypeTags.UNION:
                return checkFillerValue((BUnionType) type);
            case TypeTags.OBJECT:
                return checkFillerValue((BObjectType) type);
            case TypeTags.RECORD:
                return checkFillerValue((BRecordType) type);
            case TypeTags.TUPLE:
                BTupleType tupleType = (BTupleType) type;
                if (tupleType.isCyclic) {
                    return false;
                }
                return tupleType.getTupleTypes().stream().allMatch(eleType -> hasFillerValue(eleType));
            default:
                // check whether the type is an integer subtype which has filler value 0
                return TypeTags.isIntegerTypeTag(type.tag);
        }
    }

    private boolean checkFillerValue(BObjectType type) {
        if ((type.tsymbol.flags & Flags.CLASS) != Flags.CLASS) {
            return false;
        }

        BAttachedFunction initFunction = ((BObjectTypeSymbol) type.tsymbol).initializerFunc;
        if (initFunction == null) {
            return true;
        }
        if (initFunction.symbol.getReturnType().getKind() != TypeKind.NIL) {
            return false;
        }

        for (BVarSymbol bVarSymbol : initFunction.symbol.getParameters()) {
            if (!bVarSymbol.isDefaultable) {
                return false;
            }
        }
        return true;
    }

    /**
     * This will handle two types. Singleton : As singleton can have one value that value should it self be a valid fill
     * value Union : 1. if nil is a member it is the fill values 2. else all the values should belong to same type and
     * the default value for that type should be a member of the union precondition : value space should have at least
     * one element
     *
     * @param type BFiniteType union or finite
     * @return boolean whether type has a valid filler value or not
     */
    private boolean checkFillerValue(BFiniteType type) {
        if (type.isNullable()) {
            return true;
        }
        if (type.getValueSpace().size() == 1) { // For singleton types, that value is the implicit initial value
            return true;
        }
        Iterator iterator = type.getValueSpace().iterator();
        BLangExpression firstElement = (BLangExpression) iterator.next();
        boolean defaultFillValuePresent = isImplicitDefaultValue(firstElement);

        while (iterator.hasNext()) {
            BLangExpression value = (BLangExpression) iterator.next();
            if (!isSameBasicType(value.getBType(), firstElement.getBType())) {
                return false;
            }
            if (!defaultFillValuePresent && isImplicitDefaultValue(value)) {
                defaultFillValuePresent = true;
            }
        }

        return defaultFillValuePresent;
    }

    private boolean hasImplicitDefaultValue(Set<BLangExpression> valueSpace) {
        for (BLangExpression expression : valueSpace) {
            if (isImplicitDefaultValue(expression)) {
                return true;
            }
        }
        return false;
    }

    private boolean checkFillerValue(BUnionType type) {
        if (type.isNullable()) {
            return true;
        }

        if (type.isCyclic) {
            return false;
        }

        Set<BType> memberTypes = new HashSet<>();
        boolean hasFillerValue = false;

        for (BType member : getAllTypes(type, true)) {
            if (member.tag == TypeTags.FINITE) {
                Set<BType> uniqueValues = getValueTypes(((BFiniteType) member).getValueSpace());
                memberTypes.addAll(uniqueValues);
                if (!hasFillerValue && hasImplicitDefaultValue(((BFiniteType) member).getValueSpace())) {
                    hasFillerValue = true;
                }
            } else {
                memberTypes.add(member);
                if (!hasFillerValue && hasFillerValue(member)) {
                    hasFillerValue = true;
                }
            }
        }
        if (!hasFillerValue) {
            return false;
        }

        Iterator<BType> iterator = memberTypes.iterator();
        BType firstMember = iterator.next();
        while (iterator.hasNext()) {
            if (!isSameBasicType(firstMember, iterator.next())) {
                return false;
            }
        }
        return true;
    }

    private boolean isSameBasicType(BType source, BType target) {
        if (isSameType(source, target)) {
            return true;
        }
        int sourceTag = getReferredType(source).tag;
        int targetTag = getReferredType(target).tag;
        if (TypeTags.isStringTypeTag(sourceTag) && TypeTags.isStringTypeTag(targetTag)) {
            return true;
        }
        if (TypeTags.isXMLTypeTag(sourceTag) && TypeTags.isXMLTypeTag(targetTag)) {
            return true;
        }
        return isIntegerSubTypeTag(sourceTag) && isIntegerSubTypeTag(targetTag);
    }

    private boolean isIntegerSubTypeTag(int typeTag) {
        return TypeTags.isIntegerTypeTag(typeTag) || typeTag == TypeTags.BYTE;
    }

    private Set<BType> getValueTypes(Set<BLangExpression> valueSpace) {
        Set<BType> uniqueType = new HashSet<>();
        for (BLangExpression expression : valueSpace) {
            uniqueType.add(expression.getBType());
        }
        return uniqueType;
    }

    private boolean isImplicitDefaultValue(BLangExpression expression) {
        if ((expression.getKind() == NodeKind.LITERAL) || (expression.getKind() == NodeKind.NUMERIC_LITERAL)) {
            BLangLiteral literalExpression = (BLangLiteral) expression;
            BType literalExprType = literalExpression.getBType();
            Object value = literalExpression.getValue();
            switch (literalExprType.getKind()) {
                case INT:
                case BYTE:
                    return value.equals(0L);
                case STRING:
                    return value == null || value.equals("");
                case DECIMAL:
                    return value.equals(String.valueOf(0)) || value.equals(0L);
                case FLOAT:
                    return value.equals(String.valueOf(0.0));
                case BOOLEAN:
                    return value.equals(Boolean.FALSE);
                case NIL:
                    return true;
                default:
                    return false;
            }
        }
        return false;
    }

    private boolean checkFillerValue(BRecordType type) {
        for (BField field : type.fields.values()) {
            if (Symbols.isFlagOn(field.symbol.flags, Flags.OPTIONAL)) {
                continue;
            }
            if (Symbols.isFlagOn(field.symbol.flags, Flags.REQUIRED)) {
                return false;
            }
        }
        return true;
    }

    private boolean checkFillerValue(BArrayType type) {
        if (type.size == -1) {
            return true;
        }
        return hasFillerValue(type.eType);
    }

    /**
     * Get result type of the query output.
     *
     * @param type type of query expression.
     * @return result type.
     */
    public BType resolveExprType(BType type) {
        switch (type.tag) {
            case TypeTags.STREAM:
                return ((BStreamType) type).constraint;
            case TypeTags.TABLE:
                return ((BTableType) type).constraint;
            case TypeTags.ARRAY:
                return ((BArrayType) type).eType;
            case TypeTags.UNION:
                List<BType> exprTypes = new ArrayList<>(((BUnionType) type).getMemberTypes());
                for (BType returnType : exprTypes) {
                    switch (returnType.tag) {
                        case TypeTags.STREAM:
                            return ((BStreamType) returnType).constraint;
                        case TypeTags.TABLE:
                            return ((BTableType) returnType).constraint;
                        case TypeTags.ARRAY:
                            return ((BArrayType) returnType).eType;
                        case TypeTags.STRING:
                        case TypeTags.XML:
                            return returnType;
                    }
                }
            default:
                return type;
        }
    }

    /**
     * Check whether a type is an ordered type.
     *
     * @param type type.
     * @param hasCycle whether there is a cycle.
     * @return boolean whether the type is an ordered type or not.
     */
    public boolean isOrderedType(BType type, boolean hasCycle) {
        type = getReferredType(type);
        switch (type.tag) {
            case TypeTags.UNION:
                BUnionType unionType = (BUnionType) type;
                if (hasCycle) {
                    return true;
                }
                if (unionType.isCyclic) {
                    hasCycle = true;
                }
                Set<BType> memberTypes = unionType.getMemberTypes();
                boolean allMembersOrdered = false;
                BType firstTypeInUnion = getTypeWithEffectiveIntersectionTypes(getReferredType(
                        memberTypes.stream().filter(m -> !isNil(m)).findFirst().orElse(memberTypes.iterator().next())));
                if (isNil(firstTypeInUnion)) {
                    // Union contains only the nil type.
                    return true;
                }
                boolean isFirstTypeInUnionFinite = firstTypeInUnion.tag == TypeTags.FINITE;
                for (BType memType : memberTypes) {
                    memType = getReferredType(memType);
                    if (isFirstTypeInUnionFinite && memType.tag == TypeTags.FINITE && !isNil(memType)) {
                        Set<BLangExpression> valSpace = ((BFiniteType) firstTypeInUnion).getValueSpace();
                        BType baseExprType = valSpace.iterator().next().getBType();
                        if (!checkValueSpaceHasSameType((BFiniteType) memType, baseExprType)) {
                            return false;
                        }
                    } else if (memType.tag == TypeTags.UNION || memType.tag == TypeTags.ARRAY ||
                            memType.tag == TypeTags.TUPLE) {
                        if (isSameOrderedType(memType, firstTypeInUnion)) {
                            allMembersOrdered = true;
                            continue;
                        }
                        return false;
                    } else if (memType.tag != firstTypeInUnion.tag && !isNil(memType) &&
                            !isIntOrStringType(memType.tag, firstTypeInUnion.tag)) {
                        return false;
                    }
                    allMembersOrdered = isOrderedType(memType, hasCycle);
                    if (!allMembersOrdered) {
                        break;
                    }
                }
                return allMembersOrdered;
            case TypeTags.ARRAY:
                BType elementType = ((BArrayType) type).eType;
                return isOrderedType(elementType, hasCycle);
            case TypeTags.TUPLE:
                List<BType> tupleMemberTypes = ((BTupleType) type).getTupleTypes();
                for (BType memType : tupleMemberTypes) {
                    if (!isOrderedType(memType, hasCycle)) {
                        return false;
                    }
                }
                BType restType = ((BTupleType) type).restType;
                return restType == null || isOrderedType(restType, hasCycle);
            case TypeTags.FINITE:
                boolean isValueSpaceOrdered = false;
                Set<BLangExpression> valSpace = ((BFiniteType) type).getValueSpace();
                BType baseExprType = valSpace.iterator().next().getBType();
                for (BLangExpression expr : valSpace) {
                    if (!checkValueSpaceHasSameType((BFiniteType) type, baseExprType)) {
                        return false;
                    }
                    isValueSpaceOrdered = isOrderedType(expr.getBType(), hasCycle);
                    if (!isValueSpaceOrdered) {
                        break;
                    }
                }
                return isValueSpaceOrdered;
            default:
                return isSimpleBasicType(type.tag);
        }
    }

    private boolean isIntOrStringType(int firstTypeTag, int secondTypeTag) {
        return ((TypeTags.isIntegerTypeTag(firstTypeTag) || firstTypeTag == TypeTags.BYTE) &&
                (TypeTags.isIntegerTypeTag(secondTypeTag) || secondTypeTag == TypeTags.BYTE)) ||
                ((TypeTags.isStringTypeTag(firstTypeTag)) && (TypeTags.isStringTypeTag(secondTypeTag)));
    }

    public boolean isUnionOfSimpleBasicTypes(BType bType) {
        BType type = getReferredType(bType);
        if (type.tag == TypeTags.UNION) {
            Set<BType> memberTypes = ((BUnionType) type).getMemberTypes();
            for (BType memType : memberTypes) {
                memType = getReferredType(memType);
                if (!isSimpleBasicType(memType.tag)) {
                    return false;
                }
            }
            return true;
        }
        return isSimpleBasicType(type.tag);
    }

    public BType findCompatibleType(BType type) {
        type = getReferredType(type);
        switch (type.tag) {
            case TypeTags.DECIMAL:
            case TypeTags.FLOAT:
            case TypeTags.XML:
            case TypeTags.XML_TEXT:
            case TypeTags.XML_ELEMENT:
            case TypeTags.XML_PI:
            case TypeTags.XML_COMMENT:
                return type;
            case TypeTags.INT:
            case TypeTags.BYTE:
            case TypeTags.SIGNED32_INT:
            case TypeTags.SIGNED16_INT:
            case TypeTags.SIGNED8_INT:
            case TypeTags.UNSIGNED32_INT:
            case TypeTags.UNSIGNED16_INT:
            case TypeTags.UNSIGNED8_INT:
                return symTable.intType;
            case TypeTags.STRING:
            case TypeTags.CHAR_STRING:
                return symTable.stringType;
            case TypeTags.UNION:
                LinkedHashSet<BType> memberTypes = ((BUnionType) type).getMemberTypes();
                return findCompatibleType(memberTypes.iterator().next());
            default:
                Set<BLangExpression> valueSpace = ((BFiniteType) type).getValueSpace();
                return findCompatibleType(valueSpace.iterator().next().getBType());
        }
    }

    public boolean isNonNilSimpleBasicTypeOrString(BType bType) {
        BType type = getReferredType(bType);
        if (type.tag == TypeTags.UNION) {
            Set<BType> memberTypes = ((BUnionType) type).getMemberTypes();
            for (BType member : memberTypes) {
                BType memType = getReferredType(member);
                if (memType.tag == TypeTags.FINITE || memType.tag == TypeTags.UNION) {
                    isNonNilSimpleBasicTypeOrString(memType);
                    continue;
                }
                if (memType.tag == TypeTags.NIL || !isSimpleBasicType(memType.tag)) {
                    return false;
                }
            }
            return true;
        } else if (type.tag == TypeTags.FINITE) {
            for (BLangExpression expression: ((BFiniteType) type).getValueSpace()) {
                BType exprType = getReferredType(expression.getBType());
                if (exprType.tag == TypeTags.NIL || !isSimpleBasicType(exprType.tag)) {
                    return false;
                }
            }
            return true;
        }
        return type.tag != TypeTags.NIL && isSimpleBasicType(type.tag);
    }

    public boolean isSubTypeOfReadOnlyOrIsolatedObjectUnion(BType bType) {
        BType type = getReferredType(bType);
        if (isInherentlyImmutableType(type) || Symbols.isFlagOn(type.flags, Flags.READONLY)) {
            return true;
        }

        int tag = type.tag;

        if (tag == TypeTags.OBJECT) {
            return isIsolated(type);
        }

        if (tag != TypeTags.UNION) {
            return false;
        }

        for (BType memberType : ((BUnionType) type).getMemberTypes()) {
            if (!isSubTypeOfReadOnlyOrIsolatedObjectUnion(memberType)) {
                return false;
            }
        }
        return true;
    }

    private boolean isIsolated(BType type) {
        return Symbols.isFlagOn(type.flags, Flags.ISOLATED);
    }

    private boolean isImmutable(BType type) {
        return Symbols.isFlagOn(type.flags, Flags.READONLY);
    }

    BType getTypeWithoutNil(BType type) {
        BType constraint = getReferredType(type);
        if (constraint.tag != TypeTags.UNION) {
            return constraint;
        }

        BUnionType unionType = (BUnionType) constraint;
        if (!unionType.isNullable()) {
            return unionType;
        }

        List<BType> nonNilTypes = new ArrayList<>();
        for (BType memberType : unionType.getMemberTypes()) {
            if (!isAssignable(memberType, symTable.nilType)) {
                nonNilTypes.add(memberType);
            }
        }

        if (nonNilTypes.size() == 1) {
            return nonNilTypes.get(0);
        }

        return BUnionType.create(null, new LinkedHashSet<>(nonNilTypes));
    }

    public boolean isFixedLengthTuple(BTupleType bTupleType) {
        return bTupleType.restType == null || isNeverTypeOrStructureTypeWithARequiredNeverMember(bTupleType.restType);
    }

    public boolean isNeverTypeOrStructureTypeWithARequiredNeverMember(BType type) {
        if (type == null) {
            return false;
        }
        Set<BType> visitedTypeSet = new HashSet<>();
        visitedTypeSet.add(type);
        return isNeverTypeOrStructureTypeWithARequiredNeverMember(type, visitedTypeSet);
    }

    boolean isNeverTypeOrStructureTypeWithARequiredNeverMember(BType type, Set<BType> visitedTypeSet) {
        switch (type.tag) {
            case TypeTags.NEVER:
                return true;
            case TypeTags.RECORD:
                for (BField field : ((BRecordType) type).fields.values()) {
                    // skip check for fields with self referencing type and not required fields.
                    if ((SymbolFlags.isFlagOn(field.symbol.flags, SymbolFlags.REQUIRED) ||
                            !SymbolFlags.isFlagOn(field.symbol.flags, SymbolFlags.OPTIONAL)) &&
                            visitedTypeSet.add(field.type) &&
                            isNeverTypeOrStructureTypeWithARequiredNeverMember(field.type, visitedTypeSet)) {
                        return true;
                    }
                }
                return false;
            case TypeTags.TUPLE:
                BTupleType tupleType = (BTupleType) type;
                List<BType> tupleTypes = tupleType.getTupleTypes();
                for (BType memType : tupleTypes) {
                    if (!visitedTypeSet.add(memType)) {
                        continue;
                    }
                    if (isNeverTypeOrStructureTypeWithARequiredNeverMember(memType, visitedTypeSet)) {
                        return true;
                    }
                }
                return false;
            case TypeTags.ARRAY:
                BArrayType arrayType = (BArrayType) type;
                visitedTypeSet.add(arrayType.eType);
                return arrayType.state != BArrayState.OPEN &&
                        isNeverTypeOrStructureTypeWithARequiredNeverMember(arrayType.eType, visitedTypeSet);
            case TypeTags.TYPEREFDESC:
                visitedTypeSet.add(type);
                return isNeverTypeOrStructureTypeWithARequiredNeverMember(getReferredType(type), visitedTypeSet);
            case TypeTags.INTERSECTION:
                visitedTypeSet.add(type);
                return isNeverTypeOrStructureTypeWithARequiredNeverMember(((BIntersectionType )type).effectiveType, 
                        visitedTypeSet);
            default:
                return false;
        }
    }

    public boolean isNeverType(BType type) {
        type = getReferredType(type);
        if (type.tag == NEVER) {
            return true;
        } else if (type.tag == TypeTags.UNION) {
            LinkedHashSet<BType> memberTypes = ((BUnionType) type).getMemberTypes();
            return memberTypes.stream().allMatch(this::isNeverType);
        }
        return false;
    }

    boolean isSingletonType(BType bType) {
        BType type = getReferredType(bType);
        return type.tag == TypeTags.FINITE && ((BFiniteType) type).getValueSpace().size() == 1;
    }

    boolean isSameSingletonType(BFiniteType type1, BFiniteType type2) {
        BLangLiteral expr1 = (BLangLiteral) type1.getValueSpace().iterator().next();
        BLangLiteral expr2 = (BLangLiteral) type2.getValueSpace().iterator().next();
        return expr1.value.equals(expr2.value);
    }

    public static void addImmutableType(SymbolTable symTable, PackageID packageId,
                                        SelectivelyImmutableReferenceType type, BIntersectionType immutableType) {

        Map<String, Map<SelectivelyImmutableReferenceType, BIntersectionType>> immutableTypeMaps =
                symTable.immutableTypeMaps;

        String packageIdString = getPackageIdString(packageId);

        Map<SelectivelyImmutableReferenceType, BIntersectionType> moduleImmutableTypeMap =
                immutableTypeMaps.get(packageIdString);

        if (moduleImmutableTypeMap == null) {
            moduleImmutableTypeMap = new HashMap<>();
            immutableTypeMaps.put(packageIdString, moduleImmutableTypeMap);
        }

        moduleImmutableTypeMap.put(type, immutableType);
    }

    public static Optional<BIntersectionType> getImmutableType(SymbolTable symTable, PackageID packageId,
                                                               SelectivelyImmutableReferenceType type) {
        Map<String, Map<SelectivelyImmutableReferenceType, BIntersectionType>> immutableTypeMaps =
                symTable.immutableTypeMaps;

        String packageIdString = getPackageIdString(packageId);

        Map<SelectivelyImmutableReferenceType, BIntersectionType> moduleImmutableTypeMap =
                immutableTypeMaps.get(packageIdString);

        if (moduleImmutableTypeMap == null) {
            return Optional.empty();
        }

        if (moduleImmutableTypeMap.containsKey(type)) {
            return Optional.of(moduleImmutableTypeMap.get(type));
        }

        return Optional.empty();
    }

    public static String getPackageIdString(PackageID packageID) {
        return packageID.isTestPkg ? packageID.toString() + "_testable" : packageID.toString();
    }

    private static class ListenerValidationModel {
        private final Types types;
        private final SymbolTable symtable;
        private final BType serviceNameType;
        boolean attachFound;
        boolean detachFound;
        boolean startFound;
        boolean gracefulStopFound;
        boolean immediateStopFound;

        public ListenerValidationModel(Types types, SymbolTable symTable) {
            this.types = types;
            this.symtable = symTable;
            this.serviceNameType =
                    BUnionType.create(null, symtable.stringType, symtable.arrayStringType, symtable.nilType);
        }

        boolean isValidListener() {
            return attachFound && detachFound && startFound && gracefulStopFound && immediateStopFound;
        }

        private boolean checkMethods(List<BAttachedFunction> rhsFuncs) {
            for (BAttachedFunction func : rhsFuncs) {
                switch (func.funcName.value) {
                    case "attach":
                        if (!checkAttachMethod(func)) {
                            return false;
                        }
                        break;
                    case "detach":
                        if (!checkDetachMethod(func)) {
                            return false;
                        }
                        break;
                    case "start":
                        if (!checkStartMethod(func)) {
                            return true;
                        }
                        break;
                    case "gracefulStop":
                        if (!checkGracefulStop(func)) {
                            return false;
                        }
                        break;
                    case "immediateStop":
                        if (!checkImmediateStop(func)) {
                            return false;
                        }
                        break;
                }
            }
            return isValidListener();
        }

        private boolean emptyParamList(BAttachedFunction func) {
            return func.type.paramTypes.isEmpty() && func.type.restType != symtable.noType;
        }

        private boolean publicAndReturnsErrorOrNil(BAttachedFunction func) {
            if (!Symbols.isPublic(func.symbol)) {
                return false;
            }

            return types.isAssignable(func.type.retType, symtable.errorOrNilType);
        }

        private boolean isPublicNoParamReturnsErrorOrNil(BAttachedFunction func) {
            if (!publicAndReturnsErrorOrNil(func)) {
                return false;
            }

            return emptyParamList(func);
        }

        private boolean checkImmediateStop(BAttachedFunction func) {
            return immediateStopFound = isPublicNoParamReturnsErrorOrNil(func);
        }

        private boolean checkGracefulStop(BAttachedFunction func) {
            return gracefulStopFound = isPublicNoParamReturnsErrorOrNil(func);
        }

        private boolean checkStartMethod(BAttachedFunction func) {
            return startFound = publicAndReturnsErrorOrNil(func);
        }

        private boolean checkDetachMethod(BAttachedFunction func) {
            if (!publicAndReturnsErrorOrNil(func)) {
                return false;
            }

            if (func.type.paramTypes.size() != 1) {
                return false;
            }

            return detachFound = isServiceObject(func.type.paramTypes.get(0));
        }

        private boolean checkAttachMethod(BAttachedFunction func) {
            if (!publicAndReturnsErrorOrNil(func)) {
                return false;
            }

            if (func.type.paramTypes.size() != 2) {
                return false;
            }

            BType firstParamType = func.type.paramTypes.get(0);
            if (!isServiceObject(firstParamType)) {
                return false;
            }

            BType secondParamType = func.type.paramTypes.get(1);
            boolean sameType = types.isAssignable(secondParamType, this.serviceNameType);
            return attachFound = sameType;

        }

        private boolean isServiceObject(BType bType) {
            BType type = getReferredType(bType);
            if (type.tag == TypeTags.UNION) {
                for (BType memberType : ((BUnionType) type).getMemberTypes()) {
                    if (!isServiceObject(memberType)) {
                        return false;
                    }
                }
                return true;
            }

            if (type.tag != TypeTags.OBJECT) {
                return false;
            }

            return Symbols.isService(type.tsymbol);
        }
    }

    /**
     * Intersection type validation helper.
     *
     * @since 2.0.0
     */
    public static class IntersectionContext {
        Location lhsPos;
        Location rhsPos;
        // The location of the intersection
        Location pos;
        BLangDiagnosticLog dlog;
        ContextOption contextOption;
        // Intersection test only care about intersection of types (ignoring default values).
        boolean ignoreDefaultValues;
        // Whether type definitions should be defined for newly-created types.
        boolean createTypeDefs;
        // Try to avoid creating new intersection types.
        boolean preferNonGenerativeIntersection;

        private IntersectionContext(BLangDiagnosticLog diaglog, Location left, Location right) {
            this.dlog = diaglog;
            this.lhsPos = left;
            this.rhsPos = right;
            this.contextOption = ContextOption.NON;
            this.ignoreDefaultValues = false;
            this.createTypeDefs = true;
            this.preferNonGenerativeIntersection = false;
        }

        private IntersectionContext(BLangDiagnosticLog diaglog, Location left, Location right, Location pos) {
            this(diaglog, left, right);
            this.pos = pos;
        }

        /**
         * Create {@link IntersectionContext} used for calculating the intersection type when user
         * explicitly write intersection type. This will produce error messages explaining why there is no intersection
         * between two types.
         *
         * @return a {@link IntersectionContext}
         */
        public static IntersectionContext from(BLangDiagnosticLog diaglog, Location left, Location right) {
            return new IntersectionContext(diaglog, left, right);
        }

        /**
         * Create {@link IntersectionContext} used for calculating the intersection type to see if there
         * is a intersection between the types. This does not emit error messages explaning why there is no intersection
         * between two types. This also does not generate type-def for the calculated intersection type.
         * Do not use this context to create a intersection type that uses the calculated type for any purpose other
         * than seeing if there is a interserction.
         *
         * @return a {@link IntersectionContext}
         */
        public static IntersectionContext compilerInternalIntersectionTestContext() {
            IntersectionContext intersectionContext = new IntersectionContext(null, null, null);
            intersectionContext.ignoreDefaultValues = true;
            intersectionContext.createTypeDefs = false;
            return intersectionContext;
        }

        /**
         * Create {@link IntersectionContext} used for calculating the intersection type.
         * This does not emit error messages explaining why there is no intersection between two types.
         *
         * @return a {@link IntersectionContext}
         */
        public static IntersectionContext compilerInternalIntersectionContext() {
            IntersectionContext diagnosticContext = new IntersectionContext(null, null, null);
            return diagnosticContext;
        }

        /**
         * Create {@link IntersectionContext} used for calculating the intersection type.
         * This does not emit error messages explaining why there is no intersection between two types.
         *
         * @param intersectionPos Location of the intersection
         * @return a {@link IntersectionContext}
         */
        public static IntersectionContext compilerInternalIntersectionContext(Location intersectionPos) {
            return new IntersectionContext(null, null, null, intersectionPos);
        }

        /**
         * Create {@link IntersectionContext} used for checking the existence of a valid intersection, irrespective
         * of default values.
         * Type definitions are not created.
         * This does not emit error messages explaining why there is no intersection between two types.
         *
         * @param intersectionPos Location of the intersection
         * @return a {@link IntersectionContext}
         */
        public static IntersectionContext typeTestIntersectionExistenceContext(Location intersectionPos) {
            IntersectionContext intersectionContext = new IntersectionContext(null, null, null, intersectionPos);
            intersectionContext.ignoreDefaultValues = true;
            intersectionContext.preferNonGenerativeIntersection = true;
            intersectionContext.createTypeDefs = false;
            return intersectionContext;
        }

        /**
         * Create {@link IntersectionContext} used for creating effective types for the intersection of types,
         * irrespective of default values.
         * Type definitions are created.
         * This does not emit error messages explaining why there is no intersection between two types.
         *
         * @return a {@link IntersectionContext}
         */
        public static IntersectionContext typeTestIntersectionCalculationContext() {
            IntersectionContext intersectionContext = new IntersectionContext(null, null, null);
            intersectionContext.ignoreDefaultValues = true;
            intersectionContext.preferNonGenerativeIntersection = true;
            intersectionContext.createTypeDefs = true;
            return intersectionContext;
        }

        /**
         * Create {@link IntersectionContext} used for creating effective types for the intersection of types,
         * irrespective of default values.
         * Type definitions are created.
         * This does not emit error messages explaining why there is no intersection between two types.
         *
         * @param intersectionPos Location of the intersection
         * @return a {@link IntersectionContext}
         */
        public static IntersectionContext typeTestIntersectionCalculationContext(Location intersectionPos) {
            IntersectionContext intersectionContext = typeTestIntersectionCalculationContext();
            intersectionContext.pos = intersectionPos;
            return intersectionContext;
        }

        /**
         * Create {@link IntersectionContext} used for calculating the intersection type with mappings, ignoring
         * default values.
         * This does not emit error messages explaining why there is no intersection between two types.
         *
         * @return a {@link IntersectionContext}
         */
        public static IntersectionContext matchClauseIntersectionContextForMapping() {
            IntersectionContext intersectionContext = new IntersectionContext(null, null, null);
            intersectionContext.ignoreDefaultValues = true;
            return intersectionContext;
        }

        public IntersectionContext switchLeft() {
            this.contextOption = ContextOption.LEFT;
            return this;
        }

        public IntersectionContext switchRight() {
            this.contextOption = ContextOption.RIGHT;
            return this;
        }

        private boolean logError(DiagnosticErrorCode diagnosticCode, Object... args) {
            Location pos = null;
            if (contextOption == ContextOption.LEFT && lhsPos != null) {
                pos = lhsPos;
            } else if (contextOption == ContextOption.RIGHT && rhsPos != null) {
                pos = rhsPos;
            }

            if (pos != null) {
                dlog.error(pos, diagnosticCode, args);
                return true;
            }

            return false;
        }
    }

    private enum ContextOption {
        LEFT, RIGHT, NON;
    }

    private void populateBasicTypes(BType type, Set<BasicTypes> basicTypes) {
        type = getReferredType(type);

        switch (type.tag) {
            case TypeTags.INT:
            case TypeTags.BYTE:
            case TypeTags.SIGNED32_INT:
            case TypeTags.SIGNED16_INT:
            case TypeTags.SIGNED8_INT:
            case TypeTags.UNSIGNED32_INT:
            case TypeTags.UNSIGNED16_INT:
            case TypeTags.UNSIGNED8_INT:
                basicTypes.add(BasicTypes.INT);
                return;
            case TypeTags.FLOAT:
                basicTypes.add(BasicTypes.FLOAT);
                return;
            case TypeTags.DECIMAL:
                basicTypes.add(BasicTypes.DECIMAL);
                return;
            case TypeTags.STRING:
            case TypeTags.CHAR_STRING:
                basicTypes.add(BasicTypes.STRING);
                return;
            case TypeTags.BOOLEAN:
                basicTypes.add(BasicTypes.BOOLEAN);
                return;
            case TypeTags.XML:
            case TypeTags.XML_ELEMENT:
            case TypeTags.XML_PI:
            case TypeTags.XML_COMMENT:
            case TypeTags.XML_TEXT:
                basicTypes.add(BasicTypes.XML);
                return;
            case TypeTags.TABLE:
                basicTypes.add(BasicTypes.TABLE);
                return;
            case TypeTags.NIL:
                basicTypes.add(BasicTypes.NIL);
                return;
            case TypeTags.RECORD:
            case TypeTags.MAP:
                basicTypes.add(BasicTypes.MAPPING);
                return;
            case TypeTags.TYPEDESC:
                basicTypes.add(BasicTypes.TYPEDESC);
                return;
            case TypeTags.STREAM:
                basicTypes.add(BasicTypes.STREAM);
                return;
            case TypeTags.INVOKABLE:
            case TypeTags.FUNCTION_POINTER:
                basicTypes.add(BasicTypes.FUNCTION);
                return;
            case TypeTags.ARRAY:
            case TypeTags.TUPLE:
            case TypeTags.BYTE_ARRAY:
                basicTypes.add(BasicTypes.LIST);
                return;
            case TypeTags.UNION:
            case TypeTags.JSON:
            case TypeTags.ANYDATA:
                for (BType memberType : ((BUnionType) type).getMemberTypes()) {
                    populateBasicTypes(memberType, basicTypes);
                }
                return;
            case TypeTags.ANY:
                basicTypes.add(BasicTypes.ANY);
                return;
            case TypeTags.ERROR:
                basicTypes.add(BasicTypes.ERROR);
                return;
            case TypeTags.ITERATOR:
            case TypeTags.FUTURE:
                basicTypes.add(BasicTypes.FUTURE);
                return;
            case TypeTags.OBJECT:
                basicTypes.add(BasicTypes.OBJECT);
                return;
            case TypeTags.FINITE:
                for (BLangExpression expression : ((BFiniteType) type).getValueSpace()) {
                    populateBasicTypes(expression.getBType(), basicTypes);
                }
                return;
            case TypeTags.HANDLE:
                basicTypes.add(BasicTypes.HANDLE);
                return;
            case TypeTags.READONLY:
                basicTypes.add(BasicTypes.READONLY);
                return;
            case TypeTags.NEVER:
                basicTypes.add(BasicTypes.NEVER);
        }
    }

    private enum BasicTypes {
        NIL,
        BOOLEAN,
        INT,
        FLOAT,
        DECIMAL,
        STRING,
        XML,
        LIST,
        MAPPING,
        TABLE,
        ERROR,
        FUNCTION,
        FUTURE,
        OBJECT,
        TYPEDESC,
        HANDLE,
        STREAM,
        READONLY,
        ANY,
        NEVER,
        ANYDATA,
        JSON
    }

    /**
     * Holds common analyzer data between {@link TypeChecker} and {@link SemanticAnalyzer}.
     */
    public static class CommonAnalyzerData {
        Stack<SymbolEnv> queryEnvs = new Stack<>();
        Stack<BLangNode> queryFinalClauses = new Stack<>();
        boolean queryCompletesEarly = false;
        boolean checkWithinQueryExpr = false;
        HashSet<BType> completeEarlyErrorList = new HashSet<>();
        HashSet<BType> checkedErrorList = new HashSet<>();
        boolean breakToParallelQueryEnv = false;
        int letCount = 0;
        boolean nonErrorLoggingCheck = false;
    }

    /**
     * Enum to represent query construct type.
     *
     * @since 2201.3.0
     */
    enum QueryConstructType {
        DEFAULT,
        STREAM,
        MAP,
        TABLE,
        ACTION
    }

    QueryConstructType getQueryConstructType(BLangQueryExpr queryExpr) {
        if (queryExpr.isMap) {
            return QueryConstructType.MAP;
        } else if (queryExpr.isTable) {
            return QueryConstructType.TABLE;
        } else if (queryExpr.isStream) {
            return QueryConstructType.STREAM;
        }
        return QueryConstructType.DEFAULT;
    }

    public byte[] convertToByteArray(String literalExpr) {
        String[] elements = getLiteralTextValue(literalExpr);
        if (elements[0].contains(BASE_16)) {
            return hexStringToByteArray(elements[1]);
        }
        return Base64.getDecoder().decode(elements[1].getBytes(StandardCharsets.UTF_8));
    }

    private byte[] hexStringToByteArray(String base16String) {
        int arrayLength = base16String.length();
        byte[] byteArray = new byte[arrayLength / 2];
        for (int i = 0; i < arrayLength; i += 2) {
            byteArray[i / 2] = (byte) ((Character.digit(base16String.charAt(i), 16) << 4)
                    + Character.digit(base16String.charAt(i + 1), 16));
        }
        return byteArray;
    }

    private static String[] getLiteralTextValue(String literalExpr) {
        String nodeText = literalExpr.replace("\t", "").replace("\n", "").replace("\r", "")
                .replace(" ", "");
        String[] result = new String[2];
        result[0] = nodeText.substring(0, nodeText.indexOf('`'));
        result[1] = nodeText.substring(nodeText.indexOf('`') + 1, nodeText.lastIndexOf('`'));
        return result;
    }

    public boolean isFunctionVarRef(BLangExpression expr) {
        return expr.getKind() == NodeKind.SIMPLE_VARIABLE_REF && ((BLangSimpleVarRef) expr).symbol != null
                && (((BLangSimpleVarRef) expr).symbol.tag & SymTag.FUNCTION) == SymTag.FUNCTION;
    }
}<|MERGE_RESOLUTION|>--- conflicted
+++ resolved
@@ -1292,14 +1292,9 @@
 
     private boolean checkAllTupleMembersBelongNoType(List<BType> tupleTypes) {
         boolean isNoType = false;
-<<<<<<< HEAD
-        for (BType memberType : tupleTypes) {
+        for (BType type : tupleTypes) {
             memberType = getReferredType(memberType);
-            switch (memberType.tag) {
-=======
-        for (BType type : tupleTypes) {
             switch (type.tag) {
->>>>>>> 766948ff
                 case TypeTags.NONE:
                     isNoType = true;
                     break;
@@ -3548,13 +3543,9 @@
             return true;
         }
 
-<<<<<<< HEAD
         source = getReferredType(source);
         target = getReferredType(target);
-        if (source.tag == TypeTags.UNION && ((BUnionType) source).isCyclic) {
-=======
         if (isJsonAnydataOrUserDefinedUnion(source) && ((BUnionType) source).isCyclic) {
->>>>>>> 766948ff
             // add cyclic source to target pair to avoid recursive calls
             unresolvedTypes.add(pair);
         }
