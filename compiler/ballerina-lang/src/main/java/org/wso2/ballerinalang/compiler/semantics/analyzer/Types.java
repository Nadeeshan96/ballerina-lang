/*
 *  Copyright (c) 2017, WSO2 Inc. (http://www.wso2.org) All Rights Reserved.
 *
 *  WSO2 Inc. licenses this file to you under the Apache License,
 *  Version 2.0 (the "License"); you may not use this file except
 *  in compliance with the License.
 *  You may obtain a copy of the License at
 *
 *    http://www.apache.org/licenses/LICENSE-2.0
 *
 *  Unless required by applicable law or agreed to in writing,
 *  software distributed under the License is distributed on an
 *  "AS IS" BASIS, WITHOUT WARRANTIES OR CONDITIONS OF ANY
 *  KIND, either express or implied.  See the License for the
 *  specific language governing permissions and limitations
 *  under the License.
 */
package org.wso2.ballerinalang.compiler.semantics.analyzer;

import io.ballerina.tools.diagnostics.DiagnosticCode;
import io.ballerina.tools.diagnostics.Location;
import org.ballerinalang.model.Name;
import org.ballerinalang.model.TreeBuilder;
import org.ballerinalang.model.elements.Flag;
import org.ballerinalang.model.tree.NodeKind;
import org.ballerinalang.model.types.SelectivelyImmutableReferenceType;
import org.ballerinalang.model.types.TypeKind;
import org.ballerinalang.util.BLangCompilerConstants;
<<<<<<< HEAD
import org.ballerinalang.util.diagnostic.DiagnosticCode;
=======
import org.ballerinalang.util.diagnostic.DiagnosticErrorCode;
>>>>>>> dfa1fba9
import org.wso2.ballerinalang.compiler.diagnostic.BLangDiagnosticLog;
import org.wso2.ballerinalang.compiler.semantics.model.SymbolTable;
import org.wso2.ballerinalang.compiler.semantics.model.symbols.BAttachedFunction;
import org.wso2.ballerinalang.compiler.semantics.model.symbols.BInvokableSymbol;
import org.wso2.ballerinalang.compiler.semantics.model.symbols.BObjectTypeSymbol;
import org.wso2.ballerinalang.compiler.semantics.model.symbols.BStructureTypeSymbol;
import org.wso2.ballerinalang.compiler.semantics.model.symbols.BSymbol;
import org.wso2.ballerinalang.compiler.semantics.model.symbols.BTypeSymbol;
import org.wso2.ballerinalang.compiler.semantics.model.symbols.BVarSymbol;
import org.wso2.ballerinalang.compiler.semantics.model.symbols.SymTag;
import org.wso2.ballerinalang.compiler.semantics.model.symbols.Symbols;
import org.wso2.ballerinalang.compiler.semantics.model.types.BAnyType;
import org.wso2.ballerinalang.compiler.semantics.model.types.BAnydataType;
import org.wso2.ballerinalang.compiler.semantics.model.types.BArrayType;
import org.wso2.ballerinalang.compiler.semantics.model.types.BBuiltInRefType;
import org.wso2.ballerinalang.compiler.semantics.model.types.BErrorType;
import org.wso2.ballerinalang.compiler.semantics.model.types.BField;
import org.wso2.ballerinalang.compiler.semantics.model.types.BFiniteType;
import org.wso2.ballerinalang.compiler.semantics.model.types.BFutureType;
import org.wso2.ballerinalang.compiler.semantics.model.types.BIntersectionType;
import org.wso2.ballerinalang.compiler.semantics.model.types.BInvokableType;
import org.wso2.ballerinalang.compiler.semantics.model.types.BJSONType;
import org.wso2.ballerinalang.compiler.semantics.model.types.BMapType;
import org.wso2.ballerinalang.compiler.semantics.model.types.BObjectType;
import org.wso2.ballerinalang.compiler.semantics.model.types.BParameterizedType;
import org.wso2.ballerinalang.compiler.semantics.model.types.BReadonlyType;
import org.wso2.ballerinalang.compiler.semantics.model.types.BRecordType;
import org.wso2.ballerinalang.compiler.semantics.model.types.BServiceType;
import org.wso2.ballerinalang.compiler.semantics.model.types.BStreamType;
import org.wso2.ballerinalang.compiler.semantics.model.types.BStructureType;
import org.wso2.ballerinalang.compiler.semantics.model.types.BTableType;
import org.wso2.ballerinalang.compiler.semantics.model.types.BTupleType;
import org.wso2.ballerinalang.compiler.semantics.model.types.BType;
import org.wso2.ballerinalang.compiler.semantics.model.types.BTypeVisitor;
import org.wso2.ballerinalang.compiler.semantics.model.types.BTypedescType;
import org.wso2.ballerinalang.compiler.semantics.model.types.BUnionType;
import org.wso2.ballerinalang.compiler.semantics.model.types.BXMLType;
import org.wso2.ballerinalang.compiler.tree.BLangFunction;
import org.wso2.ballerinalang.compiler.tree.clauses.BLangInputClause;
import org.wso2.ballerinalang.compiler.tree.expressions.BLangExpression;
import org.wso2.ballerinalang.compiler.tree.expressions.BLangLiteral;
import org.wso2.ballerinalang.compiler.tree.expressions.BLangSimpleVarRef;
import org.wso2.ballerinalang.compiler.tree.expressions.BLangTypeConversionExpr;
import org.wso2.ballerinalang.compiler.tree.matchpatterns.BLangConstPattern;
import org.wso2.ballerinalang.compiler.tree.statements.BLangForeach;
import org.wso2.ballerinalang.compiler.util.BArrayState;
import org.wso2.ballerinalang.compiler.util.CompilerContext;
import org.wso2.ballerinalang.compiler.util.Names;
import org.wso2.ballerinalang.compiler.util.NumericLiteralSupport;
import org.wso2.ballerinalang.compiler.util.ResolvedTypeBuilder;
import org.wso2.ballerinalang.compiler.util.TypeTags;
<<<<<<< HEAD
import org.wso2.ballerinalang.compiler.util.diagnotic.DiagnosticPos;
=======
>>>>>>> dfa1fba9
import org.wso2.ballerinalang.util.Flags;
import org.wso2.ballerinalang.util.Lists;

import java.math.BigDecimal;
import java.math.MathContext;
import java.util.ArrayList;
import java.util.Collections;
import java.util.EnumSet;
import java.util.HashSet;
import java.util.Iterator;
import java.util.LinkedHashMap;
import java.util.LinkedHashSet;
import java.util.LinkedList;
import java.util.List;
import java.util.Map;
import java.util.Objects;
import java.util.Set;
import java.util.stream.Collectors;

<<<<<<< HEAD
import static io.ballerina.runtime.util.BLangConstants.UNDERSCORE;
=======
import static io.ballerina.runtime.api.constants.RuntimeConstants.UNDERSCORE;
>>>>>>> dfa1fba9
import static org.ballerinalang.model.symbols.SymbolOrigin.VIRTUAL;
import static org.wso2.ballerinalang.compiler.semantics.model.SymbolTable.BBYTE_MAX_VALUE;
import static org.wso2.ballerinalang.compiler.semantics.model.SymbolTable.BBYTE_MIN_VALUE;
import static org.wso2.ballerinalang.compiler.semantics.model.SymbolTable.SIGNED16_MAX_VALUE;
import static org.wso2.ballerinalang.compiler.semantics.model.SymbolTable.SIGNED16_MIN_VALUE;
import static org.wso2.ballerinalang.compiler.semantics.model.SymbolTable.SIGNED32_MAX_VALUE;
import static org.wso2.ballerinalang.compiler.semantics.model.SymbolTable.SIGNED32_MIN_VALUE;
import static org.wso2.ballerinalang.compiler.semantics.model.SymbolTable.SIGNED8_MAX_VALUE;
import static org.wso2.ballerinalang.compiler.semantics.model.SymbolTable.SIGNED8_MIN_VALUE;
import static org.wso2.ballerinalang.compiler.semantics.model.SymbolTable.UNSIGNED16_MAX_VALUE;
import static org.wso2.ballerinalang.compiler.semantics.model.SymbolTable.UNSIGNED32_MAX_VALUE;
import static org.wso2.ballerinalang.compiler.semantics.model.SymbolTable.UNSIGNED8_MAX_VALUE;

/**
 * This class consists of utility methods which operate on types.
 * These utility methods allows you to check the compatibility of two types,
 * i.e. check whether two types are equal, check whether one type is assignable to another type etc.
 *
 * @since 0.94
 */
public class Types {

    private static final CompilerContext.Key<Types> TYPES_KEY =
            new CompilerContext.Key<>();
    private final ResolvedTypeBuilder typeBuilder;

    private SymbolTable symTable;
    private SymbolResolver symResolver;
    private BLangDiagnosticLog dlog;
    private Names names;
    private int finiteTypeCount = 0;
    private BUnionType expandedXMLBuiltinSubtypes;

    public static Types getInstance(CompilerContext context) {
        Types types = context.get(TYPES_KEY);
        if (types == null) {
            types = new Types(context);
        }

        return types;
    }

    public Types(CompilerContext context) {
        context.put(TYPES_KEY, this);

        this.symTable = SymbolTable.getInstance(context);
        this.symResolver = SymbolResolver.getInstance(context);
        this.dlog = BLangDiagnosticLog.getInstance(context);
        this.names = Names.getInstance(context);
        this.expandedXMLBuiltinSubtypes = BUnionType.create(null,
                                                            symTable.xmlElementType, symTable.xmlCommentType,
                                                            symTable.xmlPIType, symTable.xmlTextType);
        this.typeBuilder = new ResolvedTypeBuilder();
    }

    public List<BType> checkTypes(BLangExpression node,
                                  List<BType> actualTypes,
                                  List<BType> expTypes) {
        List<BType> resTypes = new ArrayList<>();
        for (int i = 0; i < actualTypes.size(); i++) {
            resTypes.add(checkType(node, actualTypes.get(i), expTypes.size() > i ? expTypes.get(i) : symTable.noType));
        }
        return resTypes;
    }

    public BType checkType(BLangExpression node,
                           BType actualType,
                           BType expType) {
        return checkType(node, actualType, expType, DiagnosticErrorCode.INCOMPATIBLE_TYPES);
    }

    public BType checkType(BLangExpression expr,
                           BType actualType,
                           BType expType,
                           DiagnosticCode diagCode) {
        expr.type = checkType(expr.pos, actualType, expType, diagCode);
        if (expr.type.tag == TypeTags.SEMANTIC_ERROR) {
            return expr.type;
        }

        // Set an implicit cast expression, if applicable
        setImplicitCastExpr(expr, actualType, expType);

        return expr.type;
    }

    public BType checkType(Location pos,
                           BType actualType,
                           BType expType,
                           DiagnosticCode diagCode) {
        if (expType.tag == TypeTags.SEMANTIC_ERROR) {
            return expType;
        } else if (expType.tag == TypeTags.NONE) {
            return actualType;
        } else if (actualType.tag == TypeTags.SEMANTIC_ERROR) {
            return actualType;
        } else if (isAssignable(actualType, expType)) {
            return actualType;
        }

        // e.g. incompatible types: expected 'int', found 'string'
        dlog.error(pos, diagCode, expType, actualType);
        return symTable.semanticError;
    }

    public boolean isJSONContext(BType type) {
        if (type.tag == TypeTags.UNION) {
            return ((BUnionType) type).getMemberTypes().stream().anyMatch(memType -> memType.tag == TypeTags.JSON);
        }
        return type.tag == TypeTags.JSON;
    }

    public boolean isLax(BType type) {
        switch (type.tag) {
            case TypeTags.JSON:
            case TypeTags.XML:
            case TypeTags.XML_ELEMENT:
                return true;
            case TypeTags.MAP:
                return isLax(((BMapType) type).constraint);
            case TypeTags.UNION:
                return ((BUnionType) type).getMemberTypes().stream().allMatch(this::isLax);
        }
        return false;
    }

    public boolean isSameType(BType source, BType target) {
        return isSameType(source, target, new HashSet<>());
    }

    private boolean isSameType(BType source, BType target, Set<TypePair> unresolvedTypes) {
        // If we encounter two types that we are still resolving, then skip it.
        // This is done to avoid recursive checking of the same type.
        TypePair pair = new TypePair(source, target);
        if (unresolvedTypes.contains(pair)) {
            return true;
        }
        unresolvedTypes.add(pair);

        BTypeVisitor<BType, Boolean> sameTypeVisitor = new BSameTypeVisitor(unresolvedTypes);
        return target.accept(sameTypeVisitor, source);
    }

    public boolean isValueType(BType type) {
        switch (type.tag) {
            case TypeTags.BOOLEAN:
            case TypeTags.BYTE:
            case TypeTags.DECIMAL:
            case TypeTags.FLOAT:
            case TypeTags.INT:
            case TypeTags.STRING:
            case TypeTags.SIGNED32_INT:
            case TypeTags.SIGNED16_INT:
            case TypeTags.SIGNED8_INT:
            case TypeTags.UNSIGNED32_INT:
            case TypeTags.UNSIGNED16_INT:
            case TypeTags.UNSIGNED8_INT:
            case TypeTags.CHAR_STRING:
                return true;
            default:
                return false;
        }
    }

    boolean isBasicNumericType(BType type) {

        return type.tag < TypeTags.STRING || TypeTags.isIntegerTypeTag(type.tag);
    }

    boolean finiteTypeContainsNumericTypeValues(BFiniteType finiteType) {
        return finiteType.getValueSpace().stream().anyMatch(valueExpr -> isBasicNumericType(valueExpr.type));
    }

    public boolean containsErrorType(BType type) {
        if (type.tag == TypeTags.UNION) {
            return ((BUnionType) type).getMemberTypes().stream()
                    .anyMatch(this::containsErrorType);
        }

        return type.tag == TypeTags.ERROR;
    }

    public boolean isSubTypeOfList(BType type) {
        if (type.tag != TypeTags.UNION) {
            return isSubTypeOfBaseType(type, TypeTags.ARRAY) || isSubTypeOfBaseType(type, TypeTags.TUPLE);
        }

        return ((BUnionType) type).getMemberTypes().stream().allMatch(this::isSubTypeOfList);
    }

<<<<<<< HEAD
    public BType resolvePatternTypeFromMatchExpr(BType matchExprType, BLangConstPattern constMatchPattern) {
        BLangExpression constPatternExpr = constMatchPattern.expr;
=======
    public BType resolvePatternTypeFromMatchExpr(BLangExpression matchExpr, BTupleType listMatchPatternType) {
        if (matchExpr == null) {
            return listMatchPatternType;
        }
        BType matchExprType = matchExpr.type;
        BType intersectionType = getTypeIntersection(matchExprType, listMatchPatternType);
        if (intersectionType != symTable.semanticError) {
            return intersectionType;
        }
        if (matchExprType.tag == TypeTags.ANYDATA) {
            Collections.fill(listMatchPatternType.tupleTypes, symTable.anydataType);
            if (listMatchPatternType.restType != null) {
                listMatchPatternType.restType = symTable.anydataType;
            }
            return listMatchPatternType;
        }
        return symTable.noType;
    }

    public BType resolvePatternTypeFromMatchExpr(BLangExpression matchExpr, BLangExpression constPatternExpr) {
        if (matchExpr == null) {
            if (constPatternExpr.getKind() == NodeKind.SIMPLE_VARIABLE_REF) {
                return ((BLangSimpleVarRef) constPatternExpr).symbol.type;
            } else {
                return constPatternExpr.type;
            }
        }

        BType matchExprType = matchExpr.type;
>>>>>>> dfa1fba9
        BType constMatchPatternExprType = constPatternExpr.type;

        if (constPatternExpr.getKind() == NodeKind.SIMPLE_VARIABLE_REF) {
            BLangSimpleVarRef constVarRef = (BLangSimpleVarRef) constPatternExpr;
            if (constVarRef.symbol == null) {
                return symTable.noType;
            }
            BType constVarRefSymbolType = constVarRef.symbol.type;
            if (isAssignable(constVarRefSymbolType, matchExprType)) {
                return constVarRefSymbolType;
            }
            return symTable.noType;
        }

        // After the above check, according to spec all other const-patterns should be literals.
        BLangLiteral constPatternLiteral = (BLangLiteral) constPatternExpr;

        if (containsAnyType(constMatchPatternExprType)) {
            return matchExprType;
        } else if (containsAnyType(matchExprType)) {
            return constMatchPatternExprType;
        }

        // This should handle specially
        if (matchExprType.tag == TypeTags.BYTE && constMatchPatternExprType.tag == TypeTags.INT) {
            return matchExprType;
        }

        if (isAssignable(constMatchPatternExprType, matchExprType)) {
            return constMatchPatternExprType;
        }

        if (matchExprType.tag == TypeTags.UNION) {
            for (BType memberType : ((BUnionType) matchExprType).getMemberTypes()) {
                if (memberType.tag == TypeTags.FINITE) {
                    if (isAssignableToFiniteType(memberType, constPatternLiteral)) {
                        return memberType;
                    }
                } else {
                    if (isAssignable(constMatchPatternExprType, matchExprType)) {
                        return constMatchPatternExprType;
                    }
                }
            }
        } else if (matchExprType.tag == TypeTags.FINITE) {
            if (isAssignableToFiniteType(matchExprType, constPatternLiteral)) {
                return matchExprType;
            }
        }
        return symTable.noType;
    }

<<<<<<< HEAD
    public boolean containsAnyType(BType type) {
=======
    private boolean containsAnyType(BType type) {
>>>>>>> dfa1fba9
        if (type.tag != TypeTags.UNION) {
            return type.tag == TypeTags.ANY;
        }

        for (BType memberTypes : ((BUnionType) type).getMemberTypes()) {
            if (memberTypes.tag == TypeTags.ANY) {
                return true;
            }
        }
        return false;
    }

<<<<<<< HEAD
=======
    public BType mergeTypes(BType typeFirst, BType typeSecond) {
        if (containsAnyType(typeFirst)) {
            return typeSecond;
        }
        if (isSameBasicType(typeFirst, typeSecond)) {
            return typeFirst;
        }
        return BUnionType.create(null, typeFirst, typeSecond);
    }

>>>>>>> dfa1fba9
    public boolean isSubTypeOfMapping(BType type) {
        if (type.tag != TypeTags.UNION) {
            return isSubTypeOfBaseType(type, TypeTags.MAP) || isSubTypeOfBaseType(type, TypeTags.RECORD);
        }

        return ((BUnionType) type).getMemberTypes().stream().allMatch(this::isSubTypeOfMapping);
    }

    public boolean isSubTypeOfBaseType(BType type, int baseTypeTag) {
        if (type.tag != TypeTags.UNION) {
            return type.tag == baseTypeTag;
        }
        // TODO: Recheck this
        if (TypeTags.isXMLTypeTag(baseTypeTag)) {
            return true;
        }
        return ((BUnionType) type).getMemberTypes().stream().allMatch(memType -> memType.tag == baseTypeTag);
    }

    /**
     * Checks whether source type is assignable to the target type.
     * <p>
     * Source type is assignable to the target type if,
     * 1) the target type is any and the source type is not a value type.
     * 2) there exists an implicit cast symbol from source to target.
     * 3) both types are JSON and the target constraint is no type.
     * 4) both types are array type and both array types are assignable.
     * 5) both types are MAP and the target constraint is any type or constraints are structurally equivalent.
     *
     * @param source type.
     * @param target type.
     * @return true if source type is assignable to the target type.
     */
    public boolean isAssignable(BType source, BType target) {
        return isAssignable(source, target, new HashSet<>());
    }

    boolean isStampingAllowed(BType source, BType target) {
        return (isAssignable(source, target) || isAssignable(target, source) ||
                checkTypeEquivalencyForStamping(source, target) || checkTypeEquivalencyForStamping(target, source));
    }

    private boolean checkTypeEquivalencyForStamping(BType source, BType target) {
        if (target.tag == TypeTags.RECORD) {
            if (source.tag == TypeTags.RECORD) {
                TypePair pair = new TypePair(source, target);
                Set<TypePair> unresolvedTypes = new HashSet<>();
                unresolvedTypes.add(pair);
                return checkRecordEquivalencyForStamping((BRecordType) source, (BRecordType) target, unresolvedTypes);
            } else if (source.tag == TypeTags.MAP) {
                int mapConstraintTypeTag = ((BMapType) source).constraint.tag;
                if ((!(mapConstraintTypeTag == TypeTags.ANY || mapConstraintTypeTag == TypeTags.ANYDATA)) &&
                        ((BRecordType) target).sealed) {
                    for (BField field : ((BStructureType) target).getFields().values()) {
                        if (field.getType().tag != mapConstraintTypeTag) {
                            return false;
                        }
                    }
                }
                return true;
            }
        } else if (target.tag == TypeTags.JSON) {
            return source.tag == TypeTags.JSON || source.tag == TypeTags.RECORD || source.tag == TypeTags.MAP;
        } else if (target.tag == TypeTags.MAP) {
            if (source.tag == TypeTags.MAP) {
                return isStampingAllowed(((BMapType) source).getConstraint(), ((BMapType) target).getConstraint());
            } else if (source.tag == TypeTags.UNION) {
                return checkUnionEquivalencyForStamping(source, target);
            }
        } else if (target.tag == TypeTags.ARRAY) {
            if (source.tag == TypeTags.JSON) {
                return true;
            } else if (source.tag == TypeTags.TUPLE) {
                BType arrayElementType = ((BArrayType) target).eType;
                for (BType tupleMemberType : ((BTupleType) source).getTupleTypes()) {
                    if (!isStampingAllowed(tupleMemberType, arrayElementType)) {
                        return false;
                    }
                }
                return true;
            } else if (source.tag == TypeTags.ARRAY) {
                return checkTypeEquivalencyForStamping(((BArrayType) source).eType, ((BArrayType) target).eType);
            }
        } else if (target.tag == TypeTags.UNION) {
            return checkUnionEquivalencyForStamping(source, target);
        } else if (target.tag == TypeTags.TUPLE && source.tag == TypeTags.TUPLE) {
            return checkTupleEquivalencyForStamping(source, target);
        }

        return false;
    }

    private boolean checkRecordEquivalencyForStamping(BRecordType rhsType, BRecordType lhsType,
                                                      Set<TypePair> unresolvedTypes) {
        // Both records should be public or private.
        // Get the XOR of both flags(masks)
        // If both are public, then public bit should be 0;
        // If both are private, then public bit should be 0;
        // The public bit is on means, one is public, and the other one is private.
        if (Symbols.isFlagOn(lhsType.tsymbol.flags ^ rhsType.tsymbol.flags, Flags.PUBLIC)) {
            return false;
        }

        // If both records are private, they should be in the same package.
        if (Symbols.isPrivate(lhsType.tsymbol) && rhsType.tsymbol.pkgID != lhsType.tsymbol.pkgID) {
            return false;
        }

        // RHS type should have at least all the fields as well attached functions of LHS type.
        if (lhsType.fields.size() > rhsType.fields.size()) {
            return false;
        }

        // If only one is a closed record, the records aren't equivalent
        if (lhsType.sealed && !rhsType.sealed) {
            return false;
        }

        return checkFieldEquivalencyForStamping(lhsType, rhsType, unresolvedTypes);
    }

    private boolean checkFieldEquivalencyForStamping(BStructureType lhsType, BStructureType rhsType,
                                                     Set<TypePair> unresolvedTypes) {
        for (BField lhsField : lhsType.fields.values()) {
            BField rhsField = rhsType.fields.get(lhsField.name.value);

            if (rhsField == null || !isStampingAllowed(rhsField.type, lhsField.type)) {
                return false;
            }
        }

        for (BField rhsField : rhsType.fields.values()) {
            BField lhsField = lhsType.fields.get(rhsField.name.value);

            if (lhsField == null && !isStampingAllowed(rhsField.type, ((BRecordType) lhsType).restFieldType)) {
                return false;
            }
        }

        return true;
    }

    private boolean checkUnionEquivalencyForStamping(BType source, BType target) {
        Set<BType> sourceTypes = new LinkedHashSet<>();
        Set<BType> targetTypes = new LinkedHashSet<>();

        if (source.tag == TypeTags.UNION) {
            BUnionType sourceUnionType = (BUnionType) source;
            sourceTypes.addAll(sourceUnionType.getMemberTypes());
        } else {
            sourceTypes.add(source);
        }

        if (target.tag == TypeTags.UNION) {
            BUnionType targetUnionType = (BUnionType) target;
            targetTypes.addAll(targetUnionType.getMemberTypes());
        } else {
            targetTypes.add(target);
        }

        boolean notAssignable = sourceTypes
                .stream()
                .map(s -> targetTypes
                        .stream()
                        .anyMatch(t -> isStampingAllowed(s, t)))
                .anyMatch(assignable -> !assignable);

        return !notAssignable;
    }

    private boolean checkTupleEquivalencyForStamping(BType source, BType target) {
        if (source.tag != TypeTags.TUPLE || target.tag != TypeTags.TUPLE) {
            return false;
        }

        BTupleType lhsTupleType = (BTupleType) target;
        BTupleType rhsTupleType = (BTupleType) source;

        if (lhsTupleType.tupleTypes.size() != rhsTupleType.tupleTypes.size()) {
            return false;
        }

        for (int i = 0; i < lhsTupleType.tupleTypes.size(); i++) {
            if (!isStampingAllowed(rhsTupleType.tupleTypes.get(i), lhsTupleType.tupleTypes.get(i))) {
                return false;
            }
        }
        return true;
    }

    private boolean isAssignable(BType source, BType target, Set<TypePair> unresolvedTypes) {

        if (isSameType(source, target)) {
            return true;
        }

        int sourceTag = source.tag;
        int targetTag = target.tag;

        if (!Symbols.isFlagOn(source.flags, Flags.PARAMETERIZED) &&
                !isInherentlyImmutableType(target) && Symbols.isFlagOn(target.flags, Flags.READONLY) &&
                !isInherentlyImmutableType(source) && !Symbols.isFlagOn(source.flags, Flags.READONLY)) {
            return false;
        }

        if (sourceTag == TypeTags.INTERSECTION) {
            return isAssignable(((BIntersectionType) source).effectiveType,
                                targetTag != TypeTags.INTERSECTION ? target :
                                        ((BIntersectionType) target).effectiveType, unresolvedTypes);
        }

        if (targetTag == TypeTags.INTERSECTION) {
            return isAssignable(source, ((BIntersectionType) target).effectiveType, unresolvedTypes);
        }

        if (sourceTag == TypeTags.PARAMETERIZED_TYPE) {
            return isParameterizedTypeAssignable(source, target, unresolvedTypes);
        }

        if (sourceTag == TypeTags.BYTE && targetTag == TypeTags.INT) {
            return true;
        }

        if (TypeTags.isXMLTypeTag(sourceTag) && TypeTags.isXMLTypeTag(targetTag)) {
            return isXMLTypeAssignable(source, target, unresolvedTypes);
        }

        if (sourceTag == TypeTags.CHAR_STRING && targetTag == TypeTags.STRING) {
            return true;
        }

        if (sourceTag == TypeTags.CHAR_STRING && targetTag == TypeTags.XML_TEXT) {
            return true;
        }

        if (sourceTag == TypeTags.STRING && targetTag == TypeTags.XML_TEXT) {
            return true;
        }

        if (sourceTag == TypeTags.XML_TEXT && targetTag == TypeTags.STRING) {
            return true;
        }

        if (sourceTag == TypeTags.XML_TEXT && targetTag == TypeTags.CHAR_STRING) {
            return true;
        }

        if (sourceTag == TypeTags.ERROR && targetTag == TypeTags.ERROR) {
            return isErrorTypeAssignable((BErrorType) source, (BErrorType) target, unresolvedTypes);
        } else if (sourceTag == TypeTags.ERROR && targetTag == TypeTags.ANY) {
            return false;
        }

        if (sourceTag == TypeTags.NIL && (isNullable(target) || targetTag == TypeTags.JSON)) {
            return true;
        }

        // TODO: Remove the isValueType() check
        if (targetTag == TypeTags.ANY && !containsErrorType(source) && !isValueType(source)) {
            return true;
        }

        if (targetTag == TypeTags.ANYDATA && !containsErrorType(source) && source.isAnydata()) {
            return true;
        }

        if (targetTag == TypeTags.READONLY &&
                (isInherentlyImmutableType(source) || Symbols.isFlagOn(source.flags, Flags.READONLY))) {
            return true;
        }

        if (targetTag == TypeTags.MAP && sourceTag == TypeTags.RECORD) {
            BRecordType recordType = (BRecordType) source;
            return isAssignableRecordType(recordType, target, unresolvedTypes);
        }

        if (targetTag == TypeTags.RECORD && sourceTag == TypeTags.MAP) {
            return isAssignableMapType((BMapType) source, (BRecordType) target);
        }

        if (target.getKind() == TypeKind.SERVICE && source.getKind() == TypeKind.SERVICE) {
            // Special casing services, until we figure out service type concept.
            return true;
        }

        if (targetTag == TypeTags.TYPEDESC && sourceTag == TypeTags.TYPEDESC) {
            return isAssignable(((BTypedescType) source).constraint, (((BTypedescType) target).constraint),
                                unresolvedTypes);
        }

        if (targetTag == TypeTags.TABLE && sourceTag == TypeTags.TABLE) {
            return isAssignableTableType((BTableType) source, (BTableType) target);
        }

        if (targetTag == TypeTags.STREAM && sourceTag == TypeTags.STREAM) {
            return isAssignable(((BStreamType) source).constraint, ((BStreamType) target).constraint, unresolvedTypes);
        }

        if (isBuiltInTypeWidenPossible(source, target) == TypeTestResult.TRUE) {
            return true;
        }

        if (sourceTag == TypeTags.FINITE) {
            return isFiniteTypeAssignable((BFiniteType) source, target, unresolvedTypes);
        }

        if ((targetTag == TypeTags.UNION || sourceTag == TypeTags.UNION) &&
                isAssignableToUnionType(source, target, unresolvedTypes)) {
            return true;
        }

        if (targetTag == TypeTags.JSON) {
            if (sourceTag == TypeTags.JSON) {
                return true;
            }

            if (sourceTag == TypeTags.ARRAY) {
                return isArrayTypesAssignable((BArrayType) source, target, unresolvedTypes);
            }

            if (sourceTag == TypeTags.MAP) {
                return isAssignable(((BMapType) source).constraint, target, unresolvedTypes);
            }

            if (sourceTag == TypeTags.RECORD) {
                return isAssignableRecordType((BRecordType) source, target, unresolvedTypes);
            }
        }

        if (targetTag == TypeTags.FUTURE && sourceTag == TypeTags.FUTURE) {
            if (((BFutureType) target).constraint.tag == TypeTags.NONE) {
                return true;
            }
            return isAssignable(((BFutureType) source).constraint, ((BFutureType) target).constraint, unresolvedTypes);
        }

        if (targetTag == TypeTags.MAP && sourceTag == TypeTags.MAP) {
            // Here source condition is added for prevent assigning map union constrained
            // to map any constrained.
            if (((BMapType) target).constraint.tag == TypeTags.ANY &&
                    ((BMapType) source).constraint.tag != TypeTags.UNION) {
                return true;
            }

            return isAssignable(((BMapType) source).constraint, ((BMapType) target).constraint, unresolvedTypes);
        }

        if ((sourceTag == TypeTags.OBJECT || sourceTag == TypeTags.RECORD)
                && (targetTag == TypeTags.OBJECT || targetTag == TypeTags.RECORD)) {
            return checkStructEquivalency(source, target, unresolvedTypes);
        }

        if (sourceTag == TypeTags.TUPLE && targetTag == TypeTags.ARRAY) {
            return isTupleTypeAssignableToArrayType((BTupleType) source, (BArrayType) target, unresolvedTypes);
        }

        if (sourceTag == TypeTags.ARRAY && targetTag == TypeTags.TUPLE) {
            return isArrayTypeAssignableToTupleType((BArrayType) source, (BTupleType) target, unresolvedTypes);
        }

        if (sourceTag == TypeTags.TUPLE || targetTag == TypeTags.TUPLE) {
            return isTupleTypeAssignable(source, target, unresolvedTypes);
        }

        if (sourceTag == TypeTags.INVOKABLE && targetTag == TypeTags.INVOKABLE) {
            return isFunctionTypeAssignable((BInvokableType) source, (BInvokableType) target, new HashSet<>());
        }

        return sourceTag == TypeTags.ARRAY && targetTag == TypeTags.ARRAY &&
                isArrayTypesAssignable((BArrayType) source, target, unresolvedTypes);
    }

    private boolean isParameterizedTypeAssignable(BType source, BType target, Set<TypePair> unresolvedTypes) {
        BType resolvedSourceType = typeBuilder.build(source);

        if (target.tag != TypeTags.PARAMETERIZED_TYPE) {
            return isAssignable(resolvedSourceType, target, unresolvedTypes);
        }

        if (((BParameterizedType) source).paramIndex != ((BParameterizedType) target).paramIndex) {
            return false;
        }

        return isAssignable(resolvedSourceType, typeBuilder.build(target), unresolvedTypes);
    }

    private boolean isAssignableRecordType(BRecordType recordType, BType type, Set<TypePair> unresolvedTypes) {
        TypePair pair = new TypePair(recordType, type);
        if (!unresolvedTypes.add(pair)) {
            return true;
        }

        BType targetType;
        switch (type.tag) {
            case TypeTags.MAP:
                targetType = ((BMapType) type).constraint;
                break;
            case TypeTags.JSON:
                targetType = type;
                break;
            default:
                throw new IllegalArgumentException("Incompatible target type: " + type.toString());
        }
        return recordFieldsAssignableToType(recordType, targetType, unresolvedTypes);
    }

    private boolean recordFieldsAssignableToType(BRecordType recordType, BType targetType,
                                                 Set<TypePair> unresolvedTypes) {
        for (BField field : recordType.fields.values()) {
            if (!isAssignable(field.type, targetType, unresolvedTypes)) {
                return false;
            }
        }

        if (!recordType.sealed) {
            return isAssignable(recordType.restFieldType, targetType, unresolvedTypes);
        }

        return true;
    }

    private boolean isAssignableTableType(BTableType sourceTableType, BTableType targetTableType) {
        if (!isAssignable(sourceTableType.constraint, targetTableType.constraint)) {
            return false;
        }

        if (targetTableType.keyTypeConstraint == null && targetTableType.fieldNameList == null) {
            return true;
        }

        if (targetTableType.keyTypeConstraint != null) {
            if (sourceTableType.keyTypeConstraint != null &&
                    (isAssignable(sourceTableType.keyTypeConstraint, targetTableType.keyTypeConstraint))) {
                return true;
            }

            if (sourceTableType.fieldNameList == null) {
                return false;
            }

            List<BType> fieldTypes = new ArrayList<>();
            sourceTableType.fieldNameList.forEach(field -> fieldTypes
                    .add(getTableConstraintField(sourceTableType.constraint, field).type));

            if (fieldTypes.size() == 1) {
                return isAssignable(fieldTypes.get(0), targetTableType.keyTypeConstraint);
            }

            BTupleType tupleType = new BTupleType(fieldTypes);
            return isAssignable(tupleType, targetTableType.keyTypeConstraint);
        }

        return targetTableType.fieldNameList.equals(sourceTableType.fieldNameList);
    }


    BField getTableConstraintField(BType constraintType, String fieldName) {

        switch (constraintType.tag) {
            case TypeTags.RECORD:
                Map<String, BField> fieldList = ((BRecordType) constraintType).getFields();
                return fieldList.get(fieldName);
            case TypeTags.UNION:
                BUnionType unionType = (BUnionType) constraintType;
                Set<BType> memTypes = unionType.getMemberTypes();
                List<BField> fields = memTypes.stream().map(type -> getTableConstraintField(type, fieldName))
                        .filter(Objects::nonNull).collect(Collectors.toList());

                if (fields.size() != memTypes.size()) {
                    return null;
                }

                if (fields.stream().allMatch(field -> isAssignable(field.type, fields.get(0).type) &&
                        isAssignable(fields.get(0).type, field.type))) {
                    return fields.get(0);
                }
                break;
            case TypeTags.INTERSECTION:
                return getTableConstraintField(((BIntersectionType) constraintType).effectiveType, fieldName);
        }

        return null;
    }

    private boolean isAssignableMapType(BMapType sourceMapType, BRecordType targetRecType) {
        if (targetRecType.sealed) {
            return false;
        }

        for (BField field : targetRecType.fields.values()) {
            if (!Symbols.isFlagOn(field.symbol.flags, Flags.OPTIONAL)) {
                return false;
            }

            if (hasIncompatibleReadOnlyFlags(field.symbol.flags, sourceMapType.flags)) {
                return false;
            }

            if (!isAssignable(sourceMapType.constraint, field.type)) {
                return false;
            }
        }

        return isAssignable(sourceMapType.constraint, targetRecType.restFieldType);
    }

    private boolean hasIncompatibleReadOnlyFlags(long targetFlags, long sourceFlags) {
        return Symbols.isFlagOn(targetFlags, Flags.READONLY) && !Symbols.isFlagOn(sourceFlags, Flags.READONLY);
    }

    private boolean isErrorTypeAssignable(BErrorType source, BErrorType target, Set<TypePair> unresolvedTypes) {
        if (target == symTable.errorType) {
            return true;
        }
        TypePair pair = new TypePair(source, target);
        if (unresolvedTypes.contains(pair)) {
            return true;
        }
        unresolvedTypes.add(pair);
        return isAssignable(source.detailType, target.detailType, unresolvedTypes)
                && target.typeIdSet.isAssignableFrom(source.typeIdSet);
    }

    // TODO: Recheck this to support finite types
    private boolean isXMLTypeAssignable(BType sourceType, BType targetType, Set<TypePair> unresolvedTypes) {
        int sourceTag = sourceType.tag;
        int targetTag = targetType.tag;

        if (targetTag == TypeTags.XML) {
            BXMLType target = (BXMLType) targetType;
            if (target.constraint != null) {
                if (TypeTags.isXMLNonSequenceType(sourceTag)) {
                    return isAssignable(sourceType, target.constraint, unresolvedTypes);
                }
                BXMLType source = (BXMLType) sourceType;
                return isAssignable(source.constraint, target.constraint, unresolvedTypes);
            }
            return true;
        }
        return sourceTag == targetTag;
    }

    private boolean isTupleTypeAssignable(BType source, BType target, Set<TypePair> unresolvedTypes) {
        if (source.tag != TypeTags.TUPLE || target.tag != TypeTags.TUPLE) {
            return false;
        }

        BTupleType lhsTupleType = (BTupleType) target;
        BTupleType rhsTupleType = (BTupleType) source;

        if (lhsTupleType.restType == null && rhsTupleType.restType != null) {
            return false;
        }

        if (lhsTupleType.restType == null && lhsTupleType.tupleTypes.size() != rhsTupleType.tupleTypes.size()) {
            return false;
        }

        if (lhsTupleType.restType != null && rhsTupleType.restType != null) {
            if (!isAssignable(rhsTupleType.restType, lhsTupleType.restType, unresolvedTypes)) {
                return false;
            }
        }

        if (lhsTupleType.tupleTypes.size() > rhsTupleType.tupleTypes.size()) {
            return false;
        }

        for (int i = 0; i < rhsTupleType.tupleTypes.size(); i++) {
            BType lhsType = (lhsTupleType.tupleTypes.size() > i)
                    ? lhsTupleType.tupleTypes.get(i) : lhsTupleType.restType;
            if (!isAssignable(rhsTupleType.tupleTypes.get(i), lhsType, unresolvedTypes)) {
                return false;
            }
        }
        return true;
    }

    private boolean isTupleTypeAssignableToArrayType(BTupleType source, BArrayType target,
                                                     Set<TypePair> unresolvedTypes) {
        if (target.state != BArrayState.OPEN
                && (source.restType != null || source.tupleTypes.size() != target.size)) {
            return false;
        }

        List<BType> sourceTypes = new ArrayList<>(source.tupleTypes);
        if (source.restType != null) {
            sourceTypes.add(source.restType);
        }
        return sourceTypes.stream()
                .allMatch(tupleElemType -> isAssignable(tupleElemType, target.eType, unresolvedTypes));
    }

    private boolean isArrayTypeAssignableToTupleType(BArrayType source, BTupleType target,
                                                     Set<TypePair> unresolvedTypes) {
        if (!target.tupleTypes.isEmpty()) {
            if (source.state == BArrayState.OPEN) {
                // [int, int, int...] = int[] || [int, int] = int[]
                return false;
            }

            if (target.restType != null && target.tupleTypes.size() > source.size) {
                // [int, int, int...] = int[1]
                return false;
            }

            if (target.restType == null && target.tupleTypes.size() != source.size) {
                // [int, int] = int[1], [int, int] = int[3]
                return false;
            }

        }

        List<BType> targetTypes = new ArrayList<>(target.tupleTypes);
        if (target.restType != null) {
            targetTypes.add(target.restType);
        }
        return targetTypes.stream()
                .allMatch(tupleElemType -> isAssignable(source.eType, tupleElemType, unresolvedTypes));
    }

    private boolean isArrayTypesAssignable(BArrayType source, BType target, Set<TypePair> unresolvedTypes) {
        BType sourceElementType = source.getElementType();
        if (target.tag == TypeTags.ARRAY) {
            BArrayType targetArrayType = (BArrayType) target;
            BType targetElementType = targetArrayType.getElementType();
            if (targetArrayType.state == BArrayState.OPEN) {
                return isAssignable(sourceElementType, targetElementType, unresolvedTypes);
            }

            if (targetArrayType.size != source.size) {
                return false;
            }

            return isAssignable(sourceElementType, targetElementType, unresolvedTypes);
        } else if (target.tag == TypeTags.JSON) {
            return isAssignable(sourceElementType, target, unresolvedTypes);
        }
        return false;
    }

    private boolean isFunctionTypeAssignable(BInvokableType source, BInvokableType target,
                                             Set<TypePair> unresolvedTypes) {
        if (hasIncompatibleIsolatedFlags(source, target)) {
            return false;
        }

        // For invokable types with typeParam parameters, we have to check whether the source param types are
        // covariant with the target param types.
        if (containsTypeParams(target)) {
            // TODO: 7/4/19 See if the below code can be generalized to avoid code duplication
            if (source.paramTypes.size() != target.paramTypes.size()) {
                return false;
            }

            for (int i = 0; i < source.paramTypes.size(); i++) {
                BType sourceParam = source.paramTypes.get(i);
                BType targetParam = target.paramTypes.get(i);
                boolean isTypeParam = TypeParamAnalyzer.isTypeParam(targetParam);

                if (isTypeParam) {
                    if (!isAssignable(sourceParam, targetParam)) {
                        return false;
                    }
                } else {
                    if (!isAssignable(targetParam, sourceParam)) {
                        return false;
                    }
                }
            }

            if (source.retType == null && target.retType == null) {
                return true;
            } else if (source.retType == null || target.retType == null) {
                return false;
            }

            // Source return type should be covariant with target return type
            return isAssignable(source.retType, target.retType, unresolvedTypes);
        }

        // Source param types should be contravariant with target param types. Hence s and t switched when checking
        // assignability.
        return checkFunctionTypeEquality(source, target, unresolvedTypes, (s, t, ut) -> isAssignable(t, s, ut));
    }

    public boolean isInherentlyImmutableType(BType type) {
        if (isValueType(type)) {
            return true;
        }

        switch (type.tag) {
            case TypeTags.XML_TEXT:
            case TypeTags.FINITE: // Assuming a finite type will only have members from simple basic types.
            case TypeTags.READONLY:
            case TypeTags.NIL:
            case TypeTags.ERROR:
            case TypeTags.INVOKABLE:
            case TypeTags.TYPEDESC:
            case TypeTags.HANDLE:
                return true;
            case TypeTags.SERVICE:
                return type instanceof BServiceType; // Since the tag for both service and object are the same.
        }
        return false;
    }

    boolean isSelectivelyImmutableType(BType type) {
        return isSelectivelyImmutableType(type, false, new HashSet<>(), false);
    }

    boolean isSelectivelyImmutableType(BType type, boolean disallowReadOnlyObjects, boolean forceCheck) {
        return isSelectivelyImmutableType(type, disallowReadOnlyObjects, new HashSet<>(), forceCheck);
    }

    public boolean isSelectivelyImmutableType(BType type, Set<BType> unresolvedTypes) {
        return isSelectivelyImmutableType(type, false, unresolvedTypes, false);
    }

    private boolean isSelectivelyImmutableType(BType type, Set<BType> unresolvedTypes, boolean forceCheck) {
        return isSelectivelyImmutableType(type, false, unresolvedTypes, forceCheck);
    }

    private boolean isSelectivelyImmutableType(BType type, boolean disallowReadOnlyObjects, Set<BType> unresolvedTypes,
                                               boolean forceCheck) {
        if (isInherentlyImmutableType(type) || !(type instanceof SelectivelyImmutableReferenceType)) {
            // Always immutable.
            return false;
        }

        if (!forceCheck && ((SelectivelyImmutableReferenceType) type).getImmutableType() != null) {
            return true;
        }

        if (!unresolvedTypes.add(type)) {
            return true;
        }

        switch (type.tag) {
            case TypeTags.ANY:
            case TypeTags.ANYDATA:
            case TypeTags.JSON:
            case TypeTags.XML:
            case TypeTags.XML_COMMENT:
            case TypeTags.XML_ELEMENT:
            case TypeTags.XML_PI:
                return true;
            case TypeTags.ARRAY:
                BType elementType = ((BArrayType) type).eType;
                return isInherentlyImmutableType(elementType) ||
                        isSelectivelyImmutableType(elementType, unresolvedTypes, forceCheck);
            case TypeTags.TUPLE:
                BTupleType tupleType = (BTupleType) type;
                for (BType tupMemType : tupleType.tupleTypes) {
                    if (!isInherentlyImmutableType(tupMemType) &&
                            !isSelectivelyImmutableType(tupMemType, unresolvedTypes, forceCheck)) {
                        return false;
                    }
                }

                BType tupRestType = tupleType.restType;
                if (tupRestType == null) {
                    return true;
                }

                return isInherentlyImmutableType(tupRestType) ||
                        isSelectivelyImmutableType(tupRestType, unresolvedTypes, forceCheck);
            case TypeTags.RECORD:
                BRecordType recordType = (BRecordType) type;
                for (BField field : recordType.fields.values()) {
                    BType fieldType = field.type;
                    if (!isInherentlyImmutableType(fieldType) &&
                            !isSelectivelyImmutableType(fieldType, unresolvedTypes, forceCheck)) {
                        return false;
                    }
                }

                BType recordRestType = recordType.restFieldType;
                if (recordRestType == null || recordRestType == symTable.noType) {
                    return true;
                }

                return isInherentlyImmutableType(recordRestType) ||
                        isSelectivelyImmutableType(recordRestType, unresolvedTypes, forceCheck);
            case TypeTags.MAP:
                BType constraintType = ((BMapType) type).constraint;
                return isInherentlyImmutableType(constraintType) ||
                        isSelectivelyImmutableType(constraintType, unresolvedTypes, forceCheck);
            case TypeTags.OBJECT:
                BObjectType objectType = (BObjectType) type;

                if (Symbols.isFlagOn(objectType.tsymbol.flags, Flags.CLASS) &&
                        (disallowReadOnlyObjects || !Symbols.isFlagOn(objectType.flags, Flags.READONLY))) {
                    return false;
                }

                for (BField field : objectType.fields.values()) {
                    BType fieldType = field.type;
                    if (!isInherentlyImmutableType(fieldType) &&
                            !isSelectivelyImmutableType(fieldType, unresolvedTypes, forceCheck)) {
                        return false;
                    }
                }
                return true;
            case TypeTags.TABLE:
                BType tableConstraintType = ((BTableType) type).constraint;
                return isInherentlyImmutableType(tableConstraintType) ||
                        isSelectivelyImmutableType(tableConstraintType, unresolvedTypes, forceCheck);
            case TypeTags.UNION:
                boolean readonlyIntersectionExists = false;
                for (BType memberType : ((BUnionType) type).getMemberTypes()) {
                    if (isInherentlyImmutableType(memberType) ||
                            isSelectivelyImmutableType(memberType, disallowReadOnlyObjects, unresolvedTypes,
                                                       forceCheck)) {
                        readonlyIntersectionExists = true;
                    }
                }
                return readonlyIntersectionExists;
            case TypeTags.INTERSECTION:
                return isSelectivelyImmutableType(((BIntersectionType) type).effectiveType, false, unresolvedTypes,
                                                  forceCheck);
        }
        return false;
    }

    private boolean containsTypeParams(BInvokableType type) {
        boolean hasParameterizedTypes = type.paramTypes.stream()
                .anyMatch(t -> {
                    if (t.tag == TypeTags.FUNCTION_POINTER) {
                        return containsTypeParams((BInvokableType) t);
                    }
                    return TypeParamAnalyzer.isTypeParam(t);
                });

        if (hasParameterizedTypes) {
            return hasParameterizedTypes;
        }

        if (type.retType.tag == TypeTags.FUNCTION_POINTER) {
            return containsTypeParams((BInvokableType) type.retType);
        }

        return TypeParamAnalyzer.isTypeParam(type.retType);
    }

    private boolean isSameFunctionType(BInvokableType source, BInvokableType target, Set<TypePair> unresolvedTypes) {
        return checkFunctionTypeEquality(source, target, unresolvedTypes, this::isSameType);
    }

    private boolean checkFunctionTypeEquality(BInvokableType source, BInvokableType target,
                                              Set<TypePair> unresolvedTypes, TypeEqualityPredicate equality) {
        if (hasIncompatibleIsolatedFlags(source, target)) {
            return false;
        }

        if (source.paramTypes.size() != target.paramTypes.size()) {
            return false;
        }

        for (int i = 0; i < source.paramTypes.size(); i++) {
            if (!equality.test(source.paramTypes.get(i), target.paramTypes.get(i), unresolvedTypes)) {
                return false;
            }
        }

        if ((source.restType != null && target.restType == null) ||
                target.restType != null && source.restType == null) {
            return false;
        } else if (source.restType != null && !equality.test(source.restType, target.restType, unresolvedTypes)) {
            return false;
        }

        if (source.retType == null && target.retType == null) {
            return true;
        } else if (source.retType == null || target.retType == null) {
            return false;
        }

        // Source return type should be covariant with target return type
        return isAssignable(source.retType, target.retType, unresolvedTypes);
    }

    private boolean hasIncompatibleIsolatedFlags(BInvokableType source, BInvokableType target) {
        return Symbols.isFlagOn(target.flags, Flags.ISOLATED) && !Symbols.isFlagOn(source.flags, Flags.ISOLATED);
    }

    public boolean isSameArrayType(BType source, BType target, Set<TypePair> unresolvedTypes) {
        if (target.tag != TypeTags.ARRAY || source.tag != TypeTags.ARRAY) {
            return false;
        }

        BArrayType lhsArrayType = (BArrayType) target;
        BArrayType rhsArrayType = (BArrayType) source;
        boolean hasSameTypeElements = isSameType(lhsArrayType.eType, rhsArrayType.eType, unresolvedTypes);
        if (lhsArrayType.state == BArrayState.OPEN) {
            return (rhsArrayType.state == BArrayState.OPEN) && hasSameTypeElements;
        }

        return checkSealedArraySizeEquality(rhsArrayType, lhsArrayType) && hasSameTypeElements;
    }

    public boolean checkSealedArraySizeEquality(BArrayType rhsArrayType, BArrayType lhsArrayType) {
        return lhsArrayType.size == rhsArrayType.size;
    }

    public boolean checkStructEquivalency(BType rhsType, BType lhsType) {
        return checkStructEquivalency(rhsType, lhsType, new HashSet<>());
    }

    private boolean checkStructEquivalency(BType rhsType, BType lhsType, Set<TypePair> unresolvedTypes) {
        // If we encounter two types that we are still resolving, then skip it.
        // This is done to avoid recursive checking of the same type.
        TypePair pair = new TypePair(rhsType, lhsType);
        if (unresolvedTypes.contains(pair)) {
            return true;
        }
        unresolvedTypes.add(pair);

        if (rhsType.tag == TypeTags.OBJECT && lhsType.tag == TypeTags.OBJECT) {
            return checkObjectEquivalency((BObjectType) rhsType, (BObjectType) lhsType, unresolvedTypes);
        }

        if (rhsType.tag == TypeTags.RECORD && lhsType.tag == TypeTags.RECORD) {
            return checkRecordEquivalency((BRecordType) rhsType, (BRecordType) lhsType, unresolvedTypes);
        }

        return false;
    }

    public boolean checkObjectEquivalency(BObjectType rhsType, BObjectType lhsType, Set<TypePair> unresolvedTypes) {
        if (Symbols.isFlagOn(lhsType.flags, Flags.ISOLATED) && !Symbols.isFlagOn(rhsType.flags, Flags.ISOLATED)) {
            return false;
        }

        BObjectTypeSymbol lhsStructSymbol = (BObjectTypeSymbol) lhsType.tsymbol;
        BObjectTypeSymbol rhsStructSymbol = (BObjectTypeSymbol) rhsType.tsymbol;
        List<BAttachedFunction> lhsFuncs = lhsStructSymbol.attachedFuncs;
        List<BAttachedFunction> rhsFuncs = ((BObjectTypeSymbol) rhsType.tsymbol).attachedFuncs;
        int lhsAttachedFuncCount = getObjectFuncCount(lhsStructSymbol);
        int rhsAttachedFuncCount = getObjectFuncCount(rhsStructSymbol);

        // RHS type should have at least all the fields as well attached functions of LHS type.
        if (lhsType.fields.size() > rhsType.fields.size() || lhsAttachedFuncCount > rhsAttachedFuncCount) {
            return false;
        }

        // The LHS type cannot have any private members. 
        for (BField bField : lhsType.fields.values()) {
            if (Symbols.isPrivate(bField.symbol)) {
                return false;
            }
        }

        for (BAttachedFunction func : lhsFuncs) {
            if (Symbols.isPrivate(func.symbol)) {
                return false;
            }
        }

        for (BField lhsField : lhsType.fields.values()) {
            BField rhsField = rhsType.fields.get(lhsField.name.value);
            if (rhsField == null ||
                    !isInSameVisibilityRegion(lhsField.symbol, rhsField.symbol) ||
                    !isAssignable(rhsField.type, lhsField.type, unresolvedTypes)) {
                return false;
            }
        }

        for (BAttachedFunction lhsFunc : lhsFuncs) {
            if (lhsFunc == lhsStructSymbol.initializerFunc) {
                continue;
            }

            BAttachedFunction rhsFunc = getMatchingInvokableType(rhsFuncs, lhsFunc, unresolvedTypes);
            if (rhsFunc == null || !isInSameVisibilityRegion(lhsFunc.symbol, rhsFunc.symbol)) {
                return false;
            }
            if (Symbols.isRemote(lhsFunc.symbol) != Symbols.isRemote(rhsFunc.symbol)) {
                return false;
            }
        }

        return lhsType.typeIdSet.isAssignableFrom(rhsType.typeIdSet);
    }

    private int getObjectFuncCount(BObjectTypeSymbol sym) {
        // If an explicit initializer is available, it could mean,
        // 1) User explicitly defined an initializer
        // 2) The object type is coming from an already compiled source, hence the initializer is already set.
        //    If it's coming from a compiled binary, the attached functions list of the symbol would already contain
        //    the initializer in it.
        if (sym.initializerFunc != null && sym.attachedFuncs.contains(sym.initializerFunc)) {
            return sym.attachedFuncs.size() - 1;
        }
        return sym.attachedFuncs.size();
    }

    public boolean checkRecordEquivalency(BRecordType rhsType, BRecordType lhsType, Set<TypePair> unresolvedTypes) {
        // If the LHS record is closed and the RHS record is open, the records aren't equivalent
        if (lhsType.sealed && !rhsType.sealed) {
            return false;
        }

        // If both are open records, the rest field type of the RHS record should be assignable to the rest field
        // type of the LHS type.
        if (!rhsType.sealed && !isAssignable(rhsType.restFieldType, lhsType.restFieldType, unresolvedTypes)) {
            return false;
        }

        return checkFieldEquivalency(lhsType, rhsType, unresolvedTypes);
    }

    public void setForeachTypedBindingPatternType(BLangForeach foreachNode) {
        BType collectionType = foreachNode.collection.type;
        BType varType;
        switch (collectionType.tag) {
            case TypeTags.STRING:
                varType = symTable.stringType;
                break;
            case TypeTags.ARRAY:
                BArrayType arrayType = (BArrayType) collectionType;
                varType = arrayType.eType;
                break;
            case TypeTags.TUPLE:
                BTupleType tupleType = (BTupleType) collectionType;
                LinkedHashSet<BType> tupleTypes = new LinkedHashSet<>(tupleType.tupleTypes);
                if (tupleType.restType != null) {
                    tupleTypes.add(tupleType.restType);
                }
                varType = tupleTypes.size() == 1 ?
                        tupleTypes.iterator().next() : BUnionType.create(null, tupleTypes);
                break;
            case TypeTags.MAP:
                BMapType bMapType = (BMapType) collectionType;
                varType = bMapType.constraint;

                break;
            case TypeTags.RECORD:
                BRecordType recordType = (BRecordType) collectionType;
                varType = inferRecordFieldType(recordType);
                break;
            case TypeTags.XML:
                varType = BUnionType.create(null, symTable.xmlType, symTable.stringType);
                break;
            case TypeTags.TABLE:
                BTableType tableType = (BTableType) collectionType;
                varType = tableType.constraint;
                break;
            case TypeTags.STREAM:
                BStreamType streamType = (BStreamType) collectionType;
                if (streamType.constraint.tag == TypeTags.NONE) {
                    varType = symTable.anydataType;
                    break;
                }
                varType = streamType.constraint;
                if (streamType.error != null) {
                    BType actualType = BUnionType.create(null, varType, streamType.error);
<<<<<<< HEAD
                    dlog.error(foreachNode.collection.pos, DiagnosticCode.INCOMPATIBLE_TYPES,
=======
                    dlog.error(foreachNode.collection.pos, DiagnosticErrorCode.INCOMPATIBLE_TYPES,
>>>>>>> dfa1fba9
                            varType, actualType);
                }
                break;
            case TypeTags.OBJECT:
                // check for iterable objects
                BUnionType nextMethodReturnType = getVarTypeFromIterableObject((BObjectType) collectionType);
                if (nextMethodReturnType != null) {
                    foreachNode.resultType = getRecordType(nextMethodReturnType);
                    BType valueType = (foreachNode.resultType != null)
                            ? ((BRecordType) foreachNode.resultType).fields.get("value").type : null;
                    BType errorType = getErrorType(nextMethodReturnType);
                    if (errorType != null) {
                        BType actualType = BUnionType.create(null, valueType, errorType);
<<<<<<< HEAD
                        dlog.error(foreachNode.collection.pos, DiagnosticCode.INCOMPATIBLE_TYPES,
=======
                        dlog.error(foreachNode.collection.pos, DiagnosticErrorCode.INCOMPATIBLE_TYPES,
>>>>>>> dfa1fba9
                                valueType, actualType);
                    }
                    foreachNode.nillableResultType = nextMethodReturnType;
                    foreachNode.varType = valueType;
                    return;
                }
<<<<<<< HEAD
                dlog.error(foreachNode.collection.pos, DiagnosticCode.INCOMPATIBLE_ITERATOR_FUNCTION_SIGNATURE);
=======
                dlog.error(foreachNode.collection.pos, DiagnosticErrorCode.INCOMPATIBLE_ITERATOR_FUNCTION_SIGNATURE);
>>>>>>> dfa1fba9
                // fallthrough
            case TypeTags.SEMANTIC_ERROR:
                foreachNode.varType = symTable.semanticError;
                foreachNode.resultType = symTable.semanticError;
                foreachNode.nillableResultType = symTable.semanticError;
                return;
            default:
                foreachNode.varType = symTable.semanticError;
                foreachNode.resultType = symTable.semanticError;
                foreachNode.nillableResultType = symTable.semanticError;
<<<<<<< HEAD
                dlog.error(foreachNode.collection.pos, DiagnosticCode.ITERABLE_NOT_SUPPORTED_COLLECTION,
=======
                dlog.error(foreachNode.collection.pos, DiagnosticErrorCode.ITERABLE_NOT_SUPPORTED_COLLECTION,
>>>>>>> dfa1fba9
                                 collectionType);
                return;
        }

        BInvokableSymbol iteratorSymbol = (BInvokableSymbol) symResolver.lookupLangLibMethod(collectionType,
                names.fromString(BLangCompilerConstants.ITERABLE_COLLECTION_ITERATOR_FUNC));
        BUnionType nextMethodReturnType =
                (BUnionType) getResultTypeOfNextInvocation((BObjectType) iteratorSymbol.retType);
        foreachNode.varType = varType;
        foreachNode.resultType = getRecordType(nextMethodReturnType);
        foreachNode.nillableResultType = nextMethodReturnType;
    }

    public void setInputClauseTypedBindingPatternType(BLangInputClause bLangInputClause) {
        if (bLangInputClause.collection == null) {
            //not-possible
            return;
        }

        BType collectionType = bLangInputClause.collection.type;
        BType varType;
        switch (collectionType.tag) {
            case TypeTags.STRING:
                varType = symTable.stringType;
                break;
            case TypeTags.ARRAY:
                BArrayType arrayType = (BArrayType) collectionType;
                varType = arrayType.eType;
                break;
            case TypeTags.TUPLE:
                BTupleType tupleType = (BTupleType) collectionType;
                LinkedHashSet<BType> tupleTypes = new LinkedHashSet<>(tupleType.tupleTypes);
                if (tupleType.restType != null) {
                    tupleTypes.add(tupleType.restType);
                }
                varType = tupleTypes.size() == 1 ?
                        tupleTypes.iterator().next() : BUnionType.create(null, tupleTypes);
                break;
            case TypeTags.MAP:
                BMapType bMapType = (BMapType) collectionType;
                varType = bMapType.constraint;

                break;
            case TypeTags.RECORD:
                BRecordType recordType = (BRecordType) collectionType;
                varType = inferRecordFieldType(recordType);
                break;
            case TypeTags.XML:
                varType = BUnionType.create(null, symTable.xmlType, symTable.stringType);
                break;
            case TypeTags.TABLE:
                BTableType tableType = (BTableType) collectionType;
                varType = tableType.constraint;
                break;
            case TypeTags.STREAM:
                BStreamType streamType = (BStreamType) collectionType;
                if (streamType.constraint.tag == TypeTags.NONE) {
                    varType = symTable.anydataType;
                    break;
                }
                varType = streamType.constraint;
                break;
            case TypeTags.OBJECT:
                // check for iterable objects
                BUnionType nextMethodReturnType = getVarTypeFromIterableObject((BObjectType) collectionType);
                if (nextMethodReturnType != null) {
                    bLangInputClause.resultType = getRecordType(nextMethodReturnType);
                    bLangInputClause.nillableResultType = nextMethodReturnType;
                    bLangInputClause.varType = ((BRecordType) bLangInputClause.resultType).fields.get("value").type;
                    return;
                }
                dlog.error(bLangInputClause.collection.pos,
<<<<<<< HEAD
                        DiagnosticCode.INCOMPATIBLE_ITERATOR_FUNCTION_SIGNATURE);
=======
                        DiagnosticErrorCode.INCOMPATIBLE_ITERATOR_FUNCTION_SIGNATURE);
>>>>>>> dfa1fba9
                // fallthrough
            case TypeTags.SEMANTIC_ERROR:
                bLangInputClause.varType = symTable.semanticError;
                bLangInputClause.resultType = symTable.semanticError;
                bLangInputClause.nillableResultType = symTable.semanticError;
                return;
            default:
                bLangInputClause.varType = symTable.semanticError;
                bLangInputClause.resultType = symTable.semanticError;
                bLangInputClause.nillableResultType = symTable.semanticError;
<<<<<<< HEAD
                dlog.error(bLangInputClause.collection.pos, DiagnosticCode.ITERABLE_NOT_SUPPORTED_COLLECTION,
=======
                dlog.error(bLangInputClause.collection.pos, DiagnosticErrorCode.ITERABLE_NOT_SUPPORTED_COLLECTION,
>>>>>>> dfa1fba9
                                 collectionType);
                return;
        }

        BInvokableSymbol iteratorSymbol = (BInvokableSymbol) symResolver.lookupLangLibMethod(collectionType,
                names.fromString(BLangCompilerConstants.ITERABLE_COLLECTION_ITERATOR_FUNC));
        BUnionType nextMethodReturnType =
                (BUnionType) getResultTypeOfNextInvocation((BObjectType) iteratorSymbol.retType);
        bLangInputClause.varType = varType;
        bLangInputClause.resultType = getRecordType(nextMethodReturnType);
        bLangInputClause.nillableResultType = nextMethodReturnType;
    }

    public BUnionType getVarTypeFromIterableObject(BObjectType collectionType) {
        BObjectTypeSymbol objectTypeSymbol = (BObjectTypeSymbol) collectionType.tsymbol;
        for (BAttachedFunction func : objectTypeSymbol.attachedFuncs) {
            if (func.funcName.value.equals(BLangCompilerConstants.ITERABLE_OBJECT_ITERATOR_FUNC)) {
                return getVarTypeFromIteratorFunc(func);
            }
        }

        return null;
    }

    private BUnionType getVarTypeFromIteratorFunc(BAttachedFunction candidateIteratorFunc) {
        if (!candidateIteratorFunc.type.paramTypes.isEmpty()) {
            return null;
        }

        BType returnType = candidateIteratorFunc.type.retType;
        // abstract object {public function next() returns record {|int value;|}?;}
        return getVarTypeFromIteratorFuncReturnType(returnType);
    }

    public BUnionType getVarTypeFromIteratorFuncReturnType(BType returnType) {
        BObjectTypeSymbol objectTypeSymbol;
        if (returnType.tag != TypeTags.OBJECT) {
            return null;
        }

        objectTypeSymbol = (BObjectTypeSymbol) returnType.tsymbol;
        for (BAttachedFunction func : objectTypeSymbol.attachedFuncs) {
            if (func.funcName.value.equals(BLangCompilerConstants.NEXT_FUNC)) {
                return getVarTypeFromNextFunc(func);
            }
        }

        return null;
    }

    private BUnionType getVarTypeFromNextFunc(BAttachedFunction nextFunc) {
        BType returnType;
        if (!nextFunc.type.paramTypes.isEmpty()) {
            return null;
        }

        returnType = nextFunc.type.retType;
        // Check if the next function return type has the union type,
        // record {|int value;|}|error|();
        if (checkNextFuncReturnType(returnType)) {
            return (BUnionType) returnType;
        }

        return null;
    }

    private boolean checkNextFuncReturnType(BType returnType) {
        if (returnType.tag != TypeTags.UNION) {
            return false;
        }

        List<BType> types = new ArrayList<>(((BUnionType) returnType).getMemberTypes());

        if (!types.removeIf(type -> type.tag == TypeTags.NIL)) {
            return false;
        }

        types.removeIf(type -> type.tag == TypeTags.ERROR);

        if (types.size() != 1) {
            //TODO: print error
            return false;
        }

        if (types.get(0).tag != TypeTags.RECORD) {
            return false;
        }

        BRecordType recordType = (BRecordType) types.get(0);
        // Check if the union type has the record type,
        // record {|int value;|};
        return checkRecordTypeInNextFuncReturnType(recordType);
    }

    private boolean checkRecordTypeInNextFuncReturnType(BRecordType recordType) {
        if (!recordType.sealed) {
            return false;
        }

        if (recordType.fields.size() != 1) {
            return false;
        }

        return recordType.fields.containsKey(BLangCompilerConstants.VALUE_FIELD);
    }

    private BRecordType getRecordType(BUnionType type) {
        for (BType member : type.getMemberTypes()) {
            if (member.tag == TypeTags.RECORD) {
                return (BRecordType) member;
            }
        }
        return null;
    }

    public BErrorType getErrorType(BUnionType type) {
        for (BType member : type.getMemberTypes()) {
            if (member.tag == TypeTags.ERROR) {
                return (BErrorType) member;
            } else if (member.tag == TypeTags.UNION) {
                BErrorType e = getErrorType((BUnionType) member);
                if (e != null) {
                    return e;
                }
            }
        }
        return null;
    }

    public BType getResultTypeOfNextInvocation(BObjectType iteratorType) {
        BAttachedFunction nextFunc = getAttachedFuncFromObject(iteratorType, BLangCompilerConstants.NEXT_FUNC);
        return Objects.requireNonNull(nextFunc).type.retType;
    }

    public BAttachedFunction getAttachedFuncFromObject(BObjectType objectType, String funcName) {
        BObjectTypeSymbol iteratorSymbol = (BObjectTypeSymbol) objectType.tsymbol;
        for (BAttachedFunction bAttachedFunction : iteratorSymbol.attachedFuncs) {
            if (funcName.equals(bAttachedFunction.funcName.value)) {
                return bAttachedFunction;
            }
        }
        return null;
    }

    public BType inferRecordFieldType(BRecordType recordType) {
        Map<String, BField> fields = recordType.fields;
        BUnionType unionType = BUnionType.create(null);

        if (!recordType.sealed) {
            unionType.add(recordType.restFieldType);
        }

        for (BField field : fields.values()) {
            if (isAssignable(field.type, unionType)) {
                continue;
            }

            if (isAssignable(unionType, field.type)) {
                unionType = BUnionType.create(null);
            }

            unionType.add(field.type);
        }

        if (unionType.getMemberTypes().size() > 1) {
            unionType.tsymbol = Symbols.createTypeSymbol(SymTag.UNION_TYPE, Flags.asMask(EnumSet.of(Flag.PUBLIC)),
                                                         Names.EMPTY, recordType.tsymbol.pkgID, null,
                                                         recordType.tsymbol.owner, symTable.builtinPos, VIRTUAL);
            return unionType;
        }

        return unionType.getMemberTypes().iterator().next();
    }

    /**
     * Enum to represent type test result.
     *
     * @since 1.2.0
     */
    enum TypeTestResult {
        NOT_FOUND,
        TRUE,
        FALSE
    }

    TypeTestResult isBuiltInTypeWidenPossible(BType actualType, BType targetType) {

        int targetTag = targetType.tag;
        int actualTag = actualType.tag;

        if (actualTag < TypeTags.JSON && targetTag < TypeTags.JSON) {
            // Fail Fast for value types.
            switch (actualTag) {
                case TypeTags.INT:
                case TypeTags.BYTE:
                case TypeTags.FLOAT:
                case TypeTags.DECIMAL:
                    if (targetTag == TypeTags.BOOLEAN || targetTag == TypeTags.STRING) {
                        return TypeTestResult.FALSE;
                    }
                    break;
                case TypeTags.BOOLEAN:
                    if (targetTag == TypeTags.INT || targetTag == TypeTags.BYTE || targetTag == TypeTags.FLOAT
                            || targetTag == TypeTags.DECIMAL || targetTag == TypeTags.STRING) {
                        return TypeTestResult.FALSE;
                    }
                    break;
                case TypeTags.STRING:
                    if (targetTag == TypeTags.INT || targetTag == TypeTags.BYTE || targetTag == TypeTags.FLOAT
                            || targetTag == TypeTags.DECIMAL || targetTag == TypeTags.BOOLEAN) {
                        return TypeTestResult.FALSE;
                    }
                    break;
            }
        }
        switch (actualTag) {
            case TypeTags.INT:
            case TypeTags.BYTE:
            case TypeTags.FLOAT:
            case TypeTags.DECIMAL:
            case TypeTags.BOOLEAN:
            case TypeTags.STRING:
            case TypeTags.SIGNED32_INT:
            case TypeTags.SIGNED16_INT:
            case TypeTags.SIGNED8_INT:
            case TypeTags.UNSIGNED32_INT:
            case TypeTags.UNSIGNED16_INT:
            case TypeTags.UNSIGNED8_INT:
            case TypeTags.CHAR_STRING:
                if (targetTag == TypeTags.JSON || targetTag == TypeTags.ANYDATA || targetTag == TypeTags.ANY ||
                        targetTag == TypeTags.READONLY) {
                    return TypeTestResult.TRUE;
                }
                break;
            case TypeTags.ANYDATA:
            case TypeTags.TYPEDESC:
                if (targetTag == TypeTags.ANY) {
                    return TypeTestResult.TRUE;
                }
                break;
            default:
        }

        if (TypeTags.isIntegerTypeTag(targetTag) && actualTag == targetTag) {
            return TypeTestResult.FALSE; // No widening.
        }

        // Validate for Integers subtypes.
        if ((TypeTags.isIntegerTypeTag(actualTag) || actualTag == TypeTags.BYTE)
                && (TypeTags.isIntegerTypeTag(targetTag) || targetTag == TypeTags.BYTE)) {
            return checkBuiltInIntSubtypeWidenPossible(actualType, targetType);
        }

        if (actualTag == TypeTags.CHAR_STRING && TypeTags.STRING == targetTag) {
            return TypeTestResult.TRUE;
        }
        return TypeTestResult.NOT_FOUND;
    }

    private TypeTestResult checkBuiltInIntSubtypeWidenPossible(BType actualType, BType targetType) {
        int actualTag = actualType.tag;
        switch (targetType.tag) {
            case TypeTags.INT:
                if (actualTag == TypeTags.BYTE || TypeTags.isIntegerTypeTag(actualTag)) {
                    return TypeTestResult.TRUE;
                }
                break;
            case TypeTags.SIGNED32_INT:
                if (actualTag == TypeTags.SIGNED16_INT || actualTag == TypeTags.SIGNED8_INT ||
                        actualTag == TypeTags.UNSIGNED16_INT || actualTag == TypeTags.UNSIGNED8_INT ||
                        actualTag == TypeTags.BYTE) {
                    return TypeTestResult.TRUE;
                }
                break;
            case TypeTags.SIGNED16_INT:
                if (actualTag == TypeTags.SIGNED8_INT || actualTag == TypeTags.UNSIGNED8_INT ||
                        actualTag == TypeTags.BYTE) {
                    return TypeTestResult.TRUE;
                }
                break;
            case TypeTags.UNSIGNED32_INT:
                if (actualTag == TypeTags.UNSIGNED16_INT || actualTag == TypeTags.UNSIGNED8_INT ||
                        actualTag == TypeTags.BYTE) {
                    return TypeTestResult.TRUE;
                }
                break;
            case TypeTags.UNSIGNED16_INT:
                if (actualTag == TypeTags.UNSIGNED8_INT || actualTag == TypeTags.BYTE) {
                    return TypeTestResult.TRUE;
                }
                break;
            case TypeTags.BYTE:
                if (actualTag == TypeTags.UNSIGNED8_INT) {
                    return TypeTestResult.TRUE;
                }
                break;
            case TypeTags.UNSIGNED8_INT:
                if (actualTag == TypeTags.BYTE) {
                    return TypeTestResult.TRUE;
                }
                break;
        }
        return TypeTestResult.NOT_FOUND;
    }

    public boolean isImplicityCastable(BType actualType, BType targetType) {
        /* The word Builtin refers for Compiler known types. */

        BType newTargetType = targetType;
        if ((targetType.tag == TypeTags.UNION || targetType.tag == TypeTags.FINITE) && isValueType(actualType)) {
            newTargetType = symTable.anyType;   // TODO : Check for correctness.
        } else if (targetType.tag == TypeTags.INTERSECTION) {
            newTargetType = ((BIntersectionType) targetType).effectiveType;
        }

        TypeTestResult result = isBuiltInTypeWidenPossible(actualType, newTargetType);
        if (result != TypeTestResult.NOT_FOUND) {
            return result == TypeTestResult.TRUE;
        }

        if (isValueType(targetType) &&
                (actualType.tag == TypeTags.FINITE ||
                        (actualType.tag == TypeTags.UNION && ((BUnionType) actualType).getMemberTypes().stream()
                                .anyMatch(type -> type.tag == TypeTags.FINITE && isAssignable(type, targetType))))) {
            // for decimal or nil, no cast is required
            return targetType.tag == TypeTags.INT || targetType.tag == TypeTags.BYTE || targetType.tag == TypeTags.FLOAT
                    || targetType.tag == TypeTags.STRING || targetType.tag == TypeTags.BOOLEAN;
        } else if (targetType.tag == TypeTags.ERROR
                && (actualType.tag == TypeTags.UNION
                && isAllErrorMembers((BUnionType) actualType))) {
            return true;
        } else if (targetType.tag == TypeTags.STRING && actualType.tag == TypeTags.XML_TEXT) {
            return true;
        }
        return false;
    }

    public boolean isTypeCastable(BLangExpression expr, BType sourceType, BType targetType) {

        if (sourceType.tag == TypeTags.SEMANTIC_ERROR || targetType.tag == TypeTags.SEMANTIC_ERROR ||
                sourceType == targetType) {
            return true;
        }
        if (isAssignable(sourceType, targetType) || isAssignable(targetType, sourceType)) {
            return true;
        }
        if (isNumericConversionPossible(expr, sourceType, targetType)) {
            return true;
        }

        boolean validTypeCast = false;

        if (sourceType.tag == TypeTags.UNION) {
            if (getTypeForUnionTypeMembersAssignableToType((BUnionType) sourceType, targetType)
                    != symTable.semanticError) {
                // string|typedesc v1 = "hello world";
                // json|table<Foo> v2 = <json|table<Foo>> v1;
                validTypeCast = true;
            }
        }

        if (targetType.tag == TypeTags.UNION) {
            if (getTypeForUnionTypeMembersAssignableToType((BUnionType) targetType, sourceType)
                    != symTable.semanticError) {
                // string|int v1 = "hello world";
                // string|boolean v2 = <string|boolean> v1;
                validTypeCast = true;
            }
        }

        if (sourceType.tag == TypeTags.FINITE) {
            if (getTypeForFiniteTypeValuesAssignableToType((BFiniteType) sourceType, targetType)
                    != symTable.semanticError) {
                validTypeCast = true;
            }
        }

        if (targetType.tag == TypeTags.FINITE) {
            if (getTypeForFiniteTypeValuesAssignableToType((BFiniteType) targetType, sourceType)
                    != symTable.semanticError) {
                validTypeCast = true;
            }
        }

        if (validTypeCast) {
            if (isValueType(sourceType)) {
                setImplicitCastExpr(expr, sourceType, symTable.anyType);
            }
            return true;
        }

        return false;
    }

    boolean isNumericConversionPossible(BLangExpression expr, BType sourceType,
                                        BType targetType) {

        final boolean isSourceNumericType = isBasicNumericType(sourceType);
        final boolean isTargetNumericType = isBasicNumericType(targetType);
        if (isSourceNumericType && isTargetNumericType) {
            // We only reach here for different numeric types.
            // 2019R3 Spec defines numeric conversion between each type.
            return true;
        }
        if (targetType.tag == TypeTags.UNION) {
            HashSet<Integer> typeTags = new HashSet<>();
            for (BType bType : ((BUnionType) targetType).getMemberTypes()) {
                if (isBasicNumericType(bType)) {
                    typeTags.add(bType.tag);
                    if (typeTags.size() > 1) {
                        // Multiple Basic numeric types found in the union.
                        return false;
                    }
                }
            }
        }

        if (!isTargetNumericType && targetType.tag != TypeTags.UNION) {
            return false;
        }

        // Target type has at least one numeric type member.

        if (isSourceNumericType) {
            // i.e., a conversion from a numeric type to another numeric type in a union.
            // int|string u1 = <int|string> 1.0;
            // TODO : Fix me. This doesn't belong here.
            setImplicitCastExpr(expr, sourceType, symTable.anyType);
            return true;
        }

        // TODO : Do we need this? This doesn't belong here.
        switch (sourceType.tag) {
            case TypeTags.ANY:
            case TypeTags.ANYDATA:
            case TypeTags.JSON:
                // This
                return true;
            case TypeTags.UNION:
                for (BType memType : ((BUnionType) sourceType).getMemberTypes()) {
                    if (isBasicNumericType(memType) ||
                            (memType.tag == TypeTags.FINITE &&
                                    finiteTypeContainsNumericTypeValues((BFiniteType) memType))) {
                        return true;
                    }
                }
                break;
            case TypeTags.FINITE:
                if (finiteTypeContainsNumericTypeValues((BFiniteType) sourceType)) {
                    return true;
                }
                break;
        }
        return false;
    }

    private boolean isAllErrorMembers(BUnionType actualType) {

        return actualType.getMemberTypes().stream().allMatch(t -> isAssignable(t, symTable.errorType));
    }

    public void setImplicitCastExpr(BLangExpression expr, BType actualType, BType expType) {

        if (!isImplicityCastable(actualType, expType)) {
            return;
        }
        BLangTypeConversionExpr implicitConversionExpr =
                (BLangTypeConversionExpr) TreeBuilder.createTypeConversionNode();
        implicitConversionExpr.pos = expr.pos;
        implicitConversionExpr.expr = expr.impConversionExpr == null ? expr : expr.impConversionExpr;
        implicitConversionExpr.type = expType;
        implicitConversionExpr.targetType = expType;
        implicitConversionExpr.internal = true;
        expr.impConversionExpr = implicitConversionExpr;
    }

    public BType getElementType(BType type) {
        if (type.tag != TypeTags.ARRAY) {
            return type;
        }

        return getElementType(((BArrayType) type).getElementType());
    }

    public boolean checkListenerCompatibility(BType type) {
        if (type.tag != TypeTags.OBJECT) {
            return false;
        }
        final BSymbol bSymbol = symTable.langObjectModuleSymbol.scope.lookup(Names.LISTENER).symbol;
        if (bSymbol == symTable.notFoundSymbol || bSymbol.type.tag != TypeTags.OBJECT) {
            throw new AssertionError("Listener object not defined.");
        }
        BObjectType rhsType = (BObjectType) type;
        BObjectType lhsType = (BObjectType) bSymbol.type;

        BStructureTypeSymbol lhsStructSymbol = (BStructureTypeSymbol) lhsType.tsymbol;
        List<BAttachedFunction> lhsFuncs = lhsStructSymbol.attachedFuncs;
        List<BAttachedFunction> rhsFuncs = ((BStructureTypeSymbol) rhsType.tsymbol).attachedFuncs;

        int lhsAttachedFuncCount = lhsStructSymbol.initializerFunc != null ? lhsFuncs.size() - 1 : lhsFuncs.size();
        if (lhsAttachedFuncCount > rhsFuncs.size()) {
            return false;
        }

        for (BAttachedFunction lhsFunc : lhsFuncs) {
            if (lhsFunc == lhsStructSymbol.initializerFunc) {
                continue;
            }

            if (!Symbols.isPublic(lhsFunc.symbol)) {
                return false;
            }

            BAttachedFunction rhsFunc = getMatchingInvokableType(rhsFuncs, lhsFunc, new HashSet<>());
            if (rhsFunc == null || !Symbols.isPublic(rhsFunc.symbol)) {
                return false;
            }
        }
        return true;
    }

    public boolean isValidErrorDetailType(BType detailType) {
        switch (detailType.tag) {
            case TypeTags.MAP:
                return isAssignable(detailType, symTable.detailType);
            case TypeTags.RECORD: {
                if (isSealed((BRecordType) detailType)) {
                    return false;
                }
                return isAssignable(detailType, symTable.detailType);
            }
        }
        return false;
    }

    // private methods

    private boolean isSealed(BRecordType recordType) {
        return recordType.sealed;
    }

    private boolean isNullable(BType fieldType) {
        return fieldType.isNullable();
    }

    private class BSameTypeVisitor implements BTypeVisitor<BType, Boolean> {

        Set<TypePair> unresolvedTypes;

        BSameTypeVisitor(Set<TypePair> unresolvedTypes) {
            this.unresolvedTypes = unresolvedTypes;
        }

        @Override
        public Boolean visit(BType t, BType s) {

            if (t == s) {
                return true;
            }
            switch (t.tag) {
                case TypeTags.INT:
                case TypeTags.BYTE:
                case TypeTags.FLOAT:
                case TypeTags.DECIMAL:
                case TypeTags.STRING:
                case TypeTags.BOOLEAN:
                    return t.tag == s.tag
                            && (TypeParamAnalyzer.isTypeParam(t) || TypeParamAnalyzer.isTypeParam(s));
                case TypeTags.ANY:
                case TypeTags.ANYDATA:
                    return t.tag == s.tag && hasSameReadonlyFlag(s, t)
                            && (TypeParamAnalyzer.isTypeParam(t) || TypeParamAnalyzer.isTypeParam(s));
                default:
                    break;
            }
            return false;

        }

        @Override
        public Boolean visit(BBuiltInRefType t, BType s) {
            return t == s;
        }

        @Override
        public Boolean visit(BAnyType t, BType s) {
            return t == s;
        }

        @Override
        public Boolean visit(BAnydataType t, BType s) {
            return t == s;
        }

        @Override
        public Boolean visit(BMapType t, BType s) {
            if (s.tag != TypeTags.MAP || !hasSameReadonlyFlag(s, t)) {
                return false;
            }
            // At this point both source and target types are of map types. Inorder to be equal in type as whole
            // constraints should be in equal type.
            BMapType sType = ((BMapType) s);
            return isSameType(sType.constraint, t.constraint, this.unresolvedTypes);
        }

        @Override
        public Boolean visit(BFutureType t, BType s) {
            return s.tag == TypeTags.FUTURE && t.constraint.tag == ((BFutureType) s).constraint.tag;
        }

        @Override
        public Boolean visit(BXMLType t, BType s) {
            return visit((BBuiltInRefType) t, s);
        }

        @Override
        public Boolean visit(BJSONType t, BType s) {
            return s.tag == TypeTags.JSON && hasSameReadonlyFlag(s, t);
        }

        @Override
        public Boolean visit(BArrayType t, BType s) {
            return s.tag == TypeTags.ARRAY && hasSameReadonlyFlag(s, t) && isSameArrayType(s, t, this.unresolvedTypes);
        }

        @Override
        public Boolean visit(BObjectType t, BType s) {
            if (t == s) {
                return true;
            }

            if (s.tag != TypeTags.OBJECT) {
                return false;
            }

            return t.tsymbol.pkgID.equals(s.tsymbol.pkgID) && t.tsymbol.name.equals(s.tsymbol.name);
        }

        @Override
        public Boolean visit(BRecordType t, BType s) {
            if (t == s) {
                return true;
            }

            if (s.tag != TypeTags.RECORD || !hasSameReadonlyFlag(s, t)) {
                return false;
            }

            BRecordType source = (BRecordType) s;

            if (source.fields.size() != t.fields.size()) {
                return false;
            }

            for (BField sourceField : source.fields.values()) {
                if (t.fields.containsKey(sourceField.name.value)) {
                    BField targetField = t.fields.get(sourceField.name.value);
                    if (isSameType(sourceField.type, targetField.type, this.unresolvedTypes) &&
                            hasSameOptionalFlag(sourceField.symbol, targetField.symbol) &&
                            (!Symbols.isFlagOn(targetField.symbol.flags, Flags.READONLY) ||
                                     Symbols.isFlagOn(sourceField.symbol.flags, Flags.READONLY))) {
                        continue;
                    }
                }
                return false;
            }
            return isSameType(source.restFieldType, t.restFieldType, this.unresolvedTypes);
        }

        private boolean hasSameOptionalFlag(BVarSymbol s, BVarSymbol t) {
            return ((s.flags & Flags.OPTIONAL) ^ (t.flags & Flags.OPTIONAL)) != Flags.OPTIONAL;
        }

        private boolean hasSameReadonlyFlag(BType source, BType target) {
            return Symbols.isFlagOn(target.flags, Flags.READONLY) == Symbols.isFlagOn(source.flags, Flags.READONLY);
        }

        public Boolean visit(BTupleType t, BType s) {
            if (s.tag != TypeTags.TUPLE || !hasSameReadonlyFlag(s, t)) {
                return false;
            }
            BTupleType source = (BTupleType) s;
            if (source.tupleTypes.size() != t.tupleTypes.size()) {
                return false;
            }
            for (int i = 0; i < source.tupleTypes.size(); i++) {
                if (t.getTupleTypes().get(i) == symTable.noType) {
                    continue;
                }
                if (!isSameType(source.getTupleTypes().get(i), t.tupleTypes.get(i), this.unresolvedTypes)) {
                    return false;
                }
            }
            return true;
        }

        @Override
        public Boolean visit(BStreamType t, BType s) {
            return t == s;
        }

        @Override
        public Boolean visit(BTableType t, BType s) {
            return t == s;
        }

        @Override
        public Boolean visit(BInvokableType t, BType s) {
            return s.tag == TypeTags.INVOKABLE && isSameFunctionType((BInvokableType) s, t, this.unresolvedTypes);
        }

        @Override
        public Boolean visit(BUnionType tUnionType, BType s) {
            if (s.tag != TypeTags.UNION || !hasSameReadonlyFlag(s, tUnionType)) {
                return false;
            }

            BUnionType sUnionType = (BUnionType) s;

            if (sUnionType.getMemberTypes().size()
                    != tUnionType.getMemberTypes().size()) {
                return false;
            }

            Set<BType> sourceTypes = new LinkedHashSet<>(sUnionType.getMemberTypes());
            Set<BType> targetTypes = new LinkedHashSet<>(tUnionType.getMemberTypes());

            boolean notSameType = sourceTypes
                    .stream()
                    .map(sT -> targetTypes
                            .stream()
                            .anyMatch(it -> isSameType(it, sT, this.unresolvedTypes)))
                    .anyMatch(foundSameType -> !foundSameType);
            return !notSameType;
        }

        @Override
        public Boolean visit(BIntersectionType tIntersectionType, BType s) {
            if (s.tag != TypeTags.INTERSECTION || !hasSameReadonlyFlag(s, tIntersectionType)) {
                return false;
            }

            BIntersectionType sIntersectionType = (BIntersectionType) s;

            if (sIntersectionType.getConstituentTypes().size() != tIntersectionType.getConstituentTypes().size()) {
                return false;
            }

            Set<BType> sourceTypes = new LinkedHashSet<>(sIntersectionType.getConstituentTypes());
            Set<BType> targetTypes = new LinkedHashSet<>(tIntersectionType.getConstituentTypes());

            for (BType sourceType : sourceTypes) {
                boolean foundSameType = false;

                for (BType targetType : targetTypes) {
                    if (isSameType(sourceType, targetType, this.unresolvedTypes)) {
                        foundSameType = true;
                        break;
                    }
                }

                if (!foundSameType) {
                    return false;
                }
            }

            return true;
        }

        @Override
        public Boolean visit(BErrorType t, BType s) {
            if (s.tag != TypeTags.ERROR) {
                return false;
            }
            BErrorType source = (BErrorType) s;

            if (!source.typeIdSet.equals(t.typeIdSet)) {
                return false;
            }

            if (source.detailType == t.detailType) {
                return true;
            }

            return isSameType(source.detailType, t.detailType, this.unresolvedTypes);
        }

        @Override
        public Boolean visit(BServiceType t, BType s) {
            return t == s || t.tag == s.tag;
        }

        @Override
        public Boolean visit(BTypedescType t, BType s) {

            if (s.tag != TypeTags.TYPEDESC) {
                return false;
            }
            BTypedescType sType = ((BTypedescType) s);
            return isSameType(sType.constraint, t.constraint, this.unresolvedTypes);
        }


        @Override
        public Boolean visit(BFiniteType t, BType s) {

            return s == t;
        }

        @Override
        public Boolean visit(BParameterizedType t, BType s) {
            if (s.tag != TypeTags.PARAMETERIZED_TYPE) {
                return false;
            }

            BParameterizedType sType = (BParameterizedType) s;
            return isSameType(sType.paramValueType, t.paramValueType) && sType.paramSymbol.equals(t.paramSymbol);
        }

    };

    private boolean checkFieldEquivalency(BRecordType lhsType, BRecordType rhsType, Set<TypePair> unresolvedTypes) {
        Map<String, BField> rhsFields = new LinkedHashMap<>(rhsType.fields);

        // Check if the RHS record has corresponding fields to those of the LHS record.
        for (BField lhsField : lhsType.fields.values()) {
            BField rhsField = rhsFields.get(lhsField.name.value);

            // There should be a corresponding RHS field
            if (rhsField == null) {
                return false;
            }

            if (hasIncompatibleReadOnlyFlags(lhsField.symbol.flags, rhsField.symbol.flags)) {
                return false;
            }

            // If LHS field is required, so should the RHS field
            if (!Symbols.isOptional(lhsField.symbol) && Symbols.isOptional(rhsField.symbol)) {
                return false;
            }

            // The corresponding RHS field should be assignable to the LHS field.
            if (!isAssignable(rhsField.type, lhsField.type, unresolvedTypes)) {
                return false;
            }

            rhsFields.remove(lhsField.name.value);
        }

        // If there are any remaining RHS fields, the types of those should be assignable to the rest field type of
        // the LHS record.
        return rhsFields.entrySet().stream().allMatch(
                fieldEntry -> isAssignable(fieldEntry.getValue().type, lhsType.restFieldType, unresolvedTypes));
    }

    private BAttachedFunction getMatchingInvokableType(List<BAttachedFunction> rhsFuncList, BAttachedFunction lhsFunc,
                                                       Set<TypePair> unresolvedTypes) {
        return rhsFuncList.stream()
                .filter(rhsFunc -> lhsFunc.funcName.equals(rhsFunc.funcName))
                .filter(rhsFunc -> isFunctionTypeAssignable(rhsFunc.type, lhsFunc.type, unresolvedTypes))
                .findFirst()
                .orElse(null);
    }

    private boolean isInSameVisibilityRegion(BSymbol lhsSym, BSymbol rhsSym) {
        if (Symbols.isPrivate(lhsSym)) {
            return Symbols.isPrivate(rhsSym) && lhsSym.pkgID.equals(rhsSym.pkgID)
                    && lhsSym.owner.name.equals(rhsSym.owner.name);
        } else if (Symbols.isPublic(lhsSym)) {
            return Symbols.isPublic(rhsSym);
        }
        return !Symbols.isPrivate(rhsSym) && !Symbols.isPublic(rhsSym) && lhsSym.pkgID.equals(rhsSym.pkgID);
    }

    private boolean isAssignableToUnionType(BType source, BType target, Set<TypePair> unresolvedTypes) {
        Set<BType> sourceTypes = new LinkedHashSet<>();
        Set<BType> targetTypes = new LinkedHashSet<>();

        if (source.tag == TypeTags.UNION) {
            sourceTypes.addAll(getEffectiveMemberTypes((BUnionType) source));
        } else {
            sourceTypes.add(source);
        }

        if (target.tag == TypeTags.UNION) {
            targetTypes.addAll(getEffectiveMemberTypes((BUnionType) target));
        } else {
            targetTypes.add(target);
        }

        for (BType s : sourceTypes) {
            if (s.tag == TypeTags.NEVER) {
                continue;
            }

            boolean isAssignableToAnyTargetType = true;

            for (BType t : targetTypes) {
                if (isAssignable(s, t, unresolvedTypes)) {
                    isAssignableToAnyTargetType = false;
                    break;
                }
            }

            if (isAssignableToAnyTargetType && (s.tag != TypeTags.FINITE || !isAssignable(s, target, unresolvedTypes))
                    && (s.tag != TypeTags.XML ||
                                !isAssignableToUnionType(expandedXMLBuiltinSubtypes, target, unresolvedTypes))) {
                return false;
            }
        }
        return true;
    }

    private Set<BType> getEffectiveMemberTypes(BUnionType unionType) {
        Set<BType> memTypes = new LinkedHashSet<>();

        for (BType memberType : unionType.getMemberTypes()) {
            if (memberType.tag == TypeTags.INTERSECTION) {
                BType effectiveType = ((BIntersectionType) memberType).effectiveType;
                if (effectiveType.tag == TypeTags.UNION) {
                    memTypes.addAll(getEffectiveMemberTypes((BUnionType) effectiveType));
                    continue;
                }
                memTypes.add(effectiveType);
                continue;
            }

            memTypes.add(memberType);
        }
        return memTypes;
    }

    private boolean isFiniteTypeAssignable(BFiniteType finiteType, BType targetType, Set<TypePair> unresolvedTypes) {
        if (targetType.tag == TypeTags.FINITE) {
            return finiteType.getValueSpace().stream()
                    .allMatch(expression -> isAssignableToFiniteType(targetType, (BLangLiteral) expression));
        }

        if (targetType.tag == TypeTags.UNION) {
            List<BType> unionMemberTypes = getAllTypes(targetType);
            return finiteType.getValueSpace().stream()
                    .allMatch(valueExpr ->  unionMemberTypes.stream()
                            .anyMatch(targetMemType -> targetMemType.tag == TypeTags.FINITE ?
                                    isAssignableToFiniteType(targetMemType, (BLangLiteral) valueExpr) :
                                    isAssignable(valueExpr.type, targetType, unresolvedTypes)));
        }

        return finiteType.getValueSpace().stream()
                .allMatch(expression -> isAssignable(expression.type, targetType, unresolvedTypes));
    }

    boolean isAssignableToFiniteType(BType type, BLangLiteral literalExpr) {
        if (type.tag != TypeTags.FINITE) {
            return false;
        }

        BFiniteType expType = (BFiniteType) type;
        return expType.getValueSpace().stream().anyMatch(memberLiteral -> {
            if (((BLangLiteral) memberLiteral).value == null) {
                return literalExpr.value == null;
            }
            // Check whether the literal that needs to be tested is assignable to any of the member literal in the
            // value space.
            return checkLiteralAssignabilityBasedOnType((BLangLiteral) memberLiteral, literalExpr);
        });
    }

    /**
     * Method to check the literal assignability based on the types of the literals. For numeric literals the
     * assignability depends on the equivalency of the literals. If the candidate literal could either be a simple
     * literal or a constant. In case of a constant, it is assignable to the base literal if and only if both
     * literals have same type and equivalent values.
     *
     * @param baseLiteral      Literal based on which we check the assignability.
     * @param candidateLiteral Literal to be tested whether it is assignable to the base literal or not.
     * @return true if assignable; false otherwise.
     */
    boolean checkLiteralAssignabilityBasedOnType(BLangLiteral baseLiteral, BLangLiteral candidateLiteral) {
        // Different literal kinds.
        if (baseLiteral.getKind() != candidateLiteral.getKind()) {
            return false;
        }
        Object baseValue = baseLiteral.value;
        Object candidateValue = candidateLiteral.value;
        int candidateTypeTag = candidateLiteral.type.tag;

        // Numeric literal assignability is based on assignable type and numeric equivalency of values.
        // If the base numeric literal is,
        // (1) byte: we can assign byte or a int simple literal (Not an int constant) with the same value.
        // (2) int: we can assign int literal or int constants with the same value.
        // (3) float: we can assign int simple literal(Not an int constant) or a float literal/constant with same value.
        // (4) decimal: we can assign int simple literal or float simple literal (Not int/float constants) or decimal
        // with the same value.
        switch (baseLiteral.type.tag) {
            case TypeTags.BYTE:
                if (candidateTypeTag == TypeTags.BYTE || (candidateTypeTag == TypeTags.INT &&
                        !candidateLiteral.isConstant && isByteLiteralValue((Long) candidateValue))) {
                    return ((Number) baseValue).longValue() == ((Number) candidateValue).longValue();
                }
                break;
            case TypeTags.INT:
                if (candidateTypeTag == TypeTags.INT) {
                    return ((Number) baseValue).longValue() == ((Number) candidateValue).longValue();
                }
                break;
            case TypeTags.SIGNED32_INT:
                if (candidateTypeTag == TypeTags.INT && isSigned32LiteralValue((Long) candidateValue)) {
                    return ((Number) baseValue).longValue() == ((Number) candidateValue).longValue();
                }
                break;
            case TypeTags.SIGNED16_INT:
                if (candidateTypeTag == TypeTags.INT && isSigned16LiteralValue((Long) candidateValue)) {
                    return ((Number) baseValue).longValue() == ((Number) candidateValue).longValue();
                }
                break;
            case TypeTags.SIGNED8_INT:
                if (candidateTypeTag == TypeTags.INT && isSigned8LiteralValue((Long) candidateValue)) {
                    return ((Number) baseValue).longValue() == ((Number) candidateValue).longValue();
                }
                break;
            case TypeTags.UNSIGNED32_INT:
                if (candidateTypeTag == TypeTags.INT && isUnsigned32LiteralValue((Long) candidateValue)) {
                    return ((Number) baseValue).longValue() == ((Number) candidateValue).longValue();
                }
                break;
            case TypeTags.UNSIGNED16_INT:
                if (candidateTypeTag == TypeTags.INT && isUnsigned16LiteralValue((Long) candidateValue)) {
                    return ((Number) baseValue).longValue() == ((Number) candidateValue).longValue();
                }
                break;
            case TypeTags.UNSIGNED8_INT:
                if (candidateTypeTag == TypeTags.INT && isUnsigned8LiteralValue((Long) candidateValue)) {
                    return ((Number) baseValue).longValue() == ((Number) candidateValue).longValue();
                }
                break;
            case TypeTags.FLOAT:
                String baseValueStr = String.valueOf(baseValue);
                String originalValue = baseLiteral.originalValue != null ? baseLiteral.originalValue : baseValueStr;
                if (NumericLiteralSupport.isDecimalDiscriminated(originalValue)) {
                    return false;
                }
                double baseDoubleVal = Double.parseDouble(baseValueStr);
                double candidateDoubleVal;
                if (candidateTypeTag == TypeTags.INT && !candidateLiteral.isConstant) {
                    candidateDoubleVal = ((Long) candidateValue).doubleValue();
                    return baseDoubleVal == candidateDoubleVal;
                } else if (candidateTypeTag == TypeTags.FLOAT) {
                    candidateDoubleVal = Double.parseDouble(String.valueOf(candidateValue));
                    return baseDoubleVal == candidateDoubleVal;
                }
                break;
            case TypeTags.DECIMAL:
                BigDecimal baseDecimalVal = NumericLiteralSupport.parseBigDecimal(baseValue);
                BigDecimal candidateDecimalVal;
                if (candidateTypeTag == TypeTags.INT && !candidateLiteral.isConstant) {
                    candidateDecimalVal = new BigDecimal((long) candidateValue, MathContext.DECIMAL128);
                    return baseDecimalVal.compareTo(candidateDecimalVal) == 0;
                } else if (candidateTypeTag == TypeTags.FLOAT && !candidateLiteral.isConstant ||
                        candidateTypeTag == TypeTags.DECIMAL) {
                    if (NumericLiteralSupport.isFloatDiscriminated(String.valueOf(candidateValue))) {
                        return false;
                    }
                    candidateDecimalVal = NumericLiteralSupport.parseBigDecimal(candidateValue);
                    return baseDecimalVal.compareTo(candidateDecimalVal) == 0;
                }
                break;
            default:
                // Non-numeric literal kind.
                return baseValue.equals(candidateValue);
        }
        return false;
    }

    boolean isByteLiteralValue(Long longObject) {

        return (longObject.intValue() >= BBYTE_MIN_VALUE && longObject.intValue() <= BBYTE_MAX_VALUE);
    }

    boolean isSigned32LiteralValue(Long longObject) {

        return (longObject >= SIGNED32_MIN_VALUE && longObject <= SIGNED32_MAX_VALUE);
    }

    boolean isSigned16LiteralValue(Long longObject) {

        return (longObject.intValue() >= SIGNED16_MIN_VALUE && longObject.intValue() <= SIGNED16_MAX_VALUE);
    }

    boolean isSigned8LiteralValue(Long longObject) {

        return (longObject.intValue() >= SIGNED8_MIN_VALUE && longObject.intValue() <= SIGNED8_MAX_VALUE);
    }

    boolean isUnsigned32LiteralValue(Long longObject) {

        return (longObject >= 0 && longObject <= UNSIGNED32_MAX_VALUE);
    }

    boolean isUnsigned16LiteralValue(Long longObject) {

        return (longObject.intValue() >= 0 && longObject.intValue() <= UNSIGNED16_MAX_VALUE);
    }

    boolean isUnsigned8LiteralValue(Long longObject) {

        return (longObject.intValue() >= 0 && longObject.intValue() <= UNSIGNED8_MAX_VALUE);
    }

    boolean isCharLiteralValue(String literal) {

        return (literal.codePoints().count() == 1);
    }

    /**
     * Method to retrieve a type representing all the values in the value space of a finite type that are assignable to
     * the target type.
     *
     * @param finiteType the finite type
     * @param targetType the target type
     * @return a new finite type if at least one value in the value space of the specified finiteType is
     * assignable to targetType (the same if all are assignable), else semanticError
     */
    BType getTypeForFiniteTypeValuesAssignableToType(BFiniteType finiteType, BType targetType) {
        // finiteType - type Foo "foo";
        // targetType - type FooBar "foo"|"bar";
        if (isAssignable(finiteType, targetType)) {
            return finiteType;
        }

        // Identify all the values from the value space of the finite type that are assignable to the target type.
        // e.g., finiteType - type Foo "foo"|1 ;
        Set<BLangExpression> matchingValues = finiteType.getValueSpace().stream()
                .filter(
                        // case I: targetType - string ("foo" is assignable to string)
                        // case II: targetType - type Bar "foo"|"baz" ; ("foo" is assignable to Bar)
                        expr -> isAssignable(expr.type, targetType) ||
                                isAssignableToFiniteType(targetType, (BLangLiteral) expr) ||
                                // type FooVal "foo";
                                // case III:  targetType - boolean|FooVal ("foo" is assignable to FooVal)
                                (targetType.tag == TypeTags.UNION &&
                                         ((BUnionType) targetType).getMemberTypes().stream()
                                                 .filter(memType ->  memType.tag == TypeTags.FINITE)
                                                 .anyMatch(filteredType -> isAssignableToFiniteType(filteredType,
                                                                                            (BLangLiteral) expr))))
                .collect(Collectors.toSet());

        if (matchingValues.isEmpty()) {
            return symTable.semanticError;
        }

        // Create a new finite type representing the assignable values.
        BTypeSymbol finiteTypeSymbol = Symbols.createTypeSymbol(SymTag.FINITE_TYPE, finiteType.tsymbol.flags,
                names.fromString("$anonType$" + UNDERSCORE + finiteTypeCount++),
                finiteType.tsymbol.pkgID, null,
                finiteType.tsymbol.owner, finiteType.tsymbol.pos,
                VIRTUAL);
        BFiniteType intersectingFiniteType = new BFiniteType(finiteTypeSymbol, matchingValues);
        finiteTypeSymbol.type = intersectingFiniteType;
        return intersectingFiniteType;
    }

    /**
     * Method to retrieve a type representing all the member types of a union type that are assignable to
     * the target type.
     *
     * @param unionType  the union type
     * @param targetType the target type
     * @return           a single type or a new union type if at least one member type of the union type is
     *                      assignable to targetType, else semanticError
     */
    BType getTypeForUnionTypeMembersAssignableToType(BUnionType unionType, BType targetType) {
        List<BType> intersection = new LinkedList<>();

        // type FooOne "foo"|1;
        // type FooBar "foo"|"bar";
        // unionType - boolean|FooOne, targetType - boolean|FooBar
        unionType.getMemberTypes().forEach(memType -> {
            if (memType.tag == TypeTags.FINITE) {
                // since "foo" of FooOne is assignable to FooBar, a new finite type of only "foo" would be returned
                BType finiteTypeWithMatches = getTypeForFiniteTypeValuesAssignableToType((BFiniteType) memType,
                                                                                         targetType);
                if (finiteTypeWithMatches != symTable.semanticError) {
                    intersection.add(finiteTypeWithMatches);
                }
            } else {
                // boolean is assignable to boolean, thus boolean is added as a member type
                if (isAssignable(memType, targetType)) {
                    intersection.add(memType);
                }
            }
        });

        if (intersection.isEmpty()) {
            return symTable.semanticError;
        }

        if (intersection.size() == 1) {
            return intersection.get(0);
        } else {
            return BUnionType.create(null, new LinkedHashSet<>(intersection));
        }
    }

    boolean validEqualityIntersectionExists(BType lhsType, BType rhsType) {
        if (!lhsType.isPureType() || !rhsType.isPureType()) {
            return false;
        }

        if (isAssignable(lhsType, rhsType) || isAssignable(rhsType, lhsType)) {
            return true;
        }

        Set<BType> lhsTypes = expandAndGetMemberTypesRecursive(lhsType);
        Set<BType> rhsTypes = expandAndGetMemberTypesRecursive(rhsType);
        return equalityIntersectionExists(lhsTypes, rhsTypes);
    }

    private boolean equalityIntersectionExists(Set<BType> lhsTypes, Set<BType> rhsTypes) {
        if ((lhsTypes.contains(symTable.anydataType) &&
                     rhsTypes.stream().anyMatch(type -> type.tag != TypeTags.ERROR)) ||
                (rhsTypes.contains(symTable.anydataType) &&
                         lhsTypes.stream().anyMatch(type -> type.tag != TypeTags.ERROR))) {
            return true;
        }

        boolean matchFound = lhsTypes
                .stream()
                .anyMatch(s -> rhsTypes
                        .stream()
                        .anyMatch(t -> isSameType(s, t)));

        if (!matchFound) {
            matchFound = equalityIntersectionExistsForComplexTypes(lhsTypes, rhsTypes);
        }

        return matchFound;
    }

    /**
     * Retrieves member types of the specified type, expanding maps/arrays of/constrained by unions types to individual
     * maps/arrays.
     *
     * e.g., (string|int)[] would cause three entries as string[], int[], (string|int)[]
     *
     * @param bType the type for which member types needs to be identified
     * @return  a set containing all the retrieved member types
     */
    public Set<BType> expandAndGetMemberTypesRecursive(BType bType) {
        Set<BType> memberTypes = new LinkedHashSet<>();
        switch (bType.tag) {
            case TypeTags.BYTE:
            case TypeTags.INT:
                memberTypes.add(symTable.intType);
                memberTypes.add(symTable.byteType);
                break;
            case TypeTags.FINITE:
                BFiniteType expType = (BFiniteType) bType;
                expType.getValueSpace().forEach(value -> {
                    memberTypes.add(value.type);
                });
                break;
            case TypeTags.UNION:
                BUnionType unionType = (BUnionType) bType;
                unionType.getMemberTypes().forEach(member -> {
                    memberTypes.addAll(expandAndGetMemberTypesRecursive(member));
                });
                break;
            case TypeTags.ARRAY:
                BType arrayElementType = ((BArrayType) bType).getElementType();

                // add an unsealed array to allow comparison between closed and open arrays
                // TODO: 10/16/18 improve this, since it will allow comparison between sealed arrays of different sizes
                if (((BArrayType) bType).getSize() != -1) {
                    memberTypes.add(new BArrayType(arrayElementType));
                }

                if (arrayElementType.tag == TypeTags.UNION) {
                    Set<BType> elementUnionTypes = expandAndGetMemberTypesRecursive(arrayElementType);
                    elementUnionTypes.forEach(elementUnionType -> {
                        memberTypes.add(new BArrayType(elementUnionType));
                    });
                }
                memberTypes.add(bType);
                break;
            case TypeTags.MAP:
                BType mapConstraintType = ((BMapType) bType).getConstraint();
                if (mapConstraintType.tag == TypeTags.UNION) {
                    Set<BType> constraintUnionTypes = expandAndGetMemberTypesRecursive(mapConstraintType);
                    constraintUnionTypes.forEach(constraintUnionType -> {
                        memberTypes.add(new BMapType(TypeTags.MAP, constraintUnionType, symTable.mapType.tsymbol));
                    });
                }
                memberTypes.add(bType);
                break;
            default:
                memberTypes.add(bType);
        }
        return memberTypes;
    }

    private boolean tupleIntersectionExists(BTupleType lhsType, BTupleType rhsType) {
        if (lhsType.getTupleTypes().size() != rhsType.getTupleTypes().size()) {
            return false;
        }

        List<BType> lhsMemberTypes = lhsType.getTupleTypes();
        List<BType> rhsMemberTypes = rhsType.getTupleTypes();

        for (int i = 0; i < lhsType.getTupleTypes().size(); i++) {
            if (!equalityIntersectionExists(expandAndGetMemberTypesRecursive(lhsMemberTypes.get(i)),
                                            expandAndGetMemberTypesRecursive(rhsMemberTypes.get(i)))) {
                return false;
            }
        }
        return true;
    }

    private boolean equalityIntersectionExistsForComplexTypes(Set<BType> lhsTypes, Set<BType> rhsTypes) {
        for (BType lhsMemberType : lhsTypes) {
            switch (lhsMemberType.tag) {
                case TypeTags.INT:
                case TypeTags.STRING:
                case TypeTags.FLOAT:
                case TypeTags.DECIMAL:
                case TypeTags.BOOLEAN:
                case TypeTags.NIL:
                    if (rhsTypes.stream().anyMatch(rhsMemberType -> rhsMemberType.tag == TypeTags.JSON)) {
                        return true;
                    }
                    break;
                case TypeTags.JSON:
                    if (jsonEqualityIntersectionExists(rhsTypes)) {
                        return true;
                    }
                    break;
                // When expanding members for tuples, arrays and maps, set isValueDeepEquality to true, to allow
                // comparison between JSON lists/maps and primitive lists/maps since they are all reference types
                case TypeTags.TUPLE:
                    if (rhsTypes.stream().anyMatch(
                            rhsMemberType -> rhsMemberType.tag == TypeTags.TUPLE &&
                                    tupleIntersectionExists((BTupleType) lhsMemberType, (BTupleType) rhsMemberType))) {
                        return true;
                    }

                    if (rhsTypes.stream().anyMatch(
                            rhsMemberType -> rhsMemberType.tag == TypeTags.ARRAY &&
                                    arrayTupleEqualityIntersectionExists((BArrayType) rhsMemberType,
                                                                         (BTupleType) lhsMemberType))) {
                        return true;
                    }
                    break;
                case TypeTags.ARRAY:
                    if (rhsTypes.stream().anyMatch(
                            rhsMemberType -> rhsMemberType.tag == TypeTags.ARRAY &&
                                    equalityIntersectionExists(
                                            expandAndGetMemberTypesRecursive(((BArrayType) lhsMemberType).eType),
                                            expandAndGetMemberTypesRecursive(((BArrayType) rhsMemberType).eType)))) {
                        return true;
                    }

                    if (rhsTypes.stream().anyMatch(
                            rhsMemberType -> rhsMemberType.tag == TypeTags.TUPLE &&
                                    arrayTupleEqualityIntersectionExists((BArrayType) lhsMemberType,
                                                                         (BTupleType) rhsMemberType))) {
                        return true;
                    }
                    break;
                case TypeTags.MAP:
                    if (rhsTypes.stream().anyMatch(
                            rhsMemberType -> rhsMemberType.tag == TypeTags.MAP &&
                                    equalityIntersectionExists(
                                            expandAndGetMemberTypesRecursive(((BMapType) lhsMemberType).constraint),
                                            expandAndGetMemberTypesRecursive(((BMapType) rhsMemberType).constraint)))) {
                        return true;
                    }

                    if (!isAssignable(((BMapType) lhsMemberType).constraint, symTable.errorType) &&
                            rhsTypes.stream().anyMatch(rhsMemberType -> rhsMemberType.tag == TypeTags.JSON)) {
                        // at this point it is guaranteed that the map is anydata
                        return true;
                    }

                    if (rhsTypes.stream().anyMatch(
                            rhsMemberType -> rhsMemberType.tag == TypeTags.RECORD &&
                                    mapRecordEqualityIntersectionExists((BMapType) lhsMemberType,
                                                                        (BRecordType) rhsMemberType))) {
                        return true;
                    }
                    break;
                case TypeTags.OBJECT:
                case TypeTags.RECORD:
                    if (rhsTypes.stream().anyMatch(
                            rhsMemberType -> checkStructEquivalency(rhsMemberType, lhsMemberType) ||
                                    checkStructEquivalency(lhsMemberType, rhsMemberType))) {
                        return true;
                    }

                    if (rhsTypes.stream().anyMatch(
                            rhsMemberType -> rhsMemberType.tag == TypeTags.RECORD &&
                                    recordEqualityIntersectionExists((BRecordType) lhsMemberType,
                                                                     (BRecordType) rhsMemberType))) {
                        return true;
                    }

                    if (rhsTypes.stream().anyMatch(rhsMemberType -> rhsMemberType.tag == TypeTags.JSON) &&
                            jsonEqualityIntersectionExists(expandAndGetMemberTypesRecursive(lhsMemberType))) {
                        return true;
                    }

                    if (rhsTypes.stream().anyMatch(
                            rhsMemberType -> rhsMemberType.tag == TypeTags.MAP &&
                                    mapRecordEqualityIntersectionExists((BMapType) rhsMemberType,
                                                                        (BRecordType) lhsMemberType))) {
                        return true;
                    }
                    break;
            }
        }
        return false;
    }

    private boolean arrayTupleEqualityIntersectionExists(BArrayType arrayType, BTupleType tupleType) {
        Set<BType> elementTypes = expandAndGetMemberTypesRecursive(arrayType.eType);

        return tupleType.tupleTypes.stream()
                .allMatch(tupleMemType -> equalityIntersectionExists(elementTypes,
                                                                     expandAndGetMemberTypesRecursive(tupleMemType)));
    }

    private boolean recordEqualityIntersectionExists(BRecordType lhsType, BRecordType rhsType) {
        Map<String, BField> lhsFields = lhsType.fields;
        Map<String, BField> rhsFields = rhsType.fields;

        List<Name> matchedFieldNames = new ArrayList<>();
        for (BField lhsField : lhsFields.values()) {
            if (rhsFields.containsKey(lhsField.name.value)) {
                if (!equalityIntersectionExists(expandAndGetMemberTypesRecursive(lhsField.type),
                                                expandAndGetMemberTypesRecursive(
                                                        rhsFields.get(lhsField.name.value).type))) {
                    return false;
                }
                matchedFieldNames.add(lhsField.getName());
            } else {
                if (Symbols.isFlagOn(lhsField.symbol.flags, Flags.OPTIONAL)) {
                    break;
                }

                if (rhsType.sealed) {
                    return false;
                }

                if (!equalityIntersectionExists(expandAndGetMemberTypesRecursive(lhsField.type),
                                                expandAndGetMemberTypesRecursive(rhsType.restFieldType))) {
                    return false;
                }
            }
        }

        for (BField rhsField : rhsFields.values()) {
            if (matchedFieldNames.contains(rhsField.getName())) {
                continue;
            }

            if (!Symbols.isFlagOn(rhsField.symbol.flags, Flags.OPTIONAL)) {
                if (lhsType.sealed) {
                    return false;
                }

                if (!equalityIntersectionExists(expandAndGetMemberTypesRecursive(rhsField.type),
                                                expandAndGetMemberTypesRecursive(lhsType.restFieldType))) {
                    return false;
                }
            }
        }

        return true;
    }

    private boolean mapRecordEqualityIntersectionExists(BMapType mapType, BRecordType recordType) {
        Set<BType> mapConstrTypes = expandAndGetMemberTypesRecursive(mapType.getConstraint());

        for (BField field : recordType.fields.values()) {
            if (!Symbols.isFlagOn(field.symbol.flags, Flags.OPTIONAL) &&
                    !equalityIntersectionExists(mapConstrTypes, expandAndGetMemberTypesRecursive(field.type))) {
                return false;
            }
        }

        return true;
    }

    private boolean jsonEqualityIntersectionExists(Set<BType> typeSet) {
        for (BType type : typeSet) {
            switch (type.tag) {
                case TypeTags.MAP:
                    if (!isAssignable(((BMapType) type).constraint, symTable.errorType)) {
                        return true;
                    }
                    break;
                case TypeTags.RECORD:
                    BRecordType recordType = (BRecordType) type;
                    if (recordType.fields.values().stream()
                            .allMatch(field -> Symbols.isFlagOn(field.symbol.flags, Flags.OPTIONAL) ||
                                    !isAssignable(field.type, symTable.errorType))) {
                        return true;
                    }
                    break;
                default:
                    if (isAssignable(type, symTable.jsonType)) {
                        return true;
                    }
            }
        }
        return false;
    }

    public BType getRemainingType(BType originalType, BType typeToRemove) {
        switch (originalType.tag) {
            case TypeTags.UNION:
                return getRemainingType((BUnionType) originalType, getAllTypes(typeToRemove));
            case TypeTags.FINITE:
                return getRemainingType((BFiniteType) originalType, getAllTypes(typeToRemove));
            default:
                return originalType;
        }
    }

    BType getTypeIntersection(BType lhsType, BType rhsType) {
        List<BType> narrowingTypes = getAllTypes(rhsType);
        LinkedHashSet<BType> intersection = narrowingTypes.stream().map(type -> {
            if (isAssignable(type, lhsType)) {
                return type;
            } else if (isAssignable(lhsType, type)) {
                return lhsType;
            } else if (lhsType.tag == TypeTags.FINITE) {
                BType intersectionType = getTypeForFiniteTypeValuesAssignableToType((BFiniteType) lhsType, type);
                if (intersectionType != symTable.semanticError) {
                    return intersectionType;
                }
            } else if (type.tag == TypeTags.FINITE) {
                BType intersectionType = getTypeForFiniteTypeValuesAssignableToType((BFiniteType) type, lhsType);
                if (intersectionType != symTable.semanticError) {
                    return intersectionType;
                }
            } else if (lhsType.tag == TypeTags.UNION) {
                BType intersectionType = getTypeForUnionTypeMembersAssignableToType((BUnionType) lhsType, type);
                if (intersectionType != symTable.semanticError) {
                    return intersectionType;
                }
            } else if (type.tag == TypeTags.UNION) {
                BType intersectionType = getTypeForUnionTypeMembersAssignableToType((BUnionType) type, lhsType);
                if (intersectionType != symTable.semanticError) {
                    return intersectionType;
                }
            } else if (type.tag == TypeTags.NULL_SET) {
                return type;
            }
            return null;
        }).filter(type -> type != null).collect(Collectors.toCollection(LinkedHashSet::new));

        if (intersection.isEmpty()) {
            if (lhsType.tag == TypeTags.NULL_SET) {
                return lhsType;
            }
            return symTable.semanticError;
        }

        if (intersection.contains(symTable.semanticError)) {
            return symTable.semanticError;
        } else if (intersection.size() == 1) {
            return intersection.toArray(new BType[0])[0];
        } else {
            return BUnionType.create(null, intersection);
        }
    }

    private BType getRemainingType(BUnionType originalType, List<BType> removeTypes) {
        List<BType> remainingTypes = getAllTypes(originalType);
        removeTypes.forEach(removeType -> remainingTypes.removeIf(type -> isAssignable(type, removeType)));

        List<BType> finiteTypesToRemove = new ArrayList<>();
        List<BType> finiteTypesToAdd = new ArrayList<>();
        for (BType remainingType : remainingTypes) {
            if (remainingType.tag == TypeTags.FINITE) {
                BFiniteType finiteType = (BFiniteType) remainingType;
                finiteTypesToRemove.add(finiteType);
                BType remainingTypeWithMatchesRemoved = getRemainingType(finiteType, removeTypes);
                if (remainingTypeWithMatchesRemoved != symTable.semanticError) {
                    finiteTypesToAdd.add(remainingTypeWithMatchesRemoved);
                }
            }
        }
        remainingTypes.removeAll(finiteTypesToRemove);
        remainingTypes.addAll(finiteTypesToAdd);

        if (remainingTypes.size() == 1) {
            return remainingTypes.get(0);
        }

        if (remainingTypes.isEmpty()) {
            return symTable.nullSet;
        }

        return BUnionType.create(null, new LinkedHashSet<>(remainingTypes));
    }

    private BType getRemainingType(BFiniteType originalType, List<BType> removeTypes) {
        Set<BLangExpression> remainingValueSpace = new LinkedHashSet<>();

        for (BLangExpression valueExpr : originalType.getValueSpace()) {
            boolean matchExists = false;
            for (BType remType : removeTypes) {
                if (isAssignable(valueExpr.type, remType) ||
                        isAssignableToFiniteType(remType, (BLangLiteral) valueExpr)) {
                    matchExists = true;
                    break;
                }
            }

            if (!matchExists) {
                remainingValueSpace.add(valueExpr);
            }
        }

        if (remainingValueSpace.isEmpty()) {
            return symTable.semanticError;
        }

        BTypeSymbol finiteTypeSymbol = Symbols.createTypeSymbol(SymTag.FINITE_TYPE, originalType.tsymbol.flags,
                names.fromString("$anonType$" + UNDERSCORE + finiteTypeCount++),
                originalType.tsymbol.pkgID, null,
                originalType.tsymbol.owner, originalType.tsymbol.pos,
                VIRTUAL);
        BFiniteType intersectingFiniteType = new BFiniteType(finiteTypeSymbol, remainingValueSpace);
        finiteTypeSymbol.type = intersectingFiniteType;
        return intersectingFiniteType;
    }

    public BType getSafeType(BType type, boolean liftNil, boolean liftError) {
        // Since JSON, ANY and ANYDATA by default contain null, we need to create a new respective type which
        // is not-nullable.
        switch (type.tag) {
            case TypeTags.JSON:
                BJSONType jsonType = (BJSONType) type;
                return new BJSONType(jsonType.tag, jsonType.tsymbol, false);
            case TypeTags.ANY:
                return new BAnyType(type.tag, type.tsymbol, false);
            case TypeTags.ANYDATA:
                return new BAnydataType(type.tag, type.tsymbol, false);
            case TypeTags.READONLY:
                return new BReadonlyType(type.tag, type.tsymbol, false);
        }

        if (type.tag != TypeTags.UNION) {
            return type;
        }

        BUnionType unionType = (BUnionType) type;
        LinkedHashSet<BType> memTypes = new LinkedHashSet<>(unionType.getMemberTypes());
        BUnionType errorLiftedType = BUnionType.create(null, memTypes);

        if (liftNil) {
            errorLiftedType.remove(symTable.nilType);
        }

        if (liftError) {
            errorLiftedType.remove(symTable.errorType);
        }

        if (errorLiftedType.getMemberTypes().size() == 1) {
            return errorLiftedType.getMemberTypes().toArray(new BType[0])[0];
        }
        return errorLiftedType;
    }

    public List<BType> getAllTypes(BType type) {
        if (type.tag != TypeTags.UNION) {
            return Lists.of(type);
        }

        List<BType> memberTypes = new ArrayList<>();
        ((BUnionType) type).getMemberTypes().forEach(memberType -> memberTypes.addAll(getAllTypes(memberType)));
        return memberTypes;
    }

    public boolean isAllowedConstantType(BType type) {
        switch (type.tag) {
            case TypeTags.BOOLEAN:
            case TypeTags.INT:
                // TODO : Fix this, Issue : #21542
//            case TypeTags.SIGNED32_INT:
//            case TypeTags.SIGNED16_INT:
//            case TypeTags.SIGNED8_INT:
//            case TypeTags.UNSIGNED32_INT:
//            case TypeTags.UNSIGNED16_INT:
//            case TypeTags.UNSIGNED8_INT:
            case TypeTags.BYTE:
            case TypeTags.FLOAT:
            case TypeTags.DECIMAL:
            case TypeTags.STRING:
                // TODO : Fix this, Issue : #21542
//            case TypeTags.CHAR_STRING:
            case TypeTags.NIL:
                return true;
            case TypeTags.MAP:
                return isAllowedConstantType(((BMapType) type).constraint);
            case TypeTags.FINITE:
                BLangExpression finiteValue = ((BFiniteType) type).getValueSpace().toArray(new BLangExpression[0])[0];
                return isAllowedConstantType(finiteValue.type);
            default:
                return false;
        }
    }

    public boolean isValidLiteral(BLangLiteral literal, BType targetType) {
        BType literalType = literal.type;
        if (literalType.tag == targetType.tag) {
            return true;
        }

        switch (targetType.tag) {
            case TypeTags.BYTE:
                return literalType.tag == TypeTags.INT && isByteLiteralValue((Long) literal.value);
            case TypeTags.DECIMAL:
                return literalType.tag == TypeTags.FLOAT || literalType.tag == TypeTags.INT;
            case TypeTags.FLOAT:
                return literalType.tag == TypeTags.INT;
            case TypeTags.SIGNED32_INT:
                return literalType.tag == TypeTags.INT && isSigned32LiteralValue((Long) literal.value);
            case TypeTags.SIGNED16_INT:
                return literalType.tag == TypeTags.INT && isSigned16LiteralValue((Long) literal.value);
            case TypeTags.SIGNED8_INT:
                return literalType.tag == TypeTags.INT && isSigned8LiteralValue((Long) literal.value);
            case TypeTags.UNSIGNED32_INT:
                return literalType.tag == TypeTags.INT && isUnsigned32LiteralValue((Long) literal.value);
            case TypeTags.UNSIGNED16_INT:
                return literalType.tag == TypeTags.INT && isUnsigned16LiteralValue((Long) literal.value);
            case TypeTags.UNSIGNED8_INT:
                return literalType.tag == TypeTags.INT && isUnsigned8LiteralValue((Long) literal.value);
            case TypeTags.CHAR_STRING:
                return literalType.tag == TypeTags.STRING && isCharLiteralValue((String) literal.value);
            default:
                return false;
        }
    }

    /**
     * Validate if the return type of the given function is a subtype of `error?`, containing `()`.
     *
     * @param function          The function of which the return type should be validated
     * @param diagnosticCode    The code to log if the return type is invalid
     */
    public void validateErrorOrNilReturn(BLangFunction function, DiagnosticCode diagnosticCode) {
        BType returnType = function.returnTypeNode.type;

        if (returnType.tag == TypeTags.NIL) {
            return;
        }

        if (returnType.tag == TypeTags.UNION) {
            Set<BType> memberTypes = ((BUnionType) returnType).getMemberTypes();
            if (returnType.isNullable() &&
                    memberTypes.stream().allMatch(type -> type.tag == TypeTags.NIL || type.tag == TypeTags.ERROR)) {
                return;
            }
        }

        dlog.error(function.returnTypeNode.pos, diagnosticCode, function.returnTypeNode.type.toString());
    }

    /**
     * Type vector of size two, to hold the source and the target types.
     *
     * @since 0.982.0
     */
    private static class TypePair {
        BType sourceType;
        BType targetType;

        public TypePair(BType sourceType, BType targetType) {
            this.sourceType = sourceType;
            this.targetType = targetType;
        }

        @Override
        public boolean equals(Object obj) {
            if (!(obj instanceof TypePair)) {
                return false;
            }

            TypePair other = (TypePair) obj;
            return this.sourceType.equals(other.sourceType) && this.targetType.equals(other.targetType);
        }

        @Override
        public int hashCode() {
            return Objects.hash(sourceType, targetType);
        }
    }

    /**
     * A functional interface for parameterizing the type of type checking that needs to be done on the source and
     * target types.
     *
     * @since 0.995.0
     */
    private interface TypeEqualityPredicate {
        boolean test(BType source, BType target, Set<TypePair> unresolvedTypes);
    }

    public boolean hasFillerValue(BType type) {
        switch (type.tag) {
            case TypeTags.INT:
            case TypeTags.BYTE:
            case TypeTags.FLOAT:
            case TypeTags.DECIMAL:
            case TypeTags.STRING:
            case TypeTags.BOOLEAN:
            case TypeTags.JSON:
            case TypeTags.XML:
            case TypeTags.NIL:
            case TypeTags.TABLE:
            case TypeTags.ANYDATA:
            case TypeTags.MAP:
            case TypeTags.ANY:
                return true;
            case TypeTags.ARRAY:
                return checkFillerValue((BArrayType) type);
            case TypeTags.FINITE:
                return checkFillerValue((BFiniteType) type);
            case TypeTags.UNION:
                return checkFillerValue((BUnionType) type);
            case TypeTags.OBJECT:
                return checkFillerValue((BObjectType) type);
            case TypeTags.RECORD:
                return checkFillerValue((BRecordType) type);
            case TypeTags.TUPLE:
                BTupleType tupleType = (BTupleType) type;
                return tupleType.getTupleTypes().stream().allMatch(eleType -> hasFillerValue(eleType));
            default:
                // filler value is 0
                if (TypeTags.isIntegerTypeTag(type.tag)) {
                    return true;
                }
                return false;
        }
    }

    private boolean checkFillerValue(BObjectType type) {
        if ((type.tsymbol.flags & Flags.CLASS) != Flags.CLASS) {
            return false;
        }

        BAttachedFunction initFunction = ((BObjectTypeSymbol) type.tsymbol).initializerFunc;
        if (initFunction == null) {
            return true;
        }
        if (initFunction.symbol.getReturnType().getKind() != TypeKind.NIL) {
            return false;
        }

        for (BVarSymbol bVarSymbol : initFunction.symbol.getParameters()) {
            if (!bVarSymbol.defaultableParam) {
                return false;
            }
        }
        return true;
    }

    /**
     * This will handle two types. Singleton : As singleton can have one value that value should it self be a valid fill
     * value Union : 1. if nil is a member it is the fill values 2. else all the values should belong to same type and
     * the default value for that type should be a member of the union precondition : value space should have at least
     * one element
     *
     * @param type BFiniteType union or finite
     * @return boolean whether type has a valid filler value or not
     */
    private boolean checkFillerValue(BFiniteType type) {
        if (type.isNullable()) {
            return true;
        }
        if (type.getValueSpace().size() == 1) { // For singleton types, that value is the implicit initial value
            return true;
        }
        Iterator iterator = type.getValueSpace().iterator();
        BLangExpression firstElement = (BLangExpression) iterator.next();
        boolean defaultFillValuePresent = isImplicitDefaultValue(firstElement);

        while (iterator.hasNext()) {
            BLangExpression value = (BLangExpression) iterator.next();
            if (!isSameBasicType(value.type, firstElement.type)) {
                return false;
            }
            if (!defaultFillValuePresent && isImplicitDefaultValue(value)) {
                defaultFillValuePresent = true;
            }
        }

        return defaultFillValuePresent;
    }

    private boolean hasImplicitDefaultValue(Set<BLangExpression> valueSpace) {
        for (BLangExpression expression : valueSpace) {
            if (isImplicitDefaultValue(expression)) {
                return true;
            }
        }
        return false;
    }

    private boolean checkFillerValue(BUnionType type) {
        if (type.isNullable()) {
            return true;
        }

        Set<BType> memberTypes = new HashSet<>();
        boolean hasFillerValue = false;
        boolean defaultValuePresent = false;
        boolean finiteTypePresent = false;
        for (BType member : type.getMemberTypes()) {
            if (member.tag == TypeTags.FINITE) {
                Set<BType> uniqueValues = getValueTypes(((BFiniteType) member).getValueSpace());
                memberTypes.addAll(uniqueValues);
                if (!defaultValuePresent && hasImplicitDefaultValue(((BFiniteType) member).getValueSpace())) {
                    defaultValuePresent = true;
                }
                finiteTypePresent = true;
            } else {
                memberTypes.add(member);
            }
            if (!hasFillerValue && hasFillerValue(member)) {
                hasFillerValue = true;
            }
        }
        if (!hasFillerValue) {
            return false;
        }

        Iterator<BType> iterator = memberTypes.iterator();
        BType firstMember = iterator.next();
        while (iterator.hasNext()) {
            if (!isSameBasicType(firstMember, iterator.next())) {
                return false;
            }
        }

        if (finiteTypePresent) {
            return defaultValuePresent;
        }
        return true;
    }

    private boolean isSameBasicType(BType source, BType target) {
        if (isSameType(source, target)) {
            return true;
        }
        if (TypeTags.isIntegerTypeTag(source.tag) && TypeTags.isIntegerTypeTag(target.tag)) {
            return true;
        }
        return false;
    }

    private Set<BType> getValueTypes(Set<BLangExpression> valueSpace) {
        Set<BType> uniqueType = new HashSet<>();
        for (BLangExpression expression : valueSpace) {
            uniqueType.add(expression.type);
        }
        return uniqueType;
    }

    private boolean isImplicitDefaultValue(BLangExpression expression) {
        if ((expression.getKind() == NodeKind.LITERAL) || (expression.getKind() == NodeKind.NUMERIC_LITERAL)) {
            BLangLiteral literalExpression = (BLangLiteral) expression;
            BType literalExprType = literalExpression.type;
            Object value = literalExpression.getValue();
            switch (literalExprType.getKind()) {
                case INT:
                case BYTE:
                    return value.equals(Long.valueOf(0));
                case STRING:
                    return value == null || value.equals("");
                case DECIMAL:
                case FLOAT:
                    return value.equals(String.valueOf(0.0));
                case BOOLEAN:
                    return value.equals(Boolean.valueOf(false));
                case NIL:
                    return true;
                default:
                    return false;
            }
        }
        return false;
    }

    private boolean checkFillerValue(BRecordType type) {
        for (BField field : type.fields.values()) {
            if (Symbols.isFlagOn(field.symbol.flags, Flags.OPTIONAL)) {
                continue;
            }
            if (Symbols.isFlagOn(field.symbol.flags, Flags.REQUIRED)) {
                return false;
            }
        }
        return true;
    }

    private boolean checkFillerValue(BArrayType type) {
        if (type.size == -1) {
            return true;
        }
        return hasFillerValue(type.eType);
    }

    /**
     * Get result type of the query output.
     *
     * @param type type of query expression.
     * @return result type.
     */
    public BType resolveExprType(BType type) {
        switch (type.tag) {
            case TypeTags.STREAM:
                return ((BStreamType) type).constraint;
            case TypeTags.TABLE:
                return ((BTableType) type).constraint;
            case TypeTags.ARRAY:
                return ((BArrayType) type).eType;
            case TypeTags.UNION:
                List<BType> exprTypes = new ArrayList<>(((BUnionType) type).getMemberTypes());
                for (BType returnType : exprTypes) {
                    switch (returnType.tag) {
                        case TypeTags.STREAM:
                            return ((BStreamType) returnType).constraint;
                        case TypeTags.TABLE:
                            return ((BTableType) returnType).constraint;
                        case TypeTags.ARRAY:
                            return ((BArrayType) returnType).eType;
                        case TypeTags.STRING:
                        case TypeTags.XML:
                            return returnType;
                    }
                }
            default:
                return type;
        }
    }

    private boolean isSimpleBasicType(int tag) {
        switch (tag) {
            case TypeTags.BYTE:
            case TypeTags.FLOAT:
            case TypeTags.DECIMAL:
            case TypeTags.BOOLEAN:
            case TypeTags.NIL:
                return true;
            default:
                return (TypeTags.isIntegerTypeTag(tag)) || (TypeTags.isStringTypeTag(tag));
        }
    }

    /**
     * Check whether a type is an ordered type.
     *
     * @param type type.
     * @return boolean whether the type is an ordered type or not.
     */
    public boolean isOrderedType(BType type) {
        switch (type.tag) {
            case TypeTags.UNION:
                Set<BType> memberTypes = ((BUnionType) type).getMemberTypes();
                for (BType memType : memberTypes) {
                    if (!isOrderedType(memType)) {
                        return false;
                    }
                }
                // can not sort (string?|int)/(string|int)/(string|int)[]/(string?|int)[], can sort string?/string?[]
                return memberTypes.size() <= 2 && memberTypes.contains(symTable.nilType);
            case TypeTags.ARRAY:
                BType elementType = ((BArrayType) type).eType;
                return isOrderedType(elementType);
            default:
                return isSimpleBasicType(type.tag);
        }
    }

    public boolean isUnionOfSimpleBasicTypes(BType type) {
        if (type.tag == TypeTags.UNION) {
            Set<BType> memberTypes = ((BUnionType) type).getMemberTypes();
            for (BType memType : memberTypes) {
                if (!isSimpleBasicType(memType.tag)) {
                    return false;
                }
            }
            return true;
<<<<<<< HEAD
        }
        return isSimpleBasicType(type.tag);
=======
        }
        return isSimpleBasicType(type.tag);
    }

    public boolean isSubTypeOfReadOnlyOrIsolatedObjectUnion(BType type) {
        if (isInherentlyImmutableType(type) || Symbols.isFlagOn(type.flags, Flags.READONLY)) {
            return true;
        }

        int tag = type.tag;

        if (tag == TypeTags.OBJECT) {
            return isIsolated(type);
        }

        if (tag != TypeTags.UNION) {
            return false;
        }

        for (BType memberType : ((BUnionType) type).getMemberTypes()) {
            if (!isSubTypeOfReadOnlyOrIsolatedObjectUnion(memberType)) {
                return false;
            }
        }
        return true;
    }

    private boolean isIsolated(BType type) {
        return Symbols.isFlagOn(type.flags, Flags.ISOLATED);
>>>>>>> dfa1fba9
    }
}<|MERGE_RESOLUTION|>--- conflicted
+++ resolved
@@ -26,11 +26,7 @@
 import org.ballerinalang.model.types.SelectivelyImmutableReferenceType;
 import org.ballerinalang.model.types.TypeKind;
 import org.ballerinalang.util.BLangCompilerConstants;
-<<<<<<< HEAD
-import org.ballerinalang.util.diagnostic.DiagnosticCode;
-=======
 import org.ballerinalang.util.diagnostic.DiagnosticErrorCode;
->>>>>>> dfa1fba9
 import org.wso2.ballerinalang.compiler.diagnostic.BLangDiagnosticLog;
 import org.wso2.ballerinalang.compiler.semantics.model.SymbolTable;
 import org.wso2.ballerinalang.compiler.semantics.model.symbols.BAttachedFunction;
@@ -74,7 +70,6 @@
 import org.wso2.ballerinalang.compiler.tree.expressions.BLangLiteral;
 import org.wso2.ballerinalang.compiler.tree.expressions.BLangSimpleVarRef;
 import org.wso2.ballerinalang.compiler.tree.expressions.BLangTypeConversionExpr;
-import org.wso2.ballerinalang.compiler.tree.matchpatterns.BLangConstPattern;
 import org.wso2.ballerinalang.compiler.tree.statements.BLangForeach;
 import org.wso2.ballerinalang.compiler.util.BArrayState;
 import org.wso2.ballerinalang.compiler.util.CompilerContext;
@@ -82,10 +77,6 @@
 import org.wso2.ballerinalang.compiler.util.NumericLiteralSupport;
 import org.wso2.ballerinalang.compiler.util.ResolvedTypeBuilder;
 import org.wso2.ballerinalang.compiler.util.TypeTags;
-<<<<<<< HEAD
-import org.wso2.ballerinalang.compiler.util.diagnotic.DiagnosticPos;
-=======
->>>>>>> dfa1fba9
 import org.wso2.ballerinalang.util.Flags;
 import org.wso2.ballerinalang.util.Lists;
 
@@ -105,11 +96,7 @@
 import java.util.Set;
 import java.util.stream.Collectors;
 
-<<<<<<< HEAD
-import static io.ballerina.runtime.util.BLangConstants.UNDERSCORE;
-=======
 import static io.ballerina.runtime.api.constants.RuntimeConstants.UNDERSCORE;
->>>>>>> dfa1fba9
 import static org.ballerinalang.model.symbols.SymbolOrigin.VIRTUAL;
 import static org.wso2.ballerinalang.compiler.semantics.model.SymbolTable.BBYTE_MAX_VALUE;
 import static org.wso2.ballerinalang.compiler.semantics.model.SymbolTable.BBYTE_MIN_VALUE;
@@ -300,10 +287,6 @@
         return ((BUnionType) type).getMemberTypes().stream().allMatch(this::isSubTypeOfList);
     }
 
-<<<<<<< HEAD
-    public BType resolvePatternTypeFromMatchExpr(BType matchExprType, BLangConstPattern constMatchPattern) {
-        BLangExpression constPatternExpr = constMatchPattern.expr;
-=======
     public BType resolvePatternTypeFromMatchExpr(BLangExpression matchExpr, BTupleType listMatchPatternType) {
         if (matchExpr == null) {
             return listMatchPatternType;
@@ -333,7 +316,6 @@
         }
 
         BType matchExprType = matchExpr.type;
->>>>>>> dfa1fba9
         BType constMatchPatternExprType = constPatternExpr.type;
 
         if (constPatternExpr.getKind() == NodeKind.SIMPLE_VARIABLE_REF) {
@@ -386,11 +368,7 @@
         return symTable.noType;
     }
 
-<<<<<<< HEAD
-    public boolean containsAnyType(BType type) {
-=======
     private boolean containsAnyType(BType type) {
->>>>>>> dfa1fba9
         if (type.tag != TypeTags.UNION) {
             return type.tag == TypeTags.ANY;
         }
@@ -403,8 +381,6 @@
         return false;
     }
 
-<<<<<<< HEAD
-=======
     public BType mergeTypes(BType typeFirst, BType typeSecond) {
         if (containsAnyType(typeFirst)) {
             return typeSecond;
@@ -415,7 +391,6 @@
         return BUnionType.create(null, typeFirst, typeSecond);
     }
 
->>>>>>> dfa1fba9
     public boolean isSubTypeOfMapping(BType type) {
         if (type.tag != TypeTags.UNION) {
             return isSubTypeOfBaseType(type, TypeTags.MAP) || isSubTypeOfBaseType(type, TypeTags.RECORD);
@@ -1473,11 +1448,7 @@
                 varType = streamType.constraint;
                 if (streamType.error != null) {
                     BType actualType = BUnionType.create(null, varType, streamType.error);
-<<<<<<< HEAD
-                    dlog.error(foreachNode.collection.pos, DiagnosticCode.INCOMPATIBLE_TYPES,
-=======
                     dlog.error(foreachNode.collection.pos, DiagnosticErrorCode.INCOMPATIBLE_TYPES,
->>>>>>> dfa1fba9
                             varType, actualType);
                 }
                 break;
@@ -1491,22 +1462,14 @@
                     BType errorType = getErrorType(nextMethodReturnType);
                     if (errorType != null) {
                         BType actualType = BUnionType.create(null, valueType, errorType);
-<<<<<<< HEAD
-                        dlog.error(foreachNode.collection.pos, DiagnosticCode.INCOMPATIBLE_TYPES,
-=======
                         dlog.error(foreachNode.collection.pos, DiagnosticErrorCode.INCOMPATIBLE_TYPES,
->>>>>>> dfa1fba9
                                 valueType, actualType);
                     }
                     foreachNode.nillableResultType = nextMethodReturnType;
                     foreachNode.varType = valueType;
                     return;
                 }
-<<<<<<< HEAD
-                dlog.error(foreachNode.collection.pos, DiagnosticCode.INCOMPATIBLE_ITERATOR_FUNCTION_SIGNATURE);
-=======
                 dlog.error(foreachNode.collection.pos, DiagnosticErrorCode.INCOMPATIBLE_ITERATOR_FUNCTION_SIGNATURE);
->>>>>>> dfa1fba9
                 // fallthrough
             case TypeTags.SEMANTIC_ERROR:
                 foreachNode.varType = symTable.semanticError;
@@ -1517,11 +1480,7 @@
                 foreachNode.varType = symTable.semanticError;
                 foreachNode.resultType = symTable.semanticError;
                 foreachNode.nillableResultType = symTable.semanticError;
-<<<<<<< HEAD
-                dlog.error(foreachNode.collection.pos, DiagnosticCode.ITERABLE_NOT_SUPPORTED_COLLECTION,
-=======
                 dlog.error(foreachNode.collection.pos, DiagnosticErrorCode.ITERABLE_NOT_SUPPORTED_COLLECTION,
->>>>>>> dfa1fba9
                                  collectionType);
                 return;
         }
@@ -1594,11 +1553,7 @@
                     return;
                 }
                 dlog.error(bLangInputClause.collection.pos,
-<<<<<<< HEAD
-                        DiagnosticCode.INCOMPATIBLE_ITERATOR_FUNCTION_SIGNATURE);
-=======
                         DiagnosticErrorCode.INCOMPATIBLE_ITERATOR_FUNCTION_SIGNATURE);
->>>>>>> dfa1fba9
                 // fallthrough
             case TypeTags.SEMANTIC_ERROR:
                 bLangInputClause.varType = symTable.semanticError;
@@ -1609,11 +1564,7 @@
                 bLangInputClause.varType = symTable.semanticError;
                 bLangInputClause.resultType = symTable.semanticError;
                 bLangInputClause.nillableResultType = symTable.semanticError;
-<<<<<<< HEAD
-                dlog.error(bLangInputClause.collection.pos, DiagnosticCode.ITERABLE_NOT_SUPPORTED_COLLECTION,
-=======
                 dlog.error(bLangInputClause.collection.pos, DiagnosticErrorCode.ITERABLE_NOT_SUPPORTED_COLLECTION,
->>>>>>> dfa1fba9
                                  collectionType);
                 return;
         }
@@ -3711,10 +3662,6 @@
                 }
             }
             return true;
-<<<<<<< HEAD
-        }
-        return isSimpleBasicType(type.tag);
-=======
         }
         return isSimpleBasicType(type.tag);
     }
@@ -3744,6 +3691,5 @@
 
     private boolean isIsolated(BType type) {
         return Symbols.isFlagOn(type.flags, Flags.ISOLATED);
->>>>>>> dfa1fba9
     }
 }