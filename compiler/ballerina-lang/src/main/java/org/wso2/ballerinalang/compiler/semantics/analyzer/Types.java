/*
 *  Copyright (c) 2017, WSO2 Inc. (http://www.wso2.org) All Rights Reserved.
 *
 *  WSO2 Inc. licenses this file to you under the Apache License,
 *  Version 2.0 (the "License"); you may not use this file except
 *  in compliance with the License.
 *  You may obtain a copy of the License at
 *
 *    http://www.apache.org/licenses/LICENSE-2.0
 *
 *  Unless required by applicable law or agreed to in writing,
 *  software distributed under the License is distributed on an
 *  "AS IS" BASIS, WITHOUT WARRANTIES OR CONDITIONS OF ANY
 *  KIND, either express or implied.  See the License for the
 *  specific language governing permissions and limitations
 *  under the License.
 */
package org.wso2.ballerinalang.compiler.semantics.analyzer;

import io.ballerina.runtime.api.flags.SymbolFlags;
import io.ballerina.tools.diagnostics.DiagnosticCode;
import io.ballerina.tools.diagnostics.Location;
import org.ballerinalang.model.Name;
import org.ballerinalang.model.TreeBuilder;
import org.ballerinalang.model.elements.Flag;
import org.ballerinalang.model.tree.NodeKind;
import org.ballerinalang.model.types.SelectivelyImmutableReferenceType;
import org.ballerinalang.model.types.TypeKind;
import org.ballerinalang.model.types.UnionType;
import org.ballerinalang.util.BLangCompilerConstants;
import org.ballerinalang.util.diagnostic.DiagnosticErrorCode;
import org.wso2.ballerinalang.compiler.diagnostic.BLangDiagnosticLog;
import org.wso2.ballerinalang.compiler.parser.BLangAnonymousModelHelper;
import org.wso2.ballerinalang.compiler.semantics.model.Scope;
import org.wso2.ballerinalang.compiler.semantics.model.SymbolEnv;
import org.wso2.ballerinalang.compiler.semantics.model.SymbolTable;
import org.wso2.ballerinalang.compiler.semantics.model.symbols.BAttachedFunction;
import org.wso2.ballerinalang.compiler.semantics.model.symbols.BErrorTypeSymbol;
import org.wso2.ballerinalang.compiler.semantics.model.symbols.BInvokableSymbol;
import org.wso2.ballerinalang.compiler.semantics.model.symbols.BInvokableTypeSymbol;
import org.wso2.ballerinalang.compiler.semantics.model.symbols.BObjectTypeSymbol;
import org.wso2.ballerinalang.compiler.semantics.model.symbols.BRecordTypeSymbol;
import org.wso2.ballerinalang.compiler.semantics.model.symbols.BStructureTypeSymbol;
import org.wso2.ballerinalang.compiler.semantics.model.symbols.BSymbol;
import org.wso2.ballerinalang.compiler.semantics.model.symbols.BTypeSymbol;
import org.wso2.ballerinalang.compiler.semantics.model.symbols.BVarSymbol;
import org.wso2.ballerinalang.compiler.semantics.model.symbols.SymTag;
import org.wso2.ballerinalang.compiler.semantics.model.symbols.Symbols;
import org.wso2.ballerinalang.compiler.semantics.model.types.BAnyType;
import org.wso2.ballerinalang.compiler.semantics.model.types.BAnydataType;
import org.wso2.ballerinalang.compiler.semantics.model.types.BArrayType;
import org.wso2.ballerinalang.compiler.semantics.model.types.BBuiltInRefType;
import org.wso2.ballerinalang.compiler.semantics.model.types.BErrorType;
import org.wso2.ballerinalang.compiler.semantics.model.types.BField;
import org.wso2.ballerinalang.compiler.semantics.model.types.BFiniteType;
import org.wso2.ballerinalang.compiler.semantics.model.types.BFutureType;
import org.wso2.ballerinalang.compiler.semantics.model.types.BIntersectionType;
import org.wso2.ballerinalang.compiler.semantics.model.types.BInvokableType;
import org.wso2.ballerinalang.compiler.semantics.model.types.BJSONType;
import org.wso2.ballerinalang.compiler.semantics.model.types.BMapType;
import org.wso2.ballerinalang.compiler.semantics.model.types.BObjectType;
import org.wso2.ballerinalang.compiler.semantics.model.types.BParameterizedType;
import org.wso2.ballerinalang.compiler.semantics.model.types.BReadonlyType;
import org.wso2.ballerinalang.compiler.semantics.model.types.BRecordType;
import org.wso2.ballerinalang.compiler.semantics.model.types.BStreamType;
import org.wso2.ballerinalang.compiler.semantics.model.types.BTableType;
import org.wso2.ballerinalang.compiler.semantics.model.types.BTupleType;
import org.wso2.ballerinalang.compiler.semantics.model.types.BType;
import org.wso2.ballerinalang.compiler.semantics.model.types.BTypeIdSet;
import org.wso2.ballerinalang.compiler.semantics.model.types.BTypeReferenceType;
import org.wso2.ballerinalang.compiler.semantics.model.types.BTypeVisitor;
import org.wso2.ballerinalang.compiler.semantics.model.types.BTypedescType;
import org.wso2.ballerinalang.compiler.semantics.model.types.BUnionType;
import org.wso2.ballerinalang.compiler.semantics.model.types.BXMLType;
import org.wso2.ballerinalang.compiler.tree.BLangFunction;
import org.wso2.ballerinalang.compiler.tree.BLangTypeDefinition;
import org.wso2.ballerinalang.compiler.tree.bindingpatterns.BLangErrorBindingPattern;
import org.wso2.ballerinalang.compiler.tree.bindingpatterns.BLangListBindingPattern;
import org.wso2.ballerinalang.compiler.tree.bindingpatterns.BLangMappingBindingPattern;
import org.wso2.ballerinalang.compiler.tree.clauses.BLangInputClause;
import org.wso2.ballerinalang.compiler.tree.expressions.BLangExpression;
import org.wso2.ballerinalang.compiler.tree.expressions.BLangLiteral;
import org.wso2.ballerinalang.compiler.tree.expressions.BLangSimpleVarRef;
import org.wso2.ballerinalang.compiler.tree.expressions.BLangTypeConversionExpr;
import org.wso2.ballerinalang.compiler.tree.matchpatterns.BLangConstPattern;
import org.wso2.ballerinalang.compiler.tree.matchpatterns.BLangErrorMatchPattern;
import org.wso2.ballerinalang.compiler.tree.matchpatterns.BLangListMatchPattern;
import org.wso2.ballerinalang.compiler.tree.matchpatterns.BLangMappingMatchPattern;
import org.wso2.ballerinalang.compiler.tree.matchpatterns.BLangVarBindingPatternMatchPattern;
import org.wso2.ballerinalang.compiler.tree.statements.BLangForeach;
import org.wso2.ballerinalang.compiler.tree.types.BLangErrorType;
import org.wso2.ballerinalang.compiler.tree.types.BLangRecordTypeNode;
import org.wso2.ballerinalang.compiler.util.BArrayState;
import org.wso2.ballerinalang.compiler.util.CompilerContext;
import org.wso2.ballerinalang.compiler.util.ImmutableTypeCloner;
import org.wso2.ballerinalang.compiler.util.Names;
import org.wso2.ballerinalang.compiler.util.NumericLiteralSupport;
import org.wso2.ballerinalang.compiler.util.TypeDefBuilderHelper;
import org.wso2.ballerinalang.compiler.util.TypeTags;
import org.wso2.ballerinalang.compiler.util.Unifier;
import org.wso2.ballerinalang.util.Flags;
import org.wso2.ballerinalang.util.Lists;

import java.math.BigDecimal;
import java.math.MathContext;
import java.util.ArrayList;
import java.util.EnumSet;
import java.util.HashSet;
import java.util.Iterator;
import java.util.LinkedHashMap;
import java.util.LinkedHashSet;
import java.util.LinkedList;
import java.util.List;
import java.util.Map;
import java.util.Objects;
import java.util.Set;
import java.util.stream.Collectors;

import static io.ballerina.runtime.api.constants.RuntimeConstants.UNDERSCORE;
import static org.ballerinalang.model.symbols.SymbolOrigin.SOURCE;
import static org.ballerinalang.model.symbols.SymbolOrigin.VIRTUAL;
import static org.wso2.ballerinalang.compiler.semantics.model.SymbolTable.BBYTE_MAX_VALUE;
import static org.wso2.ballerinalang.compiler.semantics.model.SymbolTable.BBYTE_MIN_VALUE;
import static org.wso2.ballerinalang.compiler.semantics.model.SymbolTable.SIGNED16_MAX_VALUE;
import static org.wso2.ballerinalang.compiler.semantics.model.SymbolTable.SIGNED16_MIN_VALUE;
import static org.wso2.ballerinalang.compiler.semantics.model.SymbolTable.SIGNED32_MAX_VALUE;
import static org.wso2.ballerinalang.compiler.semantics.model.SymbolTable.SIGNED32_MIN_VALUE;
import static org.wso2.ballerinalang.compiler.semantics.model.SymbolTable.SIGNED8_MAX_VALUE;
import static org.wso2.ballerinalang.compiler.semantics.model.SymbolTable.SIGNED8_MIN_VALUE;
import static org.wso2.ballerinalang.compiler.semantics.model.SymbolTable.UNSIGNED16_MAX_VALUE;
import static org.wso2.ballerinalang.compiler.semantics.model.SymbolTable.UNSIGNED32_MAX_VALUE;
import static org.wso2.ballerinalang.compiler.semantics.model.SymbolTable.UNSIGNED8_MAX_VALUE;
import static org.wso2.ballerinalang.compiler.util.TypeTags.isSimpleBasicType;

/**
 * This class consists of utility methods which operate on types.
 * These utility methods allows you to check the compatibility of two types,
 * i.e. check whether two types are equal, check whether one type is assignable to another type etc.
 *
 * @since 0.94
 */
public class Types {

    private static final CompilerContext.Key<Types> TYPES_KEY =
            new CompilerContext.Key<>();
    private final Unifier unifier;

    private SymbolTable symTable;
    private SymbolResolver symResolver;
    private BLangDiagnosticLog dlog;
    private Names names;
    private int finiteTypeCount = 0;
    private BUnionType expandedXMLBuiltinSubtypes;
    private final BLangAnonymousModelHelper anonymousModelHelper;
    private int recordCount = 0;
    private SymbolEnv env;

    public static Types getInstance(CompilerContext context) {
        Types types = context.get(TYPES_KEY);
        if (types == null) {
            types = new Types(context);
        }

        return types;
    }

    public Types(CompilerContext context) {
        context.put(TYPES_KEY, this);

        this.symTable = SymbolTable.getInstance(context);
        this.symResolver = SymbolResolver.getInstance(context);
        this.dlog = BLangDiagnosticLog.getInstance(context);
        this.names = Names.getInstance(context);
        this.expandedXMLBuiltinSubtypes = BUnionType.create(null,
                                                            symTable.xmlElementType, symTable.xmlCommentType,
                                                            symTable.xmlPIType, symTable.xmlTextType);
        this.unifier = new Unifier();
        this.anonymousModelHelper = BLangAnonymousModelHelper.getInstance(context);
    }

    public List<BType> checkTypes(BLangExpression node,
                                  List<BType> actualTypes,
                                  List<BType> expTypes) {
        List<BType> resTypes = new ArrayList<>();
        for (int i = 0; i < actualTypes.size(); i++) {
            resTypes.add(checkType(node, actualTypes.get(i), expTypes.size() > i ? expTypes.get(i) : symTable.noType));
        }
        return resTypes;
    }

    public BType checkType(BLangExpression node,
                           BType actualType,
                           BType expType) {
        return checkType(node, actualType, expType, DiagnosticErrorCode.INCOMPATIBLE_TYPES);
    }

    public BType checkType(BLangExpression expr,
                           BType actualType,
                           BType expType,
                           DiagnosticCode diagCode) {
        expr.setDeterminedType(actualType);
        expr.setTypeCheckedType(checkType(expr.pos, actualType, expType, diagCode));

        if (expr.getBType().tag == TypeTags.SEMANTIC_ERROR) {
            return expr.getBType();
        }

        // Set an implicit cast expression, if applicable
        setImplicitCastExpr(expr, actualType, expType);

        return expr.getBType();
    }

    public BType checkType(Location pos,
                           BType actualType,
                           BType expType,
                           DiagnosticCode diagCode) {
        if (expType.tag == TypeTags.SEMANTIC_ERROR) {
            return expType;
        } else if (expType.tag == TypeTags.NONE) {
            return actualType;
        } else if (actualType.tag == TypeTags.SEMANTIC_ERROR) {
            return actualType;
        } else if (isAssignable(actualType, expType)) {
            return actualType;
        }

        // e.g. incompatible types: expected 'int', found 'string'
        dlog.error(pos, diagCode, expType, actualType);
        return symTable.semanticError;
    }

    public boolean isLax(BType type) {
        Set<BType> visited = new HashSet<>();
        int result = isLaxType(type, visited);
        if (result == 1) {
            return true;
        }
        return false;
    }

    // TODO : clean
    public int isLaxType(BType type, Set<BType> visited) {
        if (!visited.add(type)) {
            return -1;
        }
        switch (type.tag) {
            case TypeTags.JSON:
            case TypeTags.XML:
            case TypeTags.XML_ELEMENT:
                return 1;
            case TypeTags.MAP:
                return isLaxType(((BMapType) type).constraint, visited);
            case TypeTags.UNION:
                if (isSameType(type, symTable.jsonType)) {
                    visited.add(type);
                    return 1;
                }
                boolean atleastOneLaxType = false;
                for (BType member : ((BUnionType) type).getMemberTypes()) {
                    int result = isLaxType(member, visited);
                    if (result == -1) {
                        continue;
                    }
                    if (result == 0) {
                        return 0;
                    }
                    atleastOneLaxType = true;
                }
                return atleastOneLaxType ? 1 : 0;
            case TypeTags.TYPEREFDESC:
                return isLaxType(getReferredType(type), visited);
        }
        return 0;
    }

    public boolean isLaxType(BType type, Map<BType, Boolean> visited) {
        if (visited.containsKey(type)) {
            return visited.get(type);
        }
        switch (type.tag) {
            case TypeTags.JSON:
            case TypeTags.XML:
            case TypeTags.XML_ELEMENT:
                visited.put(type, true);
                return true;
            case TypeTags.MAP:
                boolean result = isLaxType(((BMapType) type).constraint, visited);
                visited.put(type, result);
                return result;
            case TypeTags.UNION:
                // TODO: remove
                if (type == symTable.jsonType || isSameType(type, symTable.jsonType)) {
                    visited.put(type, true);
                    return true;
                }
                for (BType member : ((BUnionType) type).getMemberTypes()) {
                    if (!isLaxType(member, visited)) {
                        visited.put(type, false);
                        return false;
                    }
                }
                visited.put(type, true);
                return true;
            case TypeTags.TYPEREFDESC:
                return isLaxType(getReferredType(type), visited);
            }
        visited.put(type, false);
        return false;
    }

    public boolean isSameType(BType source, BType target) {
        return isSameType(source, target, new HashSet<>());
    }

    public boolean isSameOrderedType(BType source, BType target) {
        return isSameOrderedType(source, target, new HashSet<>());
    }

    private boolean isSameOrderedType(BType source, BType target, Set<TypePair> unresolvedTypes) {
        if (!unresolvedTypes.add(new TypePair(source, target))) {
            return true;
        }
        BTypeVisitor<BType, Boolean> orderedTypeVisitor = new BOrderedTypeVisitor(unresolvedTypes);
        return target.accept(orderedTypeVisitor, source);
    }

    public boolean isPureType(BType type) {
        IsPureTypeUniqueVisitor visitor = new IsPureTypeUniqueVisitor();
        return visitor.visit(type);
    }

    public boolean isAnydata(BType type) {
        IsAnydataUniqueVisitor visitor = new IsAnydataUniqueVisitor();
        return visitor.visit(type);
    }

    private boolean isSameType(BType source, BType target, Set<TypePair> unresolvedTypes) {
        // If we encounter two types that we are still resolving, then skip it.
        // This is done to avoid recursive checking of the same type.
        TypePair pair = new TypePair(source, target);
        if (unresolvedTypes.contains(pair)) {
            return true;
        }
        unresolvedTypes.add(pair);

        BTypeVisitor<BType, Boolean> sameTypeVisitor = new BSameTypeVisitor(unresolvedTypes);
        return target.accept(sameTypeVisitor, source);
    }

    public boolean isValueType(BType type) {
        switch (type.tag) {
            case TypeTags.BOOLEAN:
            case TypeTags.BYTE:
            case TypeTags.DECIMAL:
            case TypeTags.FLOAT:
            case TypeTags.INT:
            case TypeTags.STRING:
            case TypeTags.SIGNED32_INT:
            case TypeTags.SIGNED16_INT:
            case TypeTags.SIGNED8_INT:
            case TypeTags.UNSIGNED32_INT:
            case TypeTags.UNSIGNED16_INT:
            case TypeTags.UNSIGNED8_INT:
            case TypeTags.CHAR_STRING:
                return true;
            case TypeTags.TYPEREFDESC:
                return isValueType(getReferredType(type));
            default:
                return false;
        }
    }

    boolean isBasicNumericType(BType bType) {
        BType type = getReferredType(bType);
        return type.tag < TypeTags.STRING || TypeTags.isIntegerTypeTag(type.tag);
    }

    boolean finiteTypeContainsNumericTypeValues(BFiniteType finiteType) {
        return finiteType.getValueSpace().stream().anyMatch(valueExpr -> isBasicNumericType(valueExpr.getBType()));
    }

    public boolean containsErrorType(BType bType) {
        BType type = getReferredType(bType);
        if (type.tag == TypeTags.UNION) {
            return ((BUnionType) type).getMemberTypes().stream()
                    .anyMatch(this::containsErrorType);
        }

        if (type.tag == TypeTags.READONLY) {
            return true;
        }

        return type.tag == TypeTags.ERROR;
    }

    public boolean isSubTypeOfList(BType bType) {
        BType type = getReferredType(bType);
        if (type.tag != TypeTags.UNION) {
            return isSubTypeOfBaseType(type, TypeTags.ARRAY) || isSubTypeOfBaseType(type, TypeTags.TUPLE);
        }

        return ((BUnionType) type).getMemberTypes().stream().allMatch(this::isSubTypeOfList);
    }

    BType resolvePatternTypeFromMatchExpr(BLangErrorBindingPattern errorBindingPattern, BLangExpression matchExpr,
                                          SymbolEnv env) {
        if (matchExpr == null) {
            return errorBindingPattern.getBType();
        }
        BType intersectionType = getTypeIntersection(
                IntersectionContext.compilerInternalIntersectionContext(),
                matchExpr.getBType(), errorBindingPattern.getBType(), env);
        if (intersectionType == symTable.semanticError) {
            return symTable.noType;
        }
        return intersectionType;
    }

    public BType resolvePatternTypeFromMatchExpr(BLangListBindingPattern listBindingPattern,
                                                 BLangVarBindingPatternMatchPattern varBindingPatternMatchPattern,
                                                 SymbolEnv env) {
        BTupleType listBindingPatternType = (BTupleType) listBindingPattern.getBType();
        if (varBindingPatternMatchPattern.matchExpr == null) {
            return listBindingPatternType;
        }
        BType matchExprType = varBindingPatternMatchPattern.matchExpr.getBType();
        BType intersectionType = getTypeIntersection(
                IntersectionContext.compilerInternalIntersectionContext(),
                matchExprType, listBindingPatternType, env);
        if (intersectionType != symTable.semanticError) {
            return intersectionType;
        }
        return symTable.noType;
    }

    public BType resolvePatternTypeFromMatchExpr(BLangListMatchPattern listMatchPattern,
                                                 BTupleType listMatchPatternType, SymbolEnv env) {
        if (listMatchPattern.matchExpr == null) {
            return listMatchPatternType;
        }
        BType matchExprType = listMatchPattern.matchExpr.getBType();
        BType intersectionType = getTypeIntersection(
                IntersectionContext.compilerInternalIntersectionContext(),
                matchExprType, listMatchPatternType, env);
        if (intersectionType != symTable.semanticError) {
            return intersectionType;
        }
        return symTable.noType;
    }

    BType resolvePatternTypeFromMatchExpr(BLangErrorMatchPattern errorMatchPattern, BLangExpression matchExpr) {
        if (matchExpr == null) {
            return errorMatchPattern.getBType();
        }

        BType matchExprType = matchExpr.getBType();
        BType patternType = errorMatchPattern.getBType();
        if (isAssignable(matchExprType, patternType)) {
            return matchExprType;
        }
        if (isAssignable(patternType, matchExprType)) {
            return patternType;
        }
        return symTable.noType;
    }

    BType resolvePatternTypeFromMatchExpr(BLangConstPattern constPattern, BLangExpression constPatternExpr) {
        if (constPattern.matchExpr == null) {
            if (constPatternExpr.getKind() == NodeKind.SIMPLE_VARIABLE_REF) {
                return ((BLangSimpleVarRef) constPatternExpr).symbol.type;
            } else {
                return constPatternExpr.getBType();
            }
        }

        BType matchExprType = constPattern.matchExpr.getBType();
        BType constMatchPatternExprType = constPatternExpr.getBType();

        if (constPatternExpr.getKind() == NodeKind.SIMPLE_VARIABLE_REF) {
            BLangSimpleVarRef constVarRef = (BLangSimpleVarRef) constPatternExpr;
            BType constVarRefSymbolType = constVarRef.symbol.type;
            if (isAssignable(constVarRefSymbolType, matchExprType)) {
                return constVarRefSymbolType;
            }
            return symTable.noType;
        }
        // After the above check, according to spec all other const-patterns should be literals.
        BLangLiteral constPatternLiteral = (BLangLiteral) constPatternExpr;
        if (containsAnyType(constMatchPatternExprType)) {
            return matchExprType;
        } else if (containsAnyType(matchExprType)) {
            return constMatchPatternExprType;
        }
        // This should handle specially
        BType matchExprReferredType = getReferredType(matchExprType);
        BType constExprReferredType = getReferredType(constMatchPatternExprType);
        if (matchExprReferredType.tag == TypeTags.BYTE && constExprReferredType.tag == TypeTags.INT) {
            return matchExprType;
        }
        if (isAssignable(constMatchPatternExprType, matchExprType)) {
            return constMatchPatternExprType;
        }
        if (matchExprReferredType.tag == TypeTags.UNION) {
            for (BType memberType : ((BUnionType) matchExprReferredType).getMemberTypes()) {
                if (getReferredType(memberType).tag == TypeTags.FINITE) {
                    if (isAssignableToFiniteType(memberType, constPatternLiteral)) {
                        return memberType;
                    }
                } else {
                    if (isAssignable(constMatchPatternExprType, matchExprType)) {
                        return constMatchPatternExprType;
                    }
                }
            }
        } else if (matchExprReferredType.tag == TypeTags.FINITE) {
            if (isAssignableToFiniteType(matchExprType, constPatternLiteral)) {
                return matchExprType;
            }
        }
        return symTable.noType;
    }

    BType resolvePatternTypeFromMatchExpr(BLangMappingMatchPattern mappingMatchPattern, BType patternType,
                                                 SymbolEnv env) {
        if (mappingMatchPattern.matchExpr == null) {
            return patternType;
        }
        BType intersectionType = getTypeIntersection(
                IntersectionContext.compilerInternalIntersectionContext(),
                mappingMatchPattern.matchExpr.getBType(), patternType, env);
        if (intersectionType == symTable.semanticError) {
            return symTable.noType;
        }
        return intersectionType;
    }

    public BType resolvePatternTypeFromMatchExpr(BLangMappingBindingPattern mappingBindingPattern,
                                                 BLangVarBindingPatternMatchPattern varBindingPatternMatchPattern,
                                                 SymbolEnv env) {
        BRecordType mappingBindingPatternType = (BRecordType) mappingBindingPattern.getBType();
        if (varBindingPatternMatchPattern.matchExpr == null) {
            return mappingBindingPatternType;
        }
        BType intersectionType = getTypeIntersection(
                IntersectionContext.compilerInternalIntersectionContext(),
                varBindingPatternMatchPattern.matchExpr.getBType(),
                mappingBindingPatternType, env);
        if (intersectionType == symTable.semanticError) {
            return symTable.noType;
        }
        return intersectionType;
    }

    private boolean containsAnyType(BType type) {
        if (type.tag != TypeTags.UNION) {
            return type.tag == TypeTags.ANY;
        }

        for (BType memberTypes : ((BUnionType) type).getMemberTypes()) {
            if (memberTypes.tag == TypeTags.ANY) {
                return true;
            }
        }
        return false;
    }

    private boolean containsAnyDataType(BType type) {
        if (type.tag != TypeTags.UNION) {
            return type.tag == TypeTags.ANYDATA;
        }

        for (BType memberTypes : ((BUnionType) type).getMemberTypes()) {
            if (memberTypes.tag == TypeTags.ANYDATA) {
                return true;
            }
        }
        return false;
    }

    BType mergeTypes(BType typeFirst, BType typeSecond) {
        if (containsAnyType(typeFirst) && !containsErrorType(typeSecond)) {
            return typeSecond;
        }
        if (containsAnyType(typeSecond) && !containsErrorType(typeFirst)) {
            return typeFirst;
        }
        if (containsAnyDataType(typeFirst) && !containsErrorType(typeSecond)) {
            return typeSecond;
        }
        if (containsAnyDataType(typeSecond) && !containsErrorType(typeFirst)) {
            return typeFirst;
        }
        if (isSameBasicType(typeFirst, typeSecond)) {
            return typeFirst;
        }
        return BUnionType.create(null, typeFirst, typeSecond);
    }

    public boolean isSubTypeOfMapping(BType bType) {
        BType type = getReferredType(bType);
        if (type.tag == TypeTags.INTERSECTION) {
            return isSubTypeOfMapping(((BIntersectionType) type).effectiveType);
        }
        if (type.tag != TypeTags.UNION) {
            return isSubTypeOfBaseType(type, TypeTags.MAP) || isSubTypeOfBaseType(type, TypeTags.RECORD);
        }
        return ((BUnionType) type).getMemberTypes().stream().allMatch(this::isSubTypeOfMapping);
    }

    public boolean isSubTypeOfBaseType(BType bType, int baseTypeTag) {
        BType type = getReferredType(bType);
        if (type.tag == TypeTags.INTERSECTION) {
            type = ((BIntersectionType) type).effectiveType;
        }

        if (type.tag != TypeTags.UNION) {

            if ((TypeTags.isIntegerTypeTag(type.tag) || type.tag == TypeTags.BYTE) && TypeTags.INT == baseTypeTag) {
                return true;
            }

            if (TypeTags.isStringTypeTag(type.tag) && TypeTags.STRING == baseTypeTag) {
                return true;
            }

            return type.tag == baseTypeTag || (baseTypeTag == TypeTags.TUPLE && type.tag == TypeTags.ARRAY)
                    || (baseTypeTag == TypeTags.ARRAY && type.tag == TypeTags.TUPLE);
        }
        // TODO: Recheck this
        if (TypeTags.isXMLTypeTag(baseTypeTag)) {
            return true;
        }
        return isUnionMemberTypesSubTypeOfBaseType(((BUnionType) type).getMemberTypes(), baseTypeTag);
    }

    private boolean isUnionMemberTypesSubTypeOfBaseType(LinkedHashSet<BType> memberTypes, int baseTypeTag) {
        for (BType type : memberTypes) {
            if (!isSubTypeOfBaseType(type, baseTypeTag)) {
                return false;
            }
        }
        return true;
    }

    /**
     * Checks whether source type is assignable to the target type.
     * <p>
     * Source type is assignable to the target type if,
     * 1) the target type is any and the source type is not a value type.
     * 2) there exists an implicit cast symbol from source to target.
     * 3) both types are JSON and the target constraint is no type.
     * 4) both types are array type and both array types are assignable.
     * 5) both types are MAP and the target constraint is any type or constraints are structurally equivalent.
     *
     * @param source type.
     * @param target type.
     * @return true if source type is assignable to the target type.
     */
    public boolean isAssignable(BType source, BType target) {
        return isAssignable(source, target, new HashSet<>());
    }

    private boolean isAssignable(BType source, BType target, Set<TypePair> unresolvedTypes) {

        if (isSameType(source, target)) {
            return true;
        }

        int sourceTag = source.tag;
        int targetTag = target.tag;

        if (sourceTag == TypeTags.TYPEREFDESC || targetTag == TypeTags.TYPEREFDESC) {
            return isAssignable(getReferredType(source), getReferredType(target),
                    unresolvedTypes);
        }

        if (isNeverTypeOrStructureTypeWithARequiredNeverMember(source)) {
            return true;
        }

        if (!Symbols.isFlagOn(source.flags, Flags.PARAMETERIZED) &&
                !isInherentlyImmutableType(target) && Symbols.isFlagOn(target.flags, Flags.READONLY) &&
                !isInherentlyImmutableType(source) && isMutable(source)) {
            return false;
        }

        if (sourceTag == TypeTags.INTERSECTION) {
            return isAssignable(((BIntersectionType) source).effectiveType,
                                targetTag != TypeTags.INTERSECTION ? target :
                                        ((BIntersectionType) target).effectiveType, unresolvedTypes);
        }

        if (targetTag == TypeTags.INTERSECTION) {
            return isAssignable(source, ((BIntersectionType) target).effectiveType, unresolvedTypes);
        }

        if (sourceTag == TypeTags.PARAMETERIZED_TYPE) {
            return isParameterizedTypeAssignable(source, target, unresolvedTypes);
        }

        if (sourceTag == TypeTags.BYTE && targetTag == TypeTags.INT) {
            return true;
        }

        if (TypeTags.isXMLTypeTag(sourceTag) && TypeTags.isXMLTypeTag(targetTag)) {
            return isXMLTypeAssignable(source, target, unresolvedTypes);
        }

        if (sourceTag == TypeTags.CHAR_STRING && targetTag == TypeTags.STRING) {
            return true;
        }

        if (sourceTag == TypeTags.ERROR && targetTag == TypeTags.ERROR) {
            return isErrorTypeAssignable((BErrorType) source, (BErrorType) target, unresolvedTypes);
        } else if (sourceTag == TypeTags.ERROR && targetTag == TypeTags.ANY) {
            return false;
        }

        if (sourceTag == TypeTags.NIL && (isNullable(target) || targetTag == TypeTags.JSON)) {
            return true;
        }

        // TODO: Remove the isValueType() check
        if (targetTag == TypeTags.ANY && !containsErrorType(source) && !isValueType(source)) {
            return true;
        }

        if (targetTag == TypeTags.ANYDATA && !containsErrorType(source) && isAnydata(source)) {
            return true;
        }

        if (targetTag == TypeTags.READONLY) {
            if ((isInherentlyImmutableType(source) || Symbols.isFlagOn(source.flags, Flags.READONLY))) {
                return true;
            }
            if (isAssignable(source, symTable.anyAndReadonlyOrError, unresolvedTypes)) {
                return true;
            }
        }

        if (sourceTag == TypeTags.READONLY && isAssignable(symTable.anyAndReadonlyOrError, target, unresolvedTypes)) {
            return true;
        }

        if (targetTag == TypeTags.MAP && sourceTag == TypeTags.RECORD) {
            BRecordType recordType = (BRecordType) source;
            return isAssignableRecordType(recordType, target, unresolvedTypes);
        }

        if (targetTag == TypeTags.RECORD && sourceTag == TypeTags.MAP) {
            return isAssignableMapType((BMapType) source, (BRecordType) target);
        }

        if (targetTag == TypeTags.TYPEDESC && sourceTag == TypeTags.TYPEDESC) {
            return isAssignable(((BTypedescType) source).constraint, (((BTypedescType) target).constraint),
                                unresolvedTypes);
        }

        if (targetTag == TypeTags.TABLE && sourceTag == TypeTags.TABLE) {
            return isAssignableTableType((BTableType) source, (BTableType) target, unresolvedTypes);
        }

        if (targetTag == TypeTags.STREAM && sourceTag == TypeTags.STREAM) {
            return isAssignableStreamType((BStreamType) source, (BStreamType) target, unresolvedTypes);
        }

        if (isBuiltInTypeWidenPossible(source, target) == TypeTestResult.TRUE) {
            return true;
        }

        if (sourceTag == TypeTags.FINITE) {
            return isFiniteTypeAssignable((BFiniteType) source, target, unresolvedTypes);
        }

        if ((targetTag == TypeTags.UNION || sourceTag == TypeTags.UNION) &&
                isAssignableToUnionType(source, target, unresolvedTypes)) {
            return true;
        }

        if (targetTag == TypeTags.JSON) {
            if (sourceTag == TypeTags.JSON) {
                return true;
            }

            if (sourceTag == TypeTags.TUPLE) {
                return isTupleTypeAssignable(source, target, unresolvedTypes);
            }

            if (sourceTag == TypeTags.ARRAY) {
                return isArrayTypesAssignable((BArrayType) source, target, unresolvedTypes);
            }

            if (sourceTag == TypeTags.MAP) {
                return isAssignable(((BMapType) source).constraint, target, unresolvedTypes);
            }

            if (sourceTag == TypeTags.RECORD) {
                return isAssignableRecordType((BRecordType) source, target, unresolvedTypes);
            }

        }

        if (targetTag == TypeTags.FUTURE && sourceTag == TypeTags.FUTURE) {
            if (((BFutureType) target).constraint.tag == TypeTags.NONE) {
                return true;
            }
            return isAssignable(((BFutureType) source).constraint, ((BFutureType) target).constraint, unresolvedTypes);
        }

        if (targetTag == TypeTags.MAP && sourceTag == TypeTags.MAP) {
            // Here source condition is added for prevent assigning map union constrained
            // to map any constrained.
            if (((BMapType) target).constraint.tag == TypeTags.ANY &&
                    ((BMapType) source).constraint.tag != TypeTags.UNION) {
                return true;
            }

            return isAssignable(((BMapType) source).constraint, ((BMapType) target).constraint, unresolvedTypes);
        }

        if ((sourceTag == TypeTags.OBJECT || sourceTag == TypeTags.RECORD)
                && (targetTag == TypeTags.OBJECT || targetTag == TypeTags.RECORD)) {
            return checkStructEquivalency(source, target, unresolvedTypes);
        }

        if (sourceTag == TypeTags.TUPLE && targetTag == TypeTags.ARRAY) {
            return isTupleTypeAssignableToArrayType((BTupleType) source, (BArrayType) target, unresolvedTypes);
        }

        if (sourceTag == TypeTags.ARRAY && targetTag == TypeTags.TUPLE) {
            return isArrayTypeAssignableToTupleType((BArrayType) source, (BTupleType) target, unresolvedTypes);
        }

        if (sourceTag == TypeTags.TUPLE || targetTag == TypeTags.TUPLE) {
            return isTupleTypeAssignable(source, target, unresolvedTypes);
        }

        if (sourceTag == TypeTags.INVOKABLE && targetTag == TypeTags.INVOKABLE) {
            return isFunctionTypeAssignable((BInvokableType) source, (BInvokableType) target, new HashSet<>());
        }

        return sourceTag == TypeTags.ARRAY && targetTag == TypeTags.ARRAY &&
                isArrayTypesAssignable((BArrayType) source, target, unresolvedTypes);
    }

    private boolean isMutable(BType type) {
        if (Symbols.isFlagOn(type.flags, Flags.READONLY)) {
            return false;
        }

        if (type.tag != TypeTags.UNION) {
            return true;
        }

        BUnionType unionType = (BUnionType) type;
        for (BType memberType : unionType.getMemberTypes()) {
            if (!Symbols.isFlagOn(memberType.flags, Flags.READONLY)) {
                return true;
            }
        }

        unionType.flags |= Flags.READONLY;
        BTypeSymbol tsymbol = unionType.tsymbol;
        if (tsymbol != null) {
            tsymbol.flags |= Flags.READONLY;
        }
        return false;
    }

    private boolean isParameterizedTypeAssignable(BType source, BType target, Set<TypePair> unresolvedTypes) {
        BType resolvedSourceType = unifier.build(source);

        if (target.tag != TypeTags.PARAMETERIZED_TYPE) {
            return isAssignable(resolvedSourceType, target, unresolvedTypes);
        }

        if (((BParameterizedType) source).paramIndex != ((BParameterizedType) target).paramIndex) {
            return false;
        }

        return isAssignable(resolvedSourceType, unifier.build(target), unresolvedTypes);
    }

    private boolean isAssignableRecordType(BRecordType recordType, BType type, Set<TypePair> unresolvedTypes) {
        TypePair pair = new TypePair(recordType, type);
        if (!unresolvedTypes.add(pair)) {
            return true;
        }

        BType targetType;
        switch (type.tag) {
            case TypeTags.MAP:
                targetType = ((BMapType) type).constraint;
                break;
            case TypeTags.JSON:
                targetType = type;
                break;
            default:
                throw new IllegalArgumentException("Incompatible target type: " + type.toString());
        }
        return recordFieldsAssignableToType(recordType, targetType, unresolvedTypes);
    }

    private boolean isAssignableStreamType(BStreamType sourceStreamType, BStreamType targetStreamType,
                                           Set<TypePair> unresolvedTypes) {
        return isAssignable(sourceStreamType.constraint, targetStreamType.constraint, unresolvedTypes)
                && isAssignable(sourceStreamType.completionType, targetStreamType.completionType, unresolvedTypes);
    }

    private boolean recordFieldsAssignableToType(BRecordType recordType, BType targetType,
                                                 Set<TypePair> unresolvedTypes) {
        for (BField field : recordType.fields.values()) {
            if (!isAssignable(field.type, targetType, unresolvedTypes)) {
                return false;
            }
        }

        if (!recordType.sealed) {
            return isAssignable(recordType.restFieldType, targetType, unresolvedTypes);
        }

        return true;
    }

    private boolean isAssignableTableType(BTableType sourceTableType, BTableType targetTableType,
                                          Set<TypePair> unresolvedTypes) {
        if (!isAssignable(sourceTableType.constraint, targetTableType.constraint, unresolvedTypes)) {
            return false;
        }

        if (targetTableType.keyTypeConstraint == null && targetTableType.fieldNameList == null) {
            return true;
        }

        if (targetTableType.keyTypeConstraint != null) {
            if (sourceTableType.keyTypeConstraint != null &&
                    (isAssignable(sourceTableType.keyTypeConstraint, targetTableType.keyTypeConstraint,
                            unresolvedTypes))) {
                return true;
            }

            if (sourceTableType.fieldNameList == null) {
                return false;
            }

            List<BType> fieldTypes = new ArrayList<>();
            sourceTableType.fieldNameList.stream()
                    .map(f -> getTableConstraintField(sourceTableType.constraint, f))
                    .filter(Objects::nonNull).map(f -> f.type).forEach(fieldTypes::add);
            if (fieldTypes.size() == 1) {
                return isAssignable(fieldTypes.get(0), targetTableType.keyTypeConstraint, unresolvedTypes);
            }

            BTupleType tupleType = new BTupleType(fieldTypes);
            return isAssignable(tupleType, targetTableType.keyTypeConstraint, unresolvedTypes);
        }

        return targetTableType.fieldNameList.equals(sourceTableType.fieldNameList);
    }


    BField getTableConstraintField(BType constraintType, String fieldName) {

        switch (constraintType.tag) {
            case TypeTags.RECORD:
                Map<String, BField> fieldList = ((BRecordType) constraintType).getFields();
                return fieldList.get(fieldName);
            case TypeTags.UNION:
                BUnionType unionType = (BUnionType) constraintType;
                Set<BType> memTypes = unionType.getMemberTypes();
                List<BField> fields = memTypes.stream().map(type -> getTableConstraintField(type, fieldName))
                        .filter(Objects::nonNull).collect(Collectors.toList());

                if (fields.size() != memTypes.size()) {
                    return null;
                }

                if (fields.stream().allMatch(field -> isAssignable(field.type, fields.get(0).type) &&
                        isAssignable(fields.get(0).type, field.type))) {
                    return fields.get(0);
                }
                break;
            case TypeTags.INTERSECTION:
                return getTableConstraintField(((BIntersectionType) constraintType).effectiveType, fieldName);
            case TypeTags.TYPEREFDESC:
                return getTableConstraintField(((BTypeReferenceType) constraintType).referredType, fieldName);
        }

        return null;
    }

    private boolean isAssignableMapType(BMapType sourceMapType, BRecordType targetRecType) {
        if (targetRecType.sealed) {
            return false;
        }

        for (BField field : targetRecType.fields.values()) {
            if (!Symbols.isFlagOn(field.symbol.flags, Flags.OPTIONAL)) {
                return false;
            }

            if (hasIncompatibleReadOnlyFlags(field.symbol.flags, sourceMapType.flags)) {
                return false;
            }

            if (!isAssignable(sourceMapType.constraint, field.type)) {
                return false;
            }
        }

        return isAssignable(sourceMapType.constraint, targetRecType.restFieldType);
    }

    private boolean hasIncompatibleReadOnlyFlags(long targetFlags, long sourceFlags) {
        return Symbols.isFlagOn(targetFlags, Flags.READONLY) && !Symbols.isFlagOn(sourceFlags, Flags.READONLY);
    }

    private boolean isErrorTypeAssignable(BErrorType source, BErrorType target, Set<TypePair> unresolvedTypes) {
        if (target == symTable.errorType) {
            return true;
        }
        TypePair pair = new TypePair(source, target);
        if (unresolvedTypes.contains(pair)) {
            return true;
        }
        unresolvedTypes.add(pair);
        return isAssignable(source.detailType, target.detailType, unresolvedTypes)
                && target.typeIdSet.isAssignableFrom(source.typeIdSet);
    }

    private boolean isXMLTypeAssignable(BType sourceT, BType targetT, Set<TypePair> unresolvedTypes) {
        BType sourceType = getReferredType(sourceT);
        BType targetType = getReferredType(targetT);
        int sourceTag = sourceType.tag;
        int targetTag = targetType.tag;

        if (targetTag == TypeTags.XML) {
            BXMLType target = (BXMLType) targetType;
            if (target.constraint != null) {
                if (TypeTags.isXMLNonSequenceType(sourceTag)) {
                    return isAssignable(sourceType, target.constraint, unresolvedTypes);
                }
                BXMLType source = (BXMLType) sourceType;
                if (source.constraint.tag == TypeTags.NEVER) {
                    if (sourceTag == targetTag) {
                        return true;
                    }
                    return isAssignable(source, target.constraint, unresolvedTypes);
                }
                return isAssignable(source.constraint, target, unresolvedTypes);
            }
            return true;
        }
        if (sourceTag == TypeTags.XML) {
            BXMLType source = (BXMLType) sourceType;
            if (targetTag == TypeTags.XML_TEXT) {
                if (source.constraint != null) {
                    if (source.constraint.tag == TypeTags.NEVER ||
                            source.constraint.tag == TypeTags.XML_TEXT) {
                        return true;
                    } else {
                        return isAssignable(source.constraint, targetType, unresolvedTypes);
                    }
                }
                return false;
            }
        }
        return sourceTag == targetTag;
    }

    private boolean isTupleTypeAssignable(BType source, BType target, Set<TypePair> unresolvedTypes) {
        TypePair pair = new TypePair(source, target);
        if (unresolvedTypes.contains(pair)) {
            return true;
        }

        if (source.tag == TypeTags.TUPLE && ((BTupleType) source).isCyclic) {
            // add cyclic source to target pair to avoid recursive calls
            unresolvedTypes.add(pair);
        }

        if (target.tag == TypeTags.JSON && source.tag == TypeTags.TUPLE) {
            BTupleType rhsTupleType = (BTupleType) source;
            for (BType tupleType : rhsTupleType.tupleTypes) {
                if (!isAssignable(tupleType, target, unresolvedTypes)) {
                    return false;
                }
            }
            if (rhsTupleType.restType != null) {
                return isAssignable(rhsTupleType.restType, target, unresolvedTypes);
            }
            return true;
        }

        if (source.tag != TypeTags.TUPLE || target.tag != TypeTags.TUPLE) {
            return false;
        }

        BTupleType lhsTupleType = (BTupleType) target;
        BTupleType rhsTupleType = (BTupleType) source;

        if (lhsTupleType.restType == null && rhsTupleType.restType != null) {
            return false;
        }

        if (lhsTupleType.restType == null && lhsTupleType.tupleTypes.size() != rhsTupleType.tupleTypes.size()) {
            return false;
        }

        if (lhsTupleType.restType != null && rhsTupleType.restType != null) {
            if (!isAssignable(rhsTupleType.restType, lhsTupleType.restType, unresolvedTypes)) {
                return false;
            }
        }

        if (lhsTupleType.tupleTypes.size() > rhsTupleType.tupleTypes.size()) {
            return false;
        }

        for (int i = 0; i < rhsTupleType.tupleTypes.size(); i++) {
            BType lhsType = (lhsTupleType.tupleTypes.size() > i)
                    ? lhsTupleType.tupleTypes.get(i) : lhsTupleType.restType;
            if (!isAssignable(rhsTupleType.tupleTypes.get(i), lhsType, unresolvedTypes)) {
                return false;
            }
        }
        return true;
    }

    private boolean checkAllTupleMembersBelongNoType(List<BType> tupleTypes) {
        boolean isNoType = false;
        for (BType memberType : tupleTypes) {
            switch (memberType.tag) {
                case TypeTags.NONE:
                    isNoType = true;
                    break;
                case TypeTags.TUPLE:
                    isNoType = checkAllTupleMembersBelongNoType(((BTupleType) memberType).tupleTypes);
                    if (!isNoType) {
                        return false;
                    }
                    break;
                default:
                    return false;
            }
        }
        return isNoType;
    }

    private boolean isTupleTypeAssignableToArrayType(BTupleType source, BArrayType target,
                                                     Set<TypePair> unresolvedTypes) {
        if (target.state != BArrayState.OPEN
                && (source.restType != null || source.tupleTypes.size() != target.size)) {
            return false;
        }

        List<BType> sourceTypes = new ArrayList<>(source.tupleTypes);
        if (source.restType != null) {
            sourceTypes.add(source.restType);
        }
        return sourceTypes.stream()
                .allMatch(tupleElemType -> isAssignable(tupleElemType, target.eType, unresolvedTypes));
    }

    private boolean isArrayTypeAssignableToTupleType(BArrayType source, BTupleType target,
                                                     Set<TypePair> unresolvedTypes) {
        BType restType = target.restType;
        List<BType> tupleTypes = target.tupleTypes;
        if (source.state == BArrayState.OPEN) {
            if (restType == null || !tupleTypes.isEmpty()) {
                // [int, int] = int[] || [int, int...] = int[]
                return false;
            }

            return isAssignable(source.eType, restType, unresolvedTypes);
        }

        int targetTupleMemberSize = tupleTypes.size();
        int sourceArraySize = source.size;

        if (targetTupleMemberSize > sourceArraySize) {
            // [int, int, int...] = int[1]
            return false;
        }

        if (restType == null && targetTupleMemberSize < sourceArraySize) {
            // [int, int] = int[3]
            return false;
        }

        BType sourceElementType = source.eType;
        for (BType memType : tupleTypes) {
            if (!isAssignable(sourceElementType, memType, unresolvedTypes)) {
                return false;
            }
        }

        if (restType == null) {
            return true;
        }

        return sourceArraySize == targetTupleMemberSize || isAssignable(sourceElementType, restType, unresolvedTypes);
    }

    private boolean isArrayTypesAssignable(BArrayType source, BType target, Set<TypePair> unresolvedTypes) {
        BType sourceElementType = source.getElementType();
        if (target.tag == TypeTags.ARRAY) {
            BArrayType targetArrayType = (BArrayType) target;
            BType targetElementType = targetArrayType.getElementType();
            if (targetArrayType.state == BArrayState.OPEN) {
                return isAssignable(sourceElementType, targetElementType, unresolvedTypes);
            }

            if (targetArrayType.size != source.size) {
                return false;
            }

            return isAssignable(sourceElementType, targetElementType, unresolvedTypes);
        } else if (target.tag == TypeTags.JSON) {
            return isAssignable(sourceElementType, target, unresolvedTypes);
        } else if (target.tag == TypeTags.ANYDATA) {
            return isAssignable(sourceElementType, target, unresolvedTypes);
        }
        return false;
    }

    private boolean isFunctionTypeAssignable(BInvokableType source, BInvokableType target,
                                             Set<TypePair> unresolvedTypes) {
        if (hasIncompatibleIsolatedFlags(source, target) || hasIncompatibleTransactionalFlags(source, target)) {
            return false;
        }

        if (Symbols.isFlagOn(target.flags, Flags.ANY_FUNCTION)) {
            return true;
        }

        // For invokable types with typeParam parameters, we have to check whether the source param types are
        // covariant with the target param types.
        if (containsTypeParams(target)) {
            // TODO: 7/4/19 See if the below code can be generalized to avoid code duplication
            if (source.paramTypes.size() != target.paramTypes.size()) {
                return false;
            }

            for (int i = 0; i < source.paramTypes.size(); i++) {
                BType sourceParam = source.paramTypes.get(i);
                BType targetParam = target.paramTypes.get(i);
                boolean isTypeParam = TypeParamAnalyzer.isTypeParam(targetParam);

                if (isTypeParam) {
                    if (!isAssignable(sourceParam, targetParam)) {
                        return false;
                    }
                } else {
                    if (!isAssignable(targetParam, sourceParam)) {
                        return false;
                    }
                }
            }

            if (source.retType == null && target.retType == null) {
                return true;
            } else if (source.retType == null || target.retType == null) {
                return false;
            }

            // Source return type should be covariant with target return type
            return isAssignable(source.retType, target.retType, unresolvedTypes);
        }

        // Source param types should be contravariant with target param types. Hence s and t switched when checking
        // assignability.
        return checkFunctionTypeEquality(source, target, unresolvedTypes, (s, t, ut) -> isAssignable(t, s, ut));
    }

    public boolean isInherentlyImmutableType(BType type) {
        if (isValueType(type)) {
            return true;
        }

        switch (type.tag) {
            case TypeTags.XML_TEXT:
            case TypeTags.FINITE: // Assuming a finite type will only have members from simple basic types.
            case TypeTags.READONLY:
            case TypeTags.NIL:
            case TypeTags.ERROR:
            case TypeTags.INVOKABLE:
            case TypeTags.TYPEDESC:
            case TypeTags.HANDLE:
                return true;
            case TypeTags.XML:
                return ((BXMLType) type).constraint.tag == TypeTags.NEVER;
            case TypeTags.TYPEREFDESC:
                return isInherentlyImmutableType(((BTypeReferenceType) type).referredType);
        }
        return false;
    }

    public BType getReferredType(BType type) {
        BType constraint = type;
        if (type.tag == TypeTags.TYPEREFDESC) {
            constraint = getReferredType(((BTypeReferenceType) type).referredType);
        }
        return constraint;
    }

    boolean isSelectivelyImmutableType(BType type) {
        return isSelectivelyImmutableType(type, new HashSet<>(), false);
    }

    boolean isSelectivelyImmutableType(BType type, boolean forceCheck) {
        return isSelectivelyImmutableType(type, new HashSet<>(), forceCheck);
    }

    public boolean isSelectivelyImmutableType(BType type, Set<BType> unresolvedTypes) {
        return isSelectivelyImmutableType(type, unresolvedTypes, false);
    }

    private boolean isSelectivelyImmutableType(BType type, Set<BType> unresolvedTypes, boolean forceCheck) {
        return isSelectivelyImmutableType(type, false, unresolvedTypes, forceCheck);
    }

    private boolean isSelectivelyImmutableType(BType input, boolean disallowReadOnlyObjects, Set<BType> unresolvedTypes,
                                               boolean forceCheck) {
        BType type = getReferredType(input);

        if (isInherentlyImmutableType(type) || !(type instanceof SelectivelyImmutableReferenceType)) {
            // Always immutable.
            return false;
        }

        if (!unresolvedTypes.add(type)) {
            return true;
        }

        if (!forceCheck && ((SelectivelyImmutableReferenceType) type).getImmutableType() != null) {
            return true;
        }

        switch (type.tag) {
            case TypeTags.ANY:
            case TypeTags.ANYDATA:
            case TypeTags.JSON:
            case TypeTags.XML:
            case TypeTags.XML_COMMENT:
            case TypeTags.XML_ELEMENT:
            case TypeTags.XML_PI:
                return true;
            case TypeTags.ARRAY:
                BType elementType = ((BArrayType) type).eType;
                return isInherentlyImmutableType(elementType) ||
                        isSelectivelyImmutableType(elementType, unresolvedTypes, forceCheck);
            case TypeTags.TUPLE:
                BTupleType tupleType = (BTupleType) type;
                for (BType tupMemType : tupleType.tupleTypes) {
                    if (!isInherentlyImmutableType(tupMemType) &&
                            !isSelectivelyImmutableType(tupMemType, unresolvedTypes, forceCheck)) {
                        return false;
                    }
                }

                BType tupRestType = tupleType.restType;
                if (tupRestType == null) {
                    return true;
                }

                return isInherentlyImmutableType(tupRestType) ||
                        isSelectivelyImmutableType(tupRestType, unresolvedTypes, forceCheck);
            case TypeTags.RECORD:
                BRecordType recordType = (BRecordType) type;
                for (BField field : recordType.fields.values()) {
                    BType fieldType = field.type;
                    if (!isInherentlyImmutableType(fieldType) &&
                            !isSelectivelyImmutableType(fieldType, unresolvedTypes, forceCheck)) {
                        return false;
                    }
                }

                BType recordRestType = recordType.restFieldType;
                if (recordRestType == null || recordRestType == symTable.noType) {
                    return true;
                }

                return isInherentlyImmutableType(recordRestType) ||
                        isSelectivelyImmutableType(recordRestType, unresolvedTypes, forceCheck);
            case TypeTags.MAP:
                BType constraintType = ((BMapType) type).constraint;
                return isInherentlyImmutableType(constraintType) ||
                        isSelectivelyImmutableType(constraintType, unresolvedTypes, forceCheck);
            case TypeTags.OBJECT:
                BObjectType objectType = (BObjectType) type;

                for (BField field : objectType.fields.values()) {
                    BType fieldType = field.type;
                    if (!isInherentlyImmutableType(fieldType) &&
                            !isSelectivelyImmutableType(fieldType, unresolvedTypes, forceCheck)) {
                        return false;
                    }
                }
                return true;
            case TypeTags.TABLE:
                BType tableConstraintType = ((BTableType) type).constraint;
                return isInherentlyImmutableType(tableConstraintType) ||
                        isSelectivelyImmutableType(tableConstraintType, unresolvedTypes, forceCheck);
            case TypeTags.UNION:
                boolean readonlyIntersectionExists = false;
                for (BType memberType : ((BUnionType) type).getMemberTypes()) {
                    if (isInherentlyImmutableType(memberType) ||
                            isSelectivelyImmutableType(memberType, unresolvedTypes, forceCheck)) {
                        readonlyIntersectionExists = true;
                    }
                }
                return readonlyIntersectionExists;
            case TypeTags.INTERSECTION:
                return isSelectivelyImmutableType(((BIntersectionType) type).effectiveType, unresolvedTypes,
                                                  forceCheck);
            case TypeTags.TYPEREFDESC:
                return isSelectivelyImmutableType(((BTypeReferenceType) type).referredType, unresolvedTypes,
                        forceCheck);

        }
        return false;
    }

    private boolean containsTypeParams(BInvokableType type) {
        boolean hasParameterizedTypes = type.paramTypes.stream()
                .anyMatch(t -> {
                    if (t.tag == TypeTags.FUNCTION_POINTER) {
                        return containsTypeParams((BInvokableType) t);
                    }
                    return TypeParamAnalyzer.isTypeParam(t);
                });

        if (hasParameterizedTypes) {
            return hasParameterizedTypes;
        }

        if (type.retType.tag == TypeTags.FUNCTION_POINTER) {
            return containsTypeParams((BInvokableType) type.retType);
        }

        return TypeParamAnalyzer.isTypeParam(type.retType);
    }

    private boolean isSameFunctionType(BInvokableType source, BInvokableType target, Set<TypePair> unresolvedTypes) {
        return checkFunctionTypeEquality(source, target, unresolvedTypes, this::isSameType);
    }

    private boolean checkFunctionTypeEquality(BInvokableType source, BInvokableType target,
                                              Set<TypePair> unresolvedTypes, TypeEqualityPredicate equality) {
        if (hasIncompatibleIsolatedFlags(source, target) || hasIncompatibleTransactionalFlags(source, target)) {
            return false;
        }

        if (Symbols.isFlagOn(target.flags, Flags.ANY_FUNCTION) && Symbols.isFlagOn(source.flags, Flags.ANY_FUNCTION)) {
            return true;
        }

        if (Symbols.isFlagOn(target.flags, Flags.ANY_FUNCTION) || Symbols.isFlagOn(source.flags, Flags.ANY_FUNCTION)) {
            return false;
        }

        if (source.paramTypes.size() != target.paramTypes.size()) {
            return false;
        }

        for (int i = 0; i < source.paramTypes.size(); i++) {
            if (!equality.test(source.paramTypes.get(i), target.paramTypes.get(i), unresolvedTypes)) {
                return false;
            }
        }

        if ((source.restType != null && target.restType == null) ||
                target.restType != null && source.restType == null) {
            return false;
        } else if (source.restType != null && !equality.test(source.restType, target.restType, unresolvedTypes)) {
            return false;
        }

        if (source.retType == null && target.retType == null) {
            return true;
        } else if (source.retType == null || target.retType == null) {
            return false;
        }

        // Source return type should be covariant with target return type
        return isAssignable(source.retType, target.retType, unresolvedTypes);
    }

    private boolean hasIncompatibleIsolatedFlags(BInvokableType source, BInvokableType target) {
        return Symbols.isFlagOn(target.flags, Flags.ISOLATED) && !Symbols.isFlagOn(source.flags, Flags.ISOLATED);
    }

    private boolean hasIncompatibleTransactionalFlags(BInvokableType source, BInvokableType target) {
        return Symbols.isFlagOn(source.flags, Flags.TRANSACTIONAL) &&
                !Symbols.isFlagOn(target.flags, Flags.TRANSACTIONAL);
    }

    public boolean isSameArrayType(BType source, BType target, Set<TypePair> unresolvedTypes) {
        if (target.tag != TypeTags.ARRAY || source.tag != TypeTags.ARRAY) {
            return false;
        }

        BArrayType lhsArrayType = (BArrayType) target;
        BArrayType rhsArrayType = (BArrayType) source;
        boolean hasSameTypeElements = isSameType(lhsArrayType.eType, rhsArrayType.eType, unresolvedTypes);
        if (lhsArrayType.state == BArrayState.OPEN) {
            return (rhsArrayType.state == BArrayState.OPEN) && hasSameTypeElements;
        }

        return checkSealedArraySizeEquality(rhsArrayType, lhsArrayType) && hasSameTypeElements;
    }

    public boolean isSameStreamType(BType source, BType target, Set<TypePair> unresolvedTypes) {
        if (target.tag != TypeTags.STREAM || source.tag != TypeTags.STREAM) {
            return false;
        }
        BStreamType lhsStreamType = (BStreamType) target;
        BStreamType rhsStreamType = (BStreamType) source;
        return isSameType(lhsStreamType.constraint, rhsStreamType.constraint, unresolvedTypes)
                && isSameType(lhsStreamType.completionType, rhsStreamType.completionType, unresolvedTypes);
    }

    public boolean checkSealedArraySizeEquality(BArrayType rhsArrayType, BArrayType lhsArrayType) {
        return lhsArrayType.size == rhsArrayType.size;
    }

    public boolean checkStructEquivalency(BType rhsType, BType lhsType) {
        return checkStructEquivalency(rhsType, lhsType, new HashSet<>());
    }

    private boolean checkStructEquivalency(BType rhsType, BType lhsType, Set<TypePair> unresolvedTypes) {
        // If we encounter two types that we are still resolving, then skip it.
        // This is done to avoid recursive checking of the same type.
        TypePair pair = new TypePair(rhsType, lhsType);
        if (unresolvedTypes.contains(pair)) {
            return true;
        }
        unresolvedTypes.add(pair);

        if (rhsType.tag == TypeTags.OBJECT && lhsType.tag == TypeTags.OBJECT) {
            return checkObjectEquivalency((BObjectType) rhsType, (BObjectType) lhsType, unresolvedTypes);
        }

        if (rhsType.tag == TypeTags.RECORD && lhsType.tag == TypeTags.RECORD) {
            return checkRecordEquivalency((BRecordType) rhsType, (BRecordType) lhsType, unresolvedTypes);
        }

        return false;
    }

    public boolean checkObjectEquivalency(BObjectType rhsType, BObjectType lhsType, Set<TypePair> unresolvedTypes) {
        if (Symbols.isFlagOn(lhsType.flags, Flags.ISOLATED) && !Symbols.isFlagOn(rhsType.flags, Flags.ISOLATED)) {
            return false;
        }

        BObjectTypeSymbol lhsStructSymbol = (BObjectTypeSymbol) lhsType.tsymbol;
        BObjectTypeSymbol rhsStructSymbol = (BObjectTypeSymbol) rhsType.tsymbol;
        List<BAttachedFunction> lhsFuncs = lhsStructSymbol.attachedFuncs;
        List<BAttachedFunction> rhsFuncs = ((BObjectTypeSymbol) rhsType.tsymbol).attachedFuncs;
        int lhsAttachedFuncCount = getObjectFuncCount(lhsStructSymbol);
        int rhsAttachedFuncCount = getObjectFuncCount(rhsStructSymbol);

        // If LHS is a service obj, then RHS must be a service object in order to assignable
        boolean isLhsAService = Symbols.isService(lhsStructSymbol);
        if (isLhsAService && !Symbols.isService(rhsStructSymbol)) {
            return false;
        }

        // RHS type should have at least all the fields as well attached functions of LHS type.
        if (lhsType.fields.size() > rhsType.fields.size() || lhsAttachedFuncCount > rhsAttachedFuncCount) {
            return false;
        }

        // The LHS type cannot have any private members. 
        for (BField bField : lhsType.fields.values()) {
            if (Symbols.isPrivate(bField.symbol)) {
                return false;
            }
        }

        for (BAttachedFunction func : lhsFuncs) {
            if (Symbols.isPrivate(func.symbol)) {
                return false;
            }
        }

        for (BField lhsField : lhsType.fields.values()) {
            BField rhsField = rhsType.fields.get(lhsField.name.value);
            if (rhsField == null ||
                    !isInSameVisibilityRegion(lhsField.symbol, rhsField.symbol) ||
                    !isAssignable(rhsField.type, lhsField.type, unresolvedTypes)) {
                return false;
            }
        }

        for (BAttachedFunction lhsFunc : lhsFuncs) {
            if (lhsFunc == lhsStructSymbol.initializerFunc) {
                continue;
            }

            // Service resource methods are not considered as part of service objects type.
            if (isLhsAService && Symbols.isResource(lhsFunc.symbol)) {
                continue;
            }

            BAttachedFunction rhsFunc = getMatchingInvokableType(rhsFuncs, lhsFunc, unresolvedTypes);
            if (rhsFunc == null || !isInSameVisibilityRegion(lhsFunc.symbol, rhsFunc.symbol)) {
                return false;
            }
            if (Symbols.isRemote(lhsFunc.symbol) != Symbols.isRemote(rhsFunc.symbol)) {
                return false;
            }
        }

        return lhsType.typeIdSet.isAssignableFrom(rhsType.typeIdSet);
    }

    private int getObjectFuncCount(BObjectTypeSymbol sym) {
        int count = 0;
        for (BAttachedFunction attachedFunc : sym.attachedFuncs) {
            // Resource functions does not consider as a part of type.
            if (!Symbols.isResource(attachedFunc.symbol)) {
                count++;
            }
        }

        // If an explicit initializer is available, it could mean,
        // 1) User explicitly defined an initializer
        // 2) The object type is coming from an already compiled source, hence the initializer is already set.
        //    If it's coming from a compiled binary, the attached functions list of the symbol would already contain
        //    the initializer in it.
        if (sym.initializerFunc != null && sym.attachedFuncs.contains(sym.initializerFunc)) {
            return count - 1;
        }
        return count;
    }

    public boolean checkRecordEquivalency(BRecordType rhsType, BRecordType lhsType, Set<TypePair> unresolvedTypes) {
        // If the LHS record is closed and the RHS record is open, the records aren't equivalent
        if (lhsType.sealed && !rhsType.sealed) {
            return false;
        }

        // If both are open records, the rest field type of the RHS record should be assignable to the rest field
        // type of the LHS type.
        if (!rhsType.sealed && !isAssignable(rhsType.restFieldType, lhsType.restFieldType, unresolvedTypes)) {
            return false;
        }

        return checkFieldEquivalency(lhsType, rhsType, unresolvedTypes);
    }

    public void setForeachTypedBindingPatternType(BLangForeach foreachNode) {
        BType collectionType = getReferredType(foreachNode.collection.getBType());
        BType varType;
        switch (collectionType.tag) {
            case TypeTags.STRING:
                varType = symTable.charStringType;
                break;
            case TypeTags.ARRAY:
                BArrayType arrayType = (BArrayType) collectionType;
                varType = arrayType.eType;
                break;
            case TypeTags.TUPLE:
                BTupleType tupleType = (BTupleType) collectionType;
                LinkedHashSet<BType> tupleTypes = new LinkedHashSet<>(tupleType.tupleTypes);
                if (tupleType.restType != null) {
                    tupleTypes.add(tupleType.restType);
                }
                varType = tupleTypes.size() == 1 ?
                        tupleTypes.iterator().next() : BUnionType.create(null, tupleTypes);
                break;
            case TypeTags.MAP:
                BMapType bMapType = (BMapType) collectionType;
                varType = bMapType.constraint;

                break;
            case TypeTags.RECORD:
                BRecordType recordType = (BRecordType) collectionType;
                varType = inferRecordFieldType(recordType);
                break;
            case TypeTags.XML:
                BType constraint = getReferredType(((BXMLType) collectionType).constraint);
                while (constraint.tag == TypeTags.XML) {
                    collectionType = constraint;
                    constraint = ((BXMLType) collectionType).constraint;
                }
                switch (constraint.tag) {
                    case TypeTags.XML_ELEMENT:
                        varType = symTable.xmlElementType;
                        break;
                    case TypeTags.XML_COMMENT:
                        varType = symTable.xmlCommentType;
                        break;
                    case TypeTags.XML_TEXT:
                        varType = symTable.xmlTextType;
                        break;
                    case TypeTags.XML_PI:
                        varType = symTable.xmlPIType;
                        break;
                    case TypeTags.NEVER:
                        varType = symTable.neverType;
                        break;
                    default:
                        Set<BType> collectionTypes = getEffectiveMemberTypes((BUnionType) constraint);
                        Set<BType> builtinXMLConstraintTypes = getEffectiveMemberTypes
                                ((BUnionType) ((BXMLType) symTable.xmlType).constraint);
                        if (collectionTypes.size() == 4 && builtinXMLConstraintTypes.equals(collectionTypes)) {
                            varType = symTable.xmlType;
                        } else {
                            LinkedHashSet<BType> collectionTypesInSymTable = new LinkedHashSet<>();
                            for (BType subType : collectionTypes) {
                                switch (subType.tag) {
                                    case TypeTags.XML_ELEMENT:
                                        collectionTypesInSymTable.add(symTable.xmlElementType);
                                        break;
                                    case TypeTags.XML_COMMENT:
                                        collectionTypesInSymTable.add(symTable.xmlCommentType);
                                        break;
                                    case TypeTags.XML_TEXT:
                                        collectionTypesInSymTable.add(symTable.xmlTextType);
                                        break;
                                    case TypeTags.XML_PI:
                                        collectionTypesInSymTable.add(symTable.xmlPIType);
                                        break;
                                }

                            }
                            varType = BUnionType.create(null, collectionTypesInSymTable);
                        }
                }
                break;
            case TypeTags.XML_TEXT:
                varType = symTable.xmlTextType;
                break;
            case TypeTags.TABLE:
                BTableType tableType = (BTableType) collectionType;
                varType = tableType.constraint;
                break;
            case TypeTags.STREAM:
                BStreamType streamType = (BStreamType) collectionType;
                if (streamType.constraint.tag == TypeTags.NONE) {
                    varType = symTable.anydataType;
                    break;
                }
                varType = streamType.constraint;
                List<BType> completionType = getAllTypes(streamType.completionType, true);
                if (completionType.stream().anyMatch(type -> type.tag != TypeTags.NIL)) {
                    BType actualType = BUnionType.create(null, varType, streamType.completionType);
                    dlog.error(foreachNode.collection.pos, DiagnosticErrorCode.INCOMPATIBLE_TYPES,
                            varType, actualType);
                }
                break;
            case TypeTags.OBJECT:
                // check for iterable objects
                BUnionType nextMethodReturnType = getVarTypeFromIterableObject((BObjectType) collectionType);
                if (nextMethodReturnType != null) {
                    foreachNode.resultType = getRecordType(nextMethodReturnType);
                    BType valueType = (foreachNode.resultType != null)
                            ? ((BRecordType) foreachNode.resultType).fields.get("value").type : null;
                    BType errorType = getErrorType(nextMethodReturnType);
                    if (errorType != null) {
                        BType actualType = BUnionType.create(null, valueType, errorType);
                        dlog.error(foreachNode.collection.pos,
                                DiagnosticErrorCode.INVALID_ITERABLE_COMPLETION_TYPE_IN_FOREACH_NEXT_FUNCTION,
                                actualType, errorType);
                    }
                    foreachNode.nillableResultType = nextMethodReturnType;
                    foreachNode.varType = valueType;
                    return;
                }
                // fallthrough
            case TypeTags.SEMANTIC_ERROR:
                foreachNode.varType = symTable.semanticError;
                foreachNode.resultType = symTable.semanticError;
                foreachNode.nillableResultType = symTable.semanticError;
                return;
            default:
                foreachNode.varType = symTable.semanticError;
                foreachNode.resultType = symTable.semanticError;
                foreachNode.nillableResultType = symTable.semanticError;
                dlog.error(foreachNode.collection.pos, DiagnosticErrorCode.ITERABLE_NOT_SUPPORTED_COLLECTION,
                                 collectionType);
                return;
        }

        BInvokableSymbol iteratorSymbol = (BInvokableSymbol) symResolver.lookupLangLibMethod(collectionType,
                names.fromString(BLangCompilerConstants.ITERABLE_COLLECTION_ITERATOR_FUNC));
        BObjectType objectType = (BObjectType) getReferredType(iteratorSymbol.retType);
        BUnionType nextMethodReturnType =
                (BUnionType) getResultTypeOfNextInvocation(objectType);
        foreachNode.varType = varType;
        foreachNode.resultType = getRecordType(nextMethodReturnType);
        foreachNode.nillableResultType = nextMethodReturnType;
    }

    public void setInputClauseTypedBindingPatternType(BLangInputClause bLangInputClause) {
        if (bLangInputClause.collection == null) {
            //not-possible
            return;
        }

        BType collectionType = bLangInputClause.collection.getBType();
        BType varType = visitCollectionType(bLangInputClause, collectionType);
        if (varType.tag == TypeTags.SEMANTIC_ERROR) {
            return;
        }
        BInvokableSymbol iteratorSymbol = (BInvokableSymbol) symResolver.lookupLangLibMethod(collectionType,
                names.fromString(BLangCompilerConstants.ITERABLE_COLLECTION_ITERATOR_FUNC));
        BUnionType nextMethodReturnType =
                (BUnionType) getResultTypeOfNextInvocation((BObjectType) getReferredType(iteratorSymbol.retType));
        bLangInputClause.varType = varType;
        bLangInputClause.resultType = getRecordType(nextMethodReturnType);
        bLangInputClause.nillableResultType = nextMethodReturnType;
    }

    private BType visitCollectionType(BLangInputClause bLangInputClause, BType collectionType) {
        switch (collectionType.tag) {
            case TypeTags.STRING:
                return symTable.stringType;
            case TypeTags.ARRAY:
                BArrayType arrayType = (BArrayType) collectionType;
                return arrayType.eType;
            case TypeTags.TUPLE:
                BTupleType tupleType = (BTupleType) collectionType;
                LinkedHashSet<BType> tupleTypes = new LinkedHashSet<>(tupleType.tupleTypes);
                if (tupleType.restType != null) {
                    tupleTypes.add(tupleType.restType);
                }
                return tupleTypes.size() == 1 ?
                        tupleTypes.iterator().next() : BUnionType.create(null, tupleTypes);
            case TypeTags.MAP:
                BMapType bMapType = (BMapType) collectionType;
                return bMapType.constraint;
            case TypeTags.RECORD:
                BRecordType recordType = (BRecordType) collectionType;
                return inferRecordFieldType(recordType);
            case TypeTags.XML:
                BXMLType xmlType = (BXMLType) collectionType;
                return xmlType.constraint;
            case TypeTags.XML_TEXT:
                return symTable.xmlTextType;
            case TypeTags.TABLE:
                BTableType tableType = (BTableType) collectionType;
                return tableType.constraint;
            case TypeTags.STREAM:
                BStreamType streamType = (BStreamType) collectionType;
                if (streamType.constraint.tag == TypeTags.NONE) {
                    return symTable.anydataType;
                }
                return streamType.constraint;
            case TypeTags.OBJECT:
                // check for iterable objects
                if (!isAssignable(collectionType, symTable.iterableType)) {
                    dlog.error(bLangInputClause.collection.pos, DiagnosticErrorCode.INVALID_ITERABLE_OBJECT_TYPE,
                            bLangInputClause.collection.getBType(), symTable.iterableType);
                    bLangInputClause.varType = symTable.semanticError;
                    bLangInputClause.resultType = symTable.semanticError;
                    bLangInputClause.nillableResultType = symTable.semanticError;
                    break;
                }
                BUnionType nextMethodReturnType = getVarTypeFromIterableObject((BObjectType) collectionType);
                if (nextMethodReturnType != null) {
                    bLangInputClause.resultType = getRecordType(nextMethodReturnType);
                    bLangInputClause.nillableResultType = nextMethodReturnType;
                    bLangInputClause.varType = ((BRecordType) bLangInputClause.resultType).fields.get("value").type;
                    break;
                }
                // fallthrough
            case TypeTags.SEMANTIC_ERROR:
                bLangInputClause.varType = symTable.semanticError;
                bLangInputClause.resultType = symTable.semanticError;
                bLangInputClause.nillableResultType = symTable.semanticError;
                break;
            case TypeTags.TYPEREFDESC:
                return visitCollectionType(bLangInputClause, getReferredType(collectionType));
            default:
                bLangInputClause.varType = symTable.semanticError;
                bLangInputClause.resultType = symTable.semanticError;
                bLangInputClause.nillableResultType = symTable.semanticError;
                dlog.error(bLangInputClause.collection.pos, DiagnosticErrorCode.ITERABLE_NOT_SUPPORTED_COLLECTION,
                        collectionType);
        }
        return symTable.semanticError;
    }

    public BUnionType getVarTypeFromIterableObject(BObjectType collectionType) {
        BObjectTypeSymbol objectTypeSymbol = (BObjectTypeSymbol) collectionType.tsymbol;
        for (BAttachedFunction func : objectTypeSymbol.attachedFuncs) {
            if (func.funcName.value.equals(BLangCompilerConstants.ITERABLE_COLLECTION_ITERATOR_FUNC)) {
                return getVarTypeFromIteratorFunc(func);
            }
        }

        return null;
    }

    private BUnionType getVarTypeFromIteratorFunc(BAttachedFunction candidateIteratorFunc) {
        if (!candidateIteratorFunc.type.paramTypes.isEmpty()) {
            return null;
        }

        BType returnType = candidateIteratorFunc.type.retType;
        // abstract object {public function next() returns record {|int value;|}?;}
        return getVarTypeFromIteratorFuncReturnType(returnType);
    }

    public BUnionType getVarTypeFromIteratorFuncReturnType(BType type) {
        BObjectTypeSymbol objectTypeSymbol;
        BType returnType = getReferredType(type);
        if (returnType.tag != TypeTags.OBJECT) {
            return null;
        }

        objectTypeSymbol = (BObjectTypeSymbol) returnType.tsymbol;
        for (BAttachedFunction func : objectTypeSymbol.attachedFuncs) {
            if (func.funcName.value.equals(BLangCompilerConstants.NEXT_FUNC)) {
                return getVarTypeFromNextFunc(func);
            }
        }

        return null;
    }

    private BUnionType getVarTypeFromNextFunc(BAttachedFunction nextFunc) {
        BType returnType;
        if (!nextFunc.type.paramTypes.isEmpty()) {
            return null;
        }

        returnType = nextFunc.type.retType;
        // Check if the next function return type has the union type,
        // record {|int value;|}|error|();
        if (checkNextFuncReturnType(returnType)) {
            return (BUnionType) returnType;
        }

        return null;
    }

    private boolean checkNextFuncReturnType(BType returnType) {
        if (returnType.tag != TypeTags.UNION) {
            return false;
        }

        List<BType> types = getAllTypes(returnType, true);
        boolean containsCompletionType = types.removeIf(type -> type.tag == TypeTags.NIL);
        containsCompletionType = types.removeIf(type -> type.tag == TypeTags.ERROR) || containsCompletionType;
        if (!containsCompletionType) {
            return false;
        }

        if (types.size() != 1) {
            //TODO: print error
            return false;
        }

        if (types.get(0).tag != TypeTags.RECORD) {
            return false;
        }

        BRecordType recordType = (BRecordType) types.get(0);
        // Check if the union type has the record type,
        // record {|int value;|};
        return checkRecordTypeInNextFuncReturnType(recordType);
    }

    private boolean checkRecordTypeInNextFuncReturnType(BRecordType recordType) {
        if (!recordType.sealed) {
            return false;
        }

        if (recordType.fields.size() != 1) {
            return false;
        }

        return recordType.fields.containsKey(BLangCompilerConstants.VALUE_FIELD);
    }

    private BRecordType getRecordType(BUnionType type) {
        for (BType member : type.getMemberTypes()) {
            BType referredRecordType = getReferredType(member);
            if (referredRecordType.tag == TypeTags.RECORD) {
                return (BRecordType) referredRecordType;
            }
        }
        return null;
    }

    public BErrorType getErrorType(BUnionType type) {
        for (BType member : type.getMemberTypes()) {
            member = getEffectiveTypeForIntersection(getReferredType(member));

            if (member.tag == TypeTags.ERROR) {
                return (BErrorType) member;
            } else if (member.tag == TypeTags.UNION) {
                BErrorType e = getErrorType((BUnionType) member);
                if (e != null) {
                    return e;
                }
            }
        }
        return null;
    }

    public BType getResultTypeOfNextInvocation(BObjectType iteratorType) {
        BAttachedFunction nextFunc = getAttachedFuncFromObject(iteratorType, BLangCompilerConstants.NEXT_FUNC);
        return Objects.requireNonNull(nextFunc).type.retType;
    }

    public BAttachedFunction getAttachedFuncFromObject(BObjectType objectType, String funcName) {
        BObjectTypeSymbol iteratorSymbol = (BObjectTypeSymbol) objectType.tsymbol;
        for (BAttachedFunction bAttachedFunction : iteratorSymbol.attachedFuncs) {
            if (funcName.equals(bAttachedFunction.funcName.value)) {
                return bAttachedFunction;
            }
        }
        return null;
    }

    public BType inferRecordFieldType(BRecordType recordType) {
        Map<String, BField> fields = recordType.fields;
        BUnionType unionType = BUnionType.create(null);

        if (!recordType.sealed) {
            unionType.add(recordType.restFieldType);
        } else if (fields.size() == 0) {
            unionType.add(symTable.neverType);
        }

        for (BField field : fields.values()) {
            if (isAssignable(field.type, unionType)) {
                continue;
            }

            if (isAssignable(unionType, field.type)) {
                unionType = BUnionType.create(null);
            }

            unionType.add(field.type);
        }

        if (unionType.getMemberTypes().size() > 1) {
            unionType.tsymbol = Symbols.createTypeSymbol(SymTag.UNION_TYPE, Flags.asMask(EnumSet.of(Flag.PUBLIC)),
                                                         Names.EMPTY, recordType.tsymbol.pkgID, null,
                                                         recordType.tsymbol.owner, symTable.builtinPos, VIRTUAL);
            return unionType;
        }

        return unionType.getMemberTypes().iterator().next();
    }

    public BType getTypeWithEffectiveIntersectionTypes(BType bType) {
        BType type = getReferredType(bType);
        BType effectiveType = null;
        if (type.tag == TypeTags.INTERSECTION) {
            effectiveType = ((BIntersectionType) type).effectiveType;
            type = effectiveType;
        }

        if (type.tag != TypeTags.UNION) {
            return Objects.requireNonNullElse(effectiveType, bType);
        }

        LinkedHashSet<BType> members = new LinkedHashSet<>();
        boolean hasDifferentMember = false;

        for (BType memberType : ((BUnionType) type).getMemberTypes()) {
            effectiveType = getTypeWithEffectiveIntersectionTypes(memberType);
            effectiveType = getReferredType(effectiveType);
            if (effectiveType != memberType) {
                hasDifferentMember = true;
            }
            members.add(effectiveType);
        }

        if (hasDifferentMember) {
            return BUnionType.create(null, members);
        }
        return bType;
    }

    /**
     * Enum to represent type test result.
     *
     * @since 1.2.0
     */
    enum TypeTestResult {
        NOT_FOUND,
        TRUE,
        FALSE
    }

    TypeTestResult isBuiltInTypeWidenPossible(BType actualType, BType targetType) {

        int targetTag = getReferredType(targetType).tag;
        int actualTag = getReferredType(actualType).tag;

        if (actualTag < TypeTags.JSON && targetTag < TypeTags.JSON) {
            // Fail Fast for value types.
            switch (actualTag) {
                case TypeTags.INT:
                case TypeTags.BYTE:
                case TypeTags.FLOAT:
                case TypeTags.DECIMAL:
                    if (targetTag == TypeTags.BOOLEAN || targetTag == TypeTags.STRING) {
                        return TypeTestResult.FALSE;
                    }
                    break;
                case TypeTags.BOOLEAN:
                    if (targetTag == TypeTags.INT || targetTag == TypeTags.BYTE || targetTag == TypeTags.FLOAT
                            || targetTag == TypeTags.DECIMAL || targetTag == TypeTags.STRING) {
                        return TypeTestResult.FALSE;
                    }
                    break;
                case TypeTags.STRING:
                    if (targetTag == TypeTags.INT || targetTag == TypeTags.BYTE || targetTag == TypeTags.FLOAT
                            || targetTag == TypeTags.DECIMAL || targetTag == TypeTags.BOOLEAN) {
                        return TypeTestResult.FALSE;
                    }
                    break;
            }
        }
        switch (actualTag) {
            case TypeTags.INT:
            case TypeTags.BYTE:
            case TypeTags.FLOAT:
            case TypeTags.DECIMAL:
            case TypeTags.BOOLEAN:
            case TypeTags.STRING:
            case TypeTags.SIGNED32_INT:
            case TypeTags.SIGNED16_INT:
            case TypeTags.SIGNED8_INT:
            case TypeTags.UNSIGNED32_INT:
            case TypeTags.UNSIGNED16_INT:
            case TypeTags.UNSIGNED8_INT:
            case TypeTags.CHAR_STRING:
                if (targetTag == TypeTags.JSON || targetTag == TypeTags.ANYDATA || targetTag == TypeTags.ANY ||
                        targetTag == TypeTags.READONLY) {
                    return TypeTestResult.TRUE;
                }
                break;
            case TypeTags.ANYDATA:
            case TypeTags.TYPEDESC:
                if (targetTag == TypeTags.ANY) {
                    return TypeTestResult.TRUE;
                }
                break;
            default:
        }

        if (TypeTags.isIntegerTypeTag(targetTag) && actualTag == targetTag) {
            return TypeTestResult.FALSE; // No widening.
        }

        // Validate for Integers subtypes.
        if ((TypeTags.isIntegerTypeTag(actualTag) || actualTag == TypeTags.BYTE)
                && (TypeTags.isIntegerTypeTag(targetTag) || targetTag == TypeTags.BYTE)) {
            return checkBuiltInIntSubtypeWidenPossible(actualType, targetType);
        }

        if (actualTag == TypeTags.CHAR_STRING && TypeTags.STRING == targetTag) {
            return TypeTestResult.TRUE;
        }
        return TypeTestResult.NOT_FOUND;
    }

    private TypeTestResult checkBuiltInIntSubtypeWidenPossible(BType actualType, BType targetType) {
        int actualTag = getReferredType(actualType).tag;
        switch (targetType.tag) {
            case TypeTags.INT:
                if (actualTag == TypeTags.BYTE || TypeTags.isIntegerTypeTag(actualTag)) {
                    return TypeTestResult.TRUE;
                }
                break;
            case TypeTags.SIGNED32_INT:
                if (actualTag == TypeTags.SIGNED16_INT || actualTag == TypeTags.SIGNED8_INT ||
                        actualTag == TypeTags.UNSIGNED16_INT || actualTag == TypeTags.UNSIGNED8_INT ||
                        actualTag == TypeTags.BYTE) {
                    return TypeTestResult.TRUE;
                }
                break;
            case TypeTags.SIGNED16_INT:
                if (actualTag == TypeTags.SIGNED8_INT || actualTag == TypeTags.UNSIGNED8_INT ||
                        actualTag == TypeTags.BYTE) {
                    return TypeTestResult.TRUE;
                }
                break;
            case TypeTags.UNSIGNED32_INT:
                if (actualTag == TypeTags.UNSIGNED16_INT || actualTag == TypeTags.UNSIGNED8_INT ||
                        actualTag == TypeTags.BYTE) {
                    return TypeTestResult.TRUE;
                }
                break;
            case TypeTags.UNSIGNED16_INT:
                if (actualTag == TypeTags.UNSIGNED8_INT || actualTag == TypeTags.BYTE) {
                    return TypeTestResult.TRUE;
                }
                break;
            case TypeTags.BYTE:
                if (actualTag == TypeTags.UNSIGNED8_INT) {
                    return TypeTestResult.TRUE;
                }
                break;
            case TypeTags.UNSIGNED8_INT:
                if (actualTag == TypeTags.BYTE) {
                    return TypeTestResult.TRUE;
                }
                break;
            case TypeTags.TYPEREFDESC:
                return checkBuiltInIntSubtypeWidenPossible(actualType, getReferredType(targetType));
        }
        return TypeTestResult.NOT_FOUND;
    }

    public boolean isImplicitlyCastable(BType actual, BType target) {
        /* The word Builtin refers for Compiler known types. */

        BType targetType = getReferredType(target);
        BType actualType = getReferredType(actual);
        BType newTargetType = targetType;
        int targetTypeTag = targetType.tag;
        if ((targetTypeTag == TypeTags.UNION || targetTypeTag == TypeTags.FINITE) && isValueType(actualType)) {
            newTargetType = symTable.anyType;   // TODO : Check for correctness.
        } else if (targetTypeTag == TypeTags.INTERSECTION) {
            newTargetType = ((BIntersectionType) targetType).effectiveType;
        }

        TypeTestResult result = isBuiltInTypeWidenPossible(actualType, newTargetType);
        if (result != TypeTestResult.NOT_FOUND) {
            return result == TypeTestResult.TRUE;
        }

        if (isValueType(targetType) &&
                (actualType.tag == TypeTags.FINITE ||
                        (actualType.tag == TypeTags.UNION && ((BUnionType) actualType).getMemberTypes().stream()
                                .anyMatch(type -> type.tag == TypeTags.FINITE && isAssignable(type, targetType))))) {
            // for nil, no cast is required
            return TypeTags.isIntegerTypeTag(targetTypeTag) ||  targetType.tag == TypeTags.BYTE ||
                    targetTypeTag == TypeTags.FLOAT ||
                    targetTypeTag == TypeTags.DECIMAL ||
                    TypeTags.isStringTypeTag(targetTypeTag) ||
                    targetTypeTag == TypeTags.BOOLEAN;

        } else if (isValueType(targetType) && actualType.tag == TypeTags.UNION &&
                ((BUnionType) actualType).getMemberTypes().stream().allMatch(type -> isAssignable(type, targetType))) {
            return true;

        } else if (targetTypeTag == TypeTags.ERROR
                && (actualType.tag == TypeTags.UNION
                && isAllErrorMembers((BUnionType) actualType))) {
            return true;
        }
        return false;
    }

    public boolean isTypeCastable(BLangExpression expr, BType source, BType target, SymbolEnv env) {
        BType sourceType = getReferredType(source);
        BType targetType = getReferredType(target);
        if (sourceType.tag == TypeTags.SEMANTIC_ERROR || targetType.tag == TypeTags.SEMANTIC_ERROR ||
                sourceType == targetType) {
            return true;
        }

        // Disallow casting away error, this forces user to handle the error via type-test, check, or checkpanic
        IntersectionContext intersectionContext = IntersectionContext.compilerInternalIntersectionTestContext();
        BType errorIntersection = getTypeIntersection(intersectionContext, sourceType, symTable.errorType, env);
        if (errorIntersection != symTable.semanticError &&
                getTypeIntersection(intersectionContext, symTable.errorType, targetType, env)
                        == symTable.semanticError) {
            return false;
        }

        if (isAssignable(sourceType, targetType) || isAssignable(targetType, sourceType)) {
            return true;
        }
        if (isNumericConversionPossible(expr, sourceType, targetType)) {
            return true;
        }
        if (sourceType.tag == TypeTags.ANY && targetType.tag == TypeTags.READONLY) {
            return true;
        }

        boolean validTypeCast = false;

        // Use instanceof to check for anydata and json.
        if (sourceType instanceof BUnionType) {
            if (getTypeForUnionTypeMembersAssignableToType((BUnionType) sourceType, targetType, env,
                    intersectionContext, new LinkedHashSet<>())
                    != symTable.semanticError) {
                // string|typedesc v1 = "hello world";
                // json|table<Foo> v2 = <json|table<Foo>> v1;
                validTypeCast = true;
            }
        }

        // Use instanceof to check for anydata and json.
        if (targetType instanceof BUnionType) {
            if (getTypeForUnionTypeMembersAssignableToType((BUnionType) targetType, sourceType, env,
                    intersectionContext, new LinkedHashSet<>())
                    != symTable.semanticError) {
                // string|int v1 = "hello world";
                // string|boolean v2 = <string|boolean> v1;
                validTypeCast = true;
            }
        }

        if (sourceType.tag == TypeTags.FINITE) {
            if (getTypeForFiniteTypeValuesAssignableToType((BFiniteType) sourceType, targetType)
                    != symTable.semanticError) {
                validTypeCast = true;
            }
        }

        if (targetType.tag == TypeTags.FINITE) {
            if (getTypeForFiniteTypeValuesAssignableToType((BFiniteType) targetType, sourceType)
                    != symTable.semanticError) {
                validTypeCast = true;
            }
        }

        if (validTypeCast) {
            if (isValueType(sourceType)) {
                setImplicitCastExpr(expr, sourceType, symTable.anyType);
            }
            return true;
        }

        return false;
    }

    boolean isNumericConversionPossible(BLangExpression expr, BType sourceType,
                                        BType targetType) {

        final boolean isSourceNumericType = isBasicNumericType(sourceType);
        final boolean isTargetNumericType = isBasicNumericType(targetType);
        if (isSourceNumericType && isTargetNumericType) {
            // We only reach here for different numeric types.
            // 2019R3 Spec defines numeric conversion between each type.
            return true;
        }
        if (targetType.tag == TypeTags.UNION) {
            HashSet<Integer> typeTags = new HashSet<>();
            for (BType bType : ((BUnionType) targetType).getMemberTypes()) {
                if (isBasicNumericType(bType)) {
                    typeTags.add(bType.tag);
                    if (typeTags.size() > 1) {
                        // Multiple Basic numeric types found in the union.
                        return false;
                    }
                }
            }
        }

        if (!isTargetNumericType && targetType.tag != TypeTags.UNION) {
            return false;
        }

        // Target type has at least one numeric type member.

        if (isSourceNumericType) {
            // i.e., a conversion from a numeric type to another numeric type in a union.
            // int|string u1 = <int|string> 1.0;
            // TODO : Fix me. This doesn't belong here.
            setImplicitCastExpr(expr, sourceType, symTable.anyType);
            return true;
        }

        // TODO : Do we need this? This doesn't belong here.
        switch (sourceType.tag) {
            case TypeTags.ANY:
            case TypeTags.ANYDATA:
            case TypeTags.JSON:
                // This
                return true;
            case TypeTags.UNION:
                for (BType memType : ((BUnionType) sourceType).getMemberTypes()) {
                    BType referredType = getReferredType(memType);
                    if (isBasicNumericType(referredType) ||
                            (referredType.tag == TypeTags.FINITE &&
                                    finiteTypeContainsNumericTypeValues((BFiniteType) referredType))) {
                        return true;
                    }
                }
                break;
            case TypeTags.FINITE:
                if (finiteTypeContainsNumericTypeValues((BFiniteType) sourceType)) {
                    return true;
                }
                break;
        }
        return false;
    }

    private boolean isAllErrorMembers(BUnionType actualType) {

        return actualType.getMemberTypes().stream().allMatch(t -> isAssignable(t, symTable.errorType));
    }

    public void setImplicitCastExpr(BLangExpression expr, BType actualType, BType targetType) {
        BType expType = getReferredType(targetType);
        if (!isImplicitlyCastable(actualType, expType)) {
            return;
        }
        BLangTypeConversionExpr implicitConversionExpr =
                (BLangTypeConversionExpr) TreeBuilder.createTypeConversionNode();
        implicitConversionExpr.pos = expr.pos;
        implicitConversionExpr.expr = expr.impConversionExpr == null ? expr : expr.impConversionExpr;
        implicitConversionExpr.setBType(expType);
        implicitConversionExpr.targetType = expType;
        implicitConversionExpr.internal = true;
        expr.impConversionExpr = implicitConversionExpr;
    }

    public BType getElementType(BType type) {
        if (type.tag != TypeTags.ARRAY) {
            return type;
        }

        return getElementType(((BArrayType) type).getElementType());
    }

    public boolean checkListenerCompatibilityAtServiceDecl(BType type) {
        if (type.tag == TypeTags.UNION) {
            // There should be at least one listener compatible type and all the member types, except error type
            // should be listener compatible.
            int listenerCompatibleTypeCount = 0;
            for (BType memberType : ((BUnionType) type).getMemberTypes()) {
                if (memberType.tag != TypeTags.ERROR) {
                    if (!checkListenerCompatibility(memberType)) {
                        return false;
                    }
                    listenerCompatibleTypeCount++;
                }
            }
            return listenerCompatibleTypeCount > 0;
        }
        return checkListenerCompatibility(type);
    }

    public boolean checkListenerCompatibility(BType bType) {
        BType type = getReferredType(bType);
        if (type.tag == TypeTags.UNION) {
            BUnionType unionType = (BUnionType) type;
            for (BType memberType : unionType.getMemberTypes()) {
                if (!checkListenerCompatibility(memberType)) {
                    return false;
                }
            }
            return true;
        }

        if (type.tag != TypeTags.OBJECT) {
            return false;
        }

        BObjectType rhsType = (BObjectType) type;
        List<BAttachedFunction> rhsFuncs = ((BStructureTypeSymbol) rhsType.tsymbol).attachedFuncs;

        ListenerValidationModel listenerValidationModel = new ListenerValidationModel(this, symTable);
        return listenerValidationModel.checkMethods(rhsFuncs);

    }

    public boolean isValidErrorDetailType(BType detailType) {
        switch (detailType.tag) {
            case TypeTags.TYPEREFDESC:
                return isValidErrorDetailType(((BTypeReferenceType) detailType).referredType);
            case TypeTags.MAP:
            case TypeTags.RECORD:
                return isAssignable(detailType, symTable.detailType);
        }
        return false;
    }

    // private methods

    private boolean isSealedRecord(BType recordType) {
        return recordType.getKind() == TypeKind.RECORD && ((BRecordType) recordType).sealed;
    }

    private boolean isNullable(BType fieldType) {
        return fieldType.isNullable();
    }

    private class BSameTypeVisitor implements BTypeVisitor<BType, Boolean> {

        Set<TypePair> unresolvedTypes;

        BSameTypeVisitor(Set<TypePair> unresolvedTypes) {
            this.unresolvedTypes = unresolvedTypes;
        }

        @Override
        public Boolean visit(BType target, BType source) {
            BType t = getReferredType(target);
            BType s = getReferredType(source);
            if (t == s) {
                return true;
            }
            switch (t.tag) {
                case TypeTags.INT:
                case TypeTags.BYTE:
                case TypeTags.FLOAT:
                case TypeTags.DECIMAL:
                case TypeTags.STRING:
                case TypeTags.BOOLEAN:
                    return t.tag == s.tag
                            && ((TypeParamAnalyzer.isTypeParam(t) || TypeParamAnalyzer.isTypeParam(s)) ||
                            (t.tag == TypeTags.TYPEREFDESC || s.tag == TypeTags.TYPEREFDESC));
                case TypeTags.ANY:
                case TypeTags.ANYDATA:
                    return t.tag == s.tag && hasSameReadonlyFlag(s, t)
                            && (TypeParamAnalyzer.isTypeParam(t) || TypeParamAnalyzer.isTypeParam(s));
                default:
                    break;
            }
            return false;

        }

        @Override
        public Boolean visit(BBuiltInRefType t, BType s) {
            return t == s;
        }

        @Override
        public Boolean visit(BAnyType t, BType s) {
            return t == s;
        }

        @Override
        public Boolean visit(BAnydataType t, BType s) {
            if (t == s) {
                return true;
            }
            return t.tag == s.tag;
        }

        @Override
        public Boolean visit(BMapType t, BType s) {
            if (s.tag != TypeTags.MAP || !hasSameReadonlyFlag(s, t)) {
                return false;
            }
            // At this point both source and target types are of map types. Inorder to be equal in type as whole
            // constraints should be in equal type.
            BMapType sType = ((BMapType) s);
            return isSameType(sType.constraint, t.constraint, this.unresolvedTypes);
        }

        @Override
        public Boolean visit(BFutureType t, BType s) {
            return s.tag == TypeTags.FUTURE &&
                    isSameType(t.constraint, ((BFutureType) s).constraint, this.unresolvedTypes);
        }

        @Override
        public Boolean visit(BXMLType t, BType s) {
            return visit((BBuiltInRefType) t, s);
        }

        @Override
        public Boolean visit(BJSONType t, BType s) {
            return s.tag == TypeTags.JSON && hasSameReadonlyFlag(s, t);
        }

        @Override
        public Boolean visit(BArrayType t, BType s) {
            return s.tag == TypeTags.ARRAY && hasSameReadonlyFlag(s, t) && isSameArrayType(s, t, this.unresolvedTypes);
        }

        @Override
        public Boolean visit(BObjectType t, BType s) {
            if (t == s) {
                return true;
            }

            if (s.tag != TypeTags.OBJECT) {
                return false;
            }

            return t.tsymbol.pkgID.equals(s.tsymbol.pkgID) && t.tsymbol.name.equals(s.tsymbol.name);
        }

        @Override
        public Boolean visit(BRecordType t, BType s) {
            if (t == s) {
                return true;
            }

            if (s.tag != TypeTags.RECORD || !hasSameReadonlyFlag(s, t)) {
                return false;
            }

            BRecordType source = (BRecordType) s;

            if (source.fields.size() != t.fields.size()) {
                return false;
            }

            for (BField sourceField : source.fields.values()) {
                if (t.fields.containsKey(sourceField.name.value)) {
                    BField targetField = t.fields.get(sourceField.name.value);
                    if (isSameType(sourceField.type, targetField.type, this.unresolvedTypes) &&
                            hasSameOptionalFlag(sourceField.symbol, targetField.symbol) &&
                            (!Symbols.isFlagOn(targetField.symbol.flags, Flags.READONLY) ||
                                     Symbols.isFlagOn(sourceField.symbol.flags, Flags.READONLY))) {
                        continue;
                    }
                }
                return false;
            }
            return isSameType(source.restFieldType, t.restFieldType, this.unresolvedTypes);
        }

        private boolean hasSameOptionalFlag(BVarSymbol s, BVarSymbol t) {
            return ((s.flags & Flags.OPTIONAL) ^ (t.flags & Flags.OPTIONAL)) != Flags.OPTIONAL;
        }

        private boolean hasSameReadonlyFlag(BType source, BType target) {
            return Symbols.isFlagOn(target.flags, Flags.READONLY) == Symbols.isFlagOn(source.flags, Flags.READONLY);
        }

        public Boolean visit(BTupleType t, BType s) {
            if (((!t.tupleTypes.isEmpty() && checkAllTupleMembersBelongNoType(t.tupleTypes)) ||
                    (t.restType != null && t.restType.tag == TypeTags.NONE)) &&
                            !(s.tag == TypeTags.ARRAY && ((BArrayType) s).state == BArrayState.OPEN)) {
                return true;
            }

            if (s.tag != TypeTags.TUPLE || !hasSameReadonlyFlag(s, t)) {
                return false;
            }
            BTupleType source = (BTupleType) s;
            if (source.tupleTypes.size() != t.tupleTypes.size()) {
                return false;
            }

            BType sourceRestType = source.restType;
            BType targetRestType = t.restType;
            if ((sourceRestType == null || targetRestType == null) && sourceRestType != targetRestType) {
                return false;
            }

            for (int i = 0; i < source.tupleTypes.size(); i++) {
                if (t.getTupleTypes().get(i) == symTable.noType) {
                    continue;
                }
                if (!isSameType(source.getTupleTypes().get(i), t.tupleTypes.get(i), this.unresolvedTypes)) {
                    return false;
                }
            }

            if (sourceRestType == null || targetRestType == symTable.noType) {
                return true;
            }

            return isSameType(sourceRestType, targetRestType, this.unresolvedTypes);
        }

        @Override
        public Boolean visit(BStreamType t, BType s) {
            return s.tag == TypeTags.STREAM && isSameStreamType(s, t, this.unresolvedTypes);
        }

        @Override
        public Boolean visit(BTableType t, BType s) {
            return t == s;
        }

        @Override
        public Boolean visit(BInvokableType t, BType s) {
            return s.tag == TypeTags.INVOKABLE && isSameFunctionType((BInvokableType) s, t, this.unresolvedTypes);
        }

        @Override
        public Boolean visit(BUnionType tUnionType, BType s) {
            if (s.tag != TypeTags.UNION || !hasSameReadonlyFlag(s, tUnionType)) {
                return false;
            }

            BUnionType sUnionType = (BUnionType) s;

            if (sUnionType.getMemberTypes().size()
                    != tUnionType.getMemberTypes().size()) {
                return false;
            }

            Set<BType> sourceTypes = new LinkedHashSet<>(sUnionType.getMemberTypes().size());
            Set<BType> targetTypes = new LinkedHashSet<>(tUnionType.getMemberTypes().size());

            sourceTypes.add(sUnionType);
            sourceTypes.addAll(sUnionType.getMemberTypes());
            targetTypes.add(tUnionType);
            targetTypes.addAll(tUnionType.getMemberTypes());

            boolean notSameType = sourceTypes
                    .stream()
                    .map(sT -> targetTypes
                            .stream()
                            .anyMatch(it -> isSameType(it, sT, this.unresolvedTypes)))
                    .anyMatch(foundSameType -> !foundSameType);
            return !notSameType;
        }

        @Override
        public Boolean visit(BIntersectionType tIntersectionType, BType s) {
            if (s.tag != TypeTags.INTERSECTION || !hasSameReadonlyFlag(s, tIntersectionType)) {
                return false;
            }

            BIntersectionType sIntersectionType = (BIntersectionType) s;

            if (sIntersectionType.getConstituentTypes().size() != tIntersectionType.getConstituentTypes().size()) {
                return false;
            }

            Set<BType> sourceTypes = new LinkedHashSet<>(sIntersectionType.getConstituentTypes());
            Set<BType> targetTypes = new LinkedHashSet<>(tIntersectionType.getConstituentTypes());

            for (BType sourceType : sourceTypes) {
                boolean foundSameType = false;

                for (BType targetType : targetTypes) {
                    if (isSameType(sourceType, targetType, this.unresolvedTypes)) {
                        foundSameType = true;
                        break;
                    }
                }

                if (!foundSameType) {
                    return false;
                }
            }

            return true;
        }

        @Override
        public Boolean visit(BErrorType t, BType s) {
            if (s.tag != TypeTags.ERROR) {
                return false;
            }
            BErrorType source = (BErrorType) s;

            if (!source.typeIdSet.equals(t.typeIdSet)) {
                return false;
            }

            if (source.detailType == t.detailType) {
                return true;
            }

            return isSameType(source.detailType, t.detailType, this.unresolvedTypes);
        }

        @Override
        public Boolean visit(BTypedescType t, BType s) {

            if (s.tag != TypeTags.TYPEDESC) {
                return false;
            }
            BTypedescType sType = ((BTypedescType) s);
            return isSameType(sType.constraint, t.constraint, this.unresolvedTypes);
        }


        @Override
        public Boolean visit(BFiniteType t, BType s) {
            return s == t;
        }

        @Override
        public Boolean visit(BParameterizedType t, BType s) {
            if (s.tag != TypeTags.PARAMETERIZED_TYPE) {
                return false;
            }

            BParameterizedType sType = (BParameterizedType) s;
            return isSameType(sType.paramValueType, t.paramValueType) && sType.paramSymbol.equals(t.paramSymbol);
        }

        public Boolean visit(BTypeReferenceType t, BType s) {
            return isSameType(getReferredType(t), s);
        }
    };

    private class BOrderedTypeVisitor implements BTypeVisitor<BType, Boolean> {

        Set<TypePair> unresolvedTypes;

        BOrderedTypeVisitor(Set<TypePair> unresolvedTypes) {
            this.unresolvedTypes = unresolvedTypes;
        }

        @Override
        public Boolean visit(BType target, BType source) {
            BType sourceType = getReferredType(source);
            BType targetType = getReferredType(target);
            int sourceTag = sourceType.tag;
            int targetTag = targetType.tag;
            if (sourceTag == TypeTags.INTERSECTION || targetTag == TypeTags.INTERSECTION) {
                sourceTag = getEffectiveTypeForIntersection(sourceType).tag;
                targetTag = getEffectiveTypeForIntersection(targetType).tag;
            }
            if (isSimpleBasicType(sourceTag) && isSimpleBasicType(targetTag)) {
                return (source == target) || isIntOrStringType(sourceTag, targetTag);
            }
            if (sourceTag == TypeTags.FINITE) {
                return checkValueSpaceHasSameType(((BFiniteType) sourceType), targetType);
            }
            return isSameOrderedType(targetType, sourceType, this.unresolvedTypes);
        }

        @Override
        public Boolean visit(BArrayType target, BType source) {
            if (source.tag != TypeTags.ARRAY) {
                return false;
            }

            BArrayType rhsArrayType = (BArrayType) source;
            boolean hasSameOrderedTypeElements = isSameOrderedType(target.eType, rhsArrayType.eType, unresolvedTypes);
            if (target.state == BArrayState.OPEN) {
                return (rhsArrayType.state == BArrayState.OPEN) && hasSameOrderedTypeElements;
            }
            return hasSameOrderedTypeElements;
        }

        @Override
        public Boolean visit(BTupleType target, BType source) {
            if (source.tag != TypeTags.TUPLE || !hasSameReadonlyFlag(source, target)) {
                return false;
            }

            BTupleType sourceT = (BTupleType) source;

            BType sourceRestType = sourceT.restType;
            BType targetRestType = target.restType;

            int sourceTupleCount = sourceT.tupleTypes.size();
            int targetTupleCount = target.tupleTypes.size();

            int len = Math.min(sourceTupleCount, targetTupleCount);
            for (int i = 0; i < len; i++) {
                if (!isSameOrderedType(sourceT.getTupleTypes().get(i), target.tupleTypes.get(i),
                        this.unresolvedTypes)) {
                    return false;
                }
            }

            if (sourceTupleCount == targetTupleCount) {
                if (sourceRestType == null || targetRestType == null) {
                    return true;
                }
                return isSameOrderedType(sourceRestType, targetRestType, this.unresolvedTypes);
            }
            if (sourceTupleCount > targetTupleCount) {
                return checkSameOrderedTypeInTuples(sourceT, sourceTupleCount, targetTupleCount, sourceRestType,
                        targetRestType);
            }
            return checkSameOrderedTypeInTuples(target, targetTupleCount, sourceTupleCount, targetRestType,
                    sourceRestType);
        }

        private boolean checkSameOrderedTypeInTuples(BTupleType source, int sourceTupleCount,
                                                     int targetTupleCount,
                                                     BType sourceRestType, BType targetRestType) {
            if (targetRestType == null) {
                return true;
            }
            for (int i = targetTupleCount; i < sourceTupleCount; i++) {
                if (!isSameOrderedType(source.getTupleTypes().get(i), targetRestType, this.unresolvedTypes)) {
                    return false;
                }
            }
            if (sourceRestType == null) {
                return true;
            }
            return isSameOrderedType(sourceRestType, targetRestType, this.unresolvedTypes);
        }

        @Override
        public Boolean visit(BUnionType target, BType source) {
            if (source.tag != TypeTags.UNION || !hasSameReadonlyFlag(source, target)) {
                return checkUnionHasSameType(target.getMemberTypes(), source);
            }

            BUnionType sUnionType = (BUnionType) source;
            LinkedHashSet<BType> sourceTypes = sUnionType.getMemberTypes();
            LinkedHashSet<BType> targetTypes = target.getMemberTypes();

            if (checkUnionHasAllFiniteOrNilMembers(sourceTypes) &&
                    checkUnionHasAllFiniteOrNilMembers(targetTypes)) {
                if (sourceTypes.contains(symTable.nilType) != targetTypes.contains(symTable.nilType)) {
                    return false;
                }
                return checkValueSpaceHasSameType(((BFiniteType) target.getMemberTypes().iterator().next()),
                        sUnionType.getMemberTypes().iterator().next());
            }

            if (sUnionType.getMemberTypes().size()
                    != target.getMemberTypes().size()) {
                return false;
            }

            return checkSameOrderedTypesInUnionMembers(sourceTypes, targetTypes);
        }

        private boolean checkSameOrderedTypesInUnionMembers(LinkedHashSet<BType> sourceTypes,
                                                            LinkedHashSet<BType> targetTypes) {

            for (BType sourceT : sourceTypes) {
                boolean foundSameOrderedType = false;
                for (BType targetT : targetTypes) {
                    if (isSameOrderedType(targetT, sourceT, this.unresolvedTypes)) {
                        foundSameOrderedType = true;
                        break;
                    }
                }
                if (!foundSameOrderedType) {
                    return false;
                }
            }
            return true;
        }

        @Override
        public Boolean visit(BFiniteType t, BType s) {
            return checkValueSpaceHasSameType(t, s);
        }

        private boolean hasSameReadonlyFlag(BType source, BType target) {
            return Symbols.isFlagOn(target.flags, Flags.READONLY) == Symbols.isFlagOn(source.flags, Flags.READONLY);
        }

        @Override
        public Boolean visit(BBuiltInRefType t, BType s) {
            return false;
        }

        @Override
        public Boolean visit(BAnyType t, BType s) {
            return false;
        }

        @Override
        public Boolean visit(BAnydataType t, BType s) {
            return false;
        }

        @Override
        public Boolean visit(BMapType t, BType s) {
            return false;
        }

        @Override
        public Boolean visit(BFutureType t, BType s) {
            return false;
        }

        @Override
        public Boolean visit(BXMLType t, BType s) {
            return false;
        }

        @Override
        public Boolean visit(BJSONType t, BType s) {
            return false;
        }


        @Override
        public Boolean visit(BObjectType t, BType s) {
            return false;
        }

        @Override
        public Boolean visit(BRecordType t, BType s) {
            return false;
        }

        @Override
        public Boolean visit(BStreamType t, BType s) {
            return false;
        }

        @Override
        public Boolean visit(BTableType t, BType s) {
            return false;
        }

        @Override
        public Boolean visit(BInvokableType t, BType s) {
            return false;
        }

        @Override
        public Boolean visit(BIntersectionType tIntersectionType, BType s) {
            return this.visit(getEffectiveTypeForIntersection(tIntersectionType), s);
        }

        @Override
        public Boolean visit(BErrorType t, BType s) {
            return false;
        }

        @Override
        public Boolean visit(BTypedescType t, BType s) {
            return false;
        }

        public Boolean visit(BTypeReferenceType t, BType s) {
            return this.visit(getReferredType(t), t);
        }

        @Override
        public Boolean visit(BParameterizedType t, BType s) {
            return false;
        }
    };

    private boolean checkUnionHasSameType(LinkedHashSet<BType> memberTypes, BType baseType) {
        boolean isSameType = false;
        for (BType type : memberTypes) {
            type = getReferredType(type);
            if (type.tag == TypeTags.FINITE) {
                for (BLangExpression expr : ((BFiniteType) type).getValueSpace()) {
                    isSameType = isSameOrderedType(expr.getBType(), baseType);
                    if (!isSameType) {
                        return false;
                    }
                }
            } else if (type.tag == TypeTags.UNION) {
                return checkUnionHasSameType((LinkedHashSet<BType>) ((UnionType) type).getMemberTypes(), baseType);
            } else if (isSimpleBasicType(type.tag)) {
                isSameType = isSameOrderedType(type, baseType);
                if (!isSameType) {
                    return false;
                }
            }
        }
        return isSameType;
    }

    private boolean checkValueSpaceHasSameType(BFiniteType finiteType, BType type) {
        BType baseType = getReferredType(type);
        if (baseType.tag == TypeTags.FINITE) {
            BType baseExprType = finiteType.getValueSpace().iterator().next().getBType();
            return checkValueSpaceHasSameType(((BFiniteType) baseType), baseExprType);
        }
        boolean isValueSpaceSameType = false;
        for (BLangExpression expr : finiteType.getValueSpace()) {
            isValueSpaceSameType = isSameOrderedType(expr.getBType(), baseType);
            if (!isValueSpaceSameType) {
                break;
            }
        }
        return isValueSpaceSameType;
    }

    private boolean checkUnionHasAllFiniteOrNilMembers(LinkedHashSet<BType> memberTypes) {
        for (BType type : memberTypes) {
            if (type.tag != TypeTags.FINITE && type.tag != TypeTags.NIL) {
                return false;
            }
        }
        return true;
    }

    private boolean checkFieldEquivalency(BRecordType lhsType, BRecordType rhsType, Set<TypePair> unresolvedTypes) {
        Map<String, BField> rhsFields = new LinkedHashMap<>(rhsType.fields);

        // Check if the RHS record has corresponding fields to those of the LHS record.
        for (BField lhsField : lhsType.fields.values()) {
            BField rhsField = rhsFields.get(lhsField.name.value);

            // If LHS field is required, there should be a corresponding RHS field
            if (rhsField == null) {
                if (!Symbols.isOptional(lhsField.symbol)) {
                    return false;
                }
                continue;
            }
            if (hasIncompatibleReadOnlyFlags(lhsField.symbol.flags, rhsField.symbol.flags)) {
                return false;
            }

            // If LHS field is required, so should the RHS field
            if (!Symbols.isOptional(lhsField.symbol) && Symbols.isOptional(rhsField.symbol)) {
                return false;
            }

            // The corresponding RHS field should be assignable to the LHS field.
            if (!isAssignable(rhsField.type, lhsField.type, unresolvedTypes)) {
                return false;
            }

            rhsFields.remove(lhsField.name.value);
        }

        if (lhsType.sealed) {
            for (BField field : rhsFields.values()) {
                if (!isNeverTypeOrStructureTypeWithARequiredNeverMember(field.type)) {
                    return false;
                }
            }
            return true;
        }

        // If there are any remaining RHS fields, the types of those should be assignable to the rest field type of
        // the LHS record.
        BType lhsRestFieldType = lhsType.restFieldType;
        for (BField field : rhsFields.values()) {
            if (!isAssignable(field.type, lhsRestFieldType, unresolvedTypes)) {
                return false;
            }
        }
        return true;
    }

    private BAttachedFunction getMatchingInvokableType(List<BAttachedFunction> rhsFuncList, BAttachedFunction lhsFunc,
                                                       Set<TypePair> unresolvedTypes) {
        return rhsFuncList.stream()
                .filter(rhsFunc -> lhsFunc.funcName.equals(rhsFunc.funcName))
                .filter(rhsFunc -> isFunctionTypeAssignable(rhsFunc.type, lhsFunc.type, unresolvedTypes))
                .findFirst()
                .orElse(null);
    }

    private boolean isInSameVisibilityRegion(BSymbol lhsSym, BSymbol rhsSym) {
        if (Symbols.isPrivate(lhsSym)) {
            return Symbols.isPrivate(rhsSym) && lhsSym.pkgID.equals(rhsSym.pkgID)
                    && lhsSym.owner.name.equals(rhsSym.owner.name);
        } else if (Symbols.isPublic(lhsSym)) {
            return Symbols.isPublic(rhsSym);
        }
        return !Symbols.isPrivate(rhsSym) && !Symbols.isPublic(rhsSym) && lhsSym.pkgID.equals(rhsSym.pkgID);
    }

    private boolean isAssignableToUnionType(BType source, BType target, Set<TypePair> unresolvedTypes) {
        TypePair pair = new TypePair(source, target);
        if (unresolvedTypes.contains(pair)) {
            return true;
        }

        if (source.tag == TypeTags.UNION && ((BUnionType) source).isCyclic) {
            // add cyclic source to target pair to avoid recursive calls
            unresolvedTypes.add(pair);
        }

        Set<BType> sourceTypes = new LinkedHashSet<>();
        Set<BType> targetTypes = new LinkedHashSet<>();

        if (source.tag == TypeTags.UNION || source.tag == TypeTags.JSON || source.tag == TypeTags.ANYDATA) {
            sourceTypes.addAll(getEffectiveMemberTypes((BUnionType) source));
        } else {
            sourceTypes.add(source);
        }

        boolean targetIsAUnion = false;
        if (target.tag == TypeTags.UNION) {
            targetIsAUnion = true;
            targetTypes.addAll(getEffectiveMemberTypes((BUnionType) target));
        } else {
            targetTypes.add(target);
        }

        // check if all the value types are assignable between two unions
        var sourceIterator = sourceTypes.iterator();
        while (sourceIterator.hasNext()) {
            BType sMember = sourceIterator.next();
            if (sMember.tag == TypeTags.NEVER) {
                sourceIterator.remove();
                continue;
            }
            if (sMember.tag == TypeTags.FINITE && isAssignable(sMember, target, unresolvedTypes)) {
                sourceIterator.remove();
                continue;
            }
            if (sMember.tag == TypeTags.XML &&
                    isAssignableToUnionType(expandedXMLBuiltinSubtypes, target, unresolvedTypes)) {
                sourceIterator.remove();
                continue;
            }

            if (!isValueType(sMember)) {
                if (!targetIsAUnion) {
                    continue;
                }
                BUnionType targetUnion = (BUnionType) target;
                // prevent cyclic unions being compared as individual items
                if (sMember instanceof BUnionType) {
                    BUnionType sUnion = (BUnionType) sMember;
                    if (sUnion.isCyclic && targetUnion.isCyclic) {
                        unresolvedTypes.add(new TypePair(sUnion, targetUnion));
                         if (isAssignable(sUnion, targetUnion, unresolvedTypes)) {
                             sourceIterator.remove();
                             continue;
                         }
                    }
                    if (sMember.tag == TypeTags.JSON && isAssignable(sUnion, targetUnion, unresolvedTypes)) {
                        sourceIterator.remove();
                        continue;
                    }
                }
                // readonly can match to a union similar to any|error
                if (sMember.tag == TypeTags.READONLY) {
                    unresolvedTypes.add(new TypePair(sMember, targetUnion));
                    if (isAssignable(sMember, targetUnion, unresolvedTypes)) {
                        sourceIterator.remove();
                        continue;
                    }
                }
                continue;
            }

            boolean sourceTypeIsNotAssignableToAnyTargetType = true;
            var targetIterator = targetTypes.iterator();
            while (targetIterator.hasNext()) {
                BType t = targetIterator.next();
                if (isAssignable(sMember, t, unresolvedTypes)) {
                    sourceIterator.remove();
                    sourceTypeIsNotAssignableToAnyTargetType = false;
                    break;
                }
            }
            if (sourceTypeIsNotAssignableToAnyTargetType) {
                return false;
            }
        }

        // check the structural values for similarity
        sourceIterator = sourceTypes.iterator();
        while (sourceIterator.hasNext()) {
            BType sourceMember = sourceIterator.next();
            boolean sourceTypeIsNotAssignableToAnyTargetType = true;
            var targetIterator = targetTypes.iterator();

            boolean selfReferencedSource = (sourceMember != source) &&
                    isSelfReferencedStructuredType(source, sourceMember);

            while (targetIterator.hasNext()) {
                BType targetMember = targetIterator.next();

                boolean selfReferencedTarget = isSelfReferencedStructuredType(target, targetMember);
                if (selfReferencedTarget && selfReferencedSource && (sourceMember.tag == targetMember.tag)) {
                    sourceTypeIsNotAssignableToAnyTargetType = false;
                    break;
                }

                if (isAssignable(sourceMember, targetMember, unresolvedTypes)) {
                    sourceTypeIsNotAssignableToAnyTargetType = false;
                    break;
                }
            }
            if (sourceTypeIsNotAssignableToAnyTargetType) {
                return false;
            }
        }

        unresolvedTypes.add(pair);
        return true;
    }

    public boolean isSelfReferencedStructuredType(BType source, BType s) {
        if (source == s) {
            return true;
        }
        if (s.tag == TypeTags.ARRAY) {
            return isSelfReferencedStructuredType(source, ((BArrayType) s).eType);
        }
        if (s.tag == TypeTags.MAP) {
            return isSelfReferencedStructuredType(source, ((BMapType) s).constraint);
        }
        if (s.tag == TypeTags.TABLE) {
            return isSelfReferencedStructuredType(source, ((BTableType) s).constraint);
        }
        return false;
    }

    public BType updateSelfReferencedWithNewType(BType source, BType s, BType target) {
        if (s.tag == TypeTags.ARRAY) {
            BArrayType arrayType = (BArrayType) s;
            if (arrayType.eType == source) {
                return new BArrayType(target, arrayType.tsymbol, arrayType.size,
                        arrayType.state, arrayType.flags);
            }
        }
        if (s.tag == TypeTags.MAP) {
            BMapType mapType = (BMapType) s;
            if (mapType.constraint == source) {
                return new BMapType(mapType.tag, target, mapType.tsymbol, mapType.flags);
            }
        }
        if (s.tag == TypeTags.TABLE) {
            BTableType tableType = (BTableType) s;
            if (tableType.constraint == source) {
                return new BTableType(tableType.tag, target, tableType.tsymbol,
                        tableType.flags);
            } else if (tableType.constraint instanceof BMapType) {
                return updateSelfReferencedWithNewType(source, (BMapType) tableType.constraint, target);
            }
        }
        return s;
    }

    public static void fixSelfReferencingSameUnion(BType originalMemberType, BUnionType origUnionType,
                                                    BType immutableMemberType, BUnionType newImmutableUnion,
                                                    LinkedHashSet<BType> readOnlyMemTypes) {
        boolean sameMember = originalMemberType == immutableMemberType;
        if (originalMemberType.tag == TypeTags.ARRAY) {
            var arrayType = (BArrayType) originalMemberType;
            if (origUnionType == arrayType.eType) {
                if (sameMember) {
                    BArrayType newArrayType = new BArrayType(newImmutableUnion, arrayType.tsymbol, arrayType.size,
                            arrayType.state, arrayType.flags);
                    readOnlyMemTypes.add(newArrayType);
                } else {
                    ((BArrayType) immutableMemberType).eType = newImmutableUnion;
                    readOnlyMemTypes.add(immutableMemberType);
                }
            }
        } else if (originalMemberType.tag == TypeTags.MAP) {
            var mapType = (BMapType) originalMemberType;
            if (origUnionType == mapType.constraint) {
                if (sameMember) {
                    BMapType newMapType = new BMapType(mapType.tag, newImmutableUnion, mapType.tsymbol, mapType.flags);
                    readOnlyMemTypes.add(newMapType);
                } else {
                    ((BMapType) immutableMemberType).constraint = newImmutableUnion;
                    readOnlyMemTypes.add(immutableMemberType);
                }
            }
        } else if (originalMemberType.tag == TypeTags.TABLE) {
            var tableType = (BTableType) originalMemberType;
            if (origUnionType == tableType.constraint) {
                if (sameMember) {
                    BTableType newTableType = new BTableType(tableType.tag, newImmutableUnion, tableType.tsymbol,
                            tableType.flags);
                    readOnlyMemTypes.add(newTableType);
                } else {
                    ((BTableType) immutableMemberType).constraint = newImmutableUnion;
                    readOnlyMemTypes.add(immutableMemberType);
                }
                return;
            }

            var immutableConstraint = ((BTableType) immutableMemberType).constraint;
            if (tableType.constraint.tag == TypeTags.MAP) {
                sameMember = tableType.constraint == immutableConstraint;
                var mapType = (BMapType) tableType.constraint;
                if (origUnionType == mapType.constraint) {
                    if (sameMember) {
                        BMapType newMapType = new BMapType(mapType.tag, newImmutableUnion, mapType.tsymbol,
                                mapType.flags);
                        ((BTableType) immutableMemberType).constraint = newMapType;
                    } else {
                        ((BTableType) immutableMemberType).constraint = newImmutableUnion;
                    }
                    readOnlyMemTypes.add(immutableMemberType);
                }
            }
        } else {
            readOnlyMemTypes.add(immutableMemberType);
        }
    }

    private Set<BType> getEffectiveMemberTypes(BUnionType unionType) {
        Set<BType> memTypes = new LinkedHashSet<>();

        for (BType memberType : unionType.getMemberTypes()) {
            switch (memberType.tag) {
                case TypeTags.INTERSECTION:
                    BType effectiveType = ((BIntersectionType) memberType).effectiveType;
                    BType refType = getReferredType(effectiveType);
                    if (refType.tag == TypeTags.UNION) {
                        memTypes.addAll(getEffectiveMemberTypes((BUnionType) refType));
                        continue;
                    }
                    if (refType.tag == TypeTags.INTERSECTION) {
                        memTypes.addAll(
                                getEffectiveMemberTypes((BUnionType) ((BIntersectionType) refType).effectiveType));
                        continue;
                    }
                    memTypes.add(effectiveType);
                    break;
                case TypeTags.UNION:
                    memTypes.addAll(getEffectiveMemberTypes((BUnionType) memberType));
                    break;
                case TypeTags.TYPEREFDESC:
                    BType constraint = getReferredType(memberType);
                    if (constraint.tag == TypeTags.UNION) {
                        memTypes.addAll(getEffectiveMemberTypes((BUnionType) constraint));
                        continue;
                    }
                    memTypes.add(constraint);
                    break;
                default:
                    memTypes.add(memberType);
                    break;
            }
        }
        return memTypes;
    }

    private boolean isFiniteTypeAssignable(BFiniteType finiteType, BType targetType, Set<TypePair> unresolvedTypes) {
        BType expType = getReferredType(targetType);
        if (expType.tag == TypeTags.FINITE) {
            return finiteType.getValueSpace().stream()
                    .allMatch(expression -> isAssignableToFiniteType(expType, (BLangLiteral) expression));
        }

        if (targetType.tag == TypeTags.UNION) {
            List<BType> unionMemberTypes = getAllTypes(targetType, true);
            for (BLangExpression valueExpr : finiteType.getValueSpace()) {
                if (unionMemberTypes.stream()
                        .noneMatch(targetMemType ->
                                getReferredType(targetMemType).tag == TypeTags.FINITE ?
                                        isAssignableToFiniteType(targetMemType, (BLangLiteral) valueExpr) :
                                        isAssignable(valueExpr.getBType(), targetMemType, unresolvedTypes) ||
                                                isLiteralCompatibleWithBuiltinTypeWithSubTypes(
                                                        (BLangLiteral) valueExpr, targetMemType))) {
                    return false;
                }
            }
            return true;
        }

        for (BLangExpression expression : finiteType.getValueSpace()) {
            if (!isLiteralCompatibleWithBuiltinTypeWithSubTypes((BLangLiteral) expression, targetType) &&
                    !isAssignable(expression.getBType(), expType, unresolvedTypes)) {
                return false;
            }
        }
        return true;
    }

    boolean isAssignableToFiniteType(BType type, BLangLiteral literalExpr) {
        type = getReferredType(type);
        if (type.tag != TypeTags.FINITE) {
            return false;
        }

        BFiniteType expType = (BFiniteType) type;
        return expType.getValueSpace().stream().anyMatch(memberLiteral -> {
            if (((BLangLiteral) memberLiteral).value == null) {
                return literalExpr.value == null;
            }
            // Check whether the literal that needs to be tested is assignable to any of the member literal in the
            // value space.
            return checkLiteralAssignabilityBasedOnType((BLangLiteral) memberLiteral, literalExpr);
        });
    }

    /**
     * Method to check the literal assignability based on the types of the literals. For numeric literals the
     * assignability depends on the equivalency of the literals. If the candidate literal could either be a simple
     * literal or a constant. In case of a constant, it is assignable to the base literal if and only if both
     * literals have same type and equivalent values.
     *
     * @param baseLiteral      Literal based on which we check the assignability.
     * @param candidateLiteral Literal to be tested whether it is assignable to the base literal or not.
     * @return true if assignable; false otherwise.
     */
    boolean checkLiteralAssignabilityBasedOnType(BLangLiteral baseLiteral, BLangLiteral candidateLiteral) {
        // Different literal kinds.
        if (baseLiteral.getKind() != candidateLiteral.getKind()) {
            return false;
        }
        Object baseValue = baseLiteral.value;
        Object candidateValue = candidateLiteral.value;
        int candidateTypeTag = candidateLiteral.getBType().tag;

        // Numeric literal assignability is based on assignable type and numeric equivalency of values.
        // If the base numeric literal is,
        // (1) byte: we can assign byte or a int simple literal (Not an int constant) with the same value.
        // (2) int: we can assign int literal or int constants with the same value.
        // (3) float: we can assign int simple literal(Not an int constant) or a float literal/constant with same value.
        // (4) decimal: we can assign int simple literal or float simple literal (Not int/float constants) or decimal
        // with the same value.
        switch (baseLiteral.getBType().tag) {
            case TypeTags.BYTE:
                if (candidateTypeTag == TypeTags.BYTE || (candidateTypeTag == TypeTags.INT &&
                        !candidateLiteral.isConstant && isByteLiteralValue((Long) candidateValue))) {
                    return ((Number) baseValue).longValue() == ((Number) candidateValue).longValue();
                }
                break;
            case TypeTags.INT:
                if (candidateTypeTag == TypeTags.INT) {
                    return ((Number) baseValue).longValue() == ((Number) candidateValue).longValue();
                }
                break;
            case TypeTags.SIGNED32_INT:
                if (candidateTypeTag == TypeTags.INT && isSigned32LiteralValue((Long) candidateValue)) {
                    return ((Number) baseValue).longValue() == ((Number) candidateValue).longValue();
                }
                break;
            case TypeTags.SIGNED16_INT:
                if (candidateTypeTag == TypeTags.INT && isSigned16LiteralValue((Long) candidateValue)) {
                    return ((Number) baseValue).longValue() == ((Number) candidateValue).longValue();
                }
                break;
            case TypeTags.SIGNED8_INT:
                if (candidateTypeTag == TypeTags.INT && isSigned8LiteralValue((Long) candidateValue)) {
                    return ((Number) baseValue).longValue() == ((Number) candidateValue).longValue();
                }
                break;
            case TypeTags.UNSIGNED32_INT:
                if (candidateTypeTag == TypeTags.INT && isUnsigned32LiteralValue((Long) candidateValue)) {
                    return ((Number) baseValue).longValue() == ((Number) candidateValue).longValue();
                }
                break;
            case TypeTags.UNSIGNED16_INT:
                if (candidateTypeTag == TypeTags.INT && isUnsigned16LiteralValue((Long) candidateValue)) {
                    return ((Number) baseValue).longValue() == ((Number) candidateValue).longValue();
                }
                break;
            case TypeTags.UNSIGNED8_INT:
                if (candidateTypeTag == TypeTags.INT && isUnsigned8LiteralValue((Long) candidateValue)) {
                    return ((Number) baseValue).longValue() == ((Number) candidateValue).longValue();
                }
                break;
            case TypeTags.FLOAT:
                String baseValueStr = String.valueOf(baseValue);
                String originalValue = baseLiteral.originalValue != null ? baseLiteral.originalValue : baseValueStr;
                if (NumericLiteralSupport.isDecimalDiscriminated(originalValue)) {
                    return false;
                }
                double baseDoubleVal = Double.parseDouble(baseValueStr);
                double candidateDoubleVal;
                if (candidateTypeTag == TypeTags.INT && !candidateLiteral.isConstant) {
                    candidateDoubleVal = ((Long) candidateValue).doubleValue();
                    return baseDoubleVal == candidateDoubleVal;
                } else if (candidateTypeTag == TypeTags.FLOAT) {
                    candidateDoubleVal = Double.parseDouble(String.valueOf(candidateValue));
                    return baseDoubleVal == candidateDoubleVal;
                }
                break;
            case TypeTags.DECIMAL:
                BigDecimal baseDecimalVal = NumericLiteralSupport.parseBigDecimal(baseValue);
                BigDecimal candidateDecimalVal;
                if (candidateTypeTag == TypeTags.INT && !candidateLiteral.isConstant) {
                    candidateDecimalVal = new BigDecimal((long) candidateValue, MathContext.DECIMAL128);
                    return baseDecimalVal.compareTo(candidateDecimalVal) == 0;
                } else if (candidateTypeTag == TypeTags.FLOAT && !candidateLiteral.isConstant ||
                        candidateTypeTag == TypeTags.DECIMAL) {
                    if (NumericLiteralSupport.isFloatDiscriminated(String.valueOf(candidateValue))) {
                        return false;
                    }
                    candidateDecimalVal = NumericLiteralSupport.parseBigDecimal(candidateValue);
                    return baseDecimalVal.compareTo(candidateDecimalVal) == 0;
                }
                break;
            default:
                // Non-numeric literal kind.
                return baseValue.equals(candidateValue);
        }
        return false;
    }

    boolean isByteLiteralValue(Long longObject) {

        return (longObject.intValue() >= BBYTE_MIN_VALUE && longObject.intValue() <= BBYTE_MAX_VALUE);
    }

    boolean isSigned32LiteralValue(Long longObject) {

        return (longObject >= SIGNED32_MIN_VALUE && longObject <= SIGNED32_MAX_VALUE);
    }

    boolean isSigned16LiteralValue(Long longObject) {

        return (longObject.intValue() >= SIGNED16_MIN_VALUE && longObject.intValue() <= SIGNED16_MAX_VALUE);
    }

    boolean isSigned8LiteralValue(Long longObject) {

        return (longObject.intValue() >= SIGNED8_MIN_VALUE && longObject.intValue() <= SIGNED8_MAX_VALUE);
    }

    boolean isUnsigned32LiteralValue(Long longObject) {

        return (longObject >= 0 && longObject <= UNSIGNED32_MAX_VALUE);
    }

    boolean isUnsigned16LiteralValue(Long longObject) {

        return (longObject.intValue() >= 0 && longObject.intValue() <= UNSIGNED16_MAX_VALUE);
    }

    boolean isUnsigned8LiteralValue(Long longObject) {

        return (longObject.intValue() >= 0 && longObject.intValue() <= UNSIGNED8_MAX_VALUE);
    }

    boolean isCharLiteralValue(String literal) {

        return (literal.codePoints().count() == 1);
    }

    /**
     * Method to retrieve a type representing all the values in the value space of a finite type that are assignable to
     * the target type.
     *
     * @param finiteType the finite type
     * @param targetType the target type
     * @return a new finite type if at least one value in the value space of the specified finiteType is
     * assignable to targetType (the same if all are assignable), else semanticError
     */
    BType getTypeForFiniteTypeValuesAssignableToType(BFiniteType finiteType, BType targetType) {
        // finiteType - type Foo "foo";
        // targetType - type FooBar "foo"|"bar";
        if (isAssignable(finiteType, targetType)) {
            return finiteType;
        }

        // Identify all the values from the value space of the finite type that are assignable to the target type.
        // e.g., finiteType - type Foo "foo"|1 ;
        Set<BLangExpression> matchingValues = new HashSet<>();
        for (BLangExpression expr : finiteType.getValueSpace()) {
            // case I: targetType - string ("foo" is assignable to string)
            BLangLiteral literal = (BLangLiteral) expr;
            if (isAssignable(expr.getBType(), targetType) ||
                    // case II: targetType - type Bar "foo"|"baz" ; ("foo" is assignable to Bar)
                    isAssignableToFiniteType(targetType, literal) ||
                    // type FooVal "foo";
                    // case III:  targetType - boolean|FooVal ("foo" is assignable to FooVal)
                    isAssignableToFiniteTypeMemberInUnion(literal, targetType) ||
                    // case IV:  targetType - int:Signed16 (1 is assignable to int:Signed16)
                    isAssignableToBuiltinSubtypeInTargetType(literal, targetType)) {
                matchingValues.add(expr);
            }
        }

        if (matchingValues.isEmpty()) {
            return symTable.semanticError;
        }

        // Create a new finite type representing the assignable values.
        BTypeSymbol finiteTypeSymbol = Symbols.createTypeSymbol(SymTag.FINITE_TYPE, finiteType.tsymbol.flags,
                names.fromString("$anonType$" + UNDERSCORE + finiteTypeCount++),
                finiteType.tsymbol.pkgID, null,
                finiteType.tsymbol.owner, finiteType.tsymbol.pos,
                VIRTUAL);
        BFiniteType intersectingFiniteType = new BFiniteType(finiteTypeSymbol, matchingValues);
        finiteTypeSymbol.type = intersectingFiniteType;
        return intersectingFiniteType;
    }

    private boolean isAssignableToFiniteTypeMemberInUnion(BLangLiteral expr, BType targetType) {
        if (targetType.tag != TypeTags.UNION) {
            return false;
        }

        for (BType memType : ((BUnionType) targetType).getMemberTypes()) {
            if (isAssignableToFiniteType(memType, expr)) {
                return true;
            }
        }
        return false;
    }

    private boolean isAssignableToBuiltinSubtypeInTargetType(BLangLiteral literal, BType targetType) {
        if (targetType.tag == TypeTags.UNION) {
            for (BType memberType : ((BUnionType) targetType).getMemberTypes()) {
                if (isLiteralCompatibleWithBuiltinTypeWithSubTypes(literal, memberType)) {
                    return true;
                }
            }
        }

        return isLiteralCompatibleWithBuiltinTypeWithSubTypes(literal, targetType);
    }

    public boolean isLiteralCompatibleWithBuiltinTypeWithSubTypes(BLangLiteral literal, BType targetType) {
        BType literalType = literal.getBType();
        if (literalType.tag == targetType.tag) {
            return true;
        }

        switch (targetType.tag) {
            case TypeTags.BYTE:
                return literalType.tag == TypeTags.INT && isByteLiteralValue((Long) literal.value);
            case TypeTags.SIGNED32_INT:
                return literalType.tag == TypeTags.INT && isSigned32LiteralValue((Long) literal.value);
            case TypeTags.SIGNED16_INT:
                return literalType.tag == TypeTags.INT && isSigned16LiteralValue((Long) literal.value);
            case TypeTags.SIGNED8_INT:
                return literalType.tag == TypeTags.INT && isSigned8LiteralValue((Long) literal.value);
            case TypeTags.UNSIGNED32_INT:
                return literalType.tag == TypeTags.INT && isUnsigned32LiteralValue((Long) literal.value);
            case TypeTags.UNSIGNED16_INT:
                return literalType.tag == TypeTags.INT && isUnsigned16LiteralValue((Long) literal.value);
            case TypeTags.UNSIGNED8_INT:
                return literalType.tag == TypeTags.INT && isUnsigned8LiteralValue((Long) literal.value);
            case TypeTags.CHAR_STRING:
                return literalType.tag == TypeTags.STRING && isCharLiteralValue((String) literal.value);
            case TypeTags.TYPEREFDESC:
                return isLiteralCompatibleWithBuiltinTypeWithSubTypes(literal, getReferredType(targetType));
            default:
                return false;
        }
    }

    /**
     * Method to retrieve a type representing all the member types of a union type that are assignable to
     * the target type.
     *
     * @param unionType  the union type
     * @param targetType the target type
     * @param intersectionContext
     * @param visitedTypes cache to capture visited types
     * @return           a single type or a new union type if at least one member type of the union type is
     *                      assignable to targetType, else semanticError
     */
    BType getTypeForUnionTypeMembersAssignableToType(BUnionType unionType, BType targetType, SymbolEnv env,
                                                     IntersectionContext intersectionContext,
                                                     LinkedHashSet<BType> visitedTypes) {
        List<BType> intersection = new LinkedList<>();
        if (!visitedTypes.add(unionType)) {
            return unionType;
        }

        unionType.getMemberTypes().forEach(memType -> {
            BType memberIntersectionType = getTypeIntersection(intersectionContext, memType, targetType,
                        env, visitedTypes);
            if (memberIntersectionType != symTable.semanticError) {
                intersection.add(memberIntersectionType);
            }
        });

        if (intersection.isEmpty()) {
            return symTable.semanticError;
        }

        if (intersection.size() == 1) {
            return intersection.get(0);
        } else {
            return BUnionType.create(null, new LinkedHashSet<>(intersection));
        }
    }

    boolean validEqualityIntersectionExists(BType lhsType, BType rhsType) {
        if (!isAnydata(lhsType) && !isAnydata(rhsType)) {
            return false;
        }

        if (isAssignable(lhsType, rhsType) || isAssignable(rhsType, lhsType)) {
            return true;
        }

        Set<BType> lhsTypes = expandAndGetMemberTypesRecursive(lhsType);
        Set<BType> rhsTypes = expandAndGetMemberTypesRecursive(rhsType);
        return equalityIntersectionExists(lhsTypes, rhsTypes);
    }

    private boolean equalityIntersectionExists(Set<BType> lhsTypes, Set<BType> rhsTypes) {
        if ((lhsTypes.contains(symTable.anydataType) &&
                     rhsTypes.stream().anyMatch(type -> type.tag != TypeTags.ERROR)) ||
                (rhsTypes.contains(symTable.anydataType) &&
                         lhsTypes.stream().anyMatch(type -> type.tag != TypeTags.ERROR))) {
            return true;
        }

        boolean matchFound = false;
        for (BType lhsType : lhsTypes) {
            for (BType rhsType : rhsTypes) {
                if (isAssignable(lhsType, rhsType) || isAssignable(rhsType, lhsType)) {
                    matchFound = true;
                    break;
                }
            }
            if (matchFound) {
                break;
            }
        }

        if (!matchFound) {
            matchFound = equalityIntersectionExistsForComplexTypes(lhsTypes, rhsTypes);
        }

        return matchFound;
    }

    boolean validNumericTypeExists(BType type) {

        if (type.isNullable() && type.tag != TypeTags.NIL) {
            type = getSafeType(type, true, false);
        }
        if (isBasicNumericType(type)) {
            return true;
        }
        switch (type.tag) {
            case TypeTags.UNION:
                BUnionType unionType = (BUnionType) type;
                Set<BType> memberTypes = unionType.getMemberTypes();
                BType firstTypeInUnion = getReferredType(memberTypes.iterator().next());
                if (firstTypeInUnion.tag == TypeTags.FINITE) {
                    Set<BLangExpression> valSpace = ((BFiniteType) firstTypeInUnion).getValueSpace();
                    BType baseExprType = valSpace.iterator().next().getBType();
                    for (BType memType : memberTypes) {
                        if (memType.tag == TypeTags.FINITE) {
                            if (!checkValueSpaceHasSameType((BFiniteType) memType, baseExprType)) {
                                return false;
                            }
                            continue;
                        }
                        if (!checkValidNumericTypesInUnion(memType, baseExprType.tag)) {
                            return false;
                        }
                    }
                } else {
                    for (BType memType : memberTypes) {
<<<<<<< HEAD
                        if (memType.tag == TypeTags.FINITE) {
                            if (!checkValueSpaceHasSameType((BFiniteType) memType, firstTypeInUnion)) {
                                return false;
                            }
                            continue;
                        }
=======
                        memType = getReferredType(memType);
>>>>>>> 31b7e466
                        if (!checkValidNumericTypesInUnion(memType, firstTypeInUnion.tag)) {
                            return false;
                        }
                    }
                }
                return true;
            case TypeTags.FINITE:
                Set<BLangExpression> valSpace = ((BFiniteType) type).getValueSpace();
                BType baseExprType = valSpace.iterator().next().getBType();
                for (BLangExpression expr : valSpace) {
                    if (!checkValueSpaceHasSameType((BFiniteType) type, baseExprType)) {
                        return false;
                    }
                    if (!validNumericTypeExists(expr.getBType())) {
                        return false;
                    }
                }
                return true;
            case TypeTags.TYPEREFDESC:
                return validNumericTypeExists(getReferredType(type));
            case TypeTags.INTERSECTION:
                return validNumericTypeExists(((BIntersectionType) type).effectiveType);
            default:
                return false;
        }
    }

    private boolean checkValidNumericTypesInUnion(BType memType, int firstTypeTag) {
        if (memType.tag != firstTypeTag && !checkTypesBelongToInt(memType.tag, firstTypeTag)) {
            return false;
        }
        return validNumericTypeExists(memType);
    }

    private boolean checkTypesBelongToInt(int firstTypeTag, int secondTypeTag) {
        return ((TypeTags.isIntegerTypeTag(firstTypeTag) || firstTypeTag == TypeTags.BYTE) &&
                (TypeTags.isIntegerTypeTag(secondTypeTag) || secondTypeTag == TypeTags.BYTE));
    }

    boolean validIntegerTypeExists(BType bType) {
        BType type = getReferredType(bType);
        if (type.isNullable() && type.tag != TypeTags.NIL) {
            type = getSafeType(type, true, false);
        }
        if (TypeTags.isIntegerTypeTag(type.tag)) {
            return true;
        }
        switch (type.tag) {
            case TypeTags.BYTE:
                return true;
            case TypeTags.UNION:
                LinkedHashSet<BType> memberTypes = ((BUnionType) type).getMemberTypes();
                for (BType memberType : memberTypes) {
                    memberType = getReferredType(memberType);
                    if (!validIntegerTypeExists(memberType)) {
                        return false;
                    }
                }
                return true;
            case TypeTags.FINITE:
                Set<BLangExpression> valueSpace = ((BFiniteType) type).getValueSpace();
                for (BLangExpression expr : valueSpace) {
                    if (!validIntegerTypeExists(expr.getBType())) {
                        return false;
                    }
                }
                return true;
            case TypeTags.INTERSECTION:
                return validIntegerTypeExists(((BIntersectionType) type).effectiveType);
            default:
                return false;
        }
    }

    boolean validStringOrXmlTypeExists(BType bType) {
        BType type = getReferredType(bType);
        if (TypeTags.isStringTypeTag(type.tag)) {
            return true;
        }
        switch (type.tag) {
            case TypeTags.XML:
            case TypeTags.XML_TEXT:
                return true;
            case TypeTags.UNION:
                BUnionType unionType = (BUnionType) type;
                Set<BType> memberTypes = unionType.getMemberTypes();
                BType firstTypeInUnion = getReferredType(memberTypes.iterator().next());
                if (firstTypeInUnion.tag == TypeTags.FINITE) {
                    Set<BLangExpression> valSpace = ((BFiniteType) firstTypeInUnion).getValueSpace();
                    BType baseExprType = valSpace.iterator().next().getBType();
                    for (BType memType : memberTypes) {
                        memType = getReferredType(memType);
                        if (memType.tag == TypeTags.FINITE) {
                            if (!checkValueSpaceHasSameType((BFiniteType) memType, baseExprType)) {
                                return false;
                            }
                        }
                        if (!checkValidStringOrXmlTypesInUnion(memType, firstTypeInUnion.tag)) {
                            return false;
                        }
                    }
                } else {
                    for (BType memType : memberTypes) {
                       memType = getReferredType(memType);
                        if (!checkValidStringOrXmlTypesInUnion(memType, firstTypeInUnion.tag)) {
                            return false;
                        }
                    }
                }
                return true;
            case TypeTags.FINITE:
                Set<BLangExpression> valSpace = ((BFiniteType) type).getValueSpace();
                BType baseExprType = valSpace.iterator().next().getBType();
                for (BLangExpression expr : valSpace) {
                    if (!checkValueSpaceHasSameType((BFiniteType) type, baseExprType)) {
                        return false;
                    }
                    if (!validStringOrXmlTypeExists(expr.getBType())) {
                        return false;
                    }
                }
                return true;
            default:
                return false;
        }
    }

    private boolean checkValidStringOrXmlTypesInUnion(BType memType, int firstTypeTag) {
        if (memType.tag != firstTypeTag && !checkTypesBelongToStringOrXml(memType.tag, firstTypeTag)) {
            return false;
        }
        return validStringOrXmlTypeExists(memType);
    }

    private boolean checkTypesBelongToStringOrXml(int firstTypeTag, int secondTypeTag) {
        return (TypeTags.isStringTypeTag(firstTypeTag) && TypeTags.isStringTypeTag(secondTypeTag)) ||
                (TypeTags.isXMLTypeTag(firstTypeTag) && TypeTags.isXMLTypeTag(secondTypeTag));
    }

    public boolean checkTypeContainString(BType type) {
        if (TypeTags.isStringTypeTag(type.tag)) {
            return true;
        }
        switch (type.tag) {
            case TypeTags.UNION:
                for (BType memType : ((BUnionType) type).getMemberTypes()) {
                    if (!checkTypeContainString(memType)) {
                        return false;
                    }
                }
                return true;
            case TypeTags.FINITE:
                Set<BLangExpression> valSpace = ((BFiniteType) type).getValueSpace();
                for (BLangExpression expr : valSpace) {
                    if (!checkTypeContainString(expr.getBType())) {
                        return false;
                    }
                }
                return true;
            case TypeTags.TYPEREFDESC:
                return checkTypeContainString(getReferredType(type));
            default:
                return false;
        }
    }

    /**
     * Retrieves member types of the specified type, expanding maps/arrays of/constrained by unions types to individual
     * maps/arrays.
     *
     * e.g., (string|int)[] would cause three entries as string[], int[], (string|int)[]
     *
     * @param bType the type for which member types needs to be identified
     * @return  a set containing all the retrieved member types
     */
    public Set<BType> expandAndGetMemberTypesRecursive(BType bType) {
        HashSet<BType> visited = new HashSet<>();
        return expandAndGetMemberTypesRecursiveHelper(bType, visited);
    }

    private Set<BType> expandAndGetMemberTypesRecursiveHelper(BType bType,
                                                              HashSet<BType> visited) {
        Set<BType> memberTypes = new LinkedHashSet<>();
        switch (bType.tag) {
            case TypeTags.BYTE:
            case TypeTags.INT:
                memberTypes.add(symTable.intType);
                memberTypes.add(symTable.byteType);
                break;
            case TypeTags.FINITE:
                BFiniteType expType = (BFiniteType) bType;
                expType.getValueSpace().forEach(value -> {
                    memberTypes.add(value.getBType());
                });
                break;
            case TypeTags.UNION:
                BUnionType unionType = (BUnionType) bType;
                if (!visited.add(unionType)) {
                    return memberTypes;
                }
                unionType.getMemberTypes().forEach(member -> {
                    memberTypes.addAll(expandAndGetMemberTypesRecursiveHelper(member, visited));
                });
                break;
            case TypeTags.ARRAY:
                BType arrayElementType = ((BArrayType) bType).getElementType();

                // add an unsealed array to allow comparison between closed and open arrays
                // TODO: 10/16/18 improve this, since it will allow comparison between sealed arrays of different sizes
                if (((BArrayType) bType).getSize() != -1) {
                    memberTypes.add(new BArrayType(arrayElementType));
                }

                if (arrayElementType.tag == TypeTags.UNION) {
                    Set<BType> elementUnionTypes = expandAndGetMemberTypesRecursiveHelper(arrayElementType, visited);
                    elementUnionTypes.forEach(elementUnionType -> {
                        memberTypes.add(new BArrayType(elementUnionType));
                    });
                }
                memberTypes.add(bType);
                break;
            case TypeTags.MAP:
                BType mapConstraintType = ((BMapType) bType).getConstraint();
                if (mapConstraintType.tag == TypeTags.UNION) {
                    Set<BType> constraintUnionTypes =
                            expandAndGetMemberTypesRecursiveHelper(mapConstraintType, visited);
                    constraintUnionTypes.forEach(constraintUnionType -> {
                        memberTypes.add(new BMapType(TypeTags.MAP, constraintUnionType, symTable.mapType.tsymbol));
                    });
                }
                memberTypes.add(bType);
                break;
            case TypeTags.INTERSECTION:
                memberTypes.addAll(expandAndGetMemberTypesRecursive(((BIntersectionType) bType).effectiveType));
                break;
            case TypeTags.TYPEREFDESC:
                return expandAndGetMemberTypesRecursiveHelper(getReferredType(bType), visited);
            default:
                memberTypes.add(bType);
        }
        return memberTypes;
    }

    private boolean tupleIntersectionExists(BTupleType lhsType, BTupleType rhsType) {
        if (lhsType.getTupleTypes().size() != rhsType.getTupleTypes().size()) {
            return false;
        }

        List<BType> lhsMemberTypes = lhsType.getTupleTypes();
        List<BType> rhsMemberTypes = rhsType.getTupleTypes();

        for (int i = 0; i < lhsType.getTupleTypes().size(); i++) {
            if (!equalityIntersectionExists(expandAndGetMemberTypesRecursive(lhsMemberTypes.get(i)),
                                            expandAndGetMemberTypesRecursive(rhsMemberTypes.get(i)))) {
                return false;
            }
        }
        return true;
    }

    private boolean equalityIntersectionExistsForComplexTypes(Set<BType> lhsTypes, Set<BType> rhsTypes) {
        for (BType lhsMemberType : lhsTypes) {
            switch (lhsMemberType.tag) {
                case TypeTags.INT:
                case TypeTags.STRING:
                case TypeTags.FLOAT:
                case TypeTags.DECIMAL:
                case TypeTags.BOOLEAN:
                case TypeTags.NIL:
                    if (rhsTypes.stream().anyMatch(rhsMemberType -> rhsMemberType.tag == TypeTags.JSON)) {
                        return true;
                    }
                    break;
                case TypeTags.JSON:
                    if (jsonEqualityIntersectionExists(rhsTypes)) {
                        return true;
                    }
                    break;
                // When expanding members for tuples, arrays and maps, set isValueDeepEquality to true, to allow
                // comparison between JSON lists/maps and primitive lists/maps since they are all reference types
                case TypeTags.TUPLE:
                    if (rhsTypes.stream().anyMatch(
                            rhsMemberType -> rhsMemberType.tag == TypeTags.TUPLE &&
                                    tupleIntersectionExists((BTupleType) lhsMemberType, (BTupleType) rhsMemberType))) {
                        return true;
                    }

                    if (rhsTypes.stream().anyMatch(
                            rhsMemberType -> rhsMemberType.tag == TypeTags.ARRAY &&
                                    arrayTupleEqualityIntersectionExists((BArrayType) rhsMemberType,
                                                                         (BTupleType) lhsMemberType))) {
                        return true;
                    }
                    break;
                case TypeTags.ARRAY:
                    if (rhsTypes.stream().anyMatch(
                            rhsMemberType -> rhsMemberType.tag == TypeTags.ARRAY &&
                                    equalityIntersectionExists(
                                            expandAndGetMemberTypesRecursive(((BArrayType) lhsMemberType).eType),
                                            expandAndGetMemberTypesRecursive(((BArrayType) rhsMemberType).eType)))) {
                        return true;
                    }

                    if (rhsTypes.stream().anyMatch(
                            rhsMemberType -> rhsMemberType.tag == TypeTags.TUPLE &&
                                    arrayTupleEqualityIntersectionExists((BArrayType) lhsMemberType,
                                                                         (BTupleType) rhsMemberType))) {
                        return true;
                    }
                    break;
                case TypeTags.MAP:
                    if (rhsTypes.stream().anyMatch(
                            rhsMemberType -> rhsMemberType.tag == TypeTags.MAP &&
                                    equalityIntersectionExists(
                                            expandAndGetMemberTypesRecursive(((BMapType) lhsMemberType).constraint),
                                            expandAndGetMemberTypesRecursive(((BMapType) rhsMemberType).constraint)))) {
                        return true;
                    }

                    if (!isAssignable(((BMapType) lhsMemberType).constraint, symTable.errorType) &&
                            rhsTypes.stream().anyMatch(rhsMemberType -> rhsMemberType.tag == TypeTags.JSON)) {
                        // at this point it is guaranteed that the map is anydata
                        return true;
                    }

                    if (rhsTypes.stream().anyMatch(
                            rhsMemberType -> rhsMemberType.tag == TypeTags.RECORD &&
                                    mapRecordEqualityIntersectionExists((BMapType) lhsMemberType,
                                                                        (BRecordType) rhsMemberType))) {
                        return true;
                    }
                    break;
                case TypeTags.OBJECT:
                case TypeTags.RECORD:
                    if (rhsTypes.stream().anyMatch(
                            rhsMemberType -> checkStructEquivalency(rhsMemberType, lhsMemberType) ||
                                    checkStructEquivalency(lhsMemberType, rhsMemberType))) {
                        return true;
                    }

                    if (rhsTypes.stream().anyMatch(
                            rhsMemberType -> rhsMemberType.tag == TypeTags.RECORD &&
                                    recordEqualityIntersectionExists((BRecordType) lhsMemberType,
                                                                     (BRecordType) rhsMemberType))) {
                        return true;
                    }

                    if (rhsTypes.stream().anyMatch(rhsMemberType -> rhsMemberType.tag == TypeTags.JSON) &&
                            jsonEqualityIntersectionExists(expandAndGetMemberTypesRecursive(lhsMemberType))) {
                        return true;
                    }

                    if (rhsTypes.stream().anyMatch(
                            rhsMemberType -> rhsMemberType.tag == TypeTags.MAP &&
                                    mapRecordEqualityIntersectionExists((BMapType) rhsMemberType,
                                                                        (BRecordType) lhsMemberType))) {
                        return true;
                    }
                    break;
            }
        }
        return false;
    }

    private boolean arrayTupleEqualityIntersectionExists(BArrayType arrayType, BTupleType tupleType) {
        Set<BType> elementTypes = expandAndGetMemberTypesRecursive(arrayType.eType);

        return tupleType.tupleTypes.stream()
                .allMatch(tupleMemType -> equalityIntersectionExists(elementTypes,
                                                                     expandAndGetMemberTypesRecursive(tupleMemType)));
    }

    private boolean recordEqualityIntersectionExists(BRecordType lhsType, BRecordType rhsType) {
        Map<String, BField> lhsFields = lhsType.fields;
        Map<String, BField> rhsFields = rhsType.fields;

        List<Name> matchedFieldNames = new ArrayList<>();
        for (BField lhsField : lhsFields.values()) {
            if (rhsFields.containsKey(lhsField.name.value)) {
                if (!equalityIntersectionExists(expandAndGetMemberTypesRecursive(lhsField.type),
                                                expandAndGetMemberTypesRecursive(
                                                        rhsFields.get(lhsField.name.value).type))) {
                    return false;
                }
                matchedFieldNames.add(lhsField.getName());
            } else {
                if (Symbols.isFlagOn(lhsField.symbol.flags, Flags.OPTIONAL)) {
                    break;
                }

                if (rhsType.sealed) {
                    return false;
                }

                if (!equalityIntersectionExists(expandAndGetMemberTypesRecursive(lhsField.type),
                                                expandAndGetMemberTypesRecursive(rhsType.restFieldType))) {
                    return false;
                }
            }
        }

        for (BField rhsField : rhsFields.values()) {
            if (matchedFieldNames.contains(rhsField.getName())) {
                continue;
            }

            if (!Symbols.isFlagOn(rhsField.symbol.flags, Flags.OPTIONAL)) {
                if (lhsType.sealed) {
                    return false;
                }

                if (!equalityIntersectionExists(expandAndGetMemberTypesRecursive(rhsField.type),
                                                expandAndGetMemberTypesRecursive(lhsType.restFieldType))) {
                    return false;
                }
            }
        }

        return true;
    }

    private boolean mapRecordEqualityIntersectionExists(BMapType mapType, BRecordType recordType) {
        Set<BType> mapConstrTypes = expandAndGetMemberTypesRecursive(mapType.getConstraint());

        for (BField field : recordType.fields.values()) {
            if (!Symbols.isFlagOn(field.symbol.flags, Flags.OPTIONAL) &&
                    !equalityIntersectionExists(mapConstrTypes, expandAndGetMemberTypesRecursive(field.type))) {
                return false;
            }
        }

        return true;
    }

    private boolean jsonEqualityIntersectionExists(Set<BType> typeSet) {
        for (BType type : typeSet) {
            switch (type.tag) {
                case TypeTags.MAP:
                    if (!isAssignable(((BMapType) type).constraint, symTable.errorType)) {
                        return true;
                    }
                    break;
                case TypeTags.RECORD:
                    BRecordType recordType = (BRecordType) type;
                    if (recordType.fields.values().stream()
                            .allMatch(field -> Symbols.isFlagOn(field.symbol.flags, Flags.OPTIONAL) ||
                                    !isAssignable(field.type, symTable.errorType))) {
                        return true;
                    }
                    break;
                default:
                    if (isAssignable(type, symTable.jsonType)) {
                        return true;
                    }
            }
        }
        return false;
    }

    public BType getRemainingMatchExprType(BType originalType, BType typeToRemove) {
        switch (originalType.tag) {
            case TypeTags.UNION:
                return getRemainingType((BUnionType) originalType, getAllTypes(typeToRemove, true));
            case TypeTags.FINITE:
                return getRemainingType((BFiniteType) originalType, getAllTypes(typeToRemove, true));
            case TypeTags.TUPLE:
                return getRemainingType((BTupleType) originalType, typeToRemove);
            default:
                return originalType;
        }
    }

    private BType getRemainingType(BTupleType originalType, BType typeToRemove) {
        switch (typeToRemove.tag) {
            case TypeTags.TUPLE:
                return getRemainingType(originalType, (BTupleType) typeToRemove);
            case TypeTags.ARRAY:
                return getRemainingType(originalType, (BArrayType) typeToRemove);
            default:
                return originalType;
        }
    }

    private BType getRemainingType(BTupleType originalType, BTupleType typeToRemove) {
        if (originalType.restType != null) {
            return originalType;
        }

        List<BType> originalTupleTypes = new ArrayList<>(originalType.tupleTypes);
        List<BType> typesToRemove = new ArrayList<>(typeToRemove.tupleTypes);
        if (originalTupleTypes.size() < typesToRemove.size()) {
            return originalType;
        }
        List<BType> tupleTypes = new ArrayList<>();
        for (int i = 0; i < originalTupleTypes.size(); i++) {
            tupleTypes.add(getRemainingMatchExprType(originalTupleTypes.get(i), typesToRemove.get(i)));
        }
        if (typeToRemove.restType == null) {
            return new BTupleType(tupleTypes);
        }
        if (originalTupleTypes.size() == typesToRemove.size()) {
            return originalType;
        }
        for (int i = typesToRemove.size(); i < originalTupleTypes.size(); i++) {
            tupleTypes.add(getRemainingMatchExprType(originalTupleTypes.get(i), typeToRemove.restType));
        }
        return new BTupleType(tupleTypes);
    }

    private BType getRemainingType(BTupleType originalType, BArrayType typeToRemove) {
        BType eType = typeToRemove.eType;
        List<BType> tupleTypes = new ArrayList<>();
        for (BType tupleType : originalType.tupleTypes) {
            tupleTypes.add(getRemainingMatchExprType(tupleType, eType));
        }
        BTupleType remainingType = new BTupleType(tupleTypes);
        if (originalType.restType != null) {
            remainingType.restType = getRemainingMatchExprType(originalType.restType, eType);
        }
        return remainingType;
    }

    public BType getRemainingType(BType originalType, BType typeToRemove) {
        switch (originalType.tag) {
            case TypeTags.UNION:
                return getRemainingType((BUnionType) originalType, getAllTypes(typeToRemove, true));
            case TypeTags.FINITE:
                return getRemainingType((BFiniteType) originalType, getAllTypes(typeToRemove, true));
            case TypeTags.READONLY:
                return getRemainingType((BReadonlyType) originalType, typeToRemove);
            case TypeTags.TYPEREFDESC:
                BType refType = getReferredType(originalType);
                if (refType.tag != TypeTags.UNION && refType.tag != TypeTags.FINITE) {
                    return originalType;
                }
                return getRemainingType(refType, typeToRemove);
            default:
                return originalType;
        }
    }

    // TODO: now only works for error. Probably we need to properly define readonly types here.
    private BType getRemainingType(BReadonlyType originalType, BType removeType) {
        if (removeType.tag == TypeTags.ERROR) {
            return symTable.anyAndReadonly;
        }

        return  originalType;
    }

    public BType getTypeIntersection(IntersectionContext intersectionContext, BType lhsType, BType rhsType,
                                     SymbolEnv env) {
        return getTypeIntersection(intersectionContext, lhsType, rhsType, env, new LinkedHashSet<>());
    }

    private BType getTypeIntersection(IntersectionContext intersectionContext, BType lhsType, BType rhsType,
                                     SymbolEnv env,
                                     LinkedHashSet<BType> visitedTypes) {
        List<BType> rhsTypeComponents = getAllTypes(rhsType, false);
        LinkedHashSet<BType> intersection = new LinkedHashSet<>(rhsTypeComponents.size());
        for (BType rhsComponent : rhsTypeComponents) {
            BType it = getIntersection(intersectionContext, lhsType, env, rhsComponent,
                    new LinkedHashSet<>(visitedTypes));
            if (it != null) {
                intersection.add(it);
            }
        }

        if (intersection.isEmpty()) {
            if (lhsType.tag == TypeTags.NULL_SET) {
                return lhsType;
            }
            return symTable.semanticError;
        }

        if (intersection.size() == 1) {
            return intersection.toArray(new BType[0])[0];
        } else {
            return BUnionType.create(null, intersection);
        }
    }

    private BType getIntersection(IntersectionContext intersectionContext, BType lhsType, SymbolEnv env, BType type,
                                  LinkedHashSet<BType> visitedTypes) {

        lhsType = getEffectiveTypeForIntersection(lhsType);
        type = getEffectiveTypeForIntersection(type);

        if (intersectionContext.preferNonGenerativeIntersection) {
            if (isAssignable(type, lhsType)) {
                return type;
            } else if (isAssignable(lhsType, type)) {
                return lhsType;
            }
        }
        type = getReferredType(type);
        lhsType = getReferredType(lhsType);
        if (type.tag == TypeTags.ERROR && lhsType.tag == TypeTags.ERROR) {
            BType intersectionType = getIntersectionForErrorTypes(intersectionContext, lhsType, type, env,
                                                            visitedTypes);
            if (intersectionType != symTable.semanticError) {
                return intersectionType;
            }
        } else if (type.tag == TypeTags.RECORD && lhsType.tag == TypeTags.RECORD) {
            BType intersectionType = createRecordIntersection(intersectionContext, (BRecordType) lhsType,
                                                              (BRecordType) type, env, visitedTypes);
            if (intersectionType != symTable.semanticError) {
                return intersectionType;
            }
        } else if (type.tag == TypeTags.MAP && lhsType.tag == TypeTags.RECORD) {
            BType intersectionType = createRecordIntersection(intersectionContext, (BRecordType) lhsType,
                                                              getEquivalentRecordType((BMapType) type), env,
                                                                visitedTypes);
            if (intersectionType != symTable.semanticError) {
                return intersectionType;
            }
        } else if (type.tag == TypeTags.RECORD && lhsType.tag == TypeTags.MAP) {
            BType intersectionType = createRecordIntersection(intersectionContext,
                                                              getEquivalentRecordType((BMapType) lhsType),
                                                              (BRecordType) type, env, visitedTypes);
            if (intersectionType != symTable.semanticError) {
                return intersectionType;
            }
        } else if (!intersectionContext.preferNonGenerativeIntersection && isAssignable(type, lhsType)) {
            return type;
        } else if (!intersectionContext.preferNonGenerativeIntersection && isAssignable(lhsType, type)) {
            return lhsType;
        } else if (lhsType.tag == TypeTags.FINITE) {
            BType intersectionType = getTypeForFiniteTypeValuesAssignableToType((BFiniteType) lhsType, type);
            if (intersectionType != symTable.semanticError) {
                return intersectionType;
            }
        } else if (type.tag == TypeTags.FINITE) {
            BType intersectionType = getTypeForFiniteTypeValuesAssignableToType((BFiniteType) type, lhsType);
            if (intersectionType != symTable.semanticError) {
                return intersectionType;
            }
        } else if (lhsType.tag == TypeTags.UNION) {
            BType intersectionType = getTypeForUnionTypeMembersAssignableToType((BUnionType) lhsType, type, env,
                    intersectionContext, visitedTypes);
            if (intersectionType != symTable.semanticError) {
                return intersectionType;
            }
        } else if (type.tag == TypeTags.UNION) {
            BType intersectionType = getTypeForUnionTypeMembersAssignableToType((BUnionType) type, lhsType, env,
                    intersectionContext, visitedTypes);
            if (intersectionType != symTable.semanticError) {
                return intersectionType;
            }
        } else if (type.tag == TypeTags.MAP && lhsType.tag == TypeTags.MAP) {
            BType intersectionConstraintTypeType = getIntersection(intersectionContext, ((BMapType) lhsType).constraint,
                                                                   env, ((BMapType) type).constraint, visitedTypes);
            if (intersectionConstraintTypeType == null || intersectionConstraintTypeType == symTable.semanticError) {
                return null;
            }
            return new BMapType(TypeTags.MAP, intersectionConstraintTypeType, null);
        } else if (type.tag == TypeTags.ARRAY && lhsType.tag == TypeTags.TUPLE) {
            BType intersectionType = createArrayAndTupleIntersection(intersectionContext,
                    (BArrayType) type, (BTupleType) lhsType, env, visitedTypes);
            if (intersectionType != symTable.semanticError) {
                return intersectionType;
            }
        } else if (type.tag == TypeTags.TUPLE && lhsType.tag == TypeTags.ARRAY) {
            BType intersectionType = createArrayAndTupleIntersection(intersectionContext,
                    (BArrayType) lhsType, (BTupleType) type, env, visitedTypes);
            if (intersectionType != symTable.semanticError) {
                return intersectionType;
            }
        } else if (type.tag == TypeTags.TUPLE && lhsType.tag == TypeTags.TUPLE) {
            BType intersectionType = createTupleAndTupleIntersection(intersectionContext,
                    (BTupleType) lhsType, (BTupleType) type, env, visitedTypes);
            if (intersectionType != symTable.semanticError) {
                return intersectionType;
            }
        } else if (isAnydataOrJson(type) && lhsType.tag == TypeTags.RECORD) {
            BType intersectionType = createRecordIntersection(intersectionContext, (BRecordType) lhsType,
                    getEquivalentRecordType(getMapTypeForAnydataOrJson(type)), env, visitedTypes);
            if (intersectionType != symTable.semanticError) {
                return intersectionType;
            }
        } else if (type.tag == TypeTags.RECORD && isAnydataOrJson(lhsType)) {
            BType intersectionType = createRecordIntersection(intersectionContext,
                    getEquivalentRecordType(getMapTypeForAnydataOrJson(lhsType)), (BRecordType) type, env,
                    visitedTypes);
            if (intersectionType != symTable.semanticError) {
                return intersectionType;
            }
        } else if (isAnydataOrJson(type) && lhsType.tag == TypeTags.MAP) {
            return getIntersection(intersectionContext, lhsType, env, getMapTypeForAnydataOrJson(type), visitedTypes);
        } else if (type.tag == TypeTags.MAP && isAnydataOrJson(lhsType)) {
            return getIntersection(intersectionContext, getMapTypeForAnydataOrJson(lhsType), env, type, visitedTypes);
        } else if (isAnydataOrJson(type) && lhsType.tag == TypeTags.TUPLE) {
            BType intersectionType = createArrayAndTupleIntersection(intersectionContext,
                    getArrayTypeForAnydataOrJson(type), (BTupleType) lhsType, env, visitedTypes);
            if (intersectionType != symTable.semanticError) {
                return intersectionType;
            }
        } else if (type.tag == TypeTags.TUPLE && isAnydataOrJson(lhsType)) {
            BType intersectionType = createArrayAndTupleIntersection(intersectionContext,
                    getArrayTypeForAnydataOrJson(lhsType), (BTupleType) type, env, visitedTypes);
            if (intersectionType != symTable.semanticError) {
                return intersectionType;
            }
        } else if (isAnydataOrJson(type) && lhsType.tag == TypeTags.ARRAY) {
            BType elementIntersection = getIntersection(intersectionContext, ((BArrayType) lhsType).eType, env,
                                                        type, visitedTypes);
            if (elementIntersection == null) {
                return elementIntersection;
            }
            return new BArrayType(elementIntersection);
        } else if (type.tag == TypeTags.ARRAY && isAnydataOrJson(lhsType)) {
            BType elementIntersection = getIntersection(intersectionContext, lhsType, env, ((BArrayType) type).eType,
                    visitedTypes);
            if (elementIntersection == null) {
                return elementIntersection;
            }
            return new BArrayType(elementIntersection);
        } else if (type.tag == TypeTags.NULL_SET) {
            return type;
        }
        return null;
    }

    private BType getEffectiveTypeForIntersection(BType bType) {
        BType type = getReferredType(bType);
        if (type.tag != TypeTags.INTERSECTION) {
            return bType;
        }

        BType effectiveType = ((BIntersectionType) type).effectiveType;

        // Don't return a cyclic type as the effective type due to
        // https://github.com/ballerina-platform/ballerina-lang/issues/30681.
        return effectiveType.tag == TypeTags.UNION && ((BUnionType) effectiveType).isCyclic ? type : effectiveType;
    }

    private boolean isAnydataOrJson(BType type) {
        switch (type.tag) {
            case TypeTags.ANYDATA:
            case TypeTags.JSON:
                return true;
        }
        return false;
    }

    private BMapType getMapTypeForAnydataOrJson(BType type) {
        BMapType mapType = type.tag == TypeTags.ANYDATA ? symTable.mapAnydataType : symTable.mapJsonType;

        if (isImmutable(type)) {
            return (BMapType) ImmutableTypeCloner.getEffectiveImmutableType(null, this, mapType, env, symTable,
                    anonymousModelHelper, names);
        }
        return mapType;
    }

    private BArrayType getArrayTypeForAnydataOrJson(BType type) {
        BArrayType arrayType = type.tag == TypeTags.ANYDATA ? symTable.arrayAnydataType : symTable.arrayJsonType;

        if (isImmutable(type)) {
            return (BArrayType) ImmutableTypeCloner.getEffectiveImmutableType(null, this, arrayType, env, symTable,
                    anonymousModelHelper, names);
        }
        return arrayType;
    }

    private BType createArrayAndTupleIntersection(IntersectionContext intersectionContext,
                                                  BArrayType arrayType, BTupleType tupleType, SymbolEnv env,
                                                  LinkedHashSet<BType> visitedTypes) {
        if (!visitedTypes.add(tupleType)) {
            return tupleType;
        }
        List<BType> tupleTypes = tupleType.tupleTypes;
        if (arrayType.state == BArrayState.CLOSED && tupleTypes.size() != arrayType.size) {
            if (tupleTypes.size() > arrayType.size) {
                return symTable.semanticError;
            }

            if (tupleType.restType == null) {
                return symTable.semanticError;
            }
        }

        List<BType> tupleMemberTypes = new ArrayList<>(tupleTypes.size());
        BType eType = arrayType.eType;
        for (BType memberType : tupleTypes) {
            BType intersectionType = getTypeIntersection(intersectionContext, memberType, eType, env,
                    visitedTypes);
            if (intersectionType == symTable.semanticError) {
                return symTable.semanticError;
            }
            tupleMemberTypes.add(intersectionType);
        }

        if (tupleType.restType == null) {
            return new BTupleType(null, tupleMemberTypes);
        }

        BType restIntersectionType = getTypeIntersection(intersectionContext, tupleType.restType, eType, env,
                visitedTypes);
        if (restIntersectionType == symTable.semanticError) {
            return new BTupleType(null, tupleMemberTypes);
        }
        return new BTupleType(null, tupleMemberTypes, restIntersectionType, 0);
    }

    private BType createTupleAndTupleIntersection(IntersectionContext intersectionContext,
                                                  BTupleType lhsTupleType, BTupleType tupleType, SymbolEnv env,
                                                  LinkedHashSet<BType> visitedTypes) {
        if (lhsTupleType.restType == null && tupleType.restType != null) {
            return symTable.semanticError;
        }

        if (lhsTupleType.restType == null && lhsTupleType.tupleTypes.size() != tupleType.tupleTypes.size()) {
            return symTable.semanticError;
        }

        List<BType> lhsTupleTypes = lhsTupleType.tupleTypes;
        List<BType> tupleTypes = tupleType.tupleTypes;

        if (lhsTupleTypes.size() > tupleTypes.size()) {
            return symTable.semanticError;
        }

        List<BType> tupleMemberTypes = new ArrayList<>(tupleTypes.size());
        for (int i = 0; i < tupleTypes.size(); i++) {
            BType lhsType = (lhsTupleTypes.size() > i) ? lhsTupleTypes.get(i) : lhsTupleType.restType;
            BType intersectionType = getTypeIntersection(intersectionContext, tupleTypes.get(i), lhsType, env,
                    visitedTypes);
            if (intersectionType == symTable.semanticError) {
                return symTable.semanticError;
            }
            tupleMemberTypes.add(intersectionType);
        }

        if (lhsTupleType.restType != null && tupleType.restType != null) {
            BType restIntersectionType = getTypeIntersection(intersectionContext, tupleType.restType,
                    lhsTupleType.restType, env, visitedTypes);
            if (restIntersectionType == symTable.semanticError) {
                return new BTupleType(null, tupleMemberTypes);
            }
            return new BTupleType(null, tupleMemberTypes, restIntersectionType, 0);
        }

        return new BTupleType(null, tupleMemberTypes);
    }

    private BType getIntersectionForErrorTypes(IntersectionContext intersectionContext,
                                               BType lhsType, BType rhsType, SymbolEnv env,
                                               LinkedHashSet<BType> visitedTypes) {

        BType detailIntersectionType = getTypeIntersection(intersectionContext,
                ((BErrorType) lhsType).detailType, ((BErrorType) rhsType).detailType, env, visitedTypes);
        if (detailIntersectionType == symTable.semanticError) {
            return symTable.semanticError;
        }

        BErrorType intersectionErrorType = createErrorType(lhsType, rhsType, detailIntersectionType, env);

        if (intersectionContext.createTypeDefs) {
            BTypeSymbol errorTSymbol = intersectionErrorType.tsymbol;
            BLangErrorType bLangErrorType = TypeDefBuilderHelper.createBLangErrorType(symTable.builtinPos,
                    intersectionErrorType, env, anonymousModelHelper);
            BLangTypeDefinition errorTypeDefinition = TypeDefBuilderHelper.addTypeDefinition(
                    intersectionErrorType, errorTSymbol, bLangErrorType, env);
            errorTypeDefinition.pos = symTable.builtinPos;
        }

        return intersectionErrorType;
    }

    private BType createRecordIntersection(IntersectionContext intersectionContext,
                                           BRecordType recordTypeOne, BRecordType recordTypeTwo, SymbolEnv env,
                                           LinkedHashSet<BType> visitedTypes) {
        LinkedHashMap<String, BField> recordOneFields = recordTypeOne.fields;
        LinkedHashMap<String, BField> recordTwoFields = recordTypeTwo.fields;

        Set<String> recordOneKeys = recordOneFields.keySet();
        Set<String> recordTwoKeys = recordTwoFields.keySet();

        boolean isRecordOneClosed = recordTypeOne.sealed;
        boolean isRecordTwoClosed = recordTypeTwo.sealed;

        BType effectiveRecordOneRestFieldType = getConstraint(recordTypeOne);
        BType effectiveRecordTwoRestFieldType = getConstraint(recordTypeTwo);

        BRecordType newType = createAnonymousRecord(env);
        BTypeSymbol newTypeSymbol = newType.tsymbol;
        Set<String> addedKeys = new HashSet<>();

        LinkedHashMap<String, BField> newTypeFields = newType.fields;

        if (!populateFields(intersectionContext.switchLeft(), recordTypeOne, env, recordOneFields, recordTwoFields,
                            recordOneKeys, recordTwoKeys, isRecordTwoClosed, effectiveRecordTwoRestFieldType,
                            newTypeSymbol, addedKeys, newTypeFields, visitedTypes)) {
            return symTable.semanticError;
        }

        if (!populateFields(intersectionContext.switchRight(), recordTypeTwo, env, recordTwoFields, recordOneFields,
                            recordTwoKeys, recordOneKeys, isRecordOneClosed, effectiveRecordOneRestFieldType,
                            newTypeSymbol, addedKeys, newTypeFields, visitedTypes)) {
            return symTable.semanticError;
        }

        BType restFieldType = getTypeIntersection(intersectionContext, effectiveRecordOneRestFieldType,
                effectiveRecordTwoRestFieldType, env, visitedTypes);
        if (setRestType(newType, restFieldType) == symTable.semanticError) {
            return symTable.semanticError;
        }

        if ((newType.sealed || newType.restFieldType == symTable.neverType) &&
                (newTypeFields.isEmpty() || allReadOnlyFields(newTypeFields))) {
            newType.flags |= Flags.READONLY;
            newTypeSymbol.flags |= Flags.READONLY;
        }

        if (intersectionContext.createTypeDefs) {
            BLangRecordTypeNode recordTypeNode = TypeDefBuilderHelper.createRecordTypeNode(
                    newType, env.enclPkg.packageID, symTable, symTable.builtinPos);
            BLangTypeDefinition recordTypeDef = TypeDefBuilderHelper.addTypeDefinition(
                    newType, newType.tsymbol, recordTypeNode, env);
            env.enclPkg.symbol.scope.define(newType.tsymbol.name, newType.tsymbol);
            recordTypeDef.pos = symTable.builtinPos;
        }

        return newType;
    }

    private boolean populateFields(IntersectionContext intersectionContext, BRecordType lhsRecord, SymbolEnv env,
                                   LinkedHashMap<String, BField> lhsRecordFields,
                                   LinkedHashMap<String, BField> rhsRecordFields,
                                   Set<String> lhsRecordKeys, Set<String> rhsRecordKeys,
                                   boolean isRhsRecordClosed, BType effectiveRhsRecordRestFieldType,
                                   BTypeSymbol newTypeSymbol, Set<String> addedKeys,
                                   LinkedHashMap<String, BField> newTypeFields,
                                   LinkedHashSet<BType> visitedTypes) {
        for (String key : lhsRecordKeys) {
            BField lhsRecordField = lhsRecordFields.get(key);

            if (!validateRecordFieldDefaultValueForIntersection(intersectionContext, lhsRecordField, lhsRecord)) {
                return false;
            }

            if (!addedKeys.add(key)) {
                continue;
            }
            
            BType intersectionFieldType;

            long intersectionFlags = lhsRecordField.symbol.flags;

            BType recordOneFieldType = lhsRecordField.type;
            if (!rhsRecordKeys.contains(key)) {
                if (isRhsRecordClosed) {
                    if (!Symbols.isFlagOn(lhsRecordField.symbol.flags, Flags.OPTIONAL)) {
                        return false;
                    }
                    continue;
                }

                if (isNeverTypeOrStructureTypeWithARequiredNeverMember(effectiveRhsRecordRestFieldType) &&
                        !isNeverTypeOrStructureTypeWithARequiredNeverMember(recordOneFieldType)) {
                    return false;
                }

                intersectionFieldType = getIntersection(intersectionContext, recordOneFieldType, env,
                                                        effectiveRhsRecordRestFieldType, visitedTypes);

                if (intersectionFieldType == null || intersectionFieldType == symTable.semanticError) {
                    if (Symbols.isFlagOn(lhsRecordField.symbol.flags, Flags.OPTIONAL)) {
                        continue;
                    }

                    return false;
                }
            } else {
                BField rhsRecordField = rhsRecordFields.get(key);
                intersectionFieldType = getIntersection(intersectionContext, recordOneFieldType, env,
                                                        rhsRecordField.type, visitedTypes);

                long rhsFieldFlags = rhsRecordField.symbol.flags;
                if (Symbols.isFlagOn(rhsFieldFlags, Flags.READONLY)) {
                    intersectionFlags |= Flags.READONLY;
                }

                if (!Symbols.isFlagOn(rhsFieldFlags, Flags.OPTIONAL) &&
                        Symbols.isFlagOn(intersectionFlags, Flags.OPTIONAL)) {
                    intersectionFlags &= ~Flags.OPTIONAL;
                }

                if (Symbols.isFlagOn(rhsFieldFlags, Flags.REQUIRED) &&
                        !Symbols.isFlagOn(intersectionFlags, Flags.REQUIRED)) {
                    intersectionFlags |= Flags.REQUIRED;
                }
            }

            if (intersectionFieldType == null || intersectionFieldType == symTable.semanticError) {
                return false;
            }

            org.wso2.ballerinalang.compiler.util.Name name = lhsRecordField.name;
            BVarSymbol recordFieldSymbol;

            if (intersectionFieldType.tag == TypeTags.INVOKABLE && intersectionFieldType.tsymbol != null) {
                recordFieldSymbol = new BInvokableSymbol(lhsRecordField.symbol.tag, intersectionFlags,
                                                         name, env.enclPkg.packageID, intersectionFieldType,
                                                         newTypeSymbol, lhsRecordField.pos, SOURCE);
                BInvokableTypeSymbol tsymbol = (BInvokableTypeSymbol) intersectionFieldType.tsymbol;
                BInvokableSymbol invokableSymbol = (BInvokableSymbol) recordFieldSymbol;
                invokableSymbol.params = tsymbol == null ? null : new ArrayList<>(tsymbol.params);
                invokableSymbol.restParam = tsymbol.restParam;
                invokableSymbol.retType = tsymbol.returnType;
                invokableSymbol.flags = tsymbol.flags;
            } else {
                recordFieldSymbol = new BVarSymbol(intersectionFlags, name, env.enclPkg.packageID,
                                                   intersectionFieldType, newTypeSymbol, lhsRecordField.pos, SOURCE);
            }

            newTypeFields.put(key, new BField(name, null, recordFieldSymbol));
            newTypeSymbol.scope.define(name,  recordFieldSymbol);
        }
        return true;
    }

    private boolean allReadOnlyFields(LinkedHashMap<String, BField> fields) {
        for (BField field : fields.values()) {
            if (!Symbols.isFlagOn(field.symbol.flags, Flags.READONLY)) {
                return false;
            }
        }
        return true;
    }

    private BType setRestType(BRecordType recordType, BType restType) {
        if (restType == symTable.semanticError) {
            recordType.restFieldType = symTable.semanticError;
            return symTable.semanticError;
        }

        if (restType == symTable.neverType) {
            recordType.sealed = true;
            recordType.restFieldType = symTable.noType;
            return symTable.noType;
        }

        recordType.restFieldType = restType;
        return restType;
    }

    private BType getConstraint(BRecordType recordType) {
        if (recordType.sealed) {
            return symTable.neverType;
        }

        return recordType.restFieldType;
    }

    private BRecordType createAnonymousRecord(SymbolEnv env) {
        EnumSet<Flag> flags = EnumSet.of(Flag.PUBLIC, Flag.ANONYMOUS);
        BRecordTypeSymbol recordSymbol = Symbols.createRecordSymbol(Flags.asMask(flags), Names.EMPTY,
                                                                                env.enclPkg.packageID, null,
                                                                                env.scope.owner, null, VIRTUAL);
        recordSymbol.name = names.fromString(
                anonymousModelHelper.getNextAnonymousTypeKey(env.enclPkg.packageID));
        BInvokableType bInvokableType = new BInvokableType(new ArrayList<>(), symTable.nilType, null);
        BInvokableSymbol initFuncSymbol = Symbols.createFunctionSymbol(
                Flags.PUBLIC, Names.EMPTY, Names.EMPTY, env.enclPkg.symbol.pkgID, bInvokableType, env.scope.owner,
                false, symTable.builtinPos, VIRTUAL);
        initFuncSymbol.retType = symTable.nilType;
        recordSymbol.initializerFunc = new BAttachedFunction(Names.INIT_FUNCTION_SUFFIX, initFuncSymbol,
                                                                         bInvokableType, symTable.builtinPos);
        recordSymbol.scope = new Scope(recordSymbol);

        BRecordType recordType = new BRecordType(recordSymbol);
        recordType.tsymbol = recordSymbol;
        recordSymbol.type = recordType;

        return recordType;
    }

    private BRecordType getEquivalentRecordType(BMapType mapType) {
        BRecordType equivalentRecordType = new BRecordType(null);
        equivalentRecordType.sealed = false;
        equivalentRecordType.restFieldType = mapType.constraint;
        return equivalentRecordType;
    }

    private BErrorType createErrorType(BType lhsType, BType rhsType, BType detailType, SymbolEnv env) {
        BErrorType lhsErrorType = (BErrorType) lhsType;
        BErrorType rhsErrorType = (BErrorType) rhsType;

        BErrorType errorType = createErrorType(detailType, lhsType.flags, env);
        errorType.tsymbol.flags |= rhsType.flags;

        errorType.typeIdSet = BTypeIdSet.getIntersection(lhsErrorType.typeIdSet, rhsErrorType.typeIdSet);

        return errorType;
    }

    public BErrorType createErrorType(BType detailType, long flags, SymbolEnv env) {
        String name = anonymousModelHelper.getNextAnonymousIntersectionErrorTypeName(env.enclPkg.packageID);
        BErrorTypeSymbol errorTypeSymbol = Symbols.createErrorSymbol(flags | Flags.ANONYMOUS, names.fromString(name),
                                                                     env.enclPkg.symbol.pkgID, null,
                                                                     env.scope.owner, symTable.builtinPos, VIRTUAL);
        errorTypeSymbol.scope = new Scope(errorTypeSymbol);
        BErrorType errorType = new BErrorType(errorTypeSymbol, detailType);
        errorType.flags |= errorTypeSymbol.flags;
        errorTypeSymbol.type = errorType;
        errorType.typeIdSet = BTypeIdSet.emptySet();

        return errorType;
    }

    private boolean populateRecordFields(IntersectionContext diagnosticContext, BRecordType newType,
                                         BType originalType, SymbolEnv env, BType constraint) {
        BTypeSymbol intersectionRecordSymbol = newType.tsymbol;
        // If the detail type is BMapType simply ignore since the resulting detail type has `anydata` as rest type.
        if (originalType.getKind() != TypeKind.RECORD) {
            return true;
        }
        BRecordType originalRecordType = (BRecordType) originalType;
        LinkedHashMap<String, BField> fields = new LinkedHashMap<>();
        for (BField origField : originalRecordType.fields.values()) {
            org.wso2.ballerinalang.compiler.util.Name origFieldName = origField.name;
            String nameString = origFieldName.value;

            if (!validateRecordFieldDefaultValueForIntersection(diagnosticContext, origField, originalRecordType)) {
                return false;
            }

            BType recordFieldType = validateRecordField(diagnosticContext, newType, origField, constraint, env);
            if (recordFieldType == symTable.semanticError) {
                return false;
            }

            BVarSymbol recordFieldSymbol = new BVarSymbol(origField.symbol.flags, origFieldName,
                                                          env.enclPkg.packageID, recordFieldType,
                                                          intersectionRecordSymbol, origField.pos, SOURCE);

            if (recordFieldType == symTable.neverType && Symbols.isFlagOn(recordFieldSymbol.flags, Flags.OPTIONAL)) {
                recordFieldSymbol.flags &= (~Flags.REQUIRED);
                recordFieldSymbol.flags |= Flags.OPTIONAL;
            }

            if (recordFieldType.tag == TypeTags.INVOKABLE && recordFieldType.tsymbol != null) {
                BInvokableTypeSymbol tsymbol = (BInvokableTypeSymbol) recordFieldType.tsymbol;
                BInvokableSymbol invokableSymbol = (BInvokableSymbol) recordFieldSymbol;
                invokableSymbol.params = tsymbol.params == null ? null : new ArrayList<>(tsymbol.params);
                invokableSymbol.restParam = tsymbol.restParam;
                invokableSymbol.retType = tsymbol.returnType;
                invokableSymbol.flags = tsymbol.flags;
            }

            fields.put(nameString, new BField(origFieldName, null, recordFieldSymbol));
            intersectionRecordSymbol.scope.define(origFieldName,  recordFieldSymbol);
        }
        newType.fields.putAll(fields);

        return true;
    }


    private boolean validateRecordFieldDefaultValueForIntersection(IntersectionContext diagnosticContext,
                                                                   BField field, BRecordType recordType) {
        if (field.symbol != null && field.symbol.isDefaultable && !diagnosticContext.ignoreDefaultValues) {
            diagnosticContext.logError(DiagnosticErrorCode.INTERSECTION_NOT_ALLOWED_WITH_TYPE, recordType, field.name);
            return false;
        }
        return true;
    }

    private BType validateRecordField(IntersectionContext intersectionContext,
                                      BRecordType newType, BField origField, BType constraint, SymbolEnv env) {
        if (hasField(newType, origField)) {
            return validateOverlappingFields(newType, origField);
        }

        if (constraint == null) {
            return origField.type;
        }

        BType fieldType = getTypeIntersection(intersectionContext, origField.type, constraint, env);
        if (fieldType.tag == TypeTags.NEVER && !Symbols.isOptional(origField.symbol)) {
            return symTable.semanticError;
        }

        if (fieldType != symTable.semanticError) {
            return fieldType;
        }

        if (Symbols.isOptional(origField.symbol)) {
            return symTable.neverType;
        }

        return symTable.semanticError;
    }

    private boolean hasField(BRecordType recordType, BField origField) {
        return recordType.fields.containsKey(origField.name.value);
    }

    private BType validateOverlappingFields(BRecordType newType, BField origField) {
        if (!hasField(newType, origField)) {
            return origField.type;
        }

        BField overlappingField = newType.fields.get(origField.name.value);
        if (isAssignable(overlappingField.type, origField.type)) {
            return overlappingField.type;
        }

        if (isAssignable(origField.type, overlappingField.type)) {
            return origField.type;
        }
        return symTable.semanticError;
    }

    private void removeErrorFromReadonlyType(List<BType> remainingTypes) {
        Iterator<BType> remainingIterator = remainingTypes.listIterator();
        boolean addAnyAndReadOnly = false;
        while (remainingIterator.hasNext()) {
            BType remainingType = remainingIterator.next();
            if (remainingType.tag != TypeTags.READONLY) {
                continue;
            }
            remainingIterator.remove();
            addAnyAndReadOnly = true;
        }
        if (addAnyAndReadOnly) {
            remainingTypes.add(symTable.anyAndReadonly);
        }
    }

    private BType getRemainingType(BUnionType originalType, List<BType> removeTypes) {
        List<BType> remainingTypes = getAllTypes(originalType, true);
        boolean hasErrorToRemove = false;
        for (BType removeType : removeTypes) {
            remainingTypes.removeIf(type -> isAssignable(type, removeType));
            if (!hasErrorToRemove && removeType.tag == TypeTags.ERROR) {
                hasErrorToRemove = true;
            }
        }

        if (hasErrorToRemove) {
            removeErrorFromReadonlyType(remainingTypes);
        }

        List<BType> finiteTypesToRemove = new ArrayList<>();
        List<BType> finiteTypesToAdd = new ArrayList<>();
        for (BType remainingType : remainingTypes) {
            if (remainingType.tag == TypeTags.FINITE) {
                BFiniteType finiteType = (BFiniteType) remainingType;
                finiteTypesToRemove.add(finiteType);
                BType remainingTypeWithMatchesRemoved = getRemainingType(finiteType, removeTypes);
                if (remainingTypeWithMatchesRemoved != symTable.semanticError) {
                    finiteTypesToAdd.add(remainingTypeWithMatchesRemoved);
                }
            }
        }
        remainingTypes.removeAll(finiteTypesToRemove);
        remainingTypes.addAll(finiteTypesToAdd);

        if (remainingTypes.size() == 1) {
            return remainingTypes.get(0);
        }

        if (remainingTypes.isEmpty()) {
            return symTable.nullSet;
        }

        return BUnionType.create(null, new LinkedHashSet<>(remainingTypes));
    }

    private BType getRemainingType(BFiniteType originalType, List<BType> removeTypes) {
        Set<BLangExpression> remainingValueSpace = new LinkedHashSet<>();

        for (BLangExpression valueExpr : originalType.getValueSpace()) {
            boolean matchExists = false;
            for (BType remType : removeTypes) {
                if (isAssignable(valueExpr.getBType(), remType) ||
                        isAssignableToFiniteType(remType, (BLangLiteral) valueExpr)) {
                    matchExists = true;
                    break;
                }
            }

            if (!matchExists) {
                remainingValueSpace.add(valueExpr);
            }
        }

        if (remainingValueSpace.isEmpty()) {
            return symTable.semanticError;
        }

        BTypeSymbol finiteTypeSymbol = Symbols.createTypeSymbol(SymTag.FINITE_TYPE, originalType.tsymbol.flags,
                names.fromString("$anonType$" + UNDERSCORE + finiteTypeCount++),
                originalType.tsymbol.pkgID, null,
                originalType.tsymbol.owner, originalType.tsymbol.pos,
                VIRTUAL);
        BFiniteType intersectingFiniteType = new BFiniteType(finiteTypeSymbol, remainingValueSpace);
        finiteTypeSymbol.type = intersectingFiniteType;
        return intersectingFiniteType;
    }

    public BType getSafeType(BType bType, boolean liftNil, boolean liftError) {
        BType type = getReferredType(bType);
        // Since JSON, ANY and ANYDATA by default contain null, we need to create a new respective type which
        // is not-nullable.
        if (liftNil) {
            switch (type.tag) {
                case TypeTags.JSON:
                    return new BJSONType((BJSONType) type, false);
                case TypeTags.ANY:
                    return new BAnyType(type.tag, type.tsymbol, false);
                case TypeTags.ANYDATA:
                    return new BAnydataType((BAnydataType) type, false);
                case TypeTags.READONLY:
                    if (liftError) {
                        return symTable.anyAndReadonly;
                    }
                    return new BReadonlyType(type.tag, type.tsymbol, false);
            }
        }

        if (type.tag != TypeTags.UNION) {
            return bType;
        }

        BUnionType unionType = (BUnionType) type;
        LinkedHashSet<BType> memTypes = new LinkedHashSet<>(unionType.getMemberTypes());
        BUnionType errorLiftedType = BUnionType.create(null, memTypes);

        if (liftNil) {
            errorLiftedType.remove(symTable.nilType);
        }

        if (liftError) {
            LinkedHashSet<BType> bTypes = new LinkedHashSet<>();
            for (BType t : errorLiftedType.getMemberTypes()) {
                if (t.tag != TypeTags.ERROR) {
                    bTypes.add(t);
                }
            }
            memTypes = bTypes;
            errorLiftedType = BUnionType.create(null, memTypes);
        }

        if (errorLiftedType.getMemberTypes().size() == 1) {
            return errorLiftedType.getMemberTypes().toArray(new BType[0])[0];
        }

        if (errorLiftedType.getMemberTypes().size() == 0) {
            return symTable.semanticError;
        }

        return errorLiftedType;
    }

    public List<BType> getAllTypes(BType type, boolean getReferenced) {
        if (type.tag != TypeTags.UNION) {
            if (getReferenced && type.tag == TypeTags.TYPEREFDESC) {
                return getAllTypes(((BTypeReferenceType) type).referredType, true);
            } else {
                return Lists.of(type);
            }
        }

        List<BType> memberTypes = new LinkedList<>();
        ((BUnionType) type).getMemberTypes().forEach(memberType -> memberTypes.addAll(getAllTypes(memberType, true)));
        return memberTypes;
    }

    public boolean isAllowedConstantType(BType type) {
        switch (type.tag) {
            case TypeTags.BOOLEAN:
            case TypeTags.INT:
                // TODO : Fix this, Issue : #21542
//            case TypeTags.SIGNED32_INT:
//            case TypeTags.SIGNED16_INT:
//            case TypeTags.SIGNED8_INT:
//            case TypeTags.UNSIGNED32_INT:
//            case TypeTags.UNSIGNED16_INT:
//            case TypeTags.UNSIGNED8_INT:
            case TypeTags.BYTE:
            case TypeTags.FLOAT:
            case TypeTags.DECIMAL:
            case TypeTags.STRING:
                // TODO : Fix this, Issue : #21542
//            case TypeTags.CHAR_STRING:
            case TypeTags.NIL:
                return true;
            case TypeTags.MAP:
                return isAllowedConstantType(((BMapType) type).constraint);
            case TypeTags.FINITE:
                BLangExpression finiteValue = ((BFiniteType) type).getValueSpace().toArray(new BLangExpression[0])[0];
                return isAllowedConstantType(finiteValue.getBType());
            case TypeTags.TYPEREFDESC:
                return isAllowedConstantType(((BTypeReferenceType) type).referredType);
            default:
                return false;
        }
    }

    public boolean isValidLiteral(BLangLiteral literal, BType targetType) {
        BType literalType = literal.getBType();
        if (literalType.tag == targetType.tag) {
            return true;
        }

        switch (targetType.tag) {
            case TypeTags.BYTE:
                return literalType.tag == TypeTags.INT && isByteLiteralValue((Long) literal.value);
            case TypeTags.DECIMAL:
                return literalType.tag == TypeTags.FLOAT || literalType.tag == TypeTags.INT;
            case TypeTags.FLOAT:
                return literalType.tag == TypeTags.INT;
            case TypeTags.SIGNED32_INT:
                return literalType.tag == TypeTags.INT && isSigned32LiteralValue((Long) literal.value);
            case TypeTags.SIGNED16_INT:
                return literalType.tag == TypeTags.INT && isSigned16LiteralValue((Long) literal.value);
            case TypeTags.SIGNED8_INT:
                return literalType.tag == TypeTags.INT && isSigned8LiteralValue((Long) literal.value);
            case TypeTags.UNSIGNED32_INT:
                return literalType.tag == TypeTags.INT && isUnsigned32LiteralValue((Long) literal.value);
            case TypeTags.UNSIGNED16_INT:
                return literalType.tag == TypeTags.INT && isUnsigned16LiteralValue((Long) literal.value);
            case TypeTags.UNSIGNED8_INT:
                return literalType.tag == TypeTags.INT && isUnsigned8LiteralValue((Long) literal.value);
            case TypeTags.CHAR_STRING:
                return literalType.tag == TypeTags.STRING && isCharLiteralValue((String) literal.value);
            default:
                return false;
        }
    }

    /**
     * Validate if the return type of the given function is a subtype of `error?`, containing `()`.
     *
     * @param function          The function of which the return type should be validated
     * @param diagnosticCode    The code to log if the return type is invalid
     */
    public void validateErrorOrNilReturn(BLangFunction function, DiagnosticCode diagnosticCode) {
        BType returnType = function.returnTypeNode.getBType();

        if (returnType.tag == TypeTags.NIL) {
            return;
        }

        if (returnType.tag == TypeTags.UNION) {
            Set<BType> memberTypes = getEffectiveMemberTypes(((BUnionType) returnType));
            if (returnType.isNullable() &&
                    memberTypes.stream().allMatch(type -> type.tag == TypeTags.NIL || type.tag == TypeTags.ERROR)) {
                return;
            }
        }

        dlog.error(function.returnTypeNode.pos, diagnosticCode, function.returnTypeNode.getBType().toString());
    }

    /**
     * Type vector of size two, to hold the source and the target types.
     *
     * @since 0.982.0
     */
    private static class TypePair {
        BType sourceType;
        BType targetType;

        public TypePair(BType sourceType, BType targetType) {
            this.sourceType = sourceType;
            this.targetType = targetType;
        }

        @Override
        public boolean equals(Object obj) {
            if (!(obj instanceof TypePair)) {
                return false;
            }

            TypePair other = (TypePair) obj;
            return this.sourceType.equals(other.sourceType) && this.targetType.equals(other.targetType);
        }

        @Override
        public int hashCode() {
            return Objects.hash(sourceType, targetType);
        }
    }

    /**
     * A functional interface for parameterizing the type of type checking that needs to be done on the source and
     * target types.
     *
     * @since 0.995.0
     */
    private interface TypeEqualityPredicate {
        boolean test(BType source, BType target, Set<TypePair> unresolvedTypes);
    }

    public boolean hasFillerValue(BType type) {
        switch (type.tag) {
            case TypeTags.INT:
            case TypeTags.BYTE:
            case TypeTags.FLOAT:
            case TypeTags.DECIMAL:
            case TypeTags.STRING:
            case TypeTags.BOOLEAN:
            case TypeTags.JSON:
            case TypeTags.XML:
            case TypeTags.NIL:
            case TypeTags.TABLE:
            case TypeTags.ANYDATA:
            case TypeTags.MAP:
            case TypeTags.ANY:
            case TypeTags.NEVER:
                return true;
            case TypeTags.ARRAY:
                return checkFillerValue((BArrayType) type);
            case TypeTags.FINITE:
                return checkFillerValue((BFiniteType) type);
            case TypeTags.UNION:
                return checkFillerValue((BUnionType) type);
            case TypeTags.OBJECT:
                return checkFillerValue((BObjectType) type);
            case TypeTags.RECORD:
                return checkFillerValue((BRecordType) type);
            case TypeTags.TUPLE:
                BTupleType tupleType = (BTupleType) type;
                if (tupleType.isCyclic) {
                    return false;
                }
                return tupleType.getTupleTypes().stream().allMatch(eleType -> hasFillerValue(eleType));
            case TypeTags.TYPEREFDESC:
                return hasFillerValue(getReferredType(type));
            default:
                // filler value is 0
                if (TypeTags.isIntegerTypeTag(type.tag)) {
                    return true;
                }
                return false;
        }
    }

    private boolean checkFillerValue(BObjectType type) {
        if ((type.tsymbol.flags & Flags.CLASS) != Flags.CLASS) {
            return false;
        }

        BAttachedFunction initFunction = ((BObjectTypeSymbol) type.tsymbol).initializerFunc;
        if (initFunction == null) {
            return true;
        }
        if (initFunction.symbol.getReturnType().getKind() != TypeKind.NIL) {
            return false;
        }

        for (BVarSymbol bVarSymbol : initFunction.symbol.getParameters()) {
            if (!bVarSymbol.isDefaultable) {
                return false;
            }
        }
        return true;
    }

    /**
     * This will handle two types. Singleton : As singleton can have one value that value should it self be a valid fill
     * value Union : 1. if nil is a member it is the fill values 2. else all the values should belong to same type and
     * the default value for that type should be a member of the union precondition : value space should have at least
     * one element
     *
     * @param type BFiniteType union or finite
     * @return boolean whether type has a valid filler value or not
     */
    private boolean checkFillerValue(BFiniteType type) {
        if (type.isNullable()) {
            return true;
        }
        if (type.getValueSpace().size() == 1) { // For singleton types, that value is the implicit initial value
            return true;
        }
        Iterator iterator = type.getValueSpace().iterator();
        BLangExpression firstElement = (BLangExpression) iterator.next();
        boolean defaultFillValuePresent = isImplicitDefaultValue(firstElement);

        while (iterator.hasNext()) {
            BLangExpression value = (BLangExpression) iterator.next();
            if (!isSameBasicType(value.getBType(), firstElement.getBType())) {
                return false;
            }
            if (!defaultFillValuePresent && isImplicitDefaultValue(value)) {
                defaultFillValuePresent = true;
            }
        }

        return defaultFillValuePresent;
    }

    private boolean hasImplicitDefaultValue(Set<BLangExpression> valueSpace) {
        for (BLangExpression expression : valueSpace) {
            if (isImplicitDefaultValue(expression)) {
                return true;
            }
        }
        return false;
    }

    private boolean checkFillerValue(BUnionType type) {
        if (type.isNullable()) {
            return true;
        }

        Set<BType> memberTypes = new HashSet<>();
        boolean hasFillerValue = false;
        boolean defaultValuePresent = false;
        boolean finiteTypePresent = false;
        for (BType member : getAllTypes(type, true)) {
            if (member.tag == TypeTags.FINITE) {
                Set<BType> uniqueValues = getValueTypes(((BFiniteType) member).getValueSpace());
                memberTypes.addAll(uniqueValues);
                if (!defaultValuePresent && hasImplicitDefaultValue(((BFiniteType) member).getValueSpace())) {
                    defaultValuePresent = true;
                }
                finiteTypePresent = true;
            } else {
                memberTypes.add(member);
            }
            if (!hasFillerValue && hasFillerValue(member)) {
                hasFillerValue = true;
            }
        }
        if (!hasFillerValue) {
            return false;
        }

        Iterator<BType> iterator = memberTypes.iterator();
        BType firstMember = iterator.next();
        while (iterator.hasNext()) {
            if (!isSameBasicType(firstMember, iterator.next())) {
                return false;
            }
        }

        if (finiteTypePresent) {
            return defaultValuePresent;
        }
        return true;
    }

    private boolean isSameBasicType(BType source, BType target) {
        if (isSameType(source, target)) {
            return true;
        }
        if (TypeTags.isIntegerTypeTag(source.tag) && TypeTags.isIntegerTypeTag(target.tag)) {
            return true;
        }
        return false;
    }

    private Set<BType> getValueTypes(Set<BLangExpression> valueSpace) {
        Set<BType> uniqueType = new HashSet<>();
        for (BLangExpression expression : valueSpace) {
            uniqueType.add(expression.getBType());
        }
        return uniqueType;
    }

    private boolean isImplicitDefaultValue(BLangExpression expression) {
        if ((expression.getKind() == NodeKind.LITERAL) || (expression.getKind() == NodeKind.NUMERIC_LITERAL)) {
            BLangLiteral literalExpression = (BLangLiteral) expression;
            BType literalExprType = literalExpression.getBType();
            Object value = literalExpression.getValue();
            switch (literalExprType.getKind()) {
                case INT:
                case BYTE:
                    return value.equals(Long.valueOf(0));
                case STRING:
                    return value == null || value.equals("");
                case DECIMAL:
                case FLOAT:
                    return value.equals(String.valueOf(0.0));
                case BOOLEAN:
                    return value.equals(Boolean.valueOf(false));
                case NIL:
                    return true;
                default:
                    return false;
            }
        }
        return false;
    }

    private boolean checkFillerValue(BRecordType type) {
        for (BField field : type.fields.values()) {
            if (Symbols.isFlagOn(field.symbol.flags, Flags.OPTIONAL)) {
                continue;
            }
            if (Symbols.isFlagOn(field.symbol.flags, Flags.REQUIRED)) {
                return false;
            }
        }
        return true;
    }

    private boolean checkFillerValue(BArrayType type) {
        if (type.size == -1) {
            return true;
        }
        return hasFillerValue(type.eType);
    }

    /**
     * Get result type of the query output.
     *
     * @param type type of query expression.
     * @return result type.
     */
    public BType resolveExprType(BType type) {
        switch (type.tag) {
            case TypeTags.STREAM:
                return ((BStreamType) type).constraint;
            case TypeTags.TABLE:
                return ((BTableType) type).constraint;
            case TypeTags.ARRAY:
                return ((BArrayType) type).eType;
            case TypeTags.UNION:
                List<BType> exprTypes = new ArrayList<>(((BUnionType) type).getMemberTypes());
                for (BType returnType : exprTypes) {
                    switch (returnType.tag) {
                        case TypeTags.STREAM:
                            return ((BStreamType) returnType).constraint;
                        case TypeTags.TABLE:
                            return ((BTableType) returnType).constraint;
                        case TypeTags.ARRAY:
                            return ((BArrayType) returnType).eType;
                        case TypeTags.STRING:
                        case TypeTags.XML:
                            return returnType;
                    }
                }
            default:
                return type;
        }
    }

    /**
     * Check whether a type is an ordered type.
     *
     * @param type type.
     * @param hasCycle whether there is a cycle.
     * @return boolean whether the type is an ordered type or not.
     */
    public boolean isOrderedType(BType type, boolean hasCycle) {
        switch (type.tag) {
            case TypeTags.UNION:
                BUnionType unionType = (BUnionType) type;
                if (hasCycle) {
                    return true;
                }
                if (unionType.isCyclic) {
                    hasCycle = true;
                }
                Set<BType> memberTypes = unionType.getMemberTypes();
                boolean allMembersOrdered = false;
                BType firstTypeInUnion = getReferredType(memberTypes.iterator().next());
                for (BType memType : memberTypes) {
                    memType = getReferredType(memType);
                    if (memType.tag == TypeTags.FINITE && firstTypeInUnion.tag == TypeTags.FINITE) {
                        Set<BLangExpression> valSpace = ((BFiniteType) firstTypeInUnion).getValueSpace();
                        BType baseExprType = valSpace.iterator().next().getBType();
                        if (!checkValueSpaceHasSameType((BFiniteType) memType, baseExprType)) {
                            return false;
                        }
                    } else if (memType.tag == TypeTags.UNION) {
                        return isOrderedType(memType, hasCycle);
                    } else if (memType.tag != firstTypeInUnion.tag && memType.tag != TypeTags.NIL &&
                            !isIntOrStringType(memType.tag, firstTypeInUnion.tag)) {
                        return false;
                    }
                    allMembersOrdered = isOrderedType(memType, hasCycle);
                    if (!allMembersOrdered) {
                        break;
                    }
                }
                return allMembersOrdered;
            case TypeTags.ARRAY:
                BType elementType = ((BArrayType) type).eType;
                return isOrderedType(elementType, hasCycle);
            case TypeTags.TUPLE:
                List<BType> tupleMemberTypes = ((BTupleType) type).tupleTypes;
                for (BType memType : tupleMemberTypes) {
                    if (!isOrderedType(memType, hasCycle)) {
                        return false;
                    }
                }
                BType restType = ((BTupleType) type).restType;
                return restType == null || isOrderedType(restType, hasCycle);
            case TypeTags.FINITE:
                boolean isValueSpaceOrdered = false;
                Set<BLangExpression> valSpace = ((BFiniteType) type).getValueSpace();
                BType baseExprType = valSpace.iterator().next().getBType();
                for (BLangExpression expr : valSpace) {
                    if (!checkValueSpaceHasSameType((BFiniteType) type, baseExprType)) {
                        return false;
                    }
                    isValueSpaceOrdered = isOrderedType(expr.getBType(), hasCycle);
                    if (!isValueSpaceOrdered) {
                        break;
                    }
                }
                return isValueSpaceOrdered;
            case TypeTags.TYPEREFDESC:
                return isOrderedType(getReferredType(type), hasCycle);
            case TypeTags.INTERSECTION:
                return isOrderedType(getEffectiveTypeForIntersection(type), hasCycle);
            default:
                return isSimpleBasicType(type.tag);
        }
    }

    private boolean isIntOrStringType(int firstTypeTag, int secondTypeTag) {
        return ((TypeTags.isIntegerTypeTag(firstTypeTag) || firstTypeTag == TypeTags.BYTE) &&
                (TypeTags.isIntegerTypeTag(secondTypeTag) || secondTypeTag == TypeTags.BYTE)) ||
                ((TypeTags.isStringTypeTag(firstTypeTag)) && (TypeTags.isStringTypeTag(secondTypeTag)));
    }

    public boolean isUnionOfSimpleBasicTypes(BType bType) {
        BType type = getReferredType(bType);
        if (type.tag == TypeTags.UNION) {
            Set<BType> memberTypes = ((BUnionType) type).getMemberTypes();
            for (BType memType : memberTypes) {
                memType = getReferredType(memType);
                if (!isSimpleBasicType(memType.tag)) {
                    return false;
                }
            }
            return true;
        }
        return isSimpleBasicType(type.tag);
    }

    public BType findCompatibleType(BType type) {
        switch (type.tag) {
            case TypeTags.DECIMAL:
            case TypeTags.FLOAT:
            case TypeTags.XML:
            case TypeTags.XML_TEXT:
                return type;
            case TypeTags.INT:
            case TypeTags.BYTE:
            case TypeTags.SIGNED32_INT:
            case TypeTags.SIGNED16_INT:
            case TypeTags.SIGNED8_INT:
            case TypeTags.UNSIGNED32_INT:
            case TypeTags.UNSIGNED16_INT:
            case TypeTags.UNSIGNED8_INT:
                return symTable.intType;
            case TypeTags.STRING:
            case TypeTags.CHAR_STRING:
                return symTable.stringType;
            case TypeTags.UNION:
                LinkedHashSet<BType> memberTypes = ((BUnionType) type).getMemberTypes();
                return findCompatibleType(memberTypes.iterator().next());
            case TypeTags.TYPEREFDESC:
                return findCompatibleType(((BTypeReferenceType) type).referredType);
            default:
                Set<BLangExpression> valueSpace = ((BFiniteType) type).getValueSpace();
                return findCompatibleType(valueSpace.iterator().next().getBType());
        }
    }

    public boolean isNonNilSimpleBasicTypeOrString(BType bType) {
        BType type = getReferredType(bType);
        if (type.tag == TypeTags.UNION) {
            Set<BType> memberTypes = ((BUnionType) type).getMemberTypes();
            for (BType member : memberTypes) {
                BType memType = getReferredType(member);
                if (memType.tag == TypeTags.NIL || !isSimpleBasicType(memType.tag)) {
                    return false;
                }
            }
            return true;
        }
        return type.tag != TypeTags.NIL && isSimpleBasicType(type.tag);
    }

    public boolean isSubTypeOfReadOnlyOrIsolatedObjectUnion(BType bType) {
        BType type = getReferredType(bType);
        if (isInherentlyImmutableType(type) || Symbols.isFlagOn(type.flags, Flags.READONLY)) {
            return true;
        }

        int tag = type.tag;

        if (tag == TypeTags.OBJECT) {
            return isIsolated(type);
        }

        if (tag != TypeTags.UNION) {
            return false;
        }

        for (BType memberType : ((BUnionType) type).getMemberTypes()) {
            if (!isSubTypeOfReadOnlyOrIsolatedObjectUnion(memberType)) {
                return false;
            }
        }
        return true;
    }

    private boolean isIsolated(BType type) {
        return Symbols.isFlagOn(type.flags, Flags.ISOLATED);
    }

    private boolean isImmutable(BType type) {
        return Symbols.isFlagOn(type.flags, Flags.READONLY);
    }

    BType getTypeWithoutNil(BType type) {
        BType constraint = getReferredType(type);
        if (constraint.tag != TypeTags.UNION) {
            return constraint;
        }

        BUnionType unionType = (BUnionType) constraint;
        if (!unionType.isNullable()) {
            return unionType;
        }

        List<BType> nonNilTypes = new ArrayList<>();
        for (BType memberType : unionType.getMemberTypes()) {
            if (!isAssignable(memberType, symTable.nilType)) {
                nonNilTypes.add(memberType);
            }
        }

        if (nonNilTypes.size() == 1) {
            return nonNilTypes.get(0);
        }

        return BUnionType.create(null, new LinkedHashSet<>(nonNilTypes));
    }

    public boolean isNeverTypeOrStructureTypeWithARequiredNeverMember(BType type) {
        if (type == null) {
            return false;
        }
        Set<BType> visitedTypeSet = new HashSet<>();
        visitedTypeSet.add(type);
        return isNeverTypeOrStructureTypeWithARequiredNeverMember(type, visitedTypeSet);
    }

    boolean isNeverTypeOrStructureTypeWithARequiredNeverMember(BType type, Set<BType> visitedTypeSet) {
        switch (type.tag) {
            case TypeTags.NEVER:
                return true;
            case TypeTags.RECORD:
                for (BField field : ((BRecordType) type).fields.values()) {
                    // skip check for fields with self referencing type and not required fields.
                    if ((SymbolFlags.isFlagOn(field.symbol.flags, SymbolFlags.REQUIRED) ||
                            !SymbolFlags.isFlagOn(field.symbol.flags, SymbolFlags.OPTIONAL)) &&
                            !visitedTypeSet.contains(field.type) &&
                            isNeverTypeOrStructureTypeWithARequiredNeverMember(field.type, visitedTypeSet)) {
                        return true;
                    }
                }
                return false;
            case TypeTags.TUPLE:
                BTupleType tupleType = (BTupleType) type;
                List<BType> tupleTypes = tupleType.tupleTypes;
                for (BType mem : tupleTypes) {
                    if (!visitedTypeSet.add(mem)) {
                        continue;
                    }
                    if (isNeverTypeOrStructureTypeWithARequiredNeverMember(mem, visitedTypeSet)) {
                        return true;
                    }
                }
                return false;
            case TypeTags.ARRAY:
                BArrayType arrayType = (BArrayType) type;
                visitedTypeSet.add(arrayType.eType);
                return arrayType.state != BArrayState.OPEN &&
                        isNeverTypeOrStructureTypeWithARequiredNeverMember(arrayType.eType, visitedTypeSet);
            case TypeTags.TYPEREFDESC:
                visitedTypeSet.add(type);
                return isNeverTypeOrStructureTypeWithARequiredNeverMember(getReferredType(type), visitedTypeSet);
            default:
                return false;
        }
    }

    boolean isSingletonType(BType bType) {
        BType type = getReferredType(bType);
        return type.tag == TypeTags.FINITE && ((BFiniteType) type).getValueSpace().size() == 1;
    }

    boolean isSameSingletonType(BFiniteType type1, BFiniteType type2) {
        BLangLiteral expr1 = (BLangLiteral) type1.getValueSpace().iterator().next();
        BLangLiteral expr2 = (BLangLiteral) type2.getValueSpace().iterator().next();
        return expr1.value.equals(expr2.value);
    }

    private static class ListenerValidationModel {
        private final Types types;
        private final SymbolTable symtable;
        private final BType serviceNameType;
        boolean attachFound;
        boolean detachFound;
        boolean startFound;
        boolean gracefulStopFound;
        boolean immediateStopFound;

        public ListenerValidationModel(Types types, SymbolTable symTable) {
            this.types = types;
            this.symtable = symTable;
            this.serviceNameType =
                    BUnionType.create(null, symtable.stringType, symtable.arrayStringType, symtable.nilType);
        }

        boolean isValidListener() {
            return attachFound && detachFound && startFound && gracefulStopFound && immediateStopFound;
        }

        private boolean checkMethods(List<BAttachedFunction> rhsFuncs) {
            for (BAttachedFunction func : rhsFuncs) {
                switch (func.funcName.value) {
                    case "attach":
                        if (!checkAttachMethod(func)) {
                            return false;
                        }
                        break;
                    case "detach":
                        if (!checkDetachMethod(func)) {
                            return false;
                        }
                        break;
                    case "start":
                        if (!checkStartMethod(func)) {
                            return true;
                        }
                        break;
                    case "gracefulStop":
                        if (!checkGracefulStop(func)) {
                            return false;
                        }
                        break;
                    case "immediateStop":
                        if (!checkImmediateStop(func)) {
                            return false;
                        }
                        break;
                }
            }
            return isValidListener();
        }

        private boolean emptyParamList(BAttachedFunction func) {
            return func.type.paramTypes.isEmpty() && func.type.restType != symtable.noType;
        }

        private boolean publicAndReturnsErrorOrNil(BAttachedFunction func) {
            if (!Symbols.isPublic(func.symbol)) {
                return false;
            }

            return types.isAssignable(func.type.retType, symtable.errorOrNilType);
        }

        private boolean isPublicNoParamReturnsErrorOrNil(BAttachedFunction func) {
            if (!publicAndReturnsErrorOrNil(func)) {
                return false;
            }

            return emptyParamList(func);
        }

        private boolean checkImmediateStop(BAttachedFunction func) {
            return immediateStopFound = isPublicNoParamReturnsErrorOrNil(func);
        }

        private boolean checkGracefulStop(BAttachedFunction func) {
            return gracefulStopFound = isPublicNoParamReturnsErrorOrNil(func);
        }

        private boolean checkStartMethod(BAttachedFunction func) {
            return startFound = publicAndReturnsErrorOrNil(func);
        }

        private boolean checkDetachMethod(BAttachedFunction func) {
            if (!publicAndReturnsErrorOrNil(func)) {
                return false;
            }

            if (func.type.paramTypes.size() != 1) {
                return false;
            }

            return detachFound = isServiceObject(func.type.paramTypes.get(0));
        }

        private boolean checkAttachMethod(BAttachedFunction func) {
            if (!publicAndReturnsErrorOrNil(func)) {
                return false;
            }

            if (func.type.paramTypes.size() != 2) {
                return false;
            }

            BType firstParamType = func.type.paramTypes.get(0);
            if (!isServiceObject(firstParamType)) {
                return false;
            }

            BType secondParamType = func.type.paramTypes.get(1);
            boolean sameType = types.isAssignable(secondParamType, this.serviceNameType);
            return attachFound = sameType;

        }

        private boolean isServiceObject(BType bType) {
            BType type = types.getReferredType(bType);
            if (type.tag == TypeTags.UNION) {
                for (BType memberType : ((BUnionType) type).getMemberTypes()) {
                    if (!isServiceObject(memberType)) {
                        return false;
                    }
                }
                return true;
            }

            if (type.tag != TypeTags.OBJECT) {
                return false;
            }

            return Symbols.isService(type.tsymbol);
        }
    }

    /**
     * Intersection type validation helper.
     *
     * @since 2.0.0
     */
    public static class IntersectionContext {
        Location lhsPos;
        Location rhsPos;
        BLangDiagnosticLog dlog;
        ContextOption contextOption;
        // Intersection test only care about intersection of types (ignoring default values).
        boolean ignoreDefaultValues;
        // Whether type definitions should be defined for newly-created types.
        boolean createTypeDefs;
        // Try to avoid creating new intersection types.
        boolean preferNonGenerativeIntersection;

        private IntersectionContext(BLangDiagnosticLog diaglog, Location left, Location right) {
            this.dlog = diaglog;
            this.lhsPos = left;
            this.rhsPos = right;
            this.contextOption = ContextOption.NON;
            this.ignoreDefaultValues = false;
            this.createTypeDefs = true;
            this.preferNonGenerativeIntersection = false;
        }

        /**
         * Create {@link IntersectionContext} used for calculating the intersection type when user
         * explicitly write intersection type. This will produce error messages explaining why there is no intersection
         * between two types.
         *
         * @return a {@link IntersectionContext}
         */
        public static IntersectionContext from(BLangDiagnosticLog diaglog, Location left, Location right) {
            return new IntersectionContext(diaglog, left, right);
        }

        /**
         * Create {@link IntersectionContext} used for calculating the intersection type to see if there
         * is a intersection between the types. This does not emit error messages explaning why there is no intersection
         * between two types. This also does not generate type-def for the calculated intersection type.
         * Do not use this context to create a intersection type that uses the calculated type for any purpose other
         * than seeing if there is a interserction.
         *
         * @return a {@link IntersectionContext}
         */
        public static IntersectionContext compilerInternalIntersectionTestContext() {
            IntersectionContext intersectionContext = new IntersectionContext(null, null, null);
            intersectionContext.ignoreDefaultValues = true;
            intersectionContext.createTypeDefs = false;
            return intersectionContext;
        }

        /**
         * Create {@link IntersectionContext} used for calculating the intersection type.
         * This does not emit error messages explaining why there is no intersection between two types.
         *
         * @return a {@link IntersectionContext}
         */
        public static IntersectionContext compilerInternalIntersectionContext() {
            IntersectionContext diagnosticContext = new IntersectionContext(null, null, null);
            return diagnosticContext;
        }

        /**
         * Create {@link IntersectionContext} used for checking the existence of a valid intersection, irrespective
         * of default values.
         * Type definitions are not created.
         * This does not emit error messages explaining why there is no intersection between two types.
         *
         * @return a {@link IntersectionContext}
         */
        public static IntersectionContext typeTestIntersectionExistenceContext() {
            IntersectionContext intersectionContext = new IntersectionContext(null, null, null);
            intersectionContext.ignoreDefaultValues = true;
            intersectionContext.preferNonGenerativeIntersection = true;
            intersectionContext.createTypeDefs = false;
            return intersectionContext;
        }

        /**
         * Create {@link IntersectionContext} used for creating effective types for the intersection of types,
         * irrespective of default values.
         * Type definitions are created.
         * This does not emit error messages explaining why there is no intersection between two types.
         *
         * @return a {@link IntersectionContext}
         */
        public static IntersectionContext typeTestIntersectionCalculationContext() {
            IntersectionContext intersectionContext = new IntersectionContext(null, null, null);
            intersectionContext.ignoreDefaultValues = true;
            intersectionContext.preferNonGenerativeIntersection = true;
            intersectionContext.createTypeDefs = true;
            return intersectionContext;
        }

        public IntersectionContext switchLeft() {
            this.contextOption = ContextOption.LEFT;
            return this;
        }

        public IntersectionContext switchRight() {
            this.contextOption = ContextOption.RIGHT;
            return this;
        }

        private boolean logError(DiagnosticErrorCode diagnosticCode, Object... args) {
            Location pos = null;
            if (contextOption == ContextOption.LEFT && lhsPos != null) {
                pos = lhsPos;
            } else if (contextOption == ContextOption.RIGHT && rhsPos != null) {
                pos = rhsPos;
            }

            if (pos != null) {
                dlog.error(pos, diagnosticCode, args);
                return true;
            }

            return false;
        }
    }

    private enum ContextOption {
        LEFT, RIGHT, NON;
    }
}<|MERGE_RESOLUTION|>--- conflicted
+++ resolved
@@ -3813,16 +3813,13 @@
                     }
                 } else {
                     for (BType memType : memberTypes) {
-<<<<<<< HEAD
+                        memType = getReferredType(memType);
                         if (memType.tag == TypeTags.FINITE) {
                             if (!checkValueSpaceHasSameType((BFiniteType) memType, firstTypeInUnion)) {
                                 return false;
                             }
                             continue;
                         }
-=======
-                        memType = getReferredType(memType);
->>>>>>> 31b7e466
                         if (!checkValidNumericTypesInUnion(memType, firstTypeInUnion.tag)) {
                             return false;
                         }
