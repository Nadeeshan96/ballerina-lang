--- conflicted
+++ resolved
@@ -5931,13 +5931,6 @@
             case TypeTags.FINITE:
                 BLangExpression finiteValue = ((BFiniteType) type).getValueSpace().toArray(new BLangExpression[0])[0];
                 return isAllowedConstantType(finiteValue.getBType());
-<<<<<<< HEAD
-=======
-            case TypeTags.INTERSECTION:
-                return isAllowedConstantType(((BIntersectionType) type).effectiveType);
-            case TypeTags.TYPEREFDESC:
-                return isAllowedConstantType(((BTypeReferenceType) type).referredType);
->>>>>>> fb5486da
             default:
                 return false;
         }
