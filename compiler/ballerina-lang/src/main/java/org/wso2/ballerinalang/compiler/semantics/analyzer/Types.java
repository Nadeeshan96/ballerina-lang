--- conflicted
+++ resolved
@@ -3617,92 +3617,6 @@
         }
     }
 
-<<<<<<< HEAD
-    BType getTypeIntersection(BType lhsType, BType rhsType, SymbolEnv env) {
-        List<BType> narrowingTypes = getAllTypes(rhsType);
-        LinkedHashSet<BType> intersection = narrowingTypes.stream().map(type -> {
-            if (isAssignable(type, lhsType)) {
-                return type;
-            } else if (isAssignable(lhsType, type)) {
-                return lhsType;
-            } else if (lhsType.tag == TypeTags.FINITE) {
-                BType intersectionType = getTypeForFiniteTypeValuesAssignableToType((BFiniteType) lhsType, type);
-                if (intersectionType != symTable.semanticError) {
-                    return intersectionType;
-                }
-            } else if (type.tag == TypeTags.FINITE) {
-                BType intersectionType = getTypeForFiniteTypeValuesAssignableToType((BFiniteType) type, lhsType);
-                if (intersectionType != symTable.semanticError) {
-                    return intersectionType;
-                }
-            } else if (lhsType.tag == TypeTags.UNION) {
-                BType intersectionType = getTypeForUnionTypeMembersAssignableToType((BUnionType) lhsType, type, env);
-                if (intersectionType != symTable.semanticError) {
-                    return intersectionType;
-                }
-            } else if (type.tag == TypeTags.UNION) {
-                BType intersectionType = getTypeForUnionTypeMembersAssignableToType((BUnionType) type, lhsType, env);
-                if (intersectionType != symTable.semanticError) {
-                    return intersectionType;
-                }
-            } else if (type.tag == TypeTags.NULL_SET) {
-                return type;
-            } else if (type.tag == TypeTags.ERROR && lhsType.tag == TypeTags.ERROR) {
-                BType intersectionType = getIntersectionForErrorTypes(lhsType, type, env);
-                if (intersectionType != symTable.semanticError) {
-                    return intersectionType;
-                }
-            } else if (type.tag == TypeTags.RECORD && lhsType.tag == TypeTags.RECORD) {
-                BType intersectionType = createRecordIntersection(lhsType, type, env);
-                if (intersectionType != symTable.semanticError) {
-                    return intersectionType;
-                }
-            } else if (type.tag == TypeTags.MAP && lhsType.tag == TypeTags.RECORD) {
-                BType intersectionType = createRecordAndMapIntersection(lhsType, type, env);
-                if (intersectionType != symTable.semanticError) {
-                    return intersectionType;
-                }
-            } else if (type.tag == TypeTags.RECORD && lhsType.tag == TypeTags.MAP) {
-                BType intersectionType = createRecordAndMapIntersection(type, lhsType, env);
-                if (intersectionType != symTable.semanticError) {
-                    return intersectionType;
-                }
-            } else if (type.tag == TypeTags.MAP && lhsType.tag == TypeTags.MAP) {
-                BType intersectionType = createRecordAndMapIntersection(type, lhsType, env);
-                if (intersectionType != symTable.semanticError) {
-                    return intersectionType;
-                }
-            } else if (type.tag == TypeTags.ARRAY && lhsType.tag == TypeTags.TUPLE) {
-                BType intersectionType = createArrayAndTupleIntersection((BArrayType) type, (BTupleType) lhsType, env);
-                if (intersectionType != symTable.semanticError) {
-                    return intersectionType;
-                }
-            } else if (type.tag == TypeTags.TUPLE && lhsType.tag == TypeTags.ARRAY) {
-                BType intersectionType = createArrayAndTupleIntersection((BArrayType) lhsType, (BTupleType) type, env);
-                if (intersectionType != symTable.semanticError) {
-                    return intersectionType;
-                }
-            } else if (type.tag == TypeTags.ANYDATA && lhsType.tag == TypeTags.RECORD) {
-                BType intersectionType = createAnyDataAndRecordIntersection((BRecordType) lhsType, env);
-                if (intersectionType != symTable.semanticError) {
-                    return intersectionType;
-                }
-            } else if (type.tag == TypeTags.RECORD && lhsType.tag == TypeTags.ANYDATA) {
-                BType intersectionType = createAnyDataAndRecordIntersection((BRecordType) type, env);
-                if (intersectionType != symTable.semanticError) {
-                    return intersectionType;
-                }
-            } else if (type.tag == TypeTags.ANYDATA && lhsType.tag == TypeTags.TUPLE) {
-                BType intersectionType = createAnyDataAndTupleIntersection((BTupleType) lhsType, env);
-                if (intersectionType != symTable.semanticError) {
-                    return intersectionType;
-                }
-            } else if (type.tag == TypeTags.TUPLE && lhsType.tag == TypeTags.ANYDATA) {
-                BType intersectionType = createAnyDataAndTupleIntersection((BTupleType) type, env);
-                if (intersectionType != symTable.semanticError) {
-                    return intersectionType;
-                }
-=======
     // TODO: now only works for error. Probably we need to properly define readonly types here.
     private BType getRemainingType(BReadonlyType originalType, BType removeType) {
         if (removeType.tag == TypeTags.ERROR) {
@@ -3720,7 +3634,6 @@
             BType it = getIntersection(intersectionContext, lhsType, env, rhsComponent);
             if (it != null) {
                 intersection.add(it);
->>>>>>> 98cf9e18
             }
         }
 
@@ -3738,17 +3651,6 @@
         }
     }
 
-<<<<<<< HEAD
-    private BType createAnyDataAndRecordIntersection(BRecordType recordType, SymbolEnv env) {
-        return createRecordAndMapIntersection(recordType, new BMapType(TypeTags.MAP, symTable.anydataType, null), env);
-    }
-
-    private BType createAnyDataAndTupleIntersection(BTupleType tupleType, SymbolEnv env) {
-        return createArrayAndTupleIntersection(new BArrayType(symTable.anydataType), tupleType, env);
-    }
-
-    private BType createArrayAndTupleIntersection(BArrayType arrayType, BTupleType tupleType, SymbolEnv env) {
-=======
     private BType getIntersection(IntersectionContext intersectionContext, BType lhsType, SymbolEnv env, BType type) {
         if (intersectionContext.preferNonGenerativeIntersection) {
             if (isAssignable(type, lhsType)) {
@@ -3826,13 +3728,45 @@
             if (intersectionType != symTable.semanticError) {
                 return intersectionType;
             }
+        } else if (type.tag == TypeTags.ANYDATA && lhsType.tag == TypeTags.RECORD) {
+            BType intersectionType = createAnyDataAndRecordIntersection(intersectionContext, (BRecordType) lhsType,
+                    env);
+            if (intersectionType != symTable.semanticError) {
+                return intersectionType;
+            }
+        } else if (type.tag == TypeTags.RECORD && lhsType.tag == TypeTags.ANYDATA) {
+            BType intersectionType = createAnyDataAndRecordIntersection(intersectionContext, (BRecordType) type, env);
+            if (intersectionType != symTable.semanticError) {
+                return intersectionType;
+            }
+        } else if (type.tag == TypeTags.ANYDATA && lhsType.tag == TypeTags.TUPLE) {
+            BType intersectionType = createAnyDataAndTupleIntersection(intersectionContext, (BTupleType) lhsType, env);
+            if (intersectionType != symTable.semanticError) {
+                return intersectionType;
+            }
+        } else if (type.tag == TypeTags.TUPLE && lhsType.tag == TypeTags.ANYDATA) {
+            BType intersectionType = createAnyDataAndTupleIntersection(intersectionContext, (BTupleType) type, env);
+            if (intersectionType != symTable.semanticError) {
+                return intersectionType;
+            }
         }
         return null;
+    }
+
+    private BType createAnyDataAndRecordIntersection(IntersectionContext intersectionContext, BRecordType recordType,
+                                                     SymbolEnv env) {
+        return createRecordAndMapIntersection(intersectionContext, recordType, new BMapType(TypeTags.MAP,
+                        symTable.anydataType, null), env);
+    }
+
+    private BType createAnyDataAndTupleIntersection(IntersectionContext intersectionContext, BTupleType tupleType,
+                                                    SymbolEnv env) {
+        return createArrayAndTupleIntersection(intersectionContext, new BArrayType(symTable.anydataType), tupleType,
+                env);
     }
 
     private BType createArrayAndTupleIntersection(IntersectionContext intersectionContext,
                                                   BArrayType arrayType, BTupleType tupleType, SymbolEnv env) {
->>>>>>> 98cf9e18
         List<BType> tupleMemberTypes = new ArrayList<>();
         for (BType memberType : tupleType.tupleTypes) {
             BType intersectionType = getTypeIntersection(intersectionContext, memberType, arrayType.eType, env);
@@ -3843,21 +3777,13 @@
         }
 
         if (tupleType.restType == null) {
-<<<<<<< HEAD
             if (arrayType.size == tupleType.tupleTypes.size() || arrayType.state == BArrayState.OPEN) {
                 return new BTupleType(null, tupleMemberTypes);
             }
             return symTable.semanticError;
         }
 
-        BType restIntersectionType = getTypeIntersection(tupleType.restType, arrayType.eType, env);
-=======
-            return new BTupleType(null, tupleMemberTypes);
-        }
-
-        BType restIntersectionType = getTypeIntersection(intersectionContext,
-                tupleType.restType, arrayType.eType, env);
->>>>>>> 98cf9e18
+        BType restIntersectionType = getTypeIntersection(intersectionContext, tupleType.restType, arrayType.eType, env);
         if (restIntersectionType == symTable.semanticError) {
             return new BTupleType(null, tupleMemberTypes);
         }
