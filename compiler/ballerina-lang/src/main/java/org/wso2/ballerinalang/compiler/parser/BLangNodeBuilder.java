/*
 *  Copyright (c) 2020, WSO2 Inc. (http://www.wso2.org) All Rights Reserved.
 *
 *  WSO2 Inc. licenses this file to you under the Apache License,
 *  Version 2.0 (the "License"); you may not use this file except
 *  in compliance with the License.
 *  You may obtain a copy of the License at
 *
 *    http://www.apache.org/licenses/LICENSE-2.0
 *
 *  Unless required by applicable law or agreed to in writing,
 *  software distributed under the License is distributed on an
 *  "AS IS" BASIS, WITHOUT WARRANTIES OR CONDITIONS OF ANY
 *  KIND, either express or implied.  See the License for the
 *  specific language governing permissions and limitations
 *  under the License.
 */
package org.wso2.ballerinalang.compiler.parser;

import io.ballerina.compiler.syntax.tree.AnnotAccessExpressionNode;
import io.ballerina.compiler.syntax.tree.AnnotationAttachPointNode;
import io.ballerina.compiler.syntax.tree.AnnotationDeclarationNode;
import io.ballerina.compiler.syntax.tree.AnnotationNode;
import io.ballerina.compiler.syntax.tree.ArrayDimensionNode;
import io.ballerina.compiler.syntax.tree.ArrayTypeDescriptorNode;
import io.ballerina.compiler.syntax.tree.AssignmentStatementNode;
import io.ballerina.compiler.syntax.tree.AsyncSendActionNode;
import io.ballerina.compiler.syntax.tree.BallerinaNameReferenceNode;
import io.ballerina.compiler.syntax.tree.BasicLiteralNode;
import io.ballerina.compiler.syntax.tree.BinaryExpressionNode;
import io.ballerina.compiler.syntax.tree.BindingPatternNode;
import io.ballerina.compiler.syntax.tree.BlockStatementNode;
import io.ballerina.compiler.syntax.tree.BracedExpressionNode;
import io.ballerina.compiler.syntax.tree.BreakStatementNode;
import io.ballerina.compiler.syntax.tree.BuiltinSimpleNameReferenceNode;
import io.ballerina.compiler.syntax.tree.ByteArrayLiteralNode;
import io.ballerina.compiler.syntax.tree.CaptureBindingPatternNode;
import io.ballerina.compiler.syntax.tree.CheckExpressionNode;
import io.ballerina.compiler.syntax.tree.ChildNodeList;
import io.ballerina.compiler.syntax.tree.ClassDefinitionNode;
import io.ballerina.compiler.syntax.tree.ClientResourceAccessActionNode;
import io.ballerina.compiler.syntax.tree.CommitActionNode;
import io.ballerina.compiler.syntax.tree.CompoundAssignmentStatementNode;
import io.ballerina.compiler.syntax.tree.ComputedNameFieldNode;
import io.ballerina.compiler.syntax.tree.ComputedResourceAccessSegmentNode;
import io.ballerina.compiler.syntax.tree.ConditionalExpressionNode;
import io.ballerina.compiler.syntax.tree.ConstantDeclarationNode;
import io.ballerina.compiler.syntax.tree.ContinueStatementNode;
import io.ballerina.compiler.syntax.tree.DefaultableParameterNode;
import io.ballerina.compiler.syntax.tree.DistinctTypeDescriptorNode;
import io.ballerina.compiler.syntax.tree.DoStatementNode;
import io.ballerina.compiler.syntax.tree.ElseBlockNode;
import io.ballerina.compiler.syntax.tree.EnumDeclarationNode;
import io.ballerina.compiler.syntax.tree.EnumMemberNode;
import io.ballerina.compiler.syntax.tree.ErrorBindingPatternNode;
import io.ballerina.compiler.syntax.tree.ErrorConstructorExpressionNode;
import io.ballerina.compiler.syntax.tree.ErrorMatchPatternNode;
import io.ballerina.compiler.syntax.tree.ExplicitAnonymousFunctionExpressionNode;
import io.ballerina.compiler.syntax.tree.ExplicitNewExpressionNode;
import io.ballerina.compiler.syntax.tree.ExpressionFunctionBodyNode;
import io.ballerina.compiler.syntax.tree.ExpressionStatementNode;
import io.ballerina.compiler.syntax.tree.ExternalFunctionBodyNode;
import io.ballerina.compiler.syntax.tree.FailStatementNode;
import io.ballerina.compiler.syntax.tree.FieldAccessExpressionNode;
import io.ballerina.compiler.syntax.tree.FieldBindingPatternFullNode;
import io.ballerina.compiler.syntax.tree.FieldBindingPatternVarnameNode;
import io.ballerina.compiler.syntax.tree.FieldMatchPatternNode;
import io.ballerina.compiler.syntax.tree.FlushActionNode;
import io.ballerina.compiler.syntax.tree.ForEachStatementNode;
import io.ballerina.compiler.syntax.tree.ForkStatementNode;
import io.ballerina.compiler.syntax.tree.FromClauseNode;
import io.ballerina.compiler.syntax.tree.FunctionArgumentNode;
import io.ballerina.compiler.syntax.tree.FunctionBodyBlockNode;
import io.ballerina.compiler.syntax.tree.FunctionBodyNode;
import io.ballerina.compiler.syntax.tree.FunctionCallExpressionNode;
import io.ballerina.compiler.syntax.tree.FunctionDefinitionNode;
import io.ballerina.compiler.syntax.tree.FunctionSignatureNode;
import io.ballerina.compiler.syntax.tree.FunctionTypeDescriptorNode;
import io.ballerina.compiler.syntax.tree.IdentifierToken;
import io.ballerina.compiler.syntax.tree.IfElseStatementNode;
import io.ballerina.compiler.syntax.tree.ImplicitAnonymousFunctionExpressionNode;
import io.ballerina.compiler.syntax.tree.ImplicitAnonymousFunctionParameters;
import io.ballerina.compiler.syntax.tree.ImplicitNewExpressionNode;
import io.ballerina.compiler.syntax.tree.ImportDeclarationNode;
import io.ballerina.compiler.syntax.tree.ImportOrgNameNode;
import io.ballerina.compiler.syntax.tree.ImportPrefixNode;
import io.ballerina.compiler.syntax.tree.IncludedRecordParameterNode;
import io.ballerina.compiler.syntax.tree.IndexedExpressionNode;
import io.ballerina.compiler.syntax.tree.InferredTypedescDefaultNode;
import io.ballerina.compiler.syntax.tree.InlineCodeReferenceNode;
import io.ballerina.compiler.syntax.tree.InterpolationNode;
import io.ballerina.compiler.syntax.tree.IntersectionTypeDescriptorNode;
import io.ballerina.compiler.syntax.tree.JoinClauseNode;
import io.ballerina.compiler.syntax.tree.KeySpecifierNode;
import io.ballerina.compiler.syntax.tree.KeyTypeConstraintNode;
import io.ballerina.compiler.syntax.tree.LetClauseNode;
import io.ballerina.compiler.syntax.tree.LetExpressionNode;
import io.ballerina.compiler.syntax.tree.LetVariableDeclarationNode;
import io.ballerina.compiler.syntax.tree.LimitClauseNode;
import io.ballerina.compiler.syntax.tree.ListBindingPatternNode;
import io.ballerina.compiler.syntax.tree.ListConstructorExpressionNode;
import io.ballerina.compiler.syntax.tree.ListMatchPatternNode;
import io.ballerina.compiler.syntax.tree.ListenerDeclarationNode;
import io.ballerina.compiler.syntax.tree.LockStatementNode;
import io.ballerina.compiler.syntax.tree.MapTypeDescriptorNode;
import io.ballerina.compiler.syntax.tree.MappingBindingPatternNode;
import io.ballerina.compiler.syntax.tree.MappingConstructorExpressionNode;
import io.ballerina.compiler.syntax.tree.MappingFieldNode;
import io.ballerina.compiler.syntax.tree.MappingMatchPatternNode;
import io.ballerina.compiler.syntax.tree.MarkdownCodeBlockNode;
import io.ballerina.compiler.syntax.tree.MarkdownDocumentationLineNode;
import io.ballerina.compiler.syntax.tree.MarkdownDocumentationNode;
import io.ballerina.compiler.syntax.tree.MarkdownParameterDocumentationLineNode;
import io.ballerina.compiler.syntax.tree.MatchClauseNode;
import io.ballerina.compiler.syntax.tree.MatchStatementNode;
import io.ballerina.compiler.syntax.tree.MetadataNode;
import io.ballerina.compiler.syntax.tree.MethodCallExpressionNode;
import io.ballerina.compiler.syntax.tree.MethodDeclarationNode;
import io.ballerina.compiler.syntax.tree.ModuleMemberDeclarationNode;
import io.ballerina.compiler.syntax.tree.ModulePartNode;
import io.ballerina.compiler.syntax.tree.ModuleVariableDeclarationNode;
import io.ballerina.compiler.syntax.tree.ModuleXMLNamespaceDeclarationNode;
import io.ballerina.compiler.syntax.tree.NameReferenceNode;
import io.ballerina.compiler.syntax.tree.NamedArgBindingPatternNode;
import io.ballerina.compiler.syntax.tree.NamedArgMatchPatternNode;
import io.ballerina.compiler.syntax.tree.NamedArgumentNode;
import io.ballerina.compiler.syntax.tree.NamedWorkerDeclarationNode;
import io.ballerina.compiler.syntax.tree.NamedWorkerDeclarator;
import io.ballerina.compiler.syntax.tree.NewExpressionNode;
import io.ballerina.compiler.syntax.tree.Node;
import io.ballerina.compiler.syntax.tree.NodeFactory;
import io.ballerina.compiler.syntax.tree.NodeList;
import io.ballerina.compiler.syntax.tree.NodeTransformer;
import io.ballerina.compiler.syntax.tree.NonTerminalNode;
import io.ballerina.compiler.syntax.tree.ObjectConstructorExpressionNode;
import io.ballerina.compiler.syntax.tree.ObjectFieldNode;
import io.ballerina.compiler.syntax.tree.ObjectTypeDescriptorNode;
import io.ballerina.compiler.syntax.tree.OnClauseNode;
import io.ballerina.compiler.syntax.tree.OnConflictClauseNode;
import io.ballerina.compiler.syntax.tree.OnFailClauseNode;
import io.ballerina.compiler.syntax.tree.OptionalFieldAccessExpressionNode;
import io.ballerina.compiler.syntax.tree.OptionalTypeDescriptorNode;
import io.ballerina.compiler.syntax.tree.OrderByClauseNode;
import io.ballerina.compiler.syntax.tree.OrderKeyNode;
import io.ballerina.compiler.syntax.tree.PanicStatementNode;
import io.ballerina.compiler.syntax.tree.ParameterNode;
import io.ballerina.compiler.syntax.tree.ParameterizedTypeDescriptorNode;
import io.ballerina.compiler.syntax.tree.ParenthesisedTypeDescriptorNode;
import io.ballerina.compiler.syntax.tree.ParenthesizedArgList;
import io.ballerina.compiler.syntax.tree.PositionalArgumentNode;
import io.ballerina.compiler.syntax.tree.QualifiedNameReferenceNode;
import io.ballerina.compiler.syntax.tree.QueryActionNode;
import io.ballerina.compiler.syntax.tree.QueryConstructTypeNode;
import io.ballerina.compiler.syntax.tree.QueryExpressionNode;
import io.ballerina.compiler.syntax.tree.ReceiveActionNode;
import io.ballerina.compiler.syntax.tree.RecordFieldNode;
import io.ballerina.compiler.syntax.tree.RecordFieldWithDefaultValueNode;
import io.ballerina.compiler.syntax.tree.RecordRestDescriptorNode;
import io.ballerina.compiler.syntax.tree.RecordTypeDescriptorNode;
import io.ballerina.compiler.syntax.tree.RemoteMethodCallActionNode;
import io.ballerina.compiler.syntax.tree.RequiredParameterNode;
import io.ballerina.compiler.syntax.tree.ResourceAccessRestSegmentNode;
import io.ballerina.compiler.syntax.tree.ResourcePathParameterNode;
import io.ballerina.compiler.syntax.tree.RestArgumentNode;
import io.ballerina.compiler.syntax.tree.RestBindingPatternNode;
import io.ballerina.compiler.syntax.tree.RestDescriptorNode;
import io.ballerina.compiler.syntax.tree.RestMatchPatternNode;
import io.ballerina.compiler.syntax.tree.RestParameterNode;
import io.ballerina.compiler.syntax.tree.RetryStatementNode;
import io.ballerina.compiler.syntax.tree.ReturnStatementNode;
import io.ballerina.compiler.syntax.tree.ReturnTypeDescriptorNode;
import io.ballerina.compiler.syntax.tree.RollbackStatementNode;
import io.ballerina.compiler.syntax.tree.SelectClauseNode;
import io.ballerina.compiler.syntax.tree.SeparatedNodeList;
import io.ballerina.compiler.syntax.tree.ServiceDeclarationNode;
import io.ballerina.compiler.syntax.tree.SimpleNameReferenceNode;
import io.ballerina.compiler.syntax.tree.SingletonTypeDescriptorNode;
import io.ballerina.compiler.syntax.tree.SpecificFieldNode;
import io.ballerina.compiler.syntax.tree.SpreadFieldNode;
import io.ballerina.compiler.syntax.tree.SpreadMemberNode;
import io.ballerina.compiler.syntax.tree.StartActionNode;
import io.ballerina.compiler.syntax.tree.StatementNode;
import io.ballerina.compiler.syntax.tree.StreamTypeDescriptorNode;
import io.ballerina.compiler.syntax.tree.StreamTypeParamsNode;
import io.ballerina.compiler.syntax.tree.SyncSendActionNode;
import io.ballerina.compiler.syntax.tree.SyntaxKind;
import io.ballerina.compiler.syntax.tree.TableConstructorExpressionNode;
import io.ballerina.compiler.syntax.tree.TableTypeDescriptorNode;
import io.ballerina.compiler.syntax.tree.TemplateExpressionNode;
import io.ballerina.compiler.syntax.tree.Token;
import io.ballerina.compiler.syntax.tree.TransactionStatementNode;
import io.ballerina.compiler.syntax.tree.TransactionalExpressionNode;
import io.ballerina.compiler.syntax.tree.TrapExpressionNode;
import io.ballerina.compiler.syntax.tree.TupleTypeDescriptorNode;
import io.ballerina.compiler.syntax.tree.TypeCastExpressionNode;
import io.ballerina.compiler.syntax.tree.TypeCastParamNode;
import io.ballerina.compiler.syntax.tree.TypeDefinitionNode;
import io.ballerina.compiler.syntax.tree.TypeDescriptorNode;
import io.ballerina.compiler.syntax.tree.TypeParameterNode;
import io.ballerina.compiler.syntax.tree.TypeReferenceNode;
import io.ballerina.compiler.syntax.tree.TypeTestExpressionNode;
import io.ballerina.compiler.syntax.tree.TypedBindingPatternNode;
import io.ballerina.compiler.syntax.tree.TypeofExpressionNode;
import io.ballerina.compiler.syntax.tree.UnaryExpressionNode;
import io.ballerina.compiler.syntax.tree.UnionTypeDescriptorNode;
import io.ballerina.compiler.syntax.tree.VariableDeclarationNode;
import io.ballerina.compiler.syntax.tree.WaitActionNode;
import io.ballerina.compiler.syntax.tree.WaitFieldNode;
import io.ballerina.compiler.syntax.tree.WaitFieldsListNode;
import io.ballerina.compiler.syntax.tree.WhereClauseNode;
import io.ballerina.compiler.syntax.tree.WhileStatementNode;
import io.ballerina.compiler.syntax.tree.WildcardBindingPatternNode;
import io.ballerina.compiler.syntax.tree.XMLAtomicNamePatternNode;
import io.ballerina.compiler.syntax.tree.XMLAttributeNode;
import io.ballerina.compiler.syntax.tree.XMLAttributeValue;
import io.ballerina.compiler.syntax.tree.XMLCDATANode;
import io.ballerina.compiler.syntax.tree.XMLComment;
import io.ballerina.compiler.syntax.tree.XMLElementNode;
import io.ballerina.compiler.syntax.tree.XMLEmptyElementNode;
import io.ballerina.compiler.syntax.tree.XMLEndTagNode;
import io.ballerina.compiler.syntax.tree.XMLFilterExpressionNode;
import io.ballerina.compiler.syntax.tree.XMLNameNode;
import io.ballerina.compiler.syntax.tree.XMLNamePatternChainingNode;
import io.ballerina.compiler.syntax.tree.XMLNamespaceDeclarationNode;
import io.ballerina.compiler.syntax.tree.XMLProcessingInstruction;
import io.ballerina.compiler.syntax.tree.XMLQualifiedNameNode;
import io.ballerina.compiler.syntax.tree.XMLSimpleNameNode;
import io.ballerina.compiler.syntax.tree.XMLStartTagNode;
import io.ballerina.compiler.syntax.tree.XMLStepExpressionNode;
import io.ballerina.compiler.syntax.tree.XMLTextNode;
import io.ballerina.identifier.Utils;
import io.ballerina.runtime.internal.XmlFactory;
import io.ballerina.tools.diagnostics.DiagnosticCode;
import io.ballerina.tools.diagnostics.Location;
import io.ballerina.tools.text.LinePosition;
import io.ballerina.tools.text.LineRange;
import io.ballerina.tools.text.TextRange;
import org.ballerinalang.model.TreeBuilder;
import org.ballerinalang.model.TreeUtils;
import org.ballerinalang.model.elements.AttachPoint;
import org.ballerinalang.model.elements.Flag;
import org.ballerinalang.model.elements.PackageID;
import org.ballerinalang.model.tree.AnnotationAttachmentNode;
import org.ballerinalang.model.tree.DocumentationReferenceType;
import org.ballerinalang.model.tree.IdentifierNode;
import org.ballerinalang.model.tree.NodeKind;
import org.ballerinalang.model.tree.OperatorKind;
import org.ballerinalang.model.tree.SimpleVariableNode;
import org.ballerinalang.model.tree.TopLevelNode;
import org.ballerinalang.model.tree.expressions.ExpressionNode;
import org.ballerinalang.model.tree.expressions.VariableReferenceNode;
import org.ballerinalang.model.tree.expressions.XMLNavigationAccess;
import org.ballerinalang.model.tree.statements.VariableDefinitionNode;
import org.ballerinalang.model.types.TypeKind;
import org.ballerinalang.util.diagnostic.DiagnosticErrorCode;
import org.wso2.ballerinalang.compiler.PackageCache;
import org.wso2.ballerinalang.compiler.diagnostic.BLangDiagnosticLocation;
import org.wso2.ballerinalang.compiler.diagnostic.BLangDiagnosticLog;
import org.wso2.ballerinalang.compiler.semantics.model.SymbolTable;
import org.wso2.ballerinalang.compiler.tree.BLangAnnotation;
import org.wso2.ballerinalang.compiler.tree.BLangAnnotationAttachment;
import org.wso2.ballerinalang.compiler.tree.BLangBlockFunctionBody;
import org.wso2.ballerinalang.compiler.tree.BLangClassDefinition;
import org.wso2.ballerinalang.compiler.tree.BLangCompilationUnit;
import org.wso2.ballerinalang.compiler.tree.BLangErrorVariable;
import org.wso2.ballerinalang.compiler.tree.BLangExprFunctionBody;
import org.wso2.ballerinalang.compiler.tree.BLangExternalFunctionBody;
import org.wso2.ballerinalang.compiler.tree.BLangFunction;
import org.wso2.ballerinalang.compiler.tree.BLangFunctionBody;
import org.wso2.ballerinalang.compiler.tree.BLangIdentifier;
import org.wso2.ballerinalang.compiler.tree.BLangImportPackage;
import org.wso2.ballerinalang.compiler.tree.BLangMarkdownDocumentation;
import org.wso2.ballerinalang.compiler.tree.BLangMarkdownReferenceDocumentation;
import org.wso2.ballerinalang.compiler.tree.BLangNode;
import org.wso2.ballerinalang.compiler.tree.BLangRecordVariable;
import org.wso2.ballerinalang.compiler.tree.BLangRecordVariable.BLangRecordVariableKeyValue;
import org.wso2.ballerinalang.compiler.tree.BLangResourceFunction;
import org.wso2.ballerinalang.compiler.tree.BLangRetrySpec;
import org.wso2.ballerinalang.compiler.tree.BLangService;
import org.wso2.ballerinalang.compiler.tree.BLangSimpleVariable;
import org.wso2.ballerinalang.compiler.tree.BLangTableKeySpecifier;
import org.wso2.ballerinalang.compiler.tree.BLangTableKeyTypeConstraint;
import org.wso2.ballerinalang.compiler.tree.BLangTupleVariable;
import org.wso2.ballerinalang.compiler.tree.BLangTypeDefinition;
import org.wso2.ballerinalang.compiler.tree.BLangVariable;
import org.wso2.ballerinalang.compiler.tree.BLangXMLNS;
import org.wso2.ballerinalang.compiler.tree.bindingpatterns.BLangBindingPattern;
import org.wso2.ballerinalang.compiler.tree.bindingpatterns.BLangCaptureBindingPattern;
import org.wso2.ballerinalang.compiler.tree.bindingpatterns.BLangErrorBindingPattern;
import org.wso2.ballerinalang.compiler.tree.bindingpatterns.BLangErrorCauseBindingPattern;
import org.wso2.ballerinalang.compiler.tree.bindingpatterns.BLangErrorFieldBindingPatterns;
import org.wso2.ballerinalang.compiler.tree.bindingpatterns.BLangErrorMessageBindingPattern;
import org.wso2.ballerinalang.compiler.tree.bindingpatterns.BLangFieldBindingPattern;
import org.wso2.ballerinalang.compiler.tree.bindingpatterns.BLangListBindingPattern;
import org.wso2.ballerinalang.compiler.tree.bindingpatterns.BLangMappingBindingPattern;
import org.wso2.ballerinalang.compiler.tree.bindingpatterns.BLangNamedArgBindingPattern;
import org.wso2.ballerinalang.compiler.tree.bindingpatterns.BLangRestBindingPattern;
import org.wso2.ballerinalang.compiler.tree.bindingpatterns.BLangSimpleBindingPattern;
import org.wso2.ballerinalang.compiler.tree.bindingpatterns.BLangWildCardBindingPattern;
import org.wso2.ballerinalang.compiler.tree.clauses.BLangDoClause;
import org.wso2.ballerinalang.compiler.tree.clauses.BLangFromClause;
import org.wso2.ballerinalang.compiler.tree.clauses.BLangJoinClause;
import org.wso2.ballerinalang.compiler.tree.clauses.BLangLetClause;
import org.wso2.ballerinalang.compiler.tree.clauses.BLangLimitClause;
import org.wso2.ballerinalang.compiler.tree.clauses.BLangMatchClause;
import org.wso2.ballerinalang.compiler.tree.clauses.BLangOnClause;
import org.wso2.ballerinalang.compiler.tree.clauses.BLangOnConflictClause;
import org.wso2.ballerinalang.compiler.tree.clauses.BLangOnFailClause;
import org.wso2.ballerinalang.compiler.tree.clauses.BLangOrderByClause;
import org.wso2.ballerinalang.compiler.tree.clauses.BLangOrderKey;
import org.wso2.ballerinalang.compiler.tree.clauses.BLangSelectClause;
import org.wso2.ballerinalang.compiler.tree.clauses.BLangWhereClause;
import org.wso2.ballerinalang.compiler.tree.expressions.BLangAccessExpression;
import org.wso2.ballerinalang.compiler.tree.expressions.BLangAnnotAccessExpr;
import org.wso2.ballerinalang.compiler.tree.expressions.BLangArrowFunction;
import org.wso2.ballerinalang.compiler.tree.expressions.BLangBinaryExpr;
import org.wso2.ballerinalang.compiler.tree.expressions.BLangCheckPanickedExpr;
import org.wso2.ballerinalang.compiler.tree.expressions.BLangCheckedExpr;
import org.wso2.ballerinalang.compiler.tree.expressions.BLangCommitExpr;
import org.wso2.ballerinalang.compiler.tree.expressions.BLangConstant;
import org.wso2.ballerinalang.compiler.tree.expressions.BLangElvisExpr;
import org.wso2.ballerinalang.compiler.tree.expressions.BLangErrorConstructorExpr;
import org.wso2.ballerinalang.compiler.tree.expressions.BLangErrorVarRef;
import org.wso2.ballerinalang.compiler.tree.expressions.BLangExpression;
import org.wso2.ballerinalang.compiler.tree.expressions.BLangFieldBasedAccess;
import org.wso2.ballerinalang.compiler.tree.expressions.BLangGroupExpr;
import org.wso2.ballerinalang.compiler.tree.expressions.BLangIndexBasedAccess;
import org.wso2.ballerinalang.compiler.tree.expressions.BLangInferredTypedescDefaultNode;
import org.wso2.ballerinalang.compiler.tree.expressions.BLangInvocation;
import org.wso2.ballerinalang.compiler.tree.expressions.BLangInvocation.BLangActionInvocation;
import org.wso2.ballerinalang.compiler.tree.expressions.BLangLambdaFunction;
import org.wso2.ballerinalang.compiler.tree.expressions.BLangLetExpression;
import org.wso2.ballerinalang.compiler.tree.expressions.BLangListConstructorExpr;
import org.wso2.ballerinalang.compiler.tree.expressions.BLangListConstructorExpr.BLangListConstructorSpreadOpExpr;
import org.wso2.ballerinalang.compiler.tree.expressions.BLangLiteral;
import org.wso2.ballerinalang.compiler.tree.expressions.BLangMarkDownDeprecatedParametersDocumentation;
import org.wso2.ballerinalang.compiler.tree.expressions.BLangMarkDownDeprecationDocumentation;
import org.wso2.ballerinalang.compiler.tree.expressions.BLangMarkdownDocumentationLine;
import org.wso2.ballerinalang.compiler.tree.expressions.BLangMarkdownParameterDocumentation;
import org.wso2.ballerinalang.compiler.tree.expressions.BLangMarkdownReturnParameterDocumentation;
import org.wso2.ballerinalang.compiler.tree.expressions.BLangMatchGuard;
import org.wso2.ballerinalang.compiler.tree.expressions.BLangNamedArgsExpression;
import org.wso2.ballerinalang.compiler.tree.expressions.BLangNumericLiteral;
import org.wso2.ballerinalang.compiler.tree.expressions.BLangObjectConstructorExpression;
import org.wso2.ballerinalang.compiler.tree.expressions.BLangQueryAction;
import org.wso2.ballerinalang.compiler.tree.expressions.BLangQueryExpr;
import org.wso2.ballerinalang.compiler.tree.expressions.BLangRawTemplateLiteral;
import org.wso2.ballerinalang.compiler.tree.expressions.BLangRecordLiteral;
import org.wso2.ballerinalang.compiler.tree.expressions.BLangRecordLiteral.BLangRecordKeyValueField;
import org.wso2.ballerinalang.compiler.tree.expressions.BLangRecordLiteral.BLangRecordSpreadOperatorField;
import org.wso2.ballerinalang.compiler.tree.expressions.BLangRecordVarRef;
import org.wso2.ballerinalang.compiler.tree.expressions.BLangRecordVarRef.BLangRecordVarRefKeyValue;
import org.wso2.ballerinalang.compiler.tree.expressions.BLangRegExpTemplateLiteral;
import org.wso2.ballerinalang.compiler.tree.expressions.BLangRestArgsExpression;
import org.wso2.ballerinalang.compiler.tree.expressions.BLangSimpleVarRef;
import org.wso2.ballerinalang.compiler.tree.expressions.BLangStringTemplateLiteral;
import org.wso2.ballerinalang.compiler.tree.expressions.BLangTableConstructorExpr;
import org.wso2.ballerinalang.compiler.tree.expressions.BLangTernaryExpr;
import org.wso2.ballerinalang.compiler.tree.expressions.BLangTransactionalExpr;
import org.wso2.ballerinalang.compiler.tree.expressions.BLangTrapExpr;
import org.wso2.ballerinalang.compiler.tree.expressions.BLangTupleVarRef;
import org.wso2.ballerinalang.compiler.tree.expressions.BLangTypeConversionExpr;
import org.wso2.ballerinalang.compiler.tree.expressions.BLangTypeInit;
import org.wso2.ballerinalang.compiler.tree.expressions.BLangTypeTestExpr;
import org.wso2.ballerinalang.compiler.tree.expressions.BLangTypedescExpr;
import org.wso2.ballerinalang.compiler.tree.expressions.BLangUnaryExpr;
import org.wso2.ballerinalang.compiler.tree.expressions.BLangVariableReference;
import org.wso2.ballerinalang.compiler.tree.expressions.BLangWaitExpr;
import org.wso2.ballerinalang.compiler.tree.expressions.BLangWaitForAllExpr;
import org.wso2.ballerinalang.compiler.tree.expressions.BLangWaitForAllExpr.BLangWaitKeyValue;
import org.wso2.ballerinalang.compiler.tree.expressions.BLangWorkerFlushExpr;
import org.wso2.ballerinalang.compiler.tree.expressions.BLangWorkerReceive;
import org.wso2.ballerinalang.compiler.tree.expressions.BLangWorkerSyncSendExpr;
import org.wso2.ballerinalang.compiler.tree.expressions.BLangXMLAttribute;
import org.wso2.ballerinalang.compiler.tree.expressions.BLangXMLCommentLiteral;
import org.wso2.ballerinalang.compiler.tree.expressions.BLangXMLElementAccess;
import org.wso2.ballerinalang.compiler.tree.expressions.BLangXMLElementFilter;
import org.wso2.ballerinalang.compiler.tree.expressions.BLangXMLElementLiteral;
import org.wso2.ballerinalang.compiler.tree.expressions.BLangXMLNavigationAccess;
import org.wso2.ballerinalang.compiler.tree.expressions.BLangXMLProcInsLiteral;
import org.wso2.ballerinalang.compiler.tree.expressions.BLangXMLQName;
import org.wso2.ballerinalang.compiler.tree.expressions.BLangXMLQuotedString;
import org.wso2.ballerinalang.compiler.tree.expressions.BLangXMLSequenceLiteral;
import org.wso2.ballerinalang.compiler.tree.expressions.BLangXMLTextLiteral;
import org.wso2.ballerinalang.compiler.tree.matchpatterns.BLangConstPattern;
import org.wso2.ballerinalang.compiler.tree.matchpatterns.BLangErrorCauseMatchPattern;
import org.wso2.ballerinalang.compiler.tree.matchpatterns.BLangErrorFieldMatchPatterns;
import org.wso2.ballerinalang.compiler.tree.matchpatterns.BLangErrorMatchPattern;
import org.wso2.ballerinalang.compiler.tree.matchpatterns.BLangErrorMessageMatchPattern;
import org.wso2.ballerinalang.compiler.tree.matchpatterns.BLangFieldMatchPattern;
import org.wso2.ballerinalang.compiler.tree.matchpatterns.BLangListMatchPattern;
import org.wso2.ballerinalang.compiler.tree.matchpatterns.BLangMappingMatchPattern;
import org.wso2.ballerinalang.compiler.tree.matchpatterns.BLangMatchPattern;
import org.wso2.ballerinalang.compiler.tree.matchpatterns.BLangNamedArgMatchPattern;
import org.wso2.ballerinalang.compiler.tree.matchpatterns.BLangRestMatchPattern;
import org.wso2.ballerinalang.compiler.tree.matchpatterns.BLangSimpleMatchPattern;
import org.wso2.ballerinalang.compiler.tree.matchpatterns.BLangVarBindingPatternMatchPattern;
import org.wso2.ballerinalang.compiler.tree.matchpatterns.BLangWildCardMatchPattern;
import org.wso2.ballerinalang.compiler.tree.statements.BLangAssignment;
import org.wso2.ballerinalang.compiler.tree.statements.BLangBlockStmt;
import org.wso2.ballerinalang.compiler.tree.statements.BLangBreak;
import org.wso2.ballerinalang.compiler.tree.statements.BLangCompoundAssignment;
import org.wso2.ballerinalang.compiler.tree.statements.BLangContinue;
import org.wso2.ballerinalang.compiler.tree.statements.BLangDo;
import org.wso2.ballerinalang.compiler.tree.statements.BLangErrorDestructure;
import org.wso2.ballerinalang.compiler.tree.statements.BLangErrorVariableDef;
import org.wso2.ballerinalang.compiler.tree.statements.BLangExpressionStmt;
import org.wso2.ballerinalang.compiler.tree.statements.BLangFail;
import org.wso2.ballerinalang.compiler.tree.statements.BLangForeach;
import org.wso2.ballerinalang.compiler.tree.statements.BLangForkJoin;
import org.wso2.ballerinalang.compiler.tree.statements.BLangIf;
import org.wso2.ballerinalang.compiler.tree.statements.BLangLock;
import org.wso2.ballerinalang.compiler.tree.statements.BLangMatchStatement;
import org.wso2.ballerinalang.compiler.tree.statements.BLangPanic;
import org.wso2.ballerinalang.compiler.tree.statements.BLangRecordDestructure;
import org.wso2.ballerinalang.compiler.tree.statements.BLangRecordVariableDef;
import org.wso2.ballerinalang.compiler.tree.statements.BLangRetry;
import org.wso2.ballerinalang.compiler.tree.statements.BLangRetryTransaction;
import org.wso2.ballerinalang.compiler.tree.statements.BLangReturn;
import org.wso2.ballerinalang.compiler.tree.statements.BLangRollback;
import org.wso2.ballerinalang.compiler.tree.statements.BLangSimpleVariableDef;
import org.wso2.ballerinalang.compiler.tree.statements.BLangStatement;
import org.wso2.ballerinalang.compiler.tree.statements.BLangTransaction;
import org.wso2.ballerinalang.compiler.tree.statements.BLangTupleDestructure;
import org.wso2.ballerinalang.compiler.tree.statements.BLangTupleVariableDef;
import org.wso2.ballerinalang.compiler.tree.statements.BLangWhile;
import org.wso2.ballerinalang.compiler.tree.statements.BLangWorkerSend;
import org.wso2.ballerinalang.compiler.tree.statements.BLangXMLNSStatement;
import org.wso2.ballerinalang.compiler.tree.types.BLangArrayType;
import org.wso2.ballerinalang.compiler.tree.types.BLangBuiltInRefTypeNode;
import org.wso2.ballerinalang.compiler.tree.types.BLangConstrainedType;
import org.wso2.ballerinalang.compiler.tree.types.BLangErrorType;
import org.wso2.ballerinalang.compiler.tree.types.BLangFiniteTypeNode;
import org.wso2.ballerinalang.compiler.tree.types.BLangFunctionTypeNode;
import org.wso2.ballerinalang.compiler.tree.types.BLangIntersectionTypeNode;
import org.wso2.ballerinalang.compiler.tree.types.BLangLetVariable;
import org.wso2.ballerinalang.compiler.tree.types.BLangObjectTypeNode;
import org.wso2.ballerinalang.compiler.tree.types.BLangRecordTypeNode;
import org.wso2.ballerinalang.compiler.tree.types.BLangStreamType;
import org.wso2.ballerinalang.compiler.tree.types.BLangTableTypeNode;
import org.wso2.ballerinalang.compiler.tree.types.BLangTupleTypeNode;
import org.wso2.ballerinalang.compiler.tree.types.BLangType;
import org.wso2.ballerinalang.compiler.tree.types.BLangUnionTypeNode;
import org.wso2.ballerinalang.compiler.tree.types.BLangUserDefinedType;
import org.wso2.ballerinalang.compiler.tree.types.BLangValueType;
import org.wso2.ballerinalang.compiler.util.CompilerContext;
import org.wso2.ballerinalang.compiler.util.Constants;
import org.wso2.ballerinalang.compiler.util.FieldKind;
import org.wso2.ballerinalang.compiler.util.Names;
import org.wso2.ballerinalang.compiler.util.NumericLiteralSupport;
import org.wso2.ballerinalang.compiler.util.QuoteType;
import org.wso2.ballerinalang.compiler.util.TypeTags;

import java.util.ArrayList;
import java.util.Collections;
import java.util.HashSet;
import java.util.Iterator;
import java.util.LinkedList;
import java.util.List;
import java.util.Optional;
import java.util.Set;
import java.util.Stack;
import java.util.regex.Matcher;

import static org.ballerinalang.model.elements.Flag.INCLUDED;
import static org.ballerinalang.model.elements.Flag.ISOLATED;
import static org.ballerinalang.model.elements.Flag.SERVICE;
import static org.wso2.ballerinalang.compiler.util.Constants.INFERRED_ARRAY_INDICATOR;
import static org.wso2.ballerinalang.compiler.util.Constants.OPEN_ARRAY_INDICATOR;
import static org.wso2.ballerinalang.compiler.util.Constants.WORKER_LAMBDA_VAR_PREFIX;

/**
 * Generates a {@code BLandCompilationUnit} from the given {@code ModulePart}.
 *
 * @since 1.3.0
 */
public class BLangNodeBuilder extends NodeTransformer<BLangNode> {
    private static final int MAX_ARRAY_SIZE = Integer.MAX_VALUE - 10; // -10 was added due to the JVM limitations
    private static final String IDENTIFIER_LITERAL_PREFIX = "'";
    private BLangDiagnosticLog dlog;
    private SymbolTable symTable;

    private PackageCache packageCache;
    private PackageID packageID;
    private String currentCompUnitName;

    private BLangCompilationUnit currentCompilationUnit;
    private BLangAnonymousModelHelper anonymousModelHelper;
    private BLangMissingNodesHelper missingNodesHelper;

    /* To keep track of additional statements produced from multi-BLangNode resultant transformations */
    private Stack<BLangStatement> additionalStatements = new Stack<>();
    /* To keep track if we are inside a block statment for the use of type definition creation */
    private boolean isInLocalContext = false;
    /* To keep track if we are inside a finite context */
    boolean isInFiniteContext = false;

    private  HashSet<String> constantSet = new HashSet<String>();

    public BLangNodeBuilder(CompilerContext context,
                            PackageID packageID, String entryName) {
        this.dlog = BLangDiagnosticLog.getInstance(context);
        this.dlog.setCurrentPackageId(packageID);
        this.symTable = SymbolTable.getInstance(context);
        this.packageID = packageID;
        this.currentCompUnitName = entryName;
        this.anonymousModelHelper = BLangAnonymousModelHelper.getInstance(context);
        this.missingNodesHelper = BLangMissingNodesHelper.getInstance(context);
    }

    public List<org.ballerinalang.model.tree.Node> accept(Node node) {
        BLangNode bLangNode = node.apply(this);
        List<org.ballerinalang.model.tree.Node> nodes = new ArrayList<>();
        // if not already consumed, add left-over statements
        while (!additionalStatements.empty()) {
            nodes.add(additionalStatements.pop());
        }
        nodes.add(bLangNode);
        return nodes;
    }

    @Override
    public BLangNode transform(IdentifierToken identifierToken) {
        return this.createIdentifier(getPosition(identifierToken), identifierToken);
    }

    private Optional<Node> getDocumentationString(Optional<MetadataNode> metadataNode) {
        return metadataNode.map(MetadataNode::documentationString).orElse(null);
    }

    private NodeList<AnnotationNode> getAnnotations(Optional<MetadataNode> metadataNode) {
        return metadataNode.map(MetadataNode::annotations).orElse(null);
    }

    private Location getPosition(Node node) {
        if (node == null) {
            return null;
        }
        LineRange lineRange = node.lineRange();
        LinePosition startPos = lineRange.startLine();
        LinePosition endPos = lineRange.endLine();
        TextRange textRange = node.textRange();
        return new BLangDiagnosticLocation(currentCompUnitName,
                startPos.line(),
                endPos.line(),
                startPos.offset(),
                endPos.offset(),
                textRange.startOffset(),
                textRange.length());
    }

    private Location getPosition(Node startNode, Node endNode) {
        if (startNode == null || endNode == null) {
            return null;
        }
        LinePosition startPos = startNode.lineRange().startLine();
        LinePosition endPos = endNode.lineRange().endLine();
        TextRange startNodeTextRange = startNode.textRange();
        int length = startNodeTextRange.length() + endNode.textRange().length();
        return new BLangDiagnosticLocation(currentCompUnitName, startPos.line(), endPos.line(),
                startPos.offset(), endPos.offset(), startNodeTextRange.startOffset(), length);
    }

    private Location getPositionWithoutMetadata(Node node) {
        if (node == null) {
            return null;
        }
        LineRange nodeLineRange = node.lineRange();
        NonTerminalNode nonTerminalNode = (NonTerminalNode) node;
        ChildNodeList children = nonTerminalNode.children();
        // If there's metadata it will be the first child.
        // Hence set start position and startOffSet from next immediate child.
        LinePosition startPos;
        int startOffSet;
        int length;
        Node firstChild = children.get(0);
        if (firstChild.kind() == SyntaxKind.METADATA) {
            Node secondChild = children.get(1);
            startPos = secondChild.lineRange().startLine();
            startOffSet = secondChild.textRange().startOffset();
            length = node.textRange().length() - firstChild.textRange().length();
        } else {
            startPos = nodeLineRange.startLine();
            startOffSet = node.textRange().startOffset();
            length = node.textRange().length();
        }
        LinePosition endPos = nodeLineRange.endLine();
        return new BLangDiagnosticLocation(currentCompUnitName,
                startPos.line(),
                endPos.line(),
                startPos.offset(),
                endPos.offset(),
                startOffSet,
                length);
    }

    @Override
    public BLangNode transform(ModulePartNode modulePart) {
        BLangCompilationUnit compilationUnit = (BLangCompilationUnit) TreeBuilder.createCompilationUnit();
        this.currentCompilationUnit = compilationUnit;
        compilationUnit.name = currentCompUnitName;
        compilationUnit.setPackageID(packageID);
        Location pos = getPosition(modulePart);
        // Generate import declarations
        for (ImportDeclarationNode importDecl : modulePart.imports()) {
            BLangImportPackage bLangImport = (BLangImportPackage) importDecl.apply(this);
            bLangImport.compUnit = this.createIdentifier(pos, compilationUnit.getName());
            compilationUnit.addTopLevelNode(bLangImport);
        }

        // Generate other module-level declarations
        for (ModuleMemberDeclarationNode member : modulePart.members()) {
            compilationUnit.addTopLevelNode((TopLevelNode) member.apply(this));
        }

        Location newLocation = new BLangDiagnosticLocation(pos.lineRange().filePath(), 0, 0, 0, 0, 0, 0);

        compilationUnit.pos = newLocation;
        compilationUnit.setPackageID(packageID);
        this.currentCompilationUnit = null;
        constantSet.clear();
        return compilationUnit;
    }

    @Override
    public BLangNode transform(ModuleVariableDeclarationNode modVarDeclrNode) {
        TypedBindingPatternNode typedBindingPattern = modVarDeclrNode.typedBindingPattern();
        BindingPatternNode bindingPatternNode = typedBindingPattern.bindingPattern();
        BLangVariable variable = getBLangVariableNode(bindingPatternNode, getPositionWithoutMetadata(modVarDeclrNode));

        if (modVarDeclrNode.visibilityQualifier().isPresent()) {
            markVariableWithFlag(variable, Flag.PUBLIC);
        }

        initializeBLangVariable(variable, typedBindingPattern.typeDescriptor(), modVarDeclrNode.initializer(),
                modVarDeclrNode.qualifiers());

        NodeList<AnnotationNode> annotations = getAnnotations(modVarDeclrNode.metadata());
        if (annotations != null) {
            variable.annAttachments = applyAll(annotations);
        }

        variable.markdownDocumentationAttachment =
                createMarkdownDocumentationAttachment(getDocumentationString(modVarDeclrNode.metadata()));
        return variable;
    }

    @Override
    public BLangNode transform(ImportDeclarationNode importDeclaration) {
        ImportOrgNameNode orgNameNode = importDeclaration.orgName().orElse(null);
        Optional<ImportPrefixNode> prefixNode = importDeclaration.prefix();

        Token orgName = null;
        if (orgNameNode != null) {
            orgName = orgNameNode.orgName();
        }

        String version = null;

        List<BLangIdentifier> pkgNameComps = new ArrayList<>();
        NodeList<IdentifierToken> names = importDeclaration.moduleName();
        Location position = getPosition(importDeclaration);
        names.forEach(name -> pkgNameComps.add(this.createIdentifier(getPosition(name), name.text())));

        BLangImportPackage importDcl = (BLangImportPackage) TreeBuilder.createImportPackageNode();
        importDcl.pos = position;
        importDcl.pkgNameComps = pkgNameComps;
        importDcl.orgName = this.createIdentifier(getPosition(orgNameNode), orgName);
        importDcl.version = this.createIdentifier(null, version);

        if (prefixNode.isEmpty()) {
            importDcl.alias = pkgNameComps.get(pkgNameComps.size() - 1);
            return importDcl;
        }

        ImportPrefixNode importPrefixNode = prefixNode.get();
        Token prefix = importPrefixNode.prefix();
        Location prefixPos = getPosition(prefix);
        if (prefix.kind() == SyntaxKind.UNDERSCORE_KEYWORD) {
            importDcl.alias = createIgnoreIdentifier(prefix);
        } else {
            importDcl.alias = createIdentifier(prefixPos, prefix);
        }

        return importDcl;
    }

    @Override
    public BLangNode transform(MethodDeclarationNode methodDeclarationNode) {
        BLangFunction bLFunction;
        if (methodDeclarationNode.relativeResourcePath().isEmpty()) {
            bLFunction = createFunctionNode(methodDeclarationNode.methodName(),
                    methodDeclarationNode.qualifierList(), methodDeclarationNode.methodSignature(), null);
        } else {
            bLFunction = createResourceFunctionNode(methodDeclarationNode.methodName(),
                    methodDeclarationNode.qualifierList(), methodDeclarationNode.relativeResourcePath(),
                    methodDeclarationNode.methodSignature(), null);
        }

        bLFunction.annAttachments = applyAll(getAnnotations(methodDeclarationNode.metadata()));
        bLFunction.markdownDocumentationAttachment =
                createMarkdownDocumentationAttachment(getDocumentationString(methodDeclarationNode.metadata()));
        bLFunction.pos = getPositionWithoutMetadata(methodDeclarationNode);
        return bLFunction;
    }

    @Override
    public BLangNode transform(ResourcePathParameterNode resourcePathParameterNode) {

        BLangSimpleVariable pathParam = (BLangSimpleVariable) TreeBuilder.createSimpleVariableNode();
        pathParam.name = createIdentifier(resourcePathParameterNode.paramName().orElse(null));
        BLangType typeNode = createTypeNode(resourcePathParameterNode.typeDescriptor());
        typeNode.pos = getPosition(resourcePathParameterNode.typeDescriptor());
        pathParam.pos = getPosition(resourcePathParameterNode);
        pathParam.annAttachments = applyAll(resourcePathParameterNode.annotations());

        if (resourcePathParameterNode.kind() == SyntaxKind.RESOURCE_PATH_REST_PARAM) {
            BLangArrayType arrayTypeNode = (BLangArrayType) TreeBuilder.createArrayTypeNode();
            arrayTypeNode.elemtype = typeNode;
            arrayTypeNode.dimensions = 1;
            typeNode = arrayTypeNode;
        }
        pathParam.typeNode = typeNode;
        return pathParam;
    }

    private BLangFunction createResourceFunctionNode(IdentifierToken accessorName,
                                                     NodeList<Token> qualifierList,
                                                     NodeList<Node> relativeResourcePath,
                                                     FunctionSignatureNode methodSignature,
                                                     FunctionBodyNode functionBody) {

        BLangResourceFunction bLFunction = (BLangResourceFunction) TreeBuilder.createResourceFunctionNode();

        String resourceFuncName = calculateResourceFunctionName(accessorName, relativeResourcePath);
        BLangIdentifier name = createIdentifier(getPosition(accessorName), resourceFuncName);
        populateFunctionNode(name, qualifierList, methodSignature, functionBody, bLFunction);
        bLFunction.methodName = createIdentifier(accessorName);

        bLFunction.resourcePath =  new ArrayList<>();
        List<BLangSimpleVariable> params = new ArrayList<>();
        BLangTupleTypeNode tupleTypeNode = (BLangTupleTypeNode) TreeBuilder.createTupleTypeNode();
        for (Node pathSegment : relativeResourcePath) {
            switch (pathSegment.kind()) {
                case SLASH_TOKEN:
                    continue;
                case RESOURCE_PATH_SEGMENT_PARAM:
                    BLangSimpleVariable param = (BLangSimpleVariable) pathSegment.apply(this);
                    if (!param.name.value.equals(Names.EMPTY.value)) {
                        params.add(param);
                        bLFunction.addPathParam(param);
                        bLFunction.resourcePath.add(createIdentifier(getPosition(pathSegment), "*"));
                    } else {
                        bLFunction.resourcePath.add(createIdentifier(getPosition(pathSegment), "$*"));
                    }

                    tupleTypeNode.memberTypeNodes.add(param.typeNode);
                    break;
                case RESOURCE_PATH_REST_PARAM:
                    BLangSimpleVariable restParam = (BLangSimpleVariable) pathSegment.apply(this);
                    if (!restParam.name.value.equals(Names.EMPTY.value)) {
                        params.add(restParam);
                        bLFunction.setRestPathParam(restParam);
                        bLFunction.resourcePath.add(createIdentifier(getPosition(pathSegment), "**"));
                    } else {
                        bLFunction.resourcePath.add(createIdentifier(getPosition(pathSegment), "$**"));
                    }
                    
                    tupleTypeNode.restParamType = ((BLangArrayType) restParam.typeNode).elemtype;
                    break;
                case DOT_TOKEN:
                    bLFunction.resourcePath.add(createIdentifier((Token) pathSegment));
                    break;
                default:
                    bLFunction.resourcePath.add(createIdentifier((Token) pathSegment));
                    BLangFiniteTypeNode bLangFiniteTypeNode = (BLangFiniteTypeNode) TreeBuilder.createFiniteTypeNode();
                    BLangLiteral simpleLiteral = createSimpleLiteral(pathSegment, true);
                    bLangFiniteTypeNode.valueSpace.add(simpleLiteral);
                    tupleTypeNode.memberTypeNodes.add(bLangFiniteTypeNode);
            }
        }
        bLFunction.getParameters().addAll(0, params);
        bLFunction.resourcePathType = tupleTypeNode;

        return bLFunction;
    }

    private String calculateResourceFunctionName(IdentifierToken accessorName, NodeList<Node> relativeResourcePath) {
        StringBuilder sb = new StringBuilder();
        sb.append("$");
        sb.append(createIdentifier(accessorName).getValue());
        for (Node token : relativeResourcePath) {
            switch (token.kind()) {
                case SLASH_TOKEN:
                    continue;
                case RESOURCE_PATH_SEGMENT_PARAM:
                    sb.append("$*");
                    break;
                case RESOURCE_PATH_REST_PARAM:
                    sb.append("$**");
                    break;
                default:
                    sb.append("$");
                    String value = createIdentifier((Token) token).getValue();
                    sb.append(value);
            }
        }
        return sb.toString();
    }

    private void createAnonymousTypeDefForConstantDeclaration(BLangConstant constantNode, Location pos,
                                                               Location identifierPos) {
        // Create a new finite type node.
        BLangFiniteTypeNode finiteTypeNode = (BLangFiniteTypeNode) TreeBuilder.createFiniteTypeNode();

        NodeKind nodeKind = constantNode.expr.getKind();
        // Create a new literal.
        BLangLiteral literal;
        if (nodeKind == NodeKind.LITERAL) {
            literal = (BLangLiteral) TreeBuilder.createLiteralExpression();
        } else {
            literal = (BLangLiteral) TreeBuilder.createNumericLiteralExpression();
        }
        if (nodeKind == NodeKind.LITERAL || nodeKind == NodeKind.NUMERIC_LITERAL) {
            literal.setValue(((BLangLiteral) constantNode.expr).value);
            literal.setOriginalValue(((BLangLiteral) constantNode.expr).originalValue);
            literal.setBType(constantNode.expr.getBType());
            literal.isConstant = true;
            finiteTypeNode.valueSpace.add(literal);
        } else {
            // Since we only allow unary expressions to come to this point we can straightaway cast to unary
            BLangUnaryExpr unaryConstant = (BLangUnaryExpr) constantNode.expr;
            BLangUnaryExpr unaryExpr = createBLangUnaryExpr(unaryConstant.pos, unaryConstant.operator,
                    unaryConstant.expr);
            unaryExpr.setBType(unaryConstant.expr.getBType());
            unaryExpr.isConstant = true;
            finiteTypeNode.valueSpace.add(unaryExpr);
        }
        finiteTypeNode.pos = identifierPos;

        // Create a new anonymous type definition.
        BLangTypeDefinition typeDef = (BLangTypeDefinition) TreeBuilder.createTypeDefinition();
        String genName = anonymousModelHelper.getNextAnonymousTypeKey(packageID);
        IdentifierNode anonTypeGenName = createIdentifier(symTable.builtinPos, genName);
        typeDef.setName(anonTypeGenName);
        typeDef.flagSet.add(Flag.PUBLIC);
        typeDef.flagSet.add(Flag.ANONYMOUS);
        typeDef.typeNode = finiteTypeNode;
        typeDef.pos = pos;

        // We add this type definition to the `associatedTypeDefinition` field of the constant node. Then when we
        // visit the constant node, we visit this type definition as well. By doing this, we don't need to change
        // any of the type def visiting logic in symbol enter.
        constantNode.associatedTypeDefinition = typeDef;
    }

    @Override
    public BLangNode transform(ConstantDeclarationNode constantDeclarationNode) {
        BLangConstant constantNode = (BLangConstant) TreeBuilder.createConstantNode();
        Location pos = getPositionWithoutMetadata(constantDeclarationNode);
        Location identifierPos = getPosition(constantDeclarationNode.variableName());
        constantNode.name = createIdentifier(identifierPos, constantDeclarationNode.variableName());
        constantNode.expr = createExpression(constantDeclarationNode.initializer());
        constantNode.pos = pos;
        if (constantDeclarationNode.typeDescriptor().isPresent()) {
            constantNode.typeNode = createTypeNode(constantDeclarationNode.typeDescriptor().orElse(null));
        }

        constantNode.annAttachments = applyAll(getAnnotations(constantDeclarationNode.metadata()));
        constantNode.markdownDocumentationAttachment =
                createMarkdownDocumentationAttachment(getDocumentationString(constantDeclarationNode.metadata()));

        constantNode.flagSet.add(Flag.CONSTANT);
        if (constantDeclarationNode.visibilityQualifier().isPresent() &&
                constantDeclarationNode.visibilityQualifier().orElse(null).kind() == SyntaxKind.PUBLIC_KEYWORD) {
            constantNode.flagSet.add(Flag.PUBLIC);
        }

        NodeKind nodeKind = constantNode.expr.getKind();

        // Check whether the value is a literal or a unary expression and if it is not any one of the before mentioned
        // kinds it is an invalid case, so we don't need to consider it.
        if (nodeKind == NodeKind.LITERAL || nodeKind == NodeKind.NUMERIC_LITERAL ||
                nodeKind == NodeKind.UNARY_EXPR) {
            // Note - If the RHS is a literal, we need to create an anonymous type definition which can later be used
            // in type definitions.h
            createAnonymousTypeDefForConstantDeclaration(constantNode, pos, identifierPos);
        }
        String constantName = constantNode.name.value;
        if (constantSet.contains(constantName)) {
            dlog.error(constantNode.name.pos, DiagnosticErrorCode.REDECLARED_SYMBOL, constantName);
        } else {
            constantSet.add(constantName);
        }
        return constantNode;
    }

    public BLangNode transform(TypeDefinitionNode typeDefNode) {
        BLangTypeDefinition typeDef = (BLangTypeDefinition) TreeBuilder.createTypeDefinition();
        BLangIdentifier identifierNode =
                this.createIdentifier(typeDefNode.typeName());
        typeDef.setName(identifierNode);
        typeDef.markdownDocumentationAttachment =
                createMarkdownDocumentationAttachment(getDocumentationString(typeDefNode.metadata()));

        typeDef.typeNode = createTypeNode(typeDefNode.typeDescriptor());

        typeDefNode.visibilityQualifier().ifPresent(visibilityQual -> {
            if (visibilityQual.kind() == SyntaxKind.PUBLIC_KEYWORD) {
                typeDef.flagSet.add(Flag.PUBLIC);
            }
        });
        typeDef.pos = getPositionWithoutMetadata(typeDefNode);
        typeDef.annAttachments = applyAll(getAnnotations(typeDefNode.metadata()));
        return typeDef;
    }

    @Override
    public BLangNode transform(UnionTypeDescriptorNode unionTypeDescriptorNode) {
        List<TypeDescriptorNode> nodes = flattenUnionType(unionTypeDescriptorNode);

        List<TypeDescriptorNode> finiteTypeElements = new ArrayList<>();
        List<List<TypeDescriptorNode>> unionTypeElementsCollection = new ArrayList<>();
        for (TypeDescriptorNode type : nodes) {
            if (type.kind() == SyntaxKind.SINGLETON_TYPE_DESC) {
                finiteTypeElements.add(type);
                unionTypeElementsCollection.add(new ArrayList<>());
            } else {
                List<TypeDescriptorNode> lastOfOthers;
                if (unionTypeElementsCollection.isEmpty()) {
                    lastOfOthers = new ArrayList<>();
                    unionTypeElementsCollection.add(lastOfOthers);
                } else {
                    lastOfOthers = unionTypeElementsCollection.get(unionTypeElementsCollection.size() - 1);
                }

                lastOfOthers.add(type);
            }
        }

        List<TypeDescriptorNode> unionElements = new ArrayList<>();
        reverseFlatMap(unionTypeElementsCollection, unionElements);

        BLangFiniteTypeNode bLangFiniteTypeNode = (BLangFiniteTypeNode) TreeBuilder.createFiniteTypeNode();
        this.isInFiniteContext = true;
        for (TypeDescriptorNode finiteTypeEl : finiteTypeElements) {
            SingletonTypeDescriptorNode singletonTypeNode = (SingletonTypeDescriptorNode) finiteTypeEl;
            BLangExpression literalOrExpression = createLiteralOrExpression(singletonTypeNode.simpleContExprNode());
            bLangFiniteTypeNode.addValue(literalOrExpression);
        }
        this.isInFiniteContext = false;

        if (unionElements.isEmpty()) {
            return bLangFiniteTypeNode;
        }

        BLangUnionTypeNode unionTypeNode = (BLangUnionTypeNode) TreeBuilder.createUnionTypeNode();
        unionTypeNode.pos = getPosition(unionTypeDescriptorNode);
        for (TypeDescriptorNode unionElement : unionElements) {
            unionTypeNode.memberTypeNodes.add(createTypeNode(unionElement));
        }

        bLangFiniteTypeNode.setPosition(unionTypeNode.pos);
        if (!finiteTypeElements.isEmpty()) {
            unionTypeNode.memberTypeNodes.add(deSugarTypeAsUserDefType(bLangFiniteTypeNode));
        }
        return unionTypeNode;
    }

    private List<TypeDescriptorNode> flattenUnionType(UnionTypeDescriptorNode unionTypeDescriptorNode) {
        List<TypeDescriptorNode> list = new ArrayList<>();
        flattenUnionType(list, unionTypeDescriptorNode);
        return list;
    }

    private void flattenUnionType(List<TypeDescriptorNode> list, TypeDescriptorNode typeDescriptorNode) {
        if (typeDescriptorNode.kind() != SyntaxKind.UNION_TYPE_DESC) {
            list.add(typeDescriptorNode);
            return;
        }

        UnionTypeDescriptorNode unionTypeDescriptorNode = (UnionTypeDescriptorNode) typeDescriptorNode;
        updateListWithNonUnionTypes(list, unionTypeDescriptorNode.leftTypeDesc());
        updateListWithNonUnionTypes(list, unionTypeDescriptorNode.rightTypeDesc());
    }

    private void updateListWithNonUnionTypes(List<TypeDescriptorNode> list, TypeDescriptorNode typeDescNode) {
        if (typeDescNode.kind() != SyntaxKind.UNION_TYPE_DESC) {
            list.add(typeDescNode);
        } else {
            flattenUnionType(list, typeDescNode);
        }
    }

    private <T> void reverseFlatMap(List<List<T>> listOfLists, List<T> result) {
        for (int i = listOfLists.size() - 1; i >= 0; i--) {
            result.addAll(listOfLists.get(i));
        }
    }

    private BLangUserDefinedType deSugarTypeAsUserDefType(BLangType toIndirect) {
        BLangTypeDefinition bLTypeDef = createTypeDefinitionWithTypeNode(toIndirect);
        Location pos = toIndirect.pos;
        addToTop(bLTypeDef);

        return createUserDefinedType(pos, (BLangIdentifier) TreeBuilder.createIdentifierNode(), bLTypeDef.name);
    }

    private BLangTypeDefinition createTypeDefinitionWithTypeNode(BLangType toIndirect) {
        Location pos = toIndirect.pos;
        BLangTypeDefinition bLTypeDef = (BLangTypeDefinition) TreeBuilder.createTypeDefinition();

        // Generate a name for the anonymous object
        String genName = anonymousModelHelper.getNextAnonymousTypeKey(packageID);
        IdentifierNode anonTypeGenName = createIdentifier(symTable.builtinPos, genName);
        bLTypeDef.setName(anonTypeGenName);
        bLTypeDef.flagSet.add(Flag.PUBLIC);
        bLTypeDef.flagSet.add(Flag.ANONYMOUS);

        bLTypeDef.typeNode = toIndirect;
        bLTypeDef.pos = pos;
        return bLTypeDef;
    }

    @Override
    public BLangNode transform(ParenthesisedTypeDescriptorNode parenthesisedTypeDescriptorNode) {
        BLangType typeNode = createTypeNode(parenthesisedTypeDescriptorNode.typedesc());
        typeNode.grouped = true;
        return typeNode;
    }

    @Override
    public BLangNode transform(TypeParameterNode typeParameterNode) {
        return createTypeNode(typeParameterNode.typeNode());
    }

    @Override
    public BLangNode transform(TupleTypeDescriptorNode tupleTypeDescriptorNode) {
        BLangTupleTypeNode tupleTypeNode = (BLangTupleTypeNode) TreeBuilder.createTupleTypeNode();
        SeparatedNodeList<Node> types = tupleTypeDescriptorNode.memberTypeDesc();
        for (int i = 0; i < types.size(); i++) {
            Node node = types.get(i);
            if (node.kind() == SyntaxKind.REST_TYPE) {
                RestDescriptorNode restDescriptor = (RestDescriptorNode) node;
                tupleTypeNode.restParamType = createTypeNode(restDescriptor.typeDescriptor());
            } else {
                tupleTypeNode.memberTypeNodes.add(createTypeNode(node));
            }
        }
        tupleTypeNode.pos = getPosition(tupleTypeDescriptorNode);

        return tupleTypeNode;
    }

    @Override
    public BLangNode transform(ParameterizedTypeDescriptorNode parameterizedTypeDescNode) {
        if (parameterizedTypeDescNode.kind() == SyntaxKind.ERROR_TYPE_DESC) {
            return transformErrorTypeDescriptor(parameterizedTypeDescNode);
        }
        
        BLangBuiltInRefTypeNode refType = (BLangBuiltInRefTypeNode) TreeBuilder.createBuiltInReferenceTypeNode();
        refType.typeKind = getParameterizedTypeKind(parameterizedTypeDescNode.kind());
        refType.pos = getPosition(parameterizedTypeDescNode);

        Optional<TypeParameterNode> typeParam = parameterizedTypeDescNode.typeParamNode();
        if (typeParam.isPresent()) {
            BLangConstrainedType constrainedType = (BLangConstrainedType) TreeBuilder.createConstrainedTypeNode();
            constrainedType.type = refType;
            constrainedType.constraint = createTypeNode(typeParam.get().typeNode());
            constrainedType.pos = refType.pos;
            return constrainedType;
        }
        
        return refType;
    }

    private TypeKind getParameterizedTypeKind(SyntaxKind syntaxKind) {
        switch (syntaxKind) {
            case TYPEDESC_TYPE_DESC:
                return TypeKind.TYPEDESC;
            case FUTURE_TYPE_DESC:
                return TypeKind.FUTURE;
            case XML_TYPE_DESC:
            default:
                return TypeKind.XML;
        }
    }
    
    private BLangNode transformErrorTypeDescriptor(ParameterizedTypeDescriptorNode parameterizedTypeDescNode) {
        BLangErrorType errorType = (BLangErrorType) TreeBuilder.createErrorTypeNode();
        Optional<TypeParameterNode> typeParam = parameterizedTypeDescNode.typeParamNode();
        errorType.pos = getPosition(parameterizedTypeDescNode);
        if (typeParam.isPresent()) {
            TypeParameterNode typeNode = typeParam.get();
            errorType.detailType = createTypeNode(typeNode);
        }

        NonTerminalNode parent = parameterizedTypeDescNode.parent();
        boolean isDistinctError = parent.kind() == SyntaxKind.DISTINCT_TYPE_DESC;
        if (isDistinctError) {
            parent = parent.parent();
        }

        errorType.isAnonymous = this.isInLocalContext || checkIfAnonymous(parameterizedTypeDescNode);
        errorType.isLocal = this.isInLocalContext;

        if (parent.kind() != SyntaxKind.TYPE_DEFINITION
                && (!errorType.isLocal && (isDistinctError || typeParam.isPresent()))) {
            if (isDistinctError) {
                errorType.flagSet.add(Flag.DISTINCT);
            }
            return deSugarTypeAsUserDefType(errorType);
        }

        return errorType;
    }

    private boolean isAnonymousTypeNode(TypeParameterNode typeNode) {
        SyntaxKind paramKind = typeNode.typeNode().kind();
        if (paramKind == SyntaxKind.RECORD_TYPE_DESC || paramKind == SyntaxKind.OBJECT_TYPE_DESC
                || paramKind == SyntaxKind.ERROR_TYPE_DESC) {
            return checkIfAnonymous(typeNode);
        }
        return false;
    }

    @Override
    public BLangNode transform(DistinctTypeDescriptorNode distinctTypeDesc) {
        TypeDescriptorNode type = distinctTypeDesc.typeDescriptor();
        BLangType typeNode = createTypeNode(type);

        // DISTINCT flag is already added to defined error type
        if (!(type.kind() == SyntaxKind.ERROR_TYPE_DESC && typeNode.getKind() == NodeKind.USER_DEFINED_TYPE)) {
            typeNode.flagSet.add(Flag.DISTINCT);
        }
        return typeNode;
    }

    @Override
    public BLangNode transform(ObjectTypeDescriptorNode objTypeDescNode) {
        BLangObjectTypeNode objectTypeNode = (BLangObjectTypeNode) TreeBuilder.createObjectTypeNode();

        for (Token qualifier : objTypeDescNode.objectTypeQualifiers()) {
            SyntaxKind kind = qualifier.kind();
            if (kind == SyntaxKind.CLIENT_KEYWORD) {
                objectTypeNode.flagSet.add(Flag.CLIENT);
                continue;
            }

            if (kind == SyntaxKind.SERVICE_KEYWORD) {
                objectTypeNode.flagSet.add(SERVICE);
                continue;
            }

            if (kind == SyntaxKind.ISOLATED_KEYWORD) {
                objectTypeNode.flagSet.add(ISOLATED);
                continue;
            }

            throw new RuntimeException("Syntax kind is not supported: " + kind);
        }

        NodeList<Node> members = objTypeDescNode.members();
        for (Node node : members) {
            // TODO: Check for fields other than SimpleVariableNode
            BLangNode bLangNode = node.apply(this);
            if (bLangNode.getKind() == NodeKind.FUNCTION || bLangNode.getKind() == NodeKind.RESOURCE_FUNC) {
                BLangFunction bLangFunction = (BLangFunction) bLangNode;
                bLangFunction.attachedFunction = true;
                bLangFunction.flagSet.add(Flag.ATTACHED);
                if (Names.USER_DEFINED_INIT_SUFFIX.value.equals(bLangFunction.name.value)) {
                    if (objectTypeNode.initFunction == null) {
                        bLangFunction.objInitFunction = true;
                        objectTypeNode.initFunction = bLangFunction;
                    } else {
                        objectTypeNode.addFunction(bLangFunction);
                    }
                } else {
                    objectTypeNode.addFunction(bLangFunction);
                }
            } else if (bLangNode.getKind() == NodeKind.VARIABLE) {
                objectTypeNode.addField((BLangSimpleVariable) bLangNode);
            } else if (bLangNode.getKind() == NodeKind.USER_DEFINED_TYPE) {
                objectTypeNode.addTypeReference((BLangType) bLangNode);
            }
        }

        objectTypeNode.pos = getPosition(objTypeDescNode);

        boolean isAnonymous = checkIfAnonymous(objTypeDescNode);
        objectTypeNode.isAnonymous = isAnonymous;

        if (!isAnonymous) {
            return objectTypeNode;
        }

        if (objTypeDescNode.parent().kind() == SyntaxKind.DISTINCT_TYPE_DESC) {
            ((BLangType) objectTypeNode).flagSet.add(Flag.DISTINCT);
        }
        return deSugarTypeAsUserDefType(objectTypeNode);
    }

    public BLangClassDefinition transformObjectCtorExpressionBody(NodeList<Node> members) {
        BLangClassDefinition classDefinition = (BLangClassDefinition) TreeBuilder.createClassDefNode();
        classDefinition.flagSet.add(Flag.ANONYMOUS);
        classDefinition.flagSet.add(Flag.OBJECT_CTOR);
        classDefinition.isObjectContructorDecl = true;

        for (Node node : members) {
            BLangNode bLangNode = node.apply(this);
            NodeKind nodeKind =  bLangNode.getKind();
            if (nodeKind == NodeKind.FUNCTION || bLangNode.getKind() == NodeKind.RESOURCE_FUNC) {
                BLangFunction bLangFunction = (BLangFunction) bLangNode;
                bLangFunction.attachedFunction = true;
                bLangFunction.flagSet.add(Flag.ATTACHED);
                bLangFunction.flagSet.add(Flag.OBJECT_CTOR);
                if (!Names.USER_DEFINED_INIT_SUFFIX.value.equals(bLangFunction.name.value)) {
                    classDefinition.addFunction(bLangFunction);
                    continue;
                }
                if (classDefinition.initFunction != null) {
                    classDefinition.addFunction(bLangFunction);
                    continue;
                }
                if (bLangFunction.requiredParams.size() != 0) {
                    dlog.error(bLangFunction.pos, DiagnosticErrorCode.OBJECT_CTOR_INIT_CANNOT_HAVE_PARAMETERS);
                    continue;
                }
                bLangFunction.objInitFunction = true;
                classDefinition.initFunction = bLangFunction;
            } else if (nodeKind == NodeKind.VARIABLE) {
                BLangSimpleVariable simpleVariable = (BLangSimpleVariable) bLangNode;
                simpleVariable.flagSet.add(Flag.OBJECT_CTOR);
                classDefinition.addField((BLangSimpleVariable) bLangNode);
            } else if (nodeKind == NodeKind.USER_DEFINED_TYPE) {
                dlog.error(bLangNode.pos, DiagnosticErrorCode.OBJECT_CTOR_DOES_NOT_SUPPORT_TYPE_REFERENCE_MEMBERS);
            }
        }

        classDefinition.internal = true;
        return classDefinition;
    }

    /**
     * Object constructor expression creates a class definition for the type defined through the object constructor.
     * Then add the class definition as a top level node. Using the class definition initialize the object defined in
     * the object constructor. Therefore this can be considered as a desugar.
     * example:
     *  var objVariable = object { int n; };
     *  // will be desugared to
     *  class anonType0 { int n; }
     *  var objVariable = new anonType0();
     *
     * @param objectConstructorExpressionNode object ctor expression node
     * @return BLangTypeInit node which initialize the class definition
     */
    @Override
    public BLangNode transform(ObjectConstructorExpressionNode objectConstructorExpressionNode) {
        Location pos = getPositionWithoutMetadata(objectConstructorExpressionNode);
        BLangObjectConstructorExpression objectCtorExpression = TreeBuilder.createObjectCtorExpression();
        BLangClassDefinition anonClass = transformObjectCtorExpressionBody(objectConstructorExpressionNode.members());
        anonClass.pos = pos;
        objectCtorExpression.pos = pos;
        objectCtorExpression.classNode = anonClass;

        // Generate a name for the anonymous object
        String genName = anonymousModelHelper.getNextAnonymousTypeKey(packageID);
        IdentifierNode anonTypeGenName = createIdentifier(pos, genName);
        anonClass.setName(anonTypeGenName);
        anonClass.flagSet.add(Flag.PUBLIC);
        anonClass.isObjectContructorDecl = true; // not available for service

        Optional<TypeDescriptorNode> typeReference = objectConstructorExpressionNode.typeReference();
        typeReference.ifPresent(typeReferenceNode -> {
            objectCtorExpression.addTypeReference(createTypeNode(typeReferenceNode));
        });

        anonClass.annAttachments = applyAll(objectConstructorExpressionNode.annotations());
//        addToTop(anonClass);

        NodeList<Token> objectConstructorQualifierList = objectConstructorExpressionNode.objectTypeQualifiers();
        for (Token qualifier : objectConstructorQualifierList) {
            SyntaxKind kind = qualifier.kind();
            if (kind == SyntaxKind.CLIENT_KEYWORD) {
                anonClass.flagSet.add(Flag.CLIENT);
                objectCtorExpression.isClient = true;
            } else if (kind == SyntaxKind.ISOLATED_KEYWORD) {
                anonClass.flagSet.add(Flag.ISOLATED);
            } else if (qualifier.kind() == SyntaxKind.SERVICE_KEYWORD) {
                anonClass.flagSet.add(SERVICE);
                objectCtorExpression.isService = true;
            } else {
                throw new RuntimeException("Syntax kind is not supported: " + kind);
            }
        }

        addToTop(anonClass);
        anonClass.oceEnvData.originalClass = anonClass;
        BLangIdentifier identifier = (BLangIdentifier) TreeBuilder.createIdentifierNode();
        BLangUserDefinedType userDefinedType = createUserDefinedType(pos, identifier, anonClass.name);
        userDefinedType.flagSet.add(Flag.OBJECT_CTOR);

        BLangTypeInit initNode = (BLangTypeInit) TreeBuilder.createInitNode();
        initNode.pos = pos;
        initNode.userDefinedType = userDefinedType;

        BLangInvocation invocationNode = (BLangInvocation) TreeBuilder.createInvocationNode();
        invocationNode.pos = pos;
        BLangIdentifier pkgAlias = createIdentifier(pos, "");
        invocationNode.name = createIdentifier(pos, genName);
        invocationNode.pkgAlias = pkgAlias;

        initNode.argsExpr.addAll(invocationNode.argExprs);
        initNode.initInvocation = invocationNode;

        objectCtorExpression.typeInit = initNode;
        return objectCtorExpression;
    }

    @Override
    public BLangNode transform(ObjectFieldNode objFieldNode) {
        BLangSimpleVariable simpleVar = createSimpleVar(objFieldNode.fieldName(), objFieldNode.typeName(),
                objFieldNode.expression().orElse(null), objFieldNode.visibilityQualifier().orElse(null),
                getAnnotations(objFieldNode.metadata()));
        // Transform documentation
        Optional<Node> doc = getDocumentationString(objFieldNode.metadata());
        simpleVar.markdownDocumentationAttachment = createMarkdownDocumentationAttachment(doc);

        NodeList<Token> qualifierList = objFieldNode.qualifierList();
        for (Token token : qualifierList) {
            if (token.kind() == SyntaxKind.FINAL_KEYWORD) {
                addFinalQualifier(simpleVar);
            } else if (token.kind() == SyntaxKind.RESOURCE_KEYWORD) {
                addResourceQualifier(simpleVar);
            }
        }

        simpleVar.flagSet.add(Flag.FIELD);
        simpleVar.pos = getPositionWithoutMetadata(objFieldNode);
        return simpleVar;
    }

    private void addResourceQualifier(BLangSimpleVariable simpleVar) {
        simpleVar.flagSet.add(Flag.RESOURCE);
    }

    @Override
    public BLangNode transform(ExpressionFunctionBodyNode expressionFunctionBodyNode) {
        BLangExprFunctionBody bLExprFunctionBody = (BLangExprFunctionBody) TreeBuilder.createExprFunctionBodyNode();
        bLExprFunctionBody.expr = createExpression(expressionFunctionBodyNode.expression());
        bLExprFunctionBody.pos = getPosition(expressionFunctionBodyNode);
        return bLExprFunctionBody;
    }

    @Override
    public BLangNode transform(RecordTypeDescriptorNode recordTypeDescriptorNode) {
        BLangRecordTypeNode recordTypeNode = (BLangRecordTypeNode) TreeBuilder.createRecordTypeNode();
        boolean hasRestField = false;
        boolean isAnonymous = checkIfAnonymous(recordTypeDescriptorNode);

        for (Node field : recordTypeDescriptorNode.fields()) {
            if (field.kind() == SyntaxKind.RECORD_FIELD) {
                BLangSimpleVariable bLFiled = (BLangSimpleVariable) field.apply(this);
                Optional<Node> doc = getDocumentationString(((RecordFieldNode) field).metadata());
                bLFiled.markdownDocumentationAttachment = createMarkdownDocumentationAttachment(doc);
                recordTypeNode.fields.add(bLFiled);
            } else if (field.kind() == SyntaxKind.RECORD_FIELD_WITH_DEFAULT_VALUE) {
                BLangSimpleVariable bLFiled = (BLangSimpleVariable) field.apply(this);
                Optional<Node> doc = getDocumentationString(((RecordFieldWithDefaultValueNode) field).metadata());
                bLFiled.markdownDocumentationAttachment = createMarkdownDocumentationAttachment(doc);
                recordTypeNode.fields.add(bLFiled);
            } else {
                recordTypeNode.addTypeReference(createTypeNode(field));
            }
        }
        Optional<RecordRestDescriptorNode> recordRestDesc = recordTypeDescriptorNode.recordRestDescriptor();
        if (recordRestDesc.isPresent()) {
            recordTypeNode.restFieldType = createTypeNode(recordRestDesc.get());
            hasRestField = true;
        }
        boolean isOpen = recordTypeDescriptorNode.bodyStartDelimiter().kind() == SyntaxKind.OPEN_BRACE_TOKEN;
        recordTypeNode.sealed = !(hasRestField || isOpen);
        recordTypeNode.pos = getPosition(recordTypeDescriptorNode);
        recordTypeNode.isAnonymous = isAnonymous;
        recordTypeNode.isLocal = this.isInLocalContext;

        // If anonymous type, create a user defined type and return it.
        if (!isAnonymous || this.isInLocalContext) {
            return recordTypeNode;
        }

        return createAnonymousRecordType(recordTypeDescriptorNode, recordTypeNode);
    }

    @Override
    public BLangNode transform(SingletonTypeDescriptorNode singletonTypeDescriptorNode) {
        BLangFiniteTypeNode bLangFiniteTypeNode = new BLangFiniteTypeNode();
        BLangExpression literalOrExpression =
                createLiteralOrExpression(singletonTypeDescriptorNode.simpleContExprNode());
        bLangFiniteTypeNode.pos = literalOrExpression.pos;
        bLangFiniteTypeNode.valueSpace.add(literalOrExpression);
        return bLangFiniteTypeNode;
    }

    @Override
    public BLangNode transform(BuiltinSimpleNameReferenceNode singletonTypeDescriptorNode) {
        return createTypeNode(singletonTypeDescriptorNode);
    }

    @Override
    public BLangNode transform(TypeReferenceNode typeReferenceNode) {
        return createTypeNode(typeReferenceNode.typeName());
    }

    @Override
    public BLangNode transform(RecordFieldNode recordFieldNode) {
        BLangSimpleVariable simpleVar = createSimpleVar(recordFieldNode.fieldName(), recordFieldNode.typeName(),
                getAnnotations(recordFieldNode.metadata()));
        simpleVar.flagSet.add(Flag.PUBLIC);
        if (recordFieldNode.questionMarkToken().isPresent()) {
            simpleVar.flagSet.add(Flag.OPTIONAL);
        } else {
            simpleVar.flagSet.add(Flag.REQUIRED);
        }
        simpleVar.flagSet.add(Flag.FIELD);
        addReadOnlyQualifier(recordFieldNode.readonlyKeyword(), simpleVar);

        simpleVar.pos = getPositionWithoutMetadata(recordFieldNode);
        return simpleVar;
    }

    @Override
    public BLangNode transform(RecordFieldWithDefaultValueNode recordFieldNode) {
        BLangSimpleVariable simpleVar = createSimpleVar(recordFieldNode.fieldName(), recordFieldNode.typeName(),
                getAnnotations(recordFieldNode.metadata()));
        simpleVar.flagSet.add(Flag.PUBLIC);
        if (isPresent(recordFieldNode.expression())) {
            simpleVar.setInitialExpression(createExpression(recordFieldNode.expression()));
        }

        addReadOnlyQualifier(recordFieldNode.readonlyKeyword(), simpleVar);

        simpleVar.pos = getPositionWithoutMetadata(recordFieldNode);
        return simpleVar;
    }

    private void addReadOnlyQualifier(Optional<Token> readonlyKeyword, BLangSimpleVariable simpleVar) {
        if (readonlyKeyword.isPresent()) {
            simpleVar.flagSet.add(Flag.READONLY);
        }
    }

    @Override
    public BLangNode transform(RecordRestDescriptorNode recordFieldNode) {
        return createTypeNode(recordFieldNode.typeName());
    }

    @Override
    public BLangNode transform(FunctionDefinitionNode funcDefNode) {
        BLangFunction bLFunction;
        if (funcDefNode.relativeResourcePath().isEmpty()) {
            bLFunction = createFunctionNode(funcDefNode.functionName(), funcDefNode.qualifierList(),
                    funcDefNode.functionSignature(), funcDefNode.functionBody());
        } else {
            bLFunction = createResourceFunctionNode(funcDefNode.functionName(),
                    funcDefNode.qualifierList(), funcDefNode.relativeResourcePath(),
                    funcDefNode.functionSignature(), funcDefNode.functionBody());
        }

        bLFunction.annAttachments = applyAll(getAnnotations(funcDefNode.metadata()));
        bLFunction.pos = getPositionWithoutMetadata(funcDefNode);

        bLFunction.markdownDocumentationAttachment =
                createMarkdownDocumentationAttachment(getDocumentationString(funcDefNode.metadata()));
        return bLFunction;
    }

    private BLangFunction createFunctionNode(IdentifierToken funcName, NodeList<Token> qualifierList,
            FunctionSignatureNode functionSignature, FunctionBodyNode functionBody) {

        BLangFunction bLFunction = (BLangFunction) TreeBuilder.createFunctionNode();

        BLangIdentifier name = createIdentifier(getPosition(funcName), funcName);
        populateFunctionNode(name, qualifierList, functionSignature, functionBody, bLFunction);
        return bLFunction;
    }

    private void populateFunctionNode(BLangIdentifier name, NodeList<Token> qualifierList,
                                      FunctionSignatureNode functionSignature, FunctionBodyNode functionBody,
                                      BLangFunction bLFunction) {
        // Set function name
        bLFunction.name = name;
        //Set method qualifiers
        setFunctionQualifiers(bLFunction, qualifierList);
        // Set function signature
        populateFuncSignature(bLFunction, functionSignature);

        // Set the function body
        if (functionBody == null) {
            bLFunction.body = null;
            bLFunction.flagSet.add(Flag.INTERFACE);
            bLFunction.interfaceFunction = true;
        } else {
            bLFunction.body = (BLangFunctionBody) functionBody.apply(this);
            if (bLFunction.body.getKind() == NodeKind.EXTERN_FUNCTION_BODY) {
                bLFunction.flagSet.add(Flag.NATIVE);
            }
        }
    }

    private void setFunctionQualifiers(BLangFunction bLFunction, NodeList<Token> qualifierList) {

        for (Token qualifier : qualifierList) {
            switch (qualifier.kind()) {
                case PUBLIC_KEYWORD:
                    bLFunction.flagSet.add(Flag.PUBLIC);
                    break;
                case PRIVATE_KEYWORD:
                    bLFunction.flagSet.add(Flag.PRIVATE);
                    break;
                case REMOTE_KEYWORD:
                    bLFunction.flagSet.add(Flag.REMOTE);
                    break;
                case TRANSACTIONAL_KEYWORD:
                    bLFunction.flagSet.add(Flag.TRANSACTIONAL);
                    break;
                case RESOURCE_KEYWORD:
                    bLFunction.flagSet.add(Flag.RESOURCE);
                    break;
                case ISOLATED_KEYWORD:
                    bLFunction.flagSet.add(Flag.ISOLATED);
                    break;
                default:
                    continue;
            }
        }
    }

    @Override
    public BLangNode transform(ExternalFunctionBodyNode externalFunctionBodyNode) {
        BLangExternalFunctionBody externFunctionBodyNode =
                (BLangExternalFunctionBody) TreeBuilder.createExternFunctionBodyNode();
        externFunctionBodyNode.annAttachments = applyAll(externalFunctionBodyNode.annotations());
        externFunctionBodyNode.pos = getPosition(externalFunctionBodyNode);
        return externFunctionBodyNode;
    }

    @Override
    public BLangNode transform(ExplicitAnonymousFunctionExpressionNode anonFuncExprNode) {
        BLangFunction bLFunction = (BLangFunction) TreeBuilder.createFunctionNode();
        Location pos = getPosition(anonFuncExprNode);

        // Set function name
        bLFunction.name = createIdentifier(symTable.builtinPos,
                                           anonymousModelHelper.getNextAnonymousFunctionKey(packageID));

        // Set function signature
        populateFuncSignature(bLFunction, anonFuncExprNode.functionSignature());

        // Set the function body
        bLFunction.body = (BLangFunctionBody) anonFuncExprNode.functionBody().apply(this);

//        attachAnnotations(function, annCount, false);
        bLFunction.pos = pos;

        bLFunction.addFlag(Flag.LAMBDA);
        bLFunction.addFlag(Flag.ANONYMOUS);

        setFunctionQualifiers(bLFunction, anonFuncExprNode.qualifierList());

        addToTop(bLFunction);

        BLangLambdaFunction lambdaExpr = (BLangLambdaFunction) TreeBuilder.createLambdaFunctionNode();
        lambdaExpr.function = bLFunction;
        lambdaExpr.pos = pos;
        return lambdaExpr;
    }

    @Override
    public BLangNode transform(FunctionBodyBlockNode functionBodyBlockNode) {
        BLangBlockFunctionBody bLFuncBody = (BLangBlockFunctionBody) TreeBuilder.createBlockFunctionBodyNode();
        this.isInLocalContext = true;
        List<BLangStatement> statements = new ArrayList<>();
        List<BLangStatement> stmtList = statements;
        if (functionBodyBlockNode.namedWorkerDeclarator().isPresent()) {
            NamedWorkerDeclarator namedWorkerDeclarator = functionBodyBlockNode.namedWorkerDeclarator().get();
            NodeList<StatementNode> workerInitStmts = namedWorkerDeclarator.workerInitStatements();
            generateAndAddBLangStatements(workerInitStmts, statements, 0, functionBodyBlockNode);

            stmtList = getStatementList(statements, workerInitStmts);

            for (NamedWorkerDeclarationNode workerDeclarationNode : namedWorkerDeclarator.namedWorkerDeclarations()) {
                stmtList.add((BLangStatement) workerDeclarationNode.apply(this));
                // Consume resultant additional statements
                while (!this.additionalStatements.empty()) {
                    stmtList.add(additionalStatements.pop());
                }
            }
        }

        generateAndAddBLangStatements(functionBodyBlockNode.statements(), stmtList, 0, functionBodyBlockNode);

        bLFuncBody.stmts = statements;
        bLFuncBody.pos = getPosition(functionBodyBlockNode);
        this.isInLocalContext = false;
        return bLFuncBody;
    }

    private List<BLangStatement> getStatementList(List<BLangStatement> statements,
                                                  NodeList<StatementNode> workerInitStmts) {
        int stmtSize = statements.size();
        int workerInitStmtSize = workerInitStmts.size();
        // If there's a worker defined after an `if` statement without an `else`, need to add it to the
        // newly created block statement.
        if (stmtSize > 1 && workerInitStmtSize > 0 && statements.get(stmtSize - 1).getKind() == NodeKind.BLOCK &&
                statements.get(stmtSize - 2).getKind() == NodeKind.IF &&
                workerInitStmts.get(workerInitStmtSize - 1).kind() != SyntaxKind.BLOCK_STATEMENT) {
            return ((BLangBlockStmt) statements.get(stmtSize - 1)).stmts;
        }
        return statements;
    }

    @Override
    public BLangNode transform(ForEachStatementNode forEachStatementNode) {
        BLangForeach foreach = (BLangForeach) TreeBuilder.createForeachNode();
        foreach.pos = getPosition(forEachStatementNode);
        TypedBindingPatternNode typedBindingPatternNode = forEachStatementNode.typedBindingPattern();
        VariableDefinitionNode variableDefinitionNode = createBLangVarDef(getPosition(typedBindingPatternNode),
                typedBindingPatternNode, Optional.empty(), Optional.empty());
        foreach.setVariableDefinitionNode(variableDefinitionNode);
        foreach.isDeclaredWithVar = typedBindingPatternNode.typeDescriptor().kind() == SyntaxKind.VAR_TYPE_DESC;

        BLangBlockStmt foreachBlock = (BLangBlockStmt) forEachStatementNode.blockStatement().apply(this);
        foreachBlock.pos = getPosition(forEachStatementNode.blockStatement());
        foreach.setBody(foreachBlock);
        foreach.setCollection(createExpression(forEachStatementNode.actionOrExpressionNode()));

        forEachStatementNode.onFailClause().ifPresent(onFailClauseNode -> {
            foreach.setOnFailClause(
                    (org.ballerinalang.model.clauses.OnFailClauseNode) (onFailClauseNode.apply(this)));
        });

        return foreach;
    }

    @Override
    public BLangNode transform(ForkStatementNode forkStatementNode) {
        BLangForkJoin forkJoin = (BLangForkJoin) TreeBuilder.createForkJoinNode();
        Location forkStmtPos = getPosition(forkStatementNode);
        forkJoin.pos = forkStmtPos;
        return forkJoin;
    }

    @Override
    public BLangNode transform(NamedWorkerDeclarationNode namedWorkerDeclNode) {
        BLangFunction bLFunction = (BLangFunction) TreeBuilder.createFunctionNode();
        Location workerBodyPos = getPosition(namedWorkerDeclNode.workerBody());

        // Set function name
        bLFunction.name = createIdentifier(symTable.builtinPos,
                                           anonymousModelHelper.getNextAnonymousFunctionKey(packageID));

        // Set the function body
        BLangBlockStmt blockStmt = (BLangBlockStmt) namedWorkerDeclNode.workerBody().apply(this);
        BLangBlockFunctionBody bodyNode = (BLangBlockFunctionBody) TreeBuilder.createBlockFunctionBodyNode();
        bodyNode.stmts = blockStmt.stmts;
        bodyNode.pos = workerBodyPos;
        bLFunction.body = bodyNode;
        bLFunction.internal = true;

        bLFunction.pos = workerBodyPos;

        bLFunction.addFlag(Flag.LAMBDA);
        bLFunction.addFlag(Flag.ANONYMOUS);
        bLFunction.addFlag(Flag.WORKER);

        if (namedWorkerDeclNode.transactionalKeyword().isPresent()) {
            bLFunction.addFlag(Flag.TRANSACTIONAL);
        }

        // change default worker name
        String workerName = namedWorkerDeclNode.workerName().text();
        if (namedWorkerDeclNode.workerName().isMissing() || workerName.equals(IDENTIFIER_LITERAL_PREFIX)) {
            workerName = missingNodesHelper.getNextMissingNodeName(packageID);
        }

        String workerOriginalName = workerName;
        if (workerName.startsWith(IDENTIFIER_LITERAL_PREFIX)) {
            bLFunction.defaultWorkerName.setOriginalValue(workerName);
            workerName = Utils.unescapeUnicodeCodepoints(workerName.substring(1));
        }

        bLFunction.defaultWorkerName.value = workerName;
        bLFunction.defaultWorkerName.pos = getPosition(namedWorkerDeclNode.workerName());

        NodeList<AnnotationNode> annotations = namedWorkerDeclNode.annotations();
        bLFunction.annAttachments = applyAll(annotations);

        // Set Return Type
        Optional<Node> retNode = namedWorkerDeclNode.returnTypeDesc();
        if (retNode.isPresent()) {
            ReturnTypeDescriptorNode returnType = (ReturnTypeDescriptorNode) retNode.get();
            bLFunction.setReturnTypeNode(createTypeNode(returnType.type()));
        } else {
            BLangValueType bLValueType = (BLangValueType) TreeBuilder.createValueTypeNode();
            bLValueType.pos = getPosition(namedWorkerDeclNode);
            bLValueType.typeKind = TypeKind.NIL;
            bLFunction.setReturnTypeNode(bLValueType);
        }

        addToTop(bLFunction);

        BLangLambdaFunction lambdaExpr = (BLangLambdaFunction) TreeBuilder.createLambdaFunctionNode();
        lambdaExpr.function = bLFunction;
        lambdaExpr.pos = workerBodyPos;
        lambdaExpr.internal = true;

        String workerLambdaName = WORKER_LAMBDA_VAR_PREFIX + workerName;

        Location workerNamePos = getPosition(namedWorkerDeclNode.workerName());
        // Check if the worker is in a fork. If so add the lambda function to the worker list in fork, else ignore.
        BLangSimpleVariable var = new SimpleVarBuilder()
                .with(workerLambdaName, workerNamePos)
                .setExpression(lambdaExpr)
                .isDeclaredWithVar()
                .isFinal()
                .build();

        if (namedWorkerDeclNode.transactionalKeyword().isPresent()) {
            var.addFlag(Flag.TRANSACTIONAL);
        }

        BLangSimpleVariableDef lamdaWrkr = (BLangSimpleVariableDef) TreeBuilder.createSimpleVariableDefinitionNode();
        lamdaWrkr.pos = workerBodyPos;
        var.pos = workerBodyPos;
        lamdaWrkr.setVariable(var);
        lamdaWrkr.isWorker = true;
        lamdaWrkr.internal = var.internal = true;
        if (namedWorkerDeclNode.parent().kind() == SyntaxKind.FORK_STATEMENT) {
            lamdaWrkr.isInFork = true;
            lamdaWrkr.var.flagSet.add(Flag.FORKED);
        }

//        if (!this.forkJoinNodesStack.empty()) {
//            // TODO: Revisit the fork join worker declaration and decide whether move this to desugar.
//            lamdaWrkr.isInFork = true;
//            lamdaWrkr.var.flagSet.add(Flag.FORKED);
//            this.forkJoinNodesStack.peek().addWorkers(lamdaWrkr);
//        }

        BLangInvocation bLInvocation = (BLangInvocation) TreeBuilder.createActionInvocation();
        BLangIdentifier nameInd = this.createIdentifier(workerNamePos, workerLambdaName);
        bLInvocation.pkgAlias = (BLangIdentifier) TreeBuilder.createIdentifierNode();
        bLInvocation.name = nameInd;
        bLInvocation.pos = workerNamePos;
        bLInvocation.flagSet = new HashSet<>();
        bLInvocation.annAttachments = bLFunction.annAttachments;

        if (bLInvocation.getKind() == NodeKind.INVOCATION) {
            bLInvocation.async = true;
//            attachAnnotations(invocation, numAnnotations, false);
        } else {
            dlog.error(workerBodyPos, DiagnosticErrorCode.START_REQUIRE_INVOCATION);
        }

        BLangSimpleVariable invoc = new SimpleVarBuilder()
                .with(workerOriginalName, workerNamePos)
                .isDeclaredWithVar()
                .isWorkerVar()
                .setExpression(bLInvocation)
                .isFinal()
                .setPos(workerNamePos)
                .build();

        BLangSimpleVariableDef workerInvoc = (BLangSimpleVariableDef) TreeBuilder.createSimpleVariableDefinitionNode();
        workerInvoc.pos = workerNamePos;
        workerInvoc.setVariable(invoc);
        workerInvoc.isWorker = true;
        invoc.flagSet.add(Flag.WORKER);
        this.additionalStatements.push(workerInvoc);

        return lamdaWrkr;
    }

    private <A extends BLangNode, B extends Node> List<A> applyAll(NodeList<B> annotations) {
        ArrayList<A> annAttachments = new ArrayList<>();

        if (annotations == null) {
            return annAttachments;
        }

        for (B annotation : annotations) {
            A blNode = (A) annotation.apply(this);
            annAttachments.add(blNode);
        }
        return annAttachments;
    }

    @Override
    public BLangNode transform(AnnotationNode annotation) {
        Node name = annotation.annotReference();
        BLangAnnotationAttachment bLAnnotationAttachment =
                (BLangAnnotationAttachment) TreeBuilder.createAnnotAttachmentNode();
        if (annotation.annotValue().isPresent()) {
            MappingConstructorExpressionNode map = annotation.annotValue().get();
            BLangExpression bLExpression = (BLangExpression) map.apply(this);
            bLAnnotationAttachment.setExpression(bLExpression);
        }
        final BLangIdentifier[] nameReference = createBLangNameReference(name);
        bLAnnotationAttachment.setPackageAlias(nameReference[0]);
        bLAnnotationAttachment.setAnnotationName(nameReference[1]);
        bLAnnotationAttachment.pos = getPosition(annotation);
        return bLAnnotationAttachment;
    }

    @Override
    public BLangNode transform(QueryActionNode queryActionNode) {
        BLangQueryAction bLQueryAction = (BLangQueryAction) TreeBuilder.createQueryActionNode();
        BLangDoClause doClause = (BLangDoClause) TreeBuilder.createDoClauseNode();
        doClause.body = (BLangBlockStmt) queryActionNode.blockStatement().apply(this);
        doClause.body.pos = expandLeft(doClause.body.pos, getPosition(queryActionNode.doKeyword()));
        doClause.pos = doClause.body.pos;
        bLQueryAction.queryClauseList.add(queryActionNode.queryPipeline().fromClause().apply(this));
        bLQueryAction.queryClauseList.addAll(applyAll(queryActionNode.queryPipeline().intermediateClauses()));
        bLQueryAction.queryClauseList.add(doClause);
        bLQueryAction.doClause = doClause;
        bLQueryAction.pos = getPosition(queryActionNode);
        return bLQueryAction;
    }

    @Override
    public BLangNode transform(AnnotationDeclarationNode annotationDeclarationNode) {
        BLangAnnotation annotationDecl = (BLangAnnotation) TreeBuilder.createAnnotationNode();
        Location pos = getPositionWithoutMetadata(annotationDeclarationNode);
        annotationDecl.pos = pos;
        annotationDecl.name = createIdentifier(annotationDeclarationNode.annotationTag());

        if (annotationDeclarationNode.visibilityQualifier().isPresent()) {
            annotationDecl.addFlag(Flag.PUBLIC);
        }

        if (annotationDeclarationNode.constKeyword().isPresent()) {
            annotationDecl.addFlag(Flag.CONSTANT);
        }

        annotationDecl.annAttachments = applyAll(getAnnotations(annotationDeclarationNode.metadata()));

        annotationDecl.markdownDocumentationAttachment =
                createMarkdownDocumentationAttachment(getDocumentationString(annotationDeclarationNode.metadata()));

        Optional<Node> typedesc = annotationDeclarationNode.typeDescriptor();
        if (typedesc.isPresent()) {
            annotationDecl.typeNode = createTypeNode(typedesc.get());
        }

        SeparatedNodeList<Node> paramList = annotationDeclarationNode.attachPoints();

        for (Node child : paramList) {
            AnnotationAttachPointNode attachPoint = (AnnotationAttachPointNode) child;
            boolean source = attachPoint.sourceKeyword().isPresent();
            AttachPoint bLAttachPoint;
            NodeList<Token> idents = attachPoint.identifiers();
            Token firstIndent =  idents.get(0);

            switch (firstIndent.kind()) {
                case OBJECT_KEYWORD:
                    Token secondIndent = idents.get(1);
                    switch (secondIndent.kind()) {
                        case FUNCTION_KEYWORD:
                            bLAttachPoint =
                                    AttachPoint.getAttachmentPoint(AttachPoint.Point.OBJECT_METHOD.getValue(), source);
                            break;
                        case FIELD_KEYWORD:
                            bLAttachPoint =
                                    AttachPoint.getAttachmentPoint(AttachPoint.Point.OBJECT_FIELD.getValue(), source);
                            break;
                        default:
                            throw new RuntimeException("Syntax kind is not supported: " + secondIndent.kind());
                    }
                    break;
                case SERVICE_KEYWORD:
                    String value;
                    if (idents.size() == 1) {
                        value = AttachPoint.Point.SERVICE.getValue();
                    } else if (idents.size() == 3) {
                        // the only case we are having 3 idents is service remote function
                        value = AttachPoint.Point.SERVICE_REMOTE.getValue();
                    } else {
                        throw new RuntimeException("Invalid annotation attach point");
                    }
                    bLAttachPoint = AttachPoint.getAttachmentPoint(value, source);
                    break;
                case RECORD_KEYWORD:
                    bLAttachPoint = AttachPoint.getAttachmentPoint(AttachPoint.Point.RECORD_FIELD.getValue(), source);
                    break;
                default:
                    bLAttachPoint = AttachPoint.getAttachmentPoint(firstIndent.text(), source);
            }
            annotationDecl.addAttachPoint(bLAttachPoint);
        }

        return annotationDecl;
    }

    @Override
    public BLangNode transform(AnnotAccessExpressionNode annotAccessExpressionNode) {
        BLangAnnotAccessExpr annotAccessExpr = (BLangAnnotAccessExpr) TreeBuilder.createAnnotAccessExpressionNode();
        Node annotTagReference = annotAccessExpressionNode.annotTagReference();
        if (annotAccessExpressionNode.annotTagReference().kind() == SyntaxKind.SIMPLE_NAME_REFERENCE) {
            SimpleNameReferenceNode annotName = (SimpleNameReferenceNode) annotTagReference;
            annotAccessExpr.pkgAlias = (BLangIdentifier) TreeBuilder.createIdentifierNode();
            annotAccessExpr.annotationName = createIdentifier(annotName.name());
        } else {
            QualifiedNameReferenceNode qulifiedName =
                    (QualifiedNameReferenceNode) annotTagReference;
            annotAccessExpr.pkgAlias = createIdentifier(qulifiedName.modulePrefix());
            annotAccessExpr.annotationName = createIdentifier(qulifiedName.identifier());
        }

        annotAccessExpr.pos = getPosition(annotAccessExpressionNode);
        annotAccessExpr.expr = createExpression(annotAccessExpressionNode.expression());
        return annotAccessExpr;
    }

    // -----------------------------------------------Expressions-------------------------------------------------------
    @Override
    public BLangNode transform(ConditionalExpressionNode conditionalExpressionNode) {
        BLangTernaryExpr ternaryExpr = (BLangTernaryExpr) TreeBuilder.createTernaryExpressionNode();
        ternaryExpr.pos = getPosition(conditionalExpressionNode);
        ternaryExpr.elseExpr = createExpression(conditionalExpressionNode.endExpression());
        ternaryExpr.thenExpr = createExpression(conditionalExpressionNode.middleExpression());
        ternaryExpr.expr = createExpression(conditionalExpressionNode.lhsExpression());
        if (ternaryExpr.expr.getKind() == NodeKind.TERNARY_EXPR) {
            // Re-organizing ternary expression tree if there nested ternary expressions.
            BLangTernaryExpr root = (BLangTernaryExpr) ternaryExpr.expr;
            BLangTernaryExpr parent = root;
            while (parent.elseExpr.getKind() == NodeKind.TERNARY_EXPR) {
                parent = (BLangTernaryExpr) parent.elseExpr;
            }
            ternaryExpr.expr = parent.elseExpr;
            parent.elseExpr = ternaryExpr;
            ternaryExpr = root;
        }
        return ternaryExpr;
    }

    @Override
    public BLangNode transform(CheckExpressionNode checkExpressionNode) {
        Location pos = getPosition(checkExpressionNode);
        BLangExpression expr = createExpression(checkExpressionNode.expression());
        if (checkExpressionNode.checkKeyword().kind() == SyntaxKind.CHECK_KEYWORD) {
            return createCheckExpr(pos, expr);
        }
        return createCheckPanickedExpr(pos, expr);
    }

    @Override
    public BLangNode transform(TypeTestExpressionNode typeTestExpressionNode) {
        BLangTypeTestExpr typeTestExpr = (BLangTypeTestExpr) TreeBuilder.createTypeTestExpressionNode();
        if (typeTestExpressionNode.isKeyword().kind() == SyntaxKind.NOT_IS_KEYWORD) {
            typeTestExpr.isNegation = true;
        }
        typeTestExpr.expr = createExpression(typeTestExpressionNode.expression());
        typeTestExpr.typeNode = createTypeNode(typeTestExpressionNode.typeDescriptor());
        typeTestExpr.pos = getPosition(typeTestExpressionNode);

        return typeTestExpr;
    }

    @Override
    public BLangNode transform(MappingConstructorExpressionNode mapConstruct) {
        BLangRecordLiteral bLiteralNode = (BLangRecordLiteral) TreeBuilder.createRecordLiteralNode();
        for (MappingFieldNode field : mapConstruct.fields()) {
            if (field.kind() == SyntaxKind.SPREAD_FIELD) {
                SpreadFieldNode spreadFieldNode = (SpreadFieldNode) field;
                BLangRecordSpreadOperatorField bLRecordSpreadOpField =
                        (BLangRecordSpreadOperatorField) TreeBuilder.createRecordSpreadOperatorField();
                bLRecordSpreadOpField.expr = createExpression(spreadFieldNode.valueExpr());
                bLRecordSpreadOpField.pos = getPosition(spreadFieldNode);
                bLiteralNode.fields.add(bLRecordSpreadOpField);
            } else if (field.kind() == SyntaxKind.COMPUTED_NAME_FIELD) {
                ComputedNameFieldNode computedNameField = (ComputedNameFieldNode) field;
                BLangRecordKeyValueField bLRecordKeyValueField =
                        (BLangRecordKeyValueField) TreeBuilder.createRecordKeyValue();
                bLRecordKeyValueField.valueExpr = createExpression(computedNameField.valueExpr());
                bLRecordKeyValueField.pos = getPosition(computedNameField);

                bLRecordKeyValueField.key =
                        new BLangRecordLiteral.BLangRecordKey(createExpression(computedNameField.fieldNameExpr()));
                bLRecordKeyValueField.key.computedKey = true;
                bLRecordKeyValueField.key.pos = getPosition(computedNameField.fieldNameExpr());

                bLiteralNode.fields.add(bLRecordKeyValueField);
            } else {
                SpecificFieldNode specificField = (SpecificFieldNode) field;
                io.ballerina.compiler.syntax.tree.ExpressionNode valueExpr = specificField.valueExpr().orElse(null);
                if (valueExpr == null) {
                    BLangRecordLiteral.BLangRecordVarNameField fieldVar =
                            (BLangRecordLiteral.BLangRecordVarNameField) TreeBuilder.createRecordVarRefNameFieldNode();
                    fieldVar.variableName = createIdentifier((Token) ((SpecificFieldNode) field).fieldName());
                    fieldVar.pkgAlias = createIdentifier(null, "");
                    fieldVar.pos = fieldVar.variableName.pos;
                    fieldVar.readonly = specificField.readonlyKeyword().isPresent();
                    bLiteralNode.fields.add(fieldVar);
                } else {
                    BLangRecordKeyValueField bLRecordKeyValueField =
                            (BLangRecordKeyValueField) TreeBuilder.createRecordKeyValue();
                    bLRecordKeyValueField.pos = getPosition(specificField);
                    bLRecordKeyValueField.readonly = specificField.readonlyKeyword().isPresent();

                    bLRecordKeyValueField.valueExpr = createExpression(valueExpr);
                    bLRecordKeyValueField.key =
                            new BLangRecordLiteral.BLangRecordKey(createExpression(specificField.fieldName()));
                    bLRecordKeyValueField.key.computedKey = false;
                    bLRecordKeyValueField.key.pos = getPosition(specificField.fieldName());

                    bLiteralNode.fields.add(bLRecordKeyValueField);
                }
            }
        }
        bLiteralNode.pos = getPosition(mapConstruct);
        return bLiteralNode;
    }

    @Override
    public BLangNode transform(ListConstructorExpressionNode listConstructorExprNode) {
        List<BLangExpression> argExprList = new ArrayList<>();
        BLangListConstructorExpr listConstructorExpr = (BLangListConstructorExpr)
                TreeBuilder.createListConstructorExpressionNode();

        for (Node listMember : listConstructorExprNode.expressions()) {
            BLangExpression memberExpr;
            if (listMember.kind() == SyntaxKind.SPREAD_MEMBER) {
                Node spreadMemberExpr = ((SpreadMemberNode) listMember).expression();
                memberExpr = createSpreadMemberExpr(spreadMemberExpr, getPosition(spreadMemberExpr));
            } else {
                memberExpr = createExpression(listMember);
            }
            argExprList.add(memberExpr);
        }

        listConstructorExpr.exprs = argExprList;
        listConstructorExpr.pos = getPosition(listConstructorExprNode);
        return listConstructorExpr;
    }

    @Override
    public BLangNode transform(UnaryExpressionNode unaryExprNode) {
        Location pos = getPosition(unaryExprNode);
        OperatorKind operator = OperatorKind.valueFrom(unaryExprNode.unaryOperator().text());
        BLangExpression expr = createExpression(unaryExprNode.expression());
        return createBLangUnaryExpr(pos, operator, expr);
    }

    @Override
    public BLangNode transform(TypeofExpressionNode typeofExpressionNode) {
        Location pos = getPosition(typeofExpressionNode);
        OperatorKind operator = OperatorKind.valueFrom(typeofExpressionNode.typeofKeyword().text());
        BLangExpression expr = createExpression(typeofExpressionNode.expression());
        return createBLangUnaryExpr(pos, operator, expr);
    }

    @Override
    public BLangNode transform(BinaryExpressionNode binaryExprNode) {
        if (binaryExprNode.operator().kind() == SyntaxKind.ELVIS_TOKEN) {
            BLangElvisExpr elvisExpr = (BLangElvisExpr) TreeBuilder.createElvisExpressionNode();
            elvisExpr.pos = getPosition(binaryExprNode);
            elvisExpr.lhsExpr = createExpression(binaryExprNode.lhsExpr());
            elvisExpr.rhsExpr = createExpression(binaryExprNode.rhsExpr());
            return elvisExpr;
        }

        BLangBinaryExpr bLBinaryExpr = (BLangBinaryExpr) TreeBuilder.createBinaryExpressionNode();
        bLBinaryExpr.pos = getPosition(binaryExprNode);
        bLBinaryExpr.lhsExpr = createExpression(binaryExprNode.lhsExpr());
        bLBinaryExpr.rhsExpr = createExpression(binaryExprNode.rhsExpr());
        bLBinaryExpr.opKind = OperatorKind.valueFrom(binaryExprNode.operator().text());
        return bLBinaryExpr;
    }

    @Override
    public BLangNode transform(FieldAccessExpressionNode fieldAccessExprNode) {
        BLangFieldBasedAccess bLFieldBasedAccess;
        Node fieldName = fieldAccessExprNode.fieldName();
        if (fieldName.kind() == SyntaxKind.QUALIFIED_NAME_REFERENCE) {
            QualifiedNameReferenceNode qualifiedFieldName = (QualifiedNameReferenceNode) fieldName;
            BLangFieldBasedAccess.BLangNSPrefixedFieldBasedAccess accessWithPrefixNode =
                    (BLangFieldBasedAccess.BLangNSPrefixedFieldBasedAccess)
                            TreeBuilder.createFieldBasedAccessWithPrefixNode();
            accessWithPrefixNode.nsPrefix = createIdentifier(qualifiedFieldName.modulePrefix());
            accessWithPrefixNode.field = createIdentifier(qualifiedFieldName.identifier());
            bLFieldBasedAccess = accessWithPrefixNode;
            bLFieldBasedAccess.fieldKind = FieldKind.WITH_NS;
        } else {
            bLFieldBasedAccess = (BLangFieldBasedAccess) TreeBuilder.createFieldBasedAccessNode();
            bLFieldBasedAccess.field =
                    createIdentifier(((SimpleNameReferenceNode) fieldName).name());
            bLFieldBasedAccess.fieldKind = FieldKind.SINGLE;
        }

        io.ballerina.compiler.syntax.tree.ExpressionNode containerExpr = fieldAccessExprNode.expression();
        if (containerExpr.kind() == SyntaxKind.BRACED_EXPRESSION) {
            bLFieldBasedAccess.expr = createExpression(((BracedExpressionNode) containerExpr).expression());
        } else {
            bLFieldBasedAccess.expr = createExpression(containerExpr);
        }

        bLFieldBasedAccess.pos = getPosition(fieldAccessExprNode);
        bLFieldBasedAccess.field.pos = getPosition(fieldAccessExprNode.fieldName());
        bLFieldBasedAccess.optionalFieldAccess = false;
        return bLFieldBasedAccess;
    }

    @Override
    public BLangNode transform(OptionalFieldAccessExpressionNode optionalFieldAccessExpressionNode) {
        BLangFieldBasedAccess bLFieldBasedAccess;
        Node fieldName = optionalFieldAccessExpressionNode.fieldName();

        if (fieldName.kind() == SyntaxKind.QUALIFIED_NAME_REFERENCE) {
            QualifiedNameReferenceNode qualifiedFieldName = (QualifiedNameReferenceNode) fieldName;
            BLangFieldBasedAccess.BLangNSPrefixedFieldBasedAccess accessWithPrefixNode =
                    (BLangFieldBasedAccess.BLangNSPrefixedFieldBasedAccess) TreeBuilder
                            .createFieldBasedAccessWithPrefixNode();
            accessWithPrefixNode.nsPrefix = createIdentifier(qualifiedFieldName.modulePrefix());
            accessWithPrefixNode.field = createIdentifier(qualifiedFieldName.identifier());
            bLFieldBasedAccess = accessWithPrefixNode;
            bLFieldBasedAccess.fieldKind = FieldKind.WITH_NS;
        } else {
            bLFieldBasedAccess = (BLangFieldBasedAccess) TreeBuilder.createFieldBasedAccessNode();
            bLFieldBasedAccess.field = createIdentifier(((SimpleNameReferenceNode) fieldName).name());
            bLFieldBasedAccess.fieldKind = FieldKind.SINGLE;
        }

        bLFieldBasedAccess.pos = getPosition(optionalFieldAccessExpressionNode);
        bLFieldBasedAccess.field.pos = getPosition(optionalFieldAccessExpressionNode.fieldName());
        bLFieldBasedAccess.expr = createExpression(optionalFieldAccessExpressionNode.expression());
        bLFieldBasedAccess.optionalFieldAccess = true;
        return bLFieldBasedAccess;
    }

    @Override
    public BLangNode transform(BracedExpressionNode brcExprOut) {
        return createExpression(brcExprOut.expression());
    }

    @Override
    public BLangNode transform(FunctionCallExpressionNode functionCallNode) {
        return createBLangInvocation(functionCallNode.functionName(), functionCallNode.arguments(),
                                     getPosition(functionCallNode), isFunctionCallAsync(functionCallNode));
    }

    @Override
    public BLangNode transform(ErrorConstructorExpressionNode errorConstructorExprNode) {
        BLangErrorConstructorExpr errorConstructorExpr =
                (BLangErrorConstructorExpr) TreeBuilder.createErrorConstructorExpressionNode();
        errorConstructorExpr.pos = getPosition(errorConstructorExprNode);
        if (errorConstructorExprNode.typeReference().isPresent()) {
            errorConstructorExpr.errorTypeRef =
                    (BLangUserDefinedType) createTypeNode(errorConstructorExprNode.typeReference().get());
        }

        List<BLangExpression> positionalArgs = new ArrayList<>();
        List<BLangNamedArgsExpression> namedArgs = new ArrayList<>();
        for (Node argNode : errorConstructorExprNode.arguments()) {
            if (argNode.kind() == SyntaxKind.POSITIONAL_ARG) {
                positionalArgs.add((BLangExpression) transform((PositionalArgumentNode) argNode));
            } else if (argNode.kind() == SyntaxKind.NAMED_ARG) {
                namedArgs.add((BLangNamedArgsExpression) transform((NamedArgumentNode) argNode));
            }
        }

        errorConstructorExpr.positionalArgs = positionalArgs;
        errorConstructorExpr.namedArgs = namedArgs;
        return errorConstructorExpr;
    }

    public BLangNode transform(MethodCallExpressionNode methodCallExprNode) {
        BLangInvocation bLInvocation = createBLangInvocation(methodCallExprNode.methodName(),
                                                             methodCallExprNode.arguments(),
                                                             getPosition(methodCallExprNode), false);
        bLInvocation.expr = createExpression(methodCallExprNode.expression());
        return bLInvocation;
    }

    @Override
    public BLangNode transform(ImplicitNewExpressionNode implicitNewExprNode) {
        BLangTypeInit initNode = createTypeInit(implicitNewExprNode);
        BLangInvocation invocationNode = createInvocation(implicitNewExprNode, implicitNewExprNode.newKeyword());
        // Populate the argument expressions on initNode as well.
        initNode.argsExpr.addAll(invocationNode.argExprs);
        initNode.initInvocation = invocationNode;

        return initNode;
    }

    @Override
    public BLangNode transform(ExplicitNewExpressionNode explicitNewExprNode) {
        BLangTypeInit initNode = createTypeInit(explicitNewExprNode);
        BLangInvocation invocationNode = createInvocation(explicitNewExprNode, explicitNewExprNode.newKeyword());
        // Populate the argument expressions on initNode as well.
        initNode.argsExpr.addAll(invocationNode.argExprs);
        initNode.initInvocation = invocationNode;
        return initNode;
    }

    private boolean isFunctionCallAsync(FunctionCallExpressionNode functionCallExpressionNode) {
        return functionCallExpressionNode.parent().kind() == SyntaxKind.START_ACTION;
    }

    private BLangTypeInit createTypeInit(NewExpressionNode expression) {
        BLangTypeInit initNode = (BLangTypeInit) TreeBuilder.createInitNode();
        initNode.pos = getPosition(expression);
        if (expression.kind() == SyntaxKind.EXPLICIT_NEW_EXPRESSION) {
            Node type = ((ExplicitNewExpressionNode) expression).typeDescriptor();
            initNode.userDefinedType = createTypeNode(type);
        }

        return initNode;
    }

    private BLangInvocation createInvocation(NewExpressionNode expression, Token newKeyword) {
        BLangInvocation invocationNode = (BLangInvocation) TreeBuilder.createInvocationNode();
        invocationNode.pos = getPosition(expression);

        populateArgsInvocation(expression, invocationNode);

        BLangIdentifier[] nameReference = createBLangNameReference(newKeyword);
        invocationNode.pkgAlias = nameReference[0];
        invocationNode.name = nameReference[1];

        return invocationNode;
    }

    private void populateArgsInvocation(NewExpressionNode expression, BLangInvocation invocationNode) {
        Iterator<FunctionArgumentNode> argumentsIter = getArgumentNodesIterator(expression);
        if (argumentsIter != null) {
            while (argumentsIter.hasNext()) {
                BLangExpression argument = createExpression(argumentsIter.next());
                invocationNode.argExprs.add(argument);
            }
        }
    }

    private Iterator<FunctionArgumentNode> getArgumentNodesIterator(NewExpressionNode expression) {
        Iterator<FunctionArgumentNode> argumentsIter = null;

        if (expression.kind() == SyntaxKind.IMPLICIT_NEW_EXPRESSION) {
            Optional<ParenthesizedArgList> argsList = ((ImplicitNewExpressionNode) expression).parenthesizedArgList();
            if (argsList.isPresent()) {
                ParenthesizedArgList argList = argsList.get();
                argumentsIter = argList.arguments().iterator();
            }
        } else {
            ParenthesizedArgList argList =
                    (ParenthesizedArgList) ((ExplicitNewExpressionNode) expression).parenthesizedArgList();
            argumentsIter = argList.arguments().iterator();
        }

        return argumentsIter;
    }

    @Override
    public BLangNode transform(IndexedExpressionNode indexedExpressionNode) {
        BLangIndexBasedAccess indexBasedAccess = (BLangIndexBasedAccess) TreeBuilder.createIndexBasedAccessNode();
        indexBasedAccess.pos = getPosition(indexedExpressionNode);
        SeparatedNodeList<io.ballerina.compiler.syntax.tree.ExpressionNode> keys =
                indexedExpressionNode.keyExpression();
        if (keys.size() == 0) {
            // TODO : This should be handled by Parser, issue #31536
            dlog.error(getPosition(indexedExpressionNode.closeBracket()),
                    DiagnosticErrorCode.MISSING_KEY_EXPR_IN_MEMBER_ACCESS_EXPR);
            Token missingIdentifier = NodeFactory.createMissingToken(SyntaxKind.IDENTIFIER_TOKEN,
                    NodeFactory.createEmptyMinutiaeList(), NodeFactory.createEmptyMinutiaeList());
            Node expression = NodeFactory.createSimpleNameReferenceNode(missingIdentifier);
            indexBasedAccess.indexExpr = createExpression(expression);
        } else if (keys.size() == 1) {
            indexBasedAccess.indexExpr = createExpression(indexedExpressionNode.keyExpression().get(0));
        } else {
            BLangListConstructorExpr listConstructorExpr = (BLangListConstructorExpr)
                    TreeBuilder.createListConstructorExpressionNode();
            listConstructorExpr.pos = getPosition(keys.get(0), keys.get(keys.size() - 1));
            List<BLangExpression> exprs = new ArrayList<>();
            for (io.ballerina.compiler.syntax.tree.ExpressionNode keyExpr : keys) {
                exprs.add(createExpression(keyExpr));
            }
            listConstructorExpr.exprs = exprs;
            indexBasedAccess.indexExpr = listConstructorExpr;
        }

        Node containerExpr = indexedExpressionNode.containerExpression();
        BLangExpression expression = createExpression(containerExpr);
        if (containerExpr.kind() == SyntaxKind.XML_STEP_EXPRESSION) {
            // TODO : This check will be removed after changes are done for spec issue #536

            // The original expression position is overwritten here since the modeling of BLangXMLNavigationAccess is
            // different from the normal index based access.
            expression.pos = indexBasedAccess.pos;
            ((BLangXMLNavigationAccess) expression).childIndex = indexBasedAccess.indexExpr;
            return expression;
        }
        indexBasedAccess.expr = expression;

        return indexBasedAccess;
    }

    @Override
    public BLangTypeConversionExpr transform(TypeCastExpressionNode typeCastExpressionNode) {
        BLangTypeConversionExpr typeConversionNode = (BLangTypeConversionExpr) TreeBuilder.createTypeConversionNode();
        // TODO : Attach annotations if available
        typeConversionNode.pos = getPosition(typeCastExpressionNode);
        TypeCastParamNode typeCastParamNode = typeCastExpressionNode.typeCastParam();
        if (typeCastParamNode != null && typeCastParamNode.type().isPresent()) {
            typeConversionNode.typeNode = createTypeNode(typeCastParamNode.type().get());
        }
        typeConversionNode.expr = createExpression(typeCastExpressionNode.expression());
        typeConversionNode.annAttachments = applyAll(typeCastParamNode.annotations());
        return typeConversionNode;
    }

    @Override
    public BLangNode transform(Token token) {
        SyntaxKind kind = token.kind();
        switch (kind) {
            case XML_TEXT_CONTENT:
            case TEMPLATE_STRING:
            case CLOSE_BRACE_TOKEN:
                return createSimpleLiteral(token);
            default:
                throw new RuntimeException("Syntax kind is not supported: " + kind);
        }
    }

    @Override
    public BLangNode transform(InterpolationNode interpolationNode) {
        return createExpression(interpolationNode.expression());
    }

    @Override
    public BLangNode transform(TemplateExpressionNode expressionNode) {
        SyntaxKind kind = expressionNode.kind();
        switch (kind) {
            case XML_TEMPLATE_EXPRESSION:
                BLangNode xmlTemplateLiteral = createXmlTemplateLiteral(expressionNode);
                xmlTemplateLiteral.pos = getPosition(expressionNode);
                return xmlTemplateLiteral;
<<<<<<< HEAD
            case REGEX_TEMPLATE_EXPRESSION:
                return createRegExpTemplateLiteral(expressionNode.content(), getPosition(expressionNode));
=======
            // This will be handled with the rest of the implementation.
            case REGEX_TEMPLATE_EXPRESSION:
>>>>>>> f3cd86bc
            case STRING_TEMPLATE_EXPRESSION:
                return createStringTemplateLiteral(expressionNode.content(), getPosition(expressionNode));
            case RAW_TEMPLATE_EXPRESSION:
                return createRawTemplateLiteral(expressionNode.content(), getPosition(expressionNode));
            default:
                throw new RuntimeException("Syntax kind is not supported: " + kind);
        }
    }

    @Override
    public BLangNode transform(TableConstructorExpressionNode tableConstructorExpressionNode) {
        BLangTableConstructorExpr tableConstructorExpr =
                (BLangTableConstructorExpr) TreeBuilder.createTableConstructorExpressionNode();
        tableConstructorExpr.pos = getPosition(tableConstructorExpressionNode);

        for (Node row : tableConstructorExpressionNode.rows()) {
            tableConstructorExpr.addRecordLiteral((BLangRecordLiteral) row.apply(this));
        }
        if (tableConstructorExpressionNode.keySpecifier().isPresent()) {
            tableConstructorExpr.tableKeySpecifier =
                    (BLangTableKeySpecifier) tableConstructorExpressionNode.keySpecifier().orElse(null).apply(this);
        }
        return tableConstructorExpr;
    }

    @Override
    public BLangNode transform(TrapExpressionNode trapExpressionNode) {
        BLangTrapExpr trapExpr = (BLangTrapExpr) TreeBuilder.createTrapExpressionNode();
        trapExpr.expr = createExpression(trapExpressionNode.expression());
        trapExpr.pos = getPosition(trapExpressionNode);
        return trapExpr;
    }

    @Override
    public BLangNode transform(ReceiveActionNode receiveActionNode) {
        BLangWorkerReceive workerReceiveExpr = (BLangWorkerReceive) TreeBuilder.createWorkerReceiveNode();
        Node receiveWorkers = receiveActionNode.receiveWorkers();
        Token workerName;
        if (receiveWorkers.kind() == SyntaxKind.SIMPLE_NAME_REFERENCE) {
            workerName = ((SimpleNameReferenceNode) receiveWorkers).name();
        } else {
            // TODO: implement multiple-receive-action support
            Location receiveFieldsPos = getPosition(receiveWorkers);
            dlog.error(receiveFieldsPos, DiagnosticErrorCode.MULTIPLE_RECEIVE_ACTION_NOT_YET_SUPPORTED);
            workerName = NodeFactory.createMissingToken(SyntaxKind.IDENTIFIER_TOKEN,
                    NodeFactory.createEmptyMinutiaeList(), NodeFactory.createEmptyMinutiaeList());
        }
        workerReceiveExpr.setWorkerName(createIdentifier(workerName));
        workerReceiveExpr.pos = getPosition(receiveActionNode);
        return workerReceiveExpr;
    }

    @Override
    public BLangNode transform(SyncSendActionNode syncSendActionNode) {
        BLangWorkerSyncSendExpr workerSendExpr = TreeBuilder.createWorkerSendSyncExprNode();
        workerSendExpr.setWorkerName(createIdentifier(
                syncSendActionNode.peerWorker().name()));
        workerSendExpr.expr = createExpression(syncSendActionNode.expression());
        workerSendExpr.pos = getPosition(syncSendActionNode);
        return workerSendExpr;
    }

    @Override
    public BLangNode transform(ImplicitAnonymousFunctionExpressionNode implicitAnonymousFunctionExpressionNode) {
        BLangArrowFunction arrowFunction = (BLangArrowFunction) TreeBuilder.createArrowFunctionNode();
        arrowFunction.pos = getPosition(implicitAnonymousFunctionExpressionNode);
        arrowFunction.functionName = createIdentifier(arrowFunction.pos,
                anonymousModelHelper.getNextAnonymousFunctionKey(packageID));
        // TODO initialize other attributes
        // arrowFunction.funcType;
        // arrowFunction.function;

        // Set Parameters
        Node param = implicitAnonymousFunctionExpressionNode.params();
        if (param.kind() == SyntaxKind.INFER_PARAM_LIST) {

            ImplicitAnonymousFunctionParameters paramsNode = (ImplicitAnonymousFunctionParameters) param;
            SeparatedNodeList<SimpleNameReferenceNode> paramList = paramsNode.parameters();

            for (SimpleNameReferenceNode child : paramList) {
                BLangUserDefinedType userDefinedType = (BLangUserDefinedType) child.apply(this);
                BLangSimpleVariable parameter = (BLangSimpleVariable) TreeBuilder.createSimpleVariableNode();
                parameter.name = userDefinedType.typeName;
                parameter.pos = getPosition(child);
                parameter.addFlag(Flag.REQUIRED_PARAM);
                arrowFunction.params.add(parameter);
            }

        } else {
            BLangUserDefinedType userDefinedType = (BLangUserDefinedType) param.apply(this);
            BLangSimpleVariable parameter = (BLangSimpleVariable) TreeBuilder.createSimpleVariableNode();
            parameter.name = userDefinedType.typeName;
            parameter.pos = getPosition(param);
            arrowFunction.params.add(parameter);
        }
        arrowFunction.body = new BLangExprFunctionBody();
        arrowFunction.body.expr = createExpression(implicitAnonymousFunctionExpressionNode.expression());
        arrowFunction.body.pos = arrowFunction.body.expr.pos;
        return arrowFunction;
    }

    @Override
    public BLangNode transform(CommitActionNode commitActionNode) {
        BLangCommitExpr commitExpr = TreeBuilder.createCommitExpressionNode();
        commitExpr.pos = getPosition(commitActionNode);
        return commitExpr;
    }

    @Override
    public BLangNode transform(FlushActionNode flushActionNode) {
        BLangWorkerFlushExpr workerFlushExpr = TreeBuilder.createWorkerFlushExpressionNode();
        Node optionalPeerWorker = flushActionNode.peerWorker().orElse(null);
        if (optionalPeerWorker != null) {
            SimpleNameReferenceNode peerWorker = (SimpleNameReferenceNode) optionalPeerWorker;
            workerFlushExpr.workerIdentifier = createIdentifier(peerWorker.name());
        }
        workerFlushExpr.pos = getPosition(flushActionNode);
        return workerFlushExpr;
    }

    @Override
    public BLangNode transform(LetExpressionNode letExpressionNode) {
        BLangLetExpression letExpr = (BLangLetExpression) TreeBuilder.createLetExpressionNode();
        letExpr.pos = getPosition(letExpressionNode);
        letExpr.expr = createExpression(letExpressionNode.expression());
        List<BLangLetVariable> letVars = new ArrayList<>();
        for (LetVariableDeclarationNode letVarDecl : letExpressionNode.letVarDeclarations()) {
            letVars.add(createLetVariable(letVarDecl));
        }

        letExpr.letVarDeclarations = letVars;
        return letExpr;
    }

    public BLangLetVariable createLetVariable(LetVariableDeclarationNode letVarDecl) {
        BLangLetVariable letVar = TreeBuilder.createLetVariableNode();
        VariableDefinitionNode varDefNode = createBLangVarDef(getPosition(letVarDecl), letVarDecl.typedBindingPattern(),
                Optional.of(letVarDecl.expression()), Optional.empty());
        varDefNode.getVariable().addFlag(Flag.FINAL);
        List<BLangNode> annots = applyAll(letVarDecl.annotations());
        for (BLangNode node : annots) {
            varDefNode.getVariable().addAnnotationAttachment((AnnotationAttachmentNode) node);
        }

        letVar.definitionNode = varDefNode;
        return letVar;
    }

    @Override
    public BLangNode transform(MappingBindingPatternNode mappingBindingPatternNode) {
        BLangRecordVarRef recordVarRef = (BLangRecordVarRef) TreeBuilder.createRecordVariableReferenceNode();
        recordVarRef.pos = getPosition(mappingBindingPatternNode);

        List<BLangRecordVarRefKeyValue> expressions = new ArrayList<>();
        for (BindingPatternNode expr : mappingBindingPatternNode.fieldBindingPatterns()) {
            if (expr.kind() == SyntaxKind.REST_BINDING_PATTERN) {
                recordVarRef.restParam = createExpression(expr);
            } else {
                expressions.add(createRecordVarKeyValue(expr));
            }
        }
        recordVarRef.recordRefFields = expressions;
        return recordVarRef;
    }

    private BLangRecordVarRefKeyValue createRecordVarKeyValue(BindingPatternNode expr) {
        BLangRecordVarRefKeyValue keyValue = new BLangRecordVarRefKeyValue();
        if (expr instanceof FieldBindingPatternFullNode) {
            FieldBindingPatternFullNode fullNode = (FieldBindingPatternFullNode) expr;
            keyValue.variableName = createIdentifier(fullNode.variableName().name());
            keyValue.variableReference = createExpression(fullNode.bindingPattern());
        } else {
            FieldBindingPatternVarnameNode varnameNode = (FieldBindingPatternVarnameNode) expr;
            keyValue.variableName = createIdentifier(varnameNode.variableName().name());
            BLangSimpleVarRef varRef = (BLangSimpleVarRef) TreeBuilder.createSimpleVariableReferenceNode();
            varRef.pos = getPosition(varnameNode.variableName());
            varRef.variableName = createIdentifier(varnameNode.variableName().name());
            varRef.pkgAlias = (BLangIdentifier) TreeBuilder.createIdentifierNode();
            keyValue.variableReference = varRef;
        }

        return keyValue;
    }

    @Override
    public BLangNode transform(ListBindingPatternNode listBindingPatternNode) {
        BLangTupleVarRef tupleVarRef = (BLangTupleVarRef) TreeBuilder.createTupleVariableReferenceNode();
        List<BLangExpression> expressions = new ArrayList<>();
        for (BindingPatternNode expr : listBindingPatternNode.bindingPatterns()) {
            if (expr.kind() == SyntaxKind.REST_BINDING_PATTERN) {
                tupleVarRef.restParam = createExpression(expr);
            } else {
                expressions.add(createExpression(expr));
            }
        }
        tupleVarRef.expressions = expressions;
        tupleVarRef.pos = getPosition(listBindingPatternNode);
        return tupleVarRef;
    }

    @Override
    public BLangNode transform(RestBindingPatternNode restBindingPatternNode) {
        return createExpression(restBindingPatternNode.variableName());
    }

    @Override
    public BLangNode transform(CaptureBindingPatternNode captureBindingPatternNode) {
        return createExpression(captureBindingPatternNode.variableName());
    }

    @Override
    public BLangNode transform(WildcardBindingPatternNode wildcardBindingPatternNode) {
        BLangSimpleVarRef ignoreVarRef = (BLangSimpleVarRef) TreeBuilder.createSimpleVariableReferenceNode();
        BLangIdentifier ignore = createIgnoreIdentifier(wildcardBindingPatternNode);
        ignoreVarRef.variableName = ignore;
        ignoreVarRef.pos = ignore.pos;
        return ignoreVarRef;
    }

    private BLangIdentifier createIgnoreIdentifier(Node node) {
        BLangIdentifier ignore = (BLangIdentifier) TreeBuilder.createIdentifierNode();
        ignore.value = Names.IGNORE.value;
        ignore.setOriginalValue(Names.IGNORE.value);
        ignore.pos = getPosition(node);
        return ignore;
    }

    @Override
    public BLangNode transform(ErrorBindingPatternNode errorBindingPatternNode) {
        BLangErrorVarRef errorVarRef = (BLangErrorVarRef) TreeBuilder.createErrorVariableReferenceNode();
        errorVarRef.pos = getPosition(errorBindingPatternNode);

        Optional<Node> errorTypeRef = errorBindingPatternNode.typeReference();
        if (errorTypeRef.isPresent()) {
            errorVarRef.typeNode = createTypeNode(errorTypeRef.get());
        }

        SeparatedNodeList<BindingPatternNode> argListBindingPatterns = errorBindingPatternNode.argListBindingPatterns();
        int numberOfArgs = argListBindingPatterns.size();
        List<BLangNamedArgsExpression> namedArgs = new ArrayList<>();
        for (int position = 0; position < numberOfArgs; position++) {
            BindingPatternNode bindingPatternNode = argListBindingPatterns.get(position);
            switch (bindingPatternNode.kind()) {
                case CAPTURE_BINDING_PATTERN:
                case WILDCARD_BINDING_PATTERN:
                    if (position == 0) {
                        errorVarRef.message = (BLangVariableReference) createExpression(bindingPatternNode);
                        break;
                    }
                    // Fall through.
                case ERROR_BINDING_PATTERN:
                    errorVarRef.cause = (BLangVariableReference) createExpression(bindingPatternNode);
                    break;
                case NAMED_ARG_BINDING_PATTERN:
                    namedArgs.add((BLangNamedArgsExpression) bindingPatternNode.apply(this));
                    break;
                default:// Rest binding pattern
                    errorVarRef.restVar = (BLangVariableReference) createExpression(bindingPatternNode);
            }
        }
        errorVarRef.detail = namedArgs;
        return errorVarRef;
    }

    @Override
    public BLangNode transform(NamedArgBindingPatternNode namedArgBindingPatternNode) {
        BLangNamedArgsExpression namedArgsExpression = (BLangNamedArgsExpression) TreeBuilder.createNamedArgNode();
        namedArgsExpression.pos = getPosition(namedArgBindingPatternNode);
        namedArgsExpression.name = createIdentifier(namedArgBindingPatternNode.argName());
        namedArgsExpression.expr = createExpression(namedArgBindingPatternNode.bindingPattern());
        return namedArgsExpression;
    }

    // -----------------------------------------------Statements--------------------------------------------------------
    @Override
    public BLangNode transform(ReturnStatementNode returnStmtNode) {
        BLangReturn bLReturn = (BLangReturn) TreeBuilder.createReturnNode();
        bLReturn.pos = getPosition(returnStmtNode);
        if (returnStmtNode.expression().isPresent()) {
            bLReturn.expr = createExpression(returnStmtNode.expression().get());
        } else {
            BLangLiteral nilLiteral = (BLangLiteral) TreeBuilder.createLiteralExpression();
            nilLiteral.pos = getPosition(returnStmtNode);
            nilLiteral.value = Names.NIL_VALUE;
            nilLiteral.setBType(symTable.nilType);
            bLReturn.expr = nilLiteral;
        }
        return bLReturn;
    }

    @Override
    public BLangNode transform(PanicStatementNode panicStmtNode) {
        BLangPanic bLPanic = (BLangPanic) TreeBuilder.createPanicNode();
        bLPanic.pos = getPosition(panicStmtNode);
        bLPanic.expr = createExpression(panicStmtNode.expression());
        return bLPanic;
    }

    @Override
    public BLangNode transform(ContinueStatementNode continueStmtNode) {
        BLangContinue bLContinue = (BLangContinue) TreeBuilder.createContinueNode();
        bLContinue.pos = getPosition(continueStmtNode);
        return bLContinue;
    }

    @Override
    public BLangNode transform(ListenerDeclarationNode listenerDeclarationNode) {
        Token visibilityQualifier = null;
        if (listenerDeclarationNode.visibilityQualifier().isPresent()) {
            visibilityQualifier = listenerDeclarationNode.visibilityQualifier().get();
        }

        BLangSimpleVariable var = new SimpleVarBuilder()
                .with(listenerDeclarationNode.variableName())
                .setTypeByNode(listenerDeclarationNode.typeDescriptor().orElse(null))
                .setExpressionByNode(listenerDeclarationNode.initializer())
                .setVisibility(visibilityQualifier)
                .isListenerVar()
                .build();
        var.pos = getPositionWithoutMetadata(listenerDeclarationNode);
        var.name.pos = getPosition(listenerDeclarationNode.variableName());
        var.annAttachments = applyAll(getAnnotations(listenerDeclarationNode.metadata()));
        var.markdownDocumentationAttachment =
                createMarkdownDocumentationAttachment(getDocumentationString(listenerDeclarationNode.metadata()));
        return var;
    }

    @Override
    public BLangNode transform(BreakStatementNode breakStmtNode) {
        BLangBreak bLBreak = (BLangBreak) TreeBuilder.createBreakNode();
        bLBreak.pos = getPosition(breakStmtNode);
        return bLBreak;
    }

    @Override
    public BLangNode transform(AssignmentStatementNode assignmentStmtNode) {
        SyntaxKind lhsKind = assignmentStmtNode.varRef().kind();
        switch (lhsKind) {
            case LIST_BINDING_PATTERN:
                return createTupleDestructureStatement(assignmentStmtNode);
            case MAPPING_BINDING_PATTERN: // ignored for now
                return createRecordDestructureStatement(assignmentStmtNode);
            case ERROR_BINDING_PATTERN:
                return createErrorDestructureStatement(assignmentStmtNode);
            default:
                break;
        }

        BLangAssignment bLAssignment = (BLangAssignment) TreeBuilder.createAssignmentNode();
        BLangExpression lhsExpr = createExpression(assignmentStmtNode.varRef());
        validateLvexpr(lhsExpr, DiagnosticErrorCode.INVALID_INVOCATION_LVALUE_ASSIGNMENT);

        bLAssignment.setExpression(createExpression(assignmentStmtNode.expression()));
        bLAssignment.pos = getPosition(assignmentStmtNode);
        bLAssignment.varRef = lhsExpr;
        return bLAssignment;
    }

    public BLangNode createTupleDestructureStatement(AssignmentStatementNode assignmentStmtNode) {
        BLangTupleDestructure tupleDestructure =
                (BLangTupleDestructure) TreeBuilder.createTupleDestructureStatementNode();
        tupleDestructure.varRef = (BLangTupleVarRef) createExpression(assignmentStmtNode.varRef());
        tupleDestructure.setExpression(createExpression(assignmentStmtNode.expression()));
        tupleDestructure.pos = getPosition(assignmentStmtNode);
        return tupleDestructure;
    }

    public BLangNode createRecordDestructureStatement(AssignmentStatementNode assignmentStmtNode) {
        BLangRecordDestructure recordDestructure =
                (BLangRecordDestructure) TreeBuilder.createRecordDestructureStatementNode();
        recordDestructure.varRef = (BLangRecordVarRef) createExpression(assignmentStmtNode.varRef());
        recordDestructure.setExpression(createExpression(assignmentStmtNode.expression()));
        recordDestructure.pos = getPosition(assignmentStmtNode);
        return recordDestructure;
    }

    public BLangNode createErrorDestructureStatement(AssignmentStatementNode assignmentStmtNode) {
        BLangErrorDestructure errorDestructure =
                (BLangErrorDestructure) TreeBuilder.createErrorDestructureStatementNode();
        errorDestructure.varRef = (BLangErrorVarRef) createExpression(assignmentStmtNode.varRef());
        errorDestructure.setExpression(createExpression(assignmentStmtNode.expression()));
        errorDestructure.pos = getPosition(assignmentStmtNode);
        return errorDestructure;
    }

    @Override
    public BLangNode transform(CompoundAssignmentStatementNode compoundAssignmentStmtNode) {
        BLangCompoundAssignment bLCompAssignment = (BLangCompoundAssignment) TreeBuilder.createCompoundAssignmentNode();
        bLCompAssignment.setExpression(createExpression(compoundAssignmentStmtNode.rhsExpression()));

        bLCompAssignment
                .setVariable((VariableReferenceNode) createExpression(compoundAssignmentStmtNode.lhsExpression()));
        bLCompAssignment.pos = getPosition(compoundAssignmentStmtNode);
        bLCompAssignment.opKind = OperatorKind.valueFrom(compoundAssignmentStmtNode.binaryOperator().text());
        return bLCompAssignment;
    }

    private void validateLvexpr(ExpressionNode lExprNode, DiagnosticCode errorCode) {
        if (lExprNode.getKind() == NodeKind.INVOCATION) {
            dlog.error(((BLangInvocation) lExprNode).pos, errorCode);
        }
        if (lExprNode.getKind() == NodeKind.FIELD_BASED_ACCESS_EXPR
                || lExprNode.getKind() == NodeKind.INDEX_BASED_ACCESS_EXPR) {
            validateLvexpr(((BLangAccessExpression) lExprNode).expr, errorCode);
        }
    }

    @Override
    public BLangNode transform(DoStatementNode doStatementNode) {
        BLangDo bLDo = (BLangDo) TreeBuilder.createDoNode();
        bLDo.pos = getPosition(doStatementNode);

        BLangBlockStmt bLBlockStmt = (BLangBlockStmt) doStatementNode.blockStatement().apply(this);
        bLBlockStmt.pos = getPosition(doStatementNode.blockStatement());
        bLDo.setBody(bLBlockStmt);
        doStatementNode.onFailClause().ifPresent(onFailClauseNode -> {
            bLDo.setOnFailClause(
                    (org.ballerinalang.model.clauses.OnFailClauseNode) (onFailClauseNode.apply(this)));
        });
        return bLDo;
    }

    @Override
    public BLangNode transform(FailStatementNode failStatementNode) {
        BLangFail bLFail = (BLangFail) TreeBuilder.createFailNode();
        bLFail.pos = getPosition(failStatementNode);
        bLFail.expr = createExpression(failStatementNode.expression());
        return bLFail;
    }

    @Override
    public BLangNode transform(WhileStatementNode whileStmtNode) {
        BLangWhile bLWhile = (BLangWhile) TreeBuilder.createWhileNode();
        bLWhile.setCondition(createExpression(whileStmtNode.condition()));
        bLWhile.pos = getPosition(whileStmtNode);

        BLangBlockStmt bLBlockStmt = (BLangBlockStmt) whileStmtNode.whileBody().apply(this);
        bLBlockStmt.pos = getPosition(whileStmtNode.whileBody());
        bLWhile.setBody(bLBlockStmt);
        whileStmtNode.onFailClause().ifPresent(onFailClauseNode -> {
            bLWhile.setOnFailClause(
                    (org.ballerinalang.model.clauses.OnFailClauseNode) (onFailClauseNode.apply(this)));
        });
        return bLWhile;
    }

    @Override
    public BLangNode transform(IfElseStatementNode ifElseStmtNode) {
        BLangIf bLIf = (BLangIf) TreeBuilder.createIfElseStatementNode();
        bLIf.pos = getPosition(ifElseStmtNode);
        bLIf.setCondition(createExpression(ifElseStmtNode.condition()));
        bLIf.setBody((BLangBlockStmt) ifElseStmtNode.ifBody().apply(this));

        ifElseStmtNode.elseBody().ifPresent(elseBody -> {
            ElseBlockNode elseNode = (ElseBlockNode) elseBody;
            bLIf.setElseStatement(
                    (org.ballerinalang.model.tree.statements.StatementNode) elseNode.elseBody().apply(this));
        });
        return bLIf;
    }

    @Override
    public BLangNode transform(BlockStatementNode blockStatement) {
        BLangBlockStmt bLBlockStmt = (BLangBlockStmt) TreeBuilder.createBlockNode();
        this.isInLocalContext = true;
        bLBlockStmt.stmts = generateBLangStatements(blockStatement.statements(), blockStatement);
        this.isInLocalContext = false;
        bLBlockStmt.pos = getPosition(blockStatement);
        return bLBlockStmt;
    }

    @Override
    public BLangNode transform(RollbackStatementNode rollbackStatementNode) {
        BLangRollback rollbackStmt = (BLangRollback) TreeBuilder.createRollbackNode();
        rollbackStmt.pos = getPosition(rollbackStatementNode);
        if (rollbackStatementNode.expression().isPresent()) {
            rollbackStmt.expr = createExpression(rollbackStatementNode.expression().get());
        }

        return rollbackStmt;
    }

    @Override
    public BLangNode transform(LockStatementNode lockStatementNode) {
        BLangLock lockNode = (BLangLock) TreeBuilder.createLockNode();
        lockNode.pos = getPosition(lockStatementNode);
        BLangBlockStmt lockBlock = (BLangBlockStmt) lockStatementNode.blockStatement().apply(this);
        lockBlock.pos = getPosition(lockStatementNode.blockStatement());
        lockNode.setBody(lockBlock);

        lockStatementNode.onFailClause().ifPresent(onFailClauseNode -> {
            lockNode.setOnFailClause(
                    (org.ballerinalang.model.clauses.OnFailClauseNode) (onFailClauseNode.apply(this)));
        });

        return lockNode;
    }

    @Override
    public BLangNode transform(VariableDeclarationNode varDeclaration) {
        VariableDefinitionNode varNode =
                createBLangVarDef(getPosition(varDeclaration), varDeclaration.typedBindingPattern(),
                                  varDeclaration.initializer(), varDeclaration.finalKeyword());
        ((BLangVariable) varNode.getVariable()).annAttachments = applyAll(varDeclaration.annotations());
        return (BLangNode) varNode;
    }

    private VariableDefinitionNode createBLangVarDef(Location location,
                                                TypedBindingPatternNode typedBindingPattern,
                                                Optional<io.ballerina.compiler.syntax.tree.ExpressionNode> initializer,
                                                Optional<Token> finalKeyword) {
        BindingPatternNode bindingPattern = typedBindingPattern.bindingPattern();
        BLangVariable variable = getBLangVariableNode(bindingPattern, location);
        List<Token> qualifiers = new ArrayList<>();

        if (finalKeyword.isPresent()) {
            qualifiers.add(finalKeyword.get());
        }
        NodeList<Token> qualifierList =  NodeFactory.createNodeList(qualifiers);

        switch (bindingPattern.kind()) {
            case CAPTURE_BINDING_PATTERN:
            case WILDCARD_BINDING_PATTERN:
                BLangSimpleVariableDef bLVarDef =
                        (BLangSimpleVariableDef) TreeBuilder.createSimpleVariableDefinitionNode();
                bLVarDef.pos = variable.pos = location;
                BLangExpression expr = initializer.isPresent() ? createExpression(initializer.get()) : null;
                variable.setInitialExpression(expr);
                bLVarDef.setVariable(variable);
                if (finalKeyword.isPresent()) {
                    variable.flagSet.add(Flag.FINAL);
                }

                TypeDescriptorNode typeDesc = typedBindingPattern.typeDescriptor();
                variable.isDeclaredWithVar = isDeclaredWithVar(typeDesc);
                if (!variable.isDeclaredWithVar) {
                    variable.setTypeNode(createTypeNode(typeDesc));
                }

                return bLVarDef;
            case MAPPING_BINDING_PATTERN:
                initializeBLangVariable(variable, typedBindingPattern.typeDescriptor(), initializer, qualifierList);
                return createRecordVariableDef(variable, location);
            case LIST_BINDING_PATTERN:
                initializeBLangVariable(variable, typedBindingPattern.typeDescriptor(), initializer, qualifierList);
                return createTupleVariableDef(variable);
            case ERROR_BINDING_PATTERN:
                initializeBLangVariable(variable, typedBindingPattern.typeDescriptor(), initializer, qualifierList);
                return createErrorVariableDef(variable);
            default:
                throw new RuntimeException(
                        "Syntax kind is not a valid binding pattern " + typedBindingPattern.bindingPattern().kind());
        }
    }

    private void initializeBLangVariable(BLangVariable var, TypeDescriptorNode type,
                                         Optional<io.ballerina.compiler.syntax.tree.ExpressionNode> initializer,
                                         NodeList<Token> qualifiers) {

        for (Token qualifier : qualifiers) {
            SyntaxKind kind = qualifier.kind();
            if (kind == SyntaxKind.FINAL_KEYWORD) {
                markVariableWithFlag(var, Flag.FINAL);
            } else if (qualifier.kind() == SyntaxKind.CONFIGURABLE_KEYWORD) {
                var.flagSet.add(Flag.CONFIGURABLE);
                var.flagSet.add(Flag.FINAL);
                // Initializer is always present for configurable, hence get directly
                if (initializer.get().kind() == SyntaxKind.REQUIRED_EXPRESSION) {
                    var.flagSet.add(Flag.REQUIRED);
                    initializer = Optional.empty();
                }
            } else if (kind == SyntaxKind.ISOLATED_KEYWORD) {
                var.flagSet.add(Flag.ISOLATED);
            }
        }

        boolean errorBindingPatternWithTypeRef = var.getKind() == NodeKind.ERROR_VARIABLE && var.typeNode != null;
        var.isDeclaredWithVar = isDeclaredWithVar(type);
        if (!errorBindingPatternWithTypeRef && !var.isDeclaredWithVar) {
            var.setTypeNode(createTypeNode(type));
        }

        if (initializer.isPresent()) {
            var.setInitialExpression(createExpression(initializer.get()));
        }
    }

    private BLangRecordVariableDef createRecordVariableDef(BLangVariable var, Location nodePos) {

        BLangRecordVariableDef varDefNode = (BLangRecordVariableDef) TreeBuilder.createRecordVariableDefinitionNode();
        varDefNode.pos = nodePos;
        varDefNode.setVariable(var);
        return varDefNode;
    }

    private BLangTupleVariableDef createTupleVariableDef(BLangVariable tupleVar) {

        BLangTupleVariableDef varDefNode = (BLangTupleVariableDef) TreeBuilder.createTupleVariableDefinitionNode();
        varDefNode.pos = tupleVar.pos;
        varDefNode.setVariable(tupleVar);
        return varDefNode;
    }

    private BLangErrorVariableDef createErrorVariableDef(BLangVariable errorVar) {

        BLangErrorVariableDef varDefNode = (BLangErrorVariableDef) TreeBuilder.createErrorVariableDefinitionNode();
        varDefNode.pos = errorVar.pos;
        varDefNode.setVariable(errorVar);
        return varDefNode;
    }

    @Override
    public BLangNode transform(ExpressionStatementNode expressionStatement) {
        SyntaxKind kind = expressionStatement.expression().kind();
        switch (kind) {
            case ASYNC_SEND_ACTION:
                return expressionStatement.expression().apply(this);
            default:
                BLangExpressionStmt bLExpressionStmt =
                        (BLangExpressionStmt) TreeBuilder.createExpressionStatementNode();
                bLExpressionStmt.expr = createExpression(expressionStatement.expression());
                bLExpressionStmt.pos = getPosition(expressionStatement);
                return bLExpressionStmt;
        }
    }

    @Override
    public BLangNode transform(AsyncSendActionNode asyncSendActionNode) {
        BLangWorkerSend workerSendNode = (BLangWorkerSend) TreeBuilder.createWorkerSendNode();
        workerSendNode.setWorkerName(createIdentifier(getPosition(asyncSendActionNode.peerWorker()),
                asyncSendActionNode.peerWorker().name()));
        workerSendNode.expr = createExpression(asyncSendActionNode.expression());
        workerSendNode.pos = getPosition(asyncSendActionNode);
        return workerSendNode;
    }

    @Override
    public BLangNode transform(WaitActionNode waitActionNode) {
        Node waitFutureExpr = waitActionNode.waitFutureExpr();
        if (waitFutureExpr.kind() == SyntaxKind.WAIT_FIELDS_LIST) {
            return getWaitForAllExpr((WaitFieldsListNode) waitFutureExpr);
        }

        BLangWaitExpr waitExpr = TreeBuilder.createWaitExpressionNode();
        waitExpr.pos = getPosition(waitActionNode);
        waitExpr.exprList = Collections.singletonList(createExpression(waitFutureExpr));
        return waitExpr;
    }

    private BLangWaitForAllExpr getWaitForAllExpr(WaitFieldsListNode waitFields) {
        BLangWaitForAllExpr bLangWaitForAll = TreeBuilder.createWaitForAllExpressionNode();

        List<BLangWaitKeyValue> exprs = new ArrayList<>();
        for (Node waitField : waitFields.waitFields()) {
            exprs.add(getWaitForAllExpr(waitField));
        }

        bLangWaitForAll.keyValuePairs = exprs;
        bLangWaitForAll.pos = getPosition(waitFields);
        return bLangWaitForAll;
    }

    private BLangWaitKeyValue getWaitForAllExpr(Node waitFields) {
        BLangWaitForAllExpr.BLangWaitKeyValue keyValue = TreeBuilder.createWaitKeyValueNode();
        keyValue.pos = getPosition(waitFields);

        if (waitFields.kind() == SyntaxKind.WAIT_FIELD) {
            WaitFieldNode waitFieldNode = (WaitFieldNode) waitFields;
            BLangIdentifier key = createIdentifier(waitFieldNode.fieldName().name());
            key.setLiteral(false);
            keyValue.key = key;
            keyValue.valueExpr = createExpression(waitFieldNode.waitFutureExpr());
            return keyValue;
        }

        SimpleNameReferenceNode varName = (SimpleNameReferenceNode) waitFields;
        BLangIdentifier key = createIdentifier(varName.name());
        key.setLiteral(false);
        keyValue.key = key;

        BLangSimpleVarRef varRef = (BLangSimpleVarRef) TreeBuilder.createSimpleVariableReferenceNode();
        varRef.pos = getPosition(varName);
        varRef.variableName = key;
        varRef.pkgAlias = (BLangIdentifier) TreeBuilder.createIdentifierNode();
        keyValue.keyExpr = varRef;
        return keyValue;
    }

    @Override
    public BLangNode transform(StartActionNode startActionNode) {
        BLangNode expression = createActionOrExpression(startActionNode.expression());

        BLangInvocation invocation;
        if (!(expression instanceof BLangWorkerSend)) {
            invocation = (BLangInvocation) expression;
        } else {
            invocation = (BLangInvocation) ((BLangWorkerSend) expression).expr;
            expression = ((BLangWorkerSend) expression).expr;
        }

        if (expression.getKind() == NodeKind.INVOCATION) {
            BLangActionInvocation actionInvocation = (BLangActionInvocation) TreeBuilder.createActionInvocation();
            actionInvocation.expr = invocation.expr;
            actionInvocation.pkgAlias = invocation.pkgAlias;
            actionInvocation.name = invocation.name;
            actionInvocation.argExprs = invocation.argExprs;
            actionInvocation.flagSet = invocation.flagSet;
            actionInvocation.pos = getPosition(startActionNode);
            invocation = actionInvocation;
        }

        invocation.async = true;
        invocation.annAttachments = applyAll(startActionNode.annotations());
        return invocation;
    }

    @Override
    public BLangNode transform(TransactionStatementNode transactionStatementNode) {
        BLangTransaction transaction = (BLangTransaction) TreeBuilder.createTransactionNode();
        BLangBlockStmt transactionBlock = (BLangBlockStmt) transactionStatementNode.blockStatement().apply(this);
        transactionBlock.pos = getPosition(transactionStatementNode.blockStatement());
        transaction.setTransactionBody(transactionBlock);
        transaction.pos = getPosition(transactionStatementNode);

        transactionStatementNode.onFailClause().ifPresent(onFailClauseNode -> {
            transaction.setOnFailClause(
                    (org.ballerinalang.model.clauses.OnFailClauseNode) (onFailClauseNode.apply(this)));
        });

        return transaction;
    }

    // -------------------------------------------------Misc------------------------------------------------------------

    @Override
    public BLangNode transform(PositionalArgumentNode argumentNode) {
        return createExpression(argumentNode.expression());
    }

    @Override
    public BLangNode transform(NamedArgumentNode namedArgumentNode) {
        BLangNamedArgsExpression namedArg = (BLangNamedArgsExpression) TreeBuilder.createNamedArgNode();
        namedArg.pos = getPosition(namedArgumentNode);
        namedArg.name = this.createIdentifier(namedArgumentNode.argumentName().name());
        namedArg.expr = createExpression(namedArgumentNode.expression());
        return namedArg;
    }

    @Override
    public BLangNode transform(RestArgumentNode restArgumentNode) {
        BLangRestArgsExpression varArgs = (BLangRestArgsExpression) TreeBuilder.createVarArgsNode();
        varArgs.pos = getPosition(restArgumentNode);
        varArgs.expr = createExpression(restArgumentNode.expression());
        return varArgs;
    }

    @Override
    public BLangNode transform(RequiredParameterNode requiredParameter) {
        BLangSimpleVariable simpleVar = createSimpleVar(requiredParameter.paramName(),
                                                        requiredParameter.typeName(), requiredParameter.annotations());
        simpleVar.pos = getPosition(requiredParameter);
        if (requiredParameter.paramName().isPresent()) {
            simpleVar.name.pos = getPosition(requiredParameter.paramName().get());
        } else if (simpleVar.name.pos == null) {
            // Param doesn't have a name and also is not a missing node
            // Therefore, assigning the built-in location
            simpleVar.name.pos = symTable.builtinPos;
        }
        simpleVar.flagSet.add(Flag.REQUIRED_PARAM);
        return simpleVar;
    }

    @Override
    public BLangNode transform(IncludedRecordParameterNode includedRecordParameterNode) {
        BLangSimpleVariable simpleVar = createSimpleVar(includedRecordParameterNode.paramName(),
                includedRecordParameterNode.typeName(), includedRecordParameterNode.annotations());
        simpleVar.flagSet.add(INCLUDED);
        simpleVar.pos = getPosition(includedRecordParameterNode.typeName(), includedRecordParameterNode);
        if (includedRecordParameterNode.paramName().isPresent()) {
            simpleVar.name.pos = getPosition(includedRecordParameterNode.paramName().get());
        }
        return simpleVar;
    }

    @Override
    public BLangNode transform(DefaultableParameterNode defaultableParameter) {
        BLangSimpleVariable simpleVar = createSimpleVar(defaultableParameter.paramName(),
                                                        defaultableParameter.typeName(),
                                                        defaultableParameter.annotations());

        simpleVar.setInitialExpression(createExpression(defaultableParameter.expression()));
        simpleVar.flagSet.add(Flag.DEFAULTABLE_PARAM);
        simpleVar.pos = getPosition(defaultableParameter);
        return simpleVar;
    }

    @Override
    public BLangNode transform(RestParameterNode restParameter) {
        BLangSimpleVariable bLSimpleVar = createSimpleVar(restParameter.paramName(), restParameter.typeName(),
                                                          restParameter.annotations());

        BLangArrayType bLArrayType = (BLangArrayType) TreeBuilder.createArrayTypeNode();
        bLArrayType.elemtype = bLSimpleVar.typeNode;
        bLArrayType.dimensions = 1;
        bLSimpleVar.typeNode = bLArrayType;
        bLArrayType.pos = getPosition(restParameter.typeName());
        bLArrayType.elemtype.pos = bLArrayType.pos;

        bLSimpleVar.flagSet.add(Flag.REST_PARAM);
        bLSimpleVar.pos = getPosition(restParameter);
        return bLSimpleVar;
    }

    @Override
    public BLangNode transform(OptionalTypeDescriptorNode optTypeDescriptor) {
        BLangValueType nilTypeNode = (BLangValueType) TreeBuilder.createValueTypeNode();
        nilTypeNode.pos = getPosition(optTypeDescriptor.questionMarkToken());
        nilTypeNode.typeKind = TypeKind.NIL;

        BLangUnionTypeNode unionTypeNode = (BLangUnionTypeNode) TreeBuilder.createUnionTypeNode();
        unionTypeNode.memberTypeNodes.add(createTypeNode(optTypeDescriptor.typeDescriptor()));
        unionTypeNode.memberTypeNodes.add(nilTypeNode);
        unionTypeNode.nullable = true;

        unionTypeNode.pos = getPosition(optTypeDescriptor);
        return unionTypeNode;
    }

    @Override
    public BLangNode transform(FunctionTypeDescriptorNode functionTypeDescriptorNode) {
        BLangFunctionTypeNode functionTypeNode = (BLangFunctionTypeNode) TreeBuilder.createFunctionTypeNode();
        functionTypeNode.pos = getPosition(functionTypeDescriptorNode);
        functionTypeNode.returnsKeywordExists = true;

        if (functionTypeDescriptorNode.functionSignature().isPresent()) {
            FunctionSignatureNode funcSignature = functionTypeDescriptorNode.functionSignature().get();

            // Set Parameters
            for (ParameterNode child : funcSignature.parameters()) {
                SimpleVariableNode param = (SimpleVariableNode) child.apply(this);
                if (child.kind() == SyntaxKind.REST_PARAM) {
                    functionTypeNode.restParam = (BLangSimpleVariable) param;
                } else {
                    functionTypeNode.params.add((BLangVariable) param);
                }
            }

            // Set Return Type
            Optional<ReturnTypeDescriptorNode> retNode = funcSignature.returnTypeDesc();
            if (retNode.isPresent()) {
                ReturnTypeDescriptorNode returnType = retNode.get();
                functionTypeNode.returnTypeNode = createTypeNode(returnType.type());
            } else {
                BLangValueType bLValueType = (BLangValueType) TreeBuilder.createValueTypeNode();
                bLValueType.pos = symTable.builtinPos;
                bLValueType.typeKind = TypeKind.NIL;
                functionTypeNode.returnTypeNode = bLValueType;
            }
        } else {
            functionTypeNode.flagSet.add(Flag.ANY_FUNCTION);
        }

        functionTypeNode.flagSet.add(Flag.PUBLIC);

        for (Token token : functionTypeDescriptorNode.qualifierList()) {
            if (token.kind() == SyntaxKind.ISOLATED_KEYWORD) {
                functionTypeNode.flagSet.add(Flag.ISOLATED);
            } else if (token.kind() == SyntaxKind.TRANSACTIONAL_KEYWORD) {
                functionTypeNode.flagSet.add(Flag.TRANSACTIONAL);
            }
        }

        return functionTypeNode;
    }

    @Override
    public BLangNode transform(MapTypeDescriptorNode mapTypeDescNode) {
        BLangBuiltInRefTypeNode refType = (BLangBuiltInRefTypeNode) TreeBuilder.createBuiltInReferenceTypeNode();
        refType.typeKind = TypeKind.MAP;
        refType.pos = getPosition(mapTypeDescNode);

        BLangConstrainedType constrainedType = (BLangConstrainedType) TreeBuilder.createConstrainedTypeNode();
        constrainedType.type = refType;
        constrainedType.constraint = createTypeNode(mapTypeDescNode.mapTypeParamsNode().typeNode());
        constrainedType.pos = refType.pos;
        return constrainedType;
    }

    @Override
    public BLangNode transform(KeySpecifierNode keySpecifierNode) {
        BLangTableKeySpecifier tableKeySpecifierNode =
                (BLangTableKeySpecifier) TreeBuilder.createTableKeySpecifierNode();
        tableKeySpecifierNode.pos = getPosition(keySpecifierNode);

        for (Token field : keySpecifierNode.fieldNames()) {
            tableKeySpecifierNode.addFieldNameIdentifier(createIdentifier(field));
        }
        return tableKeySpecifierNode;
    }

    @Override
    public BLangNode transform(KeyTypeConstraintNode keyTypeConstraintNode) {
        BLangTableKeyTypeConstraint tableKeyTypeConstraint = new BLangTableKeyTypeConstraint();
        tableKeyTypeConstraint.pos = getPosition(keyTypeConstraintNode);
        tableKeyTypeConstraint.keyType = createTypeNode(keyTypeConstraintNode.typeParameterNode());
        return tableKeyTypeConstraint;
    }

    @Override
    public BLangNode transform(TableTypeDescriptorNode tableTypeDescriptorNode) {
        BLangBuiltInRefTypeNode refType = (BLangBuiltInRefTypeNode) TreeBuilder.createBuiltInReferenceTypeNode();
        refType.typeKind = TreeUtils.stringToTypeKind(tableTypeDescriptorNode.tableKeywordToken().text());
        refType.pos = getPosition(tableTypeDescriptorNode);

        BLangTableTypeNode tableTypeNode = (BLangTableTypeNode) TreeBuilder.createTableTypeNode();
        tableTypeNode.pos = getPosition(tableTypeDescriptorNode);
        tableTypeNode.type = refType;
        tableTypeNode.constraint = createTypeNode(tableTypeDescriptorNode.rowTypeParameterNode());
        if (tableTypeDescriptorNode.keyConstraintNode().isPresent()) {
            Node constraintNode = tableTypeDescriptorNode.keyConstraintNode().get();
            if (constraintNode.kind() == SyntaxKind.KEY_TYPE_CONSTRAINT) {
                tableTypeNode.tableKeyTypeConstraint = (BLangTableKeyTypeConstraint) constraintNode.apply(this);
            } else if (constraintNode.kind() == SyntaxKind.KEY_SPECIFIER) {
                tableTypeNode.tableKeySpecifier = (BLangTableKeySpecifier) constraintNode.apply(this);
            }
        }

        tableTypeNode.isTypeInlineDefined = checkIfAnonymous(tableTypeDescriptorNode);
        return tableTypeNode;
    }

    @Override
    public BLangNode transform(SimpleNameReferenceNode simpleNameRefNode) {
        BLangUserDefinedType bLUserDefinedType = new BLangUserDefinedType();

        bLUserDefinedType.pos = getPosition(simpleNameRefNode);
        bLUserDefinedType.typeName =
                createIdentifier(simpleNameRefNode.name());
        bLUserDefinedType.pkgAlias = (BLangIdentifier) TreeBuilder.createIdentifierNode();
        return bLUserDefinedType;
    }

    @Override
    public BLangNode transform(QualifiedNameReferenceNode qualifiedNameReferenceNode) {
        BLangSimpleVarRef varRef = (BLangSimpleVarRef) TreeBuilder.createSimpleVariableReferenceNode();
        varRef.pos = getPosition(qualifiedNameReferenceNode);
        varRef.variableName = createIdentifier(qualifiedNameReferenceNode.identifier());
        varRef.pkgAlias = createIdentifier(qualifiedNameReferenceNode.modulePrefix());
        return varRef;
    }

    @Override
    public BLangNode transform(XMLProcessingInstruction xmlProcessingInstruction) {
        BLangXMLProcInsLiteral xmlProcInsLiteral =
                (BLangXMLProcInsLiteral) TreeBuilder.createXMLProcessingIntsructionLiteralNode();
        if (xmlProcessingInstruction.data().isEmpty()) {
            BLangLiteral emptyLiteral = createEmptyLiteral();
            emptyLiteral.pos = getPosition(xmlProcessingInstruction);
            xmlProcInsLiteral.dataFragments.add(emptyLiteral);
        } else {
            for (Node dataNode : xmlProcessingInstruction.data()) {
                xmlProcInsLiteral.dataFragments.add(createExpression(dataNode));
            }
        }

        XMLNameNode target = xmlProcessingInstruction.target();
        if (target.kind() == SyntaxKind.XML_SIMPLE_NAME) {
            xmlProcInsLiteral.target = createSimpleLiteral(((XMLSimpleNameNode) target).name());
        } else {
            // this could be a bug in the old parser
            xmlProcInsLiteral.target = createSimpleLiteral(((XMLQualifiedNameNode) target).prefix());
        }

        xmlProcInsLiteral.pos = getPosition(xmlProcessingInstruction);
        return xmlProcInsLiteral;
    }

    @Override
    public BLangNode transform(XMLComment xmlComment) {
        BLangXMLCommentLiteral xmlCommentLiteral = (BLangXMLCommentLiteral) TreeBuilder.createXMLCommentLiteralNode();
        Location pos = getPosition(xmlComment);

        if (xmlComment.content().isEmpty()) {
            BLangLiteral emptyLiteral = createEmptyLiteral();
            emptyLiteral.pos = pos;
            xmlCommentLiteral.textFragments.add(emptyLiteral);
        } else {
            for (Node commentNode : xmlComment.content()) {
                xmlCommentLiteral.textFragments.add(createExpression(commentNode));
            }
        }
        xmlCommentLiteral.pos = pos;
        return xmlCommentLiteral;
    }

    @Override
    public BLangNode transform(XMLElementNode xmlElementNode) {
        BLangXMLElementLiteral xmlElement = (BLangXMLElementLiteral) TreeBuilder.createXMLElementLiteralNode();
        xmlElement.startTagName = createExpression(xmlElementNode.startTag());
        xmlElement.endTagName = createExpression(xmlElementNode.endTag());

        for (Node node : xmlElementNode.content()) {
            if (node.kind() == SyntaxKind.XML_CDATA) {
                XMLCDATANode xmlcdataNode = (XMLCDATANode) node;
                for (Node characterData : xmlcdataNode.content()) {
                    xmlElement.children.add(createExpression(characterData));
                }
            } else {
                xmlElement.children.add(createExpression(node));
            }
        }

        for (XMLAttributeNode attribute : xmlElementNode.startTag().attributes()) {
            xmlElement.attributes.add((BLangXMLAttribute) attribute.apply(this));
        }

        xmlElement.pos = getPosition(xmlElementNode);
        xmlElement.isRoot = true; // TODO : check this
        return xmlElement;
    }

    @Override
    public BLangNode transform(XMLAttributeNode xmlAttributeNode) {
        BLangXMLAttribute xmlAttribute = (BLangXMLAttribute) TreeBuilder.createXMLAttributeNode();
        xmlAttribute.value = (BLangXMLQuotedString) xmlAttributeNode.value().apply(this);
        xmlAttribute.name = createExpression(xmlAttributeNode.attributeName());
        xmlAttribute.pos = getPosition(xmlAttributeNode);
        return xmlAttribute;
    }

    @Override
    public BLangNode transform(ByteArrayLiteralNode byteArrayLiteralNode) {
        BLangLiteral literal = (BLangLiteral) TreeBuilder.createLiteralExpression();
        literal.pos = getPosition(byteArrayLiteralNode);
        literal.setBType(symTable.getTypeFromTag(TypeTags.BYTE_ARRAY));
        literal.getBType().tag = TypeTags.BYTE_ARRAY;
        literal.value = getValueFromByteArrayNode(byteArrayLiteralNode);
        literal.originalValue = String.valueOf(literal.value);
        return literal;
    }

    @Override
    public BLangNode transform(XMLAttributeValue xmlAttributeValue) {
        BLangXMLQuotedString quotedString = (BLangXMLQuotedString) TreeBuilder.createXMLQuotedStringNode();
        quotedString.pos = getPosition(xmlAttributeValue);
        if (xmlAttributeValue.startQuote().kind() == SyntaxKind.SINGLE_QUOTE_TOKEN) {
            quotedString.quoteType = QuoteType.SINGLE_QUOTE;
        } else {
            quotedString.quoteType = QuoteType.DOUBLE_QUOTE;
        }

        if (xmlAttributeValue.value().isEmpty()) {
            BLangLiteral emptyLiteral = createEmptyLiteral();
            emptyLiteral.pos = getPosition(xmlAttributeValue);
            quotedString.textFragments.add(emptyLiteral);
        } else if (xmlAttributeValue.value().size() == 1 &&
                xmlAttributeValue.value().get(0).kind() == SyntaxKind.INTERPOLATION) {
            quotedString.textFragments.add(createExpression(xmlAttributeValue.value().get(0)));
            BLangLiteral emptyLiteral = createEmptyLiteral();
            emptyLiteral.pos = getPosition(xmlAttributeValue);
            quotedString.textFragments.add(emptyLiteral);
        } else {
            for (Node value : xmlAttributeValue.value()) {
                if (value.kind() == SyntaxKind.XML_TEXT_CONTENT) {
                    Token token = (Token) value;
                    String normalizedValue = XmlFactory.XMLTextUnescape.unescape(token.text());
                    quotedString.textFragments.add(createStringLiteral(normalizedValue, getPosition(value)));
                } else {
                    quotedString.textFragments.add(createExpression(value));
                }
            }
        }

        return quotedString;
    }

    @Override
    public BLangNode transform(XMLStartTagNode startTagNode) {
        return startTagNode.name().apply(this);
    }

    @Override
    public BLangNode transform(XMLEndTagNode endTagNode) {
        return endTagNode.name().apply(this);
    }

    @Override
    public BLangNode transform(XMLTextNode xmlTextNode) {
        return createExpression(xmlTextNode.content());
    }

    private BLangNode createXMLEmptyLiteral(Node expressionNode) {
        BLangXMLTextLiteral xmlTextLiteral = (BLangXMLTextLiteral) TreeBuilder.createXMLTextLiteralNode();
        xmlTextLiteral.pos = getPosition(expressionNode);
        xmlTextLiteral.textFragments.add(createEmptyStringLiteral(xmlTextLiteral.pos));
        return xmlTextLiteral;
    }

    private BLangNode createXMLTextLiteral(List<Node> expressionNode) {
        BLangXMLTextLiteral xmlTextLiteral = (BLangXMLTextLiteral) TreeBuilder.createXMLTextLiteralNode();
        xmlTextLiteral.pos = getPosition(expressionNode.get(0), expressionNode.get(expressionNode.size() - 1));
        for (Node node : expressionNode) {
            xmlTextLiteral.textFragments.add(createExpression(node));
        }
        xmlTextLiteral.textFragments.add(createEmptyStringLiteral(xmlTextLiteral.pos));
        return xmlTextLiteral;
    }

    private BLangNode createXMLTextLiteral(Node expressionNode) {
        BLangXMLTextLiteral xmlTextLiteral = (BLangXMLTextLiteral) TreeBuilder.createXMLTextLiteralNode();
        xmlTextLiteral.pos = getPosition(expressionNode);
        xmlTextLiteral.textFragments.add(createExpression(expressionNode));
        return xmlTextLiteral;
    }

    @Override
    public BLangNode transform(XMLNamespaceDeclarationNode xmlnsDeclNode) {
        BLangXMLNS xmlns = (BLangXMLNS) TreeBuilder.createXMLNSNode();
        BLangIdentifier prefixIdentifier = createIdentifier(xmlnsDeclNode.namespacePrefix().orElse(null));

        BLangExpression namespaceUri = createExpression(xmlnsDeclNode.namespaceuri());
        xmlns.namespaceURI = namespaceUri;
        xmlns.prefix = prefixIdentifier;
        xmlns.pos = getPosition(xmlnsDeclNode);

        BLangXMLNSStatement xmlnsStmt = (BLangXMLNSStatement) TreeBuilder.createXMLNSDeclrStatementNode();
        xmlnsStmt.xmlnsDecl = xmlns;
        xmlnsStmt.pos = getPosition(xmlnsDeclNode);
        return xmlnsStmt;
    }

    @Override
    public BLangNode transform(ModuleXMLNamespaceDeclarationNode xmlnsDeclNode) {
        BLangXMLNS xmlns = (BLangXMLNS) TreeBuilder.createXMLNSNode();
        BLangIdentifier prefixIdentifier = createIdentifier(xmlnsDeclNode.namespacePrefix().orElse(null));
        BLangExpression namespaceUri = createExpression(xmlnsDeclNode.namespaceuri());
        xmlns.namespaceURI = namespaceUri;
        xmlns.prefix = prefixIdentifier;
        xmlns.pos = getPosition(xmlnsDeclNode);
        return xmlns;
    }

    @Override
    public BLangNode transform(XMLQualifiedNameNode xmlQualifiedNameNode) {
        BLangXMLQName xmlName = (BLangXMLQName) TreeBuilder.createXMLQNameNode();
        xmlName.localname = createIdentifier(getPosition(xmlQualifiedNameNode.name()),
                xmlQualifiedNameNode.name().name());
        xmlName.prefix = createIdentifier(getPosition(xmlQualifiedNameNode.prefix()),
                xmlQualifiedNameNode.prefix().name());
        xmlName.pos = getPosition(xmlQualifiedNameNode);
        return xmlName;
    }

    @Override
    public BLangNode transform(XMLSimpleNameNode xmlSimpleNameNode) {
        BLangXMLQName xmlName = (BLangXMLQName) TreeBuilder.createXMLQNameNode();
        xmlName.localname = createIdentifier(xmlSimpleNameNode.name());
        xmlName.prefix = createIdentifier(null, "");
        xmlName.pos = getPosition(xmlSimpleNameNode);
        return xmlName;
    }

    @Override
    public BLangNode transform(XMLEmptyElementNode xMLEmptyElementNode) {
        BLangXMLElementLiteral xmlEmptyElement = (BLangXMLElementLiteral) TreeBuilder.createXMLElementLiteralNode();
        xmlEmptyElement.startTagName = createExpression(xMLEmptyElementNode.name());
        for (XMLAttributeNode attribute : xMLEmptyElementNode.attributes()) {
            xmlEmptyElement.attributes.add((BLangXMLAttribute) attribute.apply(this));
        }
        xmlEmptyElement.pos = getPosition(xMLEmptyElementNode);
        return xmlEmptyElement;
    }

    @Override
    public BLangNode transform(RemoteMethodCallActionNode remoteMethodCallActionNode) {
        BLangInvocation.BLangActionInvocation bLangActionInvocation = (BLangInvocation.BLangActionInvocation)
                TreeBuilder.createActionInvocation();
        bLangActionInvocation.expr = createExpression(remoteMethodCallActionNode.expression());
        bLangActionInvocation.argExprs = applyAll(remoteMethodCallActionNode.arguments());

        BLangIdentifier[] nameReference = createBLangNameReference(remoteMethodCallActionNode.methodName().name());
        bLangActionInvocation.pkgAlias = nameReference[0];
        bLangActionInvocation.name = nameReference[1];
        bLangActionInvocation.pos = getPosition(remoteMethodCallActionNode);
        return bLangActionInvocation;
    }

    @Override
    public BLangNode transform(StreamTypeDescriptorNode streamTypeDescriptorNode) {
        BLangType constraint, error = null;
        Location pos = getPosition(streamTypeDescriptorNode);
        Optional<Node> paramsNode = streamTypeDescriptorNode.streamTypeParamsNode();

        BLangStreamType streamType = (BLangStreamType) TreeBuilder.createStreamTypeNode();
        if (!paramsNode.isPresent()) {
            constraint = getbLangUnionTypeNode(pos, TypeKind.ANY, TypeKind.ERROR);
            error = getbLangUnionTypeNode(pos, TypeKind.NIL, TypeKind.ERROR);
        } else {
            StreamTypeParamsNode params = (StreamTypeParamsNode) paramsNode.get();
            if (params.rightTypeDescNode().isPresent()) {
                error = createTypeNode(params.rightTypeDescNode().get());
            }
            constraint = createTypeNode(params.leftTypeDescNode());
        }

        BLangBuiltInRefTypeNode refType = (BLangBuiltInRefTypeNode) TreeBuilder.createBuiltInReferenceTypeNode();
        refType.typeKind = TypeKind.STREAM;
        refType.pos = pos;

        streamType.type = refType;
        streamType.constraint = constraint;
        streamType.error = error;
        streamType.pos = pos;

        return streamType;
    }

    private BLangUnionTypeNode getbLangUnionTypeNode(Location pos, TypeKind... typeKinds) {
        BLangUnionTypeNode unionTypeNode = (BLangUnionTypeNode) TreeBuilder.createUnionTypeNode();
        unionTypeNode.pos = pos;
        for (TypeKind kind : typeKinds) {
            unionTypeNode.memberTypeNodes.add(addValueType(pos, kind));
        }
        return unionTypeNode;
    }

    @Override
    public BLangNode transform(ArrayTypeDescriptorNode arrayTypeDescriptorNode) {
        Location position = getPosition(arrayTypeDescriptorNode);
        NodeList<ArrayDimensionNode> dimensionNodes = arrayTypeDescriptorNode.dimensions();
        int dimensionSize = dimensionNodes.size();
        List<BLangExpression> sizes = new ArrayList<>(dimensionSize);

        for (int i = dimensionSize - 1; i >= 0; i--) {
            ArrayDimensionNode dimensionNode = dimensionNodes.get(i);
            if (dimensionNode.arrayLength().isEmpty()) {
                sizes.add(new BLangLiteral(OPEN_ARRAY_INDICATOR, symTable.intType));
            } else {
                Node keyExpr = dimensionNode.arrayLength().get();
                if (keyExpr.kind() == SyntaxKind.NUMERIC_LITERAL) {
                    int length = 0;
                    long lengthCheck = 0;
                    Token literalToken = ((BasicLiteralNode) keyExpr).literalToken();

                    try {
                        if (literalToken.kind() == SyntaxKind.DECIMAL_INTEGER_LITERAL_TOKEN) {
                            lengthCheck = Long.parseLong(literalToken.text());
                        } else {
                            lengthCheck = Long.parseLong(literalToken.text().substring(2), 16);
                        }
                    } catch (NumberFormatException e) {
                        dlog.error(literalToken.location(), DiagnosticErrorCode.INVALID_ARRAY_LENGTH);
                    }

                    if (lengthCheck > MAX_ARRAY_SIZE) {
                        dlog.error(literalToken.location(),
                                DiagnosticErrorCode.ARRAY_LENGTH_GREATER_THAT_2147483637_NOT_YET_SUPPORTED);
                    } else {
                        length = (int) lengthCheck;
                    }
                    sizes.add(new BLangLiteral(length, symTable.intType));
                } else if (keyExpr.kind() == SyntaxKind.ASTERISK_LITERAL) {
                    sizes.add(new BLangLiteral(INFERRED_ARRAY_INDICATOR, symTable.intType));
                } else {
                    sizes.add(createExpression(keyExpr));
                }
            }
        }

        BLangArrayType arrayTypeNode = (BLangArrayType) TreeBuilder.createArrayTypeNode();
        arrayTypeNode.pos = position;
        arrayTypeNode.elemtype = createTypeNode(arrayTypeDescriptorNode.memberTypeDesc());
        arrayTypeNode.dimensions = dimensionSize;
        arrayTypeNode.sizes = sizes;
        return arrayTypeNode;
    }

    public BLangNode transform(EnumDeclarationNode enumDeclarationNode) {
        Boolean publicQualifier = false;
        if (enumDeclarationNode.qualifier().isPresent() && enumDeclarationNode.qualifier().get().kind()
                == SyntaxKind.PUBLIC_KEYWORD) {
            publicQualifier = true;
        }
        for (Node member : enumDeclarationNode.enumMemberList()) {
            EnumMemberNode enumMember = (EnumMemberNode) member;
            if (enumMember.identifier().isMissing()) {
                continue;
            }
            addToTop(transformEnumMember(enumMember, publicQualifier));
        }

        BLangTypeDefinition bLangTypeDefinition = (BLangTypeDefinition) TreeBuilder.createTypeDefinition();
        if (publicQualifier) {
            bLangTypeDefinition.flagSet.add(Flag.PUBLIC);
        }
        bLangTypeDefinition.flagSet.add(Flag.ENUM);

        bLangTypeDefinition.setName((BLangIdentifier) transform(enumDeclarationNode.identifier()));
        bLangTypeDefinition.pos = getPosition(enumDeclarationNode);

        BLangUnionTypeNode bLangUnionTypeNode = (BLangUnionTypeNode) TreeBuilder.createUnionTypeNode();
        bLangUnionTypeNode.pos = bLangTypeDefinition.pos;
        for (Node member : enumDeclarationNode.enumMemberList()) {
            Node enumMemberIdentifier = ((EnumMemberNode) member).identifier();
            if (enumMemberIdentifier.isMissing()) {
                continue;
            }
            bLangUnionTypeNode.memberTypeNodes.add(createTypeNode(enumMemberIdentifier));
        }
        Collections.reverse(bLangUnionTypeNode.memberTypeNodes);
        bLangTypeDefinition.setTypeNode(bLangUnionTypeNode);

        bLangTypeDefinition.annAttachments = applyAll(getAnnotations(enumDeclarationNode.metadata()));
        bLangTypeDefinition.markdownDocumentationAttachment =
                createMarkdownDocumentationAttachment(getDocumentationString(enumDeclarationNode.metadata()));
        return bLangTypeDefinition;
    }

    public BLangConstant transformEnumMember(EnumMemberNode member, Boolean publicQualifier) {
        BLangConstant bLangConstant = (BLangConstant) TreeBuilder.createConstantNode();
        bLangConstant.pos = getPosition(member);
        bLangConstant.flagSet.add(Flag.CONSTANT);
        bLangConstant.flagSet.add(Flag.ENUM_MEMBER);
        if (publicQualifier) {
            bLangConstant.flagSet.add(Flag.PUBLIC);
        }

        bLangConstant.annAttachments = applyAll(getAnnotations(member.metadata()));
        bLangConstant.markdownDocumentationAttachment =
                createMarkdownDocumentationAttachment(getDocumentationString(member.metadata()));

        bLangConstant.setName((BLangIdentifier) transform(member.identifier()));

        BLangExpression deepLiteral;
        if (member.constExprNode().isPresent()) {
            BLangExpression expression = createExpression(member.constExprNode().orElse(null));
            bLangConstant.setInitialExpression(expression);
            deepLiteral = createExpression(member.constExprNode().orElse(null));
        } else {
            BLangLiteral literal = createSimpleLiteral(member.identifier());
            bLangConstant.setInitialExpression(literal);
            deepLiteral = createSimpleLiteral(member.identifier());
        }

        BLangValueType typeNode = (BLangValueType) TreeBuilder.createValueTypeNode();
        typeNode.pos = symTable.builtinPos;
        typeNode.typeKind = TypeKind.STRING;
        bLangConstant.setTypeNode(typeNode);

        if (deepLiteral instanceof BLangLiteral) {
            BLangLiteral literal = (BLangLiteral) deepLiteral;
            if (!literal.originalValue.equals("")) {
                BLangFiniteTypeNode typeNodeAssociated = (BLangFiniteTypeNode) TreeBuilder.createFiniteTypeNode();
                literal.originalValue = null;
                typeNodeAssociated.addValue(deepLiteral);
                bLangConstant.associatedTypeDefinition = createTypeDefinitionWithTypeNode(typeNodeAssociated);
            } else {
                bLangConstant.associatedTypeDefinition = null;
            }
        } else {
            BLangFiniteTypeNode typeNodeAssociated = (BLangFiniteTypeNode) TreeBuilder.createFiniteTypeNode();
            typeNodeAssociated.addValue(deepLiteral);
            bLangConstant.associatedTypeDefinition = createTypeDefinitionWithTypeNode(typeNodeAssociated);
        }
        return bLangConstant;
    }

    @Override
    public BLangNode transform(QueryExpressionNode queryExprNode) {
        BLangQueryExpr queryExpr = (BLangQueryExpr) TreeBuilder.createQueryExpressionNode();
        queryExpr.pos = getPosition(queryExprNode);

        BLangFromClause fromClause = (BLangFromClause) queryExprNode.queryPipeline().fromClause().apply(this);
        queryExpr.queryClauseList.add(fromClause);

        for (Node clauseNode : queryExprNode.queryPipeline().intermediateClauses()) {
            queryExpr.queryClauseList.add(clauseNode.apply(this));
        }

        BLangSelectClause selectClause = (BLangSelectClause) queryExprNode.selectClause().apply(this);
        queryExpr.queryClauseList.add(selectClause);

        Optional<OnConflictClauseNode> onConflict = queryExprNode.onConflictClause();
        onConflict.ifPresent(onConflictClauseNode -> queryExpr.queryClauseList.add(onConflictClauseNode.apply(this)));

        boolean isTable = false;
        boolean isStream = false;
        boolean isMap = false;

        Optional<QueryConstructTypeNode> optionalQueryConstructTypeNode = queryExprNode.queryConstructType();
        if (optionalQueryConstructTypeNode.isPresent()) {
            QueryConstructTypeNode queryConstructTypeNode = optionalQueryConstructTypeNode.get();
            isTable = queryConstructTypeNode.keyword().kind() == SyntaxKind.TABLE_KEYWORD;
            isStream = queryConstructTypeNode.keyword().kind() == SyntaxKind.STREAM_KEYWORD;
            isMap = queryConstructTypeNode.keyword().kind() == SyntaxKind.MAP_KEYWORD;
            if (queryConstructTypeNode.keySpecifier().isPresent()) {
                for (IdentifierToken fieldNameNode : queryConstructTypeNode.keySpecifier().get().fieldNames()) {
                    queryExpr.fieldNameIdentifierList.add(createIdentifier(getPosition(fieldNameNode), fieldNameNode));
                }
            }
        }
        queryExpr.isStream = isStream;
        queryExpr.isTable = isTable;
        queryExpr.isMap = isMap;
        return queryExpr;
    }

    public BLangNode transform(OnFailClauseNode onFailClauseNode) {
        Location pos = getPosition(onFailClauseNode);
        BLangOnFailClause onFailClause = (BLangOnFailClause) TreeBuilder.createOnFailClauseNode();
        onFailClause.pos = pos;
        onFailClauseNode.typeDescriptor().ifPresent(typeDescriptorNode -> {
            BLangSimpleVariableDef variableDefinitionNode =
                    (BLangSimpleVariableDef) TreeBuilder.createSimpleVariableDefinitionNode();
            BLangSimpleVariable var = (BLangSimpleVariable) TreeBuilder.createSimpleVariableNode();
            boolean isDeclaredWithVar = typeDescriptorNode.kind() == SyntaxKind.VAR_TYPE_DESC;
            var.isDeclaredWithVar = isDeclaredWithVar;
            if (!isDeclaredWithVar) {
                var.setTypeNode(createTypeNode(typeDescriptorNode));
            }
            var.pos = pos;
            onFailClauseNode.failErrorName().ifPresent(identifierToken -> {
                var.setName(this.createIdentifier(identifierToken));
                var.name.pos = getPosition(identifierToken);
                variableDefinitionNode.setVariable(var);
                variableDefinitionNode.pos = getPosition(typeDescriptorNode,
                        identifierToken);
            });
            onFailClause.isDeclaredWithVar = isDeclaredWithVar;
            markVariableWithFlag(variableDefinitionNode.getVariable(), Flag.FINAL);
            onFailClause.variableDefinitionNode = variableDefinitionNode;
        });
        BLangBlockStmt blockNode = (BLangBlockStmt) transform(onFailClauseNode.blockStatement());
        blockNode.pos = pos;
        onFailClause.body = blockNode;
        return onFailClause;
    }

    @Override
    public BLangNode transform(LetClauseNode letClauseNode) {
        BLangLetClause bLLetClause = (BLangLetClause) TreeBuilder.createLetClauseNode();
        bLLetClause.pos = getPosition(letClauseNode);
        List<BLangLetVariable> letVars = new ArrayList<>();
        for (LetVariableDeclarationNode letVarDeclr : letClauseNode.letVarDeclarations()) {
            BLangLetVariable letVar = createLetVariable(letVarDeclr);
            letVar.definitionNode.getVariable().addFlag(Flag.FINAL);
            letVars.add(letVar);
        }
        if (!letVars.isEmpty()) {
            bLLetClause.letVarDeclarations = letVars;
        }
        return bLLetClause;
    }

    @Override
    public BLangNode transform(FromClauseNode fromClauseNode) {
        BLangFromClause fromClause = (BLangFromClause) TreeBuilder.createFromClauseNode();
        fromClause.pos = getPosition(fromClauseNode);
        fromClause.collection = createExpression(fromClauseNode.expression());
        TypedBindingPatternNode bindingPatternNode = fromClauseNode.typedBindingPattern();
        fromClause.variableDefinitionNode = createBLangVarDef(getPosition(bindingPatternNode), bindingPatternNode,
                Optional.empty(), Optional.empty());

        boolean isDeclaredWithVar = bindingPatternNode.typeDescriptor().kind() == SyntaxKind.VAR_TYPE_DESC;
        fromClause.isDeclaredWithVar = isDeclaredWithVar;

        return fromClause;
    }

    @Override
    public BLangNode transform(WhereClauseNode whereClauseNode) {
        BLangWhereClause whereClause = (BLangWhereClause) TreeBuilder.createWhereClauseNode();
        whereClause.pos = getPosition(whereClauseNode);
        whereClause.expression = createExpression(whereClauseNode.expression());
        return whereClause;
    }

    @Override
    public BLangNode transform(SelectClauseNode selectClauseNode) {
        BLangSelectClause selectClause = (BLangSelectClause) TreeBuilder.createSelectClauseNode();
        selectClause.pos = getPosition(selectClauseNode);
        selectClause.expression = createExpression(selectClauseNode.expression());
        return selectClause;
    }

    @Override
    public BLangNode transform(OnConflictClauseNode onConflictClauseNode) {
        BLangOnConflictClause onConflictClause = (BLangOnConflictClause) TreeBuilder.createOnConflictClauseNode();
        onConflictClause.pos = getPosition(onConflictClauseNode);
        onConflictClause.expression = createExpression(onConflictClauseNode.expression());
        return onConflictClause;
    }

    @Override
    public BLangNode transform(LimitClauseNode limitClauseNode) {
        BLangLimitClause selectClause = (BLangLimitClause) TreeBuilder.createLimitClauseNode();
        selectClause.pos = getPosition(limitClauseNode);
        selectClause.expression = createExpression(limitClauseNode.expression());
        return selectClause;
    }

    @Override
    public BLangNode transform(OnClauseNode onClauseNode) {
        BLangOnClause onClause = (BLangOnClause) TreeBuilder.createOnClauseNode();
        onClause.pos = getPosition(onClauseNode);
        onClause.lhsExpr = createExpression(onClauseNode.lhsExpression());
        onClause.rhsExpr = createExpression(onClauseNode.rhsExpression());
        return onClause;
    }

    @Override
    public BLangNode transform(JoinClauseNode joinClauseNode) {
        BLangJoinClause joinClause = (BLangJoinClause) TreeBuilder.createJoinClauseNode();
        joinClause.pos = getPosition(joinClauseNode);
        TypedBindingPatternNode typedBindingPattern = joinClauseNode.typedBindingPattern();
        joinClause.variableDefinitionNode = createBLangVarDef(getPosition(typedBindingPattern),
                                                              typedBindingPattern, Optional.empty(), Optional.empty());
        joinClause.collection = createExpression(joinClauseNode.expression());
        joinClause.isDeclaredWithVar = typedBindingPattern.typeDescriptor().kind() == SyntaxKind.VAR_TYPE_DESC;
        joinClause.isOuterJoin = joinClauseNode.outerKeyword().isPresent();

        OnClauseNode onClauseNode = joinClauseNode.joinOnCondition();
        BLangOnClause onClause = (BLangOnClause) TreeBuilder.createOnClauseNode();
        onClause.pos = getPosition(onClauseNode);
        if (!onClauseNode.equalsKeyword().isMissing()) {
            onClause.equalsKeywordPos = getPosition(onClauseNode.equalsKeyword());
        }
        onClause.lhsExpr = createExpression(onClauseNode.lhsExpression());
        onClause.rhsExpr = createExpression(onClauseNode.rhsExpression());
        joinClause.onClause = onClause;

        return joinClause;
    }

    @Override
    public BLangNode transform(OrderByClauseNode orderByClauseNode) {
        BLangOrderByClause orderByClause = (BLangOrderByClause) TreeBuilder.createOrderByClauseNode();
        orderByClause.pos = getPosition(orderByClauseNode);
        for (OrderKeyNode orderKeyNode : orderByClauseNode.orderKey()) {
            orderByClause.addOrderKey(createOrderKey(orderKeyNode));
        }
        return orderByClause;
    }

    public BLangOrderKey createOrderKey(OrderKeyNode orderKeyNode) {
        BLangOrderKey orderKey = (BLangOrderKey) TreeBuilder.createOrderKeyNode();
        orderKey.pos = getPosition(orderKeyNode);
        orderKey.expression = createExpression(orderKeyNode.expression());
        if (orderKeyNode.orderDirection().isPresent() &&
                orderKeyNode.orderDirection().get().text().equals("descending")) {
            orderKey.isAscending = false;
        } else {
            orderKey.isAscending = true;
        }
        return orderKey;
    }

    @Override
    public BLangNode transform(IntersectionTypeDescriptorNode intersectionTypeDescriptorNode) {
        BLangType lhsType = (BLangType) createTypeNode(intersectionTypeDescriptorNode.leftTypeDesc());
        BLangType rhsType = (BLangType) createTypeNode(intersectionTypeDescriptorNode.rightTypeDesc());

        BLangIntersectionTypeNode intersectionType;
        if (rhsType.getKind() == NodeKind.INTERSECTION_TYPE_NODE) {
            intersectionType = (BLangIntersectionTypeNode) rhsType;
            intersectionType.constituentTypeNodes.add(0, lhsType);
        } else if (lhsType.getKind() == NodeKind.INTERSECTION_TYPE_NODE) {
            intersectionType = (BLangIntersectionTypeNode) lhsType;
            intersectionType.constituentTypeNodes.add(rhsType);
        } else {
            intersectionType = (BLangIntersectionTypeNode) TreeBuilder.createIntersectionTypeNode();
            intersectionType.constituentTypeNodes.add(lhsType);
            intersectionType.constituentTypeNodes.add(rhsType);
        }

        intersectionType.pos = getPosition(intersectionTypeDescriptorNode);
        return intersectionType;
    }

    @Override
    public BLangNode transform(InferredTypedescDefaultNode inferDefaultValueNode) {
        BLangInferredTypedescDefaultNode inferTypedescExpr =
                (BLangInferredTypedescDefaultNode) TreeBuilder.createInferTypedescExpressionNode();
        inferTypedescExpr.pos = getPosition(inferDefaultValueNode);
        return inferTypedescExpr;
    }

    @Override
    protected BLangNode transformSyntaxNode(Node node) {
        // TODO: Remove this RuntimeException once all nodes covered
        throw new RuntimeException("Node not supported: " + node.getClass().getSimpleName());
    }

    @Override
    public BLangNode transform(ServiceDeclarationNode serviceDeclarationNode) {
        Location pos = getPositionWithoutMetadata(serviceDeclarationNode);
        BLangClassDefinition anonClassDef = transformObjectCtorExpressionBody(serviceDeclarationNode.members());
        anonClassDef.isServiceDecl = true;
        anonClassDef.isObjectContructorDecl = false;
        anonClassDef.pos = pos;
        anonClassDef.flagSet.add(SERVICE);

        setClassQualifiers(serviceDeclarationNode.qualifiers(), anonClassDef);

        List<IdentifierNode> absResourcePathPath = new ArrayList<>();
        NodeList<Node> pathList = serviceDeclarationNode.absoluteResourcePath();
        BLangLiteral serviceNameLiteral = null;
        if (pathList.size() == 1 && pathList.get(0).kind() == SyntaxKind.STRING_LITERAL) {
            serviceNameLiteral = (BLangLiteral) createExpression(pathList.get(0));
        } else {
            for (var token : pathList) {
                String text = ((Token) token).text();
                // if it's a single '/' then add, else ignore '/' chars and only add other pieces.
                if (pathList.size() == 1 && text.equals("/")) {
                    absResourcePathPath.add(createIdentifier((Token) token));
                } else if (!text.equals("/")) {
                    absResourcePathPath.add(createIdentifier((Token) token));
                }
            }
        }

        // Generate a name for the anonymous class
        String genName = anonymousModelHelper.getNextAnonymousTypeKey(packageID);
        IdentifierNode anonTypeGenName = createIdentifier(pos, genName);
        anonClassDef.setName(anonTypeGenName);
        anonClassDef.flagSet.add(Flag.PUBLIC);

        Optional<TypeDescriptorNode> typeReference = serviceDeclarationNode.typeDescriptor();
        typeReference.ifPresent(typeReferenceNode -> {
            BLangType typeNode = createTypeNode(typeReferenceNode);
            anonClassDef.typeRefs.add(typeNode);
        });

        anonClassDef.annAttachments = applyAll(getAnnotations(serviceDeclarationNode.metadata()));
        anonClassDef.markdownDocumentationAttachment =
                createMarkdownDocumentationAttachment(getDocumentationString(serviceDeclarationNode.metadata()));

        addToTop(anonClassDef);
        anonClassDef.oceEnvData.originalClass = anonClassDef;

        BLangIdentifier identifier = (BLangIdentifier) TreeBuilder.createIdentifierNode();
        BLangUserDefinedType userDefinedType = createUserDefinedType(pos, identifier, anonClassDef.name);

        BLangTypeInit initNode = (BLangTypeInit) TreeBuilder.createInitNode();
        initNode.pos = pos;
        initNode.userDefinedType = userDefinedType;

        BLangInvocation invocationNode = (BLangInvocation) TreeBuilder.createInvocationNode();
        invocationNode.pos = pos;
        BLangIdentifier pkgAlias = createIdentifier(pos, "");
        invocationNode.name = createIdentifier(pos, genName);
        invocationNode.pkgAlias = pkgAlias;

        initNode.argsExpr.addAll(invocationNode.argExprs);
        initNode.initInvocation = invocationNode;

        BLangSimpleVariable serviceVariable = createServiceVariable(pos, anonClassDef, initNode);

        List<BLangExpression> exprs = new ArrayList<>();
        for (var exp : serviceDeclarationNode.expressions()) {
            exprs.add(createExpression(exp));
        }

        BLangService service = (BLangService) TreeBuilder.createServiceNode();
        service.serviceVariable = serviceVariable;
        service.attachedExprs = exprs;
        service.serviceClass = anonClassDef;
        service.absoluteResourcePath = absResourcePathPath;
        service.serviceNameLiteral = serviceNameLiteral;
        service.annAttachments = anonClassDef.annAttachments;
        service.pos = pos;
        service.name = createIdentifier(pos, anonymousModelHelper.getNextAnonymousServiceVarKey(packageID));
        return service;
    }

    private BLangSimpleVariable createServiceVariable(Location pos, BLangClassDefinition annonClassDef,
                                                         BLangTypeInit initNode) {
        BLangUserDefinedType typeName = createUserDefinedType(pos,
                (BLangIdentifier) TreeBuilder.createIdentifierNode(), annonClassDef.name);

        BLangSimpleVariable serviceInstance =
                (BLangSimpleVariable) TreeBuilder.createSimpleVariableNode();
        serviceInstance.typeNode = typeName;

        String serviceVarName = anonymousModelHelper.getNextAnonymousServiceVarKey(packageID);
        serviceInstance.name =  createIdentifier(pos, serviceVarName);

        serviceInstance.expr = initNode;
        serviceInstance.internal = true;

        return serviceInstance;
    }

    @Override
    public BLangNode transform(ClassDefinitionNode classDefinitionNode) {
        BLangClassDefinition blangClass = (BLangClassDefinition) TreeBuilder.createClassDefNode();
        blangClass.pos = getPositionWithoutMetadata(classDefinitionNode);
        blangClass.annAttachments = applyAll(getAnnotations(classDefinitionNode.metadata()));

        BLangIdentifier identifierNode = createIdentifier(classDefinitionNode.className());
        blangClass.setName(identifierNode);
        blangClass.markdownDocumentationAttachment =
                createMarkdownDocumentationAttachment(getDocumentationString(classDefinitionNode.metadata()));

        classDefinitionNode.visibilityQualifier().ifPresent(visibilityQual -> {
            if (visibilityQual.kind() == SyntaxKind.PUBLIC_KEYWORD) {
                blangClass.flagSet.add(Flag.PUBLIC);
            }
        });

        setClassQualifiers(classDefinitionNode.classTypeQualifiers(), blangClass);

        NodeList<Node> members = classDefinitionNode.members();
        for (Node node : members) {
            // TODO: Check for fields other than SimpleVariableNode
            BLangNode bLangNode = node.apply(this);
            if (bLangNode.getKind() == NodeKind.FUNCTION || bLangNode.getKind() == NodeKind.RESOURCE_FUNC) {
                BLangFunction bLangFunction = (BLangFunction) bLangNode;
                bLangFunction.attachedFunction = true;
                bLangFunction.flagSet.add(Flag.ATTACHED);
                if (!Names.USER_DEFINED_INIT_SUFFIX.value.equals(bLangFunction.name.value)) {
                    blangClass.addFunction(bLangFunction);
                    continue;
                }
                if (blangClass.initFunction != null) {
                    blangClass.addFunction(bLangFunction);
                    continue;
                }
                bLangFunction.objInitFunction = true;
                blangClass.initFunction = bLangFunction;
            } else if (bLangNode.getKind() == NodeKind.VARIABLE) {
                blangClass.addField((BLangSimpleVariable) bLangNode);
            } else if (bLangNode.getKind() == NodeKind.USER_DEFINED_TYPE) {
                blangClass.addTypeReference((BLangType) bLangNode);
            }
        }

        return blangClass;
    }

    @Override
    public BLangNode transform(RetryStatementNode retryStatementNode) {
        BLangRetrySpec retrySpec = createRetrySpec(retryStatementNode);
        Location pos = getPosition(retryStatementNode);
        StatementNode retryBody = retryStatementNode.retryBody();

        if (retryBody.kind() == SyntaxKind.TRANSACTION_STATEMENT) {
            BLangRetryTransaction retryTransaction = (BLangRetryTransaction) TreeBuilder.createRetryTransactionNode();
            retryTransaction.pos = pos;
            retryTransaction.setRetrySpec(retrySpec);
            retryTransaction.setTransaction((BLangTransaction) retryBody.apply(this));
            return retryTransaction;
        }

        BLangRetry retryNode = (BLangRetry) TreeBuilder.createRetryNode();
        retryNode.pos = pos;
        retryNode.setRetrySpec(retrySpec);
        BLangBlockStmt retryBlock = (BLangBlockStmt) retryBody.apply(this);
        retryNode.setRetryBody(retryBlock);

        retryStatementNode.onFailClause().ifPresent(onFailClauseNode -> {
            retryNode.setOnFailClause(
                    (org.ballerinalang.model.clauses.OnFailClauseNode) (onFailClauseNode.apply(this)));
        });

        return retryNode;
    }

    private BLangRetrySpec createRetrySpec(RetryStatementNode retryStatementNode) {
        BLangRetrySpec retrySpec = (BLangRetrySpec) TreeBuilder.createRetrySpecNode();
        if (retryStatementNode.typeParameter().isPresent()) {
            TypeParameterNode typeParam = retryStatementNode.typeParameter().get();
            retrySpec.retryManagerType = createTypeNode(typeParam.typeNode());
            retrySpec.pos = getPosition(typeParam);
        }

        if (retryStatementNode.arguments().isPresent()) {
            ParenthesizedArgList arg = retryStatementNode.arguments().get();
            // If type param is present, retry spec spans from type param to args
            if (retryStatementNode.typeParameter().isPresent()) {
                retrySpec.pos = getPosition(retryStatementNode.typeParameter().get(), arg);
            } else {
                retrySpec.pos = getPosition(arg);
            }
            for (Node argNode : arg.arguments()) {
                retrySpec.argExprs.add(createExpression(argNode));
            }
        }

        if (retrySpec.pos == null) {
            retrySpec.pos = getPosition(retryStatementNode);
        }
        return retrySpec;
    }

    @Override
    public BLangNode transform(TransactionalExpressionNode transactionalExpressionNode) {
        BLangTransactionalExpr transactionalExpr = TreeBuilder.createTransactionalExpressionNode();
        transactionalExpr.pos = getPosition(transactionalExpressionNode);
        return transactionalExpr;
    }

    @Override
    public BLangNode transform(XMLFilterExpressionNode xmlFilterExpressionNode) {
        List<BLangXMLElementFilter> filters = new ArrayList<>();

        XMLNamePatternChainingNode xmlNamePatternChainingNode = xmlFilterExpressionNode.xmlPatternChain();
        for (Node node : xmlNamePatternChainingNode.xmlNamePattern()) {
            filters.add(createXMLElementFilter(node));
        }

        BLangExpression expr = createExpression(xmlFilterExpressionNode.expression());
        BLangXMLElementAccess elementAccess = new BLangXMLElementAccess(getPosition(xmlFilterExpressionNode),
                expr, filters);
        return elementAccess;
    }

    @Override
    public BLangNode transform(XMLStepExpressionNode xmlStepExpressionNode) {
        List<BLangXMLElementFilter> filters = new ArrayList<>();

        int starCount = 0;
        if (xmlStepExpressionNode.xmlStepStart().kind() == SyntaxKind.SLASH_ASTERISK_TOKEN) {
            starCount = 1;
        } else if (xmlStepExpressionNode.xmlStepStart().kind() == SyntaxKind.XML_NAME_PATTERN_CHAIN) {
            XMLNamePatternChainingNode xmlNamePatternChainingNode =
                    (XMLNamePatternChainingNode) xmlStepExpressionNode.xmlStepStart();
            for (Node node : xmlNamePatternChainingNode.xmlNamePattern()) {
                filters.add(createXMLElementFilter(node));
            }
            switch (xmlNamePatternChainingNode.startToken().kind()) {
                case DOUBLE_SLASH_DOUBLE_ASTERISK_LT_TOKEN:
                    starCount = 2;
                    break;
                case SLASH_ASTERISK_TOKEN:
                    starCount = 1;
                    break;
            }
        }

        BLangExpression expr = createExpression(xmlStepExpressionNode.expression());
        // TODO : implement the value for childIndex
        BLangXMLNavigationAccess xmlNavigationAccess =
                new BLangXMLNavigationAccess(getPosition(xmlStepExpressionNode), expr, filters,
                XMLNavigationAccess.NavAccessType.fromInt(starCount), null);
        return xmlNavigationAccess;
    }

    @Override
    public BLangNode transform(MatchStatementNode matchStatementNode) {
        BLangMatchStatement matchStatement = (BLangMatchStatement) TreeBuilder.createMatchStatementNode();
        BLangExpression matchStmtExpr = createExpression(matchStatementNode.condition());
        matchStatement.setExpression(matchStmtExpr);

        for (MatchClauseNode matchClauseNode : matchStatementNode.matchClauses()) {
            BLangMatchClause bLangMatchClause = (BLangMatchClause) TreeBuilder.createMatchClause();
            bLangMatchClause.pos = getPosition(matchClauseNode);
            bLangMatchClause.expr = matchStmtExpr;
            boolean matchGuardAvailable = false;

            if (matchClauseNode.matchGuard().isPresent()) {
                matchGuardAvailable = true;
                BLangMatchGuard bLangMatchGuard = (BLangMatchGuard) TreeBuilder.createMatchGuard();
                bLangMatchGuard.expr = createExpression(matchClauseNode.matchGuard().get().expression());
                bLangMatchGuard.pos = getPosition(matchClauseNode.matchGuard().get());
                bLangMatchClause.setMatchGuard(bLangMatchGuard);
            }

            for (Node matchPattern : matchClauseNode.matchPatterns()) {
                BLangMatchPattern bLangMatchPattern = transformMatchPattern(matchPattern);
                // TODO : Remove this check after all binding patterns are implemented
                if (bLangMatchPattern != null) {
                    bLangMatchPattern.matchExpr = matchStmtExpr;
                    bLangMatchPattern.matchGuardIsAvailable = matchGuardAvailable;
                    bLangMatchClause.addMatchPattern(bLangMatchPattern);
                }
            }

            bLangMatchClause.setBlockStatement((BLangBlockStmt) transform(matchClauseNode.blockStatement()));
            matchStatement.addMatchClause(bLangMatchClause);
        }

        matchStatementNode.onFailClause().ifPresent(onFailClauseNode -> {
            matchStatement.setOnFailClause(
                    (org.ballerinalang.model.clauses.OnFailClauseNode) (onFailClauseNode.apply(this)));
        });
        matchStatement.pos = getPosition(matchStatementNode);
        return matchStatement;
    }
    
    @Override
    public BLangNode transform(ClientResourceAccessActionNode clientResourceAccessActionNode) {
        BLangInvocation.BLangResourceAccessInvocation resourceInvocation = TreeBuilder.createResourceAccessInvocation();
        resourceInvocation.pos = getPosition(clientResourceAccessActionNode);
        resourceInvocation.expr = createExpression(clientResourceAccessActionNode.expression());

        SeparatedNodeList<Node> resourceAccessPath = clientResourceAccessActionNode.resourceAccessPath();
        List<BLangExpression> pathSegments = new ArrayList<>(resourceAccessPath.size());
        for (Node resourceAccessSegment : resourceAccessPath) {
            switch (resourceAccessSegment.kind()) {
                case COMPUTED_RESOURCE_ACCESS_SEGMENT:
                    pathSegments.add(
                            createExpression(((ComputedResourceAccessSegmentNode) resourceAccessSegment).expression()));
                    break;
                case RESOURCE_ACCESS_REST_SEGMENT:
                    ResourceAccessRestSegmentNode resourceAccessRestSegment =
                            (ResourceAccessRestSegmentNode) resourceAccessSegment;
                    BLangExpression spreadMemberExpr = createSpreadMemberExpr(resourceAccessRestSegment.expression(),
                            getPosition(resourceAccessRestSegment));
                    pathSegments.add(spreadMemberExpr);
                    break;
                default:
                    pathSegments.add(createSimpleLiteral(resourceAccessSegment));
            }
        }

        BLangListConstructorExpr listConstructorExpr = (BLangListConstructorExpr)
                TreeBuilder.createListConstructorExpressionNode();
        listConstructorExpr.exprs = pathSegments;
        if (pathSegments.size() == 0) {
            listConstructorExpr.pos = getPosition(clientResourceAccessActionNode.slashToken());
        } else {
            listConstructorExpr.pos = 
                    getPosition(resourceAccessPath.get(0), resourceAccessPath.get(pathSegments.size() - 1));
        }
        
        resourceInvocation.resourceAccessPathSegments = listConstructorExpr;
        
        if (clientResourceAccessActionNode.methodName().isPresent()) {
            resourceInvocation.name = createIdentifier(clientResourceAccessActionNode.methodName().get().name());
        } else {
            resourceInvocation.name = createIdentifier(resourceInvocation.pos, "get");
        }

        if (clientResourceAccessActionNode.arguments().isPresent()) {
            resourceInvocation.argExprs = applyAll(clientResourceAccessActionNode.arguments().get().arguments());
        }
        
        if (clientResourceAccessActionNode.expression().kind() == SyntaxKind.QUALIFIED_NAME_REFERENCE) {
            QualifiedNameReferenceNode iNode = (QualifiedNameReferenceNode) clientResourceAccessActionNode.expression();
            Token modulePrefix = iNode.modulePrefix();
            resourceInvocation.pkgAlias = this.createIdentifier(getPosition(modulePrefix), modulePrefix);
        } else {
            resourceInvocation.pkgAlias = this.createIdentifier(symTable.builtinPos, "");
        }
        
        return resourceInvocation;
    }

    private BLangXMLSequenceLiteral createXmlSequence(TemplateExpressionNode expressionNode) {
        BLangXMLSequenceLiteral xmlSequenceLiteral = (BLangXMLSequenceLiteral)
                TreeBuilder.createXMLSequenceLiteralNode();
        xmlSequenceLiteral.pos = getPosition(expressionNode);

        Node lastNode = null;
        List<Node> adjacentTextNodes = new ArrayList<>();
        int xmlContentSize = expressionNode.content().size();

        for (int index = 0; index < xmlContentSize; index++) {
            Node childItem = expressionNode.content().get(index);
            if (childItem.kind() == SyntaxKind.XML_TEXT || childItem.kind() == SyntaxKind.INTERPOLATION) {
                adjacentTextNodes.add(childItem);
                lastNode = childItem;
                if (index != xmlContentSize - 1) {
                    continue;
                }
            }
            // Handle previous node if it was of xml:Text or interpolation type
            if (lastNode != null && (lastNode.kind() == SyntaxKind.XML_TEXT ||
                    lastNode.kind() == SyntaxKind.INTERPOLATION)) {
                if (adjacentTextNodes.size() > 1) {
                    // Adjacent XML Text Literals (contains interpolated items and xml:Text items) should be
                    // concatenated together
                    xmlSequenceLiteral.xmlItems.add((BLangExpression) createXMLTextLiteral(adjacentTextNodes));
                } else {
                    xmlSequenceLiteral.xmlItems.add(createXmlSingletonItem(lastNode));
                }
                adjacentTextNodes.clear();
                // Identify if sequence ends with xml:Text type or interpolation type
                if (lastNode.kind() == childItem.kind()) {
                    continue;
                }
            }
            // Handle current node that is not of xml:Text type or interpolation type
            xmlSequenceLiteral.xmlItems.add(createXmlSingletonItem(childItem));
            lastNode = childItem;
        }
        return xmlSequenceLiteral;
    }

    public BLangExpression createXmlSingletonItem(Node xmlTypeNode) {
        switch (xmlTypeNode.kind()) {
            case XML_COMMENT:
            case XML_PI:
            case XML_ELEMENT:
            case XML_EMPTY_ELEMENT:
                return createExpression(xmlTypeNode);
            case XML_CDATA:
                NodeList<Node> cdataContent = ((XMLCDATANode) xmlTypeNode).content();
                if (cdataContent.size() == 0) {
                    return (BLangExpression) createXMLEmptyLiteral(xmlTypeNode);
                }

                List<Node> characterDataList = new ArrayList<>();
                for (Node item : cdataContent) {
                    characterDataList.add(item);
                }
                return (BLangExpression) createXMLTextLiteral(characterDataList);
            default:
                return (BLangExpression) createXMLTextLiteral(xmlTypeNode);
        }
    }

    public BLangNode createXmlTemplateLiteral(TemplateExpressionNode expressionNode) {
        if (expressionNode.content().isEmpty()) {
            return createXMLEmptyLiteral(expressionNode);
        }
        if (expressionNode.content().size() == 1) {
            return createXmlSingletonItem(expressionNode.content().get(0));
        }
        return createXmlSequence(expressionNode);
    }

    private BLangMatchPattern transformMatchPattern(Node matchPattern) {
        Location matchPatternPos = matchPattern.location();
        SyntaxKind kind = matchPattern.kind();

        if (kind == SyntaxKind.SIMPLE_NAME_REFERENCE &&
                ((SimpleNameReferenceNode) matchPattern).name().text().equals("_")) {
            // wildcard match
            BLangWildCardMatchPattern bLangWildCardMatchPattern =
                    (BLangWildCardMatchPattern) TreeBuilder.createWildCardMatchPattern();
            bLangWildCardMatchPattern.pos = matchPatternPos;
            return bLangWildCardMatchPattern;
        }

        if (kind == SyntaxKind.IDENTIFIER_TOKEN && ((IdentifierToken) matchPattern).text().equals("_")) {
            BLangWildCardMatchPattern bLangWildCardMatchPattern =
                    (BLangWildCardMatchPattern) TreeBuilder.createWildCardMatchPattern();
            bLangWildCardMatchPattern.pos = matchPatternPos;
            return bLangWildCardMatchPattern;
        }

        if (kind == SyntaxKind.TYPED_BINDING_PATTERN) { // var a
            TypedBindingPatternNode typedBindingPatternNode = (TypedBindingPatternNode) matchPattern;
            BLangVarBindingPatternMatchPattern bLangVarBindingPattern =
                    (BLangVarBindingPatternMatchPattern) TreeBuilder.createVarBindingPattern();
            bLangVarBindingPattern.pos = matchPatternPos;
            bLangVarBindingPattern.setBindingPattern(transformBindingPattern(typedBindingPatternNode.bindingPattern()));
            return bLangVarBindingPattern;
        }

        if (kind == SyntaxKind.ERROR_MATCH_PATTERN) {
            return transformErrorMatchPattern((ErrorMatchPatternNode) matchPattern, matchPatternPos);
        }

        if (kind == SyntaxKind.NAMED_ARG_MATCH_PATTERN) {
            return transformNamedArgMatchPattern((NamedArgMatchPatternNode) matchPattern, matchPatternPos);
        }

        if (kind == SyntaxKind.LIST_MATCH_PATTERN) {
            return transformListMatchPattern((ListMatchPatternNode) matchPattern, matchPatternPos);
        }

        if (kind == SyntaxKind.REST_MATCH_PATTERN) {
            return transformRestMatchPattern((RestMatchPatternNode) matchPattern, matchPatternPos);
        }

        if (kind == SyntaxKind.MAPPING_MATCH_PATTERN) {
            return transformMappingMatchPattern((MappingMatchPatternNode) matchPattern, matchPatternPos);
        }

        if (kind == SyntaxKind.FIELD_MATCH_PATTERN) {
            return transformFieldMatchPattern((FieldMatchPatternNode) matchPattern, matchPatternPos);
        }

        // We reach here for simple-const-expr
        assert (kind == SyntaxKind.NUMERIC_LITERAL ||
                kind == SyntaxKind.STRING_LITERAL ||
                kind == SyntaxKind.SIMPLE_NAME_REFERENCE ||
                kind == SyntaxKind.QUALIFIED_NAME_REFERENCE ||
                kind == SyntaxKind.IDENTIFIER_TOKEN ||
                kind == SyntaxKind.NULL_LITERAL ||
                kind == SyntaxKind.NIL_LITERAL ||
                kind == SyntaxKind.BOOLEAN_LITERAL ||
                // [Sign] int/float -> unary-expr
                kind == SyntaxKind.UNARY_EXPRESSION);

        BLangConstPattern bLangConstMatchPattern = (BLangConstPattern) TreeBuilder.createConstMatchPattern();
        bLangConstMatchPattern.setExpression(createExpression(matchPattern));
        bLangConstMatchPattern.pos = matchPatternPos;
        return bLangConstMatchPattern;
    }

    private BLangErrorMatchPattern transformErrorMatchPattern(ErrorMatchPatternNode errorMatchPatternNode,
                                                              Location pos) {
        BLangErrorMatchPattern bLangErrorMatchPattern =
                (BLangErrorMatchPattern) TreeBuilder.createErrorMatchPattern();
        bLangErrorMatchPattern.pos = pos;

        NameReferenceNode nameReferenceNode;
        if (errorMatchPatternNode.typeReference().isPresent()) {
            nameReferenceNode = errorMatchPatternNode.typeReference().get();
            bLangErrorMatchPattern.errorTypeReference = (BLangUserDefinedType) createTypeNode(nameReferenceNode);
        }

        if (errorMatchPatternNode.argListMatchPatternNode().size() == 0) {
            return bLangErrorMatchPattern;
        }

        Node node = errorMatchPatternNode.argListMatchPatternNode().get(0);
        if (isErrorFieldMatchPattern(node)) {
            createErrorFieldMatchPatterns(0, errorMatchPatternNode, bLangErrorMatchPattern);
            return bLangErrorMatchPattern;
        }

        bLangErrorMatchPattern.errorMessageMatchPattern = createErrorMessageMatchPattern(node);
        if (errorMatchPatternNode.argListMatchPatternNode().size() == 1) {
            return bLangErrorMatchPattern;
        }

        node = errorMatchPatternNode.argListMatchPatternNode().get(1);
        if (isErrorFieldMatchPattern(node)) {
            createErrorFieldMatchPatterns(1, errorMatchPatternNode, bLangErrorMatchPattern);
            return bLangErrorMatchPattern;
        }
        bLangErrorMatchPattern.errorCauseMatchPattern = createErrorCauseMatchPattern(node);
        createErrorFieldMatchPatterns(2, errorMatchPatternNode, bLangErrorMatchPattern);

        return bLangErrorMatchPattern;
    }

    private BLangNamedArgMatchPattern transformNamedArgMatchPattern(NamedArgMatchPatternNode namedArgMatchPatternNode,
                                                                    Location pos) {
        BLangNamedArgMatchPattern bLangNamedArgMatchPattern =
                (BLangNamedArgMatchPattern) TreeBuilder.createNamedArgMatchPattern();
        bLangNamedArgMatchPattern.argName = createIdentifier(namedArgMatchPatternNode.identifier());
        bLangNamedArgMatchPattern.matchPattern = transformMatchPattern(namedArgMatchPatternNode.matchPattern());
        bLangNamedArgMatchPattern.pos = pos;

        return bLangNamedArgMatchPattern;
    }

    private BLangListMatchPattern transformListMatchPattern(ListMatchPatternNode listMatchPatternNode,
                                                            Location pos) {
        BLangListMatchPattern bLangListMatchPattern =
                (BLangListMatchPattern) TreeBuilder.createListMatchPattern();
        bLangListMatchPattern.pos = pos;

        SeparatedNodeList<Node> matchPatterns = listMatchPatternNode.matchPatterns();
        int matchPatternListSize = matchPatterns.size();

        if (matchPatternListSize == 0) {
            return bLangListMatchPattern;
        }

        for (int i = 0; i < matchPatternListSize - 1; i++) {
            BLangMatchPattern bLangMemberMatchPattern = transformMatchPattern(matchPatterns.get(i));
            if (bLangMemberMatchPattern == null) {
                continue;
            }
            bLangListMatchPattern.addMatchPattern(bLangMemberMatchPattern);
        }

        BLangMatchPattern lastMember = transformMatchPattern(matchPatterns.get(matchPatternListSize - 1));
        if (lastMember.getKind() == NodeKind.REST_MATCH_PATTERN) {
            bLangListMatchPattern.setRestMatchPattern((BLangRestMatchPattern) lastMember);
        } else {
            bLangListMatchPattern.addMatchPattern(lastMember);
        }

        return bLangListMatchPattern;
    }

    private BLangRestMatchPattern transformRestMatchPattern(RestMatchPatternNode restMatchPatternNode, Location pos) {
        BLangRestMatchPattern bLangRestMatchPattern = (BLangRestMatchPattern) TreeBuilder.createRestMatchPattern();
        bLangRestMatchPattern.pos = pos;

        SimpleNameReferenceNode variableName = restMatchPatternNode.variableName();
        bLangRestMatchPattern.setIdentifier(createIdentifier(getPosition(variableName), variableName.name()));
        return bLangRestMatchPattern;
    }

    private BLangMappingMatchPattern transformMappingMatchPattern(MappingMatchPatternNode mappingMatchPatternNode,
                                                                  Location pos) {
        BLangMappingMatchPattern bLangMappingMatchPattern =
                (BLangMappingMatchPattern) TreeBuilder.createMappingMatchPattern();
        bLangMappingMatchPattern.pos = pos;

            SeparatedNodeList<Node> fieldMatchPatterns = mappingMatchPatternNode.fieldMatchPatterns();
            int fieldMatchPatternListSize = fieldMatchPatterns.size();

            if (fieldMatchPatternListSize == 0) {
                return bLangMappingMatchPattern;
            }

            for (int i = 0; i < fieldMatchPatternListSize - 1; i++) {
                bLangMappingMatchPattern.fieldMatchPatterns.add((BLangFieldMatchPattern)
                        transformMatchPattern(fieldMatchPatterns.get(i)));
            }

            BLangMatchPattern lastMember = transformMatchPattern(fieldMatchPatterns.get(fieldMatchPatternListSize - 1));
            if (lastMember.getKind() == NodeKind.REST_MATCH_PATTERN) {
                bLangMappingMatchPattern.setRestMatchPattern((BLangRestMatchPattern) lastMember);
            } else {
                bLangMappingMatchPattern.addFieldMatchPattern((BLangFieldMatchPattern) lastMember);
            }

        return bLangMappingMatchPattern;
    }

    private BLangFieldMatchPattern transformFieldMatchPattern(FieldMatchPatternNode fieldMatchPatternNode,
                                                              Location pos) {
        BLangFieldMatchPattern bLangFieldMatchPattern =
                (BLangFieldMatchPattern) TreeBuilder.createFieldMatchPattern();
        bLangFieldMatchPattern.pos = pos;

        bLangFieldMatchPattern.fieldName =
                createIdentifier(fieldMatchPatternNode.fieldNameNode());
        bLangFieldMatchPattern.matchPattern = transformMatchPattern(fieldMatchPatternNode.matchPattern());
        return bLangFieldMatchPattern;
    }

    private BLangBindingPattern transformBindingPattern(Node bindingPattern) {
        Location pos = getPosition(bindingPattern);
        SyntaxKind patternKind = bindingPattern.kind();
        switch (patternKind) {
            case CAPTURE_BINDING_PATTERN:
                return transformCaptureBindingPattern((CaptureBindingPatternNode) bindingPattern, pos);
            case LIST_BINDING_PATTERN:
                return transformListBindingPattern((ListBindingPatternNode) bindingPattern, pos);
            case NAMED_ARG_BINDING_PATTERN:
                return transformNamedArgBindingPattern((NamedArgBindingPatternNode) bindingPattern, pos);
            case REST_BINDING_PATTERN:
                return transformRestBindingPattern((RestBindingPatternNode) bindingPattern, pos);
            case MAPPING_BINDING_PATTERN:
                return transformMappingBindingPattern((MappingBindingPatternNode) bindingPattern, pos);
            case FIELD_BINDING_PATTERN:
                return transformFieldBindingPattern(bindingPattern, pos);
            case ERROR_BINDING_PATTERN:
                return transformErrorBindingPattern((ErrorBindingPatternNode) bindingPattern, pos);
            case WILDCARD_BINDING_PATTERN:
            default:
                assert patternKind == SyntaxKind.WILDCARD_BINDING_PATTERN;
                return transformWildCardBindingPattern(pos);
        }
    }

    private BLangWildCardBindingPattern transformWildCardBindingPattern(Location pos) {
        BLangWildCardBindingPattern bLangWildCardBindingPattern =
                (BLangWildCardBindingPattern) TreeBuilder.createWildCardBindingPattern();
        bLangWildCardBindingPattern.pos = pos;
        return bLangWildCardBindingPattern;
    }

    private BLangCaptureBindingPattern transformCaptureBindingPattern(CaptureBindingPatternNode captureBindingPattern,
                                                                      Location pos) {
        BLangCaptureBindingPattern bLangCaptureBindingPattern =
                (BLangCaptureBindingPattern) TreeBuilder.createCaptureBindingPattern();
        bLangCaptureBindingPattern.setIdentifier(createIdentifier(captureBindingPattern.variableName()));
        bLangCaptureBindingPattern.pos = pos;
        return bLangCaptureBindingPattern;
    }

    private BLangRestBindingPattern transformRestBindingPattern(RestBindingPatternNode restBindingPatternNode,
                                                                Location pos) {
        BLangRestBindingPattern bLangRestBindingPattern =
                (BLangRestBindingPattern) TreeBuilder.createRestBindingPattern();
        bLangRestBindingPattern.pos = pos;
        SimpleNameReferenceNode variableName = restBindingPatternNode.variableName();
        bLangRestBindingPattern.setIdentifier(createIdentifier(getPosition(variableName), variableName.name()));
        return bLangRestBindingPattern;
    }

    private BLangListBindingPattern transformListBindingPattern(ListBindingPatternNode listBindingPatternNode,
                                                                Location pos) {
        BLangListBindingPattern bLangListBindingPattern =
                (BLangListBindingPattern) TreeBuilder.createListBindingPattern();
        bLangListBindingPattern.pos = pos;

        for (Node listMemberBindingPattern : listBindingPatternNode.bindingPatterns()) {
            if (listMemberBindingPattern.kind() != SyntaxKind.REST_BINDING_PATTERN) {
                bLangListBindingPattern.addBindingPattern(transformBindingPattern(listMemberBindingPattern));
                continue;
            }
            bLangListBindingPattern.restBindingPattern =
                    (BLangRestBindingPattern) transformBindingPattern(listMemberBindingPattern);
        }
        return bLangListBindingPattern;
    }

    private BLangMappingBindingPattern transformMappingBindingPattern(MappingBindingPatternNode
                                                                              mappingBindingPatternNode,
                                                                      Location pos) {
        BLangMappingBindingPattern bLangMappingBindingPattern =
                (BLangMappingBindingPattern) TreeBuilder.createMappingBindingPattern();
        bLangMappingBindingPattern.pos = pos;

        for (Node fieldBindingPattern : mappingBindingPatternNode.fieldBindingPatterns()) {
            if (fieldBindingPattern.kind() == SyntaxKind.REST_BINDING_PATTERN) {
                bLangMappingBindingPattern.restBindingPattern =
                        (BLangRestBindingPattern) transformBindingPattern(fieldBindingPattern);
                continue;
            }
            bLangMappingBindingPattern.fieldBindingPatterns.add(
                    (BLangFieldBindingPattern) transformBindingPattern(fieldBindingPattern));
        }
        return bLangMappingBindingPattern;
    }

    private BLangFieldBindingPattern transformFieldBindingPattern(Node bindingPattern, Location pos) {
        BLangFieldBindingPattern bLangFieldBindingPattern =
                (BLangFieldBindingPattern) TreeBuilder.createFieldBindingPattern();
        bLangFieldBindingPattern.pos = pos;
        if (bindingPattern instanceof FieldBindingPatternVarnameNode) {
            FieldBindingPatternVarnameNode fieldBindingPatternVarnameNode =
                    (FieldBindingPatternVarnameNode) bindingPattern;
            BLangIdentifier fieldName = createIdentifier(fieldBindingPatternVarnameNode.variableName().name());
            bLangFieldBindingPattern.fieldName = fieldName;
            BLangCaptureBindingPattern bLangCaptureBindingPatternInFieldBindingPattern =
                    (BLangCaptureBindingPattern) TreeBuilder.createCaptureBindingPattern();
            bLangCaptureBindingPatternInFieldBindingPattern.setIdentifier(fieldName);
            bLangCaptureBindingPatternInFieldBindingPattern.pos = pos;

            bLangFieldBindingPattern.bindingPattern = bLangCaptureBindingPatternInFieldBindingPattern;
            return bLangFieldBindingPattern;
        }
        FieldBindingPatternFullNode fieldBindingPatternNode = (FieldBindingPatternFullNode) bindingPattern;
        bLangFieldBindingPattern.fieldName = createIdentifier(fieldBindingPatternNode.variableName().name());
        bLangFieldBindingPattern.bindingPattern =
                transformBindingPattern(fieldBindingPatternNode.bindingPattern());
        return bLangFieldBindingPattern;
    }

    private BLangNamedArgBindingPattern transformNamedArgBindingPattern(NamedArgBindingPatternNode
                                                                                namedArgBindingPattern,
                                                                        Location pos) {
        BLangNamedArgBindingPattern bLangNamedArgBindingPattern =
                (BLangNamedArgBindingPattern) TreeBuilder.createNamedArgBindingPattern();
        bLangNamedArgBindingPattern.pos = pos;
        bLangNamedArgBindingPattern.argName = createIdentifier(namedArgBindingPattern.argName());
        bLangNamedArgBindingPattern.bindingPattern =
                transformBindingPattern(namedArgBindingPattern.bindingPattern());
        return bLangNamedArgBindingPattern;
    }

    private BLangErrorBindingPattern transformErrorBindingPattern(ErrorBindingPatternNode errorBindingPatternNode,
                                                                  Location pos) {
        BLangErrorBindingPattern bLangErrorBindingPattern =
                (BLangErrorBindingPattern) TreeBuilder.createErrorBindingPattern();
        bLangErrorBindingPattern.pos = pos;

        if (errorBindingPatternNode.typeReference().isPresent()) {
            Node nameReferenceNode = errorBindingPatternNode.typeReference().get();
            bLangErrorBindingPattern.errorTypeReference =
                    (BLangUserDefinedType) createTypeNode(nameReferenceNode);
        }

        if (errorBindingPatternNode.argListBindingPatterns().size() == 0) {
            return bLangErrorBindingPattern;
        }

        Node node = errorBindingPatternNode.argListBindingPatterns().get(0);
        if (isErrorFieldBindingPattern(node)) {
            createErrorFieldBindingPatterns(0, errorBindingPatternNode, bLangErrorBindingPattern);
            return bLangErrorBindingPattern;
        }

        bLangErrorBindingPattern.errorMessageBindingPattern = createErrorMessageBindingPattern(node);
        if (errorBindingPatternNode.argListBindingPatterns().size() == 1) {
            return bLangErrorBindingPattern;
        }

        node = errorBindingPatternNode.argListBindingPatterns().get(1);
        if (isErrorFieldBindingPattern(node)) {
            createErrorFieldBindingPatterns(1, errorBindingPatternNode, bLangErrorBindingPattern);
            return bLangErrorBindingPattern;
        }
        bLangErrorBindingPattern.errorCauseBindingPattern = createErrorCauseBindingPattern(node);
        createErrorFieldBindingPatterns(2, errorBindingPatternNode, bLangErrorBindingPattern);

        return bLangErrorBindingPattern;
    }

    private boolean isErrorFieldMatchPattern(Node node) {
        return node.kind() == SyntaxKind.NAMED_ARG_MATCH_PATTERN || node.kind() == SyntaxKind.REST_MATCH_PATTERN;
    }

    private boolean isErrorFieldBindingPattern(Node node) {
        return node.kind() == SyntaxKind.NAMED_ARG_BINDING_PATTERN || node.kind() == SyntaxKind.REST_BINDING_PATTERN;
    }

    private BLangErrorMessageMatchPattern createErrorMessageMatchPattern(Node node) {
        BLangMatchPattern matchPattern = transformMatchPattern(node);

        BLangErrorMessageMatchPattern bLangErrorMessageMatchPattern =
                (BLangErrorMessageMatchPattern) TreeBuilder.createErrorMessageMatchPattern();
        bLangErrorMessageMatchPattern.pos = getPosition(node);
        bLangErrorMessageMatchPattern.simpleMatchPattern = createSimpleMatchPattern(matchPattern);
        return bLangErrorMessageMatchPattern;
    }

    private BLangErrorMessageBindingPattern createErrorMessageBindingPattern(Node node) {
        BLangBindingPattern bindingPattern = transformBindingPattern(node);

        BLangErrorMessageBindingPattern bLangErrorMessageBindingPattern =
                (BLangErrorMessageBindingPattern) TreeBuilder.createErrorMessageBindingPattern();
        bLangErrorMessageBindingPattern.pos = getPosition(node);
        bLangErrorMessageBindingPattern.simpleBindingPattern = createSimpleBindingPattern(bindingPattern);
        return bLangErrorMessageBindingPattern;
    }

    private BLangErrorCauseMatchPattern createErrorCauseMatchPattern(Node node) {
        BLangMatchPattern matchPattern = transformMatchPattern(node);

        BLangErrorCauseMatchPattern bLangErrorCauseMatchPattern =
                (BLangErrorCauseMatchPattern) TreeBuilder.createErrorCauseMatchPattern();
        bLangErrorCauseMatchPattern.pos = getPosition(node);

        if (matchPattern.getKind() == NodeKind.ERROR_MATCH_PATTERN) {
            bLangErrorCauseMatchPattern.errorMatchPattern = (BLangErrorMatchPattern) matchPattern;
            return bLangErrorCauseMatchPattern;
        }
        bLangErrorCauseMatchPattern.simpleMatchPattern = createSimpleMatchPattern(matchPattern);
        return bLangErrorCauseMatchPattern;
    }

    private BLangErrorCauseBindingPattern createErrorCauseBindingPattern(Node node) {
        BLangBindingPattern bindingPattern = transformBindingPattern(node);

        BLangErrorCauseBindingPattern bLangErrorCauseBindingPattern =
                (BLangErrorCauseBindingPattern) TreeBuilder.createErrorCauseBindingPattern();
        bLangErrorCauseBindingPattern.pos = getPosition(node);

        if (bindingPattern.getKind() == NodeKind.ERROR_BINDING_PATTERN) {
            bLangErrorCauseBindingPattern.errorBindingPattern = (BLangErrorBindingPattern) bindingPattern;
            return bLangErrorCauseBindingPattern;
        }
        bLangErrorCauseBindingPattern.simpleBindingPattern = createSimpleBindingPattern(bindingPattern);
        return bLangErrorCauseBindingPattern;
    }

    private BLangErrorFieldMatchPatterns createErrorFieldMatchPattern(Node errorFieldMatchPatternNode,
                                                         BLangErrorFieldMatchPatterns bLangErrorFieldMatchPatterns) {
        BLangMatchPattern matchPattern = transformMatchPattern(errorFieldMatchPatternNode);
        bLangErrorFieldMatchPatterns.pos = getPosition(errorFieldMatchPatternNode);

        if (matchPattern.getKind() == NodeKind.NAMED_ARG_MATCH_PATTERN) {
            bLangErrorFieldMatchPatterns.addNamedArgMatchPattern(
                    (org.ballerinalang.model.tree.matchpatterns.NamedArgMatchPatternNode) matchPattern);
        } else if (matchPattern.getKind() == NodeKind.REST_MATCH_PATTERN) {
            bLangErrorFieldMatchPatterns.restMatchPattern = (BLangRestMatchPattern) matchPattern;
        }

        return bLangErrorFieldMatchPatterns;
    }

    private BLangErrorFieldBindingPatterns createErrorFieldBindingPattern(Node errorFieldBindingPatternNode,
                                                                          BLangErrorFieldBindingPatterns
                                                                                  bLangErrorFieldBindingPatterns) {
        BLangBindingPattern bindingPattern = transformBindingPattern(errorFieldBindingPatternNode);
        bLangErrorFieldBindingPatterns.pos = getPosition(errorFieldBindingPatternNode);
        if (bindingPattern.getKind() == NodeKind.NAMED_ARG_BINDING_PATTERN) {
            bLangErrorFieldBindingPatterns.
                    addNamedArgBindingPattern(
                            (org.ballerinalang.model.tree.bindingpattern.NamedArgBindingPatternNode) bindingPattern);
        } else if (bindingPattern.getKind() == NodeKind.REST_BINDING_PATTERN) {
            bLangErrorFieldBindingPatterns.restBindingPattern = (BLangRestBindingPattern) bindingPattern;
        }
        return bLangErrorFieldBindingPatterns;
    }

    private void createErrorFieldMatchPatterns(int index, ErrorMatchPatternNode errorMatchPatternNode,
                                               BLangErrorMatchPattern bLangErrorMatchPattern) {
        BLangErrorFieldMatchPatterns bLangErrorFieldMatchPatterns =
                (BLangErrorFieldMatchPatterns) TreeBuilder.createErrorFieldMatchPattern();
        for (int i = index; i < errorMatchPatternNode.argListMatchPatternNode().size(); i++) {
            Node errorFieldMatchPatternNode = errorMatchPatternNode.argListMatchPatternNode().get(i);
            bLangErrorMatchPattern.errorFieldMatchPatterns = createErrorFieldMatchPattern(errorFieldMatchPatternNode,
                    bLangErrorFieldMatchPatterns);
        }
    }

    private void createErrorFieldBindingPatterns(int index, ErrorBindingPatternNode errorBindingPatternNode,
                                                 BLangErrorBindingPattern bLangErrorBindingPattern) {
        BLangErrorFieldBindingPatterns bLangErrorFieldBindingPatterns =
                (BLangErrorFieldBindingPatterns) TreeBuilder.createErrorFieldBindingPattern();
        for (int i = index; i < errorBindingPatternNode.argListBindingPatterns().size(); i++) {
            Node errorFieldBindingPatternNode = errorBindingPatternNode.argListBindingPatterns().get(i);
            bLangErrorBindingPattern.errorFieldBindingPatterns =
                    createErrorFieldBindingPattern(errorFieldBindingPatternNode, bLangErrorFieldBindingPatterns);
        }
    }

    private BLangSimpleMatchPattern createSimpleMatchPattern(BLangNode bLangNode) {
        BLangSimpleMatchPattern bLangSimpleMatchPattern =
                (BLangSimpleMatchPattern) TreeBuilder.createSimpleMatchPattern();

        NodeKind kind = bLangNode.getKind();
        switch (kind) {
            case WILDCARD_MATCH_PATTERN:
                bLangSimpleMatchPattern.wildCardMatchPattern = (BLangWildCardMatchPattern) bLangNode;
                break;
            case CONST_MATCH_PATTERN:
                bLangSimpleMatchPattern.constPattern = (BLangConstPattern) bLangNode;
                break;
            case VAR_BINDING_PATTERN_MATCH_PATTERN:
                bLangSimpleMatchPattern.varVariableName = (BLangVarBindingPatternMatchPattern) bLangNode;
                break;
        }
        return bLangSimpleMatchPattern;
    }

    private BLangCaptureBindingPattern createCaptureBindingPattern(CaptureBindingPatternNode
                                                                           captureBindingPatternNode) {
        BLangCaptureBindingPattern bLangCaptureBindingPattern =
                (BLangCaptureBindingPattern) TreeBuilder.createCaptureBindingPattern();
        bLangCaptureBindingPattern.setIdentifier(createIdentifier(captureBindingPatternNode
                .variableName()));
        bLangCaptureBindingPattern.pos = getPosition(captureBindingPatternNode);
        return bLangCaptureBindingPattern;
    }

    private BLangSimpleBindingPattern createSimpleBindingPattern(BLangNode bLangNode) {
        BLangSimpleBindingPattern bLangSimpleBindingPattern =
                (BLangSimpleBindingPattern) TreeBuilder.createSimpleBindingPattern();

        NodeKind kind = bLangNode.getKind();
        switch (kind) {
            case WILDCARD_BINDING_PATTERN:
                bLangSimpleBindingPattern.wildCardBindingPattern = (BLangWildCardBindingPattern) bLangNode;
                break;
            case CAPTURE_BINDING_PATTERN:
                bLangSimpleBindingPattern.captureBindingPattern = (BLangCaptureBindingPattern) bLangNode;
                break;
        }
        return bLangSimpleBindingPattern;
    }

    private BLangXMLElementFilter createXMLElementFilter(Node node) {
        String ns = "";
        String elementName = "*";
        Location nsPos = null;
        Location elemNamePos = null;
        SyntaxKind kind = node.kind();

        switch (kind) {
            case SIMPLE_NAME_REFERENCE:
                SimpleNameReferenceNode simpleNameReferenceNode = (SimpleNameReferenceNode) node;
                elementName = simpleNameReferenceNode.name().text();
                elemNamePos = getPosition(simpleNameReferenceNode);
                break;
            case QUALIFIED_NAME_REFERENCE:
                QualifiedNameReferenceNode qualifiedNameReferenceNode = (QualifiedNameReferenceNode) node;
                elementName = qualifiedNameReferenceNode.identifier().text();
                elemNamePos = getPosition(qualifiedNameReferenceNode.identifier());
                ns = qualifiedNameReferenceNode.modulePrefix().text();
                nsPos = getPosition(qualifiedNameReferenceNode.modulePrefix());
                break;
            case XML_ATOMIC_NAME_PATTERN:
                XMLAtomicNamePatternNode atomicNamePatternNode = (XMLAtomicNamePatternNode) node;
                elementName = atomicNamePatternNode.name().text();
                elemNamePos = getPosition(atomicNamePatternNode.name());
                ns = atomicNamePatternNode.prefix().text();
                nsPos = getPosition(atomicNamePatternNode.prefix());
                break;
            case ASTERISK_TOKEN:
                elemNamePos = getPosition(node);
        }

        // Escape names starting with '.
        if (stringStartsWithSingleQuote(ns)) {
            ns = ns.substring(1);
        }
        if (stringStartsWithSingleQuote(elementName)) {
            elementName = elementName.substring(1);
        }

        return new BLangXMLElementFilter(getPosition(node), ns, nsPos, elementName, elemNamePos);
    }

    private boolean stringStartsWithSingleQuote(String ns) {
        return ns != null && ns.length() > 0 && ns.charAt(0) == '\'';
    }

    // ------------------------------------------private methods--------------------------------------------------------
    private String getValueFromByteArrayNode(ByteArrayLiteralNode byteArrayLiteralNode) {
        StringBuilder value = new StringBuilder();
        value.append(byteArrayLiteralNode.type().text());
        value.append(" ");
        value.append("`");
        if (byteArrayLiteralNode.content().isPresent()) {
            value.append(byteArrayLiteralNode.content().get().text());
        }
        value.append("`");
        return value.toString();
    }

    private BLangRecordVariable createBLangRecordVariable(MappingBindingPatternNode mappingBindingPatternNode) {
        BLangRecordVariable recordVariable = (BLangRecordVariable) TreeBuilder.createRecordVariableNode();
        List<BLangRecordVariableKeyValue> fieldBindingPatternsList = new ArrayList<>();

        for (BindingPatternNode node : mappingBindingPatternNode.fieldBindingPatterns()) {
            BLangRecordVariableKeyValue recordKeyValue = new BLangRecordVariableKeyValue();
            if (node instanceof FieldBindingPatternFullNode) {
                FieldBindingPatternFullNode fullNode = (FieldBindingPatternFullNode) node;
                recordKeyValue.key = createIdentifier(fullNode.variableName().name());
                recordKeyValue.valueBindingPattern = getBLangVariableNode(fullNode.bindingPattern(),
                                                                          getPosition(fullNode.bindingPattern()));
            } else if (node instanceof FieldBindingPatternVarnameNode) {
                FieldBindingPatternVarnameNode varnameNode = (FieldBindingPatternVarnameNode) node;
                recordKeyValue.key = createIdentifier(varnameNode.variableName().name());
                BLangSimpleVariable value = (BLangSimpleVariable) TreeBuilder.createSimpleVariableNode();
                value.pos = getPosition(varnameNode);
                IdentifierNode name = createIdentifier(varnameNode.variableName().name());
                ((BLangIdentifier) name).pos = value.pos;
                value.setName(name);
                recordKeyValue.valueBindingPattern = value;
            } else { // rest-binding-pattern
                recordVariable.restParam = getBLangVariableNode(node, getPosition(node));
                break;
            }

            fieldBindingPatternsList.add(recordKeyValue);
        }

        recordVariable.variableList = fieldBindingPatternsList;
        return recordVariable;
    }

    private BLangLiteral createEmptyLiteral() {
        BLangLiteral bLiteral = (BLangLiteral) TreeBuilder.createLiteralExpression();
        bLiteral.value = "";
        bLiteral.originalValue = "";
        bLiteral.setBType(symTable.getTypeFromTag(TypeTags.STRING));
        return bLiteral;
    }

    private BLangVariable createSimpleVariable(Location location,
                                               Token identifier,
                                               Location identifierPos) {
        BLangSimpleVariable memberVar = (BLangSimpleVariable) TreeBuilder.createSimpleVariableNode();
        memberVar.pos = location;
        IdentifierNode name = createIdentifier(identifierPos, identifier);
        ((BLangIdentifier) name).pos = identifierPos;
        memberVar.setName(name);
        return memberVar;
    }

    private BLangVariable getBLangVariableNode(BindingPatternNode bindingPattern, Location varPos) {
        Token varName;
        switch (bindingPattern.kind()) {
            case MAPPING_BINDING_PATTERN:
                MappingBindingPatternNode mappingBindingPatternNode = (MappingBindingPatternNode) bindingPattern;
                BLangRecordVariable recordVar = createBLangRecordVariable(mappingBindingPatternNode);
                recordVar.pos = varPos;
                return recordVar;
            case LIST_BINDING_PATTERN:
                ListBindingPatternNode listBindingPatternNode = (ListBindingPatternNode) bindingPattern;
                BLangTupleVariable tupleVariable = (BLangTupleVariable) TreeBuilder.createTupleVariableNode();
                tupleVariable.pos = varPos;

                for (BindingPatternNode memberBindingPattern : listBindingPatternNode.bindingPatterns()) {
                    if (memberBindingPattern.kind() == SyntaxKind.REST_BINDING_PATTERN) {
                        tupleVariable.restVariable = getBLangVariableNode(memberBindingPattern,
                                                                          getPosition(memberBindingPattern));
                    } else {
                        BLangVariable member = getBLangVariableNode(memberBindingPattern,
                                                                    getPosition(memberBindingPattern));
                        tupleVariable.memberVariables.add(member);
                    }
                }

                return tupleVariable;
            case ERROR_BINDING_PATTERN:
                ErrorBindingPatternNode errorBindingPatternNode = (ErrorBindingPatternNode) bindingPattern;
                BLangErrorVariable bLangErrorVariable = (BLangErrorVariable) TreeBuilder.createErrorVariableNode();
                bLangErrorVariable.pos = varPos;

                Optional<Node> errorTypeRef = errorBindingPatternNode.typeReference();
                if (errorTypeRef.isPresent()) {
                    bLangErrorVariable.typeNode = createTypeNode(errorTypeRef.get());
                }

                SeparatedNodeList<BindingPatternNode> argListBindingPatterns =
                        errorBindingPatternNode.argListBindingPatterns();
                int numberOfArgs = argListBindingPatterns.size();
                List<BLangErrorVariable.BLangErrorDetailEntry> namedArgs = new ArrayList<>();
                for (int position = 0; position < numberOfArgs; position++) {
                    BindingPatternNode bindingPatternNode = argListBindingPatterns.get(position);
                    switch (bindingPatternNode.kind()) {
                        case CAPTURE_BINDING_PATTERN:
                        case WILDCARD_BINDING_PATTERN:
                            if (position == 0) {
                                bLangErrorVariable.message =
                                        (BLangSimpleVariable) getBLangVariableNode(bindingPatternNode,
                                                                                   getPosition(bindingPatternNode));
                                break;
                            }
                            // Fall through.
                        case ERROR_BINDING_PATTERN:
                            bLangErrorVariable.cause = getBLangVariableNode(bindingPatternNode,
                                                                            getPosition(bindingPatternNode));
                            break;
                        case NAMED_ARG_BINDING_PATTERN:
                            NamedArgBindingPatternNode namedArgBindingPatternNode =
                                    (NamedArgBindingPatternNode) bindingPatternNode;
                            BLangIdentifier key =
                                    createIdentifier(namedArgBindingPatternNode.argName());
                            BLangVariable valueBindingPattern =
                                    getBLangVariableNode(namedArgBindingPatternNode.bindingPattern(),
                                                         getPosition(namedArgBindingPatternNode.bindingPattern()));
                            BLangErrorVariable.BLangErrorDetailEntry detailEntry =
                                    new BLangErrorVariable.BLangErrorDetailEntry(key, valueBindingPattern);
                            detailEntry.pos = getPosition(namedArgBindingPatternNode);
                            namedArgs.add(detailEntry);
                            break;
                        default:// Rest binding pattern
                            bLangErrorVariable.restDetail =
                                    (BLangSimpleVariable) getBLangVariableNode(bindingPatternNode,
                                                                               getPosition(bindingPatternNode));
                    }
                }
                bLangErrorVariable.detail = namedArgs;
                return bLangErrorVariable;
            case REST_BINDING_PATTERN:
                RestBindingPatternNode restBindingPatternNode = (RestBindingPatternNode) bindingPattern;
                varName = restBindingPatternNode.variableName().name();
                break;
            case WILDCARD_BINDING_PATTERN:
                BLangIdentifier ignore = createIgnoreIdentifier(bindingPattern);
                BLangSimpleVariable simpleVar = (BLangSimpleVariable) TreeBuilder.createSimpleVariableNode();
                simpleVar.setName(ignore);
                simpleVar.pos = varPos;
                return simpleVar;
            case CAPTURE_BINDING_PATTERN:
            default:
                CaptureBindingPatternNode captureBindingPatternNode = (CaptureBindingPatternNode) bindingPattern;
                varName = captureBindingPatternNode.variableName();
                break;
        }

        return createSimpleVariable(varPos, varName, getPosition(varName));
    }

    BLangValueType addValueType(Location pos, TypeKind typeKind) {
        BLangValueType typeNode = (BLangValueType) TreeBuilder.createValueTypeNode();
        typeNode.pos = pos;
        typeNode.typeKind = typeKind;
        return typeNode;
    }

    private List<BLangStatement> generateBLangStatements(NodeList<StatementNode> statementNodes, Node endNode) {
        List<BLangStatement> statements = new ArrayList<>(statementNodes.size());
        return generateAndAddBLangStatements(statementNodes, statements, 0, endNode);
    }

    private List<BLangStatement> generateAndAddBLangStatements(NodeList<StatementNode> statementNodes,
                                                               List<BLangStatement> statements,
                                                               int startPosition, Node endNode) {
        int lastStmtIndex = statementNodes.size() - 1;
        for (int j = startPosition; j < statementNodes.size(); j++) {
            StatementNode currentStatement = statementNodes.get(j);
            // TODO: Remove this check once statements are non null guaranteed
            if (currentStatement == null) {
                continue;
            }
            if (currentStatement.kind() == SyntaxKind.FORK_STATEMENT) {
                generateForkStatements(statements, (ForkStatementNode) currentStatement);
                continue;
            }
            // If there is an `if` statement without an `else`, all the statements following that `if` statement
            // are added to a new block statement.
            if (currentStatement.kind() == SyntaxKind.IF_ELSE_STATEMENT &&
                    ((IfElseStatementNode) currentStatement).elseBody().isEmpty()) {
                statements.add((BLangStatement) currentStatement.apply(this));
                if (j == lastStmtIndex) {
                    // Add an empty block statement if there are no statements following the `if` statement.
                    statements.add((BLangBlockStmt) TreeBuilder.createBlockNode());
                    break;
                }
                BLangBlockStmt bLBlockStmt = (BLangBlockStmt) TreeBuilder.createBlockNode();
                int nextStmtIndex = j + 1;
                this.isInLocalContext = true;
                generateAndAddBLangStatements(statementNodes, bLBlockStmt.stmts, nextStmtIndex, endNode);
                this.isInLocalContext = false;
                if (nextStmtIndex <= lastStmtIndex) {
                    bLBlockStmt.pos = getPosition(statementNodes.get(nextStmtIndex), endNode);
                }
                statements.add(bLBlockStmt);
                break;
            } else {
                statements.add((BLangStatement) currentStatement.apply(this));
            }
        }
        return statements;
    }

    private String extractVersion(SeparatedNodeList<Token> versionNumbers) {
        StringBuilder version = new StringBuilder();
        int size = versionNumbers.size();
        for (int i = 0; i < size; i++) {
            if (i != 0) {
                version.append(".");
            }
            version.append(versionNumbers.get(i).text());
        }
        return version.toString();
    }

    private void generateForkStatements(List<BLangStatement> statements, ForkStatementNode forkStatementNode) {
        BLangForkJoin forkJoin = (BLangForkJoin) forkStatementNode.apply(this);
        String nextAnonymousForkKey = anonymousModelHelper.getNextAnonymousForkKey(packageID);
        for (NamedWorkerDeclarationNode workerDeclarationNode : forkStatementNode.namedWorkerDeclarations()) {
            BLangSimpleVariableDef workerDef = (BLangSimpleVariableDef) workerDeclarationNode.apply(this);
            workerDef.isWorker = true;
            workerDef.isInFork = true;
            workerDef.var.flagSet.add(Flag.FORKED);

            BLangFunction function = ((BLangLambdaFunction) workerDef.var.expr).function;
            function.addFlag(Flag.FORKED);
            function.anonForkName = nextAnonymousForkKey;

            statements.add(workerDef);
            while (!this.additionalStatements.empty()) {
                statements.add(additionalStatements.pop());
            }
            forkJoin.addWorkers(workerDef);
        }
        statements.add(forkJoin);
    }

    private BLangCheckedExpr createCheckExpr(Location pos, BLangExpression expr) {
        BLangCheckedExpr checkedExpr = (BLangCheckedExpr) TreeBuilder.createCheckExpressionNode();
        checkedExpr.pos = pos;
        checkedExpr.expr = expr;
        return checkedExpr;
    }

    private BLangCheckPanickedExpr createCheckPanickedExpr(Location pos, BLangExpression expr) {
        BLangCheckPanickedExpr checkPanickedExpr =
                (BLangCheckPanickedExpr) TreeBuilder.createCheckPanicExpressionNode();
        checkPanickedExpr.pos = pos;
        checkPanickedExpr.expr = expr;
        return checkPanickedExpr;
    }

    private void populateFuncSignature(BLangFunction bLFunction, FunctionSignatureNode funcSignature) {
        // Set Parameters
        for (ParameterNode child : funcSignature.parameters()) {
            SimpleVariableNode param = (SimpleVariableNode) child.apply(this);
            if (child instanceof RestParameterNode) {
                bLFunction.setRestParameter(param);
            } else {
                bLFunction.addParameter(param);
            }
        }

        // Set Return Type
        Optional<ReturnTypeDescriptorNode> retNode = funcSignature.returnTypeDesc();
        if (retNode.isPresent()) {
            ReturnTypeDescriptorNode returnType = retNode.get();
            bLFunction.setReturnTypeNode(createTypeNode(returnType.type()));
            bLFunction.returnTypeAnnAttachments = applyAll(returnType.annotations());
        } else {
            BLangValueType bLValueType = (BLangValueType) TreeBuilder.createValueTypeNode();
            bLValueType.pos = symTable.builtinPos;
            bLValueType.typeKind = TypeKind.NIL;
            bLFunction.setReturnTypeNode(bLValueType);
        }
    }

    private BLangUnaryExpr createBLangUnaryExpr(Location location,
                                                OperatorKind operatorKind,
                                                BLangExpression expr) {
        BLangUnaryExpr bLUnaryExpr = (BLangUnaryExpr) TreeBuilder.createUnaryExpressionNode();
        bLUnaryExpr.pos = location;
        bLUnaryExpr.operator = operatorKind;
        bLUnaryExpr.expr = expr;
        return bLUnaryExpr;
    }

    private BLangExpression createExpression(Node expression) {
        if (expression.kind() == SyntaxKind.ASYNC_SEND_ACTION) {
            // TODO: support async send as expression #24849
            dlog.error(getPosition(expression), DiagnosticErrorCode.ASYNC_SEND_NOT_YET_SUPPORTED_AS_EXPRESSION);
            Token missingIdentifier = NodeFactory.createMissingToken(SyntaxKind.IDENTIFIER_TOKEN,
                    NodeFactory.createEmptyMinutiaeList(), NodeFactory.createEmptyMinutiaeList());
            expression = NodeFactory.createSimpleNameReferenceNode(missingIdentifier);
        }

        return (BLangExpression) createActionOrExpression(expression);
    }

    private BLangNode createActionOrExpression(Node actionOrExpression) {
        if (isSimpleLiteral(actionOrExpression.kind())) {
            return createSimpleLiteral(actionOrExpression);
        } else if (actionOrExpression.kind() == SyntaxKind.SIMPLE_NAME_REFERENCE ||
                   actionOrExpression.kind() == SyntaxKind.QUALIFIED_NAME_REFERENCE ||
                   actionOrExpression.kind() == SyntaxKind.IDENTIFIER_TOKEN) {
            // Variable References
            BLangIdentifier[] nameReference = createBLangNameReference(actionOrExpression);
            BLangSimpleVarRef bLVarRef = (BLangSimpleVarRef) TreeBuilder.createSimpleVariableReferenceNode();
            bLVarRef.pos = getPosition(actionOrExpression);
            bLVarRef.pkgAlias = this.createIdentifier(nameReference[0].getPosition(), nameReference[0].getValue());
            bLVarRef.variableName = this.createIdentifier(nameReference[1].getPosition(), nameReference[1].getValue());
            return bLVarRef;
        } else if (actionOrExpression.kind() == SyntaxKind.BRACED_EXPRESSION) {
            BLangGroupExpr group = (BLangGroupExpr) TreeBuilder.createGroupExpressionNode();
            group.expression = (BLangExpression) actionOrExpression.apply(this);
            group.pos = getPosition(actionOrExpression);
            return group;
        } else if (isType(actionOrExpression.kind())) {
            BLangTypedescExpr typeAccessExpr = (BLangTypedescExpr) TreeBuilder.createTypeAccessNode();
            typeAccessExpr.pos = getPosition(actionOrExpression);
            typeAccessExpr.typeNode = createTypeNode(actionOrExpression);
            return typeAccessExpr;
        } else {
            return actionOrExpression.apply(this);
        }
    }

    private BLangNode createRegExpTemplateLiteral(NodeList<Node> memberNodes, Location location) {
        BLangRegExpTemplateLiteral regExpTemplateLiteral =
                (BLangRegExpTemplateLiteral) TreeBuilder.createRegExpTemplateLiteralNode();
        for (Node memberNode : memberNodes) {
            BLangExpression expression = (BLangExpression) memberNode.apply(this);
            // Wrap interpolations in a non-capturing group (?:re).
            if (memberNode.kind() == SyntaxKind.INTERPOLATION) {
                regExpTemplateLiteral.exprs.add(createRegExpStringLiteral(expression.pos, "(?:"));
                regExpTemplateLiteral.exprs.add(expression);
                regExpTemplateLiteral.exprs.add(createRegExpStringLiteral(expression.pos, ")"));
            } else {
                regExpTemplateLiteral.exprs.add(expression);
            }
        }

        if (regExpTemplateLiteral.exprs.isEmpty()) {
            BLangLiteral emptyLiteral = createEmptyLiteral();
            emptyLiteral.pos = location;
            regExpTemplateLiteral.exprs.add(emptyLiteral);
        }

        regExpTemplateLiteral.pos = location;
        return regExpTemplateLiteral;
    }

    private BLangLiteral createRegExpStringLiteral(Location pos, String value) {
        BLangLiteral bLiteral = (BLangLiteral) TreeBuilder.createLiteralExpression();
        bLiteral.pos = pos;
        bLiteral.setBType(symTable.stringType);
        bLiteral.value = value;
        bLiteral.originalValue = value;
        return bLiteral;
    }

    private BLangNode createStringTemplateLiteral(NodeList<Node> memberNodes, Location location) {
        BLangStringTemplateLiteral stringTemplateLiteral =
                (BLangStringTemplateLiteral) TreeBuilder.createStringTemplateLiteralNode();
        for (Node memberNode : memberNodes) {
            stringTemplateLiteral.exprs.add((BLangExpression) memberNode.apply(this));
        }

        if (stringTemplateLiteral.exprs.isEmpty()) {
            BLangLiteral emptyLiteral = createEmptyLiteral();
            emptyLiteral.pos = location;
            stringTemplateLiteral.exprs.add(emptyLiteral);
        }

        stringTemplateLiteral.pos = location;
        return stringTemplateLiteral;
    }

    private BLangRawTemplateLiteral createRawTemplateLiteral(NodeList<Node> members, Location location) {
        BLangRawTemplateLiteral literal = (BLangRawTemplateLiteral) TreeBuilder.createRawTemplateLiteralNode();
        literal.pos = location;

        boolean prevNodeWasInterpolation = false;
        Node firstMember = members.isEmpty() ? null : members.get(0); // will be empty for empty raw template

        if (firstMember != null && firstMember.kind() == SyntaxKind.INTERPOLATION) {
            literal.strings.add(createStringLiteral("", getPosition(firstMember)));
        }

        for (Node member : members) {
            if (member.kind() == SyntaxKind.INTERPOLATION) {
                literal.insertions.add((BLangExpression) member.apply(this));

                if (prevNodeWasInterpolation) {
                    literal.strings.add(createStringLiteral("", getPosition(member)));
                }

                prevNodeWasInterpolation = true;
            } else {
                literal.strings.add((BLangLiteral) member.apply(this));
                prevNodeWasInterpolation = false;
            }
        }

        if (prevNodeWasInterpolation) {
            literal.strings.add(createStringLiteral("", getPosition(members.get(members.size() - 1))));
        }

        return literal;
    }

    private BLangSimpleVariable createSimpleVar(Optional<Token> name, Node type, NodeList<AnnotationNode> annotations) {
        if (name.isPresent()) {
            Token nameToken = name.get();
            return createSimpleVar(nameToken, type, null, null, annotations);
        }

        return createSimpleVar(null, type, null, null, annotations);
    }

    private BLangSimpleVariable createSimpleVar(Token name, Node type, NodeList<AnnotationNode> annotations) {
        return createSimpleVar(name, type, null, null, annotations);
    }

    private BLangSimpleVariable createSimpleVar(Token name, Node typeName, Node initializer,
                                                Token visibilityQualifier, NodeList<AnnotationNode> annotations) {
        BLangSimpleVariable bLSimpleVar = (BLangSimpleVariable) TreeBuilder.createSimpleVariableNode();
        bLSimpleVar.setName(this.createIdentifier(name));
        bLSimpleVar.name.pos = getPosition(name);

        if (isDeclaredWithVar(typeName)) {
            bLSimpleVar.isDeclaredWithVar = true;
        } else {
            bLSimpleVar.setTypeNode(createTypeNode(typeName));
        }

        if (visibilityQualifier != null) {
            if (visibilityQualifier.kind() == SyntaxKind.PRIVATE_KEYWORD) {
                bLSimpleVar.flagSet.add(Flag.PRIVATE);
            } else if (visibilityQualifier.kind() == SyntaxKind.PUBLIC_KEYWORD) {
                bLSimpleVar.flagSet.add(Flag.PUBLIC);
            }
        }

        if (initializer != null) {
            bLSimpleVar.setInitialExpression(createExpression(initializer));
        }

        if (annotations != null) {
            bLSimpleVar.annAttachments = applyAll(annotations);
        }

        return bLSimpleVar;
    }

    private boolean isDeclaredWithVar(Node typeNode) {
        if (typeNode == null || typeNode.kind() == SyntaxKind.VAR_TYPE_DESC) {
            return true;
        }

        return false;
    }

    private BLangIdentifier createIdentifier(Token token) {
        return createIdentifier(getPosition(token), token);
    }

    private BLangIdentifier createIdentifier(Location pos, Token token) {
        if (token == null) {
            return createIdentifier(pos, (String) null);
        }

        String identifierName = token.text();
        if (token.isMissing() || identifierName.equals(IDENTIFIER_LITERAL_PREFIX)) {
            identifierName = missingNodesHelper.getNextMissingNodeName(packageID);
        } else if (identifierName.equals("_") || identifierName.equals(IDENTIFIER_LITERAL_PREFIX + "_")) {
            dlog.error(pos, DiagnosticErrorCode.UNDERSCORE_NOT_ALLOWED_AS_IDENTIFIER);
            identifierName = missingNodesHelper.getNextMissingNodeName(packageID);
        }

        return createIdentifier(pos, identifierName);
    }

    private BLangIdentifier createIdentifier(Location pos, String value) {
        BLangIdentifier bLIdentifer = (BLangIdentifier) TreeBuilder.createIdentifierNode();
        if (value == null) {
            return bLIdentifer;
        }

        if (value.startsWith(IDENTIFIER_LITERAL_PREFIX)) {
            bLIdentifer.setValue(Utils.unescapeUnicodeCodepoints(value.substring(1)));
            bLIdentifer.setLiteral(true);
        } else {
            bLIdentifer.setValue(Utils.unescapeUnicodeCodepoints(value));
            bLIdentifer.setLiteral(false);
        }
        bLIdentifer.setOriginalValue(value);
        bLIdentifer.pos = pos;
        return bLIdentifer;
    }

    private BLangLiteral createEmptyStringLiteral(Location pos) {
        BLangLiteral bLiteral = (BLangLiteral) TreeBuilder.createLiteralExpression();
        bLiteral.pos = pos;
        bLiteral.setBType(symTable.stringType);
        bLiteral.value = "";
        bLiteral.originalValue = "";
        return bLiteral;
    }

    private BLangLiteral createSimpleLiteral(Node literal) {
        return createSimpleLiteral(literal, this.isInFiniteContext);
    }

    private BLangExpression createLiteralOrExpression(Node literal) {
        if (literal.kind() == SyntaxKind.UNARY_EXPRESSION) {
            return createExpression(literal);
        }
        return createSimpleLiteral(literal, true);
    }

    private BLangLiteral createSimpleLiteral(Node literal, boolean isFiniteType) {
        BLangLiteral bLiteral = (BLangLiteral) TreeBuilder.createLiteralExpression();
        SyntaxKind type = literal.kind();
        int typeTag = -1;
        Object value = null;
        String originalValue = null;

        String textValue;
        if (literal instanceof BasicLiteralNode) {
            textValue = ((BasicLiteralNode) literal).literalToken().text();
        } else if (literal instanceof Token) {
            textValue = ((Token) literal).text();
        } else {
            textValue = "";
        }

        //TODO: Verify all types, only string type tested
        if (type == SyntaxKind.NUMERIC_LITERAL) {
            SyntaxKind literalTokenKind = ((BasicLiteralNode) literal).literalToken().kind();
            NodeKind kind;
            if (literalTokenKind == SyntaxKind.DECIMAL_INTEGER_LITERAL_TOKEN ||
                    literalTokenKind == SyntaxKind.HEX_INTEGER_LITERAL_TOKEN) {
                kind = NodeKind.INTEGER_LITERAL;
                typeTag = TypeTags.INT;
                value = getIntegerLiteral(literal, textValue);
                originalValue = textValue;
                if (literalTokenKind == SyntaxKind.HEX_INTEGER_LITERAL_TOKEN && withinByteRange(value)) {
                    typeTag = TypeTags.BYTE;
                }
            } else if (literalTokenKind == SyntaxKind.DECIMAL_FLOATING_POINT_LITERAL_TOKEN) {
                //TODO: Check effect of mapping negative(-) numbers as unary-expr
                kind = NodeKind.DECIMAL_FLOATING_POINT_LITERAL;
                typeTag = NumericLiteralSupport.isDecimalDiscriminated(textValue) ? TypeTags.DECIMAL : TypeTags.FLOAT;
                if (isFiniteType) {
                    value = textValue.replaceAll("[fd+]", "");
                    originalValue = textValue.replace("+", "");
                } else {
                    value = textValue;
                    originalValue = textValue;
                }
            } else {
                //TODO: Check effect of mapping negative(-) numbers as unary-expr
                kind = NodeKind.HEX_FLOATING_POINT_LITERAL;
                typeTag = TypeTags.FLOAT;
                value = getHexNodeValue(textValue);
                originalValue = textValue;
            }
            BLangNumericLiteral numericLiteral = (BLangNumericLiteral) TreeBuilder.createNumericLiteralExpression();
            numericLiteral.kind = kind;
            numericLiteral.pos = getPosition(literal);
            numericLiteral.setBType(symTable.getTypeFromTag(typeTag));
            numericLiteral.value = value;
            numericLiteral.originalValue = originalValue;
            return numericLiteral;
        } else if (type == SyntaxKind.BOOLEAN_LITERAL) {
            typeTag = TypeTags.BOOLEAN;
            value = Boolean.parseBoolean(textValue);
            originalValue = textValue;
            bLiteral = (BLangLiteral) TreeBuilder.createLiteralExpression();
        } else if (type == SyntaxKind.STRING_LITERAL || type == SyntaxKind.XML_TEXT_CONTENT ||
                type == SyntaxKind.TEMPLATE_STRING || type == SyntaxKind.IDENTIFIER_TOKEN) {
            String text = textValue;
            if (type == SyntaxKind.STRING_LITERAL) {
                if (text.length() > 1 && text.charAt(text.length() - 1) == '"') {
                    text = text.substring(1, text.length() - 1);
                } else {
                    // Missing end quote case
                    text = text.substring(1);
                }
            }

            if (type == SyntaxKind.IDENTIFIER_TOKEN && text.startsWith(IDENTIFIER_LITERAL_PREFIX)) {
                text = text.substring(1);
            }

            if (type != SyntaxKind.TEMPLATE_STRING && type != SyntaxKind.XML_TEXT_CONTENT) {
                Location pos = getPosition(literal);
                validateUnicodePoints(text, pos);

                try {
                    text = Utils.unescapeBallerina(text);
                } catch (Exception e) {
                    // We may reach here when the string literal has syntax diagnostics.
                    // Therefore mock the compiler with an empty string.
                    text = "";
                }
            }

            typeTag = TypeTags.STRING;
            value = text;
            originalValue = textValue;
            bLiteral = (BLangLiteral) TreeBuilder.createLiteralExpression();
        } else if (type == SyntaxKind.NIL_LITERAL) {
            originalValue = "()";
            typeTag = TypeTags.NIL;
            value = "()";
            bLiteral = (BLangLiteral) TreeBuilder.createLiteralExpression();
        }  else if (type == SyntaxKind.NULL_LITERAL) {
            originalValue = "null";
            typeTag = TypeTags.NIL;
            bLiteral = (BLangLiteral) TreeBuilder.createLiteralExpression();
        } else if (type == SyntaxKind.BINARY_EXPRESSION) { // Should be base16 and base64
            typeTag = TypeTags.BYTE_ARRAY;
            value = textValue;
            originalValue = textValue;

            // If numeric literal create a numeric literal expression; otherwise create a literal expression
            if (isNumericLiteral(type)) {
                bLiteral = (BLangNumericLiteral) TreeBuilder.createNumericLiteralExpression();
            } else {
                bLiteral = (BLangLiteral) TreeBuilder.createLiteralExpression();
            }
        } else if (type == SyntaxKind.BYTE_ARRAY_LITERAL) {
            return (BLangLiteral) literal.apply(this);
        }

        bLiteral.pos = getPosition(literal);
        bLiteral.setBType(symTable.getTypeFromTag(typeTag));
        bLiteral.getBType().tag = typeTag;
        bLiteral.value = value;
        bLiteral.originalValue = originalValue;
        return bLiteral;
    }

    private void validateUnicodePoints(String text, Location pos) {
        Matcher matcher = Utils.UNICODE_PATTERN.matcher(text);
        while (matcher.find()) {
            String leadingBackSlashes = matcher.group(1);
            if (Utils.isEscapedNumericEscape(leadingBackSlashes)) {
                // e.g. \\u{61}, \\\\u{61}
                continue;
            }

            String hexCodePoint = matcher.group(2);
            int decimalCodePoint = Integer.parseInt(hexCodePoint, 16);

            if ((decimalCodePoint >= Constants.MIN_UNICODE && decimalCodePoint <= Constants.MIDDLE_LIMIT_UNICODE)
                    || decimalCodePoint > Constants.MAX_UNICODE) {

                int offset = matcher.end(1);
                offset += "\\u{".length();
                BLangDiagnosticLocation numericEscapePos = new BLangDiagnosticLocation(currentCompUnitName,
                        pos.lineRange().startLine().line(),
                        pos.lineRange().endLine().line(),
                        pos.lineRange().startLine().offset() + offset,
                        pos.lineRange().startLine().offset() + offset + hexCodePoint.length());
                dlog.error(numericEscapePos, DiagnosticErrorCode.INVALID_UNICODE, hexCodePoint);
            }
        }
    }

    private BLangLiteral createStringLiteral(String value, Location pos) {
        BLangLiteral strLiteral = (BLangLiteral) TreeBuilder.createLiteralExpression();
        strLiteral.value = strLiteral.originalValue = value;
        strLiteral.setBType(symTable.stringType);
        strLiteral.pos = pos;
        return strLiteral;
    }

    private BLangType createTypeNode(Node type) {
        if (type instanceof BuiltinSimpleNameReferenceNode || type.kind() == SyntaxKind.NIL_TYPE_DESC) {
            return createBuiltInTypeNode(type);
        } else if (type.kind() == SyntaxKind.QUALIFIED_NAME_REFERENCE || type.kind() == SyntaxKind.IDENTIFIER_TOKEN) {
            // Exclusive type
            BLangUserDefinedType bLUserDefinedType = (BLangUserDefinedType) TreeBuilder.createUserDefinedTypeNode();
            BLangIdentifier[] nameReference = createBLangNameReference(type);
            bLUserDefinedType.pkgAlias = nameReference[0];
            bLUserDefinedType.typeName = nameReference[1];
            bLUserDefinedType.pos = getPosition(type);
            return bLUserDefinedType;
        } else if (type.kind() == SyntaxKind.SIMPLE_NAME_REFERENCE) {
            // Map name reference as a type
            if (type.hasDiagnostics()) {
                // if it hasDiagnostics then its missing type desc.
                BLangUserDefinedType bLUserDefinedType = (BLangUserDefinedType) TreeBuilder.createUserDefinedTypeNode();
                BLangIdentifier pkgAlias = this.createIdentifier(null, "");
                BLangIdentifier name = this.createIdentifier(((SimpleNameReferenceNode) type).name());
                bLUserDefinedType.pkgAlias = pkgAlias;
                bLUserDefinedType.typeName = name;
                bLUserDefinedType.pos = getPosition(type);
                return bLUserDefinedType;
            }
            SimpleNameReferenceNode nameReferenceNode = (SimpleNameReferenceNode) type;
            return createTypeNode(nameReferenceNode.name());
        }
        return (BLangType) type.apply(this);
    }

    private BLangType createBuiltInTypeNode(Node type) {
        String typeText;
        if (type.kind() == SyntaxKind.NIL_TYPE_DESC) {
            typeText = "()";
        } else if (type instanceof BuiltinSimpleNameReferenceNode) {
            BuiltinSimpleNameReferenceNode simpleNameRef = (BuiltinSimpleNameReferenceNode) type;
            if (simpleNameRef.kind() == SyntaxKind.VAR_TYPE_DESC) {
                return null;
            } else if (simpleNameRef.name().isMissing()) {
                String name = missingNodesHelper.getNextMissingNodeName(packageID);
                BLangIdentifier identifier = createIdentifier(getPosition(simpleNameRef.name()), name);
                BLangIdentifier pkgAlias = (BLangIdentifier) TreeBuilder.createIdentifierNode();
                return createUserDefinedType(getPosition(type), pkgAlias, identifier);
            }
            typeText = simpleNameRef.name().text();
        } else {
            typeText = ((Token) type).text(); // TODO: Remove this once map<string> returns Nodes for `map`
        }

        TypeKind typeKind = TreeUtils.stringToTypeKind(typeText.replaceAll("\\s+", ""));

        SyntaxKind kind = type.kind();
        switch (kind) {
            case BOOLEAN_TYPE_DESC:
            case INT_TYPE_DESC:
            case BYTE_TYPE_DESC:
            case FLOAT_TYPE_DESC:
            case DECIMAL_TYPE_DESC:
            case STRING_TYPE_DESC:
            case ANY_TYPE_DESC:
            case NIL_TYPE_DESC:
            case HANDLE_TYPE_DESC:
            case ANYDATA_TYPE_DESC:
            case READONLY_TYPE_DESC:
                BLangValueType valueType = (BLangValueType) TreeBuilder.createValueTypeNode();
                valueType.typeKind = typeKind;
                valueType.pos = getPosition(type);
                return valueType;
            default:
                BLangBuiltInRefTypeNode builtInValueType =
                        (BLangBuiltInRefTypeNode) TreeBuilder.createBuiltInReferenceTypeNode();
                builtInValueType.typeKind = typeKind;
                builtInValueType.pos = getPosition(type);
                return builtInValueType;
        }
    }

    private BLangInvocation createBLangInvocation(Node nameNode, NodeList<FunctionArgumentNode> arguments,
                                                  Location position, boolean isAsync) {
        BLangInvocation bLInvocation;
        if (isAsync) {
            bLInvocation = (BLangInvocation) TreeBuilder.createActionInvocation();
        } else {
            bLInvocation = (BLangInvocation) TreeBuilder.createInvocationNode();
        }
        BLangIdentifier[] nameReference = createBLangNameReference(nameNode);
        bLInvocation.pkgAlias = nameReference[0];
        bLInvocation.name = nameReference[1];

        List<BLangExpression> args = new ArrayList<>();
        arguments.iterator().forEachRemaining(arg -> args.add(createExpression(arg)));
        bLInvocation.argExprs = args;
        bLInvocation.pos = position;
        return bLInvocation;
    }

    private BLangIdentifier[] createBLangNameReference(Node node) {
        switch (node.kind()) {
            case QUALIFIED_NAME_REFERENCE:
                QualifiedNameReferenceNode iNode = (QualifiedNameReferenceNode) node;
                Token modulePrefix = iNode.modulePrefix();
                IdentifierToken identifier = iNode.identifier();
                BLangIdentifier pkgAlias = this.createIdentifier(getPosition(modulePrefix), modulePrefix);
                Location namePos = getPosition(identifier);
                BLangIdentifier name = this.createIdentifier(namePos, identifier);
                return new BLangIdentifier[]{pkgAlias, name};
            case ERROR_TYPE_DESC:
                node = ((BuiltinSimpleNameReferenceNode) node).name();
                break;
            case NEW_KEYWORD:
            case IDENTIFIER_TOKEN:
            case ERROR_KEYWORD:
                break;
            case SIMPLE_NAME_REFERENCE:
            default:
                node = ((SimpleNameReferenceNode) node).name();
                break;
        }

        Token iToken = (Token) node;
        BLangIdentifier pkgAlias = this.createIdentifier(symTable.builtinPos, "");
        BLangIdentifier name = this.createIdentifier(iToken);
        return new BLangIdentifier[]{pkgAlias, name};
    }

    private BLangMarkdownDocumentation createMarkdownDocumentationAttachment(Optional<Node> markdownDocumentationNode) {
        if (markdownDocumentationNode == null || !markdownDocumentationNode.isPresent()) {
            return null;
        }
        BLangMarkdownDocumentation doc = (BLangMarkdownDocumentation) TreeBuilder.createMarkdownDocumentationNode();

        LinkedList<BLangMarkdownDocumentationLine> documentationLines = new LinkedList<>();
        LinkedList<BLangMarkdownParameterDocumentation> parameters = new LinkedList<>();
        LinkedList<BLangMarkdownReferenceDocumentation> references = new LinkedList<>();

        MarkdownDocumentationNode markdownDocNode = (MarkdownDocumentationNode) markdownDocumentationNode.get();
        NodeList<Node> docLineList = markdownDocNode.documentationLines();

        BLangMarkdownParameterDocumentation bLangParaDoc = null;
        BLangMarkdownReturnParameterDocumentation bLangReturnParaDoc = null;
        BLangMarkDownDeprecationDocumentation bLangDeprecationDoc = null;
        BLangMarkDownDeprecatedParametersDocumentation bLangDeprecatedParaDoc = null;
        for (Node singleDocLine : docLineList) {
            switch (singleDocLine.kind()) {
                case MARKDOWN_DOCUMENTATION_LINE:
                case MARKDOWN_REFERENCE_DOCUMENTATION_LINE:
                    MarkdownDocumentationLineNode docLineNode = (MarkdownDocumentationLineNode) singleDocLine;
                    NodeList<Node> docElements = docLineNode.documentElements();
                    String docText = addReferencesAndReturnDocumentationText(references, docElements);

                    if (bLangDeprecationDoc != null) {
                        // reaching here means, a deprecation doc line has already passed.
                        // therefore, add this line to the deprecation documentation.
                        bLangDeprecationDoc.deprecationDocumentationLines.add(docText);
                    } else if (bLangReturnParaDoc != null) {
                        // reaching here means, a return parameter doc line has already passed.
                        // therefore, add this line to the return parameter documentation.
                        bLangReturnParaDoc.returnParameterDocumentationLines.add(docText);
                    } else if (bLangParaDoc != null) {
                        // reaching here means, a parameter doc line has already passed.
                        // therefore, add this line to the parameter documentation.
                        bLangParaDoc.parameterDocumentationLines.add(docText);
                    } else {
                        BLangMarkdownDocumentationLine bLangDocLine =
                                (BLangMarkdownDocumentationLine) TreeBuilder.createMarkdownDocumentationTextNode();
                        bLangDocLine.text = docText;
                        bLangDocLine.pos = getPosition(docLineNode);
                        documentationLines.add(bLangDocLine);
                    }
                    break;
                case MARKDOWN_PARAMETER_DOCUMENTATION_LINE:
                    bLangParaDoc = new BLangMarkdownParameterDocumentation();
                    MarkdownParameterDocumentationLineNode parameterDocLineNode =
                            (MarkdownParameterDocumentationLineNode) singleDocLine;

                    BLangIdentifier paraName = new BLangIdentifier();
                    Token parameterName = parameterDocLineNode.parameterName();
                    String parameterNameValue = parameterName.isMissing() ? "" :
                            Utils.unescapeUnicodeCodepoints(parameterName.text());
                    if (stringStartsWithSingleQuote(parameterNameValue)) {
                        parameterNameValue = parameterNameValue.substring(1);
                    }
                    paraName.value = parameterNameValue;
                    bLangParaDoc.parameterName = paraName;
                    NodeList<Node> paraDocElements = parameterDocLineNode.documentElements();
                    String paraDocText = addReferencesAndReturnDocumentationText(references, paraDocElements);

                    bLangParaDoc.parameterDocumentationLines.add(paraDocText);
                    bLangParaDoc.pos = getPosition(parameterName);

                    if (bLangDeprecatedParaDoc != null) {
                        // reaching here means, a deprecated parameter doc line has already passed.
                        // therefore, add this parameter doc line to the same parameter documentation.
                        bLangDeprecatedParaDoc.parameters.add(bLangParaDoc);
                    } else if (bLangDeprecationDoc != null) {
                        // reaching here means, a deprecation doc line has already passed.
                        // therefore, all parameter doc lines after that should be treated as
                        // deprecated parameter documentation.
                        bLangDeprecatedParaDoc =
                                new BLangMarkDownDeprecatedParametersDocumentation();
                        bLangDeprecatedParaDoc.parameters.add(bLangParaDoc);
                        // passed deprecation doc line is not a normal deprecation doc line.
                        // it is a deprecated parameter doc line. therefore, reset bLangDeprecationDoc.
                        bLangDeprecationDoc = null;
                    } else {
                        parameters.add(bLangParaDoc);
                    }
                    break;
                case MARKDOWN_RETURN_PARAMETER_DOCUMENTATION_LINE:
                    bLangReturnParaDoc = new BLangMarkdownReturnParameterDocumentation();
                    MarkdownParameterDocumentationLineNode returnParaDocLineNode =
                            (MarkdownParameterDocumentationLineNode) singleDocLine;

                    NodeList<Node> returnParaDocElements = returnParaDocLineNode.documentElements();
                    String returnParaDocText =
                            addReferencesAndReturnDocumentationText(references, returnParaDocElements);

                    bLangReturnParaDoc.returnParameterDocumentationLines.add(returnParaDocText);
                    bLangReturnParaDoc.pos = getPosition(returnParaDocLineNode);
                    doc.returnParameter = bLangReturnParaDoc;
                    break;
                case MARKDOWN_DEPRECATION_DOCUMENTATION_LINE:
                    bLangDeprecationDoc = new BLangMarkDownDeprecationDocumentation();
                    MarkdownDocumentationLineNode deprecationDocLineNode =
                            (MarkdownDocumentationLineNode) singleDocLine;

                    String lineText = ((Token) deprecationDocLineNode.documentElements().get(0)).text();
                    bLangDeprecationDoc.addDeprecationLine("# " + lineText);
                    bLangDeprecationDoc.pos = getPosition(deprecationDocLineNode);
                    break;
                case MARKDOWN_CODE_BLOCK:
                    MarkdownCodeBlockNode codeBlockNode = (MarkdownCodeBlockNode) singleDocLine;
                    transformCodeBlock(documentationLines, codeBlockNode);
                    break;
                default:
                    break;
            }
        }

        doc.documentationLines = documentationLines;
        doc.parameters = parameters;
        doc.references = references;
        doc.deprecationDocumentation = bLangDeprecationDoc;
        doc.deprecatedParametersDocumentation = bLangDeprecatedParaDoc;
        doc.pos = getPosition(markdownDocNode);
        return doc;
    }

    private void transformCodeBlock(LinkedList<BLangMarkdownDocumentationLine> documentationLines,
                                    MarkdownCodeBlockNode codeBlockNode) {
        BLangMarkdownDocumentationLine bLangDocLine =
                (BLangMarkdownDocumentationLine) TreeBuilder.createMarkdownDocumentationTextNode();

        StringBuilder docText = new StringBuilder();

        if (codeBlockNode.langAttribute().isPresent()) {
            docText.append(codeBlockNode.startBacktick().text());
            docText.append(codeBlockNode.langAttribute().get().toString());
        } else {
            docText.append(codeBlockNode.startBacktick().toString());
        }

        codeBlockNode.codeLines().forEach(codeLine -> docText.append(codeLine.codeDescription().toString()));
        docText.append(codeBlockNode.endBacktick().text());

        bLangDocLine.text = docText.toString();
        bLangDocLine.pos = getPosition(codeBlockNode.startLineHashToken());
        documentationLines.add(bLangDocLine);
    }

    private String addReferencesAndReturnDocumentationText(LinkedList<BLangMarkdownReferenceDocumentation> references,
                                                           NodeList<Node> docElements) {
        StringBuilder docText = new StringBuilder();
        for (Node element : docElements) {
            if (element.kind() == SyntaxKind.BALLERINA_NAME_REFERENCE) {
                BLangMarkdownReferenceDocumentation bLangRefDoc = new BLangMarkdownReferenceDocumentation();
                BallerinaNameReferenceNode balNameRefNode = (BallerinaNameReferenceNode) element;

                bLangRefDoc.pos = getPosition(balNameRefNode);

                Token startBacktick = balNameRefNode.startBacktick();
                Node backtickContent = balNameRefNode.nameReference();
                Token endBacktick = balNameRefNode.endBacktick();

                String contentString = backtickContent.isMissing() ? "" : backtickContent.toString();
                bLangRefDoc.referenceName = contentString;

                bLangRefDoc.type = DocumentationReferenceType.BACKTICK_CONTENT;
                Optional<Token> referenceType = balNameRefNode.referenceType();
                referenceType.ifPresent(
                        refType -> {
                            bLangRefDoc.type = stringToRefType(refType.text());
                            docText.append(refType.toString());
                        }
                );

                transformDocumentationBacktickContent(backtickContent, bLangRefDoc);

                docText.append(startBacktick.isMissing() ? "" : startBacktick.text());
                docText.append(contentString);
                docText.append(endBacktick.isMissing() ? "" : endBacktick.text());
                references.add(bLangRefDoc);
            } else if (element.kind() == SyntaxKind.DOCUMENTATION_DESCRIPTION) {
                Token docDescription = (Token) element;
                docText.append(docDescription.text());
            } else if (element.kind() == SyntaxKind.INLINE_CODE_REFERENCE) {
                InlineCodeReferenceNode inlineCodeRefNode = (InlineCodeReferenceNode) element;
                docText.append(inlineCodeRefNode.startBacktick().text());
                docText.append(inlineCodeRefNode.codeReference().text());
                docText.append(inlineCodeRefNode.endBacktick().text());
            }
        }

        return trimLeftAtMostOne(docText.toString());
    }

    private String trimLeftAtMostOne(String text) {
        int countToStrip = 0;
        if (!text.isEmpty() && Character.isWhitespace(text.charAt(0))) {
            countToStrip = 1;
        }
        return text.substring(countToStrip);
    }

    private void transformDocumentationBacktickContent(Node backtickContent,
                                                       BLangMarkdownReferenceDocumentation bLangRefDoc) {
        QualifiedNameReferenceNode qualifiedRef;
        SimpleNameReferenceNode simpleRef;

        switch (backtickContent.kind()) {
            case CODE_CONTENT:
                // reaching here means ballerina name reference is syntactically invalid.
                // therefore, set hasParserWarnings to true. so that,
                // doc analyzer will avoid further checks on this.
                bLangRefDoc.hasParserWarnings = true;
                break;
            case QUALIFIED_NAME_REFERENCE:
                qualifiedRef = (QualifiedNameReferenceNode) backtickContent;
                bLangRefDoc.qualifier = qualifiedRef.modulePrefix().text();
                bLangRefDoc.identifier = qualifiedRef.identifier().text();
                break;
            case SIMPLE_NAME_REFERENCE:
                simpleRef = (SimpleNameReferenceNode) backtickContent;
                bLangRefDoc.identifier = simpleRef.name().text();
                break;
            case FUNCTION_CALL:
                Node funcName = (((FunctionCallExpressionNode) backtickContent).functionName());
                if (funcName.kind() == SyntaxKind.QUALIFIED_NAME_REFERENCE) {
                    qualifiedRef = (QualifiedNameReferenceNode) funcName;
                    bLangRefDoc.qualifier = qualifiedRef.modulePrefix().text();
                    bLangRefDoc.identifier = qualifiedRef.identifier().text();
                } else {
                    simpleRef = (SimpleNameReferenceNode) funcName;
                    bLangRefDoc.identifier = simpleRef.name().text();
                }
                break;
            case METHOD_CALL:
                MethodCallExpressionNode methodCallExprNode = (MethodCallExpressionNode) backtickContent;
                bLangRefDoc.identifier =
                        ((SimpleNameReferenceNode) methodCallExprNode.methodName()).name().text();
                Node refName = methodCallExprNode.expression();
                if (refName.kind() == SyntaxKind.QUALIFIED_NAME_REFERENCE) {
                    qualifiedRef = (QualifiedNameReferenceNode) refName;
                    bLangRefDoc.qualifier = qualifiedRef.modulePrefix().text();
                    bLangRefDoc.typeName = qualifiedRef.identifier().text();
                } else {
                    simpleRef = (SimpleNameReferenceNode) refName;
                    bLangRefDoc.typeName = simpleRef.name().text();
                }
                break;
            default:
                throw new IllegalArgumentException("Invalid backtick content transformation");
        }
        if (bLangRefDoc.identifier != null) {
            bLangRefDoc.identifier = Utils.unescapeUnicodeCodepoints(bLangRefDoc.identifier);
            if (stringStartsWithSingleQuote(bLangRefDoc.identifier)) {
                bLangRefDoc.identifier = bLangRefDoc.identifier.substring(1);
            }
        }
        if (bLangRefDoc.qualifier != null) {
            bLangRefDoc.qualifier = Utils.unescapeUnicodeCodepoints(bLangRefDoc.qualifier);
            if (stringStartsWithSingleQuote(bLangRefDoc.qualifier)) {
                bLangRefDoc.qualifier = bLangRefDoc.qualifier.substring(1);
            }
        }
    }

    private DocumentationReferenceType stringToRefType(String refTypeName) {
        switch (refTypeName) {
            case "type":
                return DocumentationReferenceType.TYPE;
            case "service":
                return DocumentationReferenceType.SERVICE;
            case "variable":
                return DocumentationReferenceType.VARIABLE;
            case "var":
                return DocumentationReferenceType.VAR;
            case "annotation":
                return DocumentationReferenceType.ANNOTATION;
            case "module":
                return DocumentationReferenceType.MODULE;
            case "function":
                return DocumentationReferenceType.FUNCTION;
            case "parameter":
                return DocumentationReferenceType.PARAMETER;
            case "const":
                return DocumentationReferenceType.CONST;
            default:
                return DocumentationReferenceType.BACKTICK_CONTENT;
        }
    }

    private Object getIntegerLiteral(Node literal, String nodeValue) {
        SyntaxKind literalTokenKind = ((BasicLiteralNode) literal).literalToken().kind();
        if (literalTokenKind == SyntaxKind.DECIMAL_INTEGER_LITERAL_TOKEN) {
            return parseLong(nodeValue, nodeValue, 10);
        } else if (literalTokenKind == SyntaxKind.HEX_INTEGER_LITERAL_TOKEN) {
            String processedNodeValue = nodeValue.toLowerCase().replace("0x", "");
            return parseLong(nodeValue, processedNodeValue, 16);
        }
        return null;
    }

    private Object parseLong(String originalNodeValue, String processedNodeValue, int radix) {
        try {
            return Long.parseLong(processedNodeValue, radix);
        } catch (NumberFormatException e) {
            try {
                Double val = Double.parseDouble(processedNodeValue);
                if (!Double.isInfinite(val)) {
                    return val;
                } else {
                    // Out of range values for Java Long and Double will be returned as a string and evaluated in
                    // the TypeChecker.
                    // This handles decimal type out of range values
                    return originalNodeValue;
                }
            } catch (NumberFormatException f) {
                // To handle Out of range values for Java Long and Double for hex type values
                return originalNodeValue;
            }
        }
    }

    private String getHexNodeValue(String value) {
        if (!(value.contains("p") || value.contains("P"))) {
            value = value + "p0";
        }
        return value;
    }

    private void markVariableWithFlag(BLangVariable variable, Flag flag) {
        // Set the flag to the variable.
        variable.flagSet.add(flag);

        switch (variable.getKind()) {
            case TUPLE_VARIABLE:
                // If the variable is a tuple variable, we need to set the flag to the all member variables.
                BLangTupleVariable tupleVariable = (BLangTupleVariable) variable;
                for (BLangVariable var : tupleVariable.memberVariables) {
                    markVariableWithFlag(var, flag);
                }
                if (tupleVariable.restVariable != null) {
                    markVariableWithFlag(tupleVariable.restVariable, flag);
                }
                break;
            case RECORD_VARIABLE:
                // If the variable is a record variable, we need to set the flag to the all the variables in
                // the record.
                BLangRecordVariable recordVariable = (BLangRecordVariable) variable;
                for (BLangRecordVariableKeyValue keyValue : recordVariable.variableList) {
                    markVariableWithFlag(keyValue.getValue(), flag);
                }
                if (recordVariable.restParam != null) {
                    markVariableWithFlag(recordVariable.restParam, flag);
                }
                break;
            case ERROR_VARIABLE:
                BLangErrorVariable errorVariable = (BLangErrorVariable) variable;
                BLangSimpleVariable message = errorVariable.message;
                if (message != null) {
                    markVariableWithFlag(message, flag);
                }

                BLangVariable cause = errorVariable.cause;
                if (cause != null) {
                    markVariableWithFlag(cause, flag);
                }

                errorVariable.detail.forEach(entry -> markVariableWithFlag(entry.valueBindingPattern, flag));
                if (errorVariable.restDetail != null) {
                    markVariableWithFlag(errorVariable.restDetail, flag);
                }
                break;
        }
    }

    private boolean isSimpleLiteral(SyntaxKind syntaxKind) {
        switch (syntaxKind) {
            case STRING_LITERAL:
            case NUMERIC_LITERAL:
            case BOOLEAN_LITERAL:
            case NIL_LITERAL:
            case NULL_LITERAL:
                return true;
            default:
                return false;
        }
    }

    static boolean isType(SyntaxKind nodeKind) {
        switch (nodeKind) {
            case RECORD_TYPE_DESC:
            case OBJECT_TYPE_DESC:
            case NIL_TYPE_DESC:
            case OPTIONAL_TYPE_DESC:
            case ARRAY_TYPE_DESC:
            case INT_TYPE_DESC:
            case BYTE_TYPE_DESC:
            case FLOAT_TYPE_DESC:
            case DECIMAL_TYPE_DESC:
            case STRING_TYPE_DESC:
            case BOOLEAN_TYPE_DESC:
            case XML_TYPE_DESC:
            case JSON_TYPE_DESC:
            case HANDLE_TYPE_DESC:
            case ANY_TYPE_DESC:
            case ANYDATA_TYPE_DESC:
            case NEVER_TYPE_DESC:
            case VAR_TYPE_DESC:
            case SERVICE_TYPE_DESC:
            case MAP_TYPE_DESC:
            case UNION_TYPE_DESC:
            case ERROR_TYPE_DESC:
            case STREAM_TYPE_DESC:
            case TABLE_TYPE_DESC:
            case FUNCTION_TYPE_DESC:
            case TUPLE_TYPE_DESC:
            case PARENTHESISED_TYPE_DESC:
            case READONLY_TYPE_DESC:
            case DISTINCT_TYPE_DESC:
            case INTERSECTION_TYPE_DESC:
            case SINGLETON_TYPE_DESC:
            case TYPE_REFERENCE_TYPE_DESC:
                return true;
            default:
                return false;
        }
    }

    private boolean isNumericLiteral(SyntaxKind syntaxKind) {
        switch (syntaxKind) {
            case NUMERIC_LITERAL:
                return true;
            default:
                return false;
        }
    }

    private boolean isPresent(Node node) {
        return node.kind() != SyntaxKind.NONE;
    }

    private boolean checkIfAnonymous(Node node) {
        SyntaxKind parentKind = node.parent().kind();
        // public type CustomType distinct object {...}; => return false
        // public type CustomType readonly & distinct object {...}; => return true
        if (node.kind() == SyntaxKind.OBJECT_TYPE_DESC && parentKind == SyntaxKind.DISTINCT_TYPE_DESC) {
            if (node.parent().parent() != null) {
                return node.parent().parent().kind() != SyntaxKind.TYPE_DEFINITION;
            }
        }
        return parentKind != SyntaxKind.DISTINCT_TYPE_DESC && parentKind != SyntaxKind.TYPE_DEFINITION;
    }

    private boolean ifInLocalContext(Node parent) {
        while (parent != null) {
            if (parent instanceof StatementNode) {
                return true;
            }
            parent = parent.parent();
        }
        return false;
    }

    private BLangType createAnonymousRecordType(RecordTypeDescriptorNode recordTypeDescriptorNode,
            BLangRecordTypeNode recordTypeNode) {
        BLangTypeDefinition typeDef = (BLangTypeDefinition) TreeBuilder.createTypeDefinition();
        Location pos = getPosition(recordTypeDescriptorNode);
        // Generate a name for the anonymous object
        String genName = anonymousModelHelper.getNextAnonymousTypeKey(this.packageID);
        IdentifierNode anonTypeGenName = createIdentifier(symTable.builtinPos, genName);
        typeDef.setName(anonTypeGenName);
        typeDef.flagSet.add(Flag.PUBLIC);
        typeDef.flagSet.add(Flag.ANONYMOUS);

        typeDef.typeNode = recordTypeNode;
        typeDef.pos = pos;
        addToTop(typeDef);
        return createUserDefinedType(pos, (BLangIdentifier) TreeBuilder.createIdentifierNode(), typeDef.name);
    }

    private BLangUserDefinedType createUserDefinedType(Location pos,
                                                       BLangIdentifier pkgAlias,
                                                       BLangIdentifier name) {
        BLangUserDefinedType userDefinedType = (BLangUserDefinedType) TreeBuilder.createUserDefinedTypeNode();
        userDefinedType.pos = pos;
        userDefinedType.pkgAlias = pkgAlias;
        userDefinedType.typeName = name;
        return userDefinedType;
    }
    
    private BLangListConstructorSpreadOpExpr createSpreadMemberExpr(Node expr, Location pos) {
        BLangExpression bLangExpr = createExpression(expr);
        BLangListConstructorSpreadOpExpr spreadOpExpr = new BLangListConstructorSpreadOpExpr();
        spreadOpExpr.setExpression(bLangExpr);
        spreadOpExpr.pos = pos;
        return spreadOpExpr;
    }

    private boolean withinByteRange(Object num) {
        if (num instanceof Long) {
            return (Long) num <= 255 && (Long) num >= 0;
        }
        return false;
    }

    private class SimpleVarBuilder {
        private BLangIdentifier name;
        private BLangType type;
        private boolean isDeclaredWithVar;
        private Set<Flag> flags = new HashSet<>();
        private boolean isFinal;
        private ExpressionNode expr;
        private Location pos;

        public BLangSimpleVariable build() {
            BLangSimpleVariable bLSimpleVar = (BLangSimpleVariable) TreeBuilder.createSimpleVariableNode();
            bLSimpleVar.setName(this.name);
            bLSimpleVar.setTypeNode(this.type);
            bLSimpleVar.isDeclaredWithVar = this.isDeclaredWithVar;
            bLSimpleVar.setTypeNode(this.type);
            bLSimpleVar.flagSet.addAll(this.flags);
            if (this.isFinal) {
                markVariableWithFlag(bLSimpleVar, Flag.FINAL);
            }
            bLSimpleVar.setInitialExpression(this.expr);
            bLSimpleVar.pos = pos;
            return bLSimpleVar;
        }

        public SimpleVarBuilder with(String name) {
            this.name = createIdentifier(null, name);
            return this;
        }

        public SimpleVarBuilder with(String name, Location identifierPos) {
            this.name = createIdentifier(identifierPos, name);
            return this;
        }

        public SimpleVarBuilder with(Token token) {
            this.name = createIdentifier(token);
            return this;
        }

        public SimpleVarBuilder setTypeByNode(Node typeName) {
            this.isDeclaredWithVar = typeName == null || typeName.kind() == SyntaxKind.VAR_TYPE_DESC;
            if (typeName == null) {
                return this;
            }
            this.type = createTypeNode(typeName);
            return this;
        }

        public SimpleVarBuilder setExpressionByNode(Node initExprNode) {
            this.expr = initExprNode != null ? createExpression(initExprNode) : null;
            return this;
        }

        public SimpleVarBuilder setExpression(ExpressionNode expression) {
            this.expr = expression;
            return this;
        }

        public SimpleVarBuilder isDeclaredWithVar() {
            this.isDeclaredWithVar = true;
            return this;
        }

        public SimpleVarBuilder isFinal() {
            this.isFinal = true;
            return this;
        }

        public SimpleVarBuilder isListenerVar() {
            this.flags.add(Flag.LISTENER);
            this.flags.add(Flag.FINAL);
            return this;
        }

        public SimpleVarBuilder setVisibility(Token visibilityQualifier) {
            if (visibilityQualifier != null) {
                if (visibilityQualifier.kind() == SyntaxKind.PRIVATE_KEYWORD) {
                    this.flags.add(Flag.PRIVATE);
                } else if (visibilityQualifier.kind() == SyntaxKind.PUBLIC_KEYWORD) {
                    this.flags.add(Flag.PUBLIC);
                }
            }
            return this;
        }

        public SimpleVarBuilder setFinal(boolean present) {
            this.isFinal = present;
            return this;
        }

        public SimpleVarBuilder setOptional(boolean present) {
            if (present) {
                this.flags.add(Flag.PUBLIC);
            } else {
                this.flags.remove(Flag.PUBLIC);
            }
            return this;
        }

        public SimpleVarBuilder setRequired(boolean present) {
            if (present) {
                this.flags.add(Flag.REQUIRED);
            } else {
                this.flags.remove(Flag.REQUIRED);
            }
            return this;
        }

        public SimpleVarBuilder isPublic() {
            this.flags.add(Flag.PUBLIC);
            return this;
        }

        public SimpleVarBuilder isWorkerVar() {
            this.flags.add(Flag.WORKER);
            return this;
        }

        public SimpleVarBuilder setPos(Location pos) {
            this.pos = pos;
            return this;
        }
    }

    private void addFinalQualifier(BLangSimpleVariable simpleVar) {
        simpleVar.flagSet.add(Flag.FINAL);
    }

    private void addToTop(TopLevelNode topLevelNode) {
        if (currentCompilationUnit != null) {
            currentCompilationUnit.addTopLevelNode(topLevelNode);
        }
    }

    private Location expandLeft(Location location, Location upTo) {
//      pos        |------------|
//      upTo    |-----..
//      result  |---------------|

        assert location.lineRange().startLine().line() > upTo.lineRange().startLine().line() ||
               (location.lineRange().startLine().line() == upTo.lineRange().startLine().line() &&
                       location.lineRange().startLine().offset() >= upTo.lineRange().startLine().offset());

        Location expandedLocation = new BLangDiagnosticLocation(location.lineRange().filePath(),
                upTo.lineRange().startLine().line(),
                location.lineRange().endLine().line(),
                upTo.lineRange().startLine().offset(),
                location.lineRange().endLine().offset());

        return expandedLocation;
    }

    private void setClassQualifiers(NodeList<Token> qualifiers, BLangClassDefinition blangClass) {
        for (Token qualifier : qualifiers) {
            SyntaxKind kind = qualifier.kind();

            switch (kind) {
                case DISTINCT_KEYWORD:
                    blangClass.flagSet.add(Flag.DISTINCT);
                    break;
                case CLIENT_KEYWORD:
                    blangClass.flagSet.add(Flag.CLIENT);
                    break;
                case READONLY_KEYWORD:
                    blangClass.flagSet.add(Flag.READONLY);
                    break;
                case SERVICE_KEYWORD:
                    blangClass.flagSet.add(Flag.SERVICE);
                    break;
                case ISOLATED_KEYWORD:
                    blangClass.flagSet.add(Flag.ISOLATED);
                    break;
                default:
                    throw new RuntimeException("Syntax kind is not supported: " + kind);
            }
        }
    }
}<|MERGE_RESOLUTION|>--- conflicted
+++ resolved
@@ -350,7 +350,6 @@
 import org.wso2.ballerinalang.compiler.tree.expressions.BLangRecordLiteral.BLangRecordSpreadOperatorField;
 import org.wso2.ballerinalang.compiler.tree.expressions.BLangRecordVarRef;
 import org.wso2.ballerinalang.compiler.tree.expressions.BLangRecordVarRef.BLangRecordVarRefKeyValue;
-import org.wso2.ballerinalang.compiler.tree.expressions.BLangRegExpTemplateLiteral;
 import org.wso2.ballerinalang.compiler.tree.expressions.BLangRestArgsExpression;
 import org.wso2.ballerinalang.compiler.tree.expressions.BLangSimpleVarRef;
 import org.wso2.ballerinalang.compiler.tree.expressions.BLangStringTemplateLiteral;
@@ -2343,13 +2342,8 @@
                 BLangNode xmlTemplateLiteral = createXmlTemplateLiteral(expressionNode);
                 xmlTemplateLiteral.pos = getPosition(expressionNode);
                 return xmlTemplateLiteral;
-<<<<<<< HEAD
-            case REGEX_TEMPLATE_EXPRESSION:
-                return createRegExpTemplateLiteral(expressionNode.content(), getPosition(expressionNode));
-=======
             // This will be handled with the rest of the implementation.
             case REGEX_TEMPLATE_EXPRESSION:
->>>>>>> f3cd86bc
             case STRING_TEMPLATE_EXPRESSION:
                 return createStringTemplateLiteral(expressionNode.content(), getPosition(expressionNode));
             case RAW_TEMPLATE_EXPRESSION:
@@ -5272,40 +5266,6 @@
         }
     }
 
-    private BLangNode createRegExpTemplateLiteral(NodeList<Node> memberNodes, Location location) {
-        BLangRegExpTemplateLiteral regExpTemplateLiteral =
-                (BLangRegExpTemplateLiteral) TreeBuilder.createRegExpTemplateLiteralNode();
-        for (Node memberNode : memberNodes) {
-            BLangExpression expression = (BLangExpression) memberNode.apply(this);
-            // Wrap interpolations in a non-capturing group (?:re).
-            if (memberNode.kind() == SyntaxKind.INTERPOLATION) {
-                regExpTemplateLiteral.exprs.add(createRegExpStringLiteral(expression.pos, "(?:"));
-                regExpTemplateLiteral.exprs.add(expression);
-                regExpTemplateLiteral.exprs.add(createRegExpStringLiteral(expression.pos, ")"));
-            } else {
-                regExpTemplateLiteral.exprs.add(expression);
-            }
-        }
-
-        if (regExpTemplateLiteral.exprs.isEmpty()) {
-            BLangLiteral emptyLiteral = createEmptyLiteral();
-            emptyLiteral.pos = location;
-            regExpTemplateLiteral.exprs.add(emptyLiteral);
-        }
-
-        regExpTemplateLiteral.pos = location;
-        return regExpTemplateLiteral;
-    }
-
-    private BLangLiteral createRegExpStringLiteral(Location pos, String value) {
-        BLangLiteral bLiteral = (BLangLiteral) TreeBuilder.createLiteralExpression();
-        bLiteral.pos = pos;
-        bLiteral.setBType(symTable.stringType);
-        bLiteral.value = value;
-        bLiteral.originalValue = value;
-        return bLiteral;
-    }
-
     private BLangNode createStringTemplateLiteral(NodeList<Node> memberNodes, Location location) {
         BLangStringTemplateLiteral stringTemplateLiteral =
                 (BLangStringTemplateLiteral) TreeBuilder.createStringTemplateLiteralNode();
