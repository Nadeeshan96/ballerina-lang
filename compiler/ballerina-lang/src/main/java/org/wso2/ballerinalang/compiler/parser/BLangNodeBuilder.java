/*
 *  Copyright (c) 2020, WSO2 Inc. (http://www.wso2.org) All Rights Reserved.
 *
 *  WSO2 Inc. licenses this file to you under the Apache License,
 *  Version 2.0 (the "License"); you may not use this file except
 *  in compliance with the License.
 *  You may obtain a copy of the License at
 *
 *    http://www.apache.org/licenses/LICENSE-2.0
 *
 *  Unless required by applicable law or agreed to in writing,
 *  software distributed under the License is distributed on an
 *  "AS IS" BASIS, WITHOUT WARRANTIES OR CONDITIONS OF ANY
 *  KIND, either express or implied.  See the License for the
 *  specific language governing permissions and limitations
 *  under the License.
 */
package org.wso2.ballerinalang.compiler.parser;

import io.ballerina.compiler.syntax.tree.AnnotAccessExpressionNode;
import io.ballerina.compiler.syntax.tree.AnnotationAttachPointNode;
import io.ballerina.compiler.syntax.tree.AnnotationDeclarationNode;
import io.ballerina.compiler.syntax.tree.AnnotationNode;
import io.ballerina.compiler.syntax.tree.ArrayDimensionNode;
import io.ballerina.compiler.syntax.tree.ArrayTypeDescriptorNode;
import io.ballerina.compiler.syntax.tree.AssignmentStatementNode;
import io.ballerina.compiler.syntax.tree.AsyncSendActionNode;
import io.ballerina.compiler.syntax.tree.BallerinaNameReferenceNode;
import io.ballerina.compiler.syntax.tree.BasicLiteralNode;
import io.ballerina.compiler.syntax.tree.BinaryExpressionNode;
import io.ballerina.compiler.syntax.tree.BindingPatternNode;
import io.ballerina.compiler.syntax.tree.BlockStatementNode;
import io.ballerina.compiler.syntax.tree.BracedExpressionNode;
import io.ballerina.compiler.syntax.tree.BreakStatementNode;
import io.ballerina.compiler.syntax.tree.BuiltinSimpleNameReferenceNode;
import io.ballerina.compiler.syntax.tree.ByteArrayLiteralNode;
import io.ballerina.compiler.syntax.tree.CaptureBindingPatternNode;
import io.ballerina.compiler.syntax.tree.CheckExpressionNode;
import io.ballerina.compiler.syntax.tree.ChildNodeList;
import io.ballerina.compiler.syntax.tree.ClassDefinitionNode;
import io.ballerina.compiler.syntax.tree.CommitActionNode;
import io.ballerina.compiler.syntax.tree.CompoundAssignmentStatementNode;
import io.ballerina.compiler.syntax.tree.ComputedNameFieldNode;
import io.ballerina.compiler.syntax.tree.ConditionalExpressionNode;
import io.ballerina.compiler.syntax.tree.ConstantDeclarationNode;
import io.ballerina.compiler.syntax.tree.ContinueStatementNode;
import io.ballerina.compiler.syntax.tree.DefaultableParameterNode;
import io.ballerina.compiler.syntax.tree.DistinctTypeDescriptorNode;
import io.ballerina.compiler.syntax.tree.DoStatementNode;
import io.ballerina.compiler.syntax.tree.ElseBlockNode;
import io.ballerina.compiler.syntax.tree.EnumDeclarationNode;
import io.ballerina.compiler.syntax.tree.EnumMemberNode;
import io.ballerina.compiler.syntax.tree.ErrorBindingPatternNode;
import io.ballerina.compiler.syntax.tree.ErrorConstructorExpressionNode;
import io.ballerina.compiler.syntax.tree.ErrorMatchPatternNode;
import io.ballerina.compiler.syntax.tree.ExplicitAnonymousFunctionExpressionNode;
import io.ballerina.compiler.syntax.tree.ExplicitNewExpressionNode;
import io.ballerina.compiler.syntax.tree.ExpressionFunctionBodyNode;
import io.ballerina.compiler.syntax.tree.ExpressionStatementNode;
import io.ballerina.compiler.syntax.tree.ExternalFunctionBodyNode;
import io.ballerina.compiler.syntax.tree.FailStatementNode;
import io.ballerina.compiler.syntax.tree.FieldAccessExpressionNode;
import io.ballerina.compiler.syntax.tree.FieldBindingPatternFullNode;
import io.ballerina.compiler.syntax.tree.FieldBindingPatternVarnameNode;
import io.ballerina.compiler.syntax.tree.FieldMatchPatternNode;
import io.ballerina.compiler.syntax.tree.FlushActionNode;
import io.ballerina.compiler.syntax.tree.ForEachStatementNode;
import io.ballerina.compiler.syntax.tree.ForkStatementNode;
import io.ballerina.compiler.syntax.tree.FromClauseNode;
import io.ballerina.compiler.syntax.tree.FunctionArgumentNode;
import io.ballerina.compiler.syntax.tree.FunctionBodyBlockNode;
import io.ballerina.compiler.syntax.tree.FunctionBodyNode;
import io.ballerina.compiler.syntax.tree.FunctionCallExpressionNode;
import io.ballerina.compiler.syntax.tree.FunctionDefinitionNode;
import io.ballerina.compiler.syntax.tree.FunctionSignatureNode;
import io.ballerina.compiler.syntax.tree.FunctionTypeDescriptorNode;
import io.ballerina.compiler.syntax.tree.IdentifierToken;
import io.ballerina.compiler.syntax.tree.IfElseStatementNode;
import io.ballerina.compiler.syntax.tree.ImplicitAnonymousFunctionExpressionNode;
import io.ballerina.compiler.syntax.tree.ImplicitAnonymousFunctionParameters;
import io.ballerina.compiler.syntax.tree.ImplicitNewExpressionNode;
import io.ballerina.compiler.syntax.tree.ImportDeclarationNode;
import io.ballerina.compiler.syntax.tree.ImportOrgNameNode;
import io.ballerina.compiler.syntax.tree.ImportPrefixNode;
import io.ballerina.compiler.syntax.tree.IncludedRecordParameterNode;
import io.ballerina.compiler.syntax.tree.IndexedExpressionNode;
import io.ballerina.compiler.syntax.tree.InferredTypedescDefaultNode;
import io.ballerina.compiler.syntax.tree.InlineCodeReferenceNode;
import io.ballerina.compiler.syntax.tree.InterpolationNode;
import io.ballerina.compiler.syntax.tree.IntersectionTypeDescriptorNode;
import io.ballerina.compiler.syntax.tree.JoinClauseNode;
import io.ballerina.compiler.syntax.tree.KeySpecifierNode;
import io.ballerina.compiler.syntax.tree.KeyTypeConstraintNode;
import io.ballerina.compiler.syntax.tree.LetClauseNode;
import io.ballerina.compiler.syntax.tree.LetExpressionNode;
import io.ballerina.compiler.syntax.tree.LetVariableDeclarationNode;
import io.ballerina.compiler.syntax.tree.LimitClauseNode;
import io.ballerina.compiler.syntax.tree.ListBindingPatternNode;
import io.ballerina.compiler.syntax.tree.ListConstructorExpressionNode;
import io.ballerina.compiler.syntax.tree.ListMatchPatternNode;
import io.ballerina.compiler.syntax.tree.ListenerDeclarationNode;
import io.ballerina.compiler.syntax.tree.LockStatementNode;
import io.ballerina.compiler.syntax.tree.MapTypeDescriptorNode;
import io.ballerina.compiler.syntax.tree.MappingBindingPatternNode;
import io.ballerina.compiler.syntax.tree.MappingConstructorExpressionNode;
import io.ballerina.compiler.syntax.tree.MappingFieldNode;
import io.ballerina.compiler.syntax.tree.MappingMatchPatternNode;
import io.ballerina.compiler.syntax.tree.MarkdownCodeBlockNode;
import io.ballerina.compiler.syntax.tree.MarkdownDocumentationLineNode;
import io.ballerina.compiler.syntax.tree.MarkdownDocumentationNode;
import io.ballerina.compiler.syntax.tree.MarkdownParameterDocumentationLineNode;
import io.ballerina.compiler.syntax.tree.MatchClauseNode;
import io.ballerina.compiler.syntax.tree.MatchStatementNode;
import io.ballerina.compiler.syntax.tree.MetadataNode;
import io.ballerina.compiler.syntax.tree.MethodCallExpressionNode;
import io.ballerina.compiler.syntax.tree.MethodDeclarationNode;
import io.ballerina.compiler.syntax.tree.ModuleMemberDeclarationNode;
import io.ballerina.compiler.syntax.tree.ModulePartNode;
import io.ballerina.compiler.syntax.tree.ModuleVariableDeclarationNode;
import io.ballerina.compiler.syntax.tree.ModuleXMLNamespaceDeclarationNode;
import io.ballerina.compiler.syntax.tree.NameReferenceNode;
import io.ballerina.compiler.syntax.tree.NamedArgBindingPatternNode;
import io.ballerina.compiler.syntax.tree.NamedArgMatchPatternNode;
import io.ballerina.compiler.syntax.tree.NamedArgumentNode;
import io.ballerina.compiler.syntax.tree.NamedWorkerDeclarationNode;
import io.ballerina.compiler.syntax.tree.NamedWorkerDeclarator;
import io.ballerina.compiler.syntax.tree.NewExpressionNode;
import io.ballerina.compiler.syntax.tree.Node;
import io.ballerina.compiler.syntax.tree.NodeFactory;
import io.ballerina.compiler.syntax.tree.NodeList;
import io.ballerina.compiler.syntax.tree.NodeTransformer;
import io.ballerina.compiler.syntax.tree.NonTerminalNode;
import io.ballerina.compiler.syntax.tree.ObjectConstructorExpressionNode;
import io.ballerina.compiler.syntax.tree.ObjectFieldNode;
import io.ballerina.compiler.syntax.tree.ObjectTypeDescriptorNode;
import io.ballerina.compiler.syntax.tree.OnClauseNode;
import io.ballerina.compiler.syntax.tree.OnConflictClauseNode;
import io.ballerina.compiler.syntax.tree.OnFailClauseNode;
import io.ballerina.compiler.syntax.tree.OptionalFieldAccessExpressionNode;
import io.ballerina.compiler.syntax.tree.OptionalTypeDescriptorNode;
import io.ballerina.compiler.syntax.tree.OrderByClauseNode;
import io.ballerina.compiler.syntax.tree.OrderKeyNode;
import io.ballerina.compiler.syntax.tree.PanicStatementNode;
import io.ballerina.compiler.syntax.tree.ParameterNode;
import io.ballerina.compiler.syntax.tree.ParameterizedTypeDescriptorNode;
import io.ballerina.compiler.syntax.tree.ParenthesisedTypeDescriptorNode;
import io.ballerina.compiler.syntax.tree.ParenthesizedArgList;
import io.ballerina.compiler.syntax.tree.PositionalArgumentNode;
import io.ballerina.compiler.syntax.tree.QualifiedNameReferenceNode;
import io.ballerina.compiler.syntax.tree.QueryActionNode;
import io.ballerina.compiler.syntax.tree.QueryConstructTypeNode;
import io.ballerina.compiler.syntax.tree.QueryExpressionNode;
import io.ballerina.compiler.syntax.tree.ReceiveActionNode;
import io.ballerina.compiler.syntax.tree.RecordFieldNode;
import io.ballerina.compiler.syntax.tree.RecordFieldWithDefaultValueNode;
import io.ballerina.compiler.syntax.tree.RecordRestDescriptorNode;
import io.ballerina.compiler.syntax.tree.RecordTypeDescriptorNode;
import io.ballerina.compiler.syntax.tree.RemoteMethodCallActionNode;
import io.ballerina.compiler.syntax.tree.RequiredParameterNode;
import io.ballerina.compiler.syntax.tree.ResourcePathParameterNode;
import io.ballerina.compiler.syntax.tree.RestArgumentNode;
import io.ballerina.compiler.syntax.tree.RestBindingPatternNode;
import io.ballerina.compiler.syntax.tree.RestDescriptorNode;
import io.ballerina.compiler.syntax.tree.RestMatchPatternNode;
import io.ballerina.compiler.syntax.tree.RestParameterNode;
import io.ballerina.compiler.syntax.tree.RetryStatementNode;
import io.ballerina.compiler.syntax.tree.ReturnStatementNode;
import io.ballerina.compiler.syntax.tree.ReturnTypeDescriptorNode;
import io.ballerina.compiler.syntax.tree.RollbackStatementNode;
import io.ballerina.compiler.syntax.tree.SelectClauseNode;
import io.ballerina.compiler.syntax.tree.SeparatedNodeList;
import io.ballerina.compiler.syntax.tree.ServiceDeclarationNode;
import io.ballerina.compiler.syntax.tree.SimpleNameReferenceNode;
import io.ballerina.compiler.syntax.tree.SingletonTypeDescriptorNode;
import io.ballerina.compiler.syntax.tree.SpecificFieldNode;
import io.ballerina.compiler.syntax.tree.SpreadFieldNode;
import io.ballerina.compiler.syntax.tree.SpreadMemberNode;
import io.ballerina.compiler.syntax.tree.StartActionNode;
import io.ballerina.compiler.syntax.tree.StatementNode;
import io.ballerina.compiler.syntax.tree.StreamTypeDescriptorNode;
import io.ballerina.compiler.syntax.tree.StreamTypeParamsNode;
import io.ballerina.compiler.syntax.tree.SyncSendActionNode;
import io.ballerina.compiler.syntax.tree.SyntaxKind;
import io.ballerina.compiler.syntax.tree.TableConstructorExpressionNode;
import io.ballerina.compiler.syntax.tree.TableTypeDescriptorNode;
import io.ballerina.compiler.syntax.tree.TemplateExpressionNode;
import io.ballerina.compiler.syntax.tree.Token;
import io.ballerina.compiler.syntax.tree.TransactionStatementNode;
import io.ballerina.compiler.syntax.tree.TransactionalExpressionNode;
import io.ballerina.compiler.syntax.tree.TrapExpressionNode;
import io.ballerina.compiler.syntax.tree.TupleTypeDescriptorNode;
import io.ballerina.compiler.syntax.tree.TypeCastExpressionNode;
import io.ballerina.compiler.syntax.tree.TypeCastParamNode;
import io.ballerina.compiler.syntax.tree.TypeDefinitionNode;
import io.ballerina.compiler.syntax.tree.TypeDescriptorNode;
import io.ballerina.compiler.syntax.tree.TypeParameterNode;
import io.ballerina.compiler.syntax.tree.TypeReferenceNode;
import io.ballerina.compiler.syntax.tree.TypeTestExpressionNode;
import io.ballerina.compiler.syntax.tree.TypedBindingPatternNode;
import io.ballerina.compiler.syntax.tree.TypeofExpressionNode;
import io.ballerina.compiler.syntax.tree.UnaryExpressionNode;
import io.ballerina.compiler.syntax.tree.UnionTypeDescriptorNode;
import io.ballerina.compiler.syntax.tree.VariableDeclarationNode;
import io.ballerina.compiler.syntax.tree.WaitActionNode;
import io.ballerina.compiler.syntax.tree.WaitFieldNode;
import io.ballerina.compiler.syntax.tree.WaitFieldsListNode;
import io.ballerina.compiler.syntax.tree.WhereClauseNode;
import io.ballerina.compiler.syntax.tree.WhileStatementNode;
import io.ballerina.compiler.syntax.tree.WildcardBindingPatternNode;
import io.ballerina.compiler.syntax.tree.XMLAtomicNamePatternNode;
import io.ballerina.compiler.syntax.tree.XMLAttributeNode;
import io.ballerina.compiler.syntax.tree.XMLAttributeValue;
import io.ballerina.compiler.syntax.tree.XMLCDATANode;
import io.ballerina.compiler.syntax.tree.XMLComment;
import io.ballerina.compiler.syntax.tree.XMLElementNode;
import io.ballerina.compiler.syntax.tree.XMLEmptyElementNode;
import io.ballerina.compiler.syntax.tree.XMLEndTagNode;
import io.ballerina.compiler.syntax.tree.XMLFilterExpressionNode;
import io.ballerina.compiler.syntax.tree.XMLNameNode;
import io.ballerina.compiler.syntax.tree.XMLNamePatternChainingNode;
import io.ballerina.compiler.syntax.tree.XMLNamespaceDeclarationNode;
import io.ballerina.compiler.syntax.tree.XMLProcessingInstruction;
import io.ballerina.compiler.syntax.tree.XMLQualifiedNameNode;
import io.ballerina.compiler.syntax.tree.XMLSimpleNameNode;
import io.ballerina.compiler.syntax.tree.XMLStartTagNode;
import io.ballerina.compiler.syntax.tree.XMLStepExpressionNode;
import io.ballerina.compiler.syntax.tree.XMLTextNode;
import io.ballerina.identifier.Utils;
import io.ballerina.runtime.internal.XmlFactory;
import io.ballerina.tools.diagnostics.DiagnosticCode;
import io.ballerina.tools.diagnostics.Location;
import io.ballerina.tools.text.LinePosition;
import io.ballerina.tools.text.LineRange;
import io.ballerina.tools.text.TextRange;
import org.ballerinalang.model.TreeBuilder;
import org.ballerinalang.model.TreeUtils;
import org.ballerinalang.model.elements.AttachPoint;
import org.ballerinalang.model.elements.Flag;
import org.ballerinalang.model.elements.PackageID;
import org.ballerinalang.model.tree.AnnotationAttachmentNode;
import org.ballerinalang.model.tree.DocumentationReferenceType;
import org.ballerinalang.model.tree.IdentifierNode;
import org.ballerinalang.model.tree.NodeKind;
import org.ballerinalang.model.tree.OperatorKind;
import org.ballerinalang.model.tree.SimpleVariableNode;
import org.ballerinalang.model.tree.TopLevelNode;
import org.ballerinalang.model.tree.VariableNode;
import org.ballerinalang.model.tree.expressions.ExpressionNode;
import org.ballerinalang.model.tree.expressions.VariableReferenceNode;
import org.ballerinalang.model.tree.expressions.XMLNavigationAccess;
import org.ballerinalang.model.tree.statements.VariableDefinitionNode;
import org.ballerinalang.model.types.TypeKind;
import org.ballerinalang.util.diagnostic.DiagnosticErrorCode;
import org.wso2.ballerinalang.compiler.PackageCache;
import org.wso2.ballerinalang.compiler.diagnostic.BLangDiagnosticLocation;
import org.wso2.ballerinalang.compiler.diagnostic.BLangDiagnosticLog;
import org.wso2.ballerinalang.compiler.semantics.model.SymbolTable;
import org.wso2.ballerinalang.compiler.tree.BLangAnnotation;
import org.wso2.ballerinalang.compiler.tree.BLangAnnotationAttachment;
import org.wso2.ballerinalang.compiler.tree.BLangBlockFunctionBody;
import org.wso2.ballerinalang.compiler.tree.BLangClassDefinition;
import org.wso2.ballerinalang.compiler.tree.BLangCompilationUnit;
import org.wso2.ballerinalang.compiler.tree.BLangErrorVariable;
import org.wso2.ballerinalang.compiler.tree.BLangExprFunctionBody;
import org.wso2.ballerinalang.compiler.tree.BLangExternalFunctionBody;
import org.wso2.ballerinalang.compiler.tree.BLangFunction;
import org.wso2.ballerinalang.compiler.tree.BLangFunctionBody;
import org.wso2.ballerinalang.compiler.tree.BLangIdentifier;
import org.wso2.ballerinalang.compiler.tree.BLangImportPackage;
import org.wso2.ballerinalang.compiler.tree.BLangMarkdownDocumentation;
import org.wso2.ballerinalang.compiler.tree.BLangMarkdownReferenceDocumentation;
import org.wso2.ballerinalang.compiler.tree.BLangNode;
import org.wso2.ballerinalang.compiler.tree.BLangRecordVariable;
import org.wso2.ballerinalang.compiler.tree.BLangRecordVariable.BLangRecordVariableKeyValue;
import org.wso2.ballerinalang.compiler.tree.BLangResourceFunction;
import org.wso2.ballerinalang.compiler.tree.BLangRetrySpec;
import org.wso2.ballerinalang.compiler.tree.BLangService;
import org.wso2.ballerinalang.compiler.tree.BLangSimpleVariable;
import org.wso2.ballerinalang.compiler.tree.BLangTableKeySpecifier;
import org.wso2.ballerinalang.compiler.tree.BLangTableKeyTypeConstraint;
import org.wso2.ballerinalang.compiler.tree.BLangTupleVariable;
import org.wso2.ballerinalang.compiler.tree.BLangTypeDefinition;
import org.wso2.ballerinalang.compiler.tree.BLangVariable;
import org.wso2.ballerinalang.compiler.tree.BLangXMLNS;
import org.wso2.ballerinalang.compiler.tree.bindingpatterns.BLangBindingPattern;
import org.wso2.ballerinalang.compiler.tree.bindingpatterns.BLangCaptureBindingPattern;
import org.wso2.ballerinalang.compiler.tree.bindingpatterns.BLangErrorBindingPattern;
import org.wso2.ballerinalang.compiler.tree.bindingpatterns.BLangErrorCauseBindingPattern;
import org.wso2.ballerinalang.compiler.tree.bindingpatterns.BLangErrorFieldBindingPatterns;
import org.wso2.ballerinalang.compiler.tree.bindingpatterns.BLangErrorMessageBindingPattern;
import org.wso2.ballerinalang.compiler.tree.bindingpatterns.BLangFieldBindingPattern;
import org.wso2.ballerinalang.compiler.tree.bindingpatterns.BLangListBindingPattern;
import org.wso2.ballerinalang.compiler.tree.bindingpatterns.BLangMappingBindingPattern;
import org.wso2.ballerinalang.compiler.tree.bindingpatterns.BLangNamedArgBindingPattern;
import org.wso2.ballerinalang.compiler.tree.bindingpatterns.BLangRestBindingPattern;
import org.wso2.ballerinalang.compiler.tree.bindingpatterns.BLangSimpleBindingPattern;
import org.wso2.ballerinalang.compiler.tree.bindingpatterns.BLangWildCardBindingPattern;
import org.wso2.ballerinalang.compiler.tree.clauses.BLangDoClause;
import org.wso2.ballerinalang.compiler.tree.clauses.BLangFromClause;
import org.wso2.ballerinalang.compiler.tree.clauses.BLangJoinClause;
import org.wso2.ballerinalang.compiler.tree.clauses.BLangLetClause;
import org.wso2.ballerinalang.compiler.tree.clauses.BLangLimitClause;
import org.wso2.ballerinalang.compiler.tree.clauses.BLangMatchClause;
import org.wso2.ballerinalang.compiler.tree.clauses.BLangOnClause;
import org.wso2.ballerinalang.compiler.tree.clauses.BLangOnConflictClause;
import org.wso2.ballerinalang.compiler.tree.clauses.BLangOnFailClause;
import org.wso2.ballerinalang.compiler.tree.clauses.BLangOrderByClause;
import org.wso2.ballerinalang.compiler.tree.clauses.BLangOrderKey;
import org.wso2.ballerinalang.compiler.tree.clauses.BLangSelectClause;
import org.wso2.ballerinalang.compiler.tree.clauses.BLangWhereClause;
import org.wso2.ballerinalang.compiler.tree.expressions.BLangAccessExpression;
import org.wso2.ballerinalang.compiler.tree.expressions.BLangAnnotAccessExpr;
import org.wso2.ballerinalang.compiler.tree.expressions.BLangArrowFunction;
import org.wso2.ballerinalang.compiler.tree.expressions.BLangBinaryExpr;
import org.wso2.ballerinalang.compiler.tree.expressions.BLangCheckPanickedExpr;
import org.wso2.ballerinalang.compiler.tree.expressions.BLangCheckedExpr;
import org.wso2.ballerinalang.compiler.tree.expressions.BLangCommitExpr;
import org.wso2.ballerinalang.compiler.tree.expressions.BLangConstant;
import org.wso2.ballerinalang.compiler.tree.expressions.BLangElvisExpr;
import org.wso2.ballerinalang.compiler.tree.expressions.BLangErrorConstructorExpr;
import org.wso2.ballerinalang.compiler.tree.expressions.BLangErrorVarRef;
import org.wso2.ballerinalang.compiler.tree.expressions.BLangExpression;
import org.wso2.ballerinalang.compiler.tree.expressions.BLangFieldBasedAccess;
import org.wso2.ballerinalang.compiler.tree.expressions.BLangGroupExpr;
import org.wso2.ballerinalang.compiler.tree.expressions.BLangIndexBasedAccess;
import org.wso2.ballerinalang.compiler.tree.expressions.BLangInferredTypedescDefaultNode;
import org.wso2.ballerinalang.compiler.tree.expressions.BLangInvocation;
import org.wso2.ballerinalang.compiler.tree.expressions.BLangInvocation.BLangActionInvocation;
import org.wso2.ballerinalang.compiler.tree.expressions.BLangLambdaFunction;
import org.wso2.ballerinalang.compiler.tree.expressions.BLangLetExpression;
import org.wso2.ballerinalang.compiler.tree.expressions.BLangListConstructorExpr;
import org.wso2.ballerinalang.compiler.tree.expressions.BLangListConstructorExpr.BLangListConstructorSpreadOpExpr;
import org.wso2.ballerinalang.compiler.tree.expressions.BLangLiteral;
import org.wso2.ballerinalang.compiler.tree.expressions.BLangMarkDownDeprecatedParametersDocumentation;
import org.wso2.ballerinalang.compiler.tree.expressions.BLangMarkDownDeprecationDocumentation;
import org.wso2.ballerinalang.compiler.tree.expressions.BLangMarkdownDocumentationLine;
import org.wso2.ballerinalang.compiler.tree.expressions.BLangMarkdownParameterDocumentation;
import org.wso2.ballerinalang.compiler.tree.expressions.BLangMarkdownReturnParameterDocumentation;
import org.wso2.ballerinalang.compiler.tree.expressions.BLangMatchGuard;
import org.wso2.ballerinalang.compiler.tree.expressions.BLangNamedArgsExpression;
import org.wso2.ballerinalang.compiler.tree.expressions.BLangNumericLiteral;
import org.wso2.ballerinalang.compiler.tree.expressions.BLangObjectConstructorExpression;
import org.wso2.ballerinalang.compiler.tree.expressions.BLangQueryAction;
import org.wso2.ballerinalang.compiler.tree.expressions.BLangQueryExpr;
import org.wso2.ballerinalang.compiler.tree.expressions.BLangRawTemplateLiteral;
import org.wso2.ballerinalang.compiler.tree.expressions.BLangRecordLiteral;
import org.wso2.ballerinalang.compiler.tree.expressions.BLangRecordLiteral.BLangRecordKeyValueField;
import org.wso2.ballerinalang.compiler.tree.expressions.BLangRecordLiteral.BLangRecordSpreadOperatorField;
import org.wso2.ballerinalang.compiler.tree.expressions.BLangRecordVarRef;
import org.wso2.ballerinalang.compiler.tree.expressions.BLangRecordVarRef.BLangRecordVarRefKeyValue;
import org.wso2.ballerinalang.compiler.tree.expressions.BLangRestArgsExpression;
import org.wso2.ballerinalang.compiler.tree.expressions.BLangSimpleVarRef;
import org.wso2.ballerinalang.compiler.tree.expressions.BLangStringTemplateLiteral;
import org.wso2.ballerinalang.compiler.tree.expressions.BLangTableConstructorExpr;
import org.wso2.ballerinalang.compiler.tree.expressions.BLangTableMultiKeyExpr;
import org.wso2.ballerinalang.compiler.tree.expressions.BLangTernaryExpr;
import org.wso2.ballerinalang.compiler.tree.expressions.BLangTransactionalExpr;
import org.wso2.ballerinalang.compiler.tree.expressions.BLangTrapExpr;
import org.wso2.ballerinalang.compiler.tree.expressions.BLangTupleVarRef;
import org.wso2.ballerinalang.compiler.tree.expressions.BLangTypeConversionExpr;
import org.wso2.ballerinalang.compiler.tree.expressions.BLangTypeInit;
import org.wso2.ballerinalang.compiler.tree.expressions.BLangTypeTestExpr;
import org.wso2.ballerinalang.compiler.tree.expressions.BLangTypedescExpr;
import org.wso2.ballerinalang.compiler.tree.expressions.BLangUnaryExpr;
import org.wso2.ballerinalang.compiler.tree.expressions.BLangVariableReference;
import org.wso2.ballerinalang.compiler.tree.expressions.BLangWaitExpr;
import org.wso2.ballerinalang.compiler.tree.expressions.BLangWaitForAllExpr;
import org.wso2.ballerinalang.compiler.tree.expressions.BLangWaitForAllExpr.BLangWaitKeyValue;
import org.wso2.ballerinalang.compiler.tree.expressions.BLangWorkerFlushExpr;
import org.wso2.ballerinalang.compiler.tree.expressions.BLangWorkerReceive;
import org.wso2.ballerinalang.compiler.tree.expressions.BLangWorkerSyncSendExpr;
import org.wso2.ballerinalang.compiler.tree.expressions.BLangXMLAttribute;
import org.wso2.ballerinalang.compiler.tree.expressions.BLangXMLCommentLiteral;
import org.wso2.ballerinalang.compiler.tree.expressions.BLangXMLElementAccess;
import org.wso2.ballerinalang.compiler.tree.expressions.BLangXMLElementFilter;
import org.wso2.ballerinalang.compiler.tree.expressions.BLangXMLElementLiteral;
import org.wso2.ballerinalang.compiler.tree.expressions.BLangXMLNavigationAccess;
import org.wso2.ballerinalang.compiler.tree.expressions.BLangXMLProcInsLiteral;
import org.wso2.ballerinalang.compiler.tree.expressions.BLangXMLQName;
import org.wso2.ballerinalang.compiler.tree.expressions.BLangXMLQuotedString;
import org.wso2.ballerinalang.compiler.tree.expressions.BLangXMLSequenceLiteral;
import org.wso2.ballerinalang.compiler.tree.expressions.BLangXMLTextLiteral;
import org.wso2.ballerinalang.compiler.tree.matchpatterns.BLangConstPattern;
import org.wso2.ballerinalang.compiler.tree.matchpatterns.BLangErrorCauseMatchPattern;
import org.wso2.ballerinalang.compiler.tree.matchpatterns.BLangErrorFieldMatchPatterns;
import org.wso2.ballerinalang.compiler.tree.matchpatterns.BLangErrorMatchPattern;
import org.wso2.ballerinalang.compiler.tree.matchpatterns.BLangErrorMessageMatchPattern;
import org.wso2.ballerinalang.compiler.tree.matchpatterns.BLangFieldMatchPattern;
import org.wso2.ballerinalang.compiler.tree.matchpatterns.BLangListMatchPattern;
import org.wso2.ballerinalang.compiler.tree.matchpatterns.BLangMappingMatchPattern;
import org.wso2.ballerinalang.compiler.tree.matchpatterns.BLangMatchPattern;
import org.wso2.ballerinalang.compiler.tree.matchpatterns.BLangNamedArgMatchPattern;
import org.wso2.ballerinalang.compiler.tree.matchpatterns.BLangRestMatchPattern;
import org.wso2.ballerinalang.compiler.tree.matchpatterns.BLangSimpleMatchPattern;
import org.wso2.ballerinalang.compiler.tree.matchpatterns.BLangVarBindingPatternMatchPattern;
import org.wso2.ballerinalang.compiler.tree.matchpatterns.BLangWildCardMatchPattern;
import org.wso2.ballerinalang.compiler.tree.statements.BLangAssignment;
import org.wso2.ballerinalang.compiler.tree.statements.BLangBlockStmt;
import org.wso2.ballerinalang.compiler.tree.statements.BLangBreak;
import org.wso2.ballerinalang.compiler.tree.statements.BLangCompoundAssignment;
import org.wso2.ballerinalang.compiler.tree.statements.BLangContinue;
import org.wso2.ballerinalang.compiler.tree.statements.BLangDo;
import org.wso2.ballerinalang.compiler.tree.statements.BLangErrorDestructure;
import org.wso2.ballerinalang.compiler.tree.statements.BLangErrorVariableDef;
import org.wso2.ballerinalang.compiler.tree.statements.BLangExpressionStmt;
import org.wso2.ballerinalang.compiler.tree.statements.BLangFail;
import org.wso2.ballerinalang.compiler.tree.statements.BLangForeach;
import org.wso2.ballerinalang.compiler.tree.statements.BLangForkJoin;
import org.wso2.ballerinalang.compiler.tree.statements.BLangIf;
import org.wso2.ballerinalang.compiler.tree.statements.BLangLock;
import org.wso2.ballerinalang.compiler.tree.statements.BLangMatchStatement;
import org.wso2.ballerinalang.compiler.tree.statements.BLangPanic;
import org.wso2.ballerinalang.compiler.tree.statements.BLangRecordDestructure;
import org.wso2.ballerinalang.compiler.tree.statements.BLangRecordVariableDef;
import org.wso2.ballerinalang.compiler.tree.statements.BLangRetry;
import org.wso2.ballerinalang.compiler.tree.statements.BLangRetryTransaction;
import org.wso2.ballerinalang.compiler.tree.statements.BLangReturn;
import org.wso2.ballerinalang.compiler.tree.statements.BLangRollback;
import org.wso2.ballerinalang.compiler.tree.statements.BLangSimpleVariableDef;
import org.wso2.ballerinalang.compiler.tree.statements.BLangStatement;
import org.wso2.ballerinalang.compiler.tree.statements.BLangTransaction;
import org.wso2.ballerinalang.compiler.tree.statements.BLangTupleDestructure;
import org.wso2.ballerinalang.compiler.tree.statements.BLangTupleVariableDef;
import org.wso2.ballerinalang.compiler.tree.statements.BLangWhile;
import org.wso2.ballerinalang.compiler.tree.statements.BLangWorkerSend;
import org.wso2.ballerinalang.compiler.tree.statements.BLangXMLNSStatement;
import org.wso2.ballerinalang.compiler.tree.types.BLangArrayType;
import org.wso2.ballerinalang.compiler.tree.types.BLangBuiltInRefTypeNode;
import org.wso2.ballerinalang.compiler.tree.types.BLangConstrainedType;
import org.wso2.ballerinalang.compiler.tree.types.BLangErrorType;
import org.wso2.ballerinalang.compiler.tree.types.BLangFiniteTypeNode;
import org.wso2.ballerinalang.compiler.tree.types.BLangFunctionTypeNode;
import org.wso2.ballerinalang.compiler.tree.types.BLangIntersectionTypeNode;
import org.wso2.ballerinalang.compiler.tree.types.BLangLetVariable;
import org.wso2.ballerinalang.compiler.tree.types.BLangObjectTypeNode;
import org.wso2.ballerinalang.compiler.tree.types.BLangRecordTypeNode;
import org.wso2.ballerinalang.compiler.tree.types.BLangStreamType;
import org.wso2.ballerinalang.compiler.tree.types.BLangTableTypeNode;
import org.wso2.ballerinalang.compiler.tree.types.BLangTupleTypeNode;
import org.wso2.ballerinalang.compiler.tree.types.BLangType;
import org.wso2.ballerinalang.compiler.tree.types.BLangUnionTypeNode;
import org.wso2.ballerinalang.compiler.tree.types.BLangUserDefinedType;
import org.wso2.ballerinalang.compiler.tree.types.BLangValueType;
import org.wso2.ballerinalang.compiler.util.CompilerContext;
import org.wso2.ballerinalang.compiler.util.Constants;
import org.wso2.ballerinalang.compiler.util.FieldKind;
import org.wso2.ballerinalang.compiler.util.Names;
import org.wso2.ballerinalang.compiler.util.NumericLiteralSupport;
import org.wso2.ballerinalang.compiler.util.QuoteType;
import org.wso2.ballerinalang.compiler.util.TypeTags;

import java.util.ArrayList;
import java.util.Collections;
import java.util.HashSet;
import java.util.Iterator;
import java.util.LinkedList;
import java.util.List;
import java.util.Optional;
import java.util.Set;
import java.util.Stack;
import java.util.regex.Matcher;

import static org.ballerinalang.model.elements.Flag.INCLUDED;
import static org.ballerinalang.model.elements.Flag.ISOLATED;
import static org.ballerinalang.model.elements.Flag.SERVICE;
import static org.wso2.ballerinalang.compiler.util.Constants.INFERRED_ARRAY_INDICATOR;
import static org.wso2.ballerinalang.compiler.util.Constants.OPEN_ARRAY_INDICATOR;
import static org.wso2.ballerinalang.compiler.util.Constants.WORKER_LAMBDA_VAR_PREFIX;

/**
 * Generates a {@code BLandCompilationUnit} from the given {@code ModulePart}.
 *
 * @since 1.3.0
 */
public class BLangNodeBuilder extends NodeTransformer<BLangNode> {
    private static final int MAX_ARRAY_SIZE = Integer.MAX_VALUE - 10; // -10 was added due to the JVM limitations
    private static final String IDENTIFIER_LITERAL_PREFIX = "'";
    private BLangDiagnosticLog dlog;
    private SymbolTable symTable;

    private PackageCache packageCache;
    private PackageID packageID;
    private String currentCompUnitName;

    private BLangCompilationUnit currentCompilationUnit;
    private BLangAnonymousModelHelper anonymousModelHelper;
    private BLangMissingNodesHelper missingNodesHelper;

    /* To keep track of additional statements produced from multi-BLangNode resultant transformations */
    private Stack<BLangStatement> additionalStatements = new Stack<>();
    /* To keep track if we are inside a block statment for the use of type definition creation */
    private boolean isInLocalContext = false;

    private  HashSet<String> constantSet = new HashSet<String>();

    public BLangNodeBuilder(CompilerContext context,
                            PackageID packageID, String entryName) {
        this.dlog = BLangDiagnosticLog.getInstance(context);
        this.dlog.setCurrentPackageId(packageID);
        this.symTable = SymbolTable.getInstance(context);
        this.packageID = packageID;
        this.currentCompUnitName = entryName;
        this.anonymousModelHelper = BLangAnonymousModelHelper.getInstance(context);
        this.missingNodesHelper = BLangMissingNodesHelper.getInstance(context);
    }

    public List<org.ballerinalang.model.tree.Node> accept(Node node) {
        BLangNode bLangNode = node.apply(this);
        List<org.ballerinalang.model.tree.Node> nodes = new ArrayList<>();
        // if not already consumed, add left-over statements
        while (!additionalStatements.empty()) {
            nodes.add(additionalStatements.pop());
        }
        nodes.add(bLangNode);
        return nodes;
    }

    @Override
    public BLangNode transform(IdentifierToken identifierToken) {
        return this.createIdentifier(getPosition(identifierToken), identifierToken);
    }

    private Optional<Node> getDocumentationString(Optional<MetadataNode> metadataNode) {
        return metadataNode.map(MetadataNode::documentationString).orElse(null);
    }

    private NodeList<AnnotationNode> getAnnotations(Optional<MetadataNode> metadataNode) {
        return metadataNode.map(MetadataNode::annotations).orElse(null);
    }

    private Location getPosition(Node node) {
        if (node == null) {
            return null;
        }
        LineRange lineRange = node.lineRange();
        LinePosition startPos = lineRange.startLine();
        LinePosition endPos = lineRange.endLine();
        TextRange textRange = node.textRange();
        return new BLangDiagnosticLocation(currentCompUnitName,
                startPos.line(),
                endPos.line(),
                startPos.offset(),
                endPos.offset(),
                textRange.startOffset(),
                textRange.length());
    }

    private Location getPosition(Node startNode, Node endNode) {
        if (startNode == null || endNode == null) {
            return null;
        }
        LinePosition startPos = startNode.lineRange().startLine();
        LinePosition endPos = endNode.lineRange().endLine();
        TextRange startNodeTextRange = startNode.textRange();
        int length = startNodeTextRange.length() + endNode.textRange().length();
        return new BLangDiagnosticLocation(currentCompUnitName, startPos.line(), endPos.line(),
                startPos.offset(), endPos.offset(), startNodeTextRange.startOffset(), length);
    }

    private Location getPositionWithoutMetadata(Node node) {
        if (node == null) {
            return null;
        }
        LineRange nodeLineRange = node.lineRange();
        NonTerminalNode nonTerminalNode = (NonTerminalNode) node;
        ChildNodeList children = nonTerminalNode.children();
        // If there's metadata it will be the first child.
        // Hence set start position and startOffSet from next immediate child.
        LinePosition startPos;
        int startOffSet;
        int length;
        Node firstChild = children.get(0);
        if (firstChild.kind() == SyntaxKind.METADATA) {
            Node secondChild = children.get(1);
            startPos = secondChild.lineRange().startLine();
            startOffSet = secondChild.textRange().startOffset();
            length = node.textRange().length() - firstChild.textRange().length();
        } else {
            startPos = nodeLineRange.startLine();
            startOffSet = node.textRange().startOffset();
            length = node.textRange().length();
        }
        LinePosition endPos = nodeLineRange.endLine();
        return new BLangDiagnosticLocation(currentCompUnitName,
                startPos.line(),
                endPos.line(),
                startPos.offset(),
                endPos.offset(),
                startOffSet,
                length);
    }

    @Override
    public BLangNode transform(ModulePartNode modulePart) {
        BLangCompilationUnit compilationUnit = (BLangCompilationUnit) TreeBuilder.createCompilationUnit();
        this.currentCompilationUnit = compilationUnit;
        compilationUnit.name = currentCompUnitName;
        compilationUnit.setPackageID(packageID);
        Location pos = getPosition(modulePart);
        // Generate import declarations
        for (ImportDeclarationNode importDecl : modulePart.imports()) {
            BLangImportPackage bLangImport = (BLangImportPackage) importDecl.apply(this);
            bLangImport.compUnit = this.createIdentifier(pos, compilationUnit.getName());
            compilationUnit.addTopLevelNode(bLangImport);
        }

        // Generate other module-level declarations
        for (ModuleMemberDeclarationNode member : modulePart.members()) {
            compilationUnit.addTopLevelNode((TopLevelNode) member.apply(this));
        }

        Location newLocation = new BLangDiagnosticLocation(pos.lineRange().filePath(), 0, 0, 0, 0, 0, 0);

        compilationUnit.pos = newLocation;
        compilationUnit.setPackageID(packageID);
        this.currentCompilationUnit = null;
        constantSet.clear();
        return compilationUnit;
    }

    @Override
    public BLangNode transform(ModuleVariableDeclarationNode modVarDeclrNode) {
        TypedBindingPatternNode typedBindingPattern = modVarDeclrNode.typedBindingPattern();
        BindingPatternNode bindingPatternNode = typedBindingPattern.bindingPattern();
        BLangVariable variable = getBLangVariableNode(bindingPatternNode, getPositionWithoutMetadata(modVarDeclrNode));

        if (modVarDeclrNode.visibilityQualifier().isPresent()) {
            markVariableWithFlag(variable, Flag.PUBLIC);
        }

        initializeBLangVariable(variable, typedBindingPattern.typeDescriptor(), modVarDeclrNode.initializer(),
                modVarDeclrNode.qualifiers());

        NodeList<AnnotationNode> annotations = getAnnotations(modVarDeclrNode.metadata());
        if (annotations != null) {
            variable.annAttachments = applyAll(annotations);
        }

        variable.markdownDocumentationAttachment =
                createMarkdownDocumentationAttachment(getDocumentationString(modVarDeclrNode.metadata()));
        return variable;
    }

    @Override
    public BLangNode transform(ImportDeclarationNode importDeclaration) {
        ImportOrgNameNode orgNameNode = importDeclaration.orgName().orElse(null);
        Optional<ImportPrefixNode> prefixNode = importDeclaration.prefix();

        Token orgName = null;
        if (orgNameNode != null) {
            orgName = orgNameNode.orgName();
        }

        String version = null;

        List<BLangIdentifier> pkgNameComps = new ArrayList<>();
        NodeList<IdentifierToken> names = importDeclaration.moduleName();
        Location position = getPosition(importDeclaration);
        names.forEach(name -> pkgNameComps.add(this.createIdentifier(getPosition(name), name.text())));

        BLangImportPackage importDcl = (BLangImportPackage) TreeBuilder.createImportPackageNode();
        importDcl.pos = position;
        importDcl.pkgNameComps = pkgNameComps;
        importDcl.orgName = this.createIdentifier(getPosition(orgNameNode), orgName);
        importDcl.version = this.createIdentifier(null, version);

        if (prefixNode.isEmpty()) {
            importDcl.alias = pkgNameComps.get(pkgNameComps.size() - 1);
            return importDcl;
        }

        ImportPrefixNode importPrefixNode = prefixNode.get();
        Token prefix = importPrefixNode.prefix();
        Location prefixPos = getPosition(prefix);
        if (prefix.kind() == SyntaxKind.UNDERSCORE_KEYWORD) {
            importDcl.alias = createIgnoreIdentifier(prefix);
        } else {
            importDcl.alias = createIdentifier(prefixPos, prefix);
        }

        return importDcl;
    }

    @Override
    public BLangNode transform(MethodDeclarationNode methodDeclarationNode) {
        BLangFunction bLFunction;
        if (methodDeclarationNode.relativeResourcePath().isEmpty()) {
            bLFunction = createFunctionNode(methodDeclarationNode.methodName(),
                    methodDeclarationNode.qualifierList(), methodDeclarationNode.methodSignature(), null);
        } else {
            bLFunction = createResourceFunctionNode(methodDeclarationNode.methodName(),
                    methodDeclarationNode.qualifierList(), methodDeclarationNode.relativeResourcePath(),
                    methodDeclarationNode.methodSignature(), null);
        }

        bLFunction.annAttachments = applyAll(getAnnotations(methodDeclarationNode.metadata()));
        bLFunction.markdownDocumentationAttachment =
                createMarkdownDocumentationAttachment(getDocumentationString(methodDeclarationNode.metadata()));
        bLFunction.pos = getPositionWithoutMetadata(methodDeclarationNode);
        return bLFunction;
    }

    @Override
    public BLangNode transform(ResourcePathParameterNode resourcePathParameterNode) {

        BLangSimpleVariable pathParam = (BLangSimpleVariable) TreeBuilder.createSimpleVariableNode();
        pathParam.name = createIdentifier(resourcePathParameterNode.paramName());
        BLangType typeNode = createTypeNode(resourcePathParameterNode.typeDescriptor());
        pathParam.pos = getPosition(resourcePathParameterNode);
        pathParam.annAttachments = applyAll(resourcePathParameterNode.annotations());

        if (resourcePathParameterNode.kind() == SyntaxKind.RESOURCE_PATH_REST_PARAM) {
            BLangArrayType arrayTypeNode = (BLangArrayType) TreeBuilder.createArrayTypeNode();
            arrayTypeNode.elemtype = typeNode;
            arrayTypeNode.dimensions = 1;
            typeNode = arrayTypeNode;
        }
        pathParam.typeNode = typeNode;
        return pathParam;
    }

    private BLangFunction createResourceFunctionNode(IdentifierToken accessorName,
                                                     NodeList<Token> qualifierList,
                                                     NodeList<Node> relativeResourcePath,
                                                     FunctionSignatureNode methodSignature,
                                                     FunctionBodyNode functionBody) {

        BLangResourceFunction bLFunction = (BLangResourceFunction) TreeBuilder.createResourceFunctionNode();

        String resourceFuncName = calculateResourceFunctionName(accessorName, relativeResourcePath);
        BLangIdentifier name = createIdentifier(getPosition(accessorName), resourceFuncName);
        populateFunctionNode(name, qualifierList, methodSignature, functionBody, bLFunction);
        bLFunction.methodName = createIdentifier(accessorName);

        bLFunction.resourcePath =  new ArrayList<>();
        List<BLangSimpleVariable> params = new ArrayList<>();
        for (Node pathSegment : relativeResourcePath) {
            switch (pathSegment.kind()) {
                case SLASH_TOKEN:
                    continue;
                case RESOURCE_PATH_SEGMENT_PARAM:
                    BLangSimpleVariable param = (BLangSimpleVariable) pathSegment.apply(this);
                    params.add(param);
                    bLFunction.addPathParam(param);
                    bLFunction.resourcePath.add(createIdentifier(getPosition(pathSegment), "*"));
                    break;
                case RESOURCE_PATH_REST_PARAM:
                    BLangSimpleVariable restParam = (BLangSimpleVariable) pathSegment.apply(this);
                    params.add(restParam);
                    bLFunction.setRestPathParam(restParam);
                    bLFunction.resourcePath.add(createIdentifier(getPosition(pathSegment), "**"));
                    break;
                default:
                    bLFunction.resourcePath.add(createIdentifier((Token) pathSegment));
                    break;
            }
        }
        bLFunction.getParameters().addAll(0, params);

        return bLFunction;
    }

    private String calculateResourceFunctionName(IdentifierToken accessorName, NodeList<Node> relativeResourcePath) {
        StringBuilder sb = new StringBuilder();
        sb.append("$");
        sb.append(createIdentifier(accessorName).getValue());
        for (Node token : relativeResourcePath) {
            switch (token.kind()) {
                case SLASH_TOKEN:
                    continue;
                case RESOURCE_PATH_SEGMENT_PARAM:
                    sb.append("$*");
                    break;
                case RESOURCE_PATH_REST_PARAM:
                    sb.append("$**");
                    break;
                default:
                    sb.append("$");
                    String value = createIdentifier((Token) token).getValue();
                    sb.append(value);
            }
        }
        return sb.toString();
    }

    @Override
    public BLangNode transform(ConstantDeclarationNode constantDeclarationNode) {
        BLangConstant constantNode = (BLangConstant) TreeBuilder.createConstantNode();
        Location pos = getPositionWithoutMetadata(constantDeclarationNode);
        Location identifierPos = getPosition(constantDeclarationNode.variableName());
        constantNode.name = createIdentifier(identifierPos, constantDeclarationNode.variableName());
        constantNode.expr = createExpression(constantDeclarationNode.initializer());
        constantNode.pos = pos;
        if (constantDeclarationNode.typeDescriptor().isPresent()) {
            constantNode.typeNode = createTypeNode(constantDeclarationNode.typeDescriptor().orElse(null));
        }

        constantNode.annAttachments = applyAll(getAnnotations(constantDeclarationNode.metadata()));
        constantNode.markdownDocumentationAttachment =
                createMarkdownDocumentationAttachment(getDocumentationString(constantDeclarationNode.metadata()));

        constantNode.flagSet.add(Flag.CONSTANT);
        if (constantDeclarationNode.visibilityQualifier().isPresent() &&
                constantDeclarationNode.visibilityQualifier().orElse(null).kind() == SyntaxKind.PUBLIC_KEYWORD) {
            constantNode.flagSet.add(Flag.PUBLIC);
        }

        // Check whether the value is a literal. If it is not a literal, it is an invalid case. So we don't need to
        // consider it.
        NodeKind nodeKind = constantNode.expr.getKind();
        if (nodeKind == NodeKind.LITERAL || nodeKind == NodeKind.NUMERIC_LITERAL) {
            // Note - If the RHS is a literal, we need to create an anonymous type definition which can later be used
            // in type definitions.

            // Create a new literal.
            BLangLiteral literal = nodeKind == NodeKind.LITERAL ?
                    (BLangLiteral) TreeBuilder.createLiteralExpression() :
                    (BLangLiteral) TreeBuilder.createNumericLiteralExpression();
            literal.setValue(((BLangLiteral) constantNode.expr).value);
            literal.setOriginalValue(((BLangLiteral) constantNode.expr).originalValue);
            literal.setBType(constantNode.expr.getBType());
            literal.isConstant = true;

            // Create a new finite type node.
            BLangFiniteTypeNode finiteTypeNode = (BLangFiniteTypeNode) TreeBuilder.createFiniteTypeNode();
            finiteTypeNode.valueSpace.add(literal);
            finiteTypeNode.pos = identifierPos;

            // Create a new anonymous type definition.
            BLangTypeDefinition typeDef = (BLangTypeDefinition) TreeBuilder.createTypeDefinition();
            String genName = anonymousModelHelper.getNextAnonymousTypeKey(packageID);
            IdentifierNode anonTypeGenName = createIdentifier(symTable.builtinPos, genName);
            typeDef.setName(anonTypeGenName);
            typeDef.flagSet.add(Flag.PUBLIC);
            typeDef.flagSet.add(Flag.ANONYMOUS);
            typeDef.typeNode = finiteTypeNode;
            typeDef.pos = pos;

            // We add this type definition to the `associatedTypeDefinition` field of the constant node. Then when we
            // visit the constant node, we visit this type definition as well. By doing this, we don't need to change
            // any of the type def visiting logic in symbol enter.
            constantNode.associatedTypeDefinition = typeDef;
        }
        String constantName = constantNode.name.value;
        if (constantSet.contains(constantName)) {
            dlog.error(constantNode.name.pos, DiagnosticErrorCode.REDECLARED_SYMBOL, constantName);
        } else {
            constantSet.add(constantName);
        }
        return constantNode;
    }

    public BLangNode transform(TypeDefinitionNode typeDefNode) {
        BLangTypeDefinition typeDef = (BLangTypeDefinition) TreeBuilder.createTypeDefinition();
        BLangIdentifier identifierNode =
                this.createIdentifier(typeDefNode.typeName());
        typeDef.setName(identifierNode);
        typeDef.markdownDocumentationAttachment =
                createMarkdownDocumentationAttachment(getDocumentationString(typeDefNode.metadata()));

        typeDef.typeNode = createTypeNode(typeDefNode.typeDescriptor());

        typeDefNode.visibilityQualifier().ifPresent(visibilityQual -> {
            if (visibilityQual.kind() == SyntaxKind.PUBLIC_KEYWORD) {
                typeDef.flagSet.add(Flag.PUBLIC);
            }
        });
        typeDef.pos = getPositionWithoutMetadata(typeDefNode);
        typeDef.annAttachments = applyAll(getAnnotations(typeDefNode.metadata()));
        return typeDef;
    }

    @Override
    public BLangNode transform(UnionTypeDescriptorNode unionTypeDescriptorNode) {
        List<TypeDescriptorNode> nodes = flattenUnionType(unionTypeDescriptorNode);

        List<TypeDescriptorNode> finiteTypeElements = new ArrayList<>();
        List<List<TypeDescriptorNode>> unionTypeElementsCollection = new ArrayList<>();
        for (TypeDescriptorNode type : nodes) {
            if (type.kind() == SyntaxKind.SINGLETON_TYPE_DESC) {
                finiteTypeElements.add(type);
                unionTypeElementsCollection.add(new ArrayList<>());
            } else {
                List<TypeDescriptorNode> lastOfOthers;
                if (unionTypeElementsCollection.isEmpty()) {
                    lastOfOthers = new ArrayList<>();
                    unionTypeElementsCollection.add(lastOfOthers);
                } else {
                    lastOfOthers = unionTypeElementsCollection.get(unionTypeElementsCollection.size() - 1);
                }

                lastOfOthers.add(type);
            }
        }

        List<TypeDescriptorNode> unionElements = new ArrayList<>();
        reverseFlatMap(unionTypeElementsCollection, unionElements);

        BLangFiniteTypeNode bLangFiniteTypeNode = (BLangFiniteTypeNode) TreeBuilder.createFiniteTypeNode();
        for (TypeDescriptorNode finiteTypeEl : finiteTypeElements) {
            SingletonTypeDescriptorNode singletonTypeNode = (SingletonTypeDescriptorNode) finiteTypeEl;
            BLangLiteral literal = createSimpleLiteral(singletonTypeNode.simpleContExprNode(), true);
            bLangFiniteTypeNode.addValue(literal);
        }

        if (unionElements.isEmpty()) {
            return bLangFiniteTypeNode;
        }

        BLangUnionTypeNode unionTypeNode = (BLangUnionTypeNode) TreeBuilder.createUnionTypeNode();
        unionTypeNode.pos = getPosition(unionTypeDescriptorNode);
        for (TypeDescriptorNode unionElement : unionElements) {
            unionTypeNode.memberTypeNodes.add(createTypeNode(unionElement));
        }

        bLangFiniteTypeNode.setPosition(unionTypeNode.pos);
        if (!finiteTypeElements.isEmpty()) {
            unionTypeNode.memberTypeNodes.add(deSugarTypeAsUserDefType(bLangFiniteTypeNode));
        }
        return unionTypeNode;
    }

    private List<TypeDescriptorNode> flattenUnionType(UnionTypeDescriptorNode unionTypeDescriptorNode) {
        List<TypeDescriptorNode> list = new ArrayList<>();
        flattenUnionType(list, unionTypeDescriptorNode);
        return list;
    }

    private void flattenUnionType(List<TypeDescriptorNode> list, TypeDescriptorNode typeDescriptorNode) {
        if (typeDescriptorNode.kind() != SyntaxKind.UNION_TYPE_DESC) {
            list.add(typeDescriptorNode);
            return;
        }

        UnionTypeDescriptorNode unionTypeDescriptorNode = (UnionTypeDescriptorNode) typeDescriptorNode;
        updateListWithNonUnionTypes(list, unionTypeDescriptorNode.leftTypeDesc());
        updateListWithNonUnionTypes(list, unionTypeDescriptorNode.rightTypeDesc());
    }

    private void updateListWithNonUnionTypes(List<TypeDescriptorNode> list, TypeDescriptorNode typeDescNode) {
        if (typeDescNode.kind() != SyntaxKind.UNION_TYPE_DESC) {
            list.add(typeDescNode);
        } else {
            flattenUnionType(list, typeDescNode);
        }
    }

    private <T> void reverseFlatMap(List<List<T>> listOfLists, List<T> result) {
        for (int i = listOfLists.size() - 1; i >= 0; i--) {
            result.addAll(listOfLists.get(i));
        }
    }

    private BLangUserDefinedType deSugarTypeAsUserDefType(BLangType toIndirect) {
        BLangTypeDefinition bLTypeDef = createTypeDefinitionWithTypeNode(toIndirect);
        Location pos = toIndirect.pos;
        addToTop(bLTypeDef);

        return createUserDefinedType(pos, (BLangIdentifier) TreeBuilder.createIdentifierNode(), bLTypeDef.name);
    }

    private BLangTypeDefinition createTypeDefinitionWithTypeNode(BLangType toIndirect) {
        Location pos = toIndirect.pos;
        BLangTypeDefinition bLTypeDef = (BLangTypeDefinition) TreeBuilder.createTypeDefinition();

        // Generate a name for the anonymous object
        String genName = anonymousModelHelper.getNextAnonymousTypeKey(packageID);
        IdentifierNode anonTypeGenName = createIdentifier(symTable.builtinPos, genName);
        bLTypeDef.setName(anonTypeGenName);
        bLTypeDef.flagSet.add(Flag.PUBLIC);
        bLTypeDef.flagSet.add(Flag.ANONYMOUS);

        bLTypeDef.typeNode = toIndirect;
        bLTypeDef.pos = pos;
        return bLTypeDef;
    }

    @Override
    public BLangNode transform(ParenthesisedTypeDescriptorNode parenthesisedTypeDescriptorNode) {
        BLangType typeNode = createTypeNode(parenthesisedTypeDescriptorNode.typedesc());
        typeNode.grouped = true;
        return typeNode;
    }

    @Override
    public BLangNode transform(TypeParameterNode typeParameterNode) {
        return createTypeNode(typeParameterNode.typeNode());
    }

    @Override
    public BLangNode transform(TupleTypeDescriptorNode tupleTypeDescriptorNode) {
        BLangTupleTypeNode tupleTypeNode = (BLangTupleTypeNode) TreeBuilder.createTupleTypeNode();
        SeparatedNodeList<Node> types = tupleTypeDescriptorNode.memberTypeDesc();
        for (int i = 0; i < types.size(); i++) {
            Node node = types.get(i);
            if (node.kind() == SyntaxKind.REST_TYPE) {
                RestDescriptorNode restDescriptor = (RestDescriptorNode) node;
                tupleTypeNode.restParamType = createTypeNode(restDescriptor.typeDescriptor());
            } else {
                tupleTypeNode.memberTypeNodes.add(createTypeNode(node));
            }
        }
        tupleTypeNode.pos = getPosition(tupleTypeDescriptorNode);

        return tupleTypeNode;
    }

    @Override
    public BLangNode transform(ParameterizedTypeDescriptorNode parameterizedTypeDescNode) {
        if (parameterizedTypeDescNode.kind() == SyntaxKind.ERROR_TYPE_DESC) {
            return transformErrorTypeDescriptor(parameterizedTypeDescNode);
        }
        
        BLangBuiltInRefTypeNode refType = (BLangBuiltInRefTypeNode) TreeBuilder.createBuiltInReferenceTypeNode();
        refType.typeKind = getParameterizedTypeKind(parameterizedTypeDescNode.kind());
        refType.pos = getPosition(parameterizedTypeDescNode);

        Optional<TypeParameterNode> typeParam = parameterizedTypeDescNode.typeParamNode();
        if (typeParam.isPresent()) {
            BLangConstrainedType constrainedType = (BLangConstrainedType) TreeBuilder.createConstrainedTypeNode();
            constrainedType.type = refType;
            constrainedType.constraint = createTypeNode(typeParam.get().typeNode());
            constrainedType.pos = refType.pos;
            return constrainedType;
        }
        
        return refType;
    }

    private TypeKind getParameterizedTypeKind(SyntaxKind syntaxKind) {
        switch (syntaxKind) {
            case TYPEDESC_TYPE_DESC:
                return TypeKind.TYPEDESC;
            case FUTURE_TYPE_DESC:
                return TypeKind.FUTURE;
            case XML_TYPE_DESC:
            default:
                return TypeKind.XML;
        }
    }
    
    private BLangNode transformErrorTypeDescriptor(ParameterizedTypeDescriptorNode parameterizedTypeDescNode) {
        BLangErrorType errorType = (BLangErrorType) TreeBuilder.createErrorTypeNode();
        Optional<TypeParameterNode> typeParam = parameterizedTypeDescNode.typeParamNode();
        errorType.pos = getPosition(parameterizedTypeDescNode);
        if (typeParam.isPresent()) {
            TypeParameterNode typeNode = typeParam.get();
            errorType.detailType = createTypeNode(typeNode);
        }

        NonTerminalNode parent = parameterizedTypeDescNode.parent();
        boolean isDistinctError = parent.kind() == SyntaxKind.DISTINCT_TYPE_DESC;
        if (isDistinctError) {
            parent = parent.parent();
        }

        errorType.isAnonymous = this.isInLocalContext || checkIfAnonymous(parameterizedTypeDescNode);
        errorType.isLocal = this.isInLocalContext;

        if (parent.kind() != SyntaxKind.TYPE_DEFINITION
                && (!errorType.isLocal && (isDistinctError || typeParam.isPresent()))) {
            if (isDistinctError) {
                errorType.flagSet.add(Flag.DISTINCT);
            }
            return deSugarTypeAsUserDefType(errorType);
        }

        return errorType;
    }

    private boolean isAnonymousTypeNode(TypeParameterNode typeNode) {
        SyntaxKind paramKind = typeNode.typeNode().kind();
        if (paramKind == SyntaxKind.RECORD_TYPE_DESC || paramKind == SyntaxKind.OBJECT_TYPE_DESC
                || paramKind == SyntaxKind.ERROR_TYPE_DESC) {
            return checkIfAnonymous(typeNode);
        }
        return false;
    }

    @Override
    public BLangNode transform(DistinctTypeDescriptorNode distinctTypeDesc) {
        TypeDescriptorNode type = distinctTypeDesc.typeDescriptor();
        BLangType typeNode = createTypeNode(type);

        // DISTINCT flag is already added to defined error type
        if (!(type.kind() == SyntaxKind.ERROR_TYPE_DESC && typeNode.getKind() == NodeKind.USER_DEFINED_TYPE)) {
            typeNode.flagSet.add(Flag.DISTINCT);
        }
        return typeNode;
    }

    @Override
    public BLangNode transform(ObjectTypeDescriptorNode objTypeDescNode) {
        BLangObjectTypeNode objectTypeNode = (BLangObjectTypeNode) TreeBuilder.createObjectTypeNode();

        for (Token qualifier : objTypeDescNode.objectTypeQualifiers()) {
            SyntaxKind kind = qualifier.kind();
            if (kind == SyntaxKind.CLIENT_KEYWORD) {
                objectTypeNode.flagSet.add(Flag.CLIENT);
                continue;
            }

            if (kind == SyntaxKind.SERVICE_KEYWORD) {
                objectTypeNode.flagSet.add(SERVICE);
                continue;
            }

            if (kind == SyntaxKind.ISOLATED_KEYWORD) {
                objectTypeNode.flagSet.add(ISOLATED);
                continue;
            }

            throw new RuntimeException("Syntax kind is not supported: " + kind);
        }

        NodeList<Node> members = objTypeDescNode.members();
        for (Node node : members) {
            // TODO: Check for fields other than SimpleVariableNode
            BLangNode bLangNode = node.apply(this);
            if (bLangNode.getKind() == NodeKind.FUNCTION) {
                BLangFunction bLangFunction = (BLangFunction) bLangNode;
                bLangFunction.attachedFunction = true;
                bLangFunction.flagSet.add(Flag.ATTACHED);
                if (Names.USER_DEFINED_INIT_SUFFIX.value.equals(bLangFunction.name.value)) {
                    if (objectTypeNode.initFunction == null) {
                        bLangFunction.objInitFunction = true;
                        objectTypeNode.initFunction = bLangFunction;
                    } else {
                        objectTypeNode.addFunction(bLangFunction);
                    }
                } else {
                    objectTypeNode.addFunction(bLangFunction);
                }
            } else if (bLangNode.getKind() == NodeKind.RESOURCE_FUNC) {
                BLangFunction bLangFunction = (BLangFunction) bLangNode;
                bLangFunction.attachedFunction = true;
                bLangFunction.flagSet.add(Flag.ATTACHED);
                objectTypeNode.addFunction(bLangFunction);
                dlog.error(getPosition(node), DiagnosticErrorCode.OBJECT_TYPE_DEF_DOES_NOT_ALLOW_RESOURCE_FUNC_DECL);
            } else if (bLangNode.getKind() == NodeKind.VARIABLE) {
                objectTypeNode.addField((BLangSimpleVariable) bLangNode);
            } else if (bLangNode.getKind() == NodeKind.USER_DEFINED_TYPE) {
                objectTypeNode.addTypeReference((BLangType) bLangNode);
            }
        }

        objectTypeNode.pos = getPosition(objTypeDescNode);

        boolean isAnonymous = checkIfAnonymous(objTypeDescNode);
        objectTypeNode.isAnonymous = isAnonymous;

        if (!isAnonymous) {
            return objectTypeNode;
        }

        return deSugarTypeAsUserDefType(objectTypeNode);
    }

    public BLangClassDefinition transformObjectCtorExpressionBody(NodeList<Node> members) {
        BLangClassDefinition classDefinition = (BLangClassDefinition) TreeBuilder.createClassDefNode();
        classDefinition.flagSet.add(Flag.ANONYMOUS);
        classDefinition.flagSet.add(Flag.OBJECT_CTOR);
        classDefinition.isObjectContructorDecl = true;

        for (Node node : members) {
            BLangNode bLangNode = node.apply(this);
            NodeKind nodeKind =  bLangNode.getKind();
            if (nodeKind == NodeKind.FUNCTION || bLangNode.getKind() == NodeKind.RESOURCE_FUNC) {
                BLangFunction bLangFunction = (BLangFunction) bLangNode;
                bLangFunction.attachedFunction = true;
                bLangFunction.flagSet.add(Flag.ATTACHED);
                bLangFunction.flagSet.add(Flag.OBJECT_CTOR);
                if (!Names.USER_DEFINED_INIT_SUFFIX.value.equals(bLangFunction.name.value)) {
                    classDefinition.addFunction(bLangFunction);
                    continue;
                }
                if (classDefinition.initFunction != null) {
                    classDefinition.addFunction(bLangFunction);
                    continue;
                }
                if (bLangFunction.requiredParams.size() != 0) {
                    dlog.error(bLangFunction.pos, DiagnosticErrorCode.OBJECT_CTOR_INIT_CANNOT_HAVE_PARAMETERS);
                    continue;
                }
                bLangFunction.objInitFunction = true;
                classDefinition.initFunction = bLangFunction;
            } else if (nodeKind == NodeKind.VARIABLE) {
                BLangSimpleVariable simpleVariable = (BLangSimpleVariable) bLangNode;
                simpleVariable.flagSet.add(Flag.OBJECT_CTOR);
                BLangExpression expression = simpleVariable.expr;
                classDefinition.addField((BLangSimpleVariable) bLangNode);
            } else if (nodeKind == NodeKind.USER_DEFINED_TYPE) {
                dlog.error(bLangNode.pos, DiagnosticErrorCode.OBJECT_CTOR_DOES_NOT_SUPPORT_TYPE_REFERENCE_MEMBERS);
            }
        }

        classDefinition.internal = true;
        return classDefinition;
    }

    /**
     * Object constructor expression creates a class definition for the type defined through the object constructor.
     * Then add the class definition as a top level node. Using the class definition initialize the object defined in
     * the object constructor. Therefore this can be considered as a desugar.
     * example:
     *  var objVariable = object { int n; };
     *  // will be desugared to
     *  class anonType0 { int n; }
     *  var objVariable = new anonType0();
     *
     * @param objectConstructorExpressionNode object ctor expression node
     * @return BLangTypeInit node which initialize the class definition
     */
    @Override
    public BLangNode transform(ObjectConstructorExpressionNode objectConstructorExpressionNode) {
        Location pos = getPositionWithoutMetadata(objectConstructorExpressionNode);
        BLangObjectConstructorExpression objectCtorExpression = TreeBuilder.createObjectCtorExpression();
        BLangClassDefinition anonClass = transformObjectCtorExpressionBody(objectConstructorExpressionNode.members());
        anonClass.pos = pos;
        objectCtorExpression.pos = pos;
        objectCtorExpression.classNode = anonClass;

        // Generate a name for the anonymous object
        String genName = anonymousModelHelper.getNextAnonymousTypeKey(packageID);
        IdentifierNode anonTypeGenName = createIdentifier(pos, genName);
        anonClass.setName(anonTypeGenName);
        anonClass.flagSet.add(Flag.PUBLIC);
        anonClass.isObjectContructorDecl = true; // not available for service

        Optional<TypeDescriptorNode> typeReference = objectConstructorExpressionNode.typeReference();
        typeReference.ifPresent(typeReferenceNode -> {
            objectCtorExpression.addTypeReference(createTypeNode(typeReferenceNode));
        });

        anonClass.annAttachments = applyAll(objectConstructorExpressionNode.annotations());
//        addToTop(anonClass);

        NodeList<Token> objectConstructorQualifierList = objectConstructorExpressionNode.objectTypeQualifiers();
        for (Token qualifier : objectConstructorQualifierList) {
            SyntaxKind kind = qualifier.kind();
            if (kind == SyntaxKind.CLIENT_KEYWORD) {
                anonClass.flagSet.add(Flag.CLIENT);
                objectCtorExpression.isClient = true;
            } else if (kind == SyntaxKind.ISOLATED_KEYWORD) {
                anonClass.flagSet.add(Flag.ISOLATED);
            } else if (qualifier.kind() == SyntaxKind.SERVICE_KEYWORD) {
                anonClass.flagSet.add(SERVICE);
                objectCtorExpression.isService = true;
            } else {
                throw new RuntimeException("Syntax kind is not supported: " + kind);
            }
        }

        addToTop(anonClass);
        anonClass.oceEnvData.originalClass = anonClass;
        BLangIdentifier identifier = (BLangIdentifier) TreeBuilder.createIdentifierNode();
        BLangUserDefinedType userDefinedType = createUserDefinedType(pos, identifier, anonClass.name);
        userDefinedType.flagSet.add(Flag.OBJECT_CTOR);

        BLangTypeInit initNode = (BLangTypeInit) TreeBuilder.createInitNode();
        initNode.pos = pos;
        initNode.userDefinedType = userDefinedType;

        BLangInvocation invocationNode = (BLangInvocation) TreeBuilder.createInvocationNode();
        invocationNode.pos = pos;
        BLangIdentifier pkgAlias = createIdentifier(pos, "");
        invocationNode.name = createIdentifier(pos, genName);
        invocationNode.pkgAlias = pkgAlias;

        initNode.argsExpr.addAll(invocationNode.argExprs);
        initNode.initInvocation = invocationNode;

        objectCtorExpression.typeInit = initNode;
        return objectCtorExpression;
    }

    @Override
    public BLangNode transform(ObjectFieldNode objFieldNode) {
        BLangSimpleVariable simpleVar = createSimpleVar(objFieldNode.fieldName(), objFieldNode.typeName(),
                objFieldNode.expression().orElse(null), objFieldNode.visibilityQualifier().orElse(null),
                getAnnotations(objFieldNode.metadata()));
        // Transform documentation
        Optional<Node> doc = getDocumentationString(objFieldNode.metadata());
        simpleVar.markdownDocumentationAttachment = createMarkdownDocumentationAttachment(doc);

        NodeList<Token> qualifierList = objFieldNode.qualifierList();
        for (Token token : qualifierList) {
            if (token.kind() == SyntaxKind.FINAL_KEYWORD) {
                addFinalQualifier(simpleVar);
            } else if (token.kind() == SyntaxKind.RESOURCE_KEYWORD) {
                addResourceQualifier(simpleVar);
            }
        }

        simpleVar.flagSet.add(Flag.FIELD);
        simpleVar.pos = getPositionWithoutMetadata(objFieldNode);
        return simpleVar;
    }

    private void addResourceQualifier(BLangSimpleVariable simpleVar) {
        simpleVar.flagSet.add(Flag.RESOURCE);
    }

    @Override
    public BLangNode transform(ExpressionFunctionBodyNode expressionFunctionBodyNode) {
        BLangExprFunctionBody bLExprFunctionBody = (BLangExprFunctionBody) TreeBuilder.createExprFunctionBodyNode();
        bLExprFunctionBody.expr = createExpression(expressionFunctionBodyNode.expression());
        bLExprFunctionBody.pos = getPosition(expressionFunctionBodyNode);
        return bLExprFunctionBody;
    }

    @Override
    public BLangNode transform(RecordTypeDescriptorNode recordTypeDescriptorNode) {
        BLangRecordTypeNode recordTypeNode = (BLangRecordTypeNode) TreeBuilder.createRecordTypeNode();
        boolean hasRestField = false;
        boolean isAnonymous = checkIfAnonymous(recordTypeDescriptorNode);

        for (Node field : recordTypeDescriptorNode.fields()) {
            if (field.kind() == SyntaxKind.RECORD_FIELD) {
                BLangSimpleVariable bLFiled = (BLangSimpleVariable) field.apply(this);
                Optional<Node> doc = getDocumentationString(((RecordFieldNode) field).metadata());
                bLFiled.markdownDocumentationAttachment = createMarkdownDocumentationAttachment(doc);
                recordTypeNode.fields.add(bLFiled);
            } else if (field.kind() == SyntaxKind.RECORD_FIELD_WITH_DEFAULT_VALUE) {
                BLangSimpleVariable bLFiled = (BLangSimpleVariable) field.apply(this);
                Optional<Node> doc = getDocumentationString(((RecordFieldWithDefaultValueNode) field).metadata());
                bLFiled.markdownDocumentationAttachment = createMarkdownDocumentationAttachment(doc);
                recordTypeNode.fields.add(bLFiled);
            } else {
                recordTypeNode.addTypeReference(createTypeNode(field));
            }
        }
        Optional<RecordRestDescriptorNode> recordRestDesc = recordTypeDescriptorNode.recordRestDescriptor();
        if (recordRestDesc.isPresent()) {
            recordTypeNode.restFieldType = createTypeNode(recordRestDesc.get());
            hasRestField = true;
        }
        boolean isOpen = recordTypeDescriptorNode.bodyStartDelimiter().kind() == SyntaxKind.OPEN_BRACE_TOKEN;
        recordTypeNode.sealed = !(hasRestField || isOpen);
        recordTypeNode.pos = getPosition(recordTypeDescriptorNode);
        recordTypeNode.isAnonymous = isAnonymous;
        recordTypeNode.isLocal = this.isInLocalContext;

        // If anonymous type, create a user defined type and return it.
        if (!isAnonymous || this.isInLocalContext) {
            return recordTypeNode;
        }

        return createAnonymousRecordType(recordTypeDescriptorNode, recordTypeNode);
    }

    @Override
    public BLangNode transform(SingletonTypeDescriptorNode singletonTypeDescriptorNode) {
        BLangFiniteTypeNode bLangFiniteTypeNode = new BLangFiniteTypeNode();
        BLangLiteral simpleLiteral = createSimpleLiteral(singletonTypeDescriptorNode.simpleContExprNode());
        bLangFiniteTypeNode.pos = simpleLiteral.pos;
        bLangFiniteTypeNode.valueSpace.add(simpleLiteral);
        return bLangFiniteTypeNode;
    }

    @Override
    public BLangNode transform(BuiltinSimpleNameReferenceNode singletonTypeDescriptorNode) {
        return createTypeNode(singletonTypeDescriptorNode);
    }

    @Override
    public BLangNode transform(TypeReferenceNode typeReferenceNode) {
        return createTypeNode(typeReferenceNode.typeName());
    }

    @Override
    public BLangNode transform(RecordFieldNode recordFieldNode) {
        BLangSimpleVariable simpleVar = createSimpleVar(recordFieldNode.fieldName(), recordFieldNode.typeName(),
                getAnnotations(recordFieldNode.metadata()));
        simpleVar.flagSet.add(Flag.PUBLIC);
        if (recordFieldNode.questionMarkToken().isPresent()) {
            simpleVar.flagSet.add(Flag.OPTIONAL);
        } else {
            simpleVar.flagSet.add(Flag.REQUIRED);
        }
        simpleVar.flagSet.add(Flag.FIELD);
        addReadOnlyQualifier(recordFieldNode.readonlyKeyword(), simpleVar);

        simpleVar.pos = getPositionWithoutMetadata(recordFieldNode);
        return simpleVar;
    }

    @Override
    public BLangNode transform(RecordFieldWithDefaultValueNode recordFieldNode) {
        BLangSimpleVariable simpleVar = createSimpleVar(recordFieldNode.fieldName(), recordFieldNode.typeName(),
                getAnnotations(recordFieldNode.metadata()));
        simpleVar.flagSet.add(Flag.PUBLIC);
        if (isPresent(recordFieldNode.expression())) {
            simpleVar.setInitialExpression(createExpression(recordFieldNode.expression()));
        }

        addReadOnlyQualifier(recordFieldNode.readonlyKeyword(), simpleVar);

        simpleVar.pos = getPositionWithoutMetadata(recordFieldNode);
        return simpleVar;
    }

    private void addReadOnlyQualifier(Optional<Token> readonlyKeyword, BLangSimpleVariable simpleVar) {
        if (readonlyKeyword.isPresent()) {
            simpleVar.flagSet.add(Flag.READONLY);
        }
    }

    @Override
    public BLangNode transform(RecordRestDescriptorNode recordFieldNode) {
        return createTypeNode(recordFieldNode.typeName());
    }

    @Override
    public BLangNode transform(FunctionDefinitionNode funcDefNode) {
        BLangFunction bLFunction;
        if (funcDefNode.relativeResourcePath().isEmpty()) {
            bLFunction = createFunctionNode(funcDefNode.functionName(), funcDefNode.qualifierList(),
                    funcDefNode.functionSignature(), funcDefNode.functionBody());
        } else {
            bLFunction = createResourceFunctionNode(funcDefNode.functionName(),
                    funcDefNode.qualifierList(), funcDefNode.relativeResourcePath(),
                    funcDefNode.functionSignature(), funcDefNode.functionBody());
        }

        bLFunction.annAttachments = applyAll(getAnnotations(funcDefNode.metadata()));
        bLFunction.pos = getPositionWithoutMetadata(funcDefNode);

        bLFunction.markdownDocumentationAttachment =
                createMarkdownDocumentationAttachment(getDocumentationString(funcDefNode.metadata()));
        return bLFunction;
    }

    private BLangFunction createFunctionNode(IdentifierToken funcName, NodeList<Token> qualifierList,
            FunctionSignatureNode functionSignature, FunctionBodyNode functionBody) {

        BLangFunction bLFunction = (BLangFunction) TreeBuilder.createFunctionNode();

        BLangIdentifier name = createIdentifier(getPosition(funcName), funcName);
        populateFunctionNode(name, qualifierList, functionSignature, functionBody, bLFunction);
        return bLFunction;
    }

    private void populateFunctionNode(BLangIdentifier name, NodeList<Token> qualifierList,
                                      FunctionSignatureNode functionSignature, FunctionBodyNode functionBody,
                                      BLangFunction bLFunction) {
        // Set function name
        bLFunction.name = name;
        //Set method qualifiers
        setFunctionQualifiers(bLFunction, qualifierList);
        // Set function signature
        populateFuncSignature(bLFunction, functionSignature);

        // Set the function body
        if (functionBody == null) {
            bLFunction.body = null;
            bLFunction.flagSet.add(Flag.INTERFACE);
            bLFunction.interfaceFunction = true;
        } else {
            bLFunction.body = (BLangFunctionBody) functionBody.apply(this);
            if (bLFunction.body.getKind() == NodeKind.EXTERN_FUNCTION_BODY) {
                bLFunction.flagSet.add(Flag.NATIVE);
            }
        }
    }

    private void setFunctionQualifiers(BLangFunction bLFunction, NodeList<Token> qualifierList) {

        for (Token qualifier : qualifierList) {
            switch (qualifier.kind()) {
                case PUBLIC_KEYWORD:
                    bLFunction.flagSet.add(Flag.PUBLIC);
                    break;
                case PRIVATE_KEYWORD:
                    bLFunction.flagSet.add(Flag.PRIVATE);
                    break;
                case REMOTE_KEYWORD:
                    bLFunction.flagSet.add(Flag.REMOTE);
                    break;
                case TRANSACTIONAL_KEYWORD:
                    bLFunction.flagSet.add(Flag.TRANSACTIONAL);
                    break;
                case RESOURCE_KEYWORD:
                    bLFunction.flagSet.add(Flag.RESOURCE);
                    break;
                case ISOLATED_KEYWORD:
                    bLFunction.flagSet.add(Flag.ISOLATED);
                    break;
                default:
                    continue;
            }
        }
    }

    @Override
    public BLangNode transform(ExternalFunctionBodyNode externalFunctionBodyNode) {
        BLangExternalFunctionBody externFunctionBodyNode =
                (BLangExternalFunctionBody) TreeBuilder.createExternFunctionBodyNode();
        externFunctionBodyNode.annAttachments = applyAll(externalFunctionBodyNode.annotations());
        externFunctionBodyNode.pos = getPosition(externalFunctionBodyNode);
        return externFunctionBodyNode;
    }

    @Override
    public BLangNode transform(ExplicitAnonymousFunctionExpressionNode anonFuncExprNode) {
        BLangFunction bLFunction = (BLangFunction) TreeBuilder.createFunctionNode();
        Location pos = getPosition(anonFuncExprNode);

        // Set function name
        bLFunction.name = createIdentifier(symTable.builtinPos,
                                           anonymousModelHelper.getNextAnonymousFunctionKey(packageID));

        // Set function signature
        populateFuncSignature(bLFunction, anonFuncExprNode.functionSignature());

        // Set the function body
        bLFunction.body = (BLangFunctionBody) anonFuncExprNode.functionBody().apply(this);

//        attachAnnotations(function, annCount, false);
        bLFunction.pos = pos;

        bLFunction.addFlag(Flag.LAMBDA);
        bLFunction.addFlag(Flag.ANONYMOUS);

        setFunctionQualifiers(bLFunction, anonFuncExprNode.qualifierList());

        addToTop(bLFunction);

        BLangLambdaFunction lambdaExpr = (BLangLambdaFunction) TreeBuilder.createLambdaFunctionNode();
        lambdaExpr.function = bLFunction;
        lambdaExpr.pos = pos;
        return lambdaExpr;
    }

    @Override
    public BLangNode transform(FunctionBodyBlockNode functionBodyBlockNode) {
        BLangBlockFunctionBody bLFuncBody = (BLangBlockFunctionBody) TreeBuilder.createBlockFunctionBodyNode();
        this.isInLocalContext = true;
        List<BLangStatement> statements = new ArrayList<>();
        List<BLangStatement> stmtList = statements;
        if (functionBodyBlockNode.namedWorkerDeclarator().isPresent()) {
            NamedWorkerDeclarator namedWorkerDeclarator = functionBodyBlockNode.namedWorkerDeclarator().get();
            NodeList<StatementNode> workerInitStmts = namedWorkerDeclarator.workerInitStatements();
            generateAndAddBLangStatements(workerInitStmts, statements, 0, functionBodyBlockNode);

            stmtList = getStatementList(statements, workerInitStmts);

            for (NamedWorkerDeclarationNode workerDeclarationNode : namedWorkerDeclarator.namedWorkerDeclarations()) {
                stmtList.add((BLangStatement) workerDeclarationNode.apply(this));
                // Consume resultant additional statements
                while (!this.additionalStatements.empty()) {
                    stmtList.add(additionalStatements.pop());
                }
            }
        }

        generateAndAddBLangStatements(functionBodyBlockNode.statements(), stmtList, 0, functionBodyBlockNode);

        bLFuncBody.stmts = statements;
        bLFuncBody.pos = getPosition(functionBodyBlockNode);
        this.isInLocalContext = false;
        return bLFuncBody;
    }

    private List<BLangStatement> getStatementList(List<BLangStatement> statements,
                                                  NodeList<StatementNode> workerInitStmts) {
        int stmtSize = statements.size();
        int workerInitStmtSize = workerInitStmts.size();
        // If there's a worker defined after an `if` statement without an `else`, need to add it to the
        // newly created block statement.
        if (stmtSize > 1 && workerInitStmtSize > 0 && statements.get(stmtSize - 1).getKind() == NodeKind.BLOCK &&
                statements.get(stmtSize - 2).getKind() == NodeKind.IF &&
                workerInitStmts.get(workerInitStmtSize - 1).kind() != SyntaxKind.BLOCK_STATEMENT) {
            return ((BLangBlockStmt) statements.get(stmtSize - 1)).stmts;
        }
        return statements;
    }

    @Override
    public BLangNode transform(ForEachStatementNode forEachStatementNode) {
        BLangForeach foreach = (BLangForeach) TreeBuilder.createForeachNode();
        foreach.pos = getPosition(forEachStatementNode);
        TypedBindingPatternNode typedBindingPatternNode = forEachStatementNode.typedBindingPattern();
        VariableDefinitionNode variableDefinitionNode = createBLangVarDef(getPosition(typedBindingPatternNode),
                typedBindingPatternNode, Optional.empty(), Optional.empty());
        foreach.setVariableDefinitionNode(variableDefinitionNode);
        foreach.isDeclaredWithVar = typedBindingPatternNode.typeDescriptor().kind() == SyntaxKind.VAR_TYPE_DESC;

        BLangBlockStmt foreachBlock = (BLangBlockStmt) forEachStatementNode.blockStatement().apply(this);
        foreachBlock.pos = getPosition(forEachStatementNode.blockStatement());
        foreach.setBody(foreachBlock);
        foreach.setCollection(createExpression(forEachStatementNode.actionOrExpressionNode()));

        forEachStatementNode.onFailClause().ifPresent(onFailClauseNode -> {
            foreach.setOnFailClause(
                    (org.ballerinalang.model.clauses.OnFailClauseNode) (onFailClauseNode.apply(this)));
        });

        return foreach;
    }

    @Override
    public BLangNode transform(ForkStatementNode forkStatementNode) {
        BLangForkJoin forkJoin = (BLangForkJoin) TreeBuilder.createForkJoinNode();
        Location forkStmtPos = getPosition(forkStatementNode);
        forkJoin.pos = forkStmtPos;
        return forkJoin;
    }

    @Override
    public BLangNode transform(NamedWorkerDeclarationNode namedWorkerDeclNode) {
        BLangFunction bLFunction = (BLangFunction) TreeBuilder.createFunctionNode();
        Location workerBodyPos = getPosition(namedWorkerDeclNode.workerBody());

        // Set function name
        bLFunction.name = createIdentifier(symTable.builtinPos,
                                           anonymousModelHelper.getNextAnonymousFunctionKey(packageID));

        // Set the function body
        BLangBlockStmt blockStmt = (BLangBlockStmt) namedWorkerDeclNode.workerBody().apply(this);
        BLangBlockFunctionBody bodyNode = (BLangBlockFunctionBody) TreeBuilder.createBlockFunctionBodyNode();
        bodyNode.stmts = blockStmt.stmts;
        bodyNode.pos = workerBodyPos;
        bLFunction.body = bodyNode;
        bLFunction.internal = true;

        bLFunction.pos = workerBodyPos;

        bLFunction.addFlag(Flag.LAMBDA);
        bLFunction.addFlag(Flag.ANONYMOUS);
        bLFunction.addFlag(Flag.WORKER);

        if (namedWorkerDeclNode.transactionalKeyword().isPresent()) {
            bLFunction.addFlag(Flag.TRANSACTIONAL);
        }

        // change default worker name
        String workerName = namedWorkerDeclNode.workerName().text();
        if (namedWorkerDeclNode.workerName().isMissing() || workerName.equals(IDENTIFIER_LITERAL_PREFIX)) {
            workerName = missingNodesHelper.getNextMissingNodeName(packageID);
        }

        String workerOriginalName = workerName;
        if (workerName.startsWith(IDENTIFIER_LITERAL_PREFIX)) {
            bLFunction.defaultWorkerName.setOriginalValue(workerName);
            workerName = Utils.unescapeUnicodeCodepoints(workerName.substring(1));
        }

        bLFunction.defaultWorkerName.value = workerName;
        bLFunction.defaultWorkerName.pos = getPosition(namedWorkerDeclNode.workerName());

        NodeList<AnnotationNode> annotations = namedWorkerDeclNode.annotations();
        bLFunction.annAttachments = applyAll(annotations);

        // Set Return Type
        Optional<Node> retNode = namedWorkerDeclNode.returnTypeDesc();
        if (retNode.isPresent()) {
            ReturnTypeDescriptorNode returnType = (ReturnTypeDescriptorNode) retNode.get();
            bLFunction.setReturnTypeNode(createTypeNode(returnType.type()));
        } else {
            BLangValueType bLValueType = (BLangValueType) TreeBuilder.createValueTypeNode();
            bLValueType.pos = getPosition(namedWorkerDeclNode);
            bLValueType.typeKind = TypeKind.NIL;
            bLFunction.setReturnTypeNode(bLValueType);
        }

        addToTop(bLFunction);

        BLangLambdaFunction lambdaExpr = (BLangLambdaFunction) TreeBuilder.createLambdaFunctionNode();
        lambdaExpr.function = bLFunction;
        lambdaExpr.pos = workerBodyPos;
        lambdaExpr.internal = true;

        String workerLambdaName = WORKER_LAMBDA_VAR_PREFIX + workerName;

        Location workerNamePos = getPosition(namedWorkerDeclNode.workerName());
        // Check if the worker is in a fork. If so add the lambda function to the worker list in fork, else ignore.
        BLangSimpleVariable var = new SimpleVarBuilder()
                .with(workerLambdaName, workerNamePos)
                .setExpression(lambdaExpr)
                .isDeclaredWithVar()
                .isFinal()
                .build();

        if (namedWorkerDeclNode.transactionalKeyword().isPresent()) {
            var.addFlag(Flag.TRANSACTIONAL);
        }

        BLangSimpleVariableDef lamdaWrkr = (BLangSimpleVariableDef) TreeBuilder.createSimpleVariableDefinitionNode();
        lamdaWrkr.pos = workerBodyPos;
        var.pos = workerBodyPos;
        lamdaWrkr.setVariable(var);
        lamdaWrkr.isWorker = true;
        lamdaWrkr.internal = var.internal = true;
        if (namedWorkerDeclNode.parent().kind() == SyntaxKind.FORK_STATEMENT) {
            lamdaWrkr.isInFork = true;
            lamdaWrkr.var.flagSet.add(Flag.FORKED);
        }

//        if (!this.forkJoinNodesStack.empty()) {
//            // TODO: Revisit the fork join worker declaration and decide whether move this to desugar.
//            lamdaWrkr.isInFork = true;
//            lamdaWrkr.var.flagSet.add(Flag.FORKED);
//            this.forkJoinNodesStack.peek().addWorkers(lamdaWrkr);
//        }

        BLangInvocation bLInvocation = (BLangInvocation) TreeBuilder.createActionInvocation();
        BLangIdentifier nameInd = this.createIdentifier(workerNamePos, workerLambdaName);
        bLInvocation.pkgAlias = (BLangIdentifier) TreeBuilder.createIdentifierNode();
        bLInvocation.name = nameInd;
        bLInvocation.pos = workerNamePos;
        bLInvocation.flagSet = new HashSet<>();
        bLInvocation.annAttachments = bLFunction.annAttachments;

        if (bLInvocation.getKind() == NodeKind.INVOCATION) {
            bLInvocation.async = true;
//            attachAnnotations(invocation, numAnnotations, false);
        } else {
            dlog.error(workerBodyPos, DiagnosticErrorCode.START_REQUIRE_INVOCATION);
        }

        BLangSimpleVariable invoc = new SimpleVarBuilder()
                .with(workerOriginalName, workerNamePos)
                .isDeclaredWithVar()
                .isWorkerVar()
                .setExpression(bLInvocation)
                .isFinal()
                .setPos(workerNamePos)
                .build();

        BLangSimpleVariableDef workerInvoc = (BLangSimpleVariableDef) TreeBuilder.createSimpleVariableDefinitionNode();
        workerInvoc.pos = workerNamePos;
        workerInvoc.setVariable(invoc);
        workerInvoc.isWorker = true;
        invoc.flagSet.add(Flag.WORKER);
        this.additionalStatements.push(workerInvoc);

        return lamdaWrkr;
    }

    private <A extends BLangNode, B extends Node> List<A> applyAll(NodeList<B> annotations) {
        ArrayList<A> annAttachments = new ArrayList<>();

        if (annotations == null) {
            return annAttachments;
        }

        for (B annotation : annotations) {
            A blNode = (A) annotation.apply(this);
            annAttachments.add(blNode);
        }
        return annAttachments;
    }

    @Override
    public BLangNode transform(AnnotationNode annotation) {
        Node name = annotation.annotReference();
        BLangAnnotationAttachment bLAnnotationAttachment =
                (BLangAnnotationAttachment) TreeBuilder.createAnnotAttachmentNode();
        if (annotation.annotValue().isPresent()) {
            MappingConstructorExpressionNode map = annotation.annotValue().get();
            BLangExpression bLExpression = (BLangExpression) map.apply(this);
            bLAnnotationAttachment.setExpression(bLExpression);
        }
        final BLangIdentifier[] nameReference = createBLangNameReference(name);
        bLAnnotationAttachment.setPackageAlias(nameReference[0]);
        bLAnnotationAttachment.setAnnotationName(nameReference[1]);
        bLAnnotationAttachment.pos = getPosition(annotation);
        return bLAnnotationAttachment;
    }

    @Override
    public BLangNode transform(QueryActionNode queryActionNode) {
        BLangQueryAction bLQueryAction = (BLangQueryAction) TreeBuilder.createQueryActionNode();
        BLangDoClause doClause = (BLangDoClause) TreeBuilder.createDoClauseNode();
        doClause.body = (BLangBlockStmt) queryActionNode.blockStatement().apply(this);
        doClause.body.pos = expandLeft(doClause.body.pos, getPosition(queryActionNode.doKeyword()));
        doClause.pos = doClause.body.pos;
        bLQueryAction.queryClauseList.add(queryActionNode.queryPipeline().fromClause().apply(this));
        bLQueryAction.queryClauseList.addAll(applyAll(queryActionNode.queryPipeline().intermediateClauses()));
        bLQueryAction.queryClauseList.add(doClause);
        bLQueryAction.doClause = doClause;
        bLQueryAction.pos = getPosition(queryActionNode);
        return bLQueryAction;
    }

    @Override
    public BLangNode transform(AnnotationDeclarationNode annotationDeclarationNode) {
        BLangAnnotation annotationDecl = (BLangAnnotation) TreeBuilder.createAnnotationNode();
        Location pos = getPositionWithoutMetadata(annotationDeclarationNode);
        annotationDecl.pos = pos;
        annotationDecl.name = createIdentifier(annotationDeclarationNode.annotationTag());

        if (annotationDeclarationNode.visibilityQualifier().isPresent()) {
            annotationDecl.addFlag(Flag.PUBLIC);
        }

        if (annotationDeclarationNode.constKeyword().isPresent()) {
            annotationDecl.addFlag(Flag.CONSTANT);
        }

        annotationDecl.annAttachments = applyAll(getAnnotations(annotationDeclarationNode.metadata()));

        annotationDecl.markdownDocumentationAttachment =
                createMarkdownDocumentationAttachment(getDocumentationString(annotationDeclarationNode.metadata()));

        Optional<Node> typedesc = annotationDeclarationNode.typeDescriptor();
        if (typedesc.isPresent()) {
            annotationDecl.typeNode = createTypeNode(typedesc.get());
        }

        SeparatedNodeList<Node> paramList = annotationDeclarationNode.attachPoints();

        for (Node child : paramList) {
            AnnotationAttachPointNode attachPoint = (AnnotationAttachPointNode) child;
            boolean source = attachPoint.sourceKeyword().isPresent();
            AttachPoint bLAttachPoint;
            NodeList<Token> idents = attachPoint.identifiers();
            Token firstIndent =  idents.get(0);

            switch (firstIndent.kind()) {
                case OBJECT_KEYWORD:
                    Token secondIndent = idents.get(1);
                    switch (secondIndent.kind()) {
                        case FUNCTION_KEYWORD:
                            bLAttachPoint =
                                    AttachPoint.getAttachmentPoint(AttachPoint.Point.OBJECT_METHOD.getValue(), source);
                            break;
                        case FIELD_KEYWORD:
                            bLAttachPoint =
                                    AttachPoint.getAttachmentPoint(AttachPoint.Point.OBJECT_FIELD.getValue(), source);
                            break;
                        default:
                            throw new RuntimeException("Syntax kind is not supported: " + secondIndent.kind());
                    }
                    break;
                case SERVICE_KEYWORD:
                    String value;
                    if (idents.size() == 1) {
                        value = AttachPoint.Point.SERVICE.getValue();
                    } else if (idents.size() == 3) {
                        // the only case we are having 3 idents is service remote function
                        value = AttachPoint.Point.SERVICE_REMOTE.getValue();
                    } else {
                        throw new RuntimeException("Invalid annotation attach point");
                    }
                    bLAttachPoint = AttachPoint.getAttachmentPoint(value, source);
                    break;
                case RECORD_KEYWORD:
                    bLAttachPoint = AttachPoint.getAttachmentPoint(AttachPoint.Point.RECORD_FIELD.getValue(), source);
                    break;
                default:
                    bLAttachPoint = AttachPoint.getAttachmentPoint(firstIndent.text(), source);
            }
            annotationDecl.addAttachPoint(bLAttachPoint);
        }

        return annotationDecl;
    }

    @Override
    public BLangNode transform(AnnotAccessExpressionNode annotAccessExpressionNode) {
        BLangAnnotAccessExpr annotAccessExpr = (BLangAnnotAccessExpr) TreeBuilder.createAnnotAccessExpressionNode();
        Node annotTagReference = annotAccessExpressionNode.annotTagReference();
        if (annotAccessExpressionNode.annotTagReference().kind() == SyntaxKind.SIMPLE_NAME_REFERENCE) {
            SimpleNameReferenceNode annotName = (SimpleNameReferenceNode) annotTagReference;
            annotAccessExpr.pkgAlias = (BLangIdentifier) TreeBuilder.createIdentifierNode();
            annotAccessExpr.annotationName = createIdentifier(annotName.name());
        } else {
            QualifiedNameReferenceNode qulifiedName =
                    (QualifiedNameReferenceNode) annotTagReference;
            annotAccessExpr.pkgAlias = createIdentifier(qulifiedName.modulePrefix());
            annotAccessExpr.annotationName = createIdentifier(qulifiedName.identifier());
        }

        annotAccessExpr.pos = getPosition(annotAccessExpressionNode);
        annotAccessExpr.expr = createExpression(annotAccessExpressionNode.expression());
        return annotAccessExpr;
    }

    // -----------------------------------------------Expressions-------------------------------------------------------
    @Override
    public BLangNode transform(ConditionalExpressionNode conditionalExpressionNode) {
        BLangTernaryExpr ternaryExpr = (BLangTernaryExpr) TreeBuilder.createTernaryExpressionNode();
        ternaryExpr.pos = getPosition(conditionalExpressionNode);
        ternaryExpr.elseExpr = createExpression(conditionalExpressionNode.endExpression());
        ternaryExpr.thenExpr = createExpression(conditionalExpressionNode.middleExpression());
        ternaryExpr.expr = createExpression(conditionalExpressionNode.lhsExpression());
        if (ternaryExpr.expr.getKind() == NodeKind.TERNARY_EXPR) {
            // Re-organizing ternary expression tree if there nested ternary expressions.
            BLangTernaryExpr root = (BLangTernaryExpr) ternaryExpr.expr;
            BLangTernaryExpr parent = root;
            while (parent.elseExpr.getKind() == NodeKind.TERNARY_EXPR) {
                parent = (BLangTernaryExpr) parent.elseExpr;
            }
            ternaryExpr.expr = parent.elseExpr;
            parent.elseExpr = ternaryExpr;
            ternaryExpr = root;
        }
        return ternaryExpr;
    }

    @Override
    public BLangNode transform(CheckExpressionNode checkExpressionNode) {
        Location pos = getPosition(checkExpressionNode);
        BLangExpression expr = createExpression(checkExpressionNode.expression());
        if (checkExpressionNode.checkKeyword().kind() == SyntaxKind.CHECK_KEYWORD) {
            return createCheckExpr(pos, expr);
        }
        return createCheckPanickedExpr(pos, expr);
    }

    @Override
    public BLangNode transform(TypeTestExpressionNode typeTestExpressionNode) {
        BLangTypeTestExpr typeTestExpr = (BLangTypeTestExpr) TreeBuilder.createTypeTestExpressionNode();
        if (typeTestExpressionNode.isKeyword().kind() == SyntaxKind.NOT_IS_KEYWORD) {
            typeTestExpr.isNegation = true;
        }
        typeTestExpr.expr = createExpression(typeTestExpressionNode.expression());
        typeTestExpr.typeNode = createTypeNode(typeTestExpressionNode.typeDescriptor());
        typeTestExpr.pos = getPosition(typeTestExpressionNode);

        return typeTestExpr;
    }

    @Override
    public BLangNode transform(MappingConstructorExpressionNode mapConstruct) {
        BLangRecordLiteral bLiteralNode = (BLangRecordLiteral) TreeBuilder.createRecordLiteralNode();
        for (MappingFieldNode field : mapConstruct.fields()) {
            if (field.kind() == SyntaxKind.SPREAD_FIELD) {
                SpreadFieldNode spreadFieldNode = (SpreadFieldNode) field;
                BLangRecordSpreadOperatorField bLRecordSpreadOpField =
                        (BLangRecordSpreadOperatorField) TreeBuilder.createRecordSpreadOperatorField();
                bLRecordSpreadOpField.expr = createExpression(spreadFieldNode.valueExpr());
                bLRecordSpreadOpField.pos = getPosition(spreadFieldNode);
                bLiteralNode.fields.add(bLRecordSpreadOpField);
            } else if (field.kind() == SyntaxKind.COMPUTED_NAME_FIELD) {
                ComputedNameFieldNode computedNameField = (ComputedNameFieldNode) field;
                BLangRecordKeyValueField bLRecordKeyValueField =
                        (BLangRecordKeyValueField) TreeBuilder.createRecordKeyValue();
                bLRecordKeyValueField.valueExpr = createExpression(computedNameField.valueExpr());
                bLRecordKeyValueField.pos = getPosition(computedNameField);

                bLRecordKeyValueField.key =
                        new BLangRecordLiteral.BLangRecordKey(createExpression(computedNameField.fieldNameExpr()));
                bLRecordKeyValueField.key.computedKey = true;
                bLRecordKeyValueField.key.pos = getPosition(computedNameField.fieldNameExpr());

                bLiteralNode.fields.add(bLRecordKeyValueField);
            } else {
                SpecificFieldNode specificField = (SpecificFieldNode) field;
                io.ballerina.compiler.syntax.tree.ExpressionNode valueExpr = specificField.valueExpr().orElse(null);
                if (valueExpr == null) {
                    BLangRecordLiteral.BLangRecordVarNameField fieldVar =
                            (BLangRecordLiteral.BLangRecordVarNameField) TreeBuilder.createRecordVarRefNameFieldNode();
                    fieldVar.variableName = createIdentifier((Token) ((SpecificFieldNode) field).fieldName());
                    fieldVar.pkgAlias = createIdentifier(null, "");
                    fieldVar.pos = fieldVar.variableName.pos;
                    fieldVar.readonly = specificField.readonlyKeyword().isPresent();
                    bLiteralNode.fields.add(fieldVar);
                } else {
                    BLangRecordKeyValueField bLRecordKeyValueField =
                            (BLangRecordKeyValueField) TreeBuilder.createRecordKeyValue();
                    bLRecordKeyValueField.pos = getPosition(specificField);
                    bLRecordKeyValueField.readonly = specificField.readonlyKeyword().isPresent();

                    bLRecordKeyValueField.valueExpr = createExpression(valueExpr);
                    bLRecordKeyValueField.key =
                            new BLangRecordLiteral.BLangRecordKey(createExpression(specificField.fieldName()));
                    bLRecordKeyValueField.key.computedKey = false;
                    bLRecordKeyValueField.key.pos = getPosition(specificField.fieldName());

                    bLiteralNode.fields.add(bLRecordKeyValueField);
                }
            }
        }
        bLiteralNode.pos = getPosition(mapConstruct);
        return bLiteralNode;
    }

    @Override
    public BLangNode transform(ListConstructorExpressionNode listConstructorExprNode) {
        List<BLangExpression> argExprList = new ArrayList<>();
        BLangListConstructorExpr listConstructorExpr = (BLangListConstructorExpr)
                TreeBuilder.createListConstructorExpressionNode();
<<<<<<< HEAD

        for (Node listMember : listConstructorExprNode.listMembers()) {
            BLangExpression memberExpr;
            if (listMember.kind() == SyntaxKind.SPREAD_MEMBER) {
                Node spreadMemberExpr = ((SpreadMemberNode) listMember).expression();
                BLangExpression bLangExpr = createExpression(spreadMemberExpr);

                BLangListConstructorSpreadOpExpr spreadOpExpr = new BLangListConstructorSpreadOpExpr();
                spreadOpExpr.setExpression(bLangExpr);
                spreadOpExpr.pos = getPosition(spreadMemberExpr);
                memberExpr = spreadOpExpr;
            } else {
                memberExpr = createExpression(listMember);
            }
            argExprList.add(memberExpr);
=======
        for (Node expr : listConstructorExprNode.expressions()) {
            argExprList.add(createExpression(expr));
>>>>>>> 3a254e5d
        }

        listConstructorExpr.exprs = argExprList;
        listConstructorExpr.pos = getPosition(listConstructorExprNode);
        return listConstructorExpr;
    }

    @Override
    public BLangNode transform(UnaryExpressionNode unaryExprNode) {
        Location pos = getPosition(unaryExprNode);
        SyntaxKind expressionKind = unaryExprNode.expression().kind();
        SyntaxKind unaryOperatorKind = unaryExprNode.unaryOperator().kind();
        if (expressionKind == SyntaxKind.NUMERIC_LITERAL &&
                         (unaryOperatorKind == SyntaxKind.MINUS_TOKEN || unaryOperatorKind == SyntaxKind.PLUS_TOKEN)) {
            return createSimpleLiteral(unaryExprNode);
        }
        OperatorKind operator = OperatorKind.valueFrom(unaryExprNode.unaryOperator().text());
        BLangExpression expr = createExpression(unaryExprNode.expression());
        return createBLangUnaryExpr(pos, operator, expr);
    }

    @Override
    public BLangNode transform(TypeofExpressionNode typeofExpressionNode) {
        Location pos = getPosition(typeofExpressionNode);
        OperatorKind operator = OperatorKind.valueFrom(typeofExpressionNode.typeofKeyword().text());
        BLangExpression expr = createExpression(typeofExpressionNode.expression());
        return createBLangUnaryExpr(pos, operator, expr);
    }

    @Override
    public BLangNode transform(BinaryExpressionNode binaryExprNode) {
        if (binaryExprNode.operator().kind() == SyntaxKind.ELVIS_TOKEN) {
            BLangElvisExpr elvisExpr = (BLangElvisExpr) TreeBuilder.createElvisExpressionNode();
            elvisExpr.pos = getPosition(binaryExprNode);
            elvisExpr.lhsExpr = createExpression(binaryExprNode.lhsExpr());
            elvisExpr.rhsExpr = createExpression(binaryExprNode.rhsExpr());
            return elvisExpr;
        }

        BLangBinaryExpr bLBinaryExpr = (BLangBinaryExpr) TreeBuilder.createBinaryExpressionNode();
        bLBinaryExpr.pos = getPosition(binaryExprNode);
        bLBinaryExpr.lhsExpr = createExpression(binaryExprNode.lhsExpr());
        bLBinaryExpr.rhsExpr = createExpression(binaryExprNode.rhsExpr());
        bLBinaryExpr.opKind = OperatorKind.valueFrom(binaryExprNode.operator().text());
        return bLBinaryExpr;
    }

    @Override
    public BLangNode transform(FieldAccessExpressionNode fieldAccessExprNode) {
        BLangFieldBasedAccess bLFieldBasedAccess;
        Node fieldName = fieldAccessExprNode.fieldName();
        if (fieldName.kind() == SyntaxKind.QUALIFIED_NAME_REFERENCE) {
            QualifiedNameReferenceNode qualifiedFieldName = (QualifiedNameReferenceNode) fieldName;
            BLangFieldBasedAccess.BLangNSPrefixedFieldBasedAccess accessWithPrefixNode =
                    (BLangFieldBasedAccess.BLangNSPrefixedFieldBasedAccess)
                            TreeBuilder.createFieldBasedAccessWithPrefixNode();
            accessWithPrefixNode.nsPrefix = createIdentifier(qualifiedFieldName.modulePrefix());
            accessWithPrefixNode.field = createIdentifier(qualifiedFieldName.identifier());
            bLFieldBasedAccess = accessWithPrefixNode;
            bLFieldBasedAccess.fieldKind = FieldKind.WITH_NS;
        } else {
            bLFieldBasedAccess = (BLangFieldBasedAccess) TreeBuilder.createFieldBasedAccessNode();
            bLFieldBasedAccess.field =
                    createIdentifier(((SimpleNameReferenceNode) fieldName).name());
            bLFieldBasedAccess.fieldKind = FieldKind.SINGLE;
        }

        io.ballerina.compiler.syntax.tree.ExpressionNode containerExpr = fieldAccessExprNode.expression();
        if (containerExpr.kind() == SyntaxKind.BRACED_EXPRESSION) {
            bLFieldBasedAccess.expr = createExpression(((BracedExpressionNode) containerExpr).expression());
        } else {
            bLFieldBasedAccess.expr = createExpression(containerExpr);
        }

        bLFieldBasedAccess.pos = getPosition(fieldAccessExprNode);
        bLFieldBasedAccess.field.pos = getPosition(fieldAccessExprNode.fieldName());
        bLFieldBasedAccess.optionalFieldAccess = false;
        return bLFieldBasedAccess;
    }

    @Override
    public BLangNode transform(OptionalFieldAccessExpressionNode optionalFieldAccessExpressionNode) {
        BLangFieldBasedAccess bLFieldBasedAccess;
        Node fieldName = optionalFieldAccessExpressionNode.fieldName();

        if (fieldName.kind() == SyntaxKind.QUALIFIED_NAME_REFERENCE) {
            QualifiedNameReferenceNode qualifiedFieldName = (QualifiedNameReferenceNode) fieldName;
            BLangFieldBasedAccess.BLangNSPrefixedFieldBasedAccess accessWithPrefixNode =
                    (BLangFieldBasedAccess.BLangNSPrefixedFieldBasedAccess) TreeBuilder
                            .createFieldBasedAccessWithPrefixNode();
            accessWithPrefixNode.nsPrefix = createIdentifier(qualifiedFieldName.modulePrefix());
            accessWithPrefixNode.field = createIdentifier(qualifiedFieldName.identifier());
            bLFieldBasedAccess = accessWithPrefixNode;
            bLFieldBasedAccess.fieldKind = FieldKind.WITH_NS;
        } else {
            bLFieldBasedAccess = (BLangFieldBasedAccess) TreeBuilder.createFieldBasedAccessNode();
            bLFieldBasedAccess.field = createIdentifier(((SimpleNameReferenceNode) fieldName).name());
            bLFieldBasedAccess.fieldKind = FieldKind.SINGLE;
        }

        bLFieldBasedAccess.pos = getPosition(optionalFieldAccessExpressionNode);
        bLFieldBasedAccess.field.pos = getPosition(optionalFieldAccessExpressionNode.fieldName());
        bLFieldBasedAccess.expr = createExpression(optionalFieldAccessExpressionNode.expression());
        bLFieldBasedAccess.optionalFieldAccess = true;
        return bLFieldBasedAccess;
    }

    @Override
    public BLangNode transform(BracedExpressionNode brcExprOut) {
        return createExpression(brcExprOut.expression());
    }

    @Override
    public BLangNode transform(FunctionCallExpressionNode functionCallNode) {
        return createBLangInvocation(functionCallNode.functionName(), functionCallNode.arguments(),
                                     getPosition(functionCallNode), isFunctionCallAsync(functionCallNode));
    }

    @Override
    public BLangNode transform(ErrorConstructorExpressionNode errorConstructorExprNode) {
        BLangErrorConstructorExpr errorConstructorExpr =
                (BLangErrorConstructorExpr) TreeBuilder.createErrorConstructorExpressionNode();
        errorConstructorExpr.pos = getPosition(errorConstructorExprNode);
        if (errorConstructorExprNode.typeReference().isPresent()) {
            errorConstructorExpr.errorTypeRef =
                    (BLangUserDefinedType) createTypeNode(errorConstructorExprNode.typeReference().get());
        }

        List<BLangExpression> positionalArgs = new ArrayList<>();
        List<BLangNamedArgsExpression> namedArgs = new ArrayList<>();
        for (Node argNode : errorConstructorExprNode.arguments()) {
            if (argNode.kind() == SyntaxKind.POSITIONAL_ARG) {
                positionalArgs.add((BLangExpression) transform((PositionalArgumentNode) argNode));
            } else if (argNode.kind() == SyntaxKind.NAMED_ARG) {
                namedArgs.add((BLangNamedArgsExpression) transform((NamedArgumentNode) argNode));
            }
        }

        errorConstructorExpr.positionalArgs = positionalArgs;
        errorConstructorExpr.namedArgs = namedArgs;
        return errorConstructorExpr;
    }

    public BLangNode transform(MethodCallExpressionNode methodCallExprNode) {
        BLangInvocation bLInvocation = createBLangInvocation(methodCallExprNode.methodName(),
                                                             methodCallExprNode.arguments(),
                                                             getPosition(methodCallExprNode), false);
        bLInvocation.expr = createExpression(methodCallExprNode.expression());
        return bLInvocation;
    }

    @Override
    public BLangNode transform(ImplicitNewExpressionNode implicitNewExprNode) {
        BLangTypeInit initNode = createTypeInit(implicitNewExprNode);
        BLangInvocation invocationNode = createInvocation(implicitNewExprNode, implicitNewExprNode.newKeyword());
        // Populate the argument expressions on initNode as well.
        initNode.argsExpr.addAll(invocationNode.argExprs);
        initNode.initInvocation = invocationNode;

        return initNode;
    }

    @Override
    public BLangNode transform(ExplicitNewExpressionNode explicitNewExprNode) {
        BLangTypeInit initNode = createTypeInit(explicitNewExprNode);
        BLangInvocation invocationNode = createInvocation(explicitNewExprNode, explicitNewExprNode.newKeyword());
        // Populate the argument expressions on initNode as well.
        initNode.argsExpr.addAll(invocationNode.argExprs);
        initNode.initInvocation = invocationNode;
        return initNode;
    }

    private boolean isFunctionCallAsync(FunctionCallExpressionNode functionCallExpressionNode) {
        return functionCallExpressionNode.parent().kind() == SyntaxKind.START_ACTION;
    }

    private BLangTypeInit createTypeInit(NewExpressionNode expression) {
        BLangTypeInit initNode = (BLangTypeInit) TreeBuilder.createInitNode();
        initNode.pos = getPosition(expression);
        if (expression.kind() == SyntaxKind.EXPLICIT_NEW_EXPRESSION) {
            Node type = ((ExplicitNewExpressionNode) expression).typeDescriptor();
            initNode.userDefinedType = createTypeNode(type);
        }

        return initNode;
    }

    private BLangInvocation createInvocation(NewExpressionNode expression, Token newKeyword) {
        BLangInvocation invocationNode = (BLangInvocation) TreeBuilder.createInvocationNode();
        invocationNode.pos = getPosition(expression);

        populateArgsInvocation(expression, invocationNode);

        BLangIdentifier[] nameReference = createBLangNameReference(newKeyword);
        invocationNode.pkgAlias = nameReference[0];
        invocationNode.name = nameReference[1];

        return invocationNode;
    }

    private void populateArgsInvocation(NewExpressionNode expression, BLangInvocation invocationNode) {
        Iterator<FunctionArgumentNode> argumentsIter = getArgumentNodesIterator(expression);
        if (argumentsIter != null) {
            while (argumentsIter.hasNext()) {
                BLangExpression argument = createExpression(argumentsIter.next());
                invocationNode.argExprs.add(argument);
            }
        }
    }

    private Iterator<FunctionArgumentNode> getArgumentNodesIterator(NewExpressionNode expression) {
        Iterator<FunctionArgumentNode> argumentsIter = null;

        if (expression.kind() == SyntaxKind.IMPLICIT_NEW_EXPRESSION) {
            Optional<ParenthesizedArgList> argsList = ((ImplicitNewExpressionNode) expression).parenthesizedArgList();
            if (argsList.isPresent()) {
                ParenthesizedArgList argList = argsList.get();
                argumentsIter = argList.arguments().iterator();
            }
        } else {
            ParenthesizedArgList argList =
                    (ParenthesizedArgList) ((ExplicitNewExpressionNode) expression).parenthesizedArgList();
            argumentsIter = argList.arguments().iterator();
        }

        return argumentsIter;
    }

    @Override
    public BLangNode transform(IndexedExpressionNode indexedExpressionNode) {
        BLangIndexBasedAccess indexBasedAccess = (BLangIndexBasedAccess) TreeBuilder.createIndexBasedAccessNode();
        indexBasedAccess.pos = getPosition(indexedExpressionNode);
        SeparatedNodeList<io.ballerina.compiler.syntax.tree.ExpressionNode> keys =
                indexedExpressionNode.keyExpression();
        if (keys.size() == 0) {
            // TODO : This should be handled by Parser, issue #31536
            dlog.error(getPosition(indexedExpressionNode.closeBracket()),
                    DiagnosticErrorCode.MISSING_KEY_EXPR_IN_MEMBER_ACCESS_EXPR);
            Token missingIdentifier = NodeFactory.createMissingToken(SyntaxKind.IDENTIFIER_TOKEN,
                    NodeFactory.createEmptyMinutiaeList(), NodeFactory.createEmptyMinutiaeList());
            Node expression = NodeFactory.createSimpleNameReferenceNode(missingIdentifier);
            indexBasedAccess.indexExpr = createExpression(expression);
        } else if (keys.size() == 1) {
            indexBasedAccess.indexExpr = createExpression(indexedExpressionNode.keyExpression().get(0));
        } else {
            BLangTableMultiKeyExpr multiKeyExpr =
                    (BLangTableMultiKeyExpr) TreeBuilder.createTableMultiKeyExpressionNode();
            multiKeyExpr.pos = getPosition(keys.get(0), keys.get(keys.size() - 1));
            List<BLangExpression> multiKeyIndexExprs = new ArrayList<>();
            for (io.ballerina.compiler.syntax.tree.ExpressionNode keyExpr : keys) {
                multiKeyIndexExprs.add(createExpression(keyExpr));
            }
            multiKeyExpr.multiKeyIndexExprs = multiKeyIndexExprs;
            indexBasedAccess.indexExpr = multiKeyExpr;
        }

        Node containerExpr = indexedExpressionNode.containerExpression();
        BLangExpression expression = createExpression(containerExpr);
        if (containerExpr.kind() == SyntaxKind.XML_STEP_EXPRESSION) {
            // TODO : This check will be removed after changes are done for spec issue #536

            // The original expression position is overwritten here since the modeling of BLangXMLNavigationAccess is
            // different from the normal index based access.
            expression.pos = indexBasedAccess.pos;
            ((BLangXMLNavigationAccess) expression).childIndex = indexBasedAccess.indexExpr;
            return expression;
        }
        indexBasedAccess.expr = expression;

        return indexBasedAccess;
    }

    @Override
    public BLangTypeConversionExpr transform(TypeCastExpressionNode typeCastExpressionNode) {
        BLangTypeConversionExpr typeConversionNode = (BLangTypeConversionExpr) TreeBuilder.createTypeConversionNode();
        // TODO : Attach annotations if available
        typeConversionNode.pos = getPosition(typeCastExpressionNode);
        TypeCastParamNode typeCastParamNode = typeCastExpressionNode.typeCastParam();
        if (typeCastParamNode != null && typeCastParamNode.type().isPresent()) {
            typeConversionNode.typeNode = createTypeNode(typeCastParamNode.type().get());
        }
        typeConversionNode.expr = createExpression(typeCastExpressionNode.expression());
        typeConversionNode.annAttachments = applyAll(typeCastParamNode.annotations());
        return typeConversionNode;
    }

    @Override
    public BLangNode transform(Token token) {
        SyntaxKind kind = token.kind();
        switch (kind) {
            case XML_TEXT_CONTENT:
            case TEMPLATE_STRING:
            case CLOSE_BRACE_TOKEN:
                return createSimpleLiteral(token);
            default:
                throw new RuntimeException("Syntax kind is not supported: " + kind);
        }
    }

    @Override
    public BLangNode transform(InterpolationNode interpolationNode) {
        return createExpression(interpolationNode.expression());
    }

    @Override
    public BLangNode transform(TemplateExpressionNode expressionNode) {
        SyntaxKind kind = expressionNode.kind();
        switch (kind) {
            case XML_TEMPLATE_EXPRESSION:
                BLangNode xmlTemplateLiteral = createXmlTemplateLiteral(expressionNode);
                xmlTemplateLiteral.pos = getPosition(expressionNode);
                return xmlTemplateLiteral;
            case STRING_TEMPLATE_EXPRESSION:
                return createStringTemplateLiteral(expressionNode.content(), getPosition(expressionNode));
            case RAW_TEMPLATE_EXPRESSION:
                return createRawTemplateLiteral(expressionNode.content(), getPosition(expressionNode));
            default:
                throw new RuntimeException("Syntax kind is not supported: " + kind);
        }
    }

    @Override
    public BLangNode transform(TableConstructorExpressionNode tableConstructorExpressionNode) {
        BLangTableConstructorExpr tableConstructorExpr =
                (BLangTableConstructorExpr) TreeBuilder.createTableConstructorExpressionNode();
        tableConstructorExpr.pos = getPosition(tableConstructorExpressionNode);

        for (Node row : tableConstructorExpressionNode.rows()) {
            tableConstructorExpr.addRecordLiteral((BLangRecordLiteral) row.apply(this));
        }
        if (tableConstructorExpressionNode.keySpecifier().isPresent()) {
            tableConstructorExpr.tableKeySpecifier =
                    (BLangTableKeySpecifier) tableConstructorExpressionNode.keySpecifier().orElse(null).apply(this);
        }
        return tableConstructorExpr;
    }

    @Override
    public BLangNode transform(TrapExpressionNode trapExpressionNode) {
        BLangTrapExpr trapExpr = (BLangTrapExpr) TreeBuilder.createTrapExpressionNode();
        trapExpr.expr = createExpression(trapExpressionNode.expression());
        trapExpr.pos = getPosition(trapExpressionNode);
        return trapExpr;
    }

    @Override
    public BLangNode transform(ReceiveActionNode receiveActionNode) {
        BLangWorkerReceive workerReceiveExpr = (BLangWorkerReceive) TreeBuilder.createWorkerReceiveNode();
        Node receiveWorkers = receiveActionNode.receiveWorkers();
        Token workerName;
        if (receiveWorkers.kind() == SyntaxKind.SIMPLE_NAME_REFERENCE) {
            workerName = ((SimpleNameReferenceNode) receiveWorkers).name();
        } else {
            // TODO: implement multiple-receive-action support
            Location receiveFieldsPos = getPosition(receiveWorkers);
            dlog.error(receiveFieldsPos, DiagnosticErrorCode.MULTIPLE_RECEIVE_ACTION_NOT_YET_SUPPORTED);
            workerName = NodeFactory.createMissingToken(SyntaxKind.IDENTIFIER_TOKEN,
                    NodeFactory.createEmptyMinutiaeList(), NodeFactory.createEmptyMinutiaeList());
        }
        workerReceiveExpr.setWorkerName(createIdentifier(workerName));
        workerReceiveExpr.pos = getPosition(receiveActionNode);
        return workerReceiveExpr;
    }

    @Override
    public BLangNode transform(SyncSendActionNode syncSendActionNode) {
        BLangWorkerSyncSendExpr workerSendExpr = TreeBuilder.createWorkerSendSyncExprNode();
        workerSendExpr.setWorkerName(createIdentifier(
                syncSendActionNode.peerWorker().name()));
        workerSendExpr.expr = createExpression(syncSendActionNode.expression());
        workerSendExpr.pos = getPosition(syncSendActionNode);
        return workerSendExpr;
    }

    @Override
    public BLangNode transform(ImplicitAnonymousFunctionExpressionNode implicitAnonymousFunctionExpressionNode) {
        BLangArrowFunction arrowFunction = (BLangArrowFunction) TreeBuilder.createArrowFunctionNode();
        arrowFunction.pos = getPosition(implicitAnonymousFunctionExpressionNode);
        arrowFunction.functionName = createIdentifier(arrowFunction.pos,
                anonymousModelHelper.getNextAnonymousFunctionKey(packageID));
        // TODO initialize other attributes
        // arrowFunction.funcType;
        // arrowFunction.function;

        // Set Parameters
        Node param = implicitAnonymousFunctionExpressionNode.params();
        if (param.kind() == SyntaxKind.INFER_PARAM_LIST) {

            ImplicitAnonymousFunctionParameters paramsNode = (ImplicitAnonymousFunctionParameters) param;
            SeparatedNodeList<SimpleNameReferenceNode> paramList = paramsNode.parameters();

            for (SimpleNameReferenceNode child : paramList) {
                BLangUserDefinedType userDefinedType = (BLangUserDefinedType) child.apply(this);
                BLangSimpleVariable parameter = (BLangSimpleVariable) TreeBuilder.createSimpleVariableNode();
                parameter.name = userDefinedType.typeName;
                parameter.pos = getPosition(child);
                parameter.addFlag(Flag.REQUIRED_PARAM);
                arrowFunction.params.add(parameter);
            }

        } else {
            BLangUserDefinedType userDefinedType = (BLangUserDefinedType) param.apply(this);
            BLangSimpleVariable parameter = (BLangSimpleVariable) TreeBuilder.createSimpleVariableNode();
            parameter.name = userDefinedType.typeName;
            parameter.pos = getPosition(param);
            arrowFunction.params.add(parameter);
        }
        arrowFunction.body = new BLangExprFunctionBody();
        arrowFunction.body.expr = createExpression(implicitAnonymousFunctionExpressionNode.expression());
        arrowFunction.body.pos = arrowFunction.body.expr.pos;
        return arrowFunction;
    }

    @Override
    public BLangNode transform(CommitActionNode commitActionNode) {
        BLangCommitExpr commitExpr = TreeBuilder.createCommitExpressionNode();
        commitExpr.pos = getPosition(commitActionNode);
        return commitExpr;
    }

    @Override
    public BLangNode transform(FlushActionNode flushActionNode) {
        BLangWorkerFlushExpr workerFlushExpr = TreeBuilder.createWorkerFlushExpressionNode();
        Node optionalPeerWorker = flushActionNode.peerWorker().orElse(null);
        if (optionalPeerWorker != null) {
            SimpleNameReferenceNode peerWorker = (SimpleNameReferenceNode) optionalPeerWorker;
            workerFlushExpr.workerIdentifier = createIdentifier(peerWorker.name());
        }
        workerFlushExpr.pos = getPosition(flushActionNode);
        return workerFlushExpr;
    }

    @Override
    public BLangNode transform(LetExpressionNode letExpressionNode) {
        BLangLetExpression letExpr = (BLangLetExpression) TreeBuilder.createLetExpressionNode();
        letExpr.pos = getPosition(letExpressionNode);
        letExpr.expr = createExpression(letExpressionNode.expression());
        List<BLangLetVariable> letVars = new ArrayList<>();
        for (LetVariableDeclarationNode letVarDecl : letExpressionNode.letVarDeclarations()) {
            letVars.add(createLetVariable(letVarDecl));
        }

        letExpr.letVarDeclarations = letVars;
        return letExpr;
    }

    public BLangLetVariable createLetVariable(LetVariableDeclarationNode letVarDecl) {
        BLangLetVariable letVar = TreeBuilder.createLetVariableNode();
        VariableDefinitionNode varDefNode = createBLangVarDef(getPosition(letVarDecl), letVarDecl.typedBindingPattern(),
                Optional.of(letVarDecl.expression()), Optional.empty());
        varDefNode.getVariable().addFlag(Flag.FINAL);
        List<BLangNode> annots = applyAll(letVarDecl.annotations());
        for (BLangNode node : annots) {
            varDefNode.getVariable().addAnnotationAttachment((AnnotationAttachmentNode) node);
        }

        letVar.definitionNode = varDefNode;
        return letVar;
    }

    @Override
    public BLangNode transform(MappingBindingPatternNode mappingBindingPatternNode) {
        BLangRecordVarRef recordVarRef = (BLangRecordVarRef) TreeBuilder.createRecordVariableReferenceNode();
        recordVarRef.pos = getPosition(mappingBindingPatternNode);

        List<BLangRecordVarRefKeyValue> expressions = new ArrayList<>();
        for (BindingPatternNode expr : mappingBindingPatternNode.fieldBindingPatterns()) {
            if (expr.kind() == SyntaxKind.REST_BINDING_PATTERN) {
                recordVarRef.restParam = createExpression(expr);
            } else {
                expressions.add(createRecordVarKeyValue(expr));
            }
        }
        recordVarRef.recordRefFields = expressions;
        return recordVarRef;
    }

    private BLangRecordVarRefKeyValue createRecordVarKeyValue(BindingPatternNode expr) {
        BLangRecordVarRefKeyValue keyValue = new BLangRecordVarRefKeyValue();
        if (expr instanceof FieldBindingPatternFullNode) {
            FieldBindingPatternFullNode fullNode = (FieldBindingPatternFullNode) expr;
            keyValue.variableName = createIdentifier(fullNode.variableName().name());
            keyValue.variableReference = createExpression(fullNode.bindingPattern());
        } else {
            FieldBindingPatternVarnameNode varnameNode = (FieldBindingPatternVarnameNode) expr;
            keyValue.variableName = createIdentifier(varnameNode.variableName().name());
            BLangSimpleVarRef varRef = (BLangSimpleVarRef) TreeBuilder.createSimpleVariableReferenceNode();
            varRef.pos = getPosition(varnameNode.variableName());
            varRef.variableName = createIdentifier(varnameNode.variableName().name());
            varRef.pkgAlias = (BLangIdentifier) TreeBuilder.createIdentifierNode();
            keyValue.variableReference = varRef;
        }

        return keyValue;
    }

    @Override
    public BLangNode transform(ListBindingPatternNode listBindingPatternNode) {
        BLangTupleVarRef tupleVarRef = (BLangTupleVarRef) TreeBuilder.createTupleVariableReferenceNode();
        List<BLangExpression> expressions = new ArrayList<>();
        for (BindingPatternNode expr : listBindingPatternNode.bindingPatterns()) {
            if (expr.kind() == SyntaxKind.REST_BINDING_PATTERN) {
                tupleVarRef.restParam = createExpression(expr);
            } else {
                expressions.add(createExpression(expr));
            }
        }
        tupleVarRef.expressions = expressions;
        tupleVarRef.pos = getPosition(listBindingPatternNode);
        return tupleVarRef;
    }

    @Override
    public BLangNode transform(RestBindingPatternNode restBindingPatternNode) {
        return createExpression(restBindingPatternNode.variableName());
    }

    @Override
    public BLangNode transform(CaptureBindingPatternNode captureBindingPatternNode) {
        return createExpression(captureBindingPatternNode.variableName());
    }

    @Override
    public BLangNode transform(WildcardBindingPatternNode wildcardBindingPatternNode) {
        BLangSimpleVarRef ignoreVarRef = (BLangSimpleVarRef) TreeBuilder.createSimpleVariableReferenceNode();
        BLangIdentifier ignore = createIgnoreIdentifier(wildcardBindingPatternNode);
        ignoreVarRef.variableName = ignore;
        ignoreVarRef.pos = ignore.pos;
        return ignoreVarRef;
    }

    private BLangIdentifier createIgnoreIdentifier(Node node) {
        BLangIdentifier ignore = (BLangIdentifier) TreeBuilder.createIdentifierNode();
        ignore.value = Names.IGNORE.value;
        ignore.setOriginalValue(Names.IGNORE.value);
        ignore.pos = getPosition(node);
        return ignore;
    }

    @Override
    public BLangNode transform(ErrorBindingPatternNode errorBindingPatternNode) {
        BLangErrorVarRef errorVarRef = (BLangErrorVarRef) TreeBuilder.createErrorVariableReferenceNode();
        errorVarRef.pos = getPosition(errorBindingPatternNode);

        Optional<Node> errorTypeRef = errorBindingPatternNode.typeReference();
        if (errorTypeRef.isPresent()) {
            errorVarRef.typeNode = createTypeNode(errorTypeRef.get());
        }

        SeparatedNodeList<BindingPatternNode> argListBindingPatterns = errorBindingPatternNode.argListBindingPatterns();
        int numberOfArgs = argListBindingPatterns.size();
        List<BLangNamedArgsExpression> namedArgs = new ArrayList<>();
        for (int position = 0; position < numberOfArgs; position++) {
            BindingPatternNode bindingPatternNode = argListBindingPatterns.get(position);
            switch (bindingPatternNode.kind()) {
                case CAPTURE_BINDING_PATTERN:
                case WILDCARD_BINDING_PATTERN:
                    if (position == 0) {
                        errorVarRef.message = (BLangVariableReference) createExpression(bindingPatternNode);
                        break;
                    }
                    // Fall through.
                case ERROR_BINDING_PATTERN:
                    errorVarRef.cause = (BLangVariableReference) createExpression(bindingPatternNode);
                    break;
                case NAMED_ARG_BINDING_PATTERN:
                    namedArgs.add((BLangNamedArgsExpression) bindingPatternNode.apply(this));
                    break;
                default:// Rest binding pattern
                    errorVarRef.restVar = (BLangVariableReference) createExpression(bindingPatternNode);
            }
        }
        errorVarRef.detail = namedArgs;
        return errorVarRef;
    }

    @Override
    public BLangNode transform(NamedArgBindingPatternNode namedArgBindingPatternNode) {
        BLangNamedArgsExpression namedArgsExpression = (BLangNamedArgsExpression) TreeBuilder.createNamedArgNode();
        namedArgsExpression.pos = getPosition(namedArgBindingPatternNode);
        namedArgsExpression.name = createIdentifier(namedArgBindingPatternNode.argName());
        namedArgsExpression.expr = createExpression(namedArgBindingPatternNode.bindingPattern());
        return namedArgsExpression;
    }

    // -----------------------------------------------Statements--------------------------------------------------------
    @Override
    public BLangNode transform(ReturnStatementNode returnStmtNode) {
        BLangReturn bLReturn = (BLangReturn) TreeBuilder.createReturnNode();
        bLReturn.pos = getPosition(returnStmtNode);
        if (returnStmtNode.expression().isPresent()) {
            bLReturn.expr = createExpression(returnStmtNode.expression().get());
        } else {
            BLangLiteral nilLiteral = (BLangLiteral) TreeBuilder.createLiteralExpression();
            nilLiteral.pos = getPosition(returnStmtNode);
            nilLiteral.value = Names.NIL_VALUE;
            nilLiteral.setBType(symTable.nilType);
            bLReturn.expr = nilLiteral;
        }
        return bLReturn;
    }

    @Override
    public BLangNode transform(PanicStatementNode panicStmtNode) {
        BLangPanic bLPanic = (BLangPanic) TreeBuilder.createPanicNode();
        bLPanic.pos = getPosition(panicStmtNode);
        bLPanic.expr = createExpression(panicStmtNode.expression());
        return bLPanic;
    }

    @Override
    public BLangNode transform(ContinueStatementNode continueStmtNode) {
        BLangContinue bLContinue = (BLangContinue) TreeBuilder.createContinueNode();
        bLContinue.pos = getPosition(continueStmtNode);
        return bLContinue;
    }

    @Override
    public BLangNode transform(ListenerDeclarationNode listenerDeclarationNode) {
        Token visibilityQualifier = null;
        if (listenerDeclarationNode.visibilityQualifier().isPresent()) {
            visibilityQualifier = listenerDeclarationNode.visibilityQualifier().get();
        }

        BLangSimpleVariable var = new SimpleVarBuilder()
                .with(listenerDeclarationNode.variableName())
                .setTypeByNode(listenerDeclarationNode.typeDescriptor().orElse(null))
                .setExpressionByNode(listenerDeclarationNode.initializer())
                .setVisibility(visibilityQualifier)
                .isListenerVar()
                .build();
        var.pos = getPositionWithoutMetadata(listenerDeclarationNode);
        var.name.pos = getPosition(listenerDeclarationNode.variableName());
        var.annAttachments = applyAll(getAnnotations(listenerDeclarationNode.metadata()));
        var.markdownDocumentationAttachment =
                createMarkdownDocumentationAttachment(getDocumentationString(listenerDeclarationNode.metadata()));
        return var;
    }

    @Override
    public BLangNode transform(BreakStatementNode breakStmtNode) {
        BLangBreak bLBreak = (BLangBreak) TreeBuilder.createBreakNode();
        bLBreak.pos = getPosition(breakStmtNode);
        return bLBreak;
    }

    @Override
    public BLangNode transform(AssignmentStatementNode assignmentStmtNode) {
        SyntaxKind lhsKind = assignmentStmtNode.varRef().kind();
        switch (lhsKind) {
            case LIST_BINDING_PATTERN:
                return createTupleDestructureStatement(assignmentStmtNode);
            case MAPPING_BINDING_PATTERN: // ignored for now
                return createRecordDestructureStatement(assignmentStmtNode);
            case ERROR_BINDING_PATTERN:
                return createErrorDestructureStatement(assignmentStmtNode);
            default:
                break;
        }

        BLangAssignment bLAssignment = (BLangAssignment) TreeBuilder.createAssignmentNode();
        BLangExpression lhsExpr = createExpression(assignmentStmtNode.varRef());
        validateLvexpr(lhsExpr, DiagnosticErrorCode.INVALID_INVOCATION_LVALUE_ASSIGNMENT);

        bLAssignment.setExpression(createExpression(assignmentStmtNode.expression()));
        bLAssignment.pos = getPosition(assignmentStmtNode);
        bLAssignment.varRef = lhsExpr;
        return bLAssignment;
    }

    public BLangNode createTupleDestructureStatement(AssignmentStatementNode assignmentStmtNode) {
        BLangTupleDestructure tupleDestructure =
                (BLangTupleDestructure) TreeBuilder.createTupleDestructureStatementNode();
        tupleDestructure.varRef = (BLangTupleVarRef) createExpression(assignmentStmtNode.varRef());
        tupleDestructure.setExpression(createExpression(assignmentStmtNode.expression()));
        tupleDestructure.pos = getPosition(assignmentStmtNode);
        return tupleDestructure;
    }

    public BLangNode createRecordDestructureStatement(AssignmentStatementNode assignmentStmtNode) {
        BLangRecordDestructure recordDestructure =
                (BLangRecordDestructure) TreeBuilder.createRecordDestructureStatementNode();
        recordDestructure.varRef = (BLangRecordVarRef) createExpression(assignmentStmtNode.varRef());
        recordDestructure.setExpression(createExpression(assignmentStmtNode.expression()));
        recordDestructure.pos = getPosition(assignmentStmtNode);
        return recordDestructure;
    }

    public BLangNode createErrorDestructureStatement(AssignmentStatementNode assignmentStmtNode) {
        BLangErrorDestructure errorDestructure =
                (BLangErrorDestructure) TreeBuilder.createErrorDestructureStatementNode();
        errorDestructure.varRef = (BLangErrorVarRef) createExpression(assignmentStmtNode.varRef());
        errorDestructure.setExpression(createExpression(assignmentStmtNode.expression()));
        errorDestructure.pos = getPosition(assignmentStmtNode);
        return errorDestructure;
    }

    @Override
    public BLangNode transform(CompoundAssignmentStatementNode compoundAssignmentStmtNode) {
        BLangCompoundAssignment bLCompAssignment = (BLangCompoundAssignment) TreeBuilder.createCompoundAssignmentNode();
        bLCompAssignment.setExpression(createExpression(compoundAssignmentStmtNode.rhsExpression()));

        bLCompAssignment
                .setVariable((VariableReferenceNode) createExpression(compoundAssignmentStmtNode.lhsExpression()));
        bLCompAssignment.pos = getPosition(compoundAssignmentStmtNode);
        bLCompAssignment.opKind = OperatorKind.valueFrom(compoundAssignmentStmtNode.binaryOperator().text());
        return bLCompAssignment;
    }

    private void validateLvexpr(ExpressionNode lExprNode, DiagnosticCode errorCode) {
        if (lExprNode.getKind() == NodeKind.INVOCATION) {
            dlog.error(((BLangInvocation) lExprNode).pos, errorCode);
        }
        if (lExprNode.getKind() == NodeKind.FIELD_BASED_ACCESS_EXPR
                || lExprNode.getKind() == NodeKind.INDEX_BASED_ACCESS_EXPR) {
            validateLvexpr(((BLangAccessExpression) lExprNode).expr, errorCode);
        }
    }

    @Override
    public BLangNode transform(DoStatementNode doStatementNode) {
        BLangDo bLDo = (BLangDo) TreeBuilder.createDoNode();
        bLDo.pos = getPosition(doStatementNode);

        BLangBlockStmt bLBlockStmt = (BLangBlockStmt) doStatementNode.blockStatement().apply(this);
        bLBlockStmt.pos = getPosition(doStatementNode.blockStatement());
        bLDo.setBody(bLBlockStmt);
        doStatementNode.onFailClause().ifPresent(onFailClauseNode -> {
            bLDo.setOnFailClause(
                    (org.ballerinalang.model.clauses.OnFailClauseNode) (onFailClauseNode.apply(this)));
        });
        return bLDo;
    }

    @Override
    public BLangNode transform(FailStatementNode failStatementNode) {
        BLangFail bLFail = (BLangFail) TreeBuilder.createFailNode();
        bLFail.pos = getPosition(failStatementNode);
        bLFail.expr = createExpression(failStatementNode.expression());
        return bLFail;
    }

    @Override
    public BLangNode transform(WhileStatementNode whileStmtNode) {
        BLangWhile bLWhile = (BLangWhile) TreeBuilder.createWhileNode();
        bLWhile.setCondition(createExpression(whileStmtNode.condition()));
        bLWhile.pos = getPosition(whileStmtNode);

        BLangBlockStmt bLBlockStmt = (BLangBlockStmt) whileStmtNode.whileBody().apply(this);
        bLBlockStmt.pos = getPosition(whileStmtNode.whileBody());
        bLWhile.setBody(bLBlockStmt);
        whileStmtNode.onFailClause().ifPresent(onFailClauseNode -> {
            bLWhile.setOnFailClause(
                    (org.ballerinalang.model.clauses.OnFailClauseNode) (onFailClauseNode.apply(this)));
        });
        return bLWhile;
    }

    @Override
    public BLangNode transform(IfElseStatementNode ifElseStmtNode) {
        BLangIf bLIf = (BLangIf) TreeBuilder.createIfElseStatementNode();
        bLIf.pos = getPosition(ifElseStmtNode);
        bLIf.setCondition(createExpression(ifElseStmtNode.condition()));
        bLIf.setBody((BLangBlockStmt) ifElseStmtNode.ifBody().apply(this));

        ifElseStmtNode.elseBody().ifPresent(elseBody -> {
            ElseBlockNode elseNode = (ElseBlockNode) elseBody;
            bLIf.setElseStatement(
                    (org.ballerinalang.model.tree.statements.StatementNode) elseNode.elseBody().apply(this));
        });
        return bLIf;
    }

    @Override
    public BLangNode transform(BlockStatementNode blockStatement) {
        BLangBlockStmt bLBlockStmt = (BLangBlockStmt) TreeBuilder.createBlockNode();
        this.isInLocalContext = true;
        bLBlockStmt.stmts = generateBLangStatements(blockStatement.statements(), blockStatement);
        this.isInLocalContext = false;
        bLBlockStmt.pos = getPosition(blockStatement);
        return bLBlockStmt;
    }

    @Override
    public BLangNode transform(RollbackStatementNode rollbackStatementNode) {
        BLangRollback rollbackStmt = (BLangRollback) TreeBuilder.createRollbackNode();
        rollbackStmt.pos = getPosition(rollbackStatementNode);
        if (rollbackStatementNode.expression().isPresent()) {
            rollbackStmt.expr = createExpression(rollbackStatementNode.expression().get());
        }

        return rollbackStmt;
    }

    @Override
    public BLangNode transform(LockStatementNode lockStatementNode) {
        BLangLock lockNode = (BLangLock) TreeBuilder.createLockNode();
        lockNode.pos = getPosition(lockStatementNode);
        BLangBlockStmt lockBlock = (BLangBlockStmt) lockStatementNode.blockStatement().apply(this);
        lockBlock.pos = getPosition(lockStatementNode.blockStatement());
        lockNode.setBody(lockBlock);

        lockStatementNode.onFailClause().ifPresent(onFailClauseNode -> {
            lockNode.setOnFailClause(
                    (org.ballerinalang.model.clauses.OnFailClauseNode) (onFailClauseNode.apply(this)));
        });

        return lockNode;
    }

    @Override
    public BLangNode transform(VariableDeclarationNode varDeclaration) {
        VariableDefinitionNode varNode =
                createBLangVarDef(getPosition(varDeclaration), varDeclaration.typedBindingPattern(),
                                  varDeclaration.initializer(), varDeclaration.finalKeyword());
        ((BLangVariable) varNode.getVariable()).annAttachments = applyAll(varDeclaration.annotations());
        return (BLangNode) varNode;
    }

    private VariableDefinitionNode createBLangVarDef(Location location,
                                                TypedBindingPatternNode typedBindingPattern,
                                                Optional<io.ballerina.compiler.syntax.tree.ExpressionNode> initializer,
                                                Optional<Token> finalKeyword) {
        BindingPatternNode bindingPattern = typedBindingPattern.bindingPattern();
        BLangVariable variable = getBLangVariableNode(bindingPattern, location);
        List<Token> qualifiers = new ArrayList<>();

        if (finalKeyword.isPresent()) {
            qualifiers.add(finalKeyword.get());
        }
        NodeList<Token> qualifierList =  NodeFactory.createNodeList(qualifiers);

        switch (bindingPattern.kind()) {
            case CAPTURE_BINDING_PATTERN:
            case WILDCARD_BINDING_PATTERN:
                BLangSimpleVariableDef bLVarDef =
                        (BLangSimpleVariableDef) TreeBuilder.createSimpleVariableDefinitionNode();
                bLVarDef.pos = variable.pos = location;
                BLangExpression expr = initializer.isPresent() ? createExpression(initializer.get()) : null;
                variable.setInitialExpression(expr);
                bLVarDef.setVariable(variable);
                if (finalKeyword.isPresent()) {
                    variable.flagSet.add(Flag.FINAL);
                }

                TypeDescriptorNode typeDesc = typedBindingPattern.typeDescriptor();
                variable.isDeclaredWithVar = isDeclaredWithVar(typeDesc);
                if (!variable.isDeclaredWithVar) {
                    variable.setTypeNode(createTypeNode(typeDesc));
                }

                return bLVarDef;
            case MAPPING_BINDING_PATTERN:
                initializeBLangVariable(variable, typedBindingPattern.typeDescriptor(), initializer, qualifierList);
                return createRecordVariableDef(variable, location);
            case LIST_BINDING_PATTERN:
                initializeBLangVariable(variable, typedBindingPattern.typeDescriptor(), initializer, qualifierList);
                return createTupleVariableDef(variable);
            case ERROR_BINDING_PATTERN:
                initializeBLangVariable(variable, typedBindingPattern.typeDescriptor(), initializer, qualifierList);
                return createErrorVariableDef(variable);
            default:
                throw new RuntimeException(
                        "Syntax kind is not a valid binding pattern " + typedBindingPattern.bindingPattern().kind());
        }
    }

    private void initializeBLangVariable(BLangVariable var, TypeDescriptorNode type,
                                         Optional<io.ballerina.compiler.syntax.tree.ExpressionNode> initializer,
                                         NodeList<Token> qualifiers) {

        for (Token qualifier : qualifiers) {
            SyntaxKind kind = qualifier.kind();
            if (kind == SyntaxKind.FINAL_KEYWORD) {
                markVariableWithFlag(var, Flag.FINAL);
            } else if (qualifier.kind() == SyntaxKind.CONFIGURABLE_KEYWORD) {
                var.flagSet.add(Flag.CONFIGURABLE);
                var.flagSet.add(Flag.FINAL);
                // Initializer is always present for configurable, hence get directly
                if (initializer.get().kind() == SyntaxKind.REQUIRED_EXPRESSION) {
                    var.flagSet.add(Flag.REQUIRED);
                    initializer = Optional.empty();
                }
            } else if (kind == SyntaxKind.ISOLATED_KEYWORD) {
                var.flagSet.add(Flag.ISOLATED);
            }
        }

        boolean errorBindingPatternWithTypeRef = var.getKind() == NodeKind.ERROR_VARIABLE && var.typeNode != null;
        var.isDeclaredWithVar = isDeclaredWithVar(type);
        if (!errorBindingPatternWithTypeRef && !var.isDeclaredWithVar) {
            var.setTypeNode(createTypeNode(type));
        }

        if (initializer.isPresent()) {
            var.setInitialExpression(createExpression(initializer.get()));
        }
    }

    private BLangRecordVariableDef createRecordVariableDef(BLangVariable var, Location nodePos) {

        BLangRecordVariableDef varDefNode = (BLangRecordVariableDef) TreeBuilder.createRecordVariableDefinitionNode();
        varDefNode.pos = nodePos;
        varDefNode.setVariable(var);
        return varDefNode;
    }

    private BLangTupleVariableDef createTupleVariableDef(BLangVariable tupleVar) {

        BLangTupleVariableDef varDefNode = (BLangTupleVariableDef) TreeBuilder.createTupleVariableDefinitionNode();
        varDefNode.pos = tupleVar.pos;
        varDefNode.setVariable(tupleVar);
        return varDefNode;
    }

    private BLangErrorVariableDef createErrorVariableDef(BLangVariable errorVar) {

        BLangErrorVariableDef varDefNode = (BLangErrorVariableDef) TreeBuilder.createErrorVariableDefinitionNode();
        varDefNode.pos = errorVar.pos;
        varDefNode.setVariable(errorVar);
        return varDefNode;
    }

    @Override
    public BLangNode transform(ExpressionStatementNode expressionStatement) {
        SyntaxKind kind = expressionStatement.expression().kind();
        switch (kind) {
            case ASYNC_SEND_ACTION:
                return expressionStatement.expression().apply(this);
            default:
                BLangExpressionStmt bLExpressionStmt =
                        (BLangExpressionStmt) TreeBuilder.createExpressionStatementNode();
                bLExpressionStmt.expr = createExpression(expressionStatement.expression());
                bLExpressionStmt.pos = getPosition(expressionStatement);
                return bLExpressionStmt;
        }
    }

    @Override
    public BLangNode transform(AsyncSendActionNode asyncSendActionNode) {
        BLangWorkerSend workerSendNode = (BLangWorkerSend) TreeBuilder.createWorkerSendNode();
        workerSendNode.setWorkerName(createIdentifier(getPosition(asyncSendActionNode.peerWorker()),
                asyncSendActionNode.peerWorker().name()));
        workerSendNode.expr = createExpression(asyncSendActionNode.expression());
        workerSendNode.pos = getPosition(asyncSendActionNode);
        return workerSendNode;
    }

    @Override
    public BLangNode transform(WaitActionNode waitActionNode) {
        Node waitFutureExpr = waitActionNode.waitFutureExpr();
        if (waitFutureExpr.kind() == SyntaxKind.WAIT_FIELDS_LIST) {
            return getWaitForAllExpr((WaitFieldsListNode) waitFutureExpr);
        }

        BLangWaitExpr waitExpr = TreeBuilder.createWaitExpressionNode();
        waitExpr.pos = getPosition(waitActionNode);
        waitExpr.exprList = Collections.singletonList(createExpression(waitFutureExpr));
        return waitExpr;
    }

    private BLangWaitForAllExpr getWaitForAllExpr(WaitFieldsListNode waitFields) {
        BLangWaitForAllExpr bLangWaitForAll = TreeBuilder.createWaitForAllExpressionNode();

        List<BLangWaitKeyValue> exprs = new ArrayList<>();
        for (Node waitField : waitFields.waitFields()) {
            exprs.add(getWaitForAllExpr(waitField));
        }

        bLangWaitForAll.keyValuePairs = exprs;
        bLangWaitForAll.pos = getPosition(waitFields);
        return bLangWaitForAll;
    }

    private BLangWaitKeyValue getWaitForAllExpr(Node waitFields) {
        BLangWaitForAllExpr.BLangWaitKeyValue keyValue = TreeBuilder.createWaitKeyValueNode();
        keyValue.pos = getPosition(waitFields);

        if (waitFields.kind() == SyntaxKind.WAIT_FIELD) {
            WaitFieldNode waitFieldNode = (WaitFieldNode) waitFields;
            BLangIdentifier key = createIdentifier(waitFieldNode.fieldName().name());
            key.setLiteral(false);
            keyValue.key = key;
            keyValue.valueExpr = createExpression(waitFieldNode.waitFutureExpr());
            return keyValue;
        }

        SimpleNameReferenceNode varName = (SimpleNameReferenceNode) waitFields;
        BLangIdentifier key = createIdentifier(varName.name());
        key.setLiteral(false);
        keyValue.key = key;

        BLangSimpleVarRef varRef = (BLangSimpleVarRef) TreeBuilder.createSimpleVariableReferenceNode();
        varRef.pos = getPosition(varName);
        varRef.variableName = key;
        varRef.pkgAlias = (BLangIdentifier) TreeBuilder.createIdentifierNode();
        keyValue.keyExpr = varRef;
        return keyValue;
    }

    @Override
    public BLangNode transform(StartActionNode startActionNode) {
        BLangNode expression = createActionOrExpression(startActionNode.expression());

        BLangInvocation invocation;
        if (!(expression instanceof BLangWorkerSend)) {
            invocation = (BLangInvocation) expression;
        } else {
            invocation = (BLangInvocation) ((BLangWorkerSend) expression).expr;
            expression = ((BLangWorkerSend) expression).expr;
        }

        if (expression.getKind() == NodeKind.INVOCATION) {
            BLangActionInvocation actionInvocation = (BLangActionInvocation) TreeBuilder.createActionInvocation();
            actionInvocation.expr = invocation.expr;
            actionInvocation.pkgAlias = invocation.pkgAlias;
            actionInvocation.name = invocation.name;
            actionInvocation.argExprs = invocation.argExprs;
            actionInvocation.flagSet = invocation.flagSet;
            actionInvocation.pos = getPosition(startActionNode);
            invocation = actionInvocation;
        }

        invocation.async = true;
        invocation.annAttachments = applyAll(startActionNode.annotations());
        return invocation;
    }

    @Override
    public BLangNode transform(TransactionStatementNode transactionStatementNode) {
        BLangTransaction transaction = (BLangTransaction) TreeBuilder.createTransactionNode();
        BLangBlockStmt transactionBlock = (BLangBlockStmt) transactionStatementNode.blockStatement().apply(this);
        transactionBlock.pos = getPosition(transactionStatementNode.blockStatement());
        transaction.setTransactionBody(transactionBlock);
        transaction.pos = getPosition(transactionStatementNode);

        transactionStatementNode.onFailClause().ifPresent(onFailClauseNode -> {
            transaction.setOnFailClause(
                    (org.ballerinalang.model.clauses.OnFailClauseNode) (onFailClauseNode.apply(this)));
        });

        return transaction;
    }

    // -------------------------------------------------Misc------------------------------------------------------------

    @Override
    public BLangNode transform(PositionalArgumentNode argumentNode) {
        return createExpression(argumentNode.expression());
    }

    @Override
    public BLangNode transform(NamedArgumentNode namedArgumentNode) {
        BLangNamedArgsExpression namedArg = (BLangNamedArgsExpression) TreeBuilder.createNamedArgNode();
        namedArg.pos = getPosition(namedArgumentNode);
        namedArg.name = this.createIdentifier(namedArgumentNode.argumentName().name());
        namedArg.expr = createExpression(namedArgumentNode.expression());
        return namedArg;
    }

    @Override
    public BLangNode transform(RestArgumentNode restArgumentNode) {
        BLangRestArgsExpression varArgs = (BLangRestArgsExpression) TreeBuilder.createVarArgsNode();
        varArgs.pos = getPosition(restArgumentNode);
        varArgs.expr = createExpression(restArgumentNode.expression());
        return varArgs;
    }

    @Override
    public BLangNode transform(RequiredParameterNode requiredParameter) {
        BLangSimpleVariable simpleVar = createSimpleVar(requiredParameter.paramName(),
                                                        requiredParameter.typeName(), requiredParameter.annotations());
        simpleVar.pos = getPosition(requiredParameter);
        if (requiredParameter.paramName().isPresent()) {
            simpleVar.name.pos = getPosition(requiredParameter.paramName().get());
        } else if (simpleVar.name.pos == null) {
            // Param doesn't have a name and also is not a missing node
            // Therefore, assigning the built-in location
            simpleVar.name.pos = symTable.builtinPos;
        }
        simpleVar.flagSet.add(Flag.REQUIRED_PARAM);
        return simpleVar;
    }

    @Override
    public BLangNode transform(IncludedRecordParameterNode includedRecordParameterNode) {
        BLangSimpleVariable simpleVar = createSimpleVar(includedRecordParameterNode.paramName(),
                includedRecordParameterNode.typeName(), includedRecordParameterNode.annotations());
        simpleVar.flagSet.add(INCLUDED);
        simpleVar.pos = getPosition(includedRecordParameterNode.typeName(), includedRecordParameterNode);
        if (includedRecordParameterNode.paramName().isPresent()) {
            simpleVar.name.pos = getPosition(includedRecordParameterNode.paramName().get());
        }
        return simpleVar;
    }

    @Override
    public BLangNode transform(DefaultableParameterNode defaultableParameter) {
        BLangSimpleVariable simpleVar = createSimpleVar(defaultableParameter.paramName(),
                                                        defaultableParameter.typeName(),
                                                        defaultableParameter.annotations());

        simpleVar.setInitialExpression(createExpression(defaultableParameter.expression()));
        simpleVar.flagSet.add(Flag.DEFAULTABLE_PARAM);
        simpleVar.pos = getPosition(defaultableParameter);
        return simpleVar;
    }

    @Override
    public BLangNode transform(RestParameterNode restParameter) {
        BLangSimpleVariable bLSimpleVar = createSimpleVar(restParameter.paramName(), restParameter.typeName(),
                                                          restParameter.annotations());

        BLangArrayType bLArrayType = (BLangArrayType) TreeBuilder.createArrayTypeNode();
        bLArrayType.elemtype = bLSimpleVar.typeNode;
        bLArrayType.dimensions = 1;
        bLSimpleVar.typeNode = bLArrayType;
        bLArrayType.pos = getPosition(restParameter.typeName());

        bLSimpleVar.flagSet.add(Flag.REST_PARAM);
        bLSimpleVar.pos = getPosition(restParameter);
        return bLSimpleVar;
    }

    @Override
    public BLangNode transform(OptionalTypeDescriptorNode optTypeDescriptor) {
        BLangValueType nilTypeNode = (BLangValueType) TreeBuilder.createValueTypeNode();
        nilTypeNode.pos = getPosition(optTypeDescriptor.questionMarkToken());
        nilTypeNode.typeKind = TypeKind.NIL;

        BLangUnionTypeNode unionTypeNode = (BLangUnionTypeNode) TreeBuilder.createUnionTypeNode();
        unionTypeNode.memberTypeNodes.add(createTypeNode(optTypeDescriptor.typeDescriptor()));
        unionTypeNode.memberTypeNodes.add(nilTypeNode);
        unionTypeNode.nullable = true;

        unionTypeNode.pos = getPosition(optTypeDescriptor);
        return unionTypeNode;
    }

    @Override
    public BLangNode transform(FunctionTypeDescriptorNode functionTypeDescriptorNode) {
        BLangFunctionTypeNode functionTypeNode = (BLangFunctionTypeNode) TreeBuilder.createFunctionTypeNode();
        functionTypeNode.pos = getPosition(functionTypeDescriptorNode);
        functionTypeNode.returnsKeywordExists = true;

        if (functionTypeDescriptorNode.functionSignature().isPresent()) {
            FunctionSignatureNode funcSignature = functionTypeDescriptorNode.functionSignature().get();

            // Set Parameters
            for (ParameterNode child : funcSignature.parameters()) {
                SimpleVariableNode param = (SimpleVariableNode) child.apply(this);
                if (child.kind() == SyntaxKind.REST_PARAM) {
                    functionTypeNode.restParam = (BLangSimpleVariable) param;
                } else {
                    functionTypeNode.params.add((BLangVariable) param);
                }
            }

            // Set Return Type
            Optional<ReturnTypeDescriptorNode> retNode = funcSignature.returnTypeDesc();
            if (retNode.isPresent()) {
                ReturnTypeDescriptorNode returnType = retNode.get();
                functionTypeNode.returnTypeNode = createTypeNode(returnType.type());
            } else {
                BLangValueType bLValueType = (BLangValueType) TreeBuilder.createValueTypeNode();
                bLValueType.pos = symTable.builtinPos;
                bLValueType.typeKind = TypeKind.NIL;
                functionTypeNode.returnTypeNode = bLValueType;
            }
        } else {
            functionTypeNode.flagSet.add(Flag.ANY_FUNCTION);
        }

        functionTypeNode.flagSet.add(Flag.PUBLIC);

        for (Token token : functionTypeDescriptorNode.qualifierList()) {
            if (token.kind() == SyntaxKind.ISOLATED_KEYWORD) {
                functionTypeNode.flagSet.add(Flag.ISOLATED);
            } else if (token.kind() == SyntaxKind.TRANSACTIONAL_KEYWORD) {
                functionTypeNode.flagSet.add(Flag.TRANSACTIONAL);
            }
        }

        return functionTypeNode;
    }

    @Override
    public BLangNode transform(MapTypeDescriptorNode mapTypeDescNode) {
        BLangBuiltInRefTypeNode refType = (BLangBuiltInRefTypeNode) TreeBuilder.createBuiltInReferenceTypeNode();
        refType.typeKind = TypeKind.MAP;
        refType.pos = getPosition(mapTypeDescNode);

        BLangConstrainedType constrainedType = (BLangConstrainedType) TreeBuilder.createConstrainedTypeNode();
        constrainedType.type = refType;
        constrainedType.constraint = createTypeNode(mapTypeDescNode.mapTypeParamsNode().typeNode());
        constrainedType.pos = refType.pos;
        return constrainedType;
    }

    @Override
    public BLangNode transform(KeySpecifierNode keySpecifierNode) {
        BLangTableKeySpecifier tableKeySpecifierNode =
                (BLangTableKeySpecifier) TreeBuilder.createTableKeySpecifierNode();
        tableKeySpecifierNode.pos = getPosition(keySpecifierNode);

        for (Token field : keySpecifierNode.fieldNames()) {
            tableKeySpecifierNode.addFieldNameIdentifier(createIdentifier(field));
        }
        return tableKeySpecifierNode;
    }

    @Override
    public BLangNode transform(KeyTypeConstraintNode keyTypeConstraintNode) {
        BLangTableKeyTypeConstraint tableKeyTypeConstraint = new BLangTableKeyTypeConstraint();
        tableKeyTypeConstraint.pos = getPosition(keyTypeConstraintNode);
        tableKeyTypeConstraint.keyType = createTypeNode(keyTypeConstraintNode.typeParameterNode());
        return tableKeyTypeConstraint;
    }

    @Override
    public BLangNode transform(TableTypeDescriptorNode tableTypeDescriptorNode) {
        BLangBuiltInRefTypeNode refType = (BLangBuiltInRefTypeNode) TreeBuilder.createBuiltInReferenceTypeNode();
        refType.typeKind = TreeUtils.stringToTypeKind(tableTypeDescriptorNode.tableKeywordToken().text());
        refType.pos = getPosition(tableTypeDescriptorNode);

        BLangTableTypeNode tableTypeNode = (BLangTableTypeNode) TreeBuilder.createTableTypeNode();
        tableTypeNode.pos = getPosition(tableTypeDescriptorNode);
        tableTypeNode.type = refType;
        tableTypeNode.constraint = createTypeNode(tableTypeDescriptorNode.rowTypeParameterNode());
        if (tableTypeDescriptorNode.keyConstraintNode().isPresent()) {
            Node constraintNode = tableTypeDescriptorNode.keyConstraintNode().get();
            if (constraintNode.kind() == SyntaxKind.KEY_TYPE_CONSTRAINT) {
                tableTypeNode.tableKeyTypeConstraint = (BLangTableKeyTypeConstraint) constraintNode.apply(this);
            } else if (constraintNode.kind() == SyntaxKind.KEY_SPECIFIER) {
                tableTypeNode.tableKeySpecifier = (BLangTableKeySpecifier) constraintNode.apply(this);
            }
        }

        tableTypeNode.isTypeInlineDefined = checkIfAnonymous(tableTypeDescriptorNode);
        return tableTypeNode;
    }

    @Override
    public BLangNode transform(SimpleNameReferenceNode simpleNameRefNode) {
        BLangUserDefinedType bLUserDefinedType = new BLangUserDefinedType();

        bLUserDefinedType.pos = getPosition(simpleNameRefNode);
        bLUserDefinedType.typeName =
                createIdentifier(simpleNameRefNode.name());
        bLUserDefinedType.pkgAlias = (BLangIdentifier) TreeBuilder.createIdentifierNode();
        return bLUserDefinedType;
    }

    @Override
    public BLangNode transform(QualifiedNameReferenceNode qualifiedNameReferenceNode) {
        BLangSimpleVarRef varRef = (BLangSimpleVarRef) TreeBuilder.createSimpleVariableReferenceNode();
        varRef.pos = getPosition(qualifiedNameReferenceNode);
        varRef.variableName = createIdentifier(qualifiedNameReferenceNode.identifier());
        varRef.pkgAlias = createIdentifier(qualifiedNameReferenceNode.modulePrefix());
        return varRef;
    }

    @Override
    public BLangNode transform(XMLProcessingInstruction xmlProcessingInstruction) {
        BLangXMLProcInsLiteral xmlProcInsLiteral =
                (BLangXMLProcInsLiteral) TreeBuilder.createXMLProcessingIntsructionLiteralNode();
        if (xmlProcessingInstruction.data().isEmpty()) {
            BLangLiteral emptyLiteral = createEmptyLiteral();
            emptyLiteral.pos = getPosition(xmlProcessingInstruction);
            xmlProcInsLiteral.dataFragments.add(emptyLiteral);
        } else {
            for (Node dataNode : xmlProcessingInstruction.data()) {
                xmlProcInsLiteral.dataFragments.add(createExpression(dataNode));
            }
        }

        XMLNameNode target = xmlProcessingInstruction.target();
        if (target.kind() == SyntaxKind.XML_SIMPLE_NAME) {
            xmlProcInsLiteral.target = createSimpleLiteral(((XMLSimpleNameNode) target).name());
        } else {
            // this could be a bug in the old parser
            xmlProcInsLiteral.target = createSimpleLiteral(((XMLQualifiedNameNode) target).prefix());
        }

        xmlProcInsLiteral.pos = getPosition(xmlProcessingInstruction);
        return xmlProcInsLiteral;
    }

    @Override
    public BLangNode transform(XMLComment xmlComment) {
        BLangXMLCommentLiteral xmlCommentLiteral = (BLangXMLCommentLiteral) TreeBuilder.createXMLCommentLiteralNode();
        Location pos = getPosition(xmlComment);

        if (xmlComment.content().isEmpty()) {
            BLangLiteral emptyLiteral = createEmptyLiteral();
            emptyLiteral.pos = pos;
            xmlCommentLiteral.textFragments.add(emptyLiteral);
        } else {
            for (Node commentNode : xmlComment.content()) {
                xmlCommentLiteral.textFragments.add(createExpression(commentNode));
            }
        }
        xmlCommentLiteral.pos = pos;
        return xmlCommentLiteral;
    }

    @Override
    public BLangNode transform(XMLElementNode xmlElementNode) {
        BLangXMLElementLiteral xmlElement = (BLangXMLElementLiteral) TreeBuilder.createXMLElementLiteralNode();
        xmlElement.startTagName = createExpression(xmlElementNode.startTag());
        xmlElement.endTagName = createExpression(xmlElementNode.endTag());

        for (Node node : xmlElementNode.content()) {
            if (node.kind() == SyntaxKind.XML_CDATA) {
                XMLCDATANode xmlcdataNode = (XMLCDATANode) node;
                for (Node characterData : xmlcdataNode.content()) {
                    xmlElement.children.add(createExpression(characterData));
                }
            } else {
                xmlElement.children.add(createExpression(node));
            }
        }

        for (XMLAttributeNode attribute : xmlElementNode.startTag().attributes()) {
            xmlElement.attributes.add((BLangXMLAttribute) attribute.apply(this));
        }

        xmlElement.pos = getPosition(xmlElementNode);
        xmlElement.isRoot = true; // TODO : check this
        return xmlElement;
    }

    @Override
    public BLangNode transform(XMLAttributeNode xmlAttributeNode) {
        BLangXMLAttribute xmlAttribute = (BLangXMLAttribute) TreeBuilder.createXMLAttributeNode();
        xmlAttribute.value = (BLangXMLQuotedString) xmlAttributeNode.value().apply(this);
        xmlAttribute.name = createExpression(xmlAttributeNode.attributeName());
        xmlAttribute.pos = getPosition(xmlAttributeNode);
        return xmlAttribute;
    }

    @Override
    public BLangNode transform(ByteArrayLiteralNode byteArrayLiteralNode) {
        BLangLiteral literal = (BLangLiteral) TreeBuilder.createLiteralExpression();
        literal.pos = getPosition(byteArrayLiteralNode);
        literal.setBType(symTable.getTypeFromTag(TypeTags.BYTE_ARRAY));
        literal.getBType().tag = TypeTags.BYTE_ARRAY;
        literal.value = getValueFromByteArrayNode(byteArrayLiteralNode);
        literal.originalValue = String.valueOf(literal.value);
        return literal;
    }

    @Override
    public BLangNode transform(XMLAttributeValue xmlAttributeValue) {
        BLangXMLQuotedString quotedString = (BLangXMLQuotedString) TreeBuilder.createXMLQuotedStringNode();
        quotedString.pos = getPosition(xmlAttributeValue);
        if (xmlAttributeValue.startQuote().kind() == SyntaxKind.SINGLE_QUOTE_TOKEN) {
            quotedString.quoteType = QuoteType.SINGLE_QUOTE;
        } else {
            quotedString.quoteType = QuoteType.DOUBLE_QUOTE;
        }

        if (xmlAttributeValue.value().isEmpty()) {
            BLangLiteral emptyLiteral = createEmptyLiteral();
            emptyLiteral.pos = getPosition(xmlAttributeValue);
            quotedString.textFragments.add(emptyLiteral);
        } else if (xmlAttributeValue.value().size() == 1 &&
                xmlAttributeValue.value().get(0).kind() == SyntaxKind.INTERPOLATION) {
            quotedString.textFragments.add(createExpression(xmlAttributeValue.value().get(0)));
            BLangLiteral emptyLiteral = createEmptyLiteral();
            emptyLiteral.pos = getPosition(xmlAttributeValue);
            quotedString.textFragments.add(emptyLiteral);
        } else {
            for (Node value : xmlAttributeValue.value()) {
                if (value.kind() == SyntaxKind.XML_TEXT_CONTENT) {
                    Token token = (Token) value;
                    String normalizedValue = XmlFactory.XMLTextUnescape.unescape(token.text());
                    quotedString.textFragments.add(createStringLiteral(normalizedValue, getPosition(value)));
                } else {
                    quotedString.textFragments.add(createExpression(value));
                }
            }
        }

        return quotedString;
    }

    @Override
    public BLangNode transform(XMLStartTagNode startTagNode) {
        return startTagNode.name().apply(this);
    }

    @Override
    public BLangNode transform(XMLEndTagNode endTagNode) {
        return endTagNode.name().apply(this);
    }

    @Override
    public BLangNode transform(XMLTextNode xmlTextNode) {
        return createExpression(xmlTextNode.content());
    }

    private BLangNode createXMLEmptyLiteral(Node expressionNode) {
        BLangXMLTextLiteral xmlTextLiteral = (BLangXMLTextLiteral) TreeBuilder.createXMLTextLiteralNode();
        xmlTextLiteral.pos = getPosition(expressionNode);
        xmlTextLiteral.textFragments.add(createEmptyStringLiteral(xmlTextLiteral.pos));
        return xmlTextLiteral;
    }

    private BLangNode createXMLTextLiteral(List<Node> expressionNode) {
        BLangXMLTextLiteral xmlTextLiteral = (BLangXMLTextLiteral) TreeBuilder.createXMLTextLiteralNode();
        xmlTextLiteral.pos = getPosition(expressionNode.get(0), expressionNode.get(expressionNode.size() - 1));
        for (Node node : expressionNode) {
            xmlTextLiteral.textFragments.add(createExpression(node));
        }
        xmlTextLiteral.textFragments.add(createEmptyStringLiteral(xmlTextLiteral.pos));
        return xmlTextLiteral;
    }

    private BLangNode createXMLTextLiteral(Node expressionNode) {
        BLangXMLTextLiteral xmlTextLiteral = (BLangXMLTextLiteral) TreeBuilder.createXMLTextLiteralNode();
        xmlTextLiteral.pos = getPosition(expressionNode);
        xmlTextLiteral.textFragments.add(createExpression(expressionNode));
        return xmlTextLiteral;
    }

    @Override
    public BLangNode transform(XMLNamespaceDeclarationNode xmlnsDeclNode) {
        BLangXMLNS xmlns = (BLangXMLNS) TreeBuilder.createXMLNSNode();
        BLangIdentifier prefixIdentifier = createIdentifier(xmlnsDeclNode.namespacePrefix().orElse(null));

        BLangExpression namespaceUri = createExpression(xmlnsDeclNode.namespaceuri());
        xmlns.namespaceURI = namespaceUri;
        xmlns.prefix = prefixIdentifier;
        xmlns.pos = getPosition(xmlnsDeclNode);

        BLangXMLNSStatement xmlnsStmt = (BLangXMLNSStatement) TreeBuilder.createXMLNSDeclrStatementNode();
        xmlnsStmt.xmlnsDecl = xmlns;
        xmlnsStmt.pos = getPosition(xmlnsDeclNode);
        return xmlnsStmt;
    }

    @Override
    public BLangNode transform(ModuleXMLNamespaceDeclarationNode xmlnsDeclNode) {
        BLangXMLNS xmlns = (BLangXMLNS) TreeBuilder.createXMLNSNode();
        BLangIdentifier prefixIdentifier = createIdentifier(xmlnsDeclNode.namespacePrefix().orElse(null));
        BLangExpression namespaceUri = createExpression(xmlnsDeclNode.namespaceuri());
        xmlns.namespaceURI = namespaceUri;
        xmlns.prefix = prefixIdentifier;
        xmlns.pos = getPosition(xmlnsDeclNode);
        return xmlns;
    }

    @Override
    public BLangNode transform(XMLQualifiedNameNode xmlQualifiedNameNode) {
        BLangXMLQName xmlName = (BLangXMLQName) TreeBuilder.createXMLQNameNode();
        xmlName.localname = createIdentifier(getPosition(xmlQualifiedNameNode.name()),
                xmlQualifiedNameNode.name().name());
        xmlName.prefix = createIdentifier(getPosition(xmlQualifiedNameNode.prefix()),
                xmlQualifiedNameNode.prefix().name());
        xmlName.pos = getPosition(xmlQualifiedNameNode);
        return xmlName;
    }

    @Override
    public BLangNode transform(XMLSimpleNameNode xmlSimpleNameNode) {
        BLangXMLQName xmlName = (BLangXMLQName) TreeBuilder.createXMLQNameNode();
        xmlName.localname = createIdentifier(xmlSimpleNameNode.name());
        xmlName.prefix = createIdentifier(null, "");
        xmlName.pos = getPosition(xmlSimpleNameNode);
        return xmlName;
    }

    @Override
    public BLangNode transform(XMLEmptyElementNode xMLEmptyElementNode) {
        BLangXMLElementLiteral xmlEmptyElement = (BLangXMLElementLiteral) TreeBuilder.createXMLElementLiteralNode();
        xmlEmptyElement.startTagName = createExpression(xMLEmptyElementNode.name());
        for (XMLAttributeNode attribute : xMLEmptyElementNode.attributes()) {
            xmlEmptyElement.attributes.add((BLangXMLAttribute) attribute.apply(this));
        }
        xmlEmptyElement.pos = getPosition(xMLEmptyElementNode);
        return xmlEmptyElement;
    }

    @Override
    public BLangNode transform(RemoteMethodCallActionNode remoteMethodCallActionNode) {
        BLangInvocation.BLangActionInvocation bLangActionInvocation = (BLangInvocation.BLangActionInvocation)
                TreeBuilder.createActionInvocation();
        bLangActionInvocation.expr = createExpression(remoteMethodCallActionNode.expression());
        bLangActionInvocation.argExprs = applyAll(remoteMethodCallActionNode.arguments());

        BLangIdentifier[] nameReference = createBLangNameReference(remoteMethodCallActionNode.methodName().name());
        bLangActionInvocation.pkgAlias = nameReference[0];
        bLangActionInvocation.name = nameReference[1];
        bLangActionInvocation.pos = getPosition(remoteMethodCallActionNode);
        return bLangActionInvocation;
    }

    @Override
    public BLangNode transform(StreamTypeDescriptorNode streamTypeDescriptorNode) {
        BLangType constraint, error = null;
        Location pos = getPosition(streamTypeDescriptorNode);
        Optional<Node> paramsNode = streamTypeDescriptorNode.streamTypeParamsNode();

        boolean hasConstraint = paramsNode.isPresent();
        if (!hasConstraint) {
            constraint = addValueType(pos, TypeKind.ANY);
        } else {
            StreamTypeParamsNode params = (StreamTypeParamsNode) paramsNode.get();
            if (params.rightTypeDescNode().isPresent()) {
                error = createTypeNode(params.rightTypeDescNode().get());
            }
            constraint = createTypeNode(params.leftTypeDescNode());
        }

        BLangBuiltInRefTypeNode refType = (BLangBuiltInRefTypeNode) TreeBuilder.createBuiltInReferenceTypeNode();
        refType.typeKind = TypeKind.STREAM;
        refType.pos = pos;

        BLangStreamType streamType = (BLangStreamType) TreeBuilder.createStreamTypeNode();
        streamType.type = refType;
        streamType.constraint = constraint;
        streamType.error = error;
        streamType.pos = pos;

        return streamType;
    }

    @Override
    public BLangNode transform(ArrayTypeDescriptorNode arrayTypeDescriptorNode) {
        List<BLangExpression> sizes = new ArrayList<>();
        Location position = getPosition(arrayTypeDescriptorNode);
        NodeList<ArrayDimensionNode> dimensionNodes = arrayTypeDescriptorNode.dimensions();
        int dimensionSize = dimensionNodes.size();
        
        for (int i = dimensionSize - 1; i >= 0; i--) {
            ArrayDimensionNode dimensionNode = dimensionNodes.get(i);
            if (dimensionNode.arrayLength().isEmpty()) {
                sizes.add(new BLangLiteral(OPEN_ARRAY_INDICATOR, symTable.intType));
            } else {
                Node keyExpr = dimensionNode.arrayLength().get();
                if (keyExpr.kind() == SyntaxKind.NUMERIC_LITERAL) {
                    int length = 0;
                    long lengthCheck = 0;
                    Token literalToken = ((BasicLiteralNode) keyExpr).literalToken();

                    try {
                        if (literalToken.kind() == SyntaxKind.DECIMAL_INTEGER_LITERAL_TOKEN) {
                            lengthCheck = Long.parseLong(literalToken.text());
                        } else {
                            lengthCheck = Long.parseLong(literalToken.text().substring(2), 16);
                        }
                    } catch (NumberFormatException e) {
                        dlog.error(literalToken.location(), DiagnosticErrorCode.INVALID_ARRAY_LENGTH);
                    }

                    if (lengthCheck > MAX_ARRAY_SIZE) {
                        dlog.error(literalToken.location(),
                                DiagnosticErrorCode.ARRAY_LENGTH_GREATER_THAT_2147483637_NOT_YET_SUPPORTED);
                    } else {
                        length = (int) lengthCheck;
                    }
                    sizes.add(new BLangLiteral(length, symTable.intType));
                } else if (keyExpr.kind() == SyntaxKind.ASTERISK_LITERAL) {
                    sizes.add(new BLangLiteral(INFERRED_ARRAY_INDICATOR, symTable.intType));
                } else {
                    sizes.add(createExpression(keyExpr));
                }
            }
        }

        BLangArrayType arrayTypeNode = (BLangArrayType) TreeBuilder.createArrayTypeNode();
        arrayTypeNode.pos = position;
        arrayTypeNode.elemtype = createTypeNode(arrayTypeDescriptorNode.memberTypeDesc());
        arrayTypeNode.dimensions = dimensionSize;
        arrayTypeNode.sizes = sizes;
        return arrayTypeNode;
    }

    public BLangNode transform(EnumDeclarationNode enumDeclarationNode) {
        Boolean publicQualifier = false;
        if (enumDeclarationNode.qualifier().isPresent() && enumDeclarationNode.qualifier().get().kind()
                == SyntaxKind.PUBLIC_KEYWORD) {
            publicQualifier = true;
        }
        for (Node member : enumDeclarationNode.enumMemberList()) {
            EnumMemberNode enumMember = (EnumMemberNode) member;
            if (enumMember.identifier().isMissing()) {
                continue;
            }
            addToTop(transformEnumMember(enumMember, publicQualifier));
        }

        BLangTypeDefinition bLangTypeDefinition = (BLangTypeDefinition) TreeBuilder.createTypeDefinition();
        if (publicQualifier) {
            bLangTypeDefinition.flagSet.add(Flag.PUBLIC);
        }
        bLangTypeDefinition.flagSet.add(Flag.ENUM);

        bLangTypeDefinition.setName((BLangIdentifier) transform(enumDeclarationNode.identifier()));
        bLangTypeDefinition.pos = getPosition(enumDeclarationNode);

        BLangUnionTypeNode bLangUnionTypeNode = (BLangUnionTypeNode) TreeBuilder.createUnionTypeNode();
        bLangUnionTypeNode.pos = bLangTypeDefinition.pos;
        for (Node member : enumDeclarationNode.enumMemberList()) {
            Node enumMemberIdentifier = ((EnumMemberNode) member).identifier();
            if (enumMemberIdentifier.isMissing()) {
                continue;
            }
            bLangUnionTypeNode.memberTypeNodes.add(createTypeNode(enumMemberIdentifier));
        }
        Collections.reverse(bLangUnionTypeNode.memberTypeNodes);
        bLangTypeDefinition.setTypeNode(bLangUnionTypeNode);

        bLangTypeDefinition.annAttachments = applyAll(getAnnotations(enumDeclarationNode.metadata()));
        bLangTypeDefinition.markdownDocumentationAttachment =
                createMarkdownDocumentationAttachment(getDocumentationString(enumDeclarationNode.metadata()));
        return bLangTypeDefinition;
    }

    public BLangConstant transformEnumMember(EnumMemberNode member, Boolean publicQualifier) {
        BLangConstant bLangConstant = (BLangConstant) TreeBuilder.createConstantNode();
        bLangConstant.pos = getPosition(member);
        bLangConstant.flagSet.add(Flag.CONSTANT);
        bLangConstant.flagSet.add(Flag.ENUM_MEMBER);
        if (publicQualifier) {
            bLangConstant.flagSet.add(Flag.PUBLIC);
        }

        bLangConstant.annAttachments = applyAll(getAnnotations(member.metadata()));
        bLangConstant.markdownDocumentationAttachment =
                createMarkdownDocumentationAttachment(getDocumentationString(member.metadata()));

        bLangConstant.setName((BLangIdentifier) transform(member.identifier()));

        BLangExpression deepLiteral;
        if (member.constExprNode().isPresent()) {
            BLangExpression expression = createExpression(member.constExprNode().orElse(null));
            bLangConstant.setInitialExpression(expression);
            deepLiteral = createExpression(member.constExprNode().orElse(null));
        } else {
            BLangLiteral literal = createSimpleLiteral(member.identifier());
            bLangConstant.setInitialExpression(literal);
            deepLiteral = createSimpleLiteral(member.identifier());
        }

        BLangValueType typeNode = (BLangValueType) TreeBuilder.createValueTypeNode();
        typeNode.pos = symTable.builtinPos;
        typeNode.typeKind = TypeKind.STRING;
        bLangConstant.setTypeNode(typeNode);

        if (deepLiteral instanceof BLangLiteral) {
            BLangLiteral literal = (BLangLiteral) deepLiteral;
            if (!literal.originalValue.equals("")) {
                BLangFiniteTypeNode typeNodeAssociated = (BLangFiniteTypeNode) TreeBuilder.createFiniteTypeNode();
                literal.originalValue = null;
                typeNodeAssociated.addValue(deepLiteral);
                bLangConstant.associatedTypeDefinition = createTypeDefinitionWithTypeNode(typeNodeAssociated);
            } else {
                bLangConstant.associatedTypeDefinition = null;
            }
        } else {
            BLangFiniteTypeNode typeNodeAssociated = (BLangFiniteTypeNode) TreeBuilder.createFiniteTypeNode();
            typeNodeAssociated.addValue(deepLiteral);
            bLangConstant.associatedTypeDefinition = createTypeDefinitionWithTypeNode(typeNodeAssociated);
        }
        return bLangConstant;
    }

    @Override
    public BLangNode transform(QueryExpressionNode queryExprNode) {
        BLangQueryExpr queryExpr = (BLangQueryExpr) TreeBuilder.createQueryExpressionNode();
        queryExpr.pos = getPosition(queryExprNode);

        BLangFromClause fromClause = (BLangFromClause) queryExprNode.queryPipeline().fromClause().apply(this);
        queryExpr.queryClauseList.add(fromClause);

        for (Node clauseNode : queryExprNode.queryPipeline().intermediateClauses()) {
            queryExpr.queryClauseList.add(clauseNode.apply(this));
        }

        BLangSelectClause selectClause = (BLangSelectClause) queryExprNode.selectClause().apply(this);
        queryExpr.queryClauseList.add(selectClause);

        Optional<OnConflictClauseNode> onConflict = queryExprNode.onConflictClause();
        onConflict.ifPresent(onConflictClauseNode -> queryExpr.queryClauseList.add(onConflictClauseNode.apply(this)));

        boolean isTable = false;
        boolean isStream = false;

        Optional<QueryConstructTypeNode> optionalQueryConstructTypeNode = queryExprNode.queryConstructType();
        if (optionalQueryConstructTypeNode.isPresent()) {
            QueryConstructTypeNode queryConstructTypeNode = optionalQueryConstructTypeNode.get();
            isTable = queryConstructTypeNode.keyword().kind() == SyntaxKind.TABLE_KEYWORD;
            isStream = queryConstructTypeNode.keyword().kind() == SyntaxKind.STREAM_KEYWORD;
            if (queryConstructTypeNode.keySpecifier().isPresent()) {
                for (IdentifierToken fieldNameNode : queryConstructTypeNode.keySpecifier().get().fieldNames()) {
                    queryExpr.fieldNameIdentifierList.add(createIdentifier(getPosition(fieldNameNode), fieldNameNode));
                }
            }
        }
        queryExpr.isStream = isStream;
        queryExpr.isTable = isTable;
        return queryExpr;
    }

    public BLangNode transform(OnFailClauseNode onFailClauseNode) {
        Location pos = getPosition(onFailClauseNode);
        BLangSimpleVariableDef variableDefinitionNode = (BLangSimpleVariableDef) TreeBuilder.
                createSimpleVariableDefinitionNode();
        BLangSimpleVariable var = (BLangSimpleVariable) TreeBuilder.createSimpleVariableNode();
        boolean isDeclaredWithVar = onFailClauseNode.typeDescriptor().kind() == SyntaxKind.VAR_TYPE_DESC;
        var.isDeclaredWithVar = isDeclaredWithVar;
        if (!isDeclaredWithVar) {
            var.setTypeNode(createTypeNode(onFailClauseNode.typeDescriptor()));
        }
        var.pos = getPosition(onFailClauseNode);
        var.setName(this.createIdentifier(onFailClauseNode.failErrorName()));
        var.name.pos = getPosition(onFailClauseNode.failErrorName());
        variableDefinitionNode.setVariable(var);
        variableDefinitionNode.pos = getPosition(onFailClauseNode.typeDescriptor(), onFailClauseNode.failErrorName());


        BLangOnFailClause onFailClause = (BLangOnFailClause) TreeBuilder.createOnFailClauseNode();
        onFailClause.pos = pos;

        onFailClause.isDeclaredWithVar = isDeclaredWithVar;
        markVariableWithFlag(variableDefinitionNode.getVariable(), Flag.FINAL);
        onFailClause.variableDefinitionNode = variableDefinitionNode;
        BLangBlockStmt blockNode = (BLangBlockStmt) transform(onFailClauseNode.blockStatement());
        blockNode.pos = getPosition(onFailClauseNode);
        onFailClause.body = blockNode;
        return onFailClause;
    }

    @Override
    public BLangNode transform(LetClauseNode letClauseNode) {
        BLangLetClause bLLetClause = (BLangLetClause) TreeBuilder.createLetClauseNode();
        bLLetClause.pos = getPosition(letClauseNode);
        List<BLangLetVariable> letVars = new ArrayList<>();
        for (LetVariableDeclarationNode letVarDeclr : letClauseNode.letVarDeclarations()) {
            BLangLetVariable letVar = createLetVariable(letVarDeclr);
            letVar.definitionNode.getVariable().addFlag(Flag.FINAL);
            letVars.add(letVar);
        }
        if (!letVars.isEmpty()) {
            bLLetClause.letVarDeclarations = letVars;
        }
        return bLLetClause;
    }

    @Override
    public BLangNode transform(FromClauseNode fromClauseNode) {
        BLangFromClause fromClause = (BLangFromClause) TreeBuilder.createFromClauseNode();
        fromClause.pos = getPosition(fromClauseNode);
        fromClause.collection = createExpression(fromClauseNode.expression());
        TypedBindingPatternNode bindingPatternNode = fromClauseNode.typedBindingPattern();
        fromClause.variableDefinitionNode = createBLangVarDef(getPosition(bindingPatternNode), bindingPatternNode,
                Optional.empty(), Optional.empty());

        boolean isDeclaredWithVar = bindingPatternNode.typeDescriptor().kind() == SyntaxKind.VAR_TYPE_DESC;
        fromClause.isDeclaredWithVar = isDeclaredWithVar;

        return fromClause;
    }

    @Override
    public BLangNode transform(WhereClauseNode whereClauseNode) {
        BLangWhereClause whereClause = (BLangWhereClause) TreeBuilder.createWhereClauseNode();
        whereClause.pos = getPosition(whereClauseNode);
        whereClause.expression = createExpression(whereClauseNode.expression());
        return whereClause;
    }

    @Override
    public BLangNode transform(SelectClauseNode selectClauseNode) {
        BLangSelectClause selectClause = (BLangSelectClause) TreeBuilder.createSelectClauseNode();
        selectClause.pos = getPosition(selectClauseNode);
        selectClause.expression = createExpression(selectClauseNode.expression());
        return selectClause;
    }

    @Override
    public BLangNode transform(OnConflictClauseNode onConflictClauseNode) {
        BLangOnConflictClause onConflictClause = (BLangOnConflictClause) TreeBuilder.createOnConflictClauseNode();
        onConflictClause.pos = getPosition(onConflictClauseNode);
        onConflictClause.expression = createExpression(onConflictClauseNode.expression());
        return onConflictClause;
    }

    @Override
    public BLangNode transform(LimitClauseNode limitClauseNode) {
        BLangLimitClause selectClause = (BLangLimitClause) TreeBuilder.createLimitClauseNode();
        selectClause.pos = getPosition(limitClauseNode);
        selectClause.expression = createExpression(limitClauseNode.expression());
        return selectClause;
    }

    @Override
    public BLangNode transform(OnClauseNode onClauseNode) {
        BLangOnClause onClause = (BLangOnClause) TreeBuilder.createOnClauseNode();
        onClause.pos = getPosition(onClauseNode);
        onClause.lhsExpr = createExpression(onClauseNode.lhsExpression());
        onClause.rhsExpr = createExpression(onClauseNode.rhsExpression());
        return onClause;
    }

    @Override
    public BLangNode transform(JoinClauseNode joinClauseNode) {
        BLangJoinClause joinClause = (BLangJoinClause) TreeBuilder.createJoinClauseNode();
        joinClause.pos = getPosition(joinClauseNode);
        TypedBindingPatternNode typedBindingPattern = joinClauseNode.typedBindingPattern();
        joinClause.variableDefinitionNode = createBLangVarDef(getPosition(typedBindingPattern),
                                                              typedBindingPattern, Optional.empty(), Optional.empty());
        joinClause.collection = createExpression(joinClauseNode.expression());
        joinClause.isDeclaredWithVar = typedBindingPattern.typeDescriptor().kind() == SyntaxKind.VAR_TYPE_DESC;
        joinClause.isOuterJoin = joinClauseNode.outerKeyword().isPresent();

        OnClauseNode onClauseNode = joinClauseNode.joinOnCondition();
        BLangOnClause onClause = (BLangOnClause) TreeBuilder.createOnClauseNode();
        onClause.pos = getPosition(onClauseNode);
        if (!onClauseNode.equalsKeyword().isMissing()) {
            onClause.equalsKeywordPos = getPosition(onClauseNode.equalsKeyword());
        }
        onClause.lhsExpr = createExpression(onClauseNode.lhsExpression());
        onClause.rhsExpr = createExpression(onClauseNode.rhsExpression());
        joinClause.onClause = onClause;

        return joinClause;
    }

    @Override
    public BLangNode transform(OrderByClauseNode orderByClauseNode) {
        BLangOrderByClause orderByClause = (BLangOrderByClause) TreeBuilder.createOrderByClauseNode();
        orderByClause.pos = getPosition(orderByClauseNode);
        for (OrderKeyNode orderKeyNode : orderByClauseNode.orderKey()) {
            orderByClause.addOrderKey(createOrderKey(orderKeyNode));
        }
        return orderByClause;
    }

    public BLangOrderKey createOrderKey(OrderKeyNode orderKeyNode) {
        BLangOrderKey orderKey = (BLangOrderKey) TreeBuilder.createOrderKeyNode();
        orderKey.pos = getPosition(orderKeyNode);
        orderKey.expression = createExpression(orderKeyNode.expression());
        if (orderKeyNode.orderDirection().isPresent() &&
                orderKeyNode.orderDirection().get().text().equals("descending")) {
            orderKey.isAscending = false;
        } else {
            orderKey.isAscending = true;
        }
        return orderKey;
    }

    @Override
    public BLangNode transform(IntersectionTypeDescriptorNode intersectionTypeDescriptorNode) {
        BLangType lhsType = (BLangType) createTypeNode(intersectionTypeDescriptorNode.leftTypeDesc());
        BLangType rhsType = (BLangType) createTypeNode(intersectionTypeDescriptorNode.rightTypeDesc());

        BLangIntersectionTypeNode intersectionType;
        if (rhsType.getKind() == NodeKind.INTERSECTION_TYPE_NODE) {
            intersectionType = (BLangIntersectionTypeNode) rhsType;
            intersectionType.constituentTypeNodes.add(0, lhsType);
        } else if (lhsType.getKind() == NodeKind.INTERSECTION_TYPE_NODE) {
            intersectionType = (BLangIntersectionTypeNode) lhsType;
            intersectionType.constituentTypeNodes.add(rhsType);
        } else {
            intersectionType = (BLangIntersectionTypeNode) TreeBuilder.createIntersectionTypeNode();
            intersectionType.constituentTypeNodes.add(lhsType);
            intersectionType.constituentTypeNodes.add(rhsType);
        }

        intersectionType.pos = getPosition(intersectionTypeDescriptorNode);
        return intersectionType;
    }

    @Override
    public BLangNode transform(InferredTypedescDefaultNode inferDefaultValueNode) {
        BLangInferredTypedescDefaultNode inferTypedescExpr =
                (BLangInferredTypedescDefaultNode) TreeBuilder.createInferTypedescExpressionNode();
        inferTypedescExpr.pos = getPosition(inferDefaultValueNode);
        return inferTypedescExpr;
    }

    @Override
    protected BLangNode transformSyntaxNode(Node node) {
        // TODO: Remove this RuntimeException once all nodes covered
        throw new RuntimeException("Node not supported: " + node.getClass().getSimpleName());
    }

    @Override
    public BLangNode transform(ServiceDeclarationNode serviceDeclarationNode) {
        Location pos = getPositionWithoutMetadata(serviceDeclarationNode);
        BLangClassDefinition anonClassDef = transformObjectCtorExpressionBody(serviceDeclarationNode.members());
        anonClassDef.isServiceDecl = true;
        anonClassDef.isObjectContructorDecl = false;
        anonClassDef.pos = pos;
        anonClassDef.flagSet.add(SERVICE);

        setClassQualifiers(serviceDeclarationNode.qualifiers(), anonClassDef);

        List<IdentifierNode> absResourcePathPath = new ArrayList<>();
        NodeList<Node> pathList = serviceDeclarationNode.absoluteResourcePath();
        BLangLiteral serviceNameLiteral = null;
        if (pathList.size() == 1 && pathList.get(0).kind() == SyntaxKind.STRING_LITERAL) {
            serviceNameLiteral = (BLangLiteral) createExpression(pathList.get(0));
        } else {
            for (var token : pathList) {
                String text = ((Token) token).text();
                // if it's a single '/' then add, else ignore '/' chars and only add other pieces.
                if (pathList.size() == 1 && text.equals("/")) {
                    absResourcePathPath.add(createIdentifier((Token) token));
                } else if (!text.equals("/")) {
                    absResourcePathPath.add(createIdentifier((Token) token));
                }
            }
        }

        // Generate a name for the anonymous class
        String genName = anonymousModelHelper.getNextAnonymousTypeKey(packageID);
        IdentifierNode anonTypeGenName = createIdentifier(pos, genName);
        anonClassDef.setName(anonTypeGenName);
        anonClassDef.flagSet.add(Flag.PUBLIC);

        Optional<TypeDescriptorNode> typeReference = serviceDeclarationNode.typeDescriptor();
        typeReference.ifPresent(typeReferenceNode -> {
            BLangType typeNode = createTypeNode(typeReferenceNode);
            anonClassDef.typeRefs.add(typeNode);
        });

        anonClassDef.annAttachments = applyAll(getAnnotations(serviceDeclarationNode.metadata()));
        anonClassDef.markdownDocumentationAttachment =
                createMarkdownDocumentationAttachment(getDocumentationString(serviceDeclarationNode.metadata()));

        addToTop(anonClassDef);
        anonClassDef.oceEnvData.originalClass = anonClassDef;

        BLangIdentifier identifier = (BLangIdentifier) TreeBuilder.createIdentifierNode();
        BLangUserDefinedType userDefinedType = createUserDefinedType(pos, identifier, anonClassDef.name);

        BLangTypeInit initNode = (BLangTypeInit) TreeBuilder.createInitNode();
        initNode.pos = pos;
        initNode.userDefinedType = userDefinedType;

        BLangInvocation invocationNode = (BLangInvocation) TreeBuilder.createInvocationNode();
        invocationNode.pos = pos;
        BLangIdentifier pkgAlias = createIdentifier(pos, "");
        invocationNode.name = createIdentifier(pos, genName);
        invocationNode.pkgAlias = pkgAlias;

        initNode.argsExpr.addAll(invocationNode.argExprs);
        initNode.initInvocation = invocationNode;

        BLangSimpleVariable serviceVariable = createServiceVariable(pos, anonClassDef, initNode);

        List<BLangExpression> exprs = new ArrayList<>();
        for (var exp : serviceDeclarationNode.expressions()) {
            exprs.add(createExpression(exp));
        }

        BLangService service = (BLangService) TreeBuilder.createServiceNode();
        service.serviceVariable = serviceVariable;
        service.attachedExprs = exprs;
        service.serviceClass = anonClassDef;
        service.absoluteResourcePath = absResourcePathPath;
        service.serviceNameLiteral = serviceNameLiteral;
        service.annAttachments = anonClassDef.annAttachments;
        service.pos = pos;
        service.name = createIdentifier(pos, anonymousModelHelper.getNextAnonymousServiceVarKey(packageID));
        return service;
    }

    private BLangSimpleVariable createServiceVariable(Location pos, BLangClassDefinition annonClassDef,
                                                         BLangTypeInit initNode) {
        BLangUserDefinedType typeName = createUserDefinedType(pos,
                (BLangIdentifier) TreeBuilder.createIdentifierNode(), annonClassDef.name);

        BLangSimpleVariable serviceInstance =
                (BLangSimpleVariable) TreeBuilder.createSimpleVariableNode();
        serviceInstance.typeNode = typeName;

        String serviceVarName = anonymousModelHelper.getNextAnonymousServiceVarKey(packageID);
        serviceInstance.name =  createIdentifier(pos, serviceVarName);

        serviceInstance.expr = initNode;
        serviceInstance.internal = true;

        return serviceInstance;
    }

    @Override
    public BLangNode transform(ClassDefinitionNode classDefinitionNode) {
        BLangClassDefinition blangClass = (BLangClassDefinition) TreeBuilder.createClassDefNode();
        blangClass.pos = getPositionWithoutMetadata(classDefinitionNode);
        blangClass.annAttachments = applyAll(getAnnotations(classDefinitionNode.metadata()));

        BLangIdentifier identifierNode = createIdentifier(classDefinitionNode.className());
        blangClass.setName(identifierNode);
        blangClass.markdownDocumentationAttachment =
                createMarkdownDocumentationAttachment(getDocumentationString(classDefinitionNode.metadata()));

        classDefinitionNode.visibilityQualifier().ifPresent(visibilityQual -> {
            if (visibilityQual.kind() == SyntaxKind.PUBLIC_KEYWORD) {
                blangClass.flagSet.add(Flag.PUBLIC);
            }
        });

        setClassQualifiers(classDefinitionNode.classTypeQualifiers(), blangClass);

        NodeList<Node> members = classDefinitionNode.members();
        for (Node node : members) {
            // TODO: Check for fields other than SimpleVariableNode
            BLangNode bLangNode = node.apply(this);
            if (bLangNode.getKind() == NodeKind.FUNCTION || bLangNode.getKind() == NodeKind.RESOURCE_FUNC) {
                BLangFunction bLangFunction = (BLangFunction) bLangNode;
                bLangFunction.attachedFunction = true;
                bLangFunction.flagSet.add(Flag.ATTACHED);
                if (!Names.USER_DEFINED_INIT_SUFFIX.value.equals(bLangFunction.name.value)) {
                    blangClass.addFunction(bLangFunction);
                    continue;
                }
                if (blangClass.initFunction != null) {
                    blangClass.addFunction(bLangFunction);
                    continue;
                }
                bLangFunction.objInitFunction = true;
                blangClass.initFunction = bLangFunction;
            } else if (bLangNode.getKind() == NodeKind.VARIABLE) {
                blangClass.addField((BLangSimpleVariable) bLangNode);
            } else if (bLangNode.getKind() == NodeKind.USER_DEFINED_TYPE) {
                blangClass.addTypeReference((BLangType) bLangNode);
            }
        }

        return blangClass;
    }

    @Override
    public BLangNode transform(RetryStatementNode retryStatementNode) {
        BLangRetrySpec retrySpec = createRetrySpec(retryStatementNode);
        Location pos = getPosition(retryStatementNode);
        StatementNode retryBody = retryStatementNode.retryBody();

        if (retryBody.kind() == SyntaxKind.TRANSACTION_STATEMENT) {
            BLangRetryTransaction retryTransaction = (BLangRetryTransaction) TreeBuilder.createRetryTransactionNode();
            retryTransaction.pos = pos;
            retryTransaction.setRetrySpec(retrySpec);
            retryTransaction.setTransaction((BLangTransaction) retryBody.apply(this));
            return retryTransaction;
        }

        BLangRetry retryNode = (BLangRetry) TreeBuilder.createRetryNode();
        retryNode.pos = pos;
        retryNode.setRetrySpec(retrySpec);
        BLangBlockStmt retryBlock = (BLangBlockStmt) retryBody.apply(this);
        retryNode.setRetryBody(retryBlock);

        retryStatementNode.onFailClause().ifPresent(onFailClauseNode -> {
            retryNode.setOnFailClause(
                    (org.ballerinalang.model.clauses.OnFailClauseNode) (onFailClauseNode.apply(this)));
        });

        return retryNode;
    }

    private BLangRetrySpec createRetrySpec(RetryStatementNode retryStatementNode) {
        BLangRetrySpec retrySpec = (BLangRetrySpec) TreeBuilder.createRetrySpecNode();
        if (retryStatementNode.typeParameter().isPresent()) {
            TypeParameterNode typeParam = retryStatementNode.typeParameter().get();
            retrySpec.retryManagerType = createTypeNode(typeParam.typeNode());
            retrySpec.pos = getPosition(typeParam);
        }

        if (retryStatementNode.arguments().isPresent()) {
            ParenthesizedArgList arg = retryStatementNode.arguments().get();
            // If type param is present, retry spec spans from type param to args
            if (retryStatementNode.typeParameter().isPresent()) {
                retrySpec.pos = getPosition(retryStatementNode.typeParameter().get(), arg);
            } else {
                retrySpec.pos = getPosition(arg);
            }
            for (Node argNode : arg.arguments()) {
                retrySpec.argExprs.add(createExpression(argNode));
            }
        }

        if (retrySpec.pos == null) {
            retrySpec.pos = getPosition(retryStatementNode);
        }
        return retrySpec;
    }

    @Override
    public BLangNode transform(TransactionalExpressionNode transactionalExpressionNode) {
        BLangTransactionalExpr transactionalExpr = TreeBuilder.createTransactionalExpressionNode();
        transactionalExpr.pos = getPosition(transactionalExpressionNode);
        return transactionalExpr;
    }

    @Override
    public BLangNode transform(XMLFilterExpressionNode xmlFilterExpressionNode) {
        List<BLangXMLElementFilter> filters = new ArrayList<>();

        XMLNamePatternChainingNode xmlNamePatternChainingNode = xmlFilterExpressionNode.xmlPatternChain();
        for (Node node : xmlNamePatternChainingNode.xmlNamePattern()) {
            filters.add(createXMLElementFilter(node));
        }

        BLangExpression expr = createExpression(xmlFilterExpressionNode.expression());
        BLangXMLElementAccess elementAccess = new BLangXMLElementAccess(getPosition(xmlFilterExpressionNode),
                expr, filters);
        return elementAccess;
    }

    @Override
    public BLangNode transform(XMLStepExpressionNode xmlStepExpressionNode) {
        List<BLangXMLElementFilter> filters = new ArrayList<>();

        int starCount = 0;
        if (xmlStepExpressionNode.xmlStepStart().kind() == SyntaxKind.SLASH_ASTERISK_TOKEN) {
            starCount = 1;
        } else if (xmlStepExpressionNode.xmlStepStart().kind() == SyntaxKind.XML_NAME_PATTERN_CHAIN) {
            XMLNamePatternChainingNode xmlNamePatternChainingNode =
                    (XMLNamePatternChainingNode) xmlStepExpressionNode.xmlStepStart();
            for (Node node : xmlNamePatternChainingNode.xmlNamePattern()) {
                filters.add(createXMLElementFilter(node));
            }
            switch (xmlNamePatternChainingNode.startToken().kind()) {
                case DOUBLE_SLASH_DOUBLE_ASTERISK_LT_TOKEN:
                    starCount = 2;
                    break;
                case SLASH_ASTERISK_TOKEN:
                    starCount = 1;
                    break;
            }
        }

        BLangExpression expr = createExpression(xmlStepExpressionNode.expression());
        // TODO : implement the value for childIndex
        BLangXMLNavigationAccess xmlNavigationAccess =
                new BLangXMLNavigationAccess(getPosition(xmlStepExpressionNode), expr, filters,
                XMLNavigationAccess.NavAccessType.fromInt(starCount), null);
        return xmlNavigationAccess;
    }

    @Override
    public BLangNode transform(MatchStatementNode matchStatementNode) {
        BLangMatchStatement matchStatement = (BLangMatchStatement) TreeBuilder.createMatchStatementNode();
        BLangExpression matchStmtExpr = createExpression(matchStatementNode.condition());
        matchStatement.setExpression(matchStmtExpr);

        for (MatchClauseNode matchClauseNode : matchStatementNode.matchClauses()) {
            BLangMatchClause bLangMatchClause = (BLangMatchClause) TreeBuilder.createMatchClause();
            bLangMatchClause.pos = getPosition(matchClauseNode);
            bLangMatchClause.expr = matchStmtExpr;
            boolean matchGuardAvailable = false;

            if (matchClauseNode.matchGuard().isPresent()) {
                matchGuardAvailable = true;
                BLangMatchGuard bLangMatchGuard = (BLangMatchGuard) TreeBuilder.createMatchGuard();
                bLangMatchGuard.expr = createExpression(matchClauseNode.matchGuard().get().expression());
                bLangMatchGuard.pos = getPosition(matchClauseNode.matchGuard().get());
                bLangMatchClause.setMatchGuard(bLangMatchGuard);
            }

            for (Node matchPattern : matchClauseNode.matchPatterns()) {
                BLangMatchPattern bLangMatchPattern = transformMatchPattern(matchPattern);
                // TODO : Remove this check after all binding patterns are implemented
                if (bLangMatchPattern != null) {
                    bLangMatchPattern.matchExpr = matchStmtExpr;
                    bLangMatchPattern.matchGuardIsAvailable = matchGuardAvailable;
                    bLangMatchClause.addMatchPattern(bLangMatchPattern);
                }
            }

            bLangMatchClause.setBlockStatement((BLangBlockStmt) transform(matchClauseNode.blockStatement()));
            matchStatement.addMatchClause(bLangMatchClause);
        }

        matchStatementNode.onFailClause().ifPresent(onFailClauseNode -> {
            matchStatement.setOnFailClause(
                    (org.ballerinalang.model.clauses.OnFailClauseNode) (onFailClauseNode.apply(this)));
        });
        matchStatement.pos = getPosition(matchStatementNode);
        return matchStatement;
    }

    private BLangXMLSequenceLiteral createXmlSequence(TemplateExpressionNode expressionNode) {
        BLangXMLSequenceLiteral xmlSequenceLiteral = (BLangXMLSequenceLiteral)
                TreeBuilder.createXMLSequenceLiteralNode();
        xmlSequenceLiteral.pos = getPosition(expressionNode);

        Node lastNode = null;
        List<Node> adjacentTextNodes = new ArrayList<>();
        int xmlContentSize = expressionNode.content().size();

        for (int index = 0; index < xmlContentSize; index++) {
            Node childItem = expressionNode.content().get(index);
            if (childItem.kind() == SyntaxKind.XML_TEXT || childItem.kind() == SyntaxKind.INTERPOLATION) {
                adjacentTextNodes.add(childItem);
                lastNode = childItem;
                if (index != xmlContentSize - 1) {
                    continue;
                }
            }
            // Handle previous node if it was of xml:Text or interpolation type
            if (lastNode != null && (lastNode.kind() == SyntaxKind.XML_TEXT ||
                    lastNode.kind() == SyntaxKind.INTERPOLATION)) {
                if (adjacentTextNodes.size() > 1) {
                    // Adjacent XML Text Literals (contains interpolated items and xml:Text items) should be
                    // concatenated together
                    xmlSequenceLiteral.xmlItems.add((BLangExpression) createXMLTextLiteral(adjacentTextNodes));
                } else {
                    xmlSequenceLiteral.xmlItems.add(createXmlSingletonItem(lastNode));
                }
                adjacentTextNodes.clear();
                // Identify if sequence ends with xml:Text type or interpolation type
                if (lastNode.kind() == childItem.kind()) {
                    continue;
                }
            }
            // Handle current node that is not of xml:Text type or interpolation type
            xmlSequenceLiteral.xmlItems.add(createXmlSingletonItem(childItem));
            lastNode = childItem;
        }
        return xmlSequenceLiteral;
    }

    public BLangExpression createXmlSingletonItem(Node xmlTypeNode) {
        switch (xmlTypeNode.kind()) {
            case XML_COMMENT:
            case XML_PI:
            case XML_ELEMENT:
            case XML_EMPTY_ELEMENT:
                return createExpression(xmlTypeNode);
            case XML_CDATA:
                NodeList<Node> cdataContent = ((XMLCDATANode) xmlTypeNode).content();
                if (cdataContent.size() == 0) {
                    return (BLangExpression) createXMLEmptyLiteral(xmlTypeNode);
                }

                List<Node> characterDataList = new ArrayList<>();
                for (Node item : cdataContent) {
                    characterDataList.add(item);
                }
                return (BLangExpression) createXMLTextLiteral(characterDataList);
            default:
                return (BLangExpression) createXMLTextLiteral(xmlTypeNode);
        }
    }

    public BLangNode createXmlTemplateLiteral(TemplateExpressionNode expressionNode) {
        if (expressionNode.content().isEmpty()) {
            return createXMLEmptyLiteral(expressionNode);
        }
        if (expressionNode.content().size() == 1) {
            return createXmlSingletonItem(expressionNode.content().get(0));
        }
        return createXmlSequence(expressionNode);
    }

    private BLangMatchPattern transformMatchPattern(Node matchPattern) {
        Location matchPatternPos = matchPattern.location();
        SyntaxKind kind = matchPattern.kind();

        if (kind == SyntaxKind.SIMPLE_NAME_REFERENCE &&
                ((SimpleNameReferenceNode) matchPattern).name().text().equals("_")) {
            // wildcard match
            BLangWildCardMatchPattern bLangWildCardMatchPattern =
                    (BLangWildCardMatchPattern) TreeBuilder.createWildCardMatchPattern();
            bLangWildCardMatchPattern.pos = matchPatternPos;
            return bLangWildCardMatchPattern;
        }

        if (kind == SyntaxKind.IDENTIFIER_TOKEN && ((IdentifierToken) matchPattern).text().equals("_")) {
            BLangWildCardMatchPattern bLangWildCardMatchPattern =
                    (BLangWildCardMatchPattern) TreeBuilder.createWildCardMatchPattern();
            bLangWildCardMatchPattern.pos = matchPatternPos;
            return bLangWildCardMatchPattern;
        }

        if (kind == SyntaxKind.TYPED_BINDING_PATTERN) { // var a
            TypedBindingPatternNode typedBindingPatternNode = (TypedBindingPatternNode) matchPattern;
            BLangVarBindingPatternMatchPattern bLangVarBindingPattern =
                    (BLangVarBindingPatternMatchPattern) TreeBuilder.createVarBindingPattern();
            bLangVarBindingPattern.pos = matchPatternPos;
            bLangVarBindingPattern.setBindingPattern(transformBindingPattern(typedBindingPatternNode.bindingPattern()));
            return bLangVarBindingPattern;
        }

        if (kind == SyntaxKind.ERROR_MATCH_PATTERN) {
            return transformErrorMatchPattern((ErrorMatchPatternNode) matchPattern, matchPatternPos);
        }

        if (kind == SyntaxKind.NAMED_ARG_MATCH_PATTERN) {
            return transformNamedArgMatchPattern((NamedArgMatchPatternNode) matchPattern, matchPatternPos);
        }

        if (kind == SyntaxKind.LIST_MATCH_PATTERN) {
            return transformListMatchPattern((ListMatchPatternNode) matchPattern, matchPatternPos);
        }

        if (kind == SyntaxKind.REST_MATCH_PATTERN) {
            return transformRestMatchPattern((RestMatchPatternNode) matchPattern, matchPatternPos);
        }

        if (kind == SyntaxKind.MAPPING_MATCH_PATTERN) {
            return transformMappingMatchPattern((MappingMatchPatternNode) matchPattern, matchPatternPos);
        }

        if (kind == SyntaxKind.FIELD_MATCH_PATTERN) {
            return transformFieldMatchPattern((FieldMatchPatternNode) matchPattern, matchPatternPos);
        }

        // We reach here for simple-const-expr
        assert (kind == SyntaxKind.NUMERIC_LITERAL ||
                kind == SyntaxKind.STRING_LITERAL ||
                kind == SyntaxKind.SIMPLE_NAME_REFERENCE ||
                kind == SyntaxKind.QUALIFIED_NAME_REFERENCE ||
                kind == SyntaxKind.IDENTIFIER_TOKEN ||
                kind == SyntaxKind.NULL_LITERAL ||
                kind == SyntaxKind.NIL_LITERAL ||
                kind == SyntaxKind.BOOLEAN_LITERAL ||
                // [Sign] int/float -> unary-expr
                kind == SyntaxKind.UNARY_EXPRESSION);

        BLangConstPattern bLangConstMatchPattern = (BLangConstPattern) TreeBuilder.createConstMatchPattern();
        bLangConstMatchPattern.setExpression(createExpression(matchPattern));
        bLangConstMatchPattern.pos = matchPatternPos;
        return bLangConstMatchPattern;
    }

    private BLangErrorMatchPattern transformErrorMatchPattern(ErrorMatchPatternNode errorMatchPatternNode,
                                                              Location pos) {
        BLangErrorMatchPattern bLangErrorMatchPattern =
                (BLangErrorMatchPattern) TreeBuilder.createErrorMatchPattern();
        bLangErrorMatchPattern.pos = pos;

        NameReferenceNode nameReferenceNode;
        if (errorMatchPatternNode.typeReference().isPresent()) {
            nameReferenceNode = errorMatchPatternNode.typeReference().get();
            bLangErrorMatchPattern.errorTypeReference = (BLangUserDefinedType) createTypeNode(nameReferenceNode);
        }

        if (errorMatchPatternNode.argListMatchPatternNode().size() == 0) {
            return bLangErrorMatchPattern;
        }

        Node node = errorMatchPatternNode.argListMatchPatternNode().get(0);
        if (isErrorFieldMatchPattern(node)) {
            createErrorFieldMatchPatterns(0, errorMatchPatternNode, bLangErrorMatchPattern);
            return bLangErrorMatchPattern;
        }

        bLangErrorMatchPattern.errorMessageMatchPattern = createErrorMessageMatchPattern(node);
        if (errorMatchPatternNode.argListMatchPatternNode().size() == 1) {
            return bLangErrorMatchPattern;
        }

        node = errorMatchPatternNode.argListMatchPatternNode().get(1);
        if (isErrorFieldMatchPattern(node)) {
            createErrorFieldMatchPatterns(1, errorMatchPatternNode, bLangErrorMatchPattern);
            return bLangErrorMatchPattern;
        }
        bLangErrorMatchPattern.errorCauseMatchPattern = createErrorCauseMatchPattern(node);
        createErrorFieldMatchPatterns(2, errorMatchPatternNode, bLangErrorMatchPattern);

        return bLangErrorMatchPattern;
    }

    private BLangNamedArgMatchPattern transformNamedArgMatchPattern(NamedArgMatchPatternNode namedArgMatchPatternNode,
                                                                    Location pos) {
        BLangNamedArgMatchPattern bLangNamedArgMatchPattern =
                (BLangNamedArgMatchPattern) TreeBuilder.createNamedArgMatchPattern();
        bLangNamedArgMatchPattern.argName = createIdentifier(namedArgMatchPatternNode.identifier());
        bLangNamedArgMatchPattern.matchPattern = transformMatchPattern(namedArgMatchPatternNode.matchPattern());
        bLangNamedArgMatchPattern.pos = pos;

        return bLangNamedArgMatchPattern;
    }

    private BLangListMatchPattern transformListMatchPattern(ListMatchPatternNode listMatchPatternNode,
                                                            Location pos) {
        BLangListMatchPattern bLangListMatchPattern =
                (BLangListMatchPattern) TreeBuilder.createListMatchPattern();
        bLangListMatchPattern.pos = pos;

        SeparatedNodeList<Node> matchPatterns = listMatchPatternNode.matchPatterns();
        int matchPatternListSize = matchPatterns.size();

        if (matchPatternListSize == 0) {
            return bLangListMatchPattern;
        }

        for (int i = 0; i < matchPatternListSize - 1; i++) {
            BLangMatchPattern bLangMemberMatchPattern = transformMatchPattern(matchPatterns.get(i));
            if (bLangMemberMatchPattern == null) {
                continue;
            }
            bLangListMatchPattern.addMatchPattern(bLangMemberMatchPattern);
        }

        BLangMatchPattern lastMember = transformMatchPattern(matchPatterns.get(matchPatternListSize - 1));
        if (lastMember.getKind() == NodeKind.REST_MATCH_PATTERN) {
            bLangListMatchPattern.setRestMatchPattern((BLangRestMatchPattern) lastMember);
        } else {
            bLangListMatchPattern.addMatchPattern(lastMember);
        }

        return bLangListMatchPattern;
    }

    private BLangRestMatchPattern transformRestMatchPattern(RestMatchPatternNode restMatchPatternNode, Location pos) {
        BLangRestMatchPattern bLangRestMatchPattern = (BLangRestMatchPattern) TreeBuilder.createRestMatchPattern();
        bLangRestMatchPattern.pos = pos;

        SimpleNameReferenceNode variableName = restMatchPatternNode.variableName();
        bLangRestMatchPattern.setIdentifier(createIdentifier(getPosition(variableName), variableName.name()));
        return bLangRestMatchPattern;
    }

    private BLangMappingMatchPattern transformMappingMatchPattern(MappingMatchPatternNode mappingMatchPatternNode,
                                                                  Location pos) {
        BLangMappingMatchPattern bLangMappingMatchPattern =
                (BLangMappingMatchPattern) TreeBuilder.createMappingMatchPattern();
        bLangMappingMatchPattern.pos = pos;

            SeparatedNodeList<Node> fieldMatchPatterns = mappingMatchPatternNode.fieldMatchPatterns();
            int fieldMatchPatternListSize = fieldMatchPatterns.size();

            if (fieldMatchPatternListSize == 0) {
                return bLangMappingMatchPattern;
            }

            for (int i = 0; i < fieldMatchPatternListSize - 1; i++) {
                bLangMappingMatchPattern.fieldMatchPatterns.add((BLangFieldMatchPattern)
                        transformMatchPattern(fieldMatchPatterns.get(i)));
            }

            BLangMatchPattern lastMember = transformMatchPattern(fieldMatchPatterns.get(fieldMatchPatternListSize - 1));
            if (lastMember.getKind() == NodeKind.REST_MATCH_PATTERN) {
                bLangMappingMatchPattern.setRestMatchPattern((BLangRestMatchPattern) lastMember);
            } else {
                bLangMappingMatchPattern.addFieldMatchPattern((BLangFieldMatchPattern) lastMember);
            }

        return bLangMappingMatchPattern;
    }

    private BLangFieldMatchPattern transformFieldMatchPattern(FieldMatchPatternNode fieldMatchPatternNode,
                                                              Location pos) {
        BLangFieldMatchPattern bLangFieldMatchPattern =
                (BLangFieldMatchPattern) TreeBuilder.createFieldMatchPattern();
        bLangFieldMatchPattern.pos = pos;

        bLangFieldMatchPattern.fieldName =
                createIdentifier(fieldMatchPatternNode.fieldNameNode());
        bLangFieldMatchPattern.matchPattern = transformMatchPattern(fieldMatchPatternNode.matchPattern());
        return bLangFieldMatchPattern;
    }

    private BLangBindingPattern transformBindingPattern(Node bindingPattern) {
        Location pos = getPosition(bindingPattern);
        SyntaxKind patternKind = bindingPattern.kind();
        switch (patternKind) {
            case CAPTURE_BINDING_PATTERN:
                return transformCaptureBindingPattern((CaptureBindingPatternNode) bindingPattern, pos);
            case LIST_BINDING_PATTERN:
                return transformListBindingPattern((ListBindingPatternNode) bindingPattern, pos);
            case NAMED_ARG_BINDING_PATTERN:
                return transformNamedArgBindingPattern((NamedArgBindingPatternNode) bindingPattern, pos);
            case REST_BINDING_PATTERN:
                return transformRestBindingPattern((RestBindingPatternNode) bindingPattern, pos);
            case MAPPING_BINDING_PATTERN:
                return transformMappingBindingPattern((MappingBindingPatternNode) bindingPattern, pos);
            case FIELD_BINDING_PATTERN:
                return transformFieldBindingPattern(bindingPattern, pos);
            case ERROR_BINDING_PATTERN:
                return transformErrorBindingPattern((ErrorBindingPatternNode) bindingPattern, pos);
            case WILDCARD_BINDING_PATTERN:
            default:
                assert patternKind == SyntaxKind.WILDCARD_BINDING_PATTERN;
                return transformWildCardBindingPattern(pos);
        }
    }

    private BLangWildCardBindingPattern transformWildCardBindingPattern(Location pos) {
        BLangWildCardBindingPattern bLangWildCardBindingPattern =
                (BLangWildCardBindingPattern) TreeBuilder.createWildCardBindingPattern();
        bLangWildCardBindingPattern.pos = pos;
        return bLangWildCardBindingPattern;
    }

    private BLangCaptureBindingPattern transformCaptureBindingPattern(CaptureBindingPatternNode captureBindingPattern,
                                                                      Location pos) {
        BLangCaptureBindingPattern bLangCaptureBindingPattern =
                (BLangCaptureBindingPattern) TreeBuilder.createCaptureBindingPattern();
        bLangCaptureBindingPattern.setIdentifier(createIdentifier(captureBindingPattern.variableName()));
        bLangCaptureBindingPattern.pos = pos;
        return bLangCaptureBindingPattern;
    }

    private BLangRestBindingPattern transformRestBindingPattern(RestBindingPatternNode restBindingPatternNode,
                                                                Location pos) {
        BLangRestBindingPattern bLangRestBindingPattern =
                (BLangRestBindingPattern) TreeBuilder.createRestBindingPattern();
        bLangRestBindingPattern.pos = pos;
        SimpleNameReferenceNode variableName = restBindingPatternNode.variableName();
        bLangRestBindingPattern.setIdentifier(createIdentifier(getPosition(variableName), variableName.name()));
        return bLangRestBindingPattern;
    }

    private BLangListBindingPattern transformListBindingPattern(ListBindingPatternNode listBindingPatternNode,
                                                                Location pos) {
        BLangListBindingPattern bLangListBindingPattern =
                (BLangListBindingPattern) TreeBuilder.createListBindingPattern();
        bLangListBindingPattern.pos = pos;

        for (Node listMemberBindingPattern : listBindingPatternNode.bindingPatterns()) {
            if (listMemberBindingPattern.kind() != SyntaxKind.REST_BINDING_PATTERN) {
                bLangListBindingPattern.addBindingPattern(transformBindingPattern(listMemberBindingPattern));
                continue;
            }
            bLangListBindingPattern.restBindingPattern =
                    (BLangRestBindingPattern) transformBindingPattern(listMemberBindingPattern);
        }
        return bLangListBindingPattern;
    }

    private BLangMappingBindingPattern transformMappingBindingPattern(MappingBindingPatternNode
                                                                              mappingBindingPatternNode,
                                                                      Location pos) {
        BLangMappingBindingPattern bLangMappingBindingPattern =
                (BLangMappingBindingPattern) TreeBuilder.createMappingBindingPattern();
        bLangMappingBindingPattern.pos = pos;

        for (Node fieldBindingPattern : mappingBindingPatternNode.fieldBindingPatterns()) {
            if (fieldBindingPattern.kind() == SyntaxKind.REST_BINDING_PATTERN) {
                bLangMappingBindingPattern.restBindingPattern =
                        (BLangRestBindingPattern) transformBindingPattern(fieldBindingPattern);
                continue;
            }
            bLangMappingBindingPattern.fieldBindingPatterns.add(
                    (BLangFieldBindingPattern) transformBindingPattern(fieldBindingPattern));
        }
        return bLangMappingBindingPattern;
    }

    private BLangFieldBindingPattern transformFieldBindingPattern(Node bindingPattern, Location pos) {
        BLangFieldBindingPattern bLangFieldBindingPattern =
                (BLangFieldBindingPattern) TreeBuilder.createFieldBindingPattern();
        bLangFieldBindingPattern.pos = pos;
        if (bindingPattern instanceof FieldBindingPatternVarnameNode) {
            FieldBindingPatternVarnameNode fieldBindingPatternVarnameNode =
                    (FieldBindingPatternVarnameNode) bindingPattern;
            BLangIdentifier fieldName = createIdentifier(fieldBindingPatternVarnameNode.variableName().name());
            bLangFieldBindingPattern.fieldName = fieldName;
            BLangCaptureBindingPattern bLangCaptureBindingPatternInFieldBindingPattern =
                    (BLangCaptureBindingPattern) TreeBuilder.createCaptureBindingPattern();
            bLangCaptureBindingPatternInFieldBindingPattern.setIdentifier(fieldName);
            bLangCaptureBindingPatternInFieldBindingPattern.pos = pos;

            bLangFieldBindingPattern.bindingPattern = bLangCaptureBindingPatternInFieldBindingPattern;
            return bLangFieldBindingPattern;
        }
        FieldBindingPatternFullNode fieldBindingPatternNode = (FieldBindingPatternFullNode) bindingPattern;
        bLangFieldBindingPattern.fieldName = createIdentifier(fieldBindingPatternNode.variableName().name());
        bLangFieldBindingPattern.bindingPattern =
                transformBindingPattern(fieldBindingPatternNode.bindingPattern());
        return bLangFieldBindingPattern;
    }

    private BLangNamedArgBindingPattern transformNamedArgBindingPattern(NamedArgBindingPatternNode
                                                                                namedArgBindingPattern,
                                                                        Location pos) {
        BLangNamedArgBindingPattern bLangNamedArgBindingPattern =
                (BLangNamedArgBindingPattern) TreeBuilder.createNamedArgBindingPattern();
        bLangNamedArgBindingPattern.pos = pos;
        bLangNamedArgBindingPattern.argName = createIdentifier(namedArgBindingPattern.argName());
        bLangNamedArgBindingPattern.bindingPattern =
                transformBindingPattern(namedArgBindingPattern.bindingPattern());
        return bLangNamedArgBindingPattern;
    }

    private BLangErrorBindingPattern transformErrorBindingPattern(ErrorBindingPatternNode errorBindingPatternNode,
                                                                  Location pos) {
        BLangErrorBindingPattern bLangErrorBindingPattern =
                (BLangErrorBindingPattern) TreeBuilder.createErrorBindingPattern();
        bLangErrorBindingPattern.pos = pos;

        if (errorBindingPatternNode.typeReference().isPresent()) {
            Node nameReferenceNode = errorBindingPatternNode.typeReference().get();
            bLangErrorBindingPattern.errorTypeReference =
                    (BLangUserDefinedType) createTypeNode(nameReferenceNode);
        }

        if (errorBindingPatternNode.argListBindingPatterns().size() == 0) {
            return bLangErrorBindingPattern;
        }

        Node node = errorBindingPatternNode.argListBindingPatterns().get(0);
        if (isErrorFieldBindingPattern(node)) {
            createErrorFieldBindingPatterns(0, errorBindingPatternNode, bLangErrorBindingPattern);
            return bLangErrorBindingPattern;
        }

        bLangErrorBindingPattern.errorMessageBindingPattern = createErrorMessageBindingPattern(node);
        if (errorBindingPatternNode.argListBindingPatterns().size() == 1) {
            return bLangErrorBindingPattern;
        }

        node = errorBindingPatternNode.argListBindingPatterns().get(1);
        if (isErrorFieldBindingPattern(node)) {
            createErrorFieldBindingPatterns(1, errorBindingPatternNode, bLangErrorBindingPattern);
            return bLangErrorBindingPattern;
        }
        bLangErrorBindingPattern.errorCauseBindingPattern = createErrorCauseBindingPattern(node);
        createErrorFieldBindingPatterns(2, errorBindingPatternNode, bLangErrorBindingPattern);

        return bLangErrorBindingPattern;
    }

    private boolean isErrorFieldMatchPattern(Node node) {
        return node.kind() == SyntaxKind.NAMED_ARG_MATCH_PATTERN || node.kind() == SyntaxKind.REST_MATCH_PATTERN;
    }

    private boolean isErrorFieldBindingPattern(Node node) {
        return node.kind() == SyntaxKind.NAMED_ARG_BINDING_PATTERN || node.kind() == SyntaxKind.REST_BINDING_PATTERN;
    }

    private BLangErrorMessageMatchPattern createErrorMessageMatchPattern(Node node) {
        BLangMatchPattern matchPattern = transformMatchPattern(node);

        BLangErrorMessageMatchPattern bLangErrorMessageMatchPattern =
                (BLangErrorMessageMatchPattern) TreeBuilder.createErrorMessageMatchPattern();
        bLangErrorMessageMatchPattern.pos = getPosition(node);
        bLangErrorMessageMatchPattern.simpleMatchPattern = createSimpleMatchPattern(matchPattern);
        return bLangErrorMessageMatchPattern;
    }

    private BLangErrorMessageBindingPattern createErrorMessageBindingPattern(Node node) {
        BLangBindingPattern bindingPattern = transformBindingPattern(node);

        BLangErrorMessageBindingPattern bLangErrorMessageBindingPattern =
                (BLangErrorMessageBindingPattern) TreeBuilder.createErrorMessageBindingPattern();
        bLangErrorMessageBindingPattern.pos = getPosition(node);
        bLangErrorMessageBindingPattern.simpleBindingPattern = createSimpleBindingPattern(bindingPattern);
        return bLangErrorMessageBindingPattern;
    }

    private BLangErrorCauseMatchPattern createErrorCauseMatchPattern(Node node) {
        BLangMatchPattern matchPattern = transformMatchPattern(node);

        BLangErrorCauseMatchPattern bLangErrorCauseMatchPattern =
                (BLangErrorCauseMatchPattern) TreeBuilder.createErrorCauseMatchPattern();
        bLangErrorCauseMatchPattern.pos = getPosition(node);

        if (matchPattern.getKind() == NodeKind.ERROR_MATCH_PATTERN) {
            bLangErrorCauseMatchPattern.errorMatchPattern = (BLangErrorMatchPattern) matchPattern;
            return bLangErrorCauseMatchPattern;
        }
        bLangErrorCauseMatchPattern.simpleMatchPattern = createSimpleMatchPattern(matchPattern);
        return bLangErrorCauseMatchPattern;
    }

    private BLangErrorCauseBindingPattern createErrorCauseBindingPattern(Node node) {
        BLangBindingPattern bindingPattern = transformBindingPattern(node);

        BLangErrorCauseBindingPattern bLangErrorCauseBindingPattern =
                (BLangErrorCauseBindingPattern) TreeBuilder.createErrorCauseBindingPattern();
        bLangErrorCauseBindingPattern.pos = getPosition(node);

        if (bindingPattern.getKind() == NodeKind.ERROR_BINDING_PATTERN) {
            bLangErrorCauseBindingPattern.errorBindingPattern = (BLangErrorBindingPattern) bindingPattern;
            return bLangErrorCauseBindingPattern;
        }
        bLangErrorCauseBindingPattern.simpleBindingPattern = createSimpleBindingPattern(bindingPattern);
        return bLangErrorCauseBindingPattern;
    }

    private BLangErrorFieldMatchPatterns createErrorFieldMatchPattern(Node errorFieldMatchPatternNode,
                                                         BLangErrorFieldMatchPatterns bLangErrorFieldMatchPatterns) {
        BLangMatchPattern matchPattern = transformMatchPattern(errorFieldMatchPatternNode);
        bLangErrorFieldMatchPatterns.pos = getPosition(errorFieldMatchPatternNode);

        if (matchPattern.getKind() == NodeKind.NAMED_ARG_MATCH_PATTERN) {
            bLangErrorFieldMatchPatterns.addNamedArgMatchPattern(
                    (org.ballerinalang.model.tree.matchpatterns.NamedArgMatchPatternNode) matchPattern);
        } else if (matchPattern.getKind() == NodeKind.REST_MATCH_PATTERN) {
            bLangErrorFieldMatchPatterns.restMatchPattern = (BLangRestMatchPattern) matchPattern;
        }

        return bLangErrorFieldMatchPatterns;
    }

    private BLangErrorFieldBindingPatterns createErrorFieldBindingPattern(Node errorFieldBindingPatternNode,
                                                                          BLangErrorFieldBindingPatterns
                                                                                  bLangErrorFieldBindingPatterns) {
        BLangBindingPattern bindingPattern = transformBindingPattern(errorFieldBindingPatternNode);
        bLangErrorFieldBindingPatterns.pos = getPosition(errorFieldBindingPatternNode);
        if (bindingPattern.getKind() == NodeKind.NAMED_ARG_BINDING_PATTERN) {
            bLangErrorFieldBindingPatterns.
                    addNamedArgBindingPattern(
                            (org.ballerinalang.model.tree.bindingpattern.NamedArgBindingPatternNode) bindingPattern);
        } else if (bindingPattern.getKind() == NodeKind.REST_BINDING_PATTERN) {
            bLangErrorFieldBindingPatterns.restBindingPattern = (BLangRestBindingPattern) bindingPattern;
        }
        return bLangErrorFieldBindingPatterns;
    }

    private void createErrorFieldMatchPatterns(int index, ErrorMatchPatternNode errorMatchPatternNode,
                                               BLangErrorMatchPattern bLangErrorMatchPattern) {
        BLangErrorFieldMatchPatterns bLangErrorFieldMatchPatterns =
                (BLangErrorFieldMatchPatterns) TreeBuilder.createErrorFieldMatchPattern();
        for (int i = index; i < errorMatchPatternNode.argListMatchPatternNode().size(); i++) {
            Node errorFieldMatchPatternNode = errorMatchPatternNode.argListMatchPatternNode().get(i);
            bLangErrorMatchPattern.errorFieldMatchPatterns = createErrorFieldMatchPattern(errorFieldMatchPatternNode,
                    bLangErrorFieldMatchPatterns);
        }
    }

    private void createErrorFieldBindingPatterns(int index, ErrorBindingPatternNode errorBindingPatternNode,
                                                 BLangErrorBindingPattern bLangErrorBindingPattern) {
        BLangErrorFieldBindingPatterns bLangErrorFieldBindingPatterns =
                (BLangErrorFieldBindingPatterns) TreeBuilder.createErrorFieldBindingPattern();
        for (int i = index; i < errorBindingPatternNode.argListBindingPatterns().size(); i++) {
            Node errorFieldBindingPatternNode = errorBindingPatternNode.argListBindingPatterns().get(i);
            bLangErrorBindingPattern.errorFieldBindingPatterns =
                    createErrorFieldBindingPattern(errorFieldBindingPatternNode, bLangErrorFieldBindingPatterns);
        }
    }

    private BLangSimpleMatchPattern createSimpleMatchPattern(BLangNode bLangNode) {
        BLangSimpleMatchPattern bLangSimpleMatchPattern =
                (BLangSimpleMatchPattern) TreeBuilder.createSimpleMatchPattern();

        NodeKind kind = bLangNode.getKind();
        switch (kind) {
            case WILDCARD_MATCH_PATTERN:
                bLangSimpleMatchPattern.wildCardMatchPattern = (BLangWildCardMatchPattern) bLangNode;
                break;
            case CONST_MATCH_PATTERN:
                bLangSimpleMatchPattern.constPattern = (BLangConstPattern) bLangNode;
                break;
            case VAR_BINDING_PATTERN_MATCH_PATTERN:
                bLangSimpleMatchPattern.varVariableName = (BLangVarBindingPatternMatchPattern) bLangNode;
                break;
        }
        return bLangSimpleMatchPattern;
    }

    private BLangCaptureBindingPattern createCaptureBindingPattern(CaptureBindingPatternNode
                                                                           captureBindingPatternNode) {
        BLangCaptureBindingPattern bLangCaptureBindingPattern =
                (BLangCaptureBindingPattern) TreeBuilder.createCaptureBindingPattern();
        bLangCaptureBindingPattern.setIdentifier(createIdentifier(captureBindingPatternNode
                .variableName()));
        bLangCaptureBindingPattern.pos = getPosition(captureBindingPatternNode);
        return bLangCaptureBindingPattern;
    }

    private BLangSimpleBindingPattern createSimpleBindingPattern(BLangNode bLangNode) {
        BLangSimpleBindingPattern bLangSimpleBindingPattern =
                (BLangSimpleBindingPattern) TreeBuilder.createSimpleBindingPattern();

        NodeKind kind = bLangNode.getKind();
        switch (kind) {
            case WILDCARD_BINDING_PATTERN:
                bLangSimpleBindingPattern.wildCardBindingPattern = (BLangWildCardBindingPattern) bLangNode;
                break;
            case CAPTURE_BINDING_PATTERN:
                bLangSimpleBindingPattern.captureBindingPattern = (BLangCaptureBindingPattern) bLangNode;
                break;
        }
        return bLangSimpleBindingPattern;
    }

    private BLangXMLElementFilter createXMLElementFilter(Node node) {
        String ns = "";
        String elementName = "*";
        Location nsPos = null;
        Location elemNamePos = null;
        SyntaxKind kind = node.kind();

        switch (kind) {
            case SIMPLE_NAME_REFERENCE:
                SimpleNameReferenceNode simpleNameReferenceNode = (SimpleNameReferenceNode) node;
                elementName = simpleNameReferenceNode.name().text();
                elemNamePos = getPosition(simpleNameReferenceNode);
                break;
            case QUALIFIED_NAME_REFERENCE:
                QualifiedNameReferenceNode qualifiedNameReferenceNode = (QualifiedNameReferenceNode) node;
                elementName = qualifiedNameReferenceNode.identifier().text();
                elemNamePos = getPosition(qualifiedNameReferenceNode.identifier());
                ns = qualifiedNameReferenceNode.modulePrefix().text();
                nsPos = getPosition(qualifiedNameReferenceNode.modulePrefix());
                break;
            case XML_ATOMIC_NAME_PATTERN:
                XMLAtomicNamePatternNode atomicNamePatternNode = (XMLAtomicNamePatternNode) node;
                elementName = atomicNamePatternNode.name().text();
                elemNamePos = getPosition(atomicNamePatternNode.name());
                ns = atomicNamePatternNode.prefix().text();
                nsPos = getPosition(atomicNamePatternNode.prefix());
                break;
            case ASTERISK_TOKEN:
                elemNamePos = getPosition(node);
        }

        // Escape names starting with '.
        if (stringStartsWithSingleQuote(ns)) {
            ns = ns.substring(1);
        }
        if (stringStartsWithSingleQuote(elementName)) {
            elementName = elementName.substring(1);
        }

        return new BLangXMLElementFilter(getPosition(node), ns, nsPos, elementName, elemNamePos);
    }

    private boolean stringStartsWithSingleQuote(String ns) {
        return ns != null && ns.length() > 0 && ns.charAt(0) == '\'';
    }

    // ------------------------------------------private methods--------------------------------------------------------
    private String getValueFromByteArrayNode(ByteArrayLiteralNode byteArrayLiteralNode) {
        StringBuilder value = new StringBuilder();
        value.append(byteArrayLiteralNode.type().text());
        value.append(" ");
        value.append("`");
        if (byteArrayLiteralNode.content().isPresent()) {
            value.append(byteArrayLiteralNode.content().get().text());
        }
        value.append("`");
        return value.toString();
    }

    private BLangRecordVariable createBLangRecordVariable(MappingBindingPatternNode mappingBindingPatternNode) {
        BLangRecordVariable recordVariable = (BLangRecordVariable) TreeBuilder.createRecordVariableNode();
        List<BLangRecordVariableKeyValue> fieldBindingPatternsList = new ArrayList<>();

        for (BindingPatternNode node : mappingBindingPatternNode.fieldBindingPatterns()) {
            BLangRecordVariableKeyValue recordKeyValue = new BLangRecordVariableKeyValue();
            if (node instanceof FieldBindingPatternFullNode) {
                FieldBindingPatternFullNode fullNode = (FieldBindingPatternFullNode) node;
                recordKeyValue.key = createIdentifier(fullNode.variableName().name());
                recordKeyValue.valueBindingPattern = getBLangVariableNode(fullNode.bindingPattern(),
                                                                          getPosition(fullNode.bindingPattern()));
            } else if (node instanceof FieldBindingPatternVarnameNode) {
                FieldBindingPatternVarnameNode varnameNode = (FieldBindingPatternVarnameNode) node;
                recordKeyValue.key = createIdentifier(varnameNode.variableName().name());
                BLangSimpleVariable value = (BLangSimpleVariable) TreeBuilder.createSimpleVariableNode();
                value.pos = getPosition(varnameNode);
                IdentifierNode name = createIdentifier(varnameNode.variableName().name());
                ((BLangIdentifier) name).pos = value.pos;
                value.setName(name);
                recordKeyValue.valueBindingPattern = value;
            } else { // rest-binding-pattern
                recordVariable.restParam = getBLangVariableNode(node, getPosition(node));
                break;
            }

            fieldBindingPatternsList.add(recordKeyValue);
        }

        recordVariable.variableList = fieldBindingPatternsList;
        return recordVariable;
    }

    private BLangLiteral createEmptyLiteral() {
        BLangLiteral bLiteral = (BLangLiteral) TreeBuilder.createLiteralExpression();
        bLiteral.value = "";
        bLiteral.originalValue = "";
        bLiteral.setBType(symTable.getTypeFromTag(TypeTags.STRING));
        return bLiteral;
    }

    private BLangVariable createSimpleVariable(Location location,
                                               Token identifier,
                                               Location identifierPos) {
        BLangSimpleVariable memberVar = (BLangSimpleVariable) TreeBuilder.createSimpleVariableNode();
        memberVar.pos = location;
        IdentifierNode name = createIdentifier(identifierPos, identifier);
        ((BLangIdentifier) name).pos = identifierPos;
        memberVar.setName(name);
        return memberVar;
    }

    private BLangVariable getBLangVariableNode(BindingPatternNode bindingPattern, Location varPos) {
        Token varName;
        switch (bindingPattern.kind()) {
            case MAPPING_BINDING_PATTERN:
                MappingBindingPatternNode mappingBindingPatternNode = (MappingBindingPatternNode) bindingPattern;
                BLangRecordVariable recordVar = createBLangRecordVariable(mappingBindingPatternNode);
                recordVar.pos = varPos;
                return recordVar;
            case LIST_BINDING_PATTERN:
                ListBindingPatternNode listBindingPatternNode = (ListBindingPatternNode) bindingPattern;
                BLangTupleVariable tupleVariable = (BLangTupleVariable) TreeBuilder.createTupleVariableNode();
                tupleVariable.pos = varPos;

                for (BindingPatternNode memberBindingPattern : listBindingPatternNode.bindingPatterns()) {
                    if (memberBindingPattern.kind() == SyntaxKind.REST_BINDING_PATTERN) {
                        tupleVariable.restVariable = getBLangVariableNode(memberBindingPattern,
                                                                          getPosition(memberBindingPattern));
                    } else {
                        BLangVariable member = getBLangVariableNode(memberBindingPattern,
                                                                    getPosition(memberBindingPattern));
                        tupleVariable.memberVariables.add(member);
                    }
                }

                return tupleVariable;
            case ERROR_BINDING_PATTERN:
                ErrorBindingPatternNode errorBindingPatternNode = (ErrorBindingPatternNode) bindingPattern;
                BLangErrorVariable bLangErrorVariable = (BLangErrorVariable) TreeBuilder.createErrorVariableNode();
                bLangErrorVariable.pos = varPos;

                Optional<Node> errorTypeRef = errorBindingPatternNode.typeReference();
                if (errorTypeRef.isPresent()) {
                    bLangErrorVariable.typeNode = createTypeNode(errorTypeRef.get());
                }

                SeparatedNodeList<BindingPatternNode> argListBindingPatterns =
                        errorBindingPatternNode.argListBindingPatterns();
                int numberOfArgs = argListBindingPatterns.size();
                List<BLangErrorVariable.BLangErrorDetailEntry> namedArgs = new ArrayList<>();
                for (int position = 0; position < numberOfArgs; position++) {
                    BindingPatternNode bindingPatternNode = argListBindingPatterns.get(position);
                    switch (bindingPatternNode.kind()) {
                        case CAPTURE_BINDING_PATTERN:
                        case WILDCARD_BINDING_PATTERN:
                            if (position == 0) {
                                bLangErrorVariable.message =
                                        (BLangSimpleVariable) getBLangVariableNode(bindingPatternNode,
                                                                                   getPosition(bindingPatternNode));
                                break;
                            }
                            // Fall through.
                        case ERROR_BINDING_PATTERN:
                            bLangErrorVariable.cause = getBLangVariableNode(bindingPatternNode,
                                                                            getPosition(bindingPatternNode));
                            break;
                        case NAMED_ARG_BINDING_PATTERN:
                            NamedArgBindingPatternNode namedArgBindingPatternNode =
                                    (NamedArgBindingPatternNode) bindingPatternNode;
                            BLangIdentifier key =
                                    createIdentifier(namedArgBindingPatternNode.argName());
                            BLangVariable valueBindingPattern =
                                    getBLangVariableNode(namedArgBindingPatternNode.bindingPattern(),
                                                         getPosition(namedArgBindingPatternNode.bindingPattern()));
                            BLangErrorVariable.BLangErrorDetailEntry detailEntry =
                                    new BLangErrorVariable.BLangErrorDetailEntry(key, valueBindingPattern);
                            detailEntry.pos = getPosition(namedArgBindingPatternNode);
                            namedArgs.add(detailEntry);
                            break;
                        default:// Rest binding pattern
                            bLangErrorVariable.restDetail =
                                    (BLangSimpleVariable) getBLangVariableNode(bindingPatternNode,
                                                                               getPosition(bindingPatternNode));
                    }
                }
                bLangErrorVariable.detail = namedArgs;
                return bLangErrorVariable;
            case REST_BINDING_PATTERN:
                RestBindingPatternNode restBindingPatternNode = (RestBindingPatternNode) bindingPattern;
                varName = restBindingPatternNode.variableName().name();
                break;
            case WILDCARD_BINDING_PATTERN:
                BLangIdentifier ignore = createIgnoreIdentifier(bindingPattern);
                BLangSimpleVariable simpleVar = (BLangSimpleVariable) TreeBuilder.createSimpleVariableNode();
                simpleVar.setName(ignore);
                simpleVar.pos = varPos;
                return simpleVar;
            case CAPTURE_BINDING_PATTERN:
            default:
                CaptureBindingPatternNode captureBindingPatternNode = (CaptureBindingPatternNode) bindingPattern;
                varName = captureBindingPatternNode.variableName();
                break;
        }

        return createSimpleVariable(varPos, varName, getPosition(varName));
    }

    BLangValueType addValueType(Location pos, TypeKind typeKind) {
        BLangValueType typeNode = (BLangValueType) TreeBuilder.createValueTypeNode();
        typeNode.pos = pos;
        typeNode.typeKind = typeKind;
        return typeNode;
    }

    private List<BLangStatement> generateBLangStatements(NodeList<StatementNode> statementNodes, Node endNode) {
        List<BLangStatement> statements = new ArrayList<>();
        return generateAndAddBLangStatements(statementNodes, statements, 0, endNode);
    }

    private List<BLangStatement> generateAndAddBLangStatements(NodeList<StatementNode> statementNodes,
                                                               List<BLangStatement> statements,
                                                               int startPosition, Node endNode) {
        int lastStmtIndex = statementNodes.size() - 1;
        for (int j = startPosition; j < statementNodes.size(); j++) {
            StatementNode currentStatement = statementNodes.get(j);
            // TODO: Remove this check once statements are non null guaranteed
            if (currentStatement == null) {
                continue;
            }
            if (currentStatement.kind() == SyntaxKind.FORK_STATEMENT) {
                generateForkStatements(statements, (ForkStatementNode) currentStatement);
                continue;
            }
            // If there is an `if` statement without an `else`, all the statements following that `if` statement
            // are added to a new block statement.
            if (currentStatement.kind() == SyntaxKind.IF_ELSE_STATEMENT &&
                    ((IfElseStatementNode) currentStatement).elseBody().isEmpty()) {
                statements.add((BLangStatement) currentStatement.apply(this));
                if (j == lastStmtIndex) {
                    // Add an empty block statement if there are no statements following the `if` statement.
                    statements.add((BLangBlockStmt) TreeBuilder.createBlockNode());
                    break;
                }
                BLangBlockStmt bLBlockStmt = (BLangBlockStmt) TreeBuilder.createBlockNode();
                int nextStmtIndex = j + 1;
                this.isInLocalContext = true;
                generateAndAddBLangStatements(statementNodes, bLBlockStmt.stmts, nextStmtIndex, endNode);
                this.isInLocalContext = false;
                if (nextStmtIndex <= lastStmtIndex) {
                    bLBlockStmt.pos = getPosition(statementNodes.get(nextStmtIndex), endNode);
                }
                statements.add(bLBlockStmt);
                break;
            } else {
                statements.add((BLangStatement) currentStatement.apply(this));
            }
        }
        return statements;
    }

    private String extractVersion(SeparatedNodeList<Token> versionNumbers) {
        StringBuilder version = new StringBuilder();
        int size = versionNumbers.size();
        for (int i = 0; i < size; i++) {
            if (i != 0) {
                version.append(".");
            }
            version.append(versionNumbers.get(i).text());
        }
        return version.toString();
    }

    private void generateForkStatements(List<BLangStatement> statements, ForkStatementNode forkStatementNode) {
        BLangForkJoin forkJoin = (BLangForkJoin) forkStatementNode.apply(this);
        String nextAnonymousForkKey = anonymousModelHelper.getNextAnonymousForkKey(packageID);
        for (NamedWorkerDeclarationNode workerDeclarationNode : forkStatementNode.namedWorkerDeclarations()) {
            BLangSimpleVariableDef workerDef = (BLangSimpleVariableDef) workerDeclarationNode.apply(this);
            workerDef.isWorker = true;
            workerDef.isInFork = true;
            workerDef.var.flagSet.add(Flag.FORKED);

            BLangFunction function = ((BLangLambdaFunction) workerDef.var.expr).function;
            function.addFlag(Flag.FORKED);
            function.anonForkName = nextAnonymousForkKey;

            statements.add(workerDef);
            while (!this.additionalStatements.empty()) {
                statements.add(additionalStatements.pop());
            }
            forkJoin.addWorkers(workerDef);
        }
        statements.add(forkJoin);
    }

    private BLangCheckedExpr createCheckExpr(Location pos, BLangExpression expr) {
        BLangCheckedExpr checkedExpr = (BLangCheckedExpr) TreeBuilder.createCheckExpressionNode();
        checkedExpr.pos = pos;
        checkedExpr.expr = expr;
        return checkedExpr;
    }

    private BLangCheckPanickedExpr createCheckPanickedExpr(Location pos, BLangExpression expr) {
        BLangCheckPanickedExpr checkPanickedExpr =
                (BLangCheckPanickedExpr) TreeBuilder.createCheckPanicExpressionNode();
        checkPanickedExpr.pos = pos;
        checkPanickedExpr.expr = expr;
        return checkPanickedExpr;
    }

    private void populateFuncSignature(BLangFunction bLFunction, FunctionSignatureNode funcSignature) {
        // Set Parameters
        for (ParameterNode child : funcSignature.parameters()) {
            SimpleVariableNode param = (SimpleVariableNode) child.apply(this);
            if (child instanceof RestParameterNode) {
                bLFunction.setRestParameter(param);
            } else {
                bLFunction.addParameter(param);
            }
        }

        // Set Return Type
        Optional<ReturnTypeDescriptorNode> retNode = funcSignature.returnTypeDesc();
        if (retNode.isPresent()) {
            ReturnTypeDescriptorNode returnType = retNode.get();
            bLFunction.setReturnTypeNode(createTypeNode(returnType.type()));
            bLFunction.returnTypeAnnAttachments = applyAll(returnType.annotations());
        } else {
            BLangValueType bLValueType = (BLangValueType) TreeBuilder.createValueTypeNode();
            bLValueType.pos = symTable.builtinPos;
            bLValueType.typeKind = TypeKind.NIL;
            bLFunction.setReturnTypeNode(bLValueType);
        }
    }

    private BLangUnaryExpr createBLangUnaryExpr(Location location,
                                                OperatorKind operatorKind,
                                                BLangExpression expr) {
        BLangUnaryExpr bLUnaryExpr = (BLangUnaryExpr) TreeBuilder.createUnaryExpressionNode();
        bLUnaryExpr.pos = location;
        bLUnaryExpr.operator = operatorKind;
        bLUnaryExpr.expr = expr;
        return bLUnaryExpr;
    }

    private BLangExpression createExpression(Node expression) {
        if (expression.kind() == SyntaxKind.ASYNC_SEND_ACTION) {
            // TODO: support async send as expression #24849
            dlog.error(getPosition(expression), DiagnosticErrorCode.ASYNC_SEND_NOT_YET_SUPPORTED_AS_EXPRESSION);
            Token missingIdentifier = NodeFactory.createMissingToken(SyntaxKind.IDENTIFIER_TOKEN,
                    NodeFactory.createEmptyMinutiaeList(), NodeFactory.createEmptyMinutiaeList());
            expression = NodeFactory.createSimpleNameReferenceNode(missingIdentifier);
        }

        return (BLangExpression) createActionOrExpression(expression);
    }

    private BLangNode createActionOrExpression(Node actionOrExpression) {
        if (isSimpleLiteral(actionOrExpression.kind())) {
            return createSimpleLiteral(actionOrExpression);
        } else if (actionOrExpression.kind() == SyntaxKind.SIMPLE_NAME_REFERENCE ||
                   actionOrExpression.kind() == SyntaxKind.QUALIFIED_NAME_REFERENCE ||
                   actionOrExpression.kind() == SyntaxKind.IDENTIFIER_TOKEN) {
            // Variable References
            BLangIdentifier[] nameReference = createBLangNameReference(actionOrExpression);
            BLangSimpleVarRef bLVarRef = (BLangSimpleVarRef) TreeBuilder.createSimpleVariableReferenceNode();
            bLVarRef.pos = getPosition(actionOrExpression);
            bLVarRef.pkgAlias = this.createIdentifier(nameReference[0].getPosition(), nameReference[0].getValue());
            bLVarRef.variableName = this.createIdentifier(nameReference[1].getPosition(), nameReference[1].getValue());
            return bLVarRef;
        } else if (actionOrExpression.kind() == SyntaxKind.BRACED_EXPRESSION) {
            BLangGroupExpr group = (BLangGroupExpr) TreeBuilder.createGroupExpressionNode();
            group.expression = (BLangExpression) actionOrExpression.apply(this);
            group.pos = getPosition(actionOrExpression);
            return group;
        } else if (isType(actionOrExpression.kind())) {
            BLangTypedescExpr typeAccessExpr = (BLangTypedescExpr) TreeBuilder.createTypeAccessNode();
            typeAccessExpr.pos = getPosition(actionOrExpression);
            typeAccessExpr.typeNode = createTypeNode(actionOrExpression);
            return typeAccessExpr;
        } else {
            return actionOrExpression.apply(this);
        }
    }

    private BLangNode createStringTemplateLiteral(NodeList<Node> memberNodes, Location location) {
        BLangStringTemplateLiteral stringTemplateLiteral =
                (BLangStringTemplateLiteral) TreeBuilder.createStringTemplateLiteralNode();
        for (Node memberNode : memberNodes) {
            stringTemplateLiteral.exprs.add((BLangExpression) memberNode.apply(this));
        }

        if (stringTemplateLiteral.exprs.isEmpty()) {
            BLangLiteral emptyLiteral = createEmptyLiteral();
            emptyLiteral.pos = location;
            stringTemplateLiteral.exprs.add(emptyLiteral);
        }

        stringTemplateLiteral.pos = location;
        return stringTemplateLiteral;
    }

    private BLangRawTemplateLiteral createRawTemplateLiteral(NodeList<Node> members, Location location) {
        BLangRawTemplateLiteral literal = (BLangRawTemplateLiteral) TreeBuilder.createRawTemplateLiteralNode();
        literal.pos = location;

        boolean prevNodeWasInterpolation = false;
        Node firstMember = members.isEmpty() ? null : members.get(0); // will be empty for empty raw template

        if (firstMember != null && firstMember.kind() == SyntaxKind.INTERPOLATION) {
            literal.strings.add(createStringLiteral("", getPosition(firstMember)));
        }

        for (Node member : members) {
            if (member.kind() == SyntaxKind.INTERPOLATION) {
                literal.insertions.add((BLangExpression) member.apply(this));

                if (prevNodeWasInterpolation) {
                    literal.strings.add(createStringLiteral("", getPosition(member)));
                }

                prevNodeWasInterpolation = true;
            } else {
                literal.strings.add((BLangLiteral) member.apply(this));
                prevNodeWasInterpolation = false;
            }
        }

        if (prevNodeWasInterpolation) {
            literal.strings.add(createStringLiteral("", getPosition(members.get(members.size() - 1))));
        }

        return literal;
    }

    private BLangSimpleVariable createSimpleVar(Optional<Token> name, Node type, NodeList<AnnotationNode> annotations) {
        if (name.isPresent()) {
            Token nameToken = name.get();
            return createSimpleVar(nameToken, type, null, null, annotations);
        }

        return createSimpleVar(null, type, null, null, annotations);
    }

    private BLangSimpleVariable createSimpleVar(Token name, Node type, NodeList<AnnotationNode> annotations) {
        return createSimpleVar(name, type, null, null, annotations);
    }

    private BLangSimpleVariable createSimpleVar(Token name, Node typeName, Node initializer,
                                                Token visibilityQualifier, NodeList<AnnotationNode> annotations) {
        BLangSimpleVariable bLSimpleVar = (BLangSimpleVariable) TreeBuilder.createSimpleVariableNode();
        bLSimpleVar.setName(this.createIdentifier(name));
        bLSimpleVar.name.pos = getPosition(name);

        if (isDeclaredWithVar(typeName)) {
            bLSimpleVar.isDeclaredWithVar = true;
        } else {
            bLSimpleVar.setTypeNode(createTypeNode(typeName));
        }

        if (visibilityQualifier != null) {
            if (visibilityQualifier.kind() == SyntaxKind.PRIVATE_KEYWORD) {
                bLSimpleVar.flagSet.add(Flag.PRIVATE);
            } else if (visibilityQualifier.kind() == SyntaxKind.PUBLIC_KEYWORD) {
                bLSimpleVar.flagSet.add(Flag.PUBLIC);
            }
        }

        if (initializer != null) {
            bLSimpleVar.setInitialExpression(createExpression(initializer));
        }

        if (annotations != null) {
            bLSimpleVar.annAttachments = applyAll(annotations);
        }

        return bLSimpleVar;
    }

    private boolean isDeclaredWithVar(Node typeNode) {
        if (typeNode == null || typeNode.kind() == SyntaxKind.VAR_TYPE_DESC) {
            return true;
        }

        return false;
    }

    private BLangIdentifier createIdentifier(Token token) {
        return createIdentifier(getPosition(token), token);
    }

    private BLangIdentifier createIdentifier(Location pos, Token token) {
        if (token == null) {
            return createIdentifier(pos, (String) null);
        }

        String identifierName = token.text();
        if (token.isMissing() || identifierName.equals(IDENTIFIER_LITERAL_PREFIX)) {
            identifierName = missingNodesHelper.getNextMissingNodeName(packageID);
        } else if (identifierName.equals("_") || identifierName.equals(IDENTIFIER_LITERAL_PREFIX + "_")) {
            dlog.error(pos, DiagnosticErrorCode.UNDERSCORE_NOT_ALLOWED_AS_IDENTIFIER);
            identifierName = missingNodesHelper.getNextMissingNodeName(packageID);
        }

        return createIdentifier(pos, identifierName);
    }

    private BLangIdentifier createIdentifier(Location pos, String value) {
        BLangIdentifier bLIdentifer = (BLangIdentifier) TreeBuilder.createIdentifierNode();
        if (value == null) {
            return bLIdentifer;
        }

        if (value.startsWith(IDENTIFIER_LITERAL_PREFIX)) {
            bLIdentifer.setValue(Utils.unescapeUnicodeCodepoints(value.substring(1)));
            bLIdentifer.setLiteral(true);
        } else {
            bLIdentifer.setValue(Utils.unescapeUnicodeCodepoints(value));
            bLIdentifer.setLiteral(false);
        }
        bLIdentifer.setOriginalValue(value);
        bLIdentifer.pos = pos;
        return bLIdentifer;
    }

    private BLangLiteral createEmptyStringLiteral(Location pos) {
        BLangLiteral bLiteral = (BLangLiteral) TreeBuilder.createLiteralExpression();
        bLiteral.pos = pos;
        bLiteral.setBType(symTable.stringType);
        bLiteral.value = "";
        bLiteral.originalValue = "";
        return bLiteral;
    }

    private BLangLiteral createSimpleLiteral(Node literal) {
        return createSimpleLiteral(literal, false);
    }

    private BLangLiteral createSimpleLiteral(Node literal, boolean isFiniteType) {
        if (literal.kind() == SyntaxKind.UNARY_EXPRESSION) {
            UnaryExpressionNode unaryExpr = (UnaryExpressionNode) literal;
            BLangLiteral bLangLiteral =
                    createSimpleLiteral(unaryExpr.expression(), unaryExpr.unaryOperator().kind(), isFiniteType);
            bLangLiteral.pos = getPosition(unaryExpr); // setting the proper pos, else only the expr pos is set
            return bLangLiteral;
        }

        return createSimpleLiteral(literal, SyntaxKind.NONE, isFiniteType);
    }

    private BLangLiteral createSimpleLiteral(Node literal, SyntaxKind sign, boolean isFiniteType) {
        BLangLiteral bLiteral = (BLangLiteral) TreeBuilder.createLiteralExpression();
        SyntaxKind type = literal.kind();
        int typeTag = -1;
        Object value = null;
        String originalValue = null;

        String textValue;
        if (literal instanceof BasicLiteralNode) {
            textValue = ((BasicLiteralNode) literal).literalToken().text();
        } else if (literal instanceof Token) {
            textValue = ((Token) literal).text();
        } else {
            textValue = "";
        }

        if (sign == SyntaxKind.PLUS_TOKEN) {
            textValue = "+" + textValue;
        } else if (sign == SyntaxKind.MINUS_TOKEN) {
            textValue = "-" + textValue;
        }

        //TODO: Verify all types, only string type tested
        if (type == SyntaxKind.NUMERIC_LITERAL) {
            SyntaxKind literalTokenKind = ((BasicLiteralNode) literal).literalToken().kind();
            NodeKind kind;
            if (literalTokenKind == SyntaxKind.DECIMAL_INTEGER_LITERAL_TOKEN ||
                    literalTokenKind == SyntaxKind.HEX_INTEGER_LITERAL_TOKEN) {
                kind = NodeKind.INTEGER_LITERAL;
                typeTag = TypeTags.INT;
                value = getIntegerLiteral(literal, textValue, sign);
                originalValue = textValue;
                if (literalTokenKind == SyntaxKind.HEX_INTEGER_LITERAL_TOKEN && withinByteRange(value)) {
                    typeTag = TypeTags.BYTE;
                }
            } else if (literalTokenKind == SyntaxKind.DECIMAL_FLOATING_POINT_LITERAL_TOKEN) {
                //TODO: Check effect of mapping negative(-) numbers as unary-expr
                kind = NodeKind.DECIMAL_FLOATING_POINT_LITERAL;
                typeTag = NumericLiteralSupport.isDecimalDiscriminated(textValue) ? TypeTags.DECIMAL : TypeTags.FLOAT;
                if (isFiniteType) {
                    value = textValue.replaceAll("[fd+]", "");
                    originalValue = textValue.replace("+", "");
                } else {
                    value = textValue;
                    originalValue = textValue;
                }
            } else {
                //TODO: Check effect of mapping negative(-) numbers as unary-expr
                kind = NodeKind.HEX_FLOATING_POINT_LITERAL;
                typeTag = TypeTags.FLOAT;
                value = getHexNodeValue(textValue);
                originalValue = textValue;
            }
            BLangNumericLiteral numericLiteral = (BLangNumericLiteral) TreeBuilder.createNumericLiteralExpression();
            numericLiteral.kind = kind;
            numericLiteral.pos = getPosition(literal);
            numericLiteral.setBType(symTable.getTypeFromTag(typeTag));
            numericLiteral.value = value;
            numericLiteral.originalValue = originalValue;
            return numericLiteral;
        } else if (type == SyntaxKind.BOOLEAN_LITERAL) {
            typeTag = TypeTags.BOOLEAN;
            value = Boolean.parseBoolean(textValue);
            originalValue = textValue;
            bLiteral = (BLangLiteral) TreeBuilder.createLiteralExpression();
        } else if (type == SyntaxKind.STRING_LITERAL || type == SyntaxKind.XML_TEXT_CONTENT ||
                type == SyntaxKind.TEMPLATE_STRING || type == SyntaxKind.IDENTIFIER_TOKEN) {
            String text = textValue;
            if (type == SyntaxKind.STRING_LITERAL) {
                if (text.length() > 1 && text.charAt(text.length() - 1) == '"') {
                    text = text.substring(1, text.length() - 1);
                } else {
                    // Missing end quote case
                    text = text.substring(1);
                }
            }

            if (type != SyntaxKind.TEMPLATE_STRING && type != SyntaxKind.XML_TEXT_CONTENT) {
                Location pos = getPosition(literal);
                validateUnicodePoints(text, pos);

                try {
                    text = Utils.unescapeBallerina(text);
                } catch (Exception e) {
                    // We may reach here when the string literal has syntax diagnostics.
                    // Therefore mock the compiler with an empty string.
                    text = "";
                }
            }

            typeTag = TypeTags.STRING;
            value = text;
            originalValue = textValue;
            bLiteral = (BLangLiteral) TreeBuilder.createLiteralExpression();
        } else if (type == SyntaxKind.NIL_LITERAL) {
            originalValue = "()";
            typeTag = TypeTags.NIL;
            value = "()";
            bLiteral = (BLangLiteral) TreeBuilder.createLiteralExpression();
        }  else if (type == SyntaxKind.NULL_LITERAL) {
            originalValue = "null";
            typeTag = TypeTags.NIL;
            value = "null";
            bLiteral = (BLangLiteral) TreeBuilder.createLiteralExpression();
        } else if (type == SyntaxKind.BINARY_EXPRESSION) { // Should be base16 and base64
            typeTag = TypeTags.BYTE_ARRAY;
            value = textValue;
            originalValue = textValue;

            // If numeric literal create a numeric literal expression; otherwise create a literal expression
            if (isNumericLiteral(type)) {
                bLiteral = (BLangNumericLiteral) TreeBuilder.createNumericLiteralExpression();
            } else {
                bLiteral = (BLangLiteral) TreeBuilder.createLiteralExpression();
            }
        } else if (type == SyntaxKind.BYTE_ARRAY_LITERAL) {
            return (BLangLiteral) literal.apply(this);
        }

        bLiteral.pos = getPosition(literal);
        bLiteral.setBType(symTable.getTypeFromTag(typeTag));
        bLiteral.getBType().tag = typeTag;
        bLiteral.value = value;
        bLiteral.originalValue = originalValue;
        return bLiteral;
    }

    private void validateUnicodePoints(String text, Location pos) {
        Matcher matcher = Utils.UNICODE_PATTERN.matcher(text);
        while (matcher.find()) {
            String leadingBackSlashes = matcher.group(1);
            if (Utils.isEscapedNumericEscape(leadingBackSlashes)) {
                // e.g. \\u{61}, \\\\u{61}
                continue;
            }

            String hexCodePoint = matcher.group(2);
            int decimalCodePoint = Integer.parseInt(hexCodePoint, 16);

            if ((decimalCodePoint >= Constants.MIN_UNICODE && decimalCodePoint <= Constants.MIDDLE_LIMIT_UNICODE)
                    || decimalCodePoint > Constants.MAX_UNICODE) {

                int offset = matcher.end(1);
                offset += "\\u{".length();
                BLangDiagnosticLocation numericEscapePos = new BLangDiagnosticLocation(currentCompUnitName,
                        pos.lineRange().startLine().line(),
                        pos.lineRange().endLine().line(),
                        pos.lineRange().startLine().offset() + offset,
                        pos.lineRange().startLine().offset() + offset + hexCodePoint.length());
                dlog.error(numericEscapePos, DiagnosticErrorCode.INVALID_UNICODE, hexCodePoint);
            }
        }
    }

    private BLangLiteral createStringLiteral(String value, Location pos) {
        BLangLiteral strLiteral = (BLangLiteral) TreeBuilder.createLiteralExpression();
        strLiteral.value = strLiteral.originalValue = value;
        strLiteral.setBType(symTable.stringType);
        strLiteral.pos = pos;
        return strLiteral;
    }

    private BLangType createTypeNode(Node type) {
        if (type instanceof BuiltinSimpleNameReferenceNode || type.kind() == SyntaxKind.NIL_TYPE_DESC) {
            return createBuiltInTypeNode(type);
        } else if (type.kind() == SyntaxKind.QUALIFIED_NAME_REFERENCE || type.kind() == SyntaxKind.IDENTIFIER_TOKEN) {
            // Exclusive type
            BLangUserDefinedType bLUserDefinedType = (BLangUserDefinedType) TreeBuilder.createUserDefinedTypeNode();
            BLangIdentifier[] nameReference = createBLangNameReference(type);
            bLUserDefinedType.pkgAlias = nameReference[0];
            bLUserDefinedType.typeName = nameReference[1];
            bLUserDefinedType.pos = getPosition(type);
            return bLUserDefinedType;
        } else if (type.kind() == SyntaxKind.SIMPLE_NAME_REFERENCE) {
            // Map name reference as a type
            if (type.hasDiagnostics()) {
                // if it hasDiagnostics then its missing type desc.
                BLangUserDefinedType bLUserDefinedType = (BLangUserDefinedType) TreeBuilder.createUserDefinedTypeNode();
                BLangIdentifier pkgAlias = this.createIdentifier(null, "");
                BLangIdentifier name = this.createIdentifier(((SimpleNameReferenceNode) type).name());
                bLUserDefinedType.pkgAlias = pkgAlias;
                bLUserDefinedType.typeName = name;
                bLUserDefinedType.pos = getPosition(type);
                return bLUserDefinedType;
            }
            SimpleNameReferenceNode nameReferenceNode = (SimpleNameReferenceNode) type;
            return createTypeNode(nameReferenceNode.name());
        }
        return (BLangType) type.apply(this);
    }

    private BLangType createBuiltInTypeNode(Node type) {
        String typeText;
        if (type.kind() == SyntaxKind.NIL_TYPE_DESC) {
            typeText = "()";
        } else if (type instanceof BuiltinSimpleNameReferenceNode) {
            BuiltinSimpleNameReferenceNode simpleNameRef = (BuiltinSimpleNameReferenceNode) type;
            if (simpleNameRef.kind() == SyntaxKind.VAR_TYPE_DESC) {
                return null;
            } else if (simpleNameRef.name().isMissing()) {
                String name = missingNodesHelper.getNextMissingNodeName(packageID);
                BLangIdentifier identifier = createIdentifier(getPosition(simpleNameRef.name()), name);
                BLangIdentifier pkgAlias = (BLangIdentifier) TreeBuilder.createIdentifierNode();
                return createUserDefinedType(getPosition(type), pkgAlias, identifier);
            }
            typeText = simpleNameRef.name().text();
        } else {
            typeText = ((Token) type).text(); // TODO: Remove this once map<string> returns Nodes for `map`
        }

        TypeKind typeKind = TreeUtils.stringToTypeKind(typeText.replaceAll("\\s+", ""));

        SyntaxKind kind = type.kind();
        switch (kind) {
            case BOOLEAN_TYPE_DESC:
            case INT_TYPE_DESC:
            case BYTE_TYPE_DESC:
            case FLOAT_TYPE_DESC:
            case DECIMAL_TYPE_DESC:
            case STRING_TYPE_DESC:
            case ANY_TYPE_DESC:
            case NIL_TYPE_DESC:
            case HANDLE_TYPE_DESC:
            case ANYDATA_TYPE_DESC:
            case READONLY_TYPE_DESC:
                BLangValueType valueType = (BLangValueType) TreeBuilder.createValueTypeNode();
                valueType.typeKind = typeKind;
                valueType.pos = getPosition(type);
                return valueType;
            default:
                BLangBuiltInRefTypeNode builtInValueType =
                        (BLangBuiltInRefTypeNode) TreeBuilder.createBuiltInReferenceTypeNode();
                builtInValueType.typeKind = typeKind;
                builtInValueType.pos = getPosition(type);
                return builtInValueType;
        }
    }

    private VariableNode createBasicVarNodeWithoutType(Location location, String identifier,
                                                       Location identifierLocation, ExpressionNode expr) {
        BLangSimpleVariable bLSimpleVar = (BLangSimpleVariable) TreeBuilder.createSimpleVariableNode();
        bLSimpleVar.pos = location;
        IdentifierNode name = this.createIdentifier(identifierLocation, identifier);
        ((BLangIdentifier) name).pos = identifierLocation;
        bLSimpleVar.setName(name);
        if (expr != null) {
            bLSimpleVar.setInitialExpression(expr);
        }
        return bLSimpleVar;
    }

    private BLangInvocation createBLangInvocation(Node nameNode, NodeList<FunctionArgumentNode> arguments,
                                                  Location position, boolean isAsync) {
        BLangInvocation bLInvocation;
        if (isAsync) {
            bLInvocation = (BLangInvocation) TreeBuilder.createActionInvocation();
        } else {
            bLInvocation = (BLangInvocation) TreeBuilder.createInvocationNode();
        }
        BLangIdentifier[] nameReference = createBLangNameReference(nameNode);
        bLInvocation.pkgAlias = nameReference[0];
        bLInvocation.name = nameReference[1];

        List<BLangExpression> args = new ArrayList<>();
        arguments.iterator().forEachRemaining(arg -> args.add(createExpression(arg)));
        bLInvocation.argExprs = args;
        bLInvocation.pos = position;
        return bLInvocation;
    }

    private BLangIdentifier[] createBLangNameReference(Node node) {
        switch (node.kind()) {
            case QUALIFIED_NAME_REFERENCE:
                QualifiedNameReferenceNode iNode = (QualifiedNameReferenceNode) node;
                Token modulePrefix = iNode.modulePrefix();
                IdentifierToken identifier = iNode.identifier();
                BLangIdentifier pkgAlias = this.createIdentifier(getPosition(modulePrefix), modulePrefix);
                Location namePos = getPosition(identifier);
                BLangIdentifier name = this.createIdentifier(namePos, identifier);
                return new BLangIdentifier[]{pkgAlias, name};
            case ERROR_TYPE_DESC:
                node = ((BuiltinSimpleNameReferenceNode) node).name();
                break;
            case NEW_KEYWORD:
            case IDENTIFIER_TOKEN:
            case ERROR_KEYWORD:
                break;
            case SIMPLE_NAME_REFERENCE:
            default:
                node = ((SimpleNameReferenceNode) node).name();
                break;
        }

        Token iToken = (Token) node;
        BLangIdentifier pkgAlias = this.createIdentifier(symTable.builtinPos, "");
        BLangIdentifier name = this.createIdentifier(iToken);
        return new BLangIdentifier[]{pkgAlias, name};
    }

    private BLangMarkdownDocumentation createMarkdownDocumentationAttachment(Optional<Node> markdownDocumentationNode) {
        if (markdownDocumentationNode == null || !markdownDocumentationNode.isPresent()) {
            return null;
        }
        BLangMarkdownDocumentation doc = (BLangMarkdownDocumentation) TreeBuilder.createMarkdownDocumentationNode();

        LinkedList<BLangMarkdownDocumentationLine> documentationLines = new LinkedList<>();
        LinkedList<BLangMarkdownParameterDocumentation> parameters = new LinkedList<>();
        LinkedList<BLangMarkdownReferenceDocumentation> references = new LinkedList<>();

        MarkdownDocumentationNode markdownDocNode = (MarkdownDocumentationNode) markdownDocumentationNode.get();
        NodeList<Node> docLineList = markdownDocNode.documentationLines();

        BLangMarkdownParameterDocumentation bLangParaDoc = null;
        BLangMarkdownReturnParameterDocumentation bLangReturnParaDoc = null;
        BLangMarkDownDeprecationDocumentation bLangDeprecationDoc = null;
        BLangMarkDownDeprecatedParametersDocumentation bLangDeprecatedParaDoc = null;
        for (Node singleDocLine : docLineList) {
            switch (singleDocLine.kind()) {
                case MARKDOWN_DOCUMENTATION_LINE:
                case MARKDOWN_REFERENCE_DOCUMENTATION_LINE:
                    MarkdownDocumentationLineNode docLineNode = (MarkdownDocumentationLineNode) singleDocLine;
                    NodeList<Node> docElements = docLineNode.documentElements();
                    String docText = addReferencesAndReturnDocumentationText(references, docElements);

                    if (bLangDeprecationDoc != null) {
                        // reaching here means, a deprecation doc line has already passed.
                        // therefore, add this line to the deprecation documentation.
                        bLangDeprecationDoc.deprecationDocumentationLines.add(docText);
                    } else if (bLangReturnParaDoc != null) {
                        // reaching here means, a return parameter doc line has already passed.
                        // therefore, add this line to the return parameter documentation.
                        bLangReturnParaDoc.returnParameterDocumentationLines.add(docText);
                    } else if (bLangParaDoc != null) {
                        // reaching here means, a parameter doc line has already passed.
                        // therefore, add this line to the parameter documentation.
                        bLangParaDoc.parameterDocumentationLines.add(docText);
                    } else {
                        BLangMarkdownDocumentationLine bLangDocLine =
                                (BLangMarkdownDocumentationLine) TreeBuilder.createMarkdownDocumentationTextNode();
                        bLangDocLine.text = docText;
                        bLangDocLine.pos = getPosition(docLineNode);
                        documentationLines.add(bLangDocLine);
                    }
                    break;
                case MARKDOWN_PARAMETER_DOCUMENTATION_LINE:
                    bLangParaDoc = new BLangMarkdownParameterDocumentation();
                    MarkdownParameterDocumentationLineNode parameterDocLineNode =
                            (MarkdownParameterDocumentationLineNode) singleDocLine;

                    BLangIdentifier paraName = new BLangIdentifier();
                    Token parameterName = parameterDocLineNode.parameterName();
                    String parameterNameValue = parameterName.isMissing() ? "" :
                            Utils.unescapeUnicodeCodepoints(parameterName.text());
                    if (stringStartsWithSingleQuote(parameterNameValue)) {
                        parameterNameValue = parameterNameValue.substring(1);
                    }
                    paraName.value = parameterNameValue;
                    bLangParaDoc.parameterName = paraName;
                    NodeList<Node> paraDocElements = parameterDocLineNode.documentElements();
                    String paraDocText = addReferencesAndReturnDocumentationText(references, paraDocElements);

                    bLangParaDoc.parameterDocumentationLines.add(paraDocText);
                    bLangParaDoc.pos = getPosition(parameterName);

                    if (bLangDeprecatedParaDoc != null) {
                        // reaching here means, a deprecated parameter doc line has already passed.
                        // therefore, add this parameter doc line to the same parameter documentation.
                        bLangDeprecatedParaDoc.parameters.add(bLangParaDoc);
                    } else if (bLangDeprecationDoc != null) {
                        // reaching here means, a deprecation doc line has already passed.
                        // therefore, all parameter doc lines after that should be treated as
                        // deprecated parameter documentation.
                        bLangDeprecatedParaDoc =
                                new BLangMarkDownDeprecatedParametersDocumentation();
                        bLangDeprecatedParaDoc.parameters.add(bLangParaDoc);
                        // passed deprecation doc line is not a normal deprecation doc line.
                        // it is a deprecated parameter doc line. therefore, reset bLangDeprecationDoc.
                        bLangDeprecationDoc = null;
                    } else {
                        parameters.add(bLangParaDoc);
                    }
                    break;
                case MARKDOWN_RETURN_PARAMETER_DOCUMENTATION_LINE:
                    bLangReturnParaDoc = new BLangMarkdownReturnParameterDocumentation();
                    MarkdownParameterDocumentationLineNode returnParaDocLineNode =
                            (MarkdownParameterDocumentationLineNode) singleDocLine;

                    NodeList<Node> returnParaDocElements = returnParaDocLineNode.documentElements();
                    String returnParaDocText =
                            addReferencesAndReturnDocumentationText(references, returnParaDocElements);

                    bLangReturnParaDoc.returnParameterDocumentationLines.add(returnParaDocText);
                    bLangReturnParaDoc.pos = getPosition(returnParaDocLineNode);
                    doc.returnParameter = bLangReturnParaDoc;
                    break;
                case MARKDOWN_DEPRECATION_DOCUMENTATION_LINE:
                    bLangDeprecationDoc = new BLangMarkDownDeprecationDocumentation();
                    MarkdownDocumentationLineNode deprecationDocLineNode =
                            (MarkdownDocumentationLineNode) singleDocLine;

                    String lineText = ((Token) deprecationDocLineNode.documentElements().get(0)).text();
                    bLangDeprecationDoc.addDeprecationLine("# " + lineText);
                    bLangDeprecationDoc.pos = getPosition(deprecationDocLineNode);
                    break;
                case MARKDOWN_CODE_BLOCK:
                    MarkdownCodeBlockNode codeBlockNode = (MarkdownCodeBlockNode) singleDocLine;
                    transformCodeBlock(documentationLines, codeBlockNode);
                    break;
                default:
                    break;
            }
        }

        doc.documentationLines = documentationLines;
        doc.parameters = parameters;
        doc.references = references;
        doc.deprecationDocumentation = bLangDeprecationDoc;
        doc.deprecatedParametersDocumentation = bLangDeprecatedParaDoc;
        doc.pos = getPosition(markdownDocNode);
        return doc;
    }

    private void transformCodeBlock(LinkedList<BLangMarkdownDocumentationLine> documentationLines,
                                    MarkdownCodeBlockNode codeBlockNode) {
        BLangMarkdownDocumentationLine bLangDocLine =
                (BLangMarkdownDocumentationLine) TreeBuilder.createMarkdownDocumentationTextNode();

        StringBuilder docText = new StringBuilder();

        if (codeBlockNode.langAttribute().isPresent()) {
            docText.append(codeBlockNode.startBacktick().text());
            docText.append(codeBlockNode.langAttribute().get().toString());
        } else {
            docText.append(codeBlockNode.startBacktick().toString());
        }

        codeBlockNode.codeLines().forEach(codeLine -> docText.append(codeLine.codeDescription().toString()));
        docText.append(codeBlockNode.endBacktick().text());

        bLangDocLine.text = docText.toString();
        bLangDocLine.pos = getPosition(codeBlockNode.startLineHashToken());
        documentationLines.add(bLangDocLine);
    }

    private String addReferencesAndReturnDocumentationText(LinkedList<BLangMarkdownReferenceDocumentation> references,
                                                           NodeList<Node> docElements) {
        StringBuilder docText = new StringBuilder();
        for (Node element : docElements) {
            if (element.kind() == SyntaxKind.BALLERINA_NAME_REFERENCE) {
                BLangMarkdownReferenceDocumentation bLangRefDoc = new BLangMarkdownReferenceDocumentation();
                BallerinaNameReferenceNode balNameRefNode = (BallerinaNameReferenceNode) element;

                bLangRefDoc.pos = getPosition(balNameRefNode);

                Token startBacktick = balNameRefNode.startBacktick();
                Node backtickContent = balNameRefNode.nameReference();
                Token endBacktick = balNameRefNode.endBacktick();

                String contentString = backtickContent.isMissing() ? "" : backtickContent.toString();
                bLangRefDoc.referenceName = contentString;

                bLangRefDoc.type = DocumentationReferenceType.BACKTICK_CONTENT;
                Optional<Token> referenceType = balNameRefNode.referenceType();
                referenceType.ifPresent(
                        refType -> {
                            bLangRefDoc.type = stringToRefType(refType.text());
                            docText.append(refType.toString());
                        }
                );

                transformDocumentationBacktickContent(backtickContent, bLangRefDoc);

                docText.append(startBacktick.isMissing() ? "" : startBacktick.text());
                docText.append(contentString);
                docText.append(endBacktick.isMissing() ? "" : endBacktick.text());
                references.add(bLangRefDoc);
            } else if (element.kind() == SyntaxKind.DOCUMENTATION_DESCRIPTION) {
                Token docDescription = (Token) element;
                docText.append(docDescription.text());
            } else if (element.kind() == SyntaxKind.INLINE_CODE_REFERENCE) {
                InlineCodeReferenceNode inlineCodeRefNode = (InlineCodeReferenceNode) element;
                docText.append(inlineCodeRefNode.startBacktick().text());
                docText.append(inlineCodeRefNode.codeReference().text());
                docText.append(inlineCodeRefNode.endBacktick().text());
            }
        }

        return trimLeftAtMostOne(docText.toString());
    }

    private String trimLeftAtMostOne(String text) {
        int countToStrip = 0;
        if (!text.isEmpty() && Character.isWhitespace(text.charAt(0))) {
            countToStrip = 1;
        }
        return text.substring(countToStrip);
    }

    private void transformDocumentationBacktickContent(Node backtickContent,
                                                       BLangMarkdownReferenceDocumentation bLangRefDoc) {
        QualifiedNameReferenceNode qualifiedRef;
        SimpleNameReferenceNode simpleRef;

        switch (backtickContent.kind()) {
            case CODE_CONTENT:
                // reaching here means ballerina name reference is syntactically invalid.
                // therefore, set hasParserWarnings to true. so that,
                // doc analyzer will avoid further checks on this.
                bLangRefDoc.hasParserWarnings = true;
                break;
            case QUALIFIED_NAME_REFERENCE:
                qualifiedRef = (QualifiedNameReferenceNode) backtickContent;
                bLangRefDoc.qualifier = qualifiedRef.modulePrefix().text();
                bLangRefDoc.identifier = qualifiedRef.identifier().text();
                break;
            case SIMPLE_NAME_REFERENCE:
                simpleRef = (SimpleNameReferenceNode) backtickContent;
                bLangRefDoc.identifier = simpleRef.name().text();
                break;
            case FUNCTION_CALL:
                Node funcName = (((FunctionCallExpressionNode) backtickContent).functionName());
                if (funcName.kind() == SyntaxKind.QUALIFIED_NAME_REFERENCE) {
                    qualifiedRef = (QualifiedNameReferenceNode) funcName;
                    bLangRefDoc.qualifier = qualifiedRef.modulePrefix().text();
                    bLangRefDoc.identifier = qualifiedRef.identifier().text();
                } else {
                    simpleRef = (SimpleNameReferenceNode) funcName;
                    bLangRefDoc.identifier = simpleRef.name().text();
                }
                break;
            case METHOD_CALL:
                MethodCallExpressionNode methodCallExprNode = (MethodCallExpressionNode) backtickContent;
                bLangRefDoc.identifier =
                        ((SimpleNameReferenceNode) methodCallExprNode.methodName()).name().text();
                Node refName = methodCallExprNode.expression();
                if (refName.kind() == SyntaxKind.QUALIFIED_NAME_REFERENCE) {
                    qualifiedRef = (QualifiedNameReferenceNode) refName;
                    bLangRefDoc.qualifier = qualifiedRef.modulePrefix().text();
                    bLangRefDoc.typeName = qualifiedRef.identifier().text();
                } else {
                    simpleRef = (SimpleNameReferenceNode) refName;
                    bLangRefDoc.typeName = simpleRef.name().text();
                }
                break;
            default:
                throw new IllegalArgumentException("Invalid backtick content transformation");
        }
        if (bLangRefDoc.identifier != null) {
            bLangRefDoc.identifier = Utils.unescapeUnicodeCodepoints(bLangRefDoc.identifier);
            if (stringStartsWithSingleQuote(bLangRefDoc.identifier)) {
                bLangRefDoc.identifier = bLangRefDoc.identifier.substring(1);
            }
        }
        if (bLangRefDoc.qualifier != null) {
            bLangRefDoc.qualifier = Utils.unescapeUnicodeCodepoints(bLangRefDoc.qualifier);
            if (stringStartsWithSingleQuote(bLangRefDoc.qualifier)) {
                bLangRefDoc.qualifier = bLangRefDoc.qualifier.substring(1);
            }
        }
    }

    private DocumentationReferenceType stringToRefType(String refTypeName) {
        switch (refTypeName) {
            case "type":
                return DocumentationReferenceType.TYPE;
            case "service":
                return DocumentationReferenceType.SERVICE;
            case "variable":
                return DocumentationReferenceType.VARIABLE;
            case "var":
                return DocumentationReferenceType.VAR;
            case "annotation":
                return DocumentationReferenceType.ANNOTATION;
            case "module":
                return DocumentationReferenceType.MODULE;
            case "function":
                return DocumentationReferenceType.FUNCTION;
            case "parameter":
                return DocumentationReferenceType.PARAMETER;
            case "const":
                return DocumentationReferenceType.CONST;
            default:
                return DocumentationReferenceType.BACKTICK_CONTENT;
        }
    }

    private Object getIntegerLiteral(Node literal, String nodeValue, SyntaxKind sign) {
        SyntaxKind literalTokenKind = ((BasicLiteralNode) literal).literalToken().kind();
        if (literalTokenKind == SyntaxKind.DECIMAL_INTEGER_LITERAL_TOKEN) {
            return parseLong(literal, nodeValue, nodeValue, 10, sign, DiagnosticErrorCode.INTEGER_TOO_SMALL,
                             DiagnosticErrorCode.INTEGER_TOO_LARGE);
        } else if (literalTokenKind == SyntaxKind.HEX_INTEGER_LITERAL_TOKEN) {
            String processedNodeValue = nodeValue.toLowerCase().replace("0x", "");
            return parseLong(literal, nodeValue, processedNodeValue, 16, sign,
                             DiagnosticErrorCode.HEXADECIMAL_TOO_SMALL, DiagnosticErrorCode.HEXADECIMAL_TOO_LARGE);
        }
        return null;
    }

    private Object parseLong(Node literal, String originalNodeValue,
                             String processedNodeValue, int radix, SyntaxKind sign,
                             DiagnosticCode code1, DiagnosticCode code2) {
        try {
            return Long.parseLong(processedNodeValue, radix);
        } catch (Exception e) {
            Location pos = getPosition(literal);
            if (sign == SyntaxKind.MINUS_TOKEN) {
                pos = new BLangDiagnosticLocation(pos.lineRange().filePath(),
                                        pos.lineRange().startLine().line(),
                                        pos.lineRange().endLine().line(),
                                        pos.lineRange().startLine().offset() - 1,
                                        pos.lineRange().endLine().offset());
                dlog.error(pos, code1, originalNodeValue);
            } else {
                dlog.error(pos, code2, originalNodeValue);
            }
        }
        return originalNodeValue;
    }

    private String getHexNodeValue(String value) {
        if (!(value.contains("p") || value.contains("P"))) {
            value = value + "p0";
        }
        return value;
    }

    private void markVariableWithFlag(BLangVariable variable, Flag flag) {
        // Set the flag to the variable.
        variable.flagSet.add(flag);

        switch (variable.getKind()) {
            case TUPLE_VARIABLE:
                // If the variable is a tuple variable, we need to set the flag to the all member variables.
                BLangTupleVariable tupleVariable = (BLangTupleVariable) variable;
                for (BLangVariable var : tupleVariable.memberVariables) {
                    markVariableWithFlag(var, flag);
                }
                if (tupleVariable.restVariable != null) {
                    markVariableWithFlag(tupleVariable.restVariable, flag);
                }
                break;
            case RECORD_VARIABLE:
                // If the variable is a record variable, we need to set the flag to the all the variables in
                // the record.
                BLangRecordVariable recordVariable = (BLangRecordVariable) variable;
                for (BLangRecordVariableKeyValue keyValue : recordVariable.variableList) {
                    markVariableWithFlag(keyValue.getValue(), flag);
                }
                if (recordVariable.restParam != null) {
                    markVariableWithFlag(recordVariable.restParam, flag);
                }
                break;
            case ERROR_VARIABLE:
                BLangErrorVariable errorVariable = (BLangErrorVariable) variable;
                BLangSimpleVariable message = errorVariable.message;
                if (message != null) {
                    markVariableWithFlag(message, flag);
                }

                BLangVariable cause = errorVariable.cause;
                if (cause != null) {
                    markVariableWithFlag(cause, flag);
                }

                errorVariable.detail.forEach(entry -> markVariableWithFlag(entry.valueBindingPattern, flag));
                if (errorVariable.restDetail != null) {
                    markVariableWithFlag(errorVariable.restDetail, flag);
                }
                break;
        }
    }

    private boolean isSimpleLiteral(SyntaxKind syntaxKind) {
        switch (syntaxKind) {
            case STRING_LITERAL:
            case NUMERIC_LITERAL:
            case BOOLEAN_LITERAL:
            case NIL_LITERAL:
            case NULL_LITERAL:
                return true;
            default:
                return false;
        }
    }

    static boolean isType(SyntaxKind nodeKind) {
        switch (nodeKind) {
            case RECORD_TYPE_DESC:
            case OBJECT_TYPE_DESC:
            case NIL_TYPE_DESC:
            case OPTIONAL_TYPE_DESC:
            case ARRAY_TYPE_DESC:
            case INT_TYPE_DESC:
            case BYTE_TYPE_DESC:
            case FLOAT_TYPE_DESC:
            case DECIMAL_TYPE_DESC:
            case STRING_TYPE_DESC:
            case BOOLEAN_TYPE_DESC:
            case XML_TYPE_DESC:
            case JSON_TYPE_DESC:
            case HANDLE_TYPE_DESC:
            case ANY_TYPE_DESC:
            case ANYDATA_TYPE_DESC:
            case NEVER_TYPE_DESC:
            case VAR_TYPE_DESC:
            case SERVICE_TYPE_DESC:
            case MAP_TYPE_DESC:
            case UNION_TYPE_DESC:
            case ERROR_TYPE_DESC:
            case STREAM_TYPE_DESC:
            case TABLE_TYPE_DESC:
            case FUNCTION_TYPE_DESC:
            case TUPLE_TYPE_DESC:
            case PARENTHESISED_TYPE_DESC:
            case READONLY_TYPE_DESC:
            case DISTINCT_TYPE_DESC:
            case INTERSECTION_TYPE_DESC:
            case SINGLETON_TYPE_DESC:
            case TYPE_REFERENCE_TYPE_DESC:
                return true;
            default:
                return false;
        }
    }

    private boolean isNumericLiteral(SyntaxKind syntaxKind) {
        switch (syntaxKind) {
            case NUMERIC_LITERAL:
                return true;
            default:
                return false;
        }
    }

    private boolean isPresent(Node node) {
        return node.kind() != SyntaxKind.NONE;
    }

    private boolean checkIfAnonymous(Node node) {
        SyntaxKind parentKind = node.parent().kind();
        return parentKind != SyntaxKind.DISTINCT_TYPE_DESC && parentKind != SyntaxKind.TYPE_DEFINITION;
    }

    private boolean ifInLocalContext(Node parent) {
        while (parent != null) {
            if (parent instanceof StatementNode) {
                return true;
            }
            parent = parent.parent();
        }
        return false;
    }

    private BLangType createAnonymousRecordType(RecordTypeDescriptorNode recordTypeDescriptorNode,
            BLangRecordTypeNode recordTypeNode) {
        BLangTypeDefinition typeDef = (BLangTypeDefinition) TreeBuilder.createTypeDefinition();
        Location pos = getPosition(recordTypeDescriptorNode);
        // Generate a name for the anonymous object
        String genName = anonymousModelHelper.getNextAnonymousTypeKey(this.packageID);
        IdentifierNode anonTypeGenName = createIdentifier(symTable.builtinPos, genName);
        typeDef.setName(anonTypeGenName);
        typeDef.flagSet.add(Flag.PUBLIC);
        typeDef.flagSet.add(Flag.ANONYMOUS);

        typeDef.typeNode = recordTypeNode;
        typeDef.pos = pos;
        addToTop(typeDef);
        return createUserDefinedType(pos, (BLangIdentifier) TreeBuilder.createIdentifierNode(), typeDef.name);
    }

    private BLangUserDefinedType createUserDefinedType(Location pos,
                                                       BLangIdentifier pkgAlias,
                                                       BLangIdentifier name) {
        BLangUserDefinedType userDefinedType = (BLangUserDefinedType) TreeBuilder.createUserDefinedTypeNode();
        userDefinedType.pos = pos;
        userDefinedType.pkgAlias = pkgAlias;
        userDefinedType.typeName = name;
        return userDefinedType;
    }

    private boolean withinByteRange(Object num) {
        if (num instanceof Long) {
            return (Long) num <= 255 && (Long) num >= 0;
        }
        return false;
    }

    private class SimpleVarBuilder {
        private BLangIdentifier name;
        private BLangType type;
        private boolean isDeclaredWithVar;
        private Set<Flag> flags = new HashSet<>();
        private boolean isFinal;
        private ExpressionNode expr;
        private Location pos;

        public BLangSimpleVariable build() {
            BLangSimpleVariable bLSimpleVar = (BLangSimpleVariable) TreeBuilder.createSimpleVariableNode();
            bLSimpleVar.setName(this.name);
            bLSimpleVar.setTypeNode(this.type);
            bLSimpleVar.isDeclaredWithVar = this.isDeclaredWithVar;
            bLSimpleVar.setTypeNode(this.type);
            bLSimpleVar.flagSet.addAll(this.flags);
            if (this.isFinal) {
                markVariableWithFlag(bLSimpleVar, Flag.FINAL);
            }
            bLSimpleVar.setInitialExpression(this.expr);
            bLSimpleVar.pos = pos;
            return bLSimpleVar;
        }

        public SimpleVarBuilder with(String name) {
            this.name = createIdentifier(null, name);
            return this;
        }

        public SimpleVarBuilder with(String name, Location identifierPos) {
            this.name = createIdentifier(identifierPos, name);
            return this;
        }

        public SimpleVarBuilder with(Token token) {
            this.name = createIdentifier(token);
            return this;
        }

        public SimpleVarBuilder setTypeByNode(Node typeName) {
            this.isDeclaredWithVar = typeName == null || typeName.kind() == SyntaxKind.VAR_TYPE_DESC;
            if (typeName == null) {
                return this;
            }
            this.type = createTypeNode(typeName);
            return this;
        }

        public SimpleVarBuilder setExpressionByNode(Node initExprNode) {
            this.expr = initExprNode != null ? createExpression(initExprNode) : null;
            return this;
        }

        public SimpleVarBuilder setExpression(ExpressionNode expression) {
            this.expr = expression;
            return this;
        }

        public SimpleVarBuilder isDeclaredWithVar() {
            this.isDeclaredWithVar = true;
            return this;
        }

        public SimpleVarBuilder isFinal() {
            this.isFinal = true;
            return this;
        }

        public SimpleVarBuilder isListenerVar() {
            this.flags.add(Flag.LISTENER);
            this.flags.add(Flag.FINAL);
            return this;
        }

        public SimpleVarBuilder setVisibility(Token visibilityQualifier) {
            if (visibilityQualifier != null) {
                if (visibilityQualifier.kind() == SyntaxKind.PRIVATE_KEYWORD) {
                    this.flags.add(Flag.PRIVATE);
                } else if (visibilityQualifier.kind() == SyntaxKind.PUBLIC_KEYWORD) {
                    this.flags.add(Flag.PUBLIC);
                }
            }
            return this;
        }

        public SimpleVarBuilder setFinal(boolean present) {
            this.isFinal = present;
            return this;
        }

        public SimpleVarBuilder setOptional(boolean present) {
            if (present) {
                this.flags.add(Flag.PUBLIC);
            } else {
                this.flags.remove(Flag.PUBLIC);
            }
            return this;
        }

        public SimpleVarBuilder setRequired(boolean present) {
            if (present) {
                this.flags.add(Flag.REQUIRED);
            } else {
                this.flags.remove(Flag.REQUIRED);
            }
            return this;
        }

        public SimpleVarBuilder isPublic() {
            this.flags.add(Flag.PUBLIC);
            return this;
        }

        public SimpleVarBuilder isWorkerVar() {
            this.flags.add(Flag.WORKER);
            return this;
        }

        public SimpleVarBuilder setPos(Location pos) {
            this.pos = pos;
            return this;
        }
    }

    private void addFinalQualifier(BLangSimpleVariable simpleVar) {
        simpleVar.flagSet.add(Flag.FINAL);
    }

    private void addToTop(TopLevelNode topLevelNode) {
        if (currentCompilationUnit != null) {
            currentCompilationUnit.addTopLevelNode(topLevelNode);
        }
    }

    private Location expandLeft(Location location, Location upTo) {
//      pos        |------------|
//      upTo    |-----..
//      result  |---------------|

        assert location.lineRange().startLine().line() > upTo.lineRange().startLine().line() ||
               (location.lineRange().startLine().line() == upTo.lineRange().startLine().line() &&
                       location.lineRange().startLine().offset() >= upTo.lineRange().startLine().offset());

        Location expandedLocation = new BLangDiagnosticLocation(location.lineRange().filePath(),
                upTo.lineRange().startLine().line(),
                location.lineRange().endLine().line(),
                upTo.lineRange().startLine().offset(),
                location.lineRange().endLine().offset());

        return expandedLocation;
    }

    private void setClassQualifiers(NodeList<Token> qualifiers, BLangClassDefinition blangClass) {
        for (Token qualifier : qualifiers) {
            SyntaxKind kind = qualifier.kind();

            switch (kind) {
                case DISTINCT_KEYWORD:
                    blangClass.flagSet.add(Flag.DISTINCT);
                    break;
                case CLIENT_KEYWORD:
                    blangClass.flagSet.add(Flag.CLIENT);
                    break;
                case READONLY_KEYWORD:
                    blangClass.flagSet.add(Flag.READONLY);
                    break;
                case SERVICE_KEYWORD:
                    blangClass.flagSet.add(Flag.SERVICE);
                    break;
                case ISOLATED_KEYWORD:
                    blangClass.flagSet.add(Flag.ISOLATED);
                    break;
                default:
                    throw new RuntimeException("Syntax kind is not supported: " + kind);
            }
        }
    }
}<|MERGE_RESOLUTION|>--- conflicted
+++ resolved
@@ -1983,9 +1983,8 @@
         List<BLangExpression> argExprList = new ArrayList<>();
         BLangListConstructorExpr listConstructorExpr = (BLangListConstructorExpr)
                 TreeBuilder.createListConstructorExpressionNode();
-<<<<<<< HEAD
-
-        for (Node listMember : listConstructorExprNode.listMembers()) {
+
+        for (Node listMember : listConstructorExprNode.expressions()) {
             BLangExpression memberExpr;
             if (listMember.kind() == SyntaxKind.SPREAD_MEMBER) {
                 Node spreadMemberExpr = ((SpreadMemberNode) listMember).expression();
@@ -1999,10 +1998,6 @@
                 memberExpr = createExpression(listMember);
             }
             argExprList.add(memberExpr);
-=======
-        for (Node expr : listConstructorExprNode.expressions()) {
-            argExprList.add(createExpression(expr));
->>>>>>> 3a254e5d
         }
 
         listConstructorExpr.exprs = argExprList;
