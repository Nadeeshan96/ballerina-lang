--- conflicted
+++ resolved
@@ -46,8 +46,6 @@
 import org.ballerinalang.model.tree.TransformerNode;
 import org.ballerinalang.model.tree.VariableNode;
 import org.ballerinalang.model.tree.WorkerNode;
-<<<<<<< HEAD
-=======
 import org.ballerinalang.model.tree.clauses.FunctionClauseNode;
 import org.ballerinalang.model.tree.clauses.GroupByNode;
 import org.ballerinalang.model.tree.clauses.HavingNode;
@@ -59,8 +57,6 @@
 import org.ballerinalang.model.tree.clauses.TableQuery;
 import org.ballerinalang.model.tree.clauses.WhereNode;
 import org.ballerinalang.model.tree.clauses.WindowClauseNode;
-import org.ballerinalang.model.tree.expressions.AnnotationAttachmentAttributeValueNode;
->>>>>>> 9dd603c5
 import org.ballerinalang.model.tree.expressions.ExpressionNode;
 import org.ballerinalang.model.tree.expressions.TableQueryExpression;
 import org.ballerinalang.model.tree.expressions.XMLAttributeNode;
@@ -96,8 +92,6 @@
 import org.wso2.ballerinalang.compiler.tree.BLangVariable;
 import org.wso2.ballerinalang.compiler.tree.BLangWorker;
 import org.wso2.ballerinalang.compiler.tree.BLangXMLNS;
-<<<<<<< HEAD
-=======
 import org.wso2.ballerinalang.compiler.tree.clauses.BLangGroupBy;
 import org.wso2.ballerinalang.compiler.tree.clauses.BLangHaving;
 import org.wso2.ballerinalang.compiler.tree.clauses.BLangJoinStreamingInput;
@@ -108,9 +102,6 @@
 import org.wso2.ballerinalang.compiler.tree.clauses.BLangTableQuery;
 import org.wso2.ballerinalang.compiler.tree.clauses.BLangWhere;
 import org.wso2.ballerinalang.compiler.tree.clauses.BLangWindow;
-import org.wso2.ballerinalang.compiler.tree.expressions.BLangAnnotAttachmentAttribute;
-import org.wso2.ballerinalang.compiler.tree.expressions.BLangAnnotAttachmentAttributeValue;
->>>>>>> 9dd603c5
 import org.wso2.ballerinalang.compiler.tree.expressions.BLangArrayLiteral;
 import org.wso2.ballerinalang.compiler.tree.expressions.BLangBinaryExpr;
 import org.wso2.ballerinalang.compiler.tree.expressions.BLangDocumentationAttribute;
@@ -2038,7 +2029,7 @@
     }
 
     public void endSelectClauseNode(boolean isSelectAll, boolean isGroupByAvailable, boolean isHavingAvailable,
-            DiagnosticPos pos, Set<Whitespace> ws) {
+                                    DiagnosticPos pos, Set<Whitespace> ws) {
         SelectClauseNode selectClauseNode = this.selectClausesStack.peek();
         ((BLangSelectClause) selectClauseNode).pos = pos;
         selectClauseNode.addWS(ws);
@@ -2077,7 +2068,7 @@
     }
 
     public void endStreamingInputNode(boolean isFirstWhereAvailable, boolean isSecondWhereAvailable,
-            boolean isWindowAvailable, String alias, DiagnosticPos pos, Set<Whitespace> ws) {
+                                      boolean isWindowAvailable, String alias, DiagnosticPos pos, Set<Whitespace> ws) {
         BLangStreamingInput streamingInput = (BLangStreamingInput) this.streamingInputStack.peek();
         streamingInput.pos = pos;
         streamingInput.addWS(ws);
