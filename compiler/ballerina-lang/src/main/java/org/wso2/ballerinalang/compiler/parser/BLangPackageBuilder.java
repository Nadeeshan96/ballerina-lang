/*
 *  Copyright (c) 2017, WSO2 Inc. (http://www.wso2.org) All Rights Reserved.
 *
 *  WSO2 Inc. licenses this file to you under the Apache License,
 *  Version 2.0 (the "License"); you may not use this file except
 *  in compliance with the License.
 *  You may obtain a copy of the License at
 *
 *    http://www.apache.org/licenses/LICENSE-2.0
 *
 *  Unless required by applicable law or agreed to in writing,
 *  software distributed under the License is distributed on an
 *  "AS IS" BASIS, WITHOUT WARRANTIES OR CONDITIONS OF ANY
 *  KIND, either express or implied.  See the License for the
 *  specific language governing permissions and limitations
 *  under the License.
 */
package org.wso2.ballerinalang.compiler.parser;

import org.apache.commons.lang3.StringEscapeUtils;
import org.ballerinalang.compiler.CompilerOptionName;
import org.ballerinalang.model.TreeBuilder;
import org.ballerinalang.model.TreeUtils;
import org.ballerinalang.model.Whitespace;
import org.ballerinalang.model.elements.AttachPoint;
import org.ballerinalang.model.elements.Flag;
import org.ballerinalang.model.elements.PackageID;
import org.ballerinalang.model.elements.TableColumnFlag;
import org.ballerinalang.model.tree.AnnotatableNode;
import org.ballerinalang.model.tree.AnnotationAttachmentNode;
import org.ballerinalang.model.tree.AnnotationNode;
import org.ballerinalang.model.tree.CompilationUnitNode;
import org.ballerinalang.model.tree.DeprecatedNode;
import org.ballerinalang.model.tree.DocumentableNode;
import org.ballerinalang.model.tree.FunctionNode;
import org.ballerinalang.model.tree.IdentifierNode;
import org.ballerinalang.model.tree.InvokableNode;
import org.ballerinalang.model.tree.MarkdownDocumentationNode;
import org.ballerinalang.model.tree.NodeKind;
import org.ballerinalang.model.tree.OperatorKind;
import org.ballerinalang.model.tree.ServiceNode;
import org.ballerinalang.model.tree.SimpleVariableNode;
import org.ballerinalang.model.tree.VariableNode;
import org.ballerinalang.model.tree.WorkerNode;
import org.ballerinalang.model.tree.clauses.GroupByNode;
import org.ballerinalang.model.tree.clauses.HavingNode;
import org.ballerinalang.model.tree.clauses.JoinStreamingInput;
import org.ballerinalang.model.tree.clauses.LimitNode;
import org.ballerinalang.model.tree.clauses.OrderByNode;
import org.ballerinalang.model.tree.clauses.OrderByVariableNode;
import org.ballerinalang.model.tree.clauses.OutputRateLimitNode;
import org.ballerinalang.model.tree.clauses.PatternClause;
import org.ballerinalang.model.tree.clauses.PatternStreamingEdgeInputNode;
import org.ballerinalang.model.tree.clauses.PatternStreamingInputNode;
import org.ballerinalang.model.tree.clauses.SelectClauseNode;
import org.ballerinalang.model.tree.clauses.SelectExpressionNode;
import org.ballerinalang.model.tree.clauses.SetAssignmentNode;
import org.ballerinalang.model.tree.clauses.StreamActionNode;
import org.ballerinalang.model.tree.clauses.StreamingInput;
import org.ballerinalang.model.tree.clauses.TableQuery;
import org.ballerinalang.model.tree.clauses.WhereNode;
import org.ballerinalang.model.tree.clauses.WindowClauseNode;
import org.ballerinalang.model.tree.clauses.WithinClause;
import org.ballerinalang.model.tree.expressions.ExpressionNode;
import org.ballerinalang.model.tree.expressions.LiteralNode;
import org.ballerinalang.model.tree.expressions.MatchExpressionNode.MatchExpressionPatternNode;
import org.ballerinalang.model.tree.expressions.TableQueryExpression;
import org.ballerinalang.model.tree.expressions.XMLAttributeNode;
import org.ballerinalang.model.tree.expressions.XMLLiteralNode;
import org.ballerinalang.model.tree.statements.BlockNode;
import org.ballerinalang.model.tree.statements.ForeverNode;
import org.ballerinalang.model.tree.statements.ForkJoinNode;
import org.ballerinalang.model.tree.statements.IfNode;
import org.ballerinalang.model.tree.statements.ScopeNode;
import org.ballerinalang.model.tree.statements.StatementNode;
import org.ballerinalang.model.tree.statements.StreamingQueryStatementNode;
import org.ballerinalang.model.tree.statements.TransactionNode;
import org.ballerinalang.model.tree.statements.VariableDefinitionNode;
import org.ballerinalang.model.tree.types.TypeNode;
import org.ballerinalang.model.types.TypeKind;
import org.ballerinalang.util.diagnostic.DiagnosticCode;
import org.wso2.ballerinalang.compiler.tree.BLangAnnotation;
import org.wso2.ballerinalang.compiler.tree.BLangAnnotationAttachment;
import org.wso2.ballerinalang.compiler.tree.BLangDeprecatedNode;
import org.wso2.ballerinalang.compiler.tree.BLangFunction;
import org.wso2.ballerinalang.compiler.tree.BLangIdentifier;
import org.wso2.ballerinalang.compiler.tree.BLangImportPackage;
import org.wso2.ballerinalang.compiler.tree.BLangMarkdownDocumentation;
import org.wso2.ballerinalang.compiler.tree.BLangNameReference;
import org.wso2.ballerinalang.compiler.tree.BLangRecordVariable;
import org.wso2.ballerinalang.compiler.tree.BLangRecordVariable.BLangRecordVariableKeyValue;
import org.wso2.ballerinalang.compiler.tree.BLangService;
import org.wso2.ballerinalang.compiler.tree.BLangSimpleVariable;
import org.wso2.ballerinalang.compiler.tree.BLangTupleVariable;
import org.wso2.ballerinalang.compiler.tree.BLangTypeDefinition;
import org.wso2.ballerinalang.compiler.tree.BLangVariable;
import org.wso2.ballerinalang.compiler.tree.BLangWorker;
import org.wso2.ballerinalang.compiler.tree.BLangXMLNS;
import org.wso2.ballerinalang.compiler.tree.clauses.BLangGroupBy;
import org.wso2.ballerinalang.compiler.tree.clauses.BLangHaving;
import org.wso2.ballerinalang.compiler.tree.clauses.BLangJoinStreamingInput;
import org.wso2.ballerinalang.compiler.tree.clauses.BLangLimit;
import org.wso2.ballerinalang.compiler.tree.clauses.BLangOrderBy;
import org.wso2.ballerinalang.compiler.tree.clauses.BLangOrderByVariable;
import org.wso2.ballerinalang.compiler.tree.clauses.BLangOutputRateLimit;
import org.wso2.ballerinalang.compiler.tree.clauses.BLangPatternClause;
import org.wso2.ballerinalang.compiler.tree.clauses.BLangPatternStreamingEdgeInput;
import org.wso2.ballerinalang.compiler.tree.clauses.BLangPatternStreamingInput;
import org.wso2.ballerinalang.compiler.tree.clauses.BLangSelectClause;
import org.wso2.ballerinalang.compiler.tree.clauses.BLangSelectExpression;
import org.wso2.ballerinalang.compiler.tree.clauses.BLangSetAssignment;
import org.wso2.ballerinalang.compiler.tree.clauses.BLangStreamAction;
import org.wso2.ballerinalang.compiler.tree.clauses.BLangStreamingInput;
import org.wso2.ballerinalang.compiler.tree.clauses.BLangTableQuery;
import org.wso2.ballerinalang.compiler.tree.clauses.BLangWhere;
import org.wso2.ballerinalang.compiler.tree.clauses.BLangWindow;
import org.wso2.ballerinalang.compiler.tree.clauses.BLangWithinClause;
import org.wso2.ballerinalang.compiler.tree.expressions.BLangArrayLiteral;
import org.wso2.ballerinalang.compiler.tree.expressions.BLangArrowFunction;
import org.wso2.ballerinalang.compiler.tree.expressions.BLangAwaitExpr;
import org.wso2.ballerinalang.compiler.tree.expressions.BLangBinaryExpr;
import org.wso2.ballerinalang.compiler.tree.expressions.BLangBracedOrTupleExpr;
import org.wso2.ballerinalang.compiler.tree.expressions.BLangCheckedExpr;
import org.wso2.ballerinalang.compiler.tree.expressions.BLangConstant;
import org.wso2.ballerinalang.compiler.tree.expressions.BLangElvisExpr;
import org.wso2.ballerinalang.compiler.tree.expressions.BLangErrorConstructorExpr;
import org.wso2.ballerinalang.compiler.tree.expressions.BLangExpression;
import org.wso2.ballerinalang.compiler.tree.expressions.BLangFieldBasedAccess;
import org.wso2.ballerinalang.compiler.tree.expressions.BLangIndexBasedAccess;
import org.wso2.ballerinalang.compiler.tree.expressions.BLangIntRangeExpression;
import org.wso2.ballerinalang.compiler.tree.expressions.BLangInvocation;
import org.wso2.ballerinalang.compiler.tree.expressions.BLangLambdaFunction;
import org.wso2.ballerinalang.compiler.tree.expressions.BLangLiteral;
import org.wso2.ballerinalang.compiler.tree.expressions.BLangMarkdownDocumentationLine;
import org.wso2.ballerinalang.compiler.tree.expressions.BLangMarkdownParameterDocumentation;
import org.wso2.ballerinalang.compiler.tree.expressions.BLangMarkdownReturnParameterDocumentation;
import org.wso2.ballerinalang.compiler.tree.expressions.BLangMatchExpression;
import org.wso2.ballerinalang.compiler.tree.expressions.BLangMatchExpression.BLangMatchExprPatternClause;
import org.wso2.ballerinalang.compiler.tree.expressions.BLangNamedArgsExpression;
import org.wso2.ballerinalang.compiler.tree.expressions.BLangRecordLiteral;
import org.wso2.ballerinalang.compiler.tree.expressions.BLangRecordLiteral.BLangRecordKey;
import org.wso2.ballerinalang.compiler.tree.expressions.BLangRecordLiteral.BLangRecordKeyValue;
import org.wso2.ballerinalang.compiler.tree.expressions.BLangRecordVarRef;
import org.wso2.ballerinalang.compiler.tree.expressions.BLangRecordVarRef.BLangRecordVarRefKeyValue;
import org.wso2.ballerinalang.compiler.tree.expressions.BLangRestArgsExpression;
import org.wso2.ballerinalang.compiler.tree.expressions.BLangServiceConstructorExpr;
import org.wso2.ballerinalang.compiler.tree.expressions.BLangSimpleVarRef;
import org.wso2.ballerinalang.compiler.tree.expressions.BLangStringTemplateLiteral;
import org.wso2.ballerinalang.compiler.tree.expressions.BLangTableLiteral;
import org.wso2.ballerinalang.compiler.tree.expressions.BLangTableQueryExpression;
import org.wso2.ballerinalang.compiler.tree.expressions.BLangTernaryExpr;
import org.wso2.ballerinalang.compiler.tree.expressions.BLangTrapExpr;
import org.wso2.ballerinalang.compiler.tree.expressions.BLangTupleVarRef;
import org.wso2.ballerinalang.compiler.tree.expressions.BLangTypeConversionExpr;
import org.wso2.ballerinalang.compiler.tree.expressions.BLangTypeInit;
import org.wso2.ballerinalang.compiler.tree.expressions.BLangTypeTestExpr;
import org.wso2.ballerinalang.compiler.tree.expressions.BLangTypedescExpr;
import org.wso2.ballerinalang.compiler.tree.expressions.BLangUnaryExpr;
import org.wso2.ballerinalang.compiler.tree.expressions.BLangVariableReference;
import org.wso2.ballerinalang.compiler.tree.expressions.BLangXMLAttribute;
import org.wso2.ballerinalang.compiler.tree.expressions.BLangXMLAttributeAccess;
import org.wso2.ballerinalang.compiler.tree.expressions.BLangXMLCommentLiteral;
import org.wso2.ballerinalang.compiler.tree.expressions.BLangXMLElementLiteral;
import org.wso2.ballerinalang.compiler.tree.expressions.BLangXMLProcInsLiteral;
import org.wso2.ballerinalang.compiler.tree.expressions.BLangXMLQName;
import org.wso2.ballerinalang.compiler.tree.expressions.BLangXMLQuotedString;
import org.wso2.ballerinalang.compiler.tree.expressions.BLangXMLTextLiteral;
import org.wso2.ballerinalang.compiler.tree.statements.BLangAbort;
import org.wso2.ballerinalang.compiler.tree.statements.BLangAssignment;
import org.wso2.ballerinalang.compiler.tree.statements.BLangBlockStmt;
import org.wso2.ballerinalang.compiler.tree.statements.BLangBreak;
import org.wso2.ballerinalang.compiler.tree.statements.BLangCatch;
import org.wso2.ballerinalang.compiler.tree.statements.BLangCompensate;
import org.wso2.ballerinalang.compiler.tree.statements.BLangCompoundAssignment;
import org.wso2.ballerinalang.compiler.tree.statements.BLangContinue;
import org.wso2.ballerinalang.compiler.tree.statements.BLangDone;
import org.wso2.ballerinalang.compiler.tree.statements.BLangExpressionStmt;
import org.wso2.ballerinalang.compiler.tree.statements.BLangForeach;
import org.wso2.ballerinalang.compiler.tree.statements.BLangForever;
import org.wso2.ballerinalang.compiler.tree.statements.BLangForkJoin;
import org.wso2.ballerinalang.compiler.tree.statements.BLangIf;
import org.wso2.ballerinalang.compiler.tree.statements.BLangLock;
import org.wso2.ballerinalang.compiler.tree.statements.BLangMatch;
import org.wso2.ballerinalang.compiler.tree.statements.BLangMatch.BLangMatchStaticBindingPatternClause;
import org.wso2.ballerinalang.compiler.tree.statements.BLangMatch.BLangMatchStructuredBindingPatternClause;
import org.wso2.ballerinalang.compiler.tree.statements.BLangMatch.BLangMatchTypedBindingPatternClause;
import org.wso2.ballerinalang.compiler.tree.statements.BLangPanic;
import org.wso2.ballerinalang.compiler.tree.statements.BLangRecordDestructure;
import org.wso2.ballerinalang.compiler.tree.statements.BLangRecordVariableDef;
import org.wso2.ballerinalang.compiler.tree.statements.BLangRetry;
import org.wso2.ballerinalang.compiler.tree.statements.BLangReturn;
import org.wso2.ballerinalang.compiler.tree.statements.BLangScope;
import org.wso2.ballerinalang.compiler.tree.statements.BLangSimpleVariableDef;
import org.wso2.ballerinalang.compiler.tree.statements.BLangStreamingQueryStatement;
import org.wso2.ballerinalang.compiler.tree.statements.BLangThrow;
import org.wso2.ballerinalang.compiler.tree.statements.BLangTransaction;
import org.wso2.ballerinalang.compiler.tree.statements.BLangTryCatchFinally;
import org.wso2.ballerinalang.compiler.tree.statements.BLangTupleDestructure;
import org.wso2.ballerinalang.compiler.tree.statements.BLangTupleVariableDef;
import org.wso2.ballerinalang.compiler.tree.statements.BLangWhile;
import org.wso2.ballerinalang.compiler.tree.statements.BLangWorkerReceive;
import org.wso2.ballerinalang.compiler.tree.statements.BLangWorkerSend;
import org.wso2.ballerinalang.compiler.tree.statements.BLangXMLNSStatement;
import org.wso2.ballerinalang.compiler.tree.types.BLangArrayType;
import org.wso2.ballerinalang.compiler.tree.types.BLangBuiltInRefTypeNode;
import org.wso2.ballerinalang.compiler.tree.types.BLangConstrainedType;
import org.wso2.ballerinalang.compiler.tree.types.BLangErrorType;
import org.wso2.ballerinalang.compiler.tree.types.BLangFiniteTypeNode;
import org.wso2.ballerinalang.compiler.tree.types.BLangFunctionTypeNode;
import org.wso2.ballerinalang.compiler.tree.types.BLangObjectTypeNode;
import org.wso2.ballerinalang.compiler.tree.types.BLangRecordTypeNode;
import org.wso2.ballerinalang.compiler.tree.types.BLangStructureTypeNode;
import org.wso2.ballerinalang.compiler.tree.types.BLangTupleTypeNode;
import org.wso2.ballerinalang.compiler.tree.types.BLangType;
import org.wso2.ballerinalang.compiler.tree.types.BLangUnionTypeNode;
import org.wso2.ballerinalang.compiler.tree.types.BLangUserDefinedType;
import org.wso2.ballerinalang.compiler.tree.types.BLangValueType;
import org.wso2.ballerinalang.compiler.util.CompilerContext;
import org.wso2.ballerinalang.compiler.util.CompilerOptions;
import org.wso2.ballerinalang.compiler.util.FieldKind;
import org.wso2.ballerinalang.compiler.util.Names;
import org.wso2.ballerinalang.compiler.util.QuoteType;
import org.wso2.ballerinalang.compiler.util.RestBindingPatternState;
import org.wso2.ballerinalang.compiler.util.TypeTags;
import org.wso2.ballerinalang.compiler.util.diagnotic.BLangDiagnosticLog;
import org.wso2.ballerinalang.compiler.util.diagnotic.DiagnosticPos;

import java.util.ArrayDeque;
import java.util.ArrayList;
import java.util.Arrays;
import java.util.Collections;
import java.util.Deque;
import java.util.HashSet;
import java.util.Iterator;
import java.util.List;
import java.util.Set;
import java.util.Stack;
import java.util.TreeSet;
import java.util.stream.Collectors;

/**
 * This class builds the package AST of a Ballerina source file.
 *
 * @since 0.94
 */
public class BLangPackageBuilder {

    private CompilationUnitNode compUnit;

    private Stack<BLangNameReference> nameReferenceStack = new Stack<>();

    private Stack<TypeNode> typeNodeStack = new Stack<>();

    private Stack<BlockNode> blockNodeStack = new Stack<>();

    private Stack<BLangVariable> varStack = new Stack<>();

    private Stack<List<BLangVariable>> varListStack = new Stack<>();

    private Stack<List<BLangRecordVariableKeyValue>> recordVarListStack = new Stack<>();

    private Stack<List<BLangRecordVarRefKeyValue>> recordVarRefListStack = new Stack<>();

    private Stack<InvokableNode> invokableNodeStack = new Stack<>();

    private Stack<ExpressionNode> exprNodeStack = new Stack<>();

    private Stack<List<ExpressionNode>> exprNodeListStack = new Stack<>();

    private Stack<Set<Whitespace>> commaWsStack = new Stack<>();

    private Stack<Set<Whitespace>> invocationWsStack = new Stack<>();

    private Stack<BLangRecordLiteral> recordLiteralNodes = new Stack<>();

    private Stack<BLangTableLiteral> tableLiteralNodes = new Stack<>();

    private Stack<BLangTryCatchFinally> tryCatchFinallyNodesStack = new Stack<>();

    private Stack<AnnotationNode> annotationStack = new Stack<>();

    private Stack<MarkdownDocumentationNode> markdownDocumentationStack = new Stack<>();

    private Stack<DeprecatedNode> deprecatedAttachmentStack = new Stack<>();

    private Stack<AnnotationAttachmentNode> annotAttachmentStack = new Stack<>();

    private Stack<IfNode> ifElseStatementStack = new Stack<>();

    private Stack<TransactionNode> transactionNodeStack = new Stack<>();

    private Stack<ForkJoinNode> forkJoinNodesStack = new Stack<>();

    private Stack<ServiceNode> serviceNodeStack = new Stack<>();

    private Stack<XMLAttributeNode> xmlAttributeNodeStack = new Stack<>();

    private Stack<AttachPoint> attachPointStack = new Stack<>();

    private Stack<OrderByNode> orderByClauseStack = new Stack<>();

    private Stack<OrderByVariableNode> orderByVariableStack = new Stack<>();

    private Stack<LimitNode> limitClauseStack = new Stack<>();

    private Stack<GroupByNode> groupByClauseStack = new Stack<>();

    private Stack<HavingNode> havingClauseStack = new Stack<>();

    private Stack<WhereNode> whereClauseStack = new Stack<>();

    private Stack<SelectExpressionNode> selectExpressionsStack = new Stack<>();

    private Stack<List<SelectExpressionNode>> selectExpressionsListStack = new Stack<>();

    private Stack<SelectClauseNode> selectClausesStack = new Stack<>();

    private Stack<WindowClauseNode> windowClausesStack = new Stack<>();

    private Stack<StreamingInput> streamingInputStack = new Stack<>();

    private Stack<JoinStreamingInput> joinStreamingInputsStack = new Stack<>();

    private Stack<TableQuery> tableQueriesStack = new Stack<>();

    private Stack<SetAssignmentNode> setAssignmentStack = new Stack<>();

    private Stack<List<SetAssignmentNode>> setAssignmentListStack = new Stack<>();

    private Stack<StreamActionNode> streamActionNodeStack = new Stack<>();

    private Stack<PatternStreamingEdgeInputNode> patternStreamingEdgeInputStack = new Stack<>();

    private Stack<PatternStreamingInputNode> patternStreamingInputStack = new Stack<>();

    private Stack<StreamingQueryStatementNode> streamingQueryStatementStack = new Stack<>();

    private Stack<ForeverNode> foreverNodeStack = new Stack<>();

    private Stack<OutputRateLimitNode> outputRateLimitStack = new Stack<>();

    private Stack<WithinClause> withinClauseStack = new Stack<>();

    private Stack<PatternClause> patternClauseStack = new Stack<>();

    private Set<BLangImportPackage> imports = new HashSet<>();

    private List<VariableDefinitionNode> defaultableParamsList = new ArrayList<>();

    private Stack<SimpleVariableNode> restParamStack = new Stack<>();

    private Deque<BLangMatch> matchStmtStack;

    private PatternStreamingInputNode recentStreamingPatternInputNode;

    private Stack<List<MatchExpressionPatternNode>> matchExprPatternNodeListStack = new Stack<>();

    private Stack<Set<Whitespace>> operatorWs = new Stack<>();

    private Stack<Set<Whitespace>> objectFieldBlockWs = new Stack<>();

    private Stack<ScopeNode> scopeNodeStack = new Stack<>();

    private Stack<Set<Whitespace>> finiteTypeWsStack = new Stack<>();

    private BLangAnonymousModelHelper anonymousModelHelper;
    private CompilerOptions compilerOptions;

    private BLangDiagnosticLog dlog;

    private static final String IDENTIFIER_LITERAL_PREFIX = "^\"";
    private static final String IDENTIFIER_LITERAL_SUFFIX = "\"";

    public BLangPackageBuilder(CompilerContext context, CompilationUnitNode compUnit) {
        this.dlog = BLangDiagnosticLog.getInstance(context);
        this.anonymousModelHelper = BLangAnonymousModelHelper.getInstance(context);
        this.compilerOptions = CompilerOptions.getInstance(context);
        this.compUnit = compUnit;
    }

    void addAttachPoint(AttachPoint attachPoint, Set<Whitespace> ws) {
        attachPointStack.push(attachPoint);
        this.annotationStack.peek().addWS(ws);
    }

    void addValueType(DiagnosticPos pos, Set<Whitespace> ws, String typeName) {
        BLangValueType typeNode = (BLangValueType) TreeBuilder.createValueTypeNode();
        typeNode.addWS(ws);
        typeNode.pos = pos;
        typeNode.typeKind = (TreeUtils.stringToTypeKind(typeName.replaceAll("\\s+", "")));

        addType(typeNode);
    }

    void addUnionType(DiagnosticPos pos, Set<Whitespace> ws) {
        BLangType rhsTypeNode = (BLangType) this.typeNodeStack.pop();
        BLangType lhsTypeNode = (BLangType) this.typeNodeStack.pop();

        BLangUnionTypeNode unionTypeNode;
        if (rhsTypeNode.getKind() == NodeKind.UNION_TYPE_NODE) {
            unionTypeNode = (BLangUnionTypeNode) rhsTypeNode;
            unionTypeNode.memberTypeNodes.add(0, lhsTypeNode);
            unionTypeNode.addWS(ws);
            this.typeNodeStack.push(unionTypeNode);
            return;
        } else {
            unionTypeNode = (BLangUnionTypeNode) TreeBuilder.createUnionTypeNode();
            unionTypeNode.memberTypeNodes.add(lhsTypeNode);
            unionTypeNode.memberTypeNodes.add(rhsTypeNode);
        }

        unionTypeNode.pos = pos;
        unionTypeNode.addWS(ws);
        this.typeNodeStack.push(unionTypeNode);
    }

    void addTupleType(DiagnosticPos pos, Set<Whitespace> ws, int members) {
        BLangTupleTypeNode tupleTypeNode = (BLangTupleTypeNode) TreeBuilder.createTupleTypeNode();
        for (int i = 0; i < members; i++) {
            final BLangType member = (BLangType) this.typeNodeStack.pop();
            tupleTypeNode.memberTypeNodes.add(0, member);
        }
        tupleTypeNode.pos = pos;
        tupleTypeNode.addWS(ws);
        this.typeNodeStack.push(tupleTypeNode);
    }

    void addRecordType(DiagnosticPos pos, Set<Whitespace> ws, boolean isFieldAnalyseRequired, boolean isAnonymous,
                       boolean sealed, boolean hasRestField) {
        // If there is an explicitly defined rest field, take it.
        BLangType restFieldType = null;
        if (hasRestField && !sealed) {
            restFieldType = (BLangType) this.typeNodeStack.pop();
        }
        // Create an anonymous record and add it to the list of records in the current package.
        BLangRecordTypeNode recordTypeNode = populateRecordTypeNode(pos, ws, isAnonymous);
        recordTypeNode.isFieldAnalyseRequired = isFieldAnalyseRequired;
        recordTypeNode.sealed = sealed;
        recordTypeNode.restFieldType = restFieldType;

        if (!isAnonymous) {
            addType(recordTypeNode);
            return;
        }
        BLangTypeDefinition typeDef = (BLangTypeDefinition) TreeBuilder.createTypeDefinition();
        // Generate a name for the anonymous object
        String genName = anonymousModelHelper.getNextAnonymousTypeKey(pos.src.pkgID);
        IdentifierNode anonTypeGenName = createIdentifier(genName);
        typeDef.setName(anonTypeGenName);
        typeDef.flagSet.add(Flag.PUBLIC);

        typeDef.typeNode = recordTypeNode;
        typeDef.pos = pos;
        this.compUnit.addTopLevelNode(typeDef);

        addType(createUserDefinedType(pos, ws, (BLangIdentifier) TreeBuilder.createIdentifierNode(), typeDef.name));
    }

    private BLangRecordTypeNode populateRecordTypeNode(DiagnosticPos pos, Set<Whitespace> ws, boolean isAnonymous) {
        BLangRecordTypeNode recordTypeNode = (BLangRecordTypeNode) typeNodeStack.pop();
        recordTypeNode.pos = pos;
        recordTypeNode.addWS(ws);
        recordTypeNode.isAnonymous = isAnonymous;
        this.varListStack.pop().forEach(variableNode -> {
            recordTypeNode.addField((SimpleVariableNode) variableNode);
        });
        return recordTypeNode;
    }

    void addFieldVariable(DiagnosticPos pos, Set<Whitespace> ws, String identifier,
                          boolean exprAvailable, int annotCount, boolean isPrivate, boolean isOptional) {
        BLangSimpleVariable field = addSimpleVar(pos, ws, identifier, exprAvailable, annotCount);

        if (!isPrivate) {
            field.flagSet.add(Flag.PUBLIC);
        }

        if (isOptional) {
            field.flagSet.add(Flag.OPTIONAL);
        } else if (!exprAvailable) {
            field.flagSet.add(Flag.REQUIRED);
        }
    }

    void addFieldVariable(DiagnosticPos pos, Set<Whitespace> ws, String identifier,
                          boolean exprAvailable, boolean deprecatedDocExit,
                          int annotCount, boolean isPrivate, boolean isPublic) {
        BLangSimpleVariable field = addSimpleVar(pos, ws, identifier, exprAvailable, annotCount);

        attachAnnotations(field, annotCount);
        if (deprecatedDocExit) {
            attachDeprecatedNode(field);
        }

        if (isPublic) {
            field.flagSet.add(Flag.PUBLIC);
        } else if (isPrivate) {
            field.flagSet.add(Flag.PRIVATE);
        }
    }

    void addArrayType(DiagnosticPos pos, Set<Whitespace> ws, int dimensions, int[] sizes) {
        BLangType eType = (BLangType) this.typeNodeStack.pop();
        BLangArrayType arrayTypeNode = (BLangArrayType) TreeBuilder.createArrayTypeNode();
        arrayTypeNode.addWS(ws);
        arrayTypeNode.pos = pos;
        arrayTypeNode.elemtype = eType;
        arrayTypeNode.dimensions = dimensions;
        arrayTypeNode.sizes = sizes;

        addType(arrayTypeNode);
    }

    void markTypeNodeAsNullable(Set<Whitespace> ws) {
        BLangType typeNode = (BLangType) this.typeNodeStack.peek();
        typeNode.addWS(ws);
        typeNode.nullable = true;
    }

    void markTypeNodeAsGrouped(Set<Whitespace> ws) {
        BLangType typeNode = (BLangType) this.typeNodeStack.peek();
        typeNode.addWS(ws);
        typeNode.grouped = true;
    }

    void addUserDefineType(Set<Whitespace> ws) {
        BLangNameReference nameReference = nameReferenceStack.pop();
        BLangUserDefinedType userDefinedType = createUserDefinedType(nameReference.pos, ws,
                (BLangIdentifier) nameReference.pkgAlias, (BLangIdentifier) nameReference.name);
        userDefinedType.addWS(nameReference.ws);
        addType(userDefinedType);
    }

    void addBuiltInReferenceType(DiagnosticPos pos, Set<Whitespace> ws, String typeName) {
        BLangBuiltInRefTypeNode refType = (BLangBuiltInRefTypeNode) TreeBuilder.createBuiltInReferenceTypeNode();
        refType.typeKind = TreeUtils.stringToTypeKind(typeName);
        refType.pos = pos;
        refType.addWS(ws);
        addType(refType);
    }

    void addErrorType(DiagnosticPos pos, Set<Whitespace> ws, boolean isReasonTypeExists, boolean isDetailsTypeExists) {
        BLangErrorType errorType = (BLangErrorType) TreeBuilder.createErrorTypeNode();
        errorType.pos = pos;
        errorType.addWS(ws);
        if (isDetailsTypeExists) {
            errorType.detailType = (BLangType) this.typeNodeStack.pop();
        }
        if (isReasonTypeExists) {
            errorType.reasonType = (BLangType) this.typeNodeStack.pop();
        }
        addType(errorType);
    }

    void addConstraintType(DiagnosticPos pos, Set<Whitespace> ws, String typeName) {
        BLangNameReference nameReference = nameReferenceStack.pop();
        BLangUserDefinedType constraintType = (BLangUserDefinedType) TreeBuilder.createUserDefinedTypeNode();
        constraintType.pos = pos;
        constraintType.pkgAlias = (BLangIdentifier) nameReference.pkgAlias;
        constraintType.typeName = (BLangIdentifier) nameReference.name;
        constraintType.addWS(nameReference.ws);
        Set<Whitespace> refTypeWS = removeNthFromLast(ws, 2);

        BLangBuiltInRefTypeNode refType = (BLangBuiltInRefTypeNode) TreeBuilder.createBuiltInReferenceTypeNode();
        refType.typeKind = TreeUtils.stringToTypeKind(typeName);
        refType.pos = pos;
        refType.addWS(refTypeWS);

        BLangConstrainedType constrainedType = (BLangConstrainedType) TreeBuilder.createConstrainedTypeNode();
        constrainedType.type = refType;
        constrainedType.constraint = constraintType;
        constrainedType.pos = pos;
        constrainedType.addWS(ws);

        addType(constrainedType);
    }

    void addConstraintTypeWithTypeName(DiagnosticPos pos, Set<Whitespace> ws, String typeName) {
        Set<Whitespace> refTypeWS = removeNthFromLast(ws, 2);

        BLangBuiltInRefTypeNode refType = (BLangBuiltInRefTypeNode) TreeBuilder.createBuiltInReferenceTypeNode();
        refType.typeKind = TreeUtils.stringToTypeKind(typeName);
        refType.pos = pos;
        refType.addWS(refTypeWS);

        BLangConstrainedType constrainedType = (BLangConstrainedType) TreeBuilder.createConstrainedTypeNode();
        constrainedType.type = refType;
        constrainedType.constraint = (BLangType) this.typeNodeStack.pop();
        constrainedType.pos = pos;
        constrainedType.addWS(ws);

        addType(constrainedType);
    }

    void addEndpointType(DiagnosticPos pos, Set<Whitespace> ws) {
        BLangNameReference nameReference = nameReferenceStack.pop();
        BLangUserDefinedType constraintType = (BLangUserDefinedType) TreeBuilder.createUserDefinedTypeNode();
        constraintType.pos = pos;
        constraintType.pkgAlias = (BLangIdentifier) nameReference.pkgAlias;
        constraintType.typeName = (BLangIdentifier) nameReference.name;
        constraintType.addWS(nameReference.ws);
        addType(constraintType);
    }

    void addFunctionType(DiagnosticPos pos, Set<Whitespace> ws, boolean paramsAvail,
                         boolean retParamsAvail) {
        // TODO : Fix function main ()(boolean , function(string x)(float, int)){} issue
        BLangFunctionTypeNode functionTypeNode = (BLangFunctionTypeNode) TreeBuilder.createFunctionTypeNode();
        functionTypeNode.pos = pos;
        functionTypeNode.returnsKeywordExists = true;

        if (retParamsAvail) {
            functionTypeNode.addWS(this.varStack.peek().getWS());
            functionTypeNode.returnTypeNode = this.varStack.pop().getTypeNode();
        } else {
            BLangValueType nilTypeNode = (BLangValueType) TreeBuilder.createValueTypeNode();
            nilTypeNode.pos = pos;
            nilTypeNode.typeKind = TypeKind.NIL;
            functionTypeNode.returnTypeNode = nilTypeNode;
        }

        if (paramsAvail) {
            functionTypeNode.addWS(commaWsStack.pop());
            this.varListStack.pop().forEach(v -> functionTypeNode.params.add(v));
        }

        functionTypeNode.addWS(ws);
        addType(functionTypeNode);
    }

    private void addType(TypeNode typeNode) {
        this.typeNodeStack.push(typeNode);
    }

    void addNameReference(DiagnosticPos currentPos, Set<Whitespace> ws, String pkgName, String name) {
        IdentifierNode pkgNameNode = createIdentifier(pkgName);
        IdentifierNode nameNode = createIdentifier(name);
        nameReferenceStack.push(new BLangNameReference(currentPos, ws, pkgNameNode, nameNode));
    }

    void startVarList() {
        this.varListStack.push(new ArrayList<>());
    }

    void startFunctionDef() {
        FunctionNode functionNode = TreeBuilder.createFunctionNode();
        attachAnnotations(functionNode);
        attachMarkdownDocumentations(functionNode);
        attachDeprecatedNode(functionNode);
        this.invokableNodeStack.push(functionNode);
    }

    void startObjectFunctionDef() {
        FunctionNode functionNode = TreeBuilder.createFunctionNode();
        this.invokableNodeStack.push(functionNode);
    }

    void startBlock() {
        this.blockNodeStack.push(TreeBuilder.createBlockNode());
    }

    private IdentifierNode createIdentifier(String value) {
        IdentifierNode node = TreeBuilder.createIdentifierNode();
        if (value == null) {
            return node;
        }

        if (value.startsWith(IDENTIFIER_LITERAL_PREFIX) && value.endsWith(IDENTIFIER_LITERAL_SUFFIX)) {
            value = StringEscapeUtils.unescapeJava(value);
            node.setValue(value.substring(2, value.length() - 1));
            node.setLiteral(true);
        } else {
            node.setValue(value);
            node.setLiteral(false);
        }
        return node;
    }

    BLangSimpleVariable addSimpleVar(DiagnosticPos pos,
                                     Set<Whitespace> ws,
                                     String identifier,
                                     boolean exprAvailable,
                                     int annotCount) {
        BLangSimpleVariable var = (BLangSimpleVariable) this.generateBasicVarNode(pos, ws, identifier, exprAvailable);
        attachAnnotations(var, annotCount);
        var.pos = pos;
        if (this.varListStack.empty()) {
            this.varStack.push(var);
        } else {
            this.varListStack.peek().add(var);
        }

        return var;
    }

    BLangVariable addBindingPatternMemberVariable(DiagnosticPos pos,
                                                  Set<Whitespace> ws,
                                                  String identifier) {
        BLangSimpleVariable memberVar = (BLangSimpleVariable) TreeBuilder.createSimpleVariableNode();
        memberVar.pos = pos;
        IdentifierNode name = this.createIdentifier(identifier);
        memberVar.setName(name);
        memberVar.addWS(ws);
        this.varStack.push(memberVar);
        return memberVar;
    }

    void addTupleVariable(DiagnosticPos pos, Set<Whitespace> ws, int members) {

        BLangTupleVariable tupleVariable = (BLangTupleVariable) TreeBuilder.createTupleVariableNode();
        tupleVariable.pos = pos;
        tupleVariable.addWS(ws);
        for (int i = 0; i < members; i++) {
            final BLangVariable member = this.varStack.pop();
            tupleVariable.memberVariables.add(0, member);
        }
        this.varStack.push(tupleVariable);
    }

    void addTupleVariableReference(DiagnosticPos pos, Set<Whitespace> ws, int members) {
        BLangTupleVarRef tupleVarRef = (BLangTupleVarRef) TreeBuilder.createTupleVariableReferenceNode();
        tupleVarRef.pos = pos;
        tupleVarRef.addWS(ws);
        for (int i = 0; i < members; i++) {
            final BLangExpression expr = (BLangExpression) this.exprNodeStack.pop();
            tupleVarRef.expressions.add(0, expr);
        }
        this.exprNodeStack.push(tupleVarRef);

    }

    void startRecordVariableList() {
        recordVarListStack.push(new ArrayList<>());
    }

    void startRecordVariableReferenceList() {
        recordVarRefListStack.push(new ArrayList<>());
    }

    void addRecordVariable(DiagnosticPos pos, Set<Whitespace> ws, RestBindingPatternState restBindingPattern) {
        BLangRecordVariable recordVariable = (BLangRecordVariable) TreeBuilder.createRecordVariableNode();
        recordVariable.pos = pos;
        recordVariable.addWS(ws);
        recordVariable.variableList = this.recordVarListStack.pop();
        switch (restBindingPattern) {
            case OPEN_REST_BINDING_PATTERN:
                recordVariable.restParam = this.varStack.pop();
                break;
            case CLOSED_REST_BINDING_PATTERN:
                recordVariable.isClosed = true;
                break;
            case NO_BINDING_PATTERN:
                break;
        }
        this.varStack.push(recordVariable);
    }

    void addRecordVariableReference(DiagnosticPos pos, Set<Whitespace> ws, RestBindingPatternState restBindingPattern) {
        BLangRecordVarRef recordVarRef = (BLangRecordVarRef) TreeBuilder.createRecordVariableReferenceNode();
        recordVarRef.pos = pos;
        recordVarRef.addWS(ws);
        switch (restBindingPattern) {
            case OPEN_REST_BINDING_PATTERN:
                recordVarRef.restParam = this.exprNodeStack.pop();
                break;
            case CLOSED_REST_BINDING_PATTERN:
                recordVarRef.isClosed = true;
                break;
            case NO_BINDING_PATTERN:
                break;
        }
        recordVarRef.recordRefFields = this.recordVarRefListStack.pop();
        this.exprNodeStack.push(recordVarRef);
    }

    void addFieldBindingMemberVar(DiagnosticPos pos, Set<Whitespace> ws, String identifier, boolean bindingPattern) {
        BLangRecordVariableKeyValue recordKeyValue = new BLangRecordVariableKeyValue();
        recordKeyValue.key = (BLangIdentifier) this.createIdentifier(identifier);
        if (!bindingPattern) {
            addBindingPatternMemberVariable(pos, ws, identifier);
        }
        recordKeyValue.valueBindingPattern = this.varStack.pop();
        this.recordVarListStack.peek().add(recordKeyValue);
    }

    void addFieldRefBindingMemberVar(DiagnosticPos pos, Set<Whitespace> ws, String identifier,
                                     boolean bindingPattern) {

        BLangExpression expression;
        if (!bindingPattern) {
            addNameReference(pos, ws, null, identifier);
            createSimpleVariableReference(pos, ws);
        }
        expression = (BLangExpression) this.exprNodeStack.pop();

        BLangRecordVarRefKeyValue keyValue = new BLangRecordVarRefKeyValue();
        keyValue.variableName = (BLangIdentifier) createIdentifier(identifier);
        keyValue.variableReference = expression;
        this.recordVarRefListStack.peek().add(keyValue);
    }

    public BLangVariable addVarWithoutType(DiagnosticPos pos,
                                           Set<Whitespace> ws,
                                           String identifier,
                                           boolean exprAvailable,
                                           int annotCount) {
        BLangVariable var = (BLangVariable) this.generateBasicVarNodeWithoutType(pos, ws, identifier, exprAvailable);
        attachAnnotations(var, annotCount);
        var.pos = pos;
        if (this.varListStack.empty()) {
            this.varStack.push(var);
        } else {
            this.varListStack.peek().add(var);
        }
        return var;
    }


    public void endFormalParameterList(Set<Whitespace> ws) {
        this.commaWsStack.push(ws);
    }

    void addReturnParam(DiagnosticPos pos,
                        Set<Whitespace> ws,
                        int annotCount) {
        BLangSimpleVariable var = (BLangSimpleVariable) this.generateBasicVarNode(pos, ws, null, false);
        attachAnnotations(var, annotCount);
        var.pos = pos;
        this.varStack.push(var);
    }

    void endCallableUnitSignature(DiagnosticPos pos,
                                  Set<Whitespace> ws,
                                  String identifier,
                                  DiagnosticPos identifierPos,
                                  boolean paramsAvail,
                                  boolean retParamsAvail,
                                  boolean restParamAvail) {
        InvokableNode invNode = this.invokableNodeStack.peek();
        BLangIdentifier identifierNode = (BLangIdentifier) this.createIdentifier(identifier);
        identifierNode.pos = identifierPos;
        invNode.setName(identifierNode);
        invNode.addWS(ws);
        BLangType returnTypeNode;
        if (retParamsAvail) {
            BLangSimpleVariable varNode = (BLangSimpleVariable) this.varStack.pop();
            returnTypeNode = varNode.getTypeNode();
            // set returns keyword to invocation node.
            invNode.addWS(varNode.getWS());
            varNode.getAnnotationAttachments().forEach(invNode::addReturnTypeAnnotationAttachment);
        } else {
            BLangValueType nillTypeNode = (BLangValueType) TreeBuilder.createValueTypeNode();
            nillTypeNode.pos = pos;
            nillTypeNode.typeKind = TypeKind.NIL;
            returnTypeNode = nillTypeNode;
        }
        invNode.setReturnTypeNode(returnTypeNode);

        if (paramsAvail) {
            this.varListStack.pop().forEach(variableNode -> {
                invNode.addParameter((SimpleVariableNode) variableNode);
            });

            this.defaultableParamsList.forEach(variableDef -> {
                BLangSimpleVariableDef varDef = (BLangSimpleVariableDef) variableDef;
                invNode.addDefaultableParameter(varDef);
            });
            this.defaultableParamsList = new ArrayList<>();

            if (restParamAvail) {
                invNode.setRestParameter(this.restParamStack.pop());
            }

            invNode.addWS(this.commaWsStack.pop());
        }
    }

    void startLambdaFunctionDef(PackageID pkgID) {
        startFunctionDef();
        BLangFunction lambdaFunction = (BLangFunction) this.invokableNodeStack.peek();
        lambdaFunction.setName(createIdentifier(anonymousModelHelper.getNextAnonymousFunctionKey(pkgID)));
        lambdaFunction.addFlag(Flag.LAMBDA);
    }

    void addLambdaFunctionDef(DiagnosticPos pos,
                              Set<Whitespace> ws,
                              boolean paramsAvail,
                              boolean retParamsAvail,
                              boolean restParamAvail) {
        BLangFunction lambdaFunction = (BLangFunction) this.invokableNodeStack.peek();
        lambdaFunction.pos = pos;
        endCallableUnitSignature(pos, ws, lambdaFunction.getName().value, pos, paramsAvail, retParamsAvail,
                restParamAvail);
        BLangLambdaFunction lambdaExpr = (BLangLambdaFunction) TreeBuilder.createLambdaFunctionNode();
        lambdaExpr.function = lambdaFunction;
        lambdaExpr.pos = pos;
        addExpressionNode(lambdaExpr);
        // TODO: is null correct here
        endFunctionDef(pos, null, false, false, false, true, false, true);
    }

    void addArrowFunctionDef(DiagnosticPos pos, Set<Whitespace> ws, PackageID pkgID) {
        BLangArrowFunction arrowFunctionNode = (BLangArrowFunction) TreeBuilder.createArrowFunctionNode();
        arrowFunctionNode.pos = pos;
        arrowFunctionNode.addWS(ws);
        arrowFunctionNode.functionName = createIdentifier(anonymousModelHelper.getNextAnonymousFunctionKey(pkgID));
        varListStack.pop().forEach(var -> arrowFunctionNode.params.add((BLangSimpleVariable) var));
        arrowFunctionNode.expression = (BLangExpression) this.exprNodeStack.pop();
        addExpressionNode(arrowFunctionNode);
    }

    void markLastInvocationAsAsync(DiagnosticPos pos) {
        final ExpressionNode expressionNode = this.exprNodeStack.peek();
        if (expressionNode.getKind() == NodeKind.INVOCATION) {
            ((BLangInvocation) this.exprNodeStack.peek()).async = true;
        } else {
            dlog.error(pos, DiagnosticCode.START_REQUIRE_INVOCATION);
        }
    }

    void addSimpleVariableDefStatement(DiagnosticPos pos, Set<Whitespace> ws, String identifier, boolean isFinal,
                                       boolean isDeclaredWithVar, boolean isExpressionAvailable) {
        BLangSimpleVariable var = (BLangSimpleVariable) TreeBuilder.createSimpleVariableNode();
        BLangSimpleVariableDef varDefNode = (BLangSimpleVariableDef) TreeBuilder.createSimpleVariableDefinitionNode();
        var.pos = pos;
        var.addWS(ws);
        var.setName(this.createIdentifier(identifier));

        if (isFinal) {
            markVariableAsFinal(var);
        }
        if (isDeclaredWithVar) {
            var.isDeclaredWithVar = true;
        } else {
            var.setTypeNode(this.typeNodeStack.pop());
        }
        if (isExpressionAvailable) {
            var.setInitialExpression(this.exprNodeStack.pop());
        }

        varDefNode.pos = pos;
        varDefNode.setVariable(var);
        varDefNode.addWS(ws);
        addStmtToCurrentBlock(varDefNode);
    }

    void addTupleVariableDefStatement(DiagnosticPos pos, Set<Whitespace> ws, boolean isFinal,
                                      boolean isDeclaredWithVar) {
        BLangTupleVariable var = (BLangTupleVariable) this.varStack.pop();
        if (isFinal) {
            markVariableAsFinal(var);
        }
        BLangTupleVariableDef varDefNode = (BLangTupleVariableDef) TreeBuilder.createTupleVariableDefinitionNode();
        Set<Whitespace> wsOfSemiColon = removeNthFromLast(ws, 0);
        var.setInitialExpression(this.exprNodeStack.pop());

        varDefNode.pos = pos;
        varDefNode.setVariable(var);
        varDefNode.addWS(wsOfSemiColon);
        var.isDeclaredWithVar = isDeclaredWithVar;
        if (!isDeclaredWithVar) {
            var.setTypeNode(this.typeNodeStack.pop());
        }
        addStmtToCurrentBlock(varDefNode);
    }

    void addRecordVariableDefStatement(DiagnosticPos pos, Set<Whitespace> ws, boolean isFinal,
                                       boolean isDeclaredWithVar) {
        BLangRecordVariableDef varDefNode = (BLangRecordVariableDef) TreeBuilder.createRecordVariableDefinitionNode();
        BLangRecordVariable var = (BLangRecordVariable) this.varStack.pop();
        if (isFinal) {
            markVariableAsFinal(var);
        }
        var.setInitialExpression(this.exprNodeStack.pop());
        varDefNode.pos = pos;
        varDefNode.setVariable(var);
        varDefNode.addWS(ws);
        varDefNode.var = var;
        var.isDeclaredWithVar = isDeclaredWithVar;
        if (!isDeclaredWithVar) {
            var.setTypeNode(this.typeNodeStack.pop());
        }
        addStmtToCurrentBlock(varDefNode);
    }

    void addTypeInitExpression(DiagnosticPos pos, Set<Whitespace> ws, String initName, boolean typeAvailable,
                               boolean exprAvailable) {
        BLangTypeInit objectInitNode = (BLangTypeInit) TreeBuilder.createObjectInitNode();
        objectInitNode.pos = pos;
        objectInitNode.addWS(ws);
        if (typeAvailable) {
            objectInitNode.userDefinedType = (BLangUserDefinedType) typeNodeStack.pop();
        }

        BLangInvocation invocationNode = (BLangInvocation) TreeBuilder.createInvocationNode();
        invocationNode.pos = pos;
        invocationNode.addWS(ws);
        if (exprAvailable) {
            List<ExpressionNode> exprNodes = exprNodeListStack.pop();
            Set<Whitespace> cws = commaWsStack.pop();
            exprNodes.forEach(exprNode -> {
                invocationNode.argExprs.add((BLangExpression) exprNode);
                objectInitNode.argsExpr.add((BLangExpression) exprNode);

            });
            invocationNode.addWS(cws);
            objectInitNode.addWS(cws);
        }

        //TODO check whether pkgName can be be empty
        IdentifierNode pkgNameNode = TreeBuilder.createIdentifierNode();
        IdentifierNode nameNode = createIdentifier(initName);
        BLangNameReference nameReference = new BLangNameReference(pos, ws, pkgNameNode, nameNode);
        invocationNode.name = (BLangIdentifier) nameReference.name;
        invocationNode.addWS(nameReference.ws);
        invocationNode.pkgAlias = (BLangIdentifier) nameReference.pkgAlias;

        objectInitNode.objectInitInvocation = invocationNode;
        this.addExpressionNode(objectInitNode);
    }

    private void markVariableAsFinal(BLangVariable variable) {
        // Set the final flag to the variable.
        variable.flagSet.add(Flag.FINAL);
        switch (variable.getKind()) {
            case TUPLE_VARIABLE:
                // If the variable is a tuple variable, we need to set the final flag to the all member variables.
                ((BLangTupleVariable) variable).memberVariables.parallelStream()
                        .forEach(this::markVariableAsFinal);
                break;
            case RECORD_VARIABLE:
                // If the variable is a record variable, we need to set the final flag to the all the variables in
                // the record.
                ((BLangRecordVariable) variable).variableList.parallelStream()
                        .map(BLangRecordVariableKeyValue::getValue)
                        .forEach(this::markVariableAsFinal);
                break;
        }
    }

    void addErrorConstructor(DiagnosticPos pos, Set<Whitespace> ws, boolean detailsExprAvailable) {
        BLangErrorConstructorExpr errorConstExpr = (BLangErrorConstructorExpr) TreeBuilder.createErrorConstructorNode();
        errorConstExpr.pos = pos;
        errorConstExpr.addWS(ws);
        if (detailsExprAvailable) {
            errorConstExpr.detailsExpr = (BLangExpression) exprNodeStack.pop();
        }
        errorConstExpr.reasonExpr = (BLangExpression) exprNodeStack.pop();
        this.addExpressionNode(errorConstExpr);
    }

    private void addStmtToCurrentBlock(StatementNode statement) {
        this.blockNodeStack.peek().addStatement(statement);
    }

    void startTryCatchFinallyStmt() {
        this.tryCatchFinallyNodesStack.push((BLangTryCatchFinally) TreeBuilder.createTryCatchFinallyNode());
        startBlock();
    }

    void addTryClause(DiagnosticPos pos) {
        BLangBlockStmt tryBlock = (BLangBlockStmt) this.blockNodeStack.pop();
        tryBlock.pos = pos;
        tryCatchFinallyNodesStack.peek().tryBody = tryBlock;
    }

    void startCatchClause() {
        startBlock();
    }

    void addCatchClause(DiagnosticPos poc, Set<Whitespace> ws, String paramName) {
        BLangSimpleVariable variableNode = (BLangSimpleVariable) TreeBuilder.createSimpleVariableNode();
        variableNode.typeNode = (BLangType) this.typeNodeStack.pop();
        variableNode.name = (BLangIdentifier) createIdentifier(paramName);
        variableNode.pos = variableNode.typeNode.pos;
        variableNode.addWS(removeNthFromLast(ws, 3));

        BLangCatch catchNode = (BLangCatch) TreeBuilder.createCatchNode();
        catchNode.pos = poc;
        catchNode.addWS(ws);
        catchNode.body = (BLangBlockStmt) this.blockNodeStack.pop();
        catchNode.param = variableNode;
        tryCatchFinallyNodesStack.peek().catchBlocks.add(catchNode);
    }

    void startFinallyBlock() {
        startBlock();
    }

    void addFinallyBlock(DiagnosticPos poc, Set<Whitespace> ws) {
        BLangBlockStmt blockNode = (BLangBlockStmt) this.blockNodeStack.pop();
        BLangTryCatchFinally rootTry = tryCatchFinallyNodesStack.peek();
        rootTry.finallyBody = blockNode;
        rootTry.addWS(ws);
        blockNode.pos = poc;
    }

    void addTryCatchFinallyStmt(DiagnosticPos poc, Set<Whitespace> ws) {
        BLangTryCatchFinally stmtNode = tryCatchFinallyNodesStack.pop();
        stmtNode.pos = poc;
        stmtNode.addWS(ws);
        addStmtToCurrentBlock(stmtNode);
    }

    void addThrowStmt(DiagnosticPos poc, Set<Whitespace> ws) {
        ExpressionNode throwExpr = this.exprNodeStack.pop();
        BLangThrow throwNode = (BLangThrow) TreeBuilder.createThrowNode();
        throwNode.pos = poc;
        throwNode.addWS(ws);
        throwNode.expr = (BLangExpression) throwExpr;
        addStmtToCurrentBlock(throwNode);
    }

    void addPanicStmt(DiagnosticPos poc, Set<Whitespace> ws) {
        ExpressionNode errorExpr = this.exprNodeStack.pop();
        BLangPanic panicNode = (BLangPanic) TreeBuilder.createPanicNode();
        panicNode.pos = poc;
        panicNode.addWS(ws);
        panicNode.expr = (BLangExpression) errorExpr;
        addStmtToCurrentBlock(panicNode);
    }

    private void addExpressionNode(ExpressionNode expressionNode) {
        this.exprNodeStack.push(expressionNode);
    }

    void addLiteralValue(DiagnosticPos pos, Set<Whitespace> ws, int typeTag, Object value) {
        addLiteralValue(pos, ws, typeTag, value, String.valueOf(value));
    }

    void addLiteralValue(DiagnosticPos pos, Set<Whitespace> ws, int typeTag, Object value, String originalValue) {
        BLangLiteral litExpr = (BLangLiteral) TreeBuilder.createLiteralExpression();
        litExpr.addWS(ws);
        litExpr.pos = pos;
        litExpr.typeTag = typeTag;
        litExpr.value = value;
        litExpr.originalValue = originalValue;
        addExpressionNode(litExpr);
    }

    void addArrayInitExpr(DiagnosticPos pos, Set<Whitespace> ws, boolean argsAvailable) {
        List<ExpressionNode> argExprList;
        BLangArrayLiteral arrayLiteral = (BLangArrayLiteral) TreeBuilder.createArrayLiteralNode();
        if (argsAvailable) {
            arrayLiteral.addWS(commaWsStack.pop());
            argExprList = exprNodeListStack.pop();
        } else {
            argExprList = new ArrayList<>(0);
        }
        arrayLiteral.exprs = argExprList.stream().map(expr -> (BLangExpression) expr).collect(Collectors.toList());
        arrayLiteral.pos = pos;
        arrayLiteral.addWS(ws);
        addExpressionNode(arrayLiteral);
    }

    void addKeyValueRecord(Set<Whitespace> ws) {
        BLangRecordKeyValue keyValue = (BLangRecordKeyValue) TreeBuilder.createRecordKeyValue();
        keyValue.addWS(ws);
        keyValue.valueExpr = (BLangExpression) exprNodeStack.pop();
        keyValue.key = new BLangRecordKey((BLangExpression) exprNodeStack.pop());
        recordLiteralNodes.peek().keyValuePairs.add(keyValue);
    }

    void addMapStructLiteral(DiagnosticPos pos, Set<Whitespace> ws) {
        BLangRecordLiteral recordTypeLiteralNode = recordLiteralNodes.pop();
        recordTypeLiteralNode.pos = pos;
        recordTypeLiteralNode.addWS(ws);
        addExpressionNode(recordTypeLiteralNode);
    }

    void startTableLiteral() {
        final BLangTableLiteral tableLiteral = (BLangTableLiteral) TreeBuilder.createTableLiteralNode();
        tableLiteralNodes.push(tableLiteral);
    }

    void endTableColumnDefinition(Set<Whitespace> ws) {
        BLangTableLiteral tableLiteral = this.tableLiteralNodes.peek();
        tableLiteral.addWS(ws);
    }

    void addTableColumn(String columnName, DiagnosticPos pos, Set<Whitespace> ws) {
        BLangTableLiteral.BLangTableColumn tableColumn = new BLangTableLiteral.BLangTableColumn(columnName);
        tableColumn.pos = pos;
        tableColumn.addWS(ws);
        this.tableLiteralNodes.peek().columns.add(tableColumn);
    }

    void markPrimaryKeyColumn(String columnName) {
        BLangTableLiteral tableLiteral = this.tableLiteralNodes.peek();
        BLangTableLiteral.BLangTableColumn column = tableLiteral.getColumn(columnName);
        if (column != null) {
            column.flagSet.add(TableColumnFlag.PRIMARYKEY);
        }
    }

    void endTableDataList(DiagnosticPos pos, Set<Whitespace> ws) {
        BLangRecordLiteral recordLiteral = (BLangRecordLiteral) TreeBuilder.createRecordLiteralNode();
        List<BLangTableLiteral.BLangTableColumn> keyNames = tableLiteralNodes.peek().columns;
        List<ExpressionNode> recordValues = exprNodeListStack.pop();
        if (keyNames.size() == recordValues.size()) {
            int index = 0;
            for (ExpressionNode expr : recordValues) {
                BLangRecordKeyValue keyValue = (BLangRecordKeyValue) TreeBuilder.createRecordKeyValue();
                //Value
                keyValue.valueExpr = (BLangExpression) expr;
                //key
                BLangSimpleVarRef keyExpr = (BLangSimpleVarRef) TreeBuilder.createSimpleVariableReferenceNode();
                keyExpr.pos = pos;
                IdentifierNode identifierNode = TreeBuilder.createIdentifierNode();
                identifierNode.setValue(keyNames.get(index).columnName);
                keyExpr.variableName = (BLangIdentifier) identifierNode;
                keyValue.key = new BLangRecordKey(keyExpr);
                //Key-Value pair
                recordLiteral.keyValuePairs.add(keyValue);
                ++index;
            }
            recordLiteral.addWS(ws);
            if (commaWsStack.size() > 0) {
                recordLiteral.addWS(commaWsStack.pop());
            }
            this.tableLiteralNodes.peek().tableDataRows.add(recordLiteral);
        }
    }

    void endTableDataArray(Set<Whitespace> ws) {
        BLangTableLiteral tableLiteral = this.tableLiteralNodes.peek();
        tableLiteral.addWS(ws);
    }

    void endTableDataRow(Set<Whitespace> ws) {
        List<ExpressionNode> argExprList = exprNodeListStack.pop();
        BLangTableLiteral tableLiteral = this.tableLiteralNodes.peek();
        tableLiteral.addWS(ws);
        if (commaWsStack.size() > 0) {
            tableLiteral.addWS(commaWsStack.pop());
        }
        tableLiteral.tableDataRows = argExprList.stream().map(expr -> (BLangExpression) expr)
                .collect(Collectors.toList());
    }

    void addTableLiteral(DiagnosticPos pos, Set<Whitespace> ws) {
        final BLangTableLiteral tableLiteral = tableLiteralNodes.pop();
        tableLiteral.addWS(ws);
        tableLiteral.pos = pos;
        addExpressionNode(tableLiteral);
    }

    void startMapStructLiteral() {
        BLangRecordLiteral literalNode = (BLangRecordLiteral) TreeBuilder.createRecordLiteralNode();
        recordLiteralNodes.push(literalNode);
    }

    void startExprNodeList() {
        this.exprNodeListStack.push(new ArrayList<>());
    }

    void endExprNodeList(Set<Whitespace> ws, int exprCount) {
        commaWsStack.push(ws);
        List<ExpressionNode> exprList = exprNodeListStack.peek();
        addExprToExprNodeList(exprList, exprCount);
    }

    private void addExprToExprNodeList(List<ExpressionNode> exprList, int n) {
        if (exprNodeStack.empty()) {
            throw new IllegalStateException("Expression stack cannot be empty in processing an ExpressionList");
        }
        ExpressionNode expr = exprNodeStack.pop();
        if (n > 1) {
            addExprToExprNodeList(exprList, n - 1);
        }
        exprList.add(expr);
    }


    void createSimpleVariableReference(DiagnosticPos pos, Set<Whitespace> ws) {
        BLangNameReference nameReference = nameReferenceStack.pop();
        BLangSimpleVarRef varRef = (BLangSimpleVarRef) TreeBuilder
                .createSimpleVariableReferenceNode();
        varRef.pos = pos;
        varRef.addWS(ws);
        varRef.addWS(nameReference.ws);
        varRef.pkgAlias = (BLangIdentifier) nameReference.pkgAlias;
        varRef.variableName = (BLangIdentifier) nameReference.name;
        this.exprNodeStack.push(varRef);
    }

    void createFunctionInvocation(DiagnosticPos pos, Set<Whitespace> ws, boolean argsAvailable) {
        BLangInvocation invocationNode = (BLangInvocation) TreeBuilder.createInvocationNode();
        invocationNode.pos = pos;
        invocationNode.addWS(ws);
        if (argsAvailable) {
            List<ExpressionNode> exprNodes = exprNodeListStack.pop();
            exprNodes.forEach(exprNode -> invocationNode.argExprs.add((BLangExpression) exprNode));
            invocationNode.addWS(commaWsStack.pop());
        }

        BLangNameReference nameReference = nameReferenceStack.pop();
        invocationNode.name = (BLangIdentifier) nameReference.name;
        invocationNode.addWS(this.invocationWsStack.pop());
        invocationNode.addWS(nameReference.ws);
        invocationNode.pkgAlias = (BLangIdentifier) nameReference.pkgAlias;
        addExpressionNode(invocationNode);
    }

    void startInvocationNode(Set<Whitespace> ws) {
        invocationWsStack.push(ws);
    }

    void createInvocationNode(DiagnosticPos pos, Set<Whitespace> ws, String invocation, boolean argsAvailable,
                              boolean safeNavigate) {
        BLangInvocation invocationNode = (BLangInvocation) TreeBuilder.createInvocationNode();
        invocationNode.pos = pos;
        invocationNode.addWS(ws);
        invocationNode.addWS(invocationWsStack.pop());
        invocationNode.safeNavigate = safeNavigate;
        if (argsAvailable) {
            List<ExpressionNode> exprNodes = exprNodeListStack.pop();
            exprNodes.forEach(exprNode -> invocationNode.argExprs.add((BLangExpression) exprNode));
            invocationNode.addWS(commaWsStack.pop());
        }

        invocationNode.expr = (BLangExpression) exprNodeStack.pop();
        invocationNode.name = (BLangIdentifier) createIdentifier(invocation);
        invocationNode.pkgAlias = (BLangIdentifier) createIdentifier(null);
        addExpressionNode(invocationNode);
    }

    void createActionInvocationNode(DiagnosticPos pos, Set<Whitespace> ws, boolean async) {
        BLangInvocation invocationExpr = (BLangInvocation) exprNodeStack.pop();
        invocationExpr.actionInvocation = true;
        invocationExpr.pos = pos;
        invocationExpr.addWS(ws);
        invocationExpr.async = async;

        invocationExpr.expr = (BLangExpression) exprNodeStack.pop();
        exprNodeStack.push(invocationExpr);
    }

    void createFieldBasedAccessNode(DiagnosticPos pos, Set<Whitespace> ws, String fieldName,
                                    FieldKind fieldType, boolean safeNavigate) {
        BLangFieldBasedAccess fieldBasedAccess = (BLangFieldBasedAccess) TreeBuilder.createFieldBasedAccessNode();
        fieldBasedAccess.pos = pos;
        fieldBasedAccess.addWS(ws);
        fieldBasedAccess.field = (BLangIdentifier) createIdentifier(fieldName);
        fieldBasedAccess.expr = (BLangVariableReference) exprNodeStack.pop();
        fieldBasedAccess.fieldKind = fieldType;
        fieldBasedAccess.safeNavigate = safeNavigate;
        addExpressionNode(fieldBasedAccess);
    }

    void createIndexBasedAccessNode(DiagnosticPos pos, Set<Whitespace> ws) {
        BLangIndexBasedAccess indexBasedAccess = (BLangIndexBasedAccess) TreeBuilder.createIndexBasedAccessNode();
        indexBasedAccess.pos = pos;
        indexBasedAccess.addWS(ws);
        indexBasedAccess.indexExpr = (BLangExpression) exprNodeStack.pop();
        indexBasedAccess.expr = (BLangVariableReference) exprNodeStack.pop();
        addExpressionNode(indexBasedAccess);
    }

    void createBracedOrTupleExpression(DiagnosticPos pos, Set<Whitespace> ws, int numberOfExpressions) {
        final BLangBracedOrTupleExpr expr = (BLangBracedOrTupleExpr) TreeBuilder.createBracedOrTupleExpression();
        expr.pos = pos;
        expr.addWS(ws);
        for (int i = 0; i < numberOfExpressions; i++) {
            expr.expressions.add(0, (BLangExpression) exprNodeStack.pop());
        }
        addExpressionNode(expr);
    }

    void createBinaryExpr(DiagnosticPos pos, Set<Whitespace> ws, String operator) {
        BLangBinaryExpr binaryExpressionNode = (BLangBinaryExpr) TreeBuilder.createBinaryExpressionNode();
        binaryExpressionNode.pos = pos;
        binaryExpressionNode.addWS(ws);
        binaryExpressionNode.rhsExpr = (BLangExpression) exprNodeStack.pop();
        binaryExpressionNode.lhsExpr = (BLangExpression) exprNodeStack.pop();
        binaryExpressionNode.opKind = OperatorKind.valueFrom(operator);
        addExpressionNode(binaryExpressionNode);
    }

    void createElvisExpr(DiagnosticPos pos, Set<Whitespace> ws) {
        BLangElvisExpr elvisExpr = (BLangElvisExpr) TreeBuilder.createElvisExpressionNode();
        elvisExpr.pos = pos;
        elvisExpr.addWS(ws);
        elvisExpr.rhsExpr = (BLangExpression) exprNodeStack.pop();
        elvisExpr.lhsExpr = (BLangExpression) exprNodeStack.pop();
        addExpressionNode(elvisExpr);
    }

    void createTypeAccessExpr(DiagnosticPos pos, Set<Whitespace> ws) {
        BLangTypedescExpr typeAccessExpr = (BLangTypedescExpr) TreeBuilder.createTypeAccessNode();
        typeAccessExpr.pos = pos;
        typeAccessExpr.addWS(ws);
        typeAccessExpr.typeNode = (BLangType) typeNodeStack.pop();
        addExpressionNode(typeAccessExpr);
    }

    void createTypeConversionExpr(DiagnosticPos pos, Set<Whitespace> ws) {
        BLangTypeConversionExpr typeConversionNode = (BLangTypeConversionExpr) TreeBuilder.createTypeConversionNode();
        typeConversionNode.pos = pos;
        typeConversionNode.addWS(ws);
        typeConversionNode.typeNode = (BLangType) typeNodeStack.pop();
        typeConversionNode.expr = (BLangExpression) exprNodeStack.pop();
        addExpressionNode(typeConversionNode);
    }

    void createUnaryExpr(DiagnosticPos pos, Set<Whitespace> ws, String operator) {
        BLangUnaryExpr unaryExpressionNode = (BLangUnaryExpr) TreeBuilder.createUnaryExpressionNode();
        unaryExpressionNode.pos = pos;
        unaryExpressionNode.addWS(ws);
        unaryExpressionNode.expr = (BLangExpression) exprNodeStack.pop();
        unaryExpressionNode.operator = OperatorKind.valueFrom(operator);
        addExpressionNode(unaryExpressionNode);
    }

    void createTernaryExpr(DiagnosticPos pos, Set<Whitespace> ws) {
        BLangTernaryExpr ternaryExpr = (BLangTernaryExpr) TreeBuilder.createTernaryExpressionNode();
        ternaryExpr.pos = pos;
        ternaryExpr.addWS(ws);
        ternaryExpr.elseExpr = (BLangExpression) exprNodeStack.pop();
        ternaryExpr.thenExpr = (BLangExpression) exprNodeStack.pop();
        ternaryExpr.expr = (BLangExpression) exprNodeStack.pop();
        if (ternaryExpr.expr.getKind() == NodeKind.TERNARY_EXPR) {
            // Re-organizing ternary expression tree if there nested ternary expressions.
            BLangTernaryExpr root = (BLangTernaryExpr) ternaryExpr.expr;
            BLangTernaryExpr parent = root;
            while (parent.elseExpr.getKind() == NodeKind.TERNARY_EXPR) {
                parent = (BLangTernaryExpr) parent.elseExpr;
            }
            ternaryExpr.expr = parent.elseExpr;
            parent.elseExpr = ternaryExpr;
            ternaryExpr = root;
        }
        addExpressionNode(ternaryExpr);
    }

    void createCheckedExpr(DiagnosticPos pos, Set<Whitespace> ws) {
        BLangCheckedExpr checkedExpr = (BLangCheckedExpr) TreeBuilder.createCheckExpressionNode();
        checkedExpr.pos = pos;
        checkedExpr.addWS(ws);
        checkedExpr.expr = (BLangExpression) exprNodeStack.pop();
        addExpressionNode(checkedExpr);
    }

    void createAwaitExpr(DiagnosticPos pos, Set<Whitespace> ws) {
        BLangAwaitExpr awaitExpr = TreeBuilder.createAwaitExpressionNode();
        awaitExpr.pos = pos;
        awaitExpr.addWS(ws);
        awaitExpr.expr = (BLangExpression) exprNodeStack.pop();
        addExpressionNode(awaitExpr);
    }

    void createTrapExpr(DiagnosticPos pos, Set<Whitespace> ws) {
        BLangTrapExpr trapExpr = (BLangTrapExpr) TreeBuilder.createTrapExpressionNode();
        trapExpr.pos = pos;
        trapExpr.addWS(ws);
        trapExpr.expr = (BLangExpression) exprNodeStack.pop();
        addExpressionNode(trapExpr);
    }

    void endFunctionDef(DiagnosticPos pos, Set<Whitespace> ws, boolean publicFunc, boolean remoteFunc,
            boolean nativeFunc, boolean bodyExists, boolean isReceiverAttached, boolean isLambda) {
        BLangFunction function = (BLangFunction) this.invokableNodeStack.pop();
        function.pos = pos;
        function.addWS(ws);
        if (!isLambda) {
            function.addWS(invocationWsStack.pop());
        }
        if (publicFunc) {
            function.flagSet.add(Flag.PUBLIC);
        }

        if (remoteFunc) {
            function.flagSet.add(Flag.REMOTE);
        }

        if (nativeFunc) {
            function.flagSet.add(Flag.NATIVE);
        }

        if (!bodyExists) {
            function.body = null;
        }

        if (isReceiverAttached) {
            //Get type node for this attached function
            TypeNode typeNode = this.typeNodeStack.pop();
            //Create and add receiver to attached functions
            BLangSimpleVariable receiver = (BLangSimpleVariable) TreeBuilder.createSimpleVariableNode();
            receiver.pos = pos;

            IdentifierNode name = createIdentifier(Names.SELF.getValue());
            receiver.setName(name);
            receiver.setTypeNode(typeNode);
            function.receiver = receiver;
            function.flagSet.add(Flag.ATTACHED);
        }

        if (!function.deprecatedAttachments.isEmpty()) {
            function.flagSet.add(Flag.DEPRECATED);
        }

        this.compUnit.addTopLevelNode(function);
    }

    void startWorker() {
        WorkerNode workerNode = TreeBuilder.createWorkerNode();
        this.invokableNodeStack.push(workerNode);
        startBlock();
    }

    void addWorker(DiagnosticPos pos, Set<Whitespace> ws, String workerName) {
        // TODO This code will not work if there are workers inside a lambda and the lambda is inside a fork/join
        BLangWorker worker = (BLangWorker) this.invokableNodeStack.pop();
        worker.setName(createIdentifier(workerName));
        worker.pos = pos;
        worker.addWS(ws);
        worker.setBody(this.blockNodeStack.pop());
        if (this.forkJoinNodesStack.empty()) {
            InvokableNode invokableNode = this.invokableNodeStack.peek();
            invokableNode.getParameters().forEach(worker::addParameter);
            worker.setReturnTypeNode(invokableNode.getReturnTypeNode());
            invokableNode.addWorker(worker);
            invokableNode.addFlag(Flag.PARALLEL);
        } else {
            ((BLangForkJoin) this.forkJoinNodesStack.peek()).workers.add(worker);
        }
    }

    void attachWorkerWS(Set<Whitespace> ws) {
        BLangWorker worker = (BLangWorker) this.invokableNodeStack.peek();
        worker.addWS(ws);
    }

    void startForkJoinStmt() {
        this.forkJoinNodesStack.push(TreeBuilder.createForkJoinNode());
    }

    void addForkJoinStmt(DiagnosticPos pos, Set<Whitespace> ws) {
        BLangForkJoin forkJoin = (BLangForkJoin) this.forkJoinNodesStack.pop();
        forkJoin.pos = pos;
        forkJoin.addWS(ws);
        this.addStmtToCurrentBlock(forkJoin);
    }

    void startJoinCause() {
        startBlock();
    }

    void addJoinCause(Set<Whitespace> ws, String identifier) {
        BLangForkJoin forkJoin = (BLangForkJoin) this.forkJoinNodesStack.peek();
        forkJoin.joinedBody = (BLangBlockStmt) this.blockNodeStack.pop();
        Set<Whitespace> varWS = removeNthFromLast(ws, 3);
        forkJoin.addWS(ws);
        forkJoin.joinResultVar = (BLangSimpleVariable) this.generateBasicVarNode(
                (DiagnosticPos) this.typeNodeStack.peek().getPosition(), varWS, identifier, false);
    }

    void addJoinCondition(Set<Whitespace> ws, String joinType, List<String> workerNames, int joinCount) {
        BLangForkJoin forkJoin = (BLangForkJoin) this.forkJoinNodesStack.peek();
        forkJoin.joinedWorkerCount = joinCount;
        forkJoin.joinType = ForkJoinNode.JoinType.valueOf(joinType);
        forkJoin.addWS(ws);
        workerNames.forEach(s -> forkJoin.joinedWorkers.add((BLangIdentifier) createIdentifier(s)));
    }

    void startTimeoutCause() {
        startBlock();
    }

    void addTimeoutCause(Set<Whitespace> ws, String identifier) {
        BLangForkJoin forkJoin = (BLangForkJoin) this.forkJoinNodesStack.peek();
        forkJoin.timeoutBody = (BLangBlockStmt) this.blockNodeStack.pop();
        forkJoin.timeoutExpression = (BLangExpression) this.exprNodeStack.pop();
        Set<Whitespace> varWS = removeNthFromLast(ws, 3);
        forkJoin.addWS(ws);
        forkJoin.timeoutVariable = (BLangSimpleVariable) this.generateBasicVarNode(
                (DiagnosticPos) this.typeNodeStack.peek().getPosition(), varWS, identifier, false);
    }

    void endCallableUnitBody(Set<Whitespace> ws) {
        BlockNode block = this.blockNodeStack.pop();
        InvokableNode invokableNode = this.invokableNodeStack.peek();
        invokableNode.addWS(ws);
        invokableNode.setBody(block);
    }

    void addImportPackageDeclaration(DiagnosticPos pos,
                                     Set<Whitespace> ws,
                                     String orgName,
                                     List<String> nameComps,
                                     String version,
                                     String alias) {

        List<BLangIdentifier> pkgNameComps = new ArrayList<>();
        nameComps.forEach(e -> pkgNameComps.add((BLangIdentifier) this.createIdentifier(e)));
        BLangIdentifier versionNode = (BLangIdentifier) this.createIdentifier(version);
        BLangIdentifier aliasNode = (alias != null && !alias.isEmpty()) ?
                (BLangIdentifier) this.createIdentifier(alias) :
                pkgNameComps.get(pkgNameComps.size() - 1);

        BLangImportPackage importDcl = (BLangImportPackage) TreeBuilder.createImportPackageNode();
        importDcl.pos = pos;
        importDcl.addWS(ws);
        importDcl.pkgNameComps = pkgNameComps;
        importDcl.version = versionNode;
        importDcl.orgName = (BLangIdentifier) this.createIdentifier(orgName);
        importDcl.alias = aliasNode;
        this.compUnit.addTopLevelNode(importDcl);
        if (this.imports.contains(importDcl)) {
            this.dlog.warning(pos, DiagnosticCode.REDECLARED_IMPORT_MODULE, importDcl.getQualifiedPackageName());
        } else {
            this.imports.add(importDcl);
        }
    }

    private VariableNode generateBasicVarNodeWithoutType(DiagnosticPos pos, Set<Whitespace> ws, String identifier,
                                                         boolean isExpressionAvailable) {
        BLangSimpleVariable var = (BLangSimpleVariable) TreeBuilder.createSimpleVariableNode();
        var.pos = pos;
        IdentifierNode name = this.createIdentifier(identifier);
        var.setName(name);
        var.addWS(ws);
        if (isExpressionAvailable) {
            var.setInitialExpression(this.exprNodeStack.pop());
        }
        return var;
    }

    private LiteralNode generateConstantNode(DiagnosticPos pos, Set<Whitespace> ws, String identifier,
                                             boolean isTypeAvailable) {
        BLangConstant constantNode = (BLangConstant) TreeBuilder.createConstantNode();
        constantNode.pos = pos;
        BLangIdentifier name = (BLangIdentifier) TreeBuilder.createIdentifierNode();
        name.value = identifier;
        constantNode.setName(name);
        constantNode.addWS(ws);
        if (isTypeAvailable) {
            constantNode.setTypeNode(this.typeNodeStack.pop());
        }
        constantNode.setValue(this.exprNodeStack.pop());
        return constantNode;
    }

    private VariableNode generateBasicVarNode(DiagnosticPos pos, Set<Whitespace> ws, String identifier,
                                              boolean isExpressionAvailable) {
        return generateBasicVarNode(pos, ws, identifier, false, isExpressionAvailable);
    }

    private VariableNode generateBasicVarNode(DiagnosticPos pos, Set<Whitespace> ws, String identifier,
                                              boolean isDeclaredWithVar, boolean isExpressionAvailable) {
        BLangSimpleVariable var = (BLangSimpleVariable) TreeBuilder.createSimpleVariableNode();
        var.pos = pos;
        IdentifierNode name = this.createIdentifier(identifier);
        var.setName(name);
        var.addWS(ws);
        if (isDeclaredWithVar) {
            var.isDeclaredWithVar = true;
        } else {
            var.setTypeNode(this.typeNodeStack.pop());
        }
        if (isExpressionAvailable) {
            var.setInitialExpression(this.exprNodeStack.pop());
        }
        return var;
    }

    void addConstant(DiagnosticPos pos, Set<Whitespace> ws, String identifier, boolean isPublic,
                     boolean isTypeAvailable) {
        BLangConstant constantNode = (BLangConstant) this.generateConstantNode(pos, ws, identifier, isTypeAvailable);
        attachAnnotations(constantNode);
        constantNode.flagSet.add(Flag.CONSTANT);
        if (isPublic) {
            constantNode.flagSet.add(Flag.PUBLIC);
        }
        attachMarkdownDocumentations(constantNode);
        attachDeprecatedNode(constantNode);
        this.compUnit.addTopLevelNode(constantNode);

        // Check whether the value is a literal. If it is not a literal, it is an invalid case. So we don't need to
        // consider it.
        if (((BLangExpression) constantNode.value).getKind() == NodeKind.LITERAL) {
            // Note - If the RHS is a literal, we need to create an anonymous type definition which can later be used
            // in type definitions.

            // Create a new literal.
            BLangLiteral literal = (BLangLiteral) TreeBuilder.createLiteralExpression();
            literal.setValue(((BLangLiteral) constantNode.value).value);
            literal.typeTag = ((BLangLiteral) constantNode.value).typeTag;

            // Create a new finite type node.
            BLangFiniteTypeNode finiteTypeNode = (BLangFiniteTypeNode) TreeBuilder.createFiniteTypeNode();
            finiteTypeNode.valueSpace.add(literal);

            // Create a new anonymous type definition.
            BLangTypeDefinition typeDef = (BLangTypeDefinition) TreeBuilder.createTypeDefinition();
            String genName = anonymousModelHelper.getNextAnonymousTypeKey(pos.src.pkgID);
            IdentifierNode anonTypeGenName = createIdentifier(genName);
            typeDef.setName(anonTypeGenName);
            typeDef.flagSet.add(Flag.PUBLIC);
            typeDef.typeNode = finiteTypeNode;
            typeDef.pos = pos;

            // We add this type definition to the `associatedTypeDefinition` field of the constant node. Then when we
            // visit the constant node, we visit this type definition as well. By doing this, we don't need to change
            // any of the type def visiting logic in symbol enter.
            constantNode.associatedTypeDefinition = typeDef;
        }
    }

<<<<<<< HEAD
    void addGlobalVariable(DiagnosticPos pos, Set<Whitespace> ws, String identifier, boolean exprAvailable,
            boolean publicVar, boolean listenerVar) {
        BLangSimpleVariable var = (BLangSimpleVariable) this.generateBasicVarNode(pos, ws, identifier, exprAvailable);
        attachAnnotations(var);
        if (publicVar) {
            var.flagSet.add(Flag.PUBLIC);
        }

        if (listenerVar) {
            var.flagSet.add(Flag.LISTENER);
        }
=======
    void addGlobalVariable(DiagnosticPos pos, Set<Whitespace> ws, String identifier, boolean isPublic, boolean isFinal,
                           boolean isDeclaredWithVar, boolean isExpressionAvailable, boolean isListenerVar) {
        BLangVariable var = (BLangVariable) this.generateBasicVarNode(pos, ws, identifier, isDeclaredWithVar,
                isExpressionAvailable);

        if (isPublic) {
            var.flagSet.add(Flag.PUBLIC);
        }
        if (isFinal) {
            var.flagSet.add(Flag.FINAL);
        }
        if (isListenerVar) {
            var.flagSet.add(Flag.LISTENER);
        }

        attachAnnotations(var);
>>>>>>> ac06ab92
        attachMarkdownDocumentations(var);
        attachDeprecatedNode(var);

        this.compUnit.addTopLevelNode(var);
    }

    void startRecordType() {
        BLangRecordTypeNode recordTypeNode = (BLangRecordTypeNode) TreeBuilder.createRecordTypeNode();
        typeNodeStack.push(recordTypeNode);
        startVarList();
    }

    void startObjectType() {
        BLangObjectTypeNode objectTypeNode = (BLangObjectTypeNode) TreeBuilder.createObjectTypeNode();
        typeNodeStack.push(objectTypeNode);
        startVarList();
        startFieldBlockList();
    }

    void addObjectType(DiagnosticPos pos, Set<Whitespace> ws, boolean isFieldAnalyseRequired, boolean isAnonymous,
            boolean isAbstract, boolean isClient, boolean isService) {
        BLangObjectTypeNode objectTypeNode = populateObjectTypeNode(pos, ws, isAnonymous);
        objectTypeNode.addWS(this.objectFieldBlockWs.pop());
        objectTypeNode.isFieldAnalyseRequired = isFieldAnalyseRequired;

        if (isAbstract) {
            objectTypeNode.flagSet.add(Flag.ABSTRACT);
        }

        if (isClient) {
            objectTypeNode.flagSet.add(Flag.CLIENT);
        }

        if (isService) {
            objectTypeNode.flagSet.add(Flag.SERVICE);
        }

        if (!isAnonymous) {
            addType(objectTypeNode);
            return;
        }
        BLangTypeDefinition typeDef = (BLangTypeDefinition) TreeBuilder.createTypeDefinition();
        // Generate a name for the anonymous object
        String genName = anonymousModelHelper.getNextAnonymousTypeKey(pos.src.pkgID);
        IdentifierNode anonTypeGenName = createIdentifier(genName);
        typeDef.setName(anonTypeGenName);
        typeDef.flagSet.add(Flag.PUBLIC);

        typeDef.typeNode = objectTypeNode;
        typeDef.pos = pos;
        this.compUnit.addTopLevelNode(typeDef);

        addType(createUserDefinedType(pos, ws, (BLangIdentifier) TreeBuilder.createIdentifierNode(), typeDef.name));
    }

    private BLangObjectTypeNode populateObjectTypeNode(DiagnosticPos pos, Set<Whitespace> ws, boolean isAnonymous) {
        BLangObjectTypeNode objectTypeNode = (BLangObjectTypeNode) typeNodeStack.pop();
        objectTypeNode.pos = pos;
        objectTypeNode.addWS(ws);
        objectTypeNode.isAnonymous = isAnonymous;
        this.varListStack.pop().forEach(variableNode -> {
            objectTypeNode.addField((SimpleVariableNode) variableNode);
        });
        return objectTypeNode;
    }

    void startFieldBlockList() {
        this.objectFieldBlockWs.push(new TreeSet<>());
    }

    void endFiniteType(Set<Whitespace> ws) {
        finiteTypeWsStack.push(ws);
    }

    void endTypeDefinition(DiagnosticPos pos, Set<Whitespace> ws, String identifier, DiagnosticPos identifierPos,
                           boolean publicType) {
        BLangTypeDefinition typeDefinition = (BLangTypeDefinition) TreeBuilder.createTypeDefinition();
        BLangIdentifier identifierNode = (BLangIdentifier) this.createIdentifier(identifier);
        identifierNode.pos = identifierPos;
        typeDefinition.setName(identifierNode);

        if (publicType) {
            typeDefinition.flagSet.add(Flag.PUBLIC);
        }

        BLangUnionTypeNode members = (BLangUnionTypeNode) TreeBuilder.createUnionTypeNode();

        while (!typeNodeStack.isEmpty()) {
            BLangType memberType = (BLangType) typeNodeStack.pop();
            if (memberType.getKind() == NodeKind.UNION_TYPE_NODE) {
                members.memberTypeNodes.addAll(((BLangUnionTypeNode) memberType).memberTypeNodes);
                members.addWS(memberType.getWS());
            } else {
                members.memberTypeNodes.add(memberType);
            }
        }

        if (!exprNodeStack.isEmpty()) {
            BLangFiniteTypeNode finiteTypeNode = (BLangFiniteTypeNode) TreeBuilder.createFiniteTypeNode();
            finiteTypeNode.addWS(finiteTypeWsStack.pop());
            while (!exprNodeStack.isEmpty()) {
                finiteTypeNode.valueSpace.add((BLangExpression) exprNodeStack.pop());
            }

            // Reverse the collection so that they would appear in the correct order.
            Collections.reverse(finiteTypeNode.valueSpace);

            if (!members.memberTypeNodes.isEmpty()) {
                BLangTypeDefinition typeDef = (BLangTypeDefinition) TreeBuilder.createTypeDefinition();
                // Generate a name for the anonymous object
                String genName = anonymousModelHelper.getNextAnonymousTypeKey(pos.src.pkgID);
                IdentifierNode anonTypeGenName = createIdentifier(genName);
                typeDef.setName(anonTypeGenName);
                typeDef.flagSet.add(Flag.PUBLIC);

                typeDef.typeNode = finiteTypeNode;
                typeDef.pos = pos;
                this.compUnit.addTopLevelNode(typeDef);

                members.memberTypeNodes.add(createUserDefinedType(pos, ws,
                        (BLangIdentifier) TreeBuilder.createIdentifierNode(), typeDef.name));
            } else {
                members.memberTypeNodes.add(finiteTypeNode);
            }
        }

        if (members.memberTypeNodes.isEmpty()) {
            typeDefinition.typeNode = null;
        } else if (members.memberTypeNodes.size() == 1) {
            BLangType[] memberArray = new BLangType[1];
            members.memberTypeNodes.toArray(memberArray);
            typeDefinition.typeNode = memberArray[0];
        } else {
            typeDefinition.typeNode = members;
        }

        if (finiteTypeWsStack.size() > 0) {
            typeDefinition.addWS(finiteTypeWsStack.pop());
        }

        typeDefinition.pos = pos;
        typeDefinition.addWS(ws);
        Collections.reverse(markdownDocumentationStack);
        attachMarkdownDocumentations(typeDefinition);
        attachDeprecatedNode(typeDefinition);
        attachAnnotations(typeDefinition);
        this.compUnit.addTopLevelNode(typeDefinition);
    }

<<<<<<< HEAD
    void endObjectInitParamList(Set<Whitespace> ws, boolean paramsAvail, boolean restParamAvail) {
        InvokableNode invNode = this.invokableNodeStack.peek();
        invNode.addWS(ws);

        if (paramsAvail) {
            this.varListStack.pop().forEach(variableNode -> {
                invNode.addParameter((SimpleVariableNode) variableNode);
            });

            this.defaultableParamsList.forEach(variableDef -> {
                BLangSimpleVariableDef varDef = (BLangSimpleVariableDef) variableDef;
                invNode.addDefaultableParameter(varDef);
            });
            this.defaultableParamsList = new ArrayList<>();

            if (restParamAvail) {
                invNode.setRestParameter(this.restParamStack.pop());
            }
        }
    }

    void endObjectInitFunctionDef(DiagnosticPos pos, Set<Whitespace> ws, String identifier, boolean publicFunc,
                                  boolean bodyExists, boolean markdownDocPresent, boolean deprecatedDocPresent,
                                  int annCount) {
        BLangFunction function = (BLangFunction) this.invokableNodeStack.pop();
        function.setName(this.createIdentifier(identifier));
        function.pos = pos;
        function.addWS(ws);

        if (publicFunc) {
            function.flagSet.add(Flag.PUBLIC);
        }

        if (!bodyExists) {
            function.body = null;
        }

        attachAnnotations(function, annCount);
        if (markdownDocPresent) {
            attachMarkdownDocumentations(function);
        }
        if (deprecatedDocPresent) {
            attachDeprecatedNode(function);
        }

        if (!function.deprecatedAttachments.isEmpty()) {
            function.flagSet.add(Flag.DEPRECATED);
        }

        BLangValueType nillTypeNode = (BLangValueType) TreeBuilder.createValueTypeNode();
        nillTypeNode.pos = pos;
        nillTypeNode.typeKind = TypeKind.NIL;
        function.returnTypeNode = nillTypeNode;

        function.objInitFunction = true;
        ((BLangObjectTypeNode) this.typeNodeStack.peek()).initFunction = function;
    }

=======
>>>>>>> ac06ab92
    void endObjectAttachedFunctionDef(DiagnosticPos pos, Set<Whitespace> ws, boolean publicFunc, boolean privateFunc,
            boolean remoteFunc, boolean resourceFunc, boolean nativeFunc, boolean bodyExists,
            boolean markdownDocPresent, boolean deprecatedDocPresent, int annCount) {
        BLangFunction function = (BLangFunction) this.invokableNodeStack.pop();
        function.pos = pos;
        function.addWS(ws);
        function.addWS(this.invocationWsStack.pop());

        function.flagSet.add(Flag.ATTACHED);

        if (publicFunc) {
            function.flagSet.add(Flag.PUBLIC);
        } else if (privateFunc) {
            function.flagSet.add(Flag.PRIVATE);
        }
        if (remoteFunc) {
            function.flagSet.add(Flag.REMOTE);
        }
        if (resourceFunc) {
            function.flagSet.add(Flag.RESOURCE);
        }

        if (nativeFunc) {
            function.flagSet.add(Flag.NATIVE);
        }

        if (!bodyExists) {
            function.body = null;
            if (!nativeFunc) {
                function.flagSet.add(Flag.INTERFACE);
                function.interfaceFunction = true;
            }
        }

        function.attachedFunction = true;

        attachAnnotations(function, annCount);
        if (markdownDocPresent) {
            attachMarkdownDocumentations(function);
        }
        if (deprecatedDocPresent) {
            attachDeprecatedNode(function);
        }

        if (!function.deprecatedAttachments.isEmpty()) {
            function.flagSet.add(Flag.DEPRECATED);
        }

        BLangObjectTypeNode objectNode = (BLangObjectTypeNode) this.typeNodeStack.peek();
        if (Names.OBJECT_INIT_SUFFIX.value.equals(function.name.value)) {
            function.objInitFunction = true;
            objectNode.initFunction = function;
            return;
        }

        objectNode.addFunction(function);
    }

    void endObjectOuterFunctionDef(DiagnosticPos pos, Set<Whitespace> ws, boolean publicFunc, boolean remoteFunc,
            boolean nativeFunc, boolean bodyExists, String objectName) {
        BLangFunction function = (BLangFunction) this.invokableNodeStack.pop();
        function.pos = pos;
        function.addWS(ws);
        function.addWS(invocationWsStack.pop());

        if (publicFunc) {
            function.flagSet.add(Flag.PUBLIC);
        }

        if (remoteFunc) {
            function.flagSet.add(Flag.REMOTE);
        }

        if (nativeFunc) {
            function.flagSet.add(Flag.NATIVE);
        }

        if (!bodyExists) {
            function.body = null;
        }

        // Create an user defined type with object type
        TypeNode objectType = createUserDefinedType(pos, ws, (BLangIdentifier) TreeBuilder.createIdentifierNode(),
                (BLangIdentifier) createIdentifier(objectName));

        //Create and add receiver to attached functions
        BLangSimpleVariable receiver = (BLangSimpleVariable) TreeBuilder.createSimpleVariableNode();
        receiver.pos = pos;

        IdentifierNode name = createIdentifier(Names.SELF.getValue());
        receiver.setName(name);

        receiver.setTypeNode(objectType);

        function.receiver = receiver;
        function.flagSet.add(Flag.ATTACHED);

        function.attachedOuterFunction = true;

        if (!function.deprecatedAttachments.isEmpty()) {
            function.flagSet.add(Flag.DEPRECATED);
        }

        this.compUnit.addTopLevelNode(function);
    }

    void startAnnotationDef(DiagnosticPos pos) {
        BLangAnnotation annotNode = (BLangAnnotation) TreeBuilder.createAnnotationNode();
        annotNode.pos = pos;
        attachAnnotations(annotNode);
        attachMarkdownDocumentations(annotNode);
        attachDeprecatedNode(annotNode);
        this.annotationStack.add(annotNode);
    }

    void endAnnotationDef(Set<Whitespace> ws, String identifier, DiagnosticPos identifierPos, boolean publicAnnotation,
                          boolean isTypeAttached) {
        BLangAnnotation annotationNode = (BLangAnnotation) this.annotationStack.pop();
        annotationNode.addWS(ws);
        BLangIdentifier identifierNode = (BLangIdentifier) this.createIdentifier(identifier);
        identifierNode.pos = identifierPos;
        annotationNode.setName(identifierNode);

        if (publicAnnotation) {
            annotationNode.flagSet.add(Flag.PUBLIC);
        }
        while (!attachPointStack.empty()) {
            annotationNode.attachPoints.add(attachPointStack.pop());
        }
        if (isTypeAttached) {
            annotationNode.typeNode = (BLangType) this.typeNodeStack.pop();
        }

        this.compUnit.addTopLevelNode(annotationNode);
    }

    void startMarkdownDocumentationString(DiagnosticPos currentPos) {
        BLangMarkdownDocumentation markdownDocumentationNode =
                (BLangMarkdownDocumentation) TreeBuilder.createMarkdownDocumentationNode();
        markdownDocumentationNode.pos = currentPos;
        markdownDocumentationStack.push(markdownDocumentationNode);
    }

    void endMarkdownDocumentationString(Set<Whitespace> ws) {
        MarkdownDocumentationNode markdownDocumentationNode = markdownDocumentationStack.peek();
        markdownDocumentationNode.addWS(ws);
    }

    void endMarkDownDocumentLine(Set<Whitespace> ws) {
        MarkdownDocumentationNode markdownDocumentationNode = markdownDocumentationStack.peek();
        markdownDocumentationNode.addWS(ws);
    }

    void endMarkdownDocumentationText(DiagnosticPos pos, Set<Whitespace> ws, String text) {
        MarkdownDocumentationNode markdownDocumentationNode = markdownDocumentationStack.peek();
        BLangMarkdownDocumentationLine documentationDescription =
                (BLangMarkdownDocumentationLine) TreeBuilder.createMarkdownDocumentationTextNode();
        documentationDescription.text = text;
        documentationDescription.pos = pos;
        documentationDescription.addWS(ws);
        markdownDocumentationNode.addDocumentationLine(documentationDescription);
    }

    void endParameterDocumentationLine(Set<Whitespace> ws) {
        MarkdownDocumentationNode markdownDocumentationNode = markdownDocumentationStack.peek();
        markdownDocumentationNode.addWS(ws);
    }

    void endParameterDocumentation(DiagnosticPos pos, Set<Whitespace> ws, String parameterName, String description) {
        MarkdownDocumentationNode markdownDocumentationNode = markdownDocumentationStack.peek();
        BLangMarkdownParameterDocumentation parameterDocumentationNode =
                (BLangMarkdownParameterDocumentation) TreeBuilder.createMarkdownParameterDocumentationNode();
        parameterDocumentationNode.parameterName = (BLangIdentifier) createIdentifier(parameterName);
        parameterDocumentationNode.pos = pos;
        parameterDocumentationNode.addWS(ws);
        parameterDocumentationNode.addParameterDocumentationLine(description);
        markdownDocumentationNode.addParameter(parameterDocumentationNode);
    }

    void endParameterDocumentationDescription(Set<Whitespace> ws, String description) {
        MarkdownDocumentationNode markdownDocumentationNode = markdownDocumentationStack.peek();
        BLangMarkdownParameterDocumentation parameterDocumentation =
                markdownDocumentationNode.getParameters().getLast();
        parameterDocumentation.addWS(ws);
        parameterDocumentation.addParameterDocumentationLine(description);
    }

    void endReturnParameterDocumentation(DiagnosticPos pos, Set<Whitespace> ws, String description) {
        MarkdownDocumentationNode markdownDocumentationNode = markdownDocumentationStack.peek();
        BLangMarkdownReturnParameterDocumentation returnParameterDocumentation =
                (BLangMarkdownReturnParameterDocumentation) TreeBuilder
                        .createMarkdownReturnParameterDocumentationNode();
        returnParameterDocumentation.pos = pos;
        returnParameterDocumentation.addWS(ws);
        returnParameterDocumentation.addReturnParameterDocumentationLine(description);
        markdownDocumentationNode.setReturnParameter(returnParameterDocumentation);
    }

    void endReturnParameterDocumentationDescription(Set<Whitespace> ws, String description) {
        MarkdownDocumentationNode markdownDocumentationNode = markdownDocumentationStack.peek();
        BLangMarkdownReturnParameterDocumentation returnParameter = markdownDocumentationNode.getReturnParameter();
        returnParameter.addWS(ws);
        returnParameter.addReturnParameterDocumentationLine(description);
    }

    void createDeprecatedNode(DiagnosticPos pos,
                              Set<Whitespace> ws,
                              String content) {
        BLangDeprecatedNode deprecatedNode = (BLangDeprecatedNode) TreeBuilder.createDeprecatedNode();

        deprecatedNode.pos = pos;
        deprecatedNode.addWS(ws);

        deprecatedNode.documentationText = content;
        deprecatedAttachmentStack.push(deprecatedNode);
    }

    void startAnnotationAttachment(DiagnosticPos currentPos) {
        BLangAnnotationAttachment annotAttachmentNode =
                (BLangAnnotationAttachment) TreeBuilder.createAnnotAttachmentNode();
        annotAttachmentNode.pos = currentPos;
        annotAttachmentStack.push(annotAttachmentNode);
    }

    void setAnnotationAttachmentName(Set<Whitespace> ws, boolean hasExpr, DiagnosticPos currentPos,
                                     boolean popAnnAttachment) {
        BLangNameReference nameReference = nameReferenceStack.pop();
        BLangAnnotationAttachment bLangAnnotationAttachment = (BLangAnnotationAttachment) annotAttachmentStack.peek();
        bLangAnnotationAttachment.pos = currentPos;
        bLangAnnotationAttachment.addWS(nameReference.ws);
        bLangAnnotationAttachment.addWS(ws);
        bLangAnnotationAttachment.setAnnotationName(nameReference.name);
        bLangAnnotationAttachment.setPackageAlias(nameReference.pkgAlias);
        if (hasExpr) {
            bLangAnnotationAttachment.setExpression(exprNodeStack.pop());
        }
        if (popAnnAttachment) {
            annotAttachmentStack.pop();
        }
    }

    private void attachAnnotations(AnnotatableNode annotatableNode) {
        annotAttachmentStack.forEach(annotatableNode::addAnnotationAttachment);
        annotAttachmentStack.clear();
    }

    private void attachMarkdownDocumentations(DocumentableNode documentableNode) {
        if (!markdownDocumentationStack.empty()) {
            documentableNode.setMarkdownDocumentationAttachment(markdownDocumentationStack.pop());
        }
    }

    private void attachDeprecatedNode(DocumentableNode documentableNode) {
        if (!deprecatedAttachmentStack.empty()) {
            documentableNode.addDeprecatedAttachment(deprecatedAttachmentStack.pop());
        }
    }

    private void attachAnnotations(AnnotatableNode annotatableNode, int count) {
        if (count == 0 || annotAttachmentStack.empty()) {
            return;
        }

        List<AnnotationAttachmentNode> tempAnnotAttachments = new ArrayList<>(count);
        for (int i = 0; i < count; i++) {
            if (annotAttachmentStack.empty()) {
                break;
            }
            tempAnnotAttachments.add(annotAttachmentStack.pop());
        }
        // reversing the collected annotations to preserve the original order
        Collections.reverse(tempAnnotAttachments);
        tempAnnotAttachments.forEach(annotatableNode::addAnnotationAttachment);
    }

    void addAssignmentStatement(DiagnosticPos pos, Set<Whitespace> ws) {
        ExpressionNode rExprNode = exprNodeStack.pop();
        ExpressionNode lExprNode = exprNodeStack.pop();
        BLangAssignment assignmentNode = (BLangAssignment) TreeBuilder.createAssignmentNode();
        assignmentNode.setExpression(rExprNode);
        assignmentNode.pos = pos;
        assignmentNode.addWS(ws);
        assignmentNode.varRef = ((BLangVariableReference) lExprNode);
        addStmtToCurrentBlock(assignmentNode);
    }

    void addTupleDestructuringStatement(DiagnosticPos pos, Set<Whitespace> ws, boolean varDeclaration) {
        BLangTupleDestructure stmt = (BLangTupleDestructure) TreeBuilder.createTupleDestructureStatementNode();
        stmt.pos = pos;
        stmt.addWS(ws);
        stmt.setDeclaredWithVar(varDeclaration);
        stmt.expr = (BLangExpression) exprNodeStack.pop();
        stmt.varRef = (BLangTupleVarRef) exprNodeStack.pop();
        stmt.addWS(ws);
        addStmtToCurrentBlock(stmt);
    }

    public void addRecordDestructuringStatement(DiagnosticPos pos, Set<Whitespace> ws, boolean declaredWithVar) {

        BLangRecordDestructure stmt = (BLangRecordDestructure) TreeBuilder.createRecordDestructureStatementNode();
        stmt.pos = pos;
        stmt.addWS(ws);
        stmt.setDeclaredWithVar(declaredWithVar);

        stmt.expr = (BLangExpression) exprNodeStack.pop();
        stmt.varRef = (BLangRecordVarRef) exprNodeStack.pop();
        addStmtToCurrentBlock(stmt);
    }

    void startForeachStatement() {
        startBlock();
    }

    void addCompoundAssignmentStatement(DiagnosticPos pos, Set<Whitespace> ws, String operator) {
        BLangCompoundAssignment assignmentNode =
                (BLangCompoundAssignment) TreeBuilder.createCompoundAssignmentNode();
        assignmentNode.setExpression(exprNodeStack.pop());
        assignmentNode.setVariable((BLangVariableReference) exprNodeStack.pop());
        assignmentNode.pos = pos;
        assignmentNode.addWS(ws);
        assignmentNode.addWS(this.operatorWs.pop());
        assignmentNode.opKind = OperatorKind.valueFrom(operator);
        addStmtToCurrentBlock(assignmentNode);
    }

    void addCompoundOperator(Set<Whitespace> ws) {
        this.operatorWs.push(ws);
    }

    void addForeachStatement(DiagnosticPos pos, Set<Whitespace> ws) {
        BLangForeach foreach = (BLangForeach) TreeBuilder.createForeachNode();
        foreach.addWS(ws);
        foreach.pos = pos;
        foreach.setCollection(exprNodeStack.pop());
        foreach.addWS(commaWsStack.pop());
        List<ExpressionNode> lExprList = exprNodeListStack.pop();
        lExprList.forEach(expressionNode -> foreach.addVariable((BLangVariableReference) expressionNode));
        BLangBlockStmt foreachBlock = (BLangBlockStmt) this.blockNodeStack.pop();
        foreachBlock.pos = pos;
        foreach.setBody(foreachBlock);
        addStmtToCurrentBlock(foreach);
    }

    void startWhileStmt() {
        startBlock();
    }

    void addWhileStmt(DiagnosticPos pos, Set<Whitespace> ws) {
        BLangWhile whileNode = (BLangWhile) TreeBuilder.createWhileNode();
        whileNode.setCondition(exprNodeStack.pop());
        whileNode.pos = pos;
        whileNode.addWS(ws);
        BLangBlockStmt whileBlock = (BLangBlockStmt) this.blockNodeStack.pop();
        whileBlock.pos = pos;
        whileNode.setBody(whileBlock);
        addStmtToCurrentBlock(whileNode);
    }

    void startLockStmt() {
        startBlock();
    }

    void addLockStmt(DiagnosticPos pos, Set<Whitespace> ws) {
        BLangLock lockNode = (BLangLock) TreeBuilder.createLockNode();
        lockNode.pos = pos;
        lockNode.addWS(ws);
        BLangBlockStmt lockBlock = (BLangBlockStmt) this.blockNodeStack.pop();
        lockBlock.pos = pos;
        lockNode.setBody(lockBlock);
        addStmtToCurrentBlock(lockNode);
    }

    public void addContinueStatement(DiagnosticPos pos, Set<Whitespace> ws) {
        BLangContinue nextNode = (BLangContinue) TreeBuilder.createContinueNode();
        nextNode.pos = pos;
        nextNode.addWS(ws);
        addStmtToCurrentBlock(nextNode);
    }

    void addBreakStatement(DiagnosticPos pos, Set<Whitespace> ws) {
        BLangBreak breakNode = (BLangBreak) TreeBuilder.createBreakNode();
        breakNode.pos = pos;
        breakNode.addWS(ws);
        addStmtToCurrentBlock(breakNode);
    }

    void addReturnStatement(DiagnosticPos pos, Set<Whitespace> ws, boolean exprAvailable) {
        BLangReturn retStmt = (BLangReturn) TreeBuilder.createReturnNode();
        retStmt.pos = pos;
        retStmt.addWS(ws);
        if (exprAvailable) {
            retStmt.expr = (BLangExpression) this.exprNodeStack.pop();
        } else {
            BLangLiteral nilLiteral = (BLangLiteral) TreeBuilder.createLiteralExpression();
            nilLiteral.pos = pos;
            nilLiteral.value = Names.NIL_VALUE;
            nilLiteral.typeTag = TypeTags.NIL;
            retStmt.expr = nilLiteral;
        }
        addStmtToCurrentBlock(retStmt);
    }

    void startTransactionStmt() {
        transactionNodeStack.push(TreeBuilder.createTransactionNode());
        startBlock();
    }

    void addTransactionBlock(DiagnosticPos pos, Set<Whitespace> ws) {
        TransactionNode transactionNode = transactionNodeStack.peek();
        BLangBlockStmt transactionBlock = (BLangBlockStmt) this.blockNodeStack.pop();
        transactionBlock.pos = pos;
        transactionNode.addWS(ws);
        transactionNode.setTransactionBody(transactionBlock);
    }

    void endTransactionPropertyInitStatementList(Set<Whitespace> ws) {
        TransactionNode transactionNode = transactionNodeStack.peek();
        transactionNode.addWS(ws);
    }

    void startOnretryBlock() {
        startBlock();
    }

    void addOnretryBlock(DiagnosticPos pos, Set<Whitespace> ws) {
        TransactionNode transactionNode = transactionNodeStack.peek();
        BLangBlockStmt onretryBlock = (BLangBlockStmt) this.blockNodeStack.pop();
        onretryBlock.pos = pos;
        transactionNode.addWS(ws);
        transactionNode.setOnRetryBody(onretryBlock);
    }

    void endTransactionStmt(DiagnosticPos pos, Set<Whitespace> ws) {
        BLangTransaction transaction = (BLangTransaction) transactionNodeStack.pop();
        transaction.pos = pos;
        transaction.addWS(ws);
        addStmtToCurrentBlock(transaction);

        // TODO This is a temporary workaround to flag coordinator service start
        String value = compilerOptions.get(CompilerOptionName.TRANSACTION_EXISTS);
        if (value != null) {
            return;
        }

        compilerOptions.put(CompilerOptionName.TRANSACTION_EXISTS, "true");
        List<String> nameComps = getPackageNameComps(Names.TRANSACTION_PACKAGE.value);
        addImportPackageDeclaration(pos, null, Names.TRANSACTION_ORG.value, nameComps, Names.DEFAULT_VERSION.value,
                Names.DOT.value + nameComps.get(nameComps.size() - 1));
    }

    void addAbortStatement(DiagnosticPos pos, Set<Whitespace> ws) {
        BLangAbort abortNode = (BLangAbort) TreeBuilder.createAbortNode();
        abortNode.pos = pos;
        abortNode.addWS(ws);
        addStmtToCurrentBlock(abortNode);
    }

    void addDoneStatement(DiagnosticPos pos, Set<Whitespace> ws) {
        BLangDone doneNode = (BLangDone) TreeBuilder.createDoneNode();
        doneNode.pos = pos;
        doneNode.addWS(ws);
        addStmtToCurrentBlock(doneNode);
    }

    void addRetryStatement(DiagnosticPos pos, Set<Whitespace> ws) {
        BLangRetry retryNode = (BLangRetry) TreeBuilder.createRetryNode();
        retryNode.pos = pos;
        retryNode.addWS(ws);
        addStmtToCurrentBlock(retryNode);
    }

    void addRetryCountExpression(Set<Whitespace> ws) {
        BLangTransaction transaction = (BLangTransaction) transactionNodeStack.peek();
        transaction.addWS(ws);
        transaction.retryCount = (BLangExpression) exprNodeStack.pop();
    }

    void addCommittedBlock(Set<Whitespace> ws) {
        BLangTransaction transaction = (BLangTransaction) transactionNodeStack.peek();
        transaction.addWS(ws);
        transaction.onCommitFunction = (BLangExpression) exprNodeStack.pop();
    }

    void addAbortedBlock(Set<Whitespace> ws) {
        BLangTransaction transaction = (BLangTransaction) transactionNodeStack.peek();
        transaction.addWS(ws);
        transaction.onAbortFunction = (BLangExpression) exprNodeStack.pop();
    }

    void startIfElseNode(DiagnosticPos pos) {
        BLangIf ifNode = (BLangIf) TreeBuilder.createIfElseStatementNode();
        ifNode.pos = pos;
        ifElseStatementStack.push(ifNode);
        startBlock();
    }

    void addIfBlock(DiagnosticPos pos, Set<Whitespace> ws) {
        IfNode ifNode = ifElseStatementStack.peek();
        ((BLangIf) ifNode).pos = pos;
        ifNode.addWS(ws);
        ifNode.setCondition(exprNodeStack.pop());
        ifNode.setBody(blockNodeStack.pop());
    }

    void addElseIfBlock(DiagnosticPos pos, Set<Whitespace> ws) {
        IfNode elseIfNode = ifElseStatementStack.pop();
        ((BLangIf) elseIfNode).pos = pos;
        elseIfNode.setCondition(exprNodeStack.pop());
        elseIfNode.setBody(blockNodeStack.pop());
        elseIfNode.addWS(ws);

        IfNode parentIfNode = ifElseStatementStack.peek();
        while (parentIfNode.getElseStatement() != null) {
            parentIfNode = (IfNode) parentIfNode.getElseStatement();
        }
        parentIfNode.setElseStatement(elseIfNode);
    }

    void addElseBlock(DiagnosticPos pos, Set<Whitespace> ws) {
        IfNode ifNode = ifElseStatementStack.peek();
        while (ifNode.getElseStatement() != null) {
            ifNode = (IfNode) ifNode.getElseStatement();
        }
        BlockNode elseBlock = blockNodeStack.pop();
        elseBlock.addWS(ws);
        ((BLangBlockStmt) elseBlock).pos = pos;
        ifNode.setElseStatement(elseBlock);
    }

    void endIfElseNode(Set<Whitespace> ws) {
        IfNode ifNode = ifElseStatementStack.pop();
        ifNode.addWS(ws);
        addStmtToCurrentBlock(ifNode);
    }

    void createMatchNode(DiagnosticPos pos) {
        if (this.matchStmtStack == null) {
            this.matchStmtStack = new ArrayDeque<>();
        }

        BLangMatch matchStmt = (BLangMatch) TreeBuilder.createMatchStatement();
        matchStmt.pos = pos;

        this.matchStmtStack.addFirst(matchStmt);
    }

    void completeMatchNode(DiagnosticPos pos, Set<Whitespace> ws) {
        BLangMatch matchStmt = this.matchStmtStack.removeFirst();
        matchStmt.pos = pos;
        matchStmt.addWS(ws);
        matchStmt.expr = (BLangExpression) this.exprNodeStack.pop();
        addStmtToCurrentBlock(matchStmt);
    }

    void startMatchStmtPattern() {
        startBlock();
    }

    void addMatchStmtSimpleBindingPattern(DiagnosticPos pos, Set<Whitespace> ws, String identifier) {
        BLangMatchTypedBindingPatternClause patternClause =
                (BLangMatchTypedBindingPatternClause) TreeBuilder.createMatchStatementSimpleBindingPattern();
        patternClause.pos = pos;
        patternClause.addWS(ws);

        // Create a variable node
        String patternIdentifier = identifier == null ? Names.IGNORE.value : identifier;
        BLangSimpleVariable var = (BLangSimpleVariable) TreeBuilder.createSimpleVariableNode();
        var.pos = pos;
        var.setName(this.createIdentifier(patternIdentifier));
        var.setTypeNode(this.typeNodeStack.pop());
        if (identifier != null) {
            Set<Whitespace> varDefWS = removeNthFromStart(ws, 0);
            var.addWS(varDefWS);
        }
        patternClause.variable = var;
        patternClause.body = (BLangBlockStmt) blockNodeStack.pop();
        patternClause.body.pos = pos;
        this.matchStmtStack.peekFirst().patternClauses.add(patternClause);
    }

    void addMatchStmtStaticBindingPattern(DiagnosticPos pos, Set<Whitespace> ws) {
        BLangMatchStaticBindingPatternClause patternClause =
                (BLangMatchStaticBindingPatternClause) TreeBuilder.createMatchStatementStaticBindingPattern();
        patternClause.pos = pos;
        patternClause.addWS(ws);

        patternClause.literal = (BLangExpression) this.exprNodeStack.pop();
        patternClause.body = (BLangBlockStmt) blockNodeStack.pop();
        patternClause.body.pos = pos;
        this.matchStmtStack.peekFirst().patternClauses.add(patternClause);
    }

    void addMatchStmtStructuredBindingPattern(DiagnosticPos pos, Set<Whitespace> ws, boolean isTypeGuardPresent) {
        BLangMatchStructuredBindingPatternClause patternClause =
                (BLangMatchStructuredBindingPatternClause) TreeBuilder.createMatchStatementStructuredBindingPattern();
        patternClause.pos = pos;
        patternClause.addWS(ws);

        patternClause.bindingPatternVariable = this.varStack.pop();
        patternClause.body = (BLangBlockStmt) blockNodeStack.pop();
        patternClause.body.pos = pos;

        if (isTypeGuardPresent) {
            patternClause.typeGuardExpr = (BLangExpression) exprNodeStack.pop();
        }
        this.matchStmtStack.peekFirst().patternClauses.add(patternClause);
    }

    void addWorkerSendStmt(DiagnosticPos pos, Set<Whitespace> ws, String workerName, boolean isForkJoinSend, boolean
            hasKey) {
        BLangWorkerSend workerSendNode = (BLangWorkerSend) TreeBuilder.createWorkerSendNode();
        workerSendNode.setWorkerName(this.createIdentifier(workerName));
        workerSendNode.expr = (BLangExpression) exprNodeStack.pop();
        workerSendNode.isForkJoinSend = isForkJoinSend;
        workerSendNode.pos = pos;
        workerSendNode.addWS(ws);
        //added to use for channels as well
        if (hasKey) {
            workerSendNode.keyExpr = workerSendNode.expr;
            workerSendNode.expr = (BLangExpression) exprNodeStack.pop();
            workerSendNode.isChannel = true;
        }
        addStmtToCurrentBlock(workerSendNode);
    }

    void addWorkerReceiveStmt(DiagnosticPos pos, Set<Whitespace> ws, String workerName, boolean hasKey) {
        BLangWorkerReceive workerReceiveNode = (BLangWorkerReceive) TreeBuilder.createWorkerReceiveNode();
        workerReceiveNode.setWorkerName(this.createIdentifier(workerName));
        workerReceiveNode.expr = (BLangExpression) exprNodeStack.pop();
        workerReceiveNode.pos = pos;
        workerReceiveNode.addWS(ws);
        //if there are two expressions, this is a channel receive and the top expression is the key
        if (hasKey) {
            workerReceiveNode.keyExpr = workerReceiveNode.expr;
            workerReceiveNode.expr = (BLangExpression) exprNodeStack.pop();
            workerReceiveNode.isChannel = true;
        }
        addStmtToCurrentBlock(workerReceiveNode);
    }

    void addExpressionStmt(DiagnosticPos pos, Set<Whitespace> ws) {
        BLangExpressionStmt exprStmt = (BLangExpressionStmt) TreeBuilder.createExpressionStatementNode();
        exprStmt.pos = pos;
        exprStmt.addWS(ws);
        exprStmt.expr = (BLangExpression) exprNodeStack.pop();
        addStmtToCurrentBlock(exprStmt);
    }

    void startServiceDef(DiagnosticPos pos) {
        BLangService serviceNode = (BLangService) TreeBuilder.createServiceNode();
        serviceNode.pos = pos;
        attachAnnotations(serviceNode);
        attachMarkdownDocumentations(serviceNode);
        attachDeprecatedNode(serviceNode);
        serviceNodeStack.push(serviceNode);
    }

    void endServiceDef(DiagnosticPos pos, Set<Whitespace> ws, String serviceName, DiagnosticPos identifierPos,
            boolean isAnonServiceValue) {
        BLangService serviceNode = (BLangService) serviceNodeStack.pop();
        serviceNode.isAnonymousServiceValue = isAnonServiceValue;
        if (serviceName == null) {
            serviceName = this.anonymousModelHelper.getNextAnonymousTypeKey(pos.src.pkgID);
        }
        BLangIdentifier identifier = (BLangIdentifier) createIdentifier(serviceName);
        identifier.pos = identifierPos;
        serviceNode.setName(identifier);
        serviceNode.serviceUDT = (BLangUserDefinedType) this.typeNodeStack.pop();
        if (!isAnonServiceValue) {
            serviceNode.attachExpr = (BLangExpression) this.exprNodeStack.pop();
        }
        serviceNode.pos = pos;
        serviceNode.addWS(ws);
        this.compUnit.addTopLevelNode(serviceNode);

        if (!isAnonServiceValue) {
            return;
        }
        final BLangServiceConstructorExpr serviceConstNode = (BLangServiceConstructorExpr) TreeBuilder
                .createServiceConstructorNode();
        serviceConstNode.serviceNode = serviceNode;
        serviceConstNode.pos = pos;
        serviceConstNode.addWS(ws);
        addExpressionNode(serviceConstNode);
    }

    void createXMLQName(DiagnosticPos pos, Set<Whitespace> ws, String localname, String prefix) {
        BLangXMLQName qname = (BLangXMLQName) TreeBuilder.createXMLQNameNode();
        qname.localname = (BLangIdentifier) createIdentifier(localname);
        qname.prefix = (BLangIdentifier) createIdentifier(prefix);
        qname.pos = pos;
        qname.addWS(ws);
        addExpressionNode(qname);
    }

    void createXMLAttribute(DiagnosticPos pos, Set<Whitespace> ws) {
        BLangXMLAttribute xmlAttribute = (BLangXMLAttribute) TreeBuilder.createXMLAttributeNode();
        xmlAttribute.value = (BLangXMLQuotedString) exprNodeStack.pop();
        xmlAttribute.name = (BLangExpression) exprNodeStack.pop();
        xmlAttribute.pos = pos;
        xmlAttribute.addWS(ws);
        xmlAttributeNodeStack.push(xmlAttribute);
    }

    void attachXmlLiteralWS(Set<Whitespace> ws) {
        this.exprNodeStack.peek().addWS(ws);
    }

    void startXMLElement(DiagnosticPos pos, Set<Whitespace> ws, boolean isRoot) {
        BLangXMLElementLiteral xmlElement = (BLangXMLElementLiteral) TreeBuilder.createXMLElementLiteralNode();
        BLangExpression startTag = (BLangExpression) exprNodeStack.pop();
        xmlElement.addWS(ws);
        xmlElement.startTagName = startTag;
        xmlElement.pos = pos;
        xmlElement.isRoot = isRoot;
        xmlAttributeNodeStack.forEach(xmlElement::addAttribute);
        xmlAttributeNodeStack.clear();
        addExpressionNode(xmlElement);
    }

    void endXMLElement(Set<Whitespace> ws) {
        BLangExpression endTag = (BLangExpression) exprNodeStack.pop();
        BLangXMLElementLiteral xmlElement = (BLangXMLElementLiteral) exprNodeStack.peek();
        xmlElement.addWS(ws);
        xmlElement.endTagName = endTag;
    }

    void createXMLQuotedLiteral(DiagnosticPos pos,
                                Set<Whitespace> ws,
                                Stack<String> precedingTextFragments,
                                String endingText,
                                QuoteType quoteType) {
        List<BLangExpression> templateExprs =
                getExpressionsInTemplate(pos, ws, precedingTextFragments, endingText);
        BLangXMLQuotedString quotedString = (BLangXMLQuotedString) TreeBuilder.createXMLQuotedStringNode();
        quotedString.pos = pos;
        quotedString.quoteType = quoteType;
        quotedString.textFragments = templateExprs;
        addExpressionNode(quotedString);
    }

    void addChildToXMLElement(Set<Whitespace> ws) {
        XMLLiteralNode child = (XMLLiteralNode) exprNodeStack.pop();
        child.addWS(ws);
        BLangXMLElementLiteral parentXMLExpr = (BLangXMLElementLiteral) exprNodeStack.peek();
        parentXMLExpr.addChild(child);
    }

    void createXMLTextLiteral(DiagnosticPos pos,
                              Set<Whitespace> ws,
                              Stack<String> precedingTextFragments,
                              String endingText) {
        BLangXMLTextLiteral xmlTextLiteral = (BLangXMLTextLiteral) TreeBuilder.createXMLTextLiteralNode();
        xmlTextLiteral.textFragments =
                getExpressionsInTemplate(pos, ws, precedingTextFragments, endingText);
        xmlTextLiteral.pos = pos;
        addExpressionNode(xmlTextLiteral);
    }

    void addXMLTextToElement(DiagnosticPos pos,
                             Set<Whitespace> ws,
                             Stack<String> precedingTextFragments,
                             String endingText) {

        List<BLangExpression> templateExprs =
                getExpressionsInTemplate(pos, ws, precedingTextFragments, endingText);
        BLangXMLElementLiteral parentElement = (BLangXMLElementLiteral) exprNodeStack.peek();
        templateExprs.forEach(parentElement::addChild);
    }

    void createXMLCommentLiteral(DiagnosticPos pos,
                                 Set<Whitespace> ws,
                                 Stack<String> precedingTextFragments,
                                 String endingText) {

        BLangXMLCommentLiteral xmlCommentLiteral = (BLangXMLCommentLiteral) TreeBuilder.createXMLCommentLiteralNode();
        xmlCommentLiteral.textFragments =
                getExpressionsInTemplate(pos, null, precedingTextFragments, endingText);
        xmlCommentLiteral.pos = pos;
        xmlCommentLiteral.addWS(ws);
        addExpressionNode(xmlCommentLiteral);
    }

    void createXMLPILiteral(DiagnosticPos pos,
                            Set<Whitespace> ws,
                            String targetQName,
                            Stack<String> precedingTextFragments,
                            String endingText) {
        List<BLangExpression> dataExprs =
                getExpressionsInTemplate(pos, ws, precedingTextFragments, endingText);
        addLiteralValue(pos, ws, TypeTags.STRING, targetQName);

        BLangXMLProcInsLiteral xmlProcInsLiteral =
                (BLangXMLProcInsLiteral) TreeBuilder.createXMLProcessingIntsructionLiteralNode();
        xmlProcInsLiteral.pos = pos;
        xmlProcInsLiteral.dataFragments = dataExprs;
        xmlProcInsLiteral.target = (BLangLiteral) exprNodeStack.pop();
        addExpressionNode(xmlProcInsLiteral);
    }

    void addXMLNSDeclaration(DiagnosticPos pos,
                             Set<Whitespace> ws,
                             String namespaceUri,
                             String prefix,
                             boolean isTopLevel) {
        BLangXMLNS xmlns = (BLangXMLNS) TreeBuilder.createXMLNSNode();
        BLangIdentifier prefixIdentifer = (BLangIdentifier) TreeBuilder.createIdentifierNode();
        prefixIdentifer.pos = pos;
        prefixIdentifer.value = prefix;

        addLiteralValue(pos, removeNthFromStart(ws, 1), TypeTags.STRING, namespaceUri);
        xmlns.namespaceURI = (BLangLiteral) exprNodeStack.pop();
        xmlns.prefix = prefixIdentifer;
        xmlns.pos = pos;
        xmlns.addWS(ws);

        if (isTopLevel) {
            this.compUnit.addTopLevelNode(xmlns);
            return;
        }

        BLangXMLNSStatement xmlnsStmt = (BLangXMLNSStatement) TreeBuilder.createXMLNSDeclrStatementNode();
        xmlnsStmt.xmlnsDecl = xmlns;
        xmlnsStmt.pos = pos;
        addStmtToCurrentBlock(xmlnsStmt);
    }

    void createStringTemplateLiteral(DiagnosticPos pos, Set<Whitespace> ws, Stack<String> precedingTextFragments,
                                     String endingText) {
        BLangStringTemplateLiteral stringTemplateLiteral =
                (BLangStringTemplateLiteral) TreeBuilder.createStringTemplateLiteralNode();
        stringTemplateLiteral.exprs =
                getExpressionsInTemplate(pos, null, precedingTextFragments, endingText);
        stringTemplateLiteral.addWS(ws);
        stringTemplateLiteral.pos = pos;
        addExpressionNode(stringTemplateLiteral);
    }

    void createXmlAttributesRefExpr(DiagnosticPos pos, Set<Whitespace> ws, boolean singleAttribute) {
        BLangXMLAttributeAccess xmlAttributeAccess =
                (BLangXMLAttributeAccess) TreeBuilder.createXMLAttributeAccessNode();
        xmlAttributeAccess.pos = pos;
        xmlAttributeAccess.addWS(ws);
        if (singleAttribute) {
            xmlAttributeAccess.indexExpr = (BLangExpression) exprNodeStack.pop();
        }
        xmlAttributeAccess.expr = (BLangVariableReference) exprNodeStack.pop();
        addExpressionNode(xmlAttributeAccess);
    }

    void addIntRangeExpression(DiagnosticPos pos,
                               Set<Whitespace> ws,
                               boolean includeStart,
                               boolean includeEnd,
                               boolean noUpperBound) {
        BLangIntRangeExpression intRangeExpr = (BLangIntRangeExpression) TreeBuilder.createIntRangeExpression();
        intRangeExpr.pos = pos;
        intRangeExpr.addWS(ws);
        if (!noUpperBound) {
            intRangeExpr.endExpr = (BLangExpression) this.exprNodeStack.pop();
        }
        intRangeExpr.startExpr = (BLangExpression) this.exprNodeStack.pop();
        intRangeExpr.includeStart = includeStart;
        intRangeExpr.includeEnd = includeEnd;
        exprNodeStack.push(intRangeExpr);
    }

    void addNamedArgument(DiagnosticPos pos, Set<Whitespace> ws, String name) {
        BLangNamedArgsExpression namedArg = (BLangNamedArgsExpression) TreeBuilder.createNamedArgNode();
        namedArg.pos = pos;
        namedArg.addWS(ws);
        namedArg.name = (BLangIdentifier) this.createIdentifier(name);
        namedArg.expr = (BLangExpression) this.exprNodeStack.pop();
        addExpressionNode(namedArg);
    }

    void addRestArgument(DiagnosticPos pos, Set<Whitespace> ws) {
        BLangRestArgsExpression varArgs = (BLangRestArgsExpression) TreeBuilder.createVarArgsNode();
        varArgs.pos = pos;
        varArgs.addWS(ws);
        varArgs.expr = (BLangExpression) this.exprNodeStack.pop();
        addExpressionNode(varArgs);
    }

    void addDefaultableParam(DiagnosticPos pos, Set<Whitespace> ws) {
        BLangSimpleVariableDef defaultableParam =
                (BLangSimpleVariableDef) TreeBuilder.createSimpleVariableDefinitionNode();
        defaultableParam.pos = pos;
        defaultableParam.addWS(ws);
        List<BLangVariable> params = this.varListStack.peek();
        BLangSimpleVariable var = (BLangSimpleVariable) params.remove(params.size() - 1);
        var.expr = (BLangExpression) this.exprNodeStack.pop();
        defaultableParam.var = var;
        this.defaultableParamsList.add(defaultableParam);
    }

    void addRestParam(DiagnosticPos pos, Set<Whitespace> ws, String identifier, int annotCount) {
        BLangSimpleVariable restParam = (BLangSimpleVariable) this.generateBasicVarNode(pos, ws, identifier, false);
        attachAnnotations(restParam, annotCount);
        restParam.pos = pos;

        BLangArrayType typeNode = (BLangArrayType) TreeBuilder.createArrayTypeNode();
        typeNode.elemtype = restParam.typeNode;
        typeNode.dimensions = 1;
        restParam.typeNode = typeNode;
        this.restParamStack.push(restParam);
    }

    // Private methods

    private List<BLangExpression> getExpressionsInTemplate(DiagnosticPos pos,
                                                           Set<Whitespace> ws,
                                                           Stack<String> precedingTextFragments,
                                                           String endingText) {
        List<BLangExpression> expressions = new ArrayList<>();
        String originalValue = endingText;
        endingText = endingText == null ? "" : StringEscapeUtils.unescapeJava(endingText);
        addLiteralValue(pos, ws, TypeTags.STRING, endingText, originalValue);
        expressions.add((BLangExpression) exprNodeStack.pop());

        while (!precedingTextFragments.empty()) {
            expressions.add((BLangExpression) exprNodeStack.pop());
            String textFragment = precedingTextFragments.pop();
            originalValue = textFragment;
            textFragment = textFragment == null ? "" : StringEscapeUtils.unescapeJava(textFragment);
            addLiteralValue(pos, ws, TypeTags.STRING, textFragment, originalValue);
            expressions.add((BLangExpression) exprNodeStack.pop());
        }

        Collections.reverse(expressions);
        return expressions;
    }

    void endCompilationUnit(Set<Whitespace> ws) {
        compUnit.addWS(ws);
    }

    void endCallableParamList(Set<Whitespace> ws) {
        this.invokableNodeStack.peek().addWS(ws);
    }

    void endFuncTypeParamList(Set<Whitespace> ws) {
        this.commaWsStack.push(ws);
    }

    private Set<Whitespace> removeNthFromLast(Set<Whitespace> ws, int n) {
        if (ws == null) {
            return null;
        }
        return removeNth(((TreeSet<Whitespace>) ws).descendingIterator(), n);
    }

    private Set<Whitespace> removeNthFromStart(Set<Whitespace> ws, int n) {
        if (ws == null) {
            return null;
        }
        return removeNth(ws.iterator(), n);
    }

    private Set<Whitespace> removeNth(Iterator<Whitespace> iterator, int n) {
        int i = 0;
        while (iterator.hasNext()) {
            Whitespace next = iterator.next();
            if (i++ == n) {
                Set<Whitespace> varWS = new TreeSet<>();
                varWS.add(next);
                iterator.remove();
                return varWS;
            }
        }
        return null;
    }

    private BLangUserDefinedType createUserDefinedType(DiagnosticPos pos,
                                                       Set<Whitespace> ws,
                                                       BLangIdentifier pkgAlias,
                                                       BLangIdentifier name) {
        BLangUserDefinedType userDefinedType = (BLangUserDefinedType) TreeBuilder.createUserDefinedTypeNode();
        userDefinedType.pos = pos;
        userDefinedType.addWS(ws);
        userDefinedType.pkgAlias = pkgAlias;
        userDefinedType.typeName = name;
        return userDefinedType;
    }

    private List<String> getPackageNameComps(String sourcePkg) {
        String[] pkgParts = sourcePkg.split("\\.|\\\\|\\/");
        return Arrays.asList(pkgParts);
    }

    void startOrderByClauseNode(DiagnosticPos pos) {
        OrderByNode orderByNode = TreeBuilder.createOrderByNode();
        ((BLangOrderBy) orderByNode).pos = pos;
        this.orderByClauseStack.push(orderByNode);
    }

    void endOrderByClauseNode(DiagnosticPos pos, Set<Whitespace> ws) {
        OrderByNode orderByNode = this.orderByClauseStack.peek();
        ((BLangOrderBy) orderByNode).pos = pos;
        orderByNode.addWS(ws);
        Collections.reverse(orderByVariableStack);
        while (!this.orderByVariableStack.empty()) {
            orderByNode.addOrderByVariable(this.orderByVariableStack.pop());
        }
    }

    void startOrderByVariableNode(DiagnosticPos pos) {
        OrderByVariableNode orderByVariableNode = TreeBuilder.createOrderByVariableNode();
        ((BLangOrderByVariable) orderByVariableNode).pos = pos;
        this.orderByVariableStack.push(orderByVariableNode);
    }

    void endOrderByVariableNode(DiagnosticPos pos, Set<Whitespace> ws, boolean isAscending,
                                boolean isDescending) {
        OrderByVariableNode orderByVariableNode = this.orderByVariableStack.peek();
        ((BLangOrderByVariable) orderByVariableNode).pos = pos;
        orderByVariableNode.addWS(ws);
        orderByVariableNode.setVariableReference(this.exprNodeStack.pop());
        orderByVariableNode.setOrderByType(isAscending, isDescending);
    }

    void startLimitClauseNode(DiagnosticPos pos) {
        LimitNode limitNode = TreeBuilder.createLimitNode();
        ((BLangLimit) limitNode).pos = pos;
        this.limitClauseStack.push(limitNode);
    }

    void endLimitClauseNode(DiagnosticPos pos, Set<Whitespace> ws, String limitValue) {
        LimitNode limitNode = this.limitClauseStack.peek();
        ((BLangLimit) limitNode).pos = pos;
        limitNode.addWS(ws);
        limitNode.setLimitValue(limitValue);
    }

    void startGroupByClauseNode(DiagnosticPos pos) {
        GroupByNode groupByNode = TreeBuilder.createGroupByNode();
        ((BLangGroupBy) groupByNode).pos = pos;
        this.groupByClauseStack.push(groupByNode);
    }

    void endGroupByClauseNode(DiagnosticPos pos, Set<Whitespace> ws) {
        GroupByNode groupByNode = this.groupByClauseStack.peek();
        ((BLangGroupBy) groupByNode).pos = pos;
        groupByNode.addWS(ws);
        groupByNode.addWS(commaWsStack.pop());
        this.exprNodeListStack.pop().forEach(groupByNode::addVariableReference);
    }

    void startHavingClauseNode(DiagnosticPos pos) {
        HavingNode havingNode = TreeBuilder.createHavingNode();
        ((BLangHaving) havingNode).pos = pos;
        this.havingClauseStack.push(havingNode);
    }

    void endHavingClauseNode(DiagnosticPos pos, Set<Whitespace> ws) {
        HavingNode havingNode = this.havingClauseStack.peek();
        ((BLangHaving) havingNode).pos = pos;
        havingNode.addWS(ws);
        havingNode.setExpression(this.exprNodeStack.pop());
    }

    void startSelectExpressionNode(DiagnosticPos pos) {
        SelectExpressionNode selectExpr = TreeBuilder.createSelectExpressionNode();
        ((BLangSelectExpression) selectExpr).pos = pos;
        this.selectExpressionsStack.push(selectExpr);
    }

    void endSelectExpressionNode(String identifier, DiagnosticPos pos, Set<Whitespace> ws) {
        SelectExpressionNode selectExpression = this.selectExpressionsStack.peek();
        selectExpression.setExpression(exprNodeStack.pop());
        ((BLangSelectExpression) selectExpression).pos = pos;
        selectExpression.addWS(ws);
        selectExpression.setIdentifier(identifier);
    }

    void startSelectExpressionList() {
        this.selectExpressionsListStack.push(new ArrayList<>());
    }

    void endSelectExpressionList(Set<Whitespace> ws, int selectExprCount) {
        commaWsStack.push(ws);
        List<SelectExpressionNode> selectExprList = this.selectExpressionsListStack.peek();
        addSelectExprToSelectExprNodeList(selectExprList, selectExprCount);
    }

    private void addSelectExprToSelectExprNodeList(List<SelectExpressionNode> selectExprList, int n) {
        if (this.selectExpressionsStack.empty()) {
            throw new IllegalStateException("Select expression stack cannot be empty in processing a SelectClause");
        }
        SelectExpressionNode expr = this.selectExpressionsStack.pop();
        if (n > 1) {
            addSelectExprToSelectExprNodeList(selectExprList, n - 1);
        }
        selectExprList.add(expr);
    }

    void startWhereClauseNode(DiagnosticPos pos) {
        WhereNode whereNode = TreeBuilder.createWhereNode();
        ((BLangWhere) whereNode).pos = pos;
        this.whereClauseStack.push(whereNode);
    }

    void endWhereClauseNode(DiagnosticPos pos, Set<Whitespace> ws) {
        WhereNode whereNode = this.whereClauseStack.peek();
        ((BLangWhere) whereNode).pos = pos;
        whereNode.addWS(ws);
        whereNode.setExpression(exprNodeStack.pop());
    }

    void startSelectClauseNode(DiagnosticPos pos) {
        SelectClauseNode selectClauseNode = TreeBuilder.createSelectClauseNode();
        ((BLangSelectClause) selectClauseNode).pos = pos;
        this.selectClausesStack.push(selectClauseNode);
    }

    void endSelectClauseNode(boolean isSelectAll, boolean isGroupByAvailable, boolean isHavingAvailable,
                             DiagnosticPos pos, Set<Whitespace> ws) {
        SelectClauseNode selectClauseNode = this.selectClausesStack.peek();
        ((BLangSelectClause) selectClauseNode).pos = pos;
        selectClauseNode.addWS(ws);
        if (!isSelectAll) {
            selectClauseNode.addWS(commaWsStack.pop());
            selectClauseNode.setSelectExpressions(this.selectExpressionsListStack.pop());
        } else {
            selectClauseNode.setSelectAll(true);
        }
        if (isGroupByAvailable) {
            selectClauseNode.setGroupBy(this.groupByClauseStack.pop());
        }
        if (isHavingAvailable) {
            selectClauseNode.setHaving(this.havingClauseStack.pop());
        }
    }

    void startWindowClauseNode(DiagnosticPos pos) {
        WindowClauseNode windowClauseNode = TreeBuilder.createWindowClauseNode();
        ((BLangWindow) windowClauseNode).pos = pos;
        this.windowClausesStack.push(windowClauseNode);
    }

    void endWindowsClauseNode(DiagnosticPos pos, Set<Whitespace> ws) {
        WindowClauseNode windowClauseNode = this.windowClausesStack.peek();
        ((BLangWindow) windowClauseNode).pos = pos;
        windowClauseNode.addWS(ws);
        windowClauseNode.setFunctionInvocation(this.exprNodeStack.pop());

        if (this.exprNodeStack.size() > 1) { // contains other than the streaming input name reference
            List<ExpressionNode> exprList = new ArrayList<>();
            addExprToExprNodeList(exprList, this.exprNodeStack.size() - 1);
            StreamingInput streamingInput = this.streamingInputStack.peek();
            streamingInput.setPreFunctionInvocations(exprList);
        }

        if (!this.whereClauseStack.empty()) {
            this.streamingInputStack.peek().setWindowTraversedAfterWhere(true);
        } else {
            this.streamingInputStack.peek().setWindowTraversedAfterWhere(false);
        }
    }

    void startStreamingInputNode(DiagnosticPos pos) {
        StreamingInput streamingInput = TreeBuilder.createStreamingInputNode();
        ((BLangStreamingInput) streamingInput).pos = pos;
        this.streamingInputStack.push(streamingInput);
    }

    void endStreamingInputNode(String alias, DiagnosticPos pos,
                               Set<Whitespace> ws) {
        BLangStreamingInput streamingInput = (BLangStreamingInput) this.streamingInputStack.peek();
        streamingInput.pos = pos;
        streamingInput.addWS(ws);

        if (this.whereClauseStack.size() == 2) {
            streamingInput.setAfterStreamingCondition(this.whereClauseStack.pop());
            streamingInput.setBeforeStreamingCondition(this.whereClauseStack.pop());
        } else if (this.whereClauseStack.size() == 1) {
            if (streamingInput.isWindowTraversedAfterWhere()) {
                streamingInput.setBeforeStreamingCondition(this.whereClauseStack.pop());
            } else {
                streamingInput.setAfterStreamingCondition(this.whereClauseStack.pop());
            }
        }

        if (this.exprNodeStack.size() > 1) {
            List<ExpressionNode> exprList = new ArrayList<>();
            addExprToExprNodeList(exprList, this.exprNodeStack.size() - 1);
            streamingInput.setPostFunctionInvocations(exprList);
        }

        if (!this.windowClausesStack.empty()) {
            streamingInput.setWindowClause(this.windowClausesStack.pop());
        }
        streamingInput.setStreamReference(this.exprNodeStack.pop());
        streamingInput.setAlias(alias);
    }

    void startJoinStreamingInputNode(DiagnosticPos pos) {
        JoinStreamingInput joinStreamingInput = TreeBuilder.createJoinStreamingInputNode();
        ((BLangJoinStreamingInput) joinStreamingInput).pos = pos;
        this.joinStreamingInputsStack.push(joinStreamingInput);
    }

    void endJoinStreamingInputNode(DiagnosticPos pos, Set<Whitespace> ws, boolean isUnidirectionalBeforeJoin,
                                   boolean isUnidirectionalAfterJoin, String joinType) {
        JoinStreamingInput joinStreamingInput = this.joinStreamingInputsStack.peek();
        ((BLangJoinStreamingInput) joinStreamingInput).pos = pos;
        joinStreamingInput.addWS(ws);
        joinStreamingInput.setStreamingInput(this.streamingInputStack.pop());
        if (this.exprNodeStack.size() > 0) {
            joinStreamingInput.setOnExpression(this.exprNodeStack.pop());
        }
        joinStreamingInput.setUnidirectionalBeforeJoin(isUnidirectionalBeforeJoin);
        joinStreamingInput.setUnidirectionalAfterJoin(isUnidirectionalAfterJoin);
        joinStreamingInput.setJoinType(joinType);
    }

    void endJoinType(Set<Whitespace> ws) {
        JoinStreamingInput joinStreamingInput = this.joinStreamingInputsStack.peek();
        joinStreamingInput.addWS(ws);
    }

    void startTableQueryNode(DiagnosticPos pos) {
        TableQuery tableQuery = TreeBuilder.createTableQueryNode();
        ((BLangTableQuery) tableQuery).pos = pos;
        this.tableQueriesStack.push(tableQuery);
    }

    void endTableQueryNode(boolean isJoinClauseAvailable, boolean isSelectClauseAvailable,
                           boolean isOrderByClauseAvailable, boolean isLimitClauseAvailable, DiagnosticPos pos,
                           Set<Whitespace> ws) {
        BLangTableQuery tableQuery = (BLangTableQuery) this.tableQueriesStack.peek();
        tableQuery.pos = pos;
        tableQuery.addWS(ws);
        tableQuery.setStreamingInput(this.streamingInputStack.pop());
        if (isJoinClauseAvailable) {
            tableQuery.setJoinStreamingInput(this.joinStreamingInputsStack.pop());
        }
        if (isSelectClauseAvailable) {
            tableQuery.setSelectClause(this.selectClausesStack.pop());
        }
        if (isOrderByClauseAvailable) {
            tableQuery.setOrderByClause(this.orderByClauseStack.pop());
        }
        if (isLimitClauseAvailable) {
            tableQuery.setLimitClause(this.limitClauseStack.pop());
        }
    }

    void addTableQueryExpression(DiagnosticPos pos, Set<Whitespace> ws) {
        TableQueryExpression tableQueryExpression = TreeBuilder.createTableQueryExpression();
        ((BLangTableQueryExpression) tableQueryExpression).pos = pos;
        tableQueryExpression.addWS(ws);
        tableQueryExpression.setTableQuery(tableQueriesStack.pop());
        this.exprNodeStack.push(tableQueryExpression);
    }

    void startSetAssignmentClauseNode(DiagnosticPos pos, Set<Whitespace> ws) {
        SetAssignmentNode setAssignmentNode = TreeBuilder.createSetAssignmentNode();
        ((BLangSetAssignment) setAssignmentNode).pos = pos;
        setAssignmentNode.addWS(ws);
        this.setAssignmentStack.push(setAssignmentNode);
    }

    void endSetAssignmentClauseNode(DiagnosticPos pos, Set<Whitespace> ws) {
        if (this.exprNodeStack.empty()) {
            throw new IllegalStateException("Expression stack cannot be empty in processing a Set Assignment Clause");
        }
        SetAssignmentNode setAssignmentNode = this.setAssignmentStack.peek();

        ((BLangSetAssignment) setAssignmentNode).pos = pos;
        setAssignmentNode.addWS(ws);

        setAssignmentNode.setExpression(exprNodeStack.pop());
        setAssignmentNode.setVariableReference(exprNodeStack.pop());
    }

    void startSetClauseNode() {
        this.setAssignmentListStack.push(new ArrayList<>());
    }

    void endSetClauseNode(Set<Whitespace> ws, int selectExprCount) {
        List<SetAssignmentNode> setAssignmentNodeList = this.setAssignmentListStack.peek();
        addSetAssignmentToSelectAssignmentNodeList(setAssignmentNodeList, selectExprCount);
    }

    private void addSetAssignmentToSelectAssignmentNodeList(List<SetAssignmentNode> setAssignmentNodeList, int n) {
        if (this.setAssignmentStack.empty()) {
            throw new IllegalStateException("Set expression stack cannot be empty in processing a SelectClause");
        }
        SetAssignmentNode expr = this.setAssignmentStack.pop();
        if (n > 1) {
            addSetAssignmentToSelectAssignmentNodeList(setAssignmentNodeList, n - 1);
        }
        setAssignmentNodeList.add(expr);
    }

    void startStreamActionNode(DiagnosticPos pos, PackageID packageID) {
        StreamActionNode streamActionNode = TreeBuilder.createStreamActionNode();
        ((BLangStreamAction) streamActionNode).pos = pos;
        this.streamActionNodeStack.push(streamActionNode);
        this.startLambdaFunctionDef(packageID);
        this.startBlock();
    }

    void endStreamActionNode(DiagnosticPos pos, Set<Whitespace> ws) {
        endCallableUnitBody(ws);
        StreamActionNode streamActionNode = this.streamActionNodeStack.peek();
        ((BLangStreamAction) streamActionNode).pos = pos;
        streamActionNode.addWS(ws);
        this.varListStack.push(new ArrayList<>());
        this.varListStack.peek().add(this.varStack.pop());
        this.commaWsStack.push(ws);
        this.addLambdaFunctionDef(pos, ws, true, false, false);
        streamActionNode.setInvokableBody((BLangLambdaFunction) this.exprNodeStack.pop());
    }

    void startPatternStreamingEdgeInputNode(DiagnosticPos pos) {
        PatternStreamingEdgeInputNode patternStreamingEdgeInputNode = TreeBuilder.createPatternStreamingEdgeInputNode();
        ((BLangPatternStreamingEdgeInput) patternStreamingEdgeInputNode).pos = pos;
        this.patternStreamingEdgeInputStack.push(patternStreamingEdgeInputNode);
    }

    void endPatternStreamingEdgeInputNode(DiagnosticPos pos, Set<Whitespace> ws, String alias) {
        PatternStreamingEdgeInputNode patternStreamingEdgeInputNode = this.patternStreamingEdgeInputStack.peek();

        ((BLangPatternStreamingEdgeInput) patternStreamingEdgeInputNode).pos = pos;
        patternStreamingEdgeInputNode.addWS(ws);

        if (exprNodeStack.size() == 2) {
            patternStreamingEdgeInputNode.setExpression(exprNodeStack.pop());
            patternStreamingEdgeInputNode.setStreamReference(exprNodeStack.pop());
        } else if (exprNodeStack.size() == 1) {
            patternStreamingEdgeInputNode.setStreamReference(exprNodeStack.pop());
        }

        if (!whereClauseStack.empty()) {
            patternStreamingEdgeInputNode.setWhereClause(whereClauseStack.pop());
        }
        patternStreamingEdgeInputNode.setAliasIdentifier(alias);
    }

    void startPatternStreamingInputNode(DiagnosticPos pos) {
        PatternStreamingInputNode patternStreamingInputNode = TreeBuilder.createPatternStreamingInputNode();
        ((BLangPatternStreamingInput) patternStreamingInputNode).pos = pos;
        this.patternStreamingInputStack.push(patternStreamingInputNode);
    }

    void endPatternStreamingInputNode(DiagnosticPos pos, Set<Whitespace> ws, boolean isFollowedBy,
                                      boolean enclosedInParenthesis, boolean andWithNotAvailable,
                                      boolean forWithNotAvailable, boolean onlyAndAvailable,
                                      boolean onlyOrAvailable, boolean commaSeparated,
                                      String timeDurationValue, String timeScale) {
        if (!this.patternStreamingInputStack.empty()) {
            PatternStreamingInputNode patternStreamingInputNode = this.patternStreamingInputStack.pop();

            ((BLangPatternStreamingInput) patternStreamingInputNode).pos = pos;
            patternStreamingInputNode.addWS(ws);

            if (isFollowedBy) {
                processFollowedByPattern(patternStreamingInputNode);
            }

            if (enclosedInParenthesis) {
                processEnclosedPattern(patternStreamingInputNode);
            }

            if (andWithNotAvailable) {
                processNegationPattern(patternStreamingInputNode);
            }

            if (onlyAndAvailable) {
                processPatternWithAndCondition(patternStreamingInputNode);
            }

            if (onlyOrAvailable) {
                processPatternWithOrCondition(patternStreamingInputNode);
            }

            if (forWithNotAvailable) {
                processNegationPatternWithTimeDuration(patternStreamingInputNode, timeDurationValue, timeScale);
            }

            if (commaSeparated) {
                processCommaSeparatedSequence(patternStreamingInputNode);
            }

            if (!(isFollowedBy || enclosedInParenthesis || forWithNotAvailable ||
                    onlyAndAvailable || onlyOrAvailable || andWithNotAvailable || commaSeparated)) {
                patternStreamingInputNode.addPatternStreamingEdgeInput(this.patternStreamingEdgeInputStack.pop());
                this.recentStreamingPatternInputNode = patternStreamingInputNode;
            }
        }

        if (this.patternStreamingInputStack.empty()) {
            this.patternStreamingInputStack.push(this.recentStreamingPatternInputNode);
            this.recentStreamingPatternInputNode = null;
        }
    }

    private void processCommaSeparatedSequence(PatternStreamingInputNode patternStreamingInputNode) {
        patternStreamingInputNode.setCommaSeparated(true);
        patternStreamingInputNode.addPatternStreamingEdgeInput(this.patternStreamingEdgeInputStack.pop());
        patternStreamingInputNode.setPatternStreamingInput(this.recentStreamingPatternInputNode);
        this.recentStreamingPatternInputNode = patternStreamingInputNode;
    }

    private void processNegationPatternWithTimeDuration(PatternStreamingInputNode patternStreamingInputNode,
                                                        String timeDurationValue, String timeScale) {
        patternStreamingInputNode.setForWithNot(true);
        patternStreamingInputNode.addPatternStreamingEdgeInput(this.patternStreamingEdgeInputStack.pop());
        patternStreamingInputNode.setTimeDurationValue(timeDurationValue);
        patternStreamingInputNode.setTimeScale(timeScale);
        this.recentStreamingPatternInputNode = patternStreamingInputNode;
    }

    private void processPatternWithOrCondition(PatternStreamingInputNode patternStreamingInputNode) {
        patternStreamingInputNode.setOrOnly(true);
        patternStreamingInputNode.addPatternStreamingEdgeInput(this.patternStreamingEdgeInputStack.pop());
        patternStreamingInputNode.addPatternStreamingEdgeInput(this.patternStreamingEdgeInputStack.pop());
        this.recentStreamingPatternInputNode = patternStreamingInputNode;
    }

    private void processPatternWithAndCondition(PatternStreamingInputNode patternStreamingInputNode) {
        patternStreamingInputNode.setAndOnly(true);
        patternStreamingInputNode.addPatternStreamingEdgeInput(this.patternStreamingEdgeInputStack.pop());
        patternStreamingInputNode.addPatternStreamingEdgeInput(this.patternStreamingEdgeInputStack.pop());
        this.recentStreamingPatternInputNode = patternStreamingInputNode;
    }

    private void processNegationPattern(PatternStreamingInputNode patternStreamingInputNode) {
        patternStreamingInputNode.setAndWithNot(true);
        patternStreamingInputNode.addPatternStreamingEdgeInput(this.patternStreamingEdgeInputStack.pop());
        patternStreamingInputNode.addPatternStreamingEdgeInput(this.patternStreamingEdgeInputStack.pop());
        this.recentStreamingPatternInputNode = patternStreamingInputNode;
    }

    private void processEnclosedPattern(PatternStreamingInputNode patternStreamingInputNode) {
        patternStreamingInputNode.setEnclosedInParenthesis(true);
        patternStreamingInputNode.setPatternStreamingInput(this.recentStreamingPatternInputNode);
        this.recentStreamingPatternInputNode = patternStreamingInputNode;
    }

    private void processFollowedByPattern(PatternStreamingInputNode patternStreamingInputNode) {
        patternStreamingInputNode.setFollowedBy(true);
        patternStreamingInputNode.addPatternStreamingEdgeInput(this.patternStreamingEdgeInputStack.pop());
        patternStreamingInputNode.setPatternStreamingInput(this.recentStreamingPatternInputNode);
        this.recentStreamingPatternInputNode = patternStreamingInputNode;
    }

    void startStreamingQueryStatementNode(DiagnosticPos pos) {
        StreamingQueryStatementNode streamingQueryStatementNode = TreeBuilder.createStreamingQueryStatementNode();
        ((BLangStreamingQueryStatement) streamingQueryStatementNode).pos = pos;
        this.streamingQueryStatementStack.push(streamingQueryStatementNode);
    }

    void endStreamingQueryStatementNode(DiagnosticPos pos, Set<Whitespace> ws) {
        StreamingQueryStatementNode streamingQueryStatementNode = this.streamingQueryStatementStack.peek();

        ((BLangStreamingQueryStatement) streamingQueryStatementNode).pos = pos;
        streamingQueryStatementNode.addWS(ws);

        if (!streamingInputStack.empty()) {
            streamingQueryStatementNode.setStreamingInput(streamingInputStack.pop());

            if (!joinStreamingInputsStack.empty()) {
                streamingQueryStatementNode.setJoinStreamingInput(joinStreamingInputsStack.pop());
            }
        } else if (!patternClauseStack.empty()) {
            streamingQueryStatementNode.setPatternClause(patternClauseStack.pop());
        }

        if (!selectClausesStack.empty()) {
            streamingQueryStatementNode.setSelectClause(selectClausesStack.pop());
        } else {
            SelectClauseNode selectClauseNode = new BLangSelectClause();
            selectClauseNode.setSelectAll(true);
            streamingQueryStatementNode.setSelectClause(selectClauseNode);
        }

        if (!orderByClauseStack.empty()) {
            streamingQueryStatementNode.setOrderByClause(orderByClauseStack.pop());
        }

        if (!outputRateLimitStack.empty()) {
            streamingQueryStatementNode.setOutputRateLimitNode(outputRateLimitStack.pop());
        }

        streamingQueryStatementNode.setStreamingAction(streamActionNodeStack.pop());
    }

    void startOutputRateLimitNode(DiagnosticPos pos) {
        OutputRateLimitNode outputRateLimit = TreeBuilder.createOutputRateLimitNode();
        ((BLangOutputRateLimit) outputRateLimit).pos = pos;
        this.outputRateLimitStack.push(outputRateLimit);
    }

    void endOutputRateLimitNode(DiagnosticPos pos, Set<Whitespace> ws, boolean isSnapshotOutputRateLimit,
                                boolean isFirst, boolean isLast, boolean isAll, String timeScale,
                                String rateLimitValue) {
        OutputRateLimitNode outputRateLimit = this.outputRateLimitStack.peek();
        ((BLangOutputRateLimit) outputRateLimit).pos = pos;
        outputRateLimit.addWS(ws);

        outputRateLimit.setSnapshot(isSnapshotOutputRateLimit);
        outputRateLimit.setOutputRateType(isFirst, isLast, isAll);
        outputRateLimit.setTimeScale(timeScale);
        outputRateLimit.setRateLimitValue(rateLimitValue);
    }

    void startWithinClause(DiagnosticPos pos) {
        WithinClause withinClause = TreeBuilder.createWithinClause();
        ((BLangWithinClause) withinClause).pos = pos;
        this.withinClauseStack.push(withinClause);
    }

    void endWithinClause(DiagnosticPos pos, Set<Whitespace> ws, String timeDurationValue, String timeScale) {
        WithinClause withinClause = this.withinClauseStack.peek();
        ((BLangWithinClause) withinClause).pos = pos;
        withinClause.addWS(ws);
        withinClause.setTimeDurationValue(timeDurationValue);
        withinClause.setTimeScale(timeScale);
    }

    void startPatternClause(DiagnosticPos pos) {
        PatternClause patternClause = TreeBuilder.createPatternClause();
        ((BLangPatternClause) patternClause).pos = pos;
        this.patternClauseStack.push(patternClause);
    }

    void endPatternClause(boolean isForEvents, boolean isWithinClauseAvailable, DiagnosticPos pos,
                          Set<Whitespace> ws) {
        PatternClause patternClause = this.patternClauseStack.peek();
        ((BLangPatternClause) patternClause).pos = pos;
        patternClause.addWS(ws);
        patternClause.setForAllEvents(isForEvents);
        patternClause.setPatternStreamingInputNode(this.patternStreamingInputStack.pop());
        if (isWithinClauseAvailable) {
            patternClause.setWithinClause(this.withinClauseStack.pop());
        }
    }

    void startForeverNode(DiagnosticPos pos) {
        ForeverNode foreverNode = TreeBuilder.createForeverNode();
        ((BLangForever) foreverNode).pos = pos;
        this.foreverNodeStack.push(foreverNode);
    }

    void endForeverNode(DiagnosticPos pos, Set<Whitespace> ws) {
        ForeverNode foreverNode = this.foreverNodeStack.pop();
        ((BLangForever) foreverNode).pos = pos;
        foreverNode.addWS(ws);

        if (!this.varListStack.empty()) {
            this.varListStack.pop().forEach(param -> foreverNode.addParameter((SimpleVariableNode) param));
        }

        Collections.reverse(streamingQueryStatementStack);
        while (!streamingQueryStatementStack.empty()) {
            foreverNode.addStreamingQueryStatement(streamingQueryStatementStack.pop());
        }

        addStmtToCurrentBlock(foreverNode);

        // implicit import of streams module, user doesn't want to import explicitly
        if (!foreverNode.isSiddhiRuntimeEnabled()) {
            List<String> nameComps = getPackageNameComps(Names.STREAMS_MODULE.value);
            addImportPackageDeclaration(pos, null, Names.STREAMS_ORG.value, nameComps, null,
                    nameComps.get(nameComps.size() - 1));
        }
    }

    void startMatchExpression() {
        this.matchExprPatternNodeListStack.add(new ArrayList<>());
    }

    void addMatchExprPattern(DiagnosticPos pos, Set<Whitespace> ws, String identifier) {
        BLangMatchExprPatternClause pattern = (BLangMatchExprPatternClause) TreeBuilder.createMatchExpressionPattern();
        pattern.expr = (BLangExpression) this.exprNodeStack.pop();
        pattern.pos = pos;
        pattern.addWS(ws);

        String patternIdentifier = identifier == null ? Names.IGNORE.value : identifier;
        BLangSimpleVariable var = (BLangSimpleVariable) TreeBuilder.createSimpleVariableNode();
        var.pos = pos;
        var.setName(this.createIdentifier(patternIdentifier));
        var.setTypeNode(this.typeNodeStack.pop());
        if (identifier != null) {
            Set<Whitespace> varDefWS = removeNthFromStart(ws, 0);
            var.addWS(varDefWS);
        }
        pattern.variable = var;

        this.matchExprPatternNodeListStack.peek().add(pattern);
    }

    void endMatchExpression(DiagnosticPos pos, Set<Whitespace> ws) {
        BLangMatchExpression matchExpr = (BLangMatchExpression) TreeBuilder.createMatchExpression();
        this.matchExprPatternNodeListStack.pop()
                .forEach(pattern -> matchExpr.patternClauses.add((BLangMatchExprPatternClause) pattern));
        matchExpr.expr = (BLangExpression) this.exprNodeStack.pop();
        matchExpr.pos = pos;
        matchExpr.addWS(ws);
        addExpressionNode(matchExpr);
    }

    BLangLambdaFunction getScopesFunctionDef(DiagnosticPos pos, Set<Whitespace> ws, boolean bodyExists, String name) {
        BLangFunction function = (BLangFunction) this.invokableNodeStack.pop();
        function.pos = pos;
        function.addWS(ws);

        //always a public function
        function.flagSet.add(Flag.PUBLIC);
        function.flagSet.add(Flag.LAMBDA);

        if (!bodyExists) {
            function.body = null;
        }

        BLangIdentifier nameId = new BLangIdentifier();
        nameId.setValue(Names.GEN_VAR_PREFIX + name);
        function.name = nameId;

        BLangValueType typeNode = (BLangValueType) TreeBuilder.createValueTypeNode();
        typeNode.pos = pos;
        typeNode.typeKind = TypeKind.NIL;
        function.returnTypeNode = typeNode;

        function.receiver = null;
        BLangLambdaFunction lambda = (BLangLambdaFunction) TreeBuilder.createLambdaFunctionNode();
        lambda.function = function;
        return lambda;
    }

    void startScopeStmt() {
        scopeNodeStack.push(TreeBuilder.createScopeNode());
        startBlock();
    }

    void addCompensateStatement(DiagnosticPos pos, Set<Whitespace> ws, String name) {
        BLangCompensate compensateNode = (BLangCompensate) TreeBuilder.createCompensateNode();
        compensateNode.pos = pos;
        compensateNode.addWS(ws);
        compensateNode.scopeName = createIdentifier(name);
        compensateNode.invocation.name = (BLangIdentifier) createIdentifier(name);
        compensateNode.invocation.pkgAlias = (BLangIdentifier) createIdentifier(null);

        addStmtToCurrentBlock(compensateNode);
    }

    void endScopeStmt(DiagnosticPos pos, Set<Whitespace> ws, BLangIdentifier scopeName,
                      BLangLambdaFunction compensationFunction) {
        BLangScope scope = (BLangScope) scopeNodeStack.pop();
        scope.pos = pos;
        scope.addWS(ws);
        scope.setScopeName(scopeName);
        addStmtToCurrentBlock(scope);
        if (!scopeNodeStack.isEmpty()) {
            for (String child : scope.childScopes) {
                scopeNodeStack.peek().addChildScope(child);
            }
            scopeNodeStack.peek().addChildScope(scopeName.getValue());
        }

        scope.setCompensationFunction(compensationFunction);
    }

    void addScopeBlock(DiagnosticPos currentPos) {
        ScopeNode scopeNode = scopeNodeStack.peek();
        BLangBlockStmt scopeBlock = (BLangBlockStmt) this.blockNodeStack.pop();
        scopeBlock.pos = currentPos;
        scopeNode.setScopeBody(scopeBlock);
    }

    void startOnCompensationBlock() {
        startFunctionDef();
    }

    public void addTypeReference(DiagnosticPos currentPos, Set<Whitespace> ws) {
        TypeNode typeRef = typeNodeStack.pop();
        typeRef.addWS(ws);
        BLangStructureTypeNode structureTypeNode = (BLangStructureTypeNode) typeNodeStack.peek();
        structureTypeNode.addTypeReference(typeRef);
    }

    public void createTypeTestExpression(DiagnosticPos pos, Set<Whitespace> ws) {
        BLangTypeTestExpr typeTestExpr = (BLangTypeTestExpr) TreeBuilder.createTypeTestExpressionNode();
        typeTestExpr.expr = (BLangExpression) this.exprNodeStack.pop();
        typeTestExpr.typeNode = (BLangType) this.typeNodeStack.pop();
        typeTestExpr.pos = pos;
        typeTestExpr.addWS(ws);
        addExpressionNode(typeTestExpr);
    }
}<|MERGE_RESOLUTION|>--- conflicted
+++ resolved
@@ -1707,19 +1707,6 @@
         }
     }
 
-<<<<<<< HEAD
-    void addGlobalVariable(DiagnosticPos pos, Set<Whitespace> ws, String identifier, boolean exprAvailable,
-            boolean publicVar, boolean listenerVar) {
-        BLangSimpleVariable var = (BLangSimpleVariable) this.generateBasicVarNode(pos, ws, identifier, exprAvailable);
-        attachAnnotations(var);
-        if (publicVar) {
-            var.flagSet.add(Flag.PUBLIC);
-        }
-
-        if (listenerVar) {
-            var.flagSet.add(Flag.LISTENER);
-        }
-=======
     void addGlobalVariable(DiagnosticPos pos, Set<Whitespace> ws, String identifier, boolean isPublic, boolean isFinal,
                            boolean isDeclaredWithVar, boolean isExpressionAvailable, boolean isListenerVar) {
         BLangVariable var = (BLangVariable) this.generateBasicVarNode(pos, ws, identifier, isDeclaredWithVar,
@@ -1736,7 +1723,6 @@
         }
 
         attachAnnotations(var);
->>>>>>> ac06ab92
         attachMarkdownDocumentations(var);
         attachDeprecatedNode(var);
 
@@ -1886,67 +1872,6 @@
         this.compUnit.addTopLevelNode(typeDefinition);
     }
 
-<<<<<<< HEAD
-    void endObjectInitParamList(Set<Whitespace> ws, boolean paramsAvail, boolean restParamAvail) {
-        InvokableNode invNode = this.invokableNodeStack.peek();
-        invNode.addWS(ws);
-
-        if (paramsAvail) {
-            this.varListStack.pop().forEach(variableNode -> {
-                invNode.addParameter((SimpleVariableNode) variableNode);
-            });
-
-            this.defaultableParamsList.forEach(variableDef -> {
-                BLangSimpleVariableDef varDef = (BLangSimpleVariableDef) variableDef;
-                invNode.addDefaultableParameter(varDef);
-            });
-            this.defaultableParamsList = new ArrayList<>();
-
-            if (restParamAvail) {
-                invNode.setRestParameter(this.restParamStack.pop());
-            }
-        }
-    }
-
-    void endObjectInitFunctionDef(DiagnosticPos pos, Set<Whitespace> ws, String identifier, boolean publicFunc,
-                                  boolean bodyExists, boolean markdownDocPresent, boolean deprecatedDocPresent,
-                                  int annCount) {
-        BLangFunction function = (BLangFunction) this.invokableNodeStack.pop();
-        function.setName(this.createIdentifier(identifier));
-        function.pos = pos;
-        function.addWS(ws);
-
-        if (publicFunc) {
-            function.flagSet.add(Flag.PUBLIC);
-        }
-
-        if (!bodyExists) {
-            function.body = null;
-        }
-
-        attachAnnotations(function, annCount);
-        if (markdownDocPresent) {
-            attachMarkdownDocumentations(function);
-        }
-        if (deprecatedDocPresent) {
-            attachDeprecatedNode(function);
-        }
-
-        if (!function.deprecatedAttachments.isEmpty()) {
-            function.flagSet.add(Flag.DEPRECATED);
-        }
-
-        BLangValueType nillTypeNode = (BLangValueType) TreeBuilder.createValueTypeNode();
-        nillTypeNode.pos = pos;
-        nillTypeNode.typeKind = TypeKind.NIL;
-        function.returnTypeNode = nillTypeNode;
-
-        function.objInitFunction = true;
-        ((BLangObjectTypeNode) this.typeNodeStack.peek()).initFunction = function;
-    }
-
-=======
->>>>>>> ac06ab92
     void endObjectAttachedFunctionDef(DiagnosticPos pos, Set<Whitespace> ws, boolean publicFunc, boolean privateFunc,
             boolean remoteFunc, boolean resourceFunc, boolean nativeFunc, boolean bodyExists,
             boolean markdownDocPresent, boolean deprecatedDocPresent, int annCount) {
