/*
 *  Copyright (c) 2017, WSO2 Inc. (http://www.wso2.org) All Rights Reserved.
 *
 *  WSO2 Inc. licenses this file to you under the Apache License,
 *  Version 2.0 (the "License"); you may not use this file except
 *  in compliance with the License.
 *  You may obtain a copy of the License at
 *
 *    http://www.apache.org/licenses/LICENSE-2.0
 *
 *  Unless required by applicable law or agreed to in writing,
 *  software distributed under the License is distributed on an
 *  "AS IS" BASIS, WITHOUT WARRANTIES OR CONDITIONS OF ANY
 *  KIND, either express or implied.  See the License for the
 *  specific language governing permissions and limitations
 *  under the License.
 */
package org.wso2.ballerinalang.compiler.parser;

import org.apache.commons.lang3.StringEscapeUtils;
import org.ballerinalang.compiler.CompilerOptionName;
import org.ballerinalang.model.TreeBuilder;
import org.ballerinalang.model.TreeUtils;
import org.ballerinalang.model.Whitespace;
import org.ballerinalang.model.elements.DocTag;
import org.ballerinalang.model.elements.Flag;
import org.ballerinalang.model.elements.PackageID;
import org.ballerinalang.model.tree.ActionNode;
import org.ballerinalang.model.tree.AnnotatableNode;
import org.ballerinalang.model.tree.AnnotationAttachmentNode;
import org.ballerinalang.model.tree.AnnotationNode;
import org.ballerinalang.model.tree.CompilationUnitNode;
import org.ballerinalang.model.tree.ConnectorNode;
import org.ballerinalang.model.tree.DeprecatedNode;
import org.ballerinalang.model.tree.DocumentableNode;
import org.ballerinalang.model.tree.DocumentationNode;
import org.ballerinalang.model.tree.EnumNode;
import org.ballerinalang.model.tree.FunctionNode;
import org.ballerinalang.model.tree.IdentifierNode;
import org.ballerinalang.model.tree.InvokableNode;
import org.ballerinalang.model.tree.NodeKind;
import org.ballerinalang.model.tree.ObjectNode;
import org.ballerinalang.model.tree.OperatorKind;
import org.ballerinalang.model.tree.RecordNode;
import org.ballerinalang.model.tree.ResourceNode;
import org.ballerinalang.model.tree.ServiceNode;
import org.ballerinalang.model.tree.StructNode;
import org.ballerinalang.model.tree.TransformerNode;
import org.ballerinalang.model.tree.VariableNode;
import org.ballerinalang.model.tree.WorkerNode;
import org.ballerinalang.model.tree.clauses.FunctionClauseNode;
import org.ballerinalang.model.tree.clauses.GroupByNode;
import org.ballerinalang.model.tree.clauses.HavingNode;
import org.ballerinalang.model.tree.clauses.JoinStreamingInput;
import org.ballerinalang.model.tree.clauses.OrderByNode;
import org.ballerinalang.model.tree.clauses.OutputRateLimitNode;
import org.ballerinalang.model.tree.clauses.PatternClause;
import org.ballerinalang.model.tree.clauses.PatternStreamingEdgeInputNode;
import org.ballerinalang.model.tree.clauses.PatternStreamingInputNode;
import org.ballerinalang.model.tree.clauses.SelectClauseNode;
import org.ballerinalang.model.tree.clauses.SelectExpressionNode;
import org.ballerinalang.model.tree.clauses.SetAssignmentNode;
import org.ballerinalang.model.tree.clauses.StreamActionNode;
import org.ballerinalang.model.tree.clauses.StreamingInput;
import org.ballerinalang.model.tree.clauses.TableQuery;
import org.ballerinalang.model.tree.clauses.WhereNode;
import org.ballerinalang.model.tree.clauses.WindowClauseNode;
import org.ballerinalang.model.tree.clauses.WithinClause;
import org.ballerinalang.model.tree.expressions.ExpressionNode;
import org.ballerinalang.model.tree.expressions.MatchExpressionNode.MatchExpressionPatternNode;
import org.ballerinalang.model.tree.expressions.RecordLiteralNode;
import org.ballerinalang.model.tree.expressions.TableQueryExpression;
import org.ballerinalang.model.tree.expressions.XMLAttributeNode;
import org.ballerinalang.model.tree.expressions.XMLLiteralNode;
import org.ballerinalang.model.tree.statements.BlockNode;
import org.ballerinalang.model.tree.statements.ForeverNode;
import org.ballerinalang.model.tree.statements.ForkJoinNode;
import org.ballerinalang.model.tree.statements.IfNode;
import org.ballerinalang.model.tree.statements.StatementNode;
import org.ballerinalang.model.tree.statements.StreamingQueryStatementNode;
import org.ballerinalang.model.tree.statements.TransactionNode;
import org.ballerinalang.model.tree.statements.VariableDefinitionNode;
import org.ballerinalang.model.tree.types.TypeNode;
import org.ballerinalang.model.types.TypeKind;
import org.ballerinalang.util.diagnostic.DiagnosticCode;
import org.wso2.ballerinalang.compiler.tree.BLangAction;
import org.wso2.ballerinalang.compiler.tree.BLangAnnotation;
import org.wso2.ballerinalang.compiler.tree.BLangAnnotationAttachment;
import org.wso2.ballerinalang.compiler.tree.BLangAnnotationAttachmentPoint;
import org.wso2.ballerinalang.compiler.tree.BLangConnector;
import org.wso2.ballerinalang.compiler.tree.BLangDeprecatedNode;
import org.wso2.ballerinalang.compiler.tree.BLangDocumentation;
import org.wso2.ballerinalang.compiler.tree.BLangEndpoint;
import org.wso2.ballerinalang.compiler.tree.BLangEnum;
import org.wso2.ballerinalang.compiler.tree.BLangEnum.BLangEnumerator;
import org.wso2.ballerinalang.compiler.tree.BLangFunction;
import org.wso2.ballerinalang.compiler.tree.BLangIdentifier;
import org.wso2.ballerinalang.compiler.tree.BLangImportPackage;
import org.wso2.ballerinalang.compiler.tree.BLangNameReference;
import org.wso2.ballerinalang.compiler.tree.BLangObject;
import org.wso2.ballerinalang.compiler.tree.BLangPackageDeclaration;
import org.wso2.ballerinalang.compiler.tree.BLangRecord;
import org.wso2.ballerinalang.compiler.tree.BLangResource;
import org.wso2.ballerinalang.compiler.tree.BLangService;
import org.wso2.ballerinalang.compiler.tree.BLangStruct;
import org.wso2.ballerinalang.compiler.tree.BLangTransformer;
import org.wso2.ballerinalang.compiler.tree.BLangTypeDefinition;
import org.wso2.ballerinalang.compiler.tree.BLangVariable;
import org.wso2.ballerinalang.compiler.tree.BLangWorker;
import org.wso2.ballerinalang.compiler.tree.BLangXMLNS;
import org.wso2.ballerinalang.compiler.tree.clauses.BLangGroupBy;
import org.wso2.ballerinalang.compiler.tree.clauses.BLangHaving;
import org.wso2.ballerinalang.compiler.tree.clauses.BLangJoinStreamingInput;
import org.wso2.ballerinalang.compiler.tree.clauses.BLangOrderBy;
import org.wso2.ballerinalang.compiler.tree.clauses.BLangOutputRateLimit;
import org.wso2.ballerinalang.compiler.tree.clauses.BLangPatternClause;
import org.wso2.ballerinalang.compiler.tree.clauses.BLangPatternStreamingEdgeInput;
import org.wso2.ballerinalang.compiler.tree.clauses.BLangPatternStreamingInput;
import org.wso2.ballerinalang.compiler.tree.clauses.BLangSelectClause;
import org.wso2.ballerinalang.compiler.tree.clauses.BLangSelectExpression;
import org.wso2.ballerinalang.compiler.tree.clauses.BLangSetAssignment;
import org.wso2.ballerinalang.compiler.tree.clauses.BLangStreamAction;
import org.wso2.ballerinalang.compiler.tree.clauses.BLangStreamingInput;
import org.wso2.ballerinalang.compiler.tree.clauses.BLangTableQuery;
import org.wso2.ballerinalang.compiler.tree.clauses.BLangWhere;
import org.wso2.ballerinalang.compiler.tree.clauses.BLangWindow;
import org.wso2.ballerinalang.compiler.tree.clauses.BLangWithinClause;
import org.wso2.ballerinalang.compiler.tree.expressions.BLangArrayLiteral;
import org.wso2.ballerinalang.compiler.tree.expressions.BLangAwaitExpr;
import org.wso2.ballerinalang.compiler.tree.expressions.BLangBinaryExpr;
import org.wso2.ballerinalang.compiler.tree.expressions.BLangBracedOrTupleExpr;
import org.wso2.ballerinalang.compiler.tree.expressions.BLangCheckedExpr;
import org.wso2.ballerinalang.compiler.tree.expressions.BLangDocumentationAttribute;
import org.wso2.ballerinalang.compiler.tree.expressions.BLangExpression;
import org.wso2.ballerinalang.compiler.tree.expressions.BLangFieldBasedAccess;
import org.wso2.ballerinalang.compiler.tree.expressions.BLangIndexBasedAccess;
import org.wso2.ballerinalang.compiler.tree.expressions.BLangIntRangeExpression;
import org.wso2.ballerinalang.compiler.tree.expressions.BLangInvocation;
import org.wso2.ballerinalang.compiler.tree.expressions.BLangLambdaFunction;
import org.wso2.ballerinalang.compiler.tree.expressions.BLangLiteral;
import org.wso2.ballerinalang.compiler.tree.expressions.BLangMatchExpression;
import org.wso2.ballerinalang.compiler.tree.expressions.BLangMatchExpression.BLangMatchExprPatternClause;
import org.wso2.ballerinalang.compiler.tree.expressions.BLangNamedArgsExpression;
import org.wso2.ballerinalang.compiler.tree.expressions.BLangRecordLiteral;
import org.wso2.ballerinalang.compiler.tree.expressions.BLangRecordLiteral.BLangRecordKey;
import org.wso2.ballerinalang.compiler.tree.expressions.BLangRecordLiteral.BLangRecordKeyValue;
import org.wso2.ballerinalang.compiler.tree.expressions.BLangRestArgsExpression;
import org.wso2.ballerinalang.compiler.tree.expressions.BLangSimpleVarRef;
import org.wso2.ballerinalang.compiler.tree.expressions.BLangStringTemplateLiteral;
import org.wso2.ballerinalang.compiler.tree.expressions.BLangTableLiteral;
import org.wso2.ballerinalang.compiler.tree.expressions.BLangTableQueryExpression;
import org.wso2.ballerinalang.compiler.tree.expressions.BLangTernaryExpr;
import org.wso2.ballerinalang.compiler.tree.expressions.BLangTypeCastExpr;
import org.wso2.ballerinalang.compiler.tree.expressions.BLangTypeConversionExpr;
import org.wso2.ballerinalang.compiler.tree.expressions.BLangTypeInit;
import org.wso2.ballerinalang.compiler.tree.expressions.BLangTypeofExpr;
import org.wso2.ballerinalang.compiler.tree.expressions.BLangUnaryExpr;
import org.wso2.ballerinalang.compiler.tree.expressions.BLangVariableReference;
import org.wso2.ballerinalang.compiler.tree.expressions.BLangXMLAttribute;
import org.wso2.ballerinalang.compiler.tree.expressions.BLangXMLAttributeAccess;
import org.wso2.ballerinalang.compiler.tree.expressions.BLangXMLCommentLiteral;
import org.wso2.ballerinalang.compiler.tree.expressions.BLangXMLElementLiteral;
import org.wso2.ballerinalang.compiler.tree.expressions.BLangXMLProcInsLiteral;
import org.wso2.ballerinalang.compiler.tree.expressions.BLangXMLQName;
import org.wso2.ballerinalang.compiler.tree.expressions.BLangXMLQuotedString;
import org.wso2.ballerinalang.compiler.tree.expressions.BLangXMLTextLiteral;
import org.wso2.ballerinalang.compiler.tree.statements.BLangAbort;
import org.wso2.ballerinalang.compiler.tree.statements.BLangAssignment;
import org.wso2.ballerinalang.compiler.tree.statements.BLangBlockStmt;
import org.wso2.ballerinalang.compiler.tree.statements.BLangBreak;
import org.wso2.ballerinalang.compiler.tree.statements.BLangCatch;
import org.wso2.ballerinalang.compiler.tree.statements.BLangCompoundAssignment;
import org.wso2.ballerinalang.compiler.tree.statements.BLangDone;
import org.wso2.ballerinalang.compiler.tree.statements.BLangExpressionStmt;
import org.wso2.ballerinalang.compiler.tree.statements.BLangFail;
import org.wso2.ballerinalang.compiler.tree.statements.BLangForeach;
import org.wso2.ballerinalang.compiler.tree.statements.BLangForever;
import org.wso2.ballerinalang.compiler.tree.statements.BLangForkJoin;
import org.wso2.ballerinalang.compiler.tree.statements.BLangIf;
import org.wso2.ballerinalang.compiler.tree.statements.BLangLock;
import org.wso2.ballerinalang.compiler.tree.statements.BLangMatch;
import org.wso2.ballerinalang.compiler.tree.statements.BLangMatch.BLangMatchStmtPatternClause;
import org.wso2.ballerinalang.compiler.tree.statements.BLangNext;
import org.wso2.ballerinalang.compiler.tree.statements.BLangPostIncrement;
import org.wso2.ballerinalang.compiler.tree.statements.BLangReturn;
import org.wso2.ballerinalang.compiler.tree.statements.BLangStreamingQueryStatement;
import org.wso2.ballerinalang.compiler.tree.statements.BLangThrow;
import org.wso2.ballerinalang.compiler.tree.statements.BLangTransaction;
import org.wso2.ballerinalang.compiler.tree.statements.BLangTryCatchFinally;
import org.wso2.ballerinalang.compiler.tree.statements.BLangTupleDestructure;
import org.wso2.ballerinalang.compiler.tree.statements.BLangVariableDef;
import org.wso2.ballerinalang.compiler.tree.statements.BLangWhile;
import org.wso2.ballerinalang.compiler.tree.statements.BLangWorkerReceive;
import org.wso2.ballerinalang.compiler.tree.statements.BLangWorkerSend;
import org.wso2.ballerinalang.compiler.tree.statements.BLangXMLNSStatement;
import org.wso2.ballerinalang.compiler.tree.types.BLangArrayType;
import org.wso2.ballerinalang.compiler.tree.types.BLangBuiltInRefTypeNode;
import org.wso2.ballerinalang.compiler.tree.types.BLangConstrainedType;
import org.wso2.ballerinalang.compiler.tree.types.BLangFunctionTypeNode;
import org.wso2.ballerinalang.compiler.tree.types.BLangTupleTypeNode;
import org.wso2.ballerinalang.compiler.tree.types.BLangType;
import org.wso2.ballerinalang.compiler.tree.types.BLangUnionTypeNode;
import org.wso2.ballerinalang.compiler.tree.types.BLangUserDefinedType;
import org.wso2.ballerinalang.compiler.tree.types.BLangValueType;
import org.wso2.ballerinalang.compiler.util.CompilerContext;
import org.wso2.ballerinalang.compiler.util.CompilerOptions;
import org.wso2.ballerinalang.compiler.util.FieldType;
import org.wso2.ballerinalang.compiler.util.Names;
import org.wso2.ballerinalang.compiler.util.QuoteType;
import org.wso2.ballerinalang.compiler.util.TypeTags;
import org.wso2.ballerinalang.compiler.util.diagnotic.BLangDiagnosticLog;
import org.wso2.ballerinalang.compiler.util.diagnotic.DiagnosticPos;

import java.util.ArrayDeque;
import java.util.ArrayList;
import java.util.Arrays;
import java.util.Collections;
import java.util.Deque;
import java.util.HashSet;
import java.util.Iterator;
import java.util.List;
import java.util.Set;
import java.util.Stack;
import java.util.TreeSet;
import java.util.stream.Collectors;

/**
 * This class builds the package AST of a Ballerina source file.
 *
 * @since 0.94
 */
public class BLangPackageBuilder {

    private CompilationUnitNode compUnit;

    private Stack<BLangNameReference> nameReferenceStack = new Stack<>();

    private Stack<TypeNode> typeNodeStack = new Stack<>();

    private Stack<BlockNode> blockNodeStack = new Stack<>();

    private Stack<VariableNode> varStack = new Stack<>();

    private Stack<List<VariableNode>> varListStack = new Stack<>();

    private Stack<InvokableNode> invokableNodeStack = new Stack<>();

    private Stack<ExpressionNode> exprNodeStack = new Stack<>();

    private Stack<List<ExpressionNode>> exprNodeListStack = new Stack<>();

    private Stack<Set<Whitespace>> commaWsStack = new Stack<>();

    private Stack<Set<Whitespace>> invocationWsStack = new Stack<>();

    private Stack<BLangRecordLiteral> recordLiteralNodes = new Stack<>();

    private Stack<BLangTryCatchFinally> tryCatchFinallyNodesStack = new Stack<>();

    private Stack<StructNode> structStack = new Stack<>();

    private Stack<RecordNode> recordStack = new Stack<>();

    private Stack<ObjectNode> objectStack = new Stack<>();

    private Stack<EnumNode> enumStack = new Stack<>();

    private List<BLangEnumerator> enumeratorList = new ArrayList<>();

    private Stack<ConnectorNode> connectorNodeStack = new Stack<>();

    private Stack<List<ActionNode>> actionNodeStack = new Stack<>();

    private Stack<AnnotationNode> annotationStack = new Stack<>();

    private Stack<DocumentationNode> docAttachmentStack = new Stack<>();

    private Stack<DeprecatedNode> deprecatedAttachmentStack = new Stack<>();

    private Stack<AnnotationAttachmentNode> annotAttachmentStack = new Stack<>();

    private Stack<IfNode> ifElseStatementStack = new Stack<>();

    private Stack<TransactionNode> transactionNodeStack = new Stack<>();

    private Stack<ForkJoinNode> forkJoinNodesStack = new Stack<>();

    private Stack<ServiceNode> serviceNodeStack = new Stack<>();

    private Stack<List<BLangEndpoint>> endpointListStack = new Stack<>();

    private BLangEndpoint lastBuiltEndpoint;

    private Stack<XMLAttributeNode> xmlAttributeNodeStack = new Stack<>();

    private Stack<BLangAnnotationAttachmentPoint> attachmentPointStack = new Stack<>();

    private Stack<OrderByNode> orderByClauseStack = new Stack<>();

    private Stack<GroupByNode> groupByClauseStack = new Stack<>();

    private Stack<HavingNode> havingClauseStack = new Stack<>();

    private Stack<WhereNode> whereClauseStack = new Stack<>();

    private Stack<SelectExpressionNode> selectExpressionsStack = new Stack<>();

    private Stack<List<SelectExpressionNode>> selectExpressionsListStack = new Stack<>();

    private Stack<SelectClauseNode> selectClausesStack = new Stack<>();

    private Stack<FunctionClauseNode> functionClausesStack = new Stack<>();

    private Stack<WindowClauseNode> windowClausesStack = new Stack<>();

    private Stack<StreamingInput> streamingInputStack = new Stack<>();

    private Stack<JoinStreamingInput> joinStreamingInputsStack = new Stack<>();

    private Stack<TableQuery> tableQueriesStack = new Stack<>();

    private Stack<SetAssignmentNode> setAssignmentStack = new Stack<>();

    private Stack<List<SetAssignmentNode>> setAssignmentListStack = new Stack<>();

    private Stack<StreamActionNode> streamActionNodeStack = new Stack<>();

    private Stack<PatternStreamingEdgeInputNode> patternStreamingEdgeInputStack = new Stack<>();

    private Stack<PatternStreamingInputNode> patternStreamingInputStack = new Stack<>();

    private Stack<StreamingQueryStatementNode> streamingQueryStatementStack = new Stack<>();

    private Stack<ForeverNode> foreverNodeStack = new Stack<>();

    private Stack<OutputRateLimitNode> outputRateLimitStack = new Stack<>();

    private Stack<WithinClause> withinClauseStack = new Stack<>();

    private Stack<PatternClause> patternClauseStack = new Stack<>();

    private Set<BLangImportPackage> imports = new HashSet<>();

    private List<VariableDefinitionNode> defaultableParamsList = new ArrayList<>();

    private Stack<VariableNode> restParamStack = new Stack<>();

    private Set<Whitespace> endpointVarWs;

    private Set<Whitespace> endpointKeywordWs;

    private Deque<BLangMatch> matchStmtStack;

    private PatternStreamingInputNode recentStreamingPatternInputNode;

    private Stack<List<MatchExpressionPatternNode>> matchExprPatternNodeListStack = new Stack<>();

    private BLangAnonymousModelHelper anonymousModelHelper;
    private CompilerOptions compilerOptions;

    /**
     * Keep the number of anonymous structs found so far in the current package.
     * This field is used to generate a name for an anonymous struct.
     */
    private int anonStructCount = 0;

    protected int lambdaFunctionCount = 0;

    private BLangDiagnosticLog dlog;

    private static final String IDENTIFIER_LITERAL_PREFIX = "^\"";
    private static final String IDENTIFIER_LITERAL_SUFFIX = "\"";

    public BLangPackageBuilder(CompilerContext context, CompilationUnitNode compUnit) {
        this.dlog = BLangDiagnosticLog.getInstance(context);
        this.anonymousModelHelper = BLangAnonymousModelHelper.getInstance(context);
        this.dlog = BLangDiagnosticLog.getInstance(context);
        this.compilerOptions = CompilerOptions.getInstance(context);
        this.compUnit = compUnit;
    }

    public void addAttachPoint(BLangAnnotationAttachmentPoint.AttachmentPoint attachPoint) {
        attachmentPointStack.push(new BLangAnnotationAttachmentPoint(attachPoint));
    }

    public void addValueType(DiagnosticPos pos, Set<Whitespace> ws, String typeName) {
        BLangValueType typeNode = (BLangValueType) TreeBuilder.createValueTypeNode();
        typeNode.addWS(ws);
        typeNode.pos = pos;
        typeNode.typeKind = (TreeUtils.stringToTypeKind(typeName.replaceAll("\\s+", "")));

        addType(typeNode);
    }

    public void addUnionType(DiagnosticPos pos, Set<Whitespace> ws) {
        BLangType rhsTypeNode = (BLangType) this.typeNodeStack.pop();
        BLangType lhsTypeNode = (BLangType) this.typeNodeStack.pop();

        BLangUnionTypeNode unionTypeNode;
        if (rhsTypeNode.getKind() == NodeKind.UNION_TYPE_NODE) {
            unionTypeNode = (BLangUnionTypeNode) rhsTypeNode;
            unionTypeNode.memberTypeNodes.add(0, lhsTypeNode);
            this.typeNodeStack.push(unionTypeNode);
            return;
        } else {
            unionTypeNode = (BLangUnionTypeNode) TreeBuilder.createUnionTypeNode();
            unionTypeNode.memberTypeNodes.add(lhsTypeNode);
            unionTypeNode.memberTypeNodes.add(rhsTypeNode);
        }

        unionTypeNode.pos = pos;
        unionTypeNode.addWS(ws);
        this.typeNodeStack.push(unionTypeNode);
    }

    public void addTupleType(DiagnosticPos pos, Set<Whitespace> ws, int members) {
        BLangTupleTypeNode tupleTypeNode = (BLangTupleTypeNode) TreeBuilder.createTupleTypeNode();
        for (int i = 0; i < members; i++) {
            final BLangType member = (BLangType) this.typeNodeStack.pop();
            tupleTypeNode.memberTypeNodes.add(0, member);
        }
        tupleTypeNode.pos = pos;
        tupleTypeNode.addWS(ws);
        this.typeNodeStack.push(tupleTypeNode);
    }

    void startRecordDef() {
        RecordNode recordNode = TreeBuilder.createRecordNode();
        attachAnnotations(recordNode);
        attachDocumentations(recordNode);
        attachDeprecatedNode(recordNode);
        this.recordStack.add(recordNode);
        startVarList();
    }

    private void endRecordDef(DiagnosticPos pos, Set<Whitespace> ws, String identifier, boolean publicRecord) {
        BLangRecord recordNode = populateRecordNode(pos, ws, createIdentifier(identifier), false);
        recordNode.setName(this.createIdentifier(identifier));
        if (publicRecord) {
            recordNode.flagSet.add(Flag.PUBLIC);
        }

        this.compUnit.addTopLevelNode(recordNode);
    }

    void addAnonRecordType(DiagnosticPos pos, Set<Whitespace> ws) {
        // Generate a name for the anonymous record
        String genName = anonymousModelHelper.getNextAnonymousRecordKey(pos.src.pkgID);
        IdentifierNode anonRecordGenName = createIdentifier(genName);

        // Create an anonymous record and add it to the list of records in the current package.
        BLangRecord recordNode = populateRecordNode(pos, ws, anonRecordGenName, true);
        this.compUnit.addTopLevelNode(recordNode);

        addType(createUserDefinedType(pos, ws, (BLangIdentifier) TreeBuilder.createIdentifierNode(), recordNode.name));

    }

    private BLangRecord populateRecordNode(DiagnosticPos pos, Set<Whitespace> ws,
                                           IdentifierNode name, boolean isAnonymous) {
        BLangRecord recordNode = (BLangRecord) this.recordStack.pop();
        recordNode.pos = pos;
        recordNode.addWS(ws);
        recordNode.name = (BLangIdentifier) name;
        recordNode.isAnonymous = isAnonymous;
        this.varListStack.pop().forEach(variableNode -> {
            ((BLangVariable) variableNode).docTag = DocTag.FIELD;
            recordNode.addField(variableNode);
        });
        return recordNode;
    }

    void addFieldToRecord(DiagnosticPos pos, Set<Whitespace> ws,
                          String identifier, boolean exprAvailable, int annotCount) {

        Set<Whitespace> wsForSemiColon = removeNthFromLast(ws, 0);
        BLangRecord recordNode = (BLangRecord) this.recordStack.peek();
        recordNode.addWS(wsForSemiColon);
        BLangVariable field = addVar(pos, ws, identifier, exprAvailable, annotCount);

        field.flagSet.add(Flag.PUBLIC);
    }

    public void addArrayType(DiagnosticPos pos, Set<Whitespace> ws, int dimensions) {
        BLangType eType = (BLangType) this.typeNodeStack.pop();
        BLangArrayType arrayTypeNode = (BLangArrayType) TreeBuilder.createArrayTypeNode();
        arrayTypeNode.addWS(ws);
        arrayTypeNode.pos = pos;
        arrayTypeNode.elemtype = eType;
        arrayTypeNode.dimensions = dimensions;

        addType(arrayTypeNode);
    }

    public void markTypeNodeAsNullable(Set<Whitespace> ws) {
        BLangType typeNode = (BLangType) this.typeNodeStack.peek();
        typeNode.addWS(ws);
        typeNode.nullable = true;
    }

    public void markTypeNodeAsGrouped(Set<Whitespace> ws) {
        BLangType typeNode = (BLangType) this.typeNodeStack.peek();
        typeNode.addWS(ws);
        typeNode.grouped = true;
    }

    public void addUserDefineType(Set<Whitespace> ws) {
        BLangNameReference nameReference = nameReferenceStack.pop();
        BLangUserDefinedType userDefinedType = createUserDefinedType(nameReference.pos, ws,
                (BLangIdentifier) nameReference.pkgAlias, (BLangIdentifier) nameReference.name);
        userDefinedType.addWS(nameReference.ws);
        addType(userDefinedType);
    }

    public void addAnonStructType(DiagnosticPos pos, Set<Whitespace> ws) {
        // Generate a name for the anonymous struct
        String genName = anonymousModelHelper.getNextAnonymousStructKey(pos.src.pkgID);
        IdentifierNode anonStructGenName = createIdentifier(genName);

        // Create an anonymous struct and add it to the list of structs in the current package.
        BLangStruct structNode = populateStructNode(pos, ws, anonStructGenName, true);
        this.compUnit.addTopLevelNode(structNode);

        addType(createUserDefinedType(pos, ws, (BLangIdentifier) TreeBuilder.createIdentifierNode(), structNode.name));

    }

    public void addBuiltInReferenceType(DiagnosticPos pos, Set<Whitespace> ws, String typeName) {
        BLangBuiltInRefTypeNode refType = (BLangBuiltInRefTypeNode) TreeBuilder.createBuiltInReferenceTypeNode();
        refType.typeKind = TreeUtils.stringToTypeKind(typeName);
        refType.pos = pos;
        refType.addWS(ws);
        addType(refType);
    }

    public void addConstraintType(DiagnosticPos pos, Set<Whitespace> ws, String typeName) {
        BLangNameReference nameReference = nameReferenceStack.pop();
        BLangUserDefinedType constraintType = (BLangUserDefinedType) TreeBuilder.createUserDefinedTypeNode();
        constraintType.pos = pos;
        constraintType.pkgAlias = (BLangIdentifier) nameReference.pkgAlias;
        constraintType.typeName = (BLangIdentifier) nameReference.name;
        constraintType.addWS(nameReference.ws);
        Set<Whitespace> refTypeWS = removeNthFromLast(ws, 2);

        BLangBuiltInRefTypeNode refType = (BLangBuiltInRefTypeNode) TreeBuilder.createBuiltInReferenceTypeNode();
        refType.typeKind = TreeUtils.stringToTypeKind(typeName);
        refType.pos = pos;
        refType.addWS(refTypeWS);

        BLangConstrainedType constrainedType = (BLangConstrainedType) TreeBuilder.createConstrainedTypeNode();
        constrainedType.type = refType;
        constrainedType.constraint = constraintType;
        constrainedType.pos = pos;
        constrainedType.addWS(ws);

        addType(constrainedType);
    }

    public void addConstraintTypeWithTypeName(DiagnosticPos pos, Set<Whitespace> ws, String typeName) {
        Set<Whitespace> refTypeWS = removeNthFromLast(ws, 2);

        BLangBuiltInRefTypeNode refType = (BLangBuiltInRefTypeNode) TreeBuilder.createBuiltInReferenceTypeNode();
        refType.typeKind = TreeUtils.stringToTypeKind(typeName);
        refType.pos = pos;
        refType.addWS(refTypeWS);

        BLangConstrainedType constrainedType = (BLangConstrainedType) TreeBuilder.createConstrainedTypeNode();
        constrainedType.type = refType;
        constrainedType.constraint = (BLangType) this.typeNodeStack.pop();
        constrainedType.pos = pos;
        constrainedType.addWS(ws);

        addType(constrainedType);
    }

    public void addEndpointType(DiagnosticPos pos, Set<Whitespace> ws) {
        BLangNameReference nameReference = nameReferenceStack.pop();
        BLangUserDefinedType constraintType = (BLangUserDefinedType) TreeBuilder.createUserDefinedTypeNode();
        constraintType.pos = pos;
        constraintType.pkgAlias = (BLangIdentifier) nameReference.pkgAlias;
        constraintType.typeName = (BLangIdentifier) nameReference.name;
        constraintType.addWS(nameReference.ws);
        addType(constraintType);
    }

    public void addFunctionType(DiagnosticPos pos, Set<Whitespace> ws, boolean paramsAvail, boolean paramsTypeOnly,
                                boolean retParamsAvail) {
        // TODO : Fix function main ()(boolean , function(string x)(float, int)){} issue
        BLangFunctionTypeNode functionTypeNode = (BLangFunctionTypeNode) TreeBuilder.createFunctionTypeNode();
        functionTypeNode.pos = pos;
        functionTypeNode.returnsKeywordExists = true;

        if (retParamsAvail) {
            functionTypeNode.returnTypeNode = (BLangType) this.varStack.pop().getTypeNode();
        } else {
            BLangValueType nilTypeNode = (BLangValueType) TreeBuilder.createValueTypeNode();
            nilTypeNode.pos = pos;
            nilTypeNode.typeKind = TypeKind.NIL;
            functionTypeNode.returnTypeNode = nilTypeNode;
        }

        if (paramsAvail) {
            functionTypeNode.addWS(commaWsStack.pop());
            this.varListStack.pop().forEach(v -> functionTypeNode.paramTypeNodes.add((BLangType) v.getTypeNode()));
        }

        functionTypeNode.addWS(ws);
        addType(functionTypeNode);
    }

    private void addType(TypeNode typeNode) {
        this.typeNodeStack.push(typeNode);
    }

    public void addNameReference(DiagnosticPos currentPos, Set<Whitespace> ws, String pkgName, String name) {
        IdentifierNode pkgNameNode = createIdentifier(pkgName);
        IdentifierNode nameNode = createIdentifier(name);
        nameReferenceStack.push(new BLangNameReference(currentPos, ws, pkgNameNode, nameNode));
    }

    public void startVarList() {
        this.varListStack.push(new ArrayList<>());
    }

    public void startFunctionDef() {
        FunctionNode functionNode = TreeBuilder.createFunctionNode();
        attachAnnotations(functionNode);
        attachDocumentations(functionNode);
        attachDeprecatedNode(functionNode);
        this.invokableNodeStack.push(functionNode);
        startEndpointDeclarationScope(((BLangFunction) functionNode).endpoints);
    }

    public void startBlock() {
        this.blockNodeStack.push(TreeBuilder.createBlockNode());
    }

    private IdentifierNode createIdentifier(String value) {
        IdentifierNode node = TreeBuilder.createIdentifierNode();
        if (value == null) {
            return node;
        }

        if (value.startsWith(IDENTIFIER_LITERAL_PREFIX) && value.endsWith(IDENTIFIER_LITERAL_SUFFIX)) {
            node.setValue(value.substring(2, value.length() - 1));
            node.setLiteral(true);
        } else {
            node.setValue(value);
            node.setLiteral(false);
        }
        return node;
    }

    public void addVarToStruct(DiagnosticPos pos,
                               Set<Whitespace> ws,
                               String identifier,
                               boolean exprAvailable,
                               int annotCount,
                               boolean isPrivate) {

        Set<Whitespace> wsForSemiColon = removeNthFromLast(ws, 0);
        BLangStruct structNode = (BLangStruct) this.structStack.peek();
        structNode.addWS(wsForSemiColon);
        BLangVariable field = addVar(pos, ws, identifier, exprAvailable, annotCount);

        if (!isPrivate) {
            field.flagSet.add(Flag.PUBLIC);
        }
    }

    public BLangVariable addVar(DiagnosticPos pos,
                                Set<Whitespace> ws,
                                String identifier,
                                boolean exprAvailable,
                                int annotCount) {
        BLangVariable var = (BLangVariable) this.generateBasicVarNode(pos, ws, identifier, exprAvailable);
        attachAnnotations(var, annotCount);
        var.pos = pos;
        if (this.varListStack.empty()) {
            this.varStack.push(var);
        } else {
            this.varListStack.peek().add(var);
        }

        return var;
    }

    public BLangVariable addReturnParam(DiagnosticPos pos,
                                        Set<Whitespace> ws,
                                        String identifier,
                                        boolean exprAvailable,
                                        int annotCount) {
        BLangVariable var = (BLangVariable) this.generateBasicVarNode(pos, ws, identifier, exprAvailable);
        attachAnnotations(var, annotCount);
        var.pos = pos;
        this.varStack.push(var);
        return var;
    }

    public void endCallableUnitSignature(DiagnosticPos pos,
                                         Set<Whitespace> ws,
                                         String identifier,
                                         boolean paramsAvail,
                                         boolean retParamsAvail,
                                         boolean restParamAvail) {
        InvokableNode invNode = this.invokableNodeStack.peek();
        invNode.setName(this.createIdentifier(identifier));
        invNode.addWS(ws);
        BLangType returnTypeNode;
        if (retParamsAvail) {
            BLangVariable varNode = (BLangVariable) this.varStack.pop();
            returnTypeNode = varNode.getTypeNode();
            varNode.getAnnotationAttachments().forEach(invNode::addReturnTypeAnnotationAttachment);
        } else {
            BLangValueType nillTypeNode = (BLangValueType) TreeBuilder.createValueTypeNode();
            nillTypeNode.pos = pos;
            nillTypeNode.typeKind = TypeKind.NIL;
            returnTypeNode = nillTypeNode;
        }
        invNode.setReturnTypeNode(returnTypeNode);

        if (paramsAvail) {
            this.varListStack.pop().forEach(variableNode -> {
                ((BLangVariable) variableNode).docTag = DocTag.PARAM;
                invNode.addParameter(variableNode);
            });

            this.defaultableParamsList.forEach(variableDef -> {
                BLangVariableDef varDef = (BLangVariableDef) variableDef;
                varDef.var.docTag = DocTag.PARAM;
                invNode.addDefaultableParameter(varDef);
            });
            this.defaultableParamsList = new ArrayList<>();

            if (restParamAvail) {
                invNode.setRestParameter(this.restParamStack.pop());
            }
        }
    }

    public void startLambdaFunctionDef(PackageID pkgID) {
        startFunctionDef();
        BLangFunction lambdaFunction = (BLangFunction) this.invokableNodeStack.peek();
        lambdaFunction.setName(createIdentifier(anonymousModelHelper.getNextAnonymousFunctionKey(pkgID)));
        lambdaFunction.addFlag(Flag.LAMBDA);
    }

    public void addLambdaFunctionDef(DiagnosticPos pos,
                                     Set<Whitespace> ws,
                                     boolean paramsAvail,
                                     boolean retParamsAvail,
                                     boolean restParamAvail) {
        BLangFunction lambdaFunction = (BLangFunction) this.invokableNodeStack.peek();
        lambdaFunction.pos = pos;
        endCallableUnitSignature(pos, ws, lambdaFunction.getName().value, paramsAvail, retParamsAvail, restParamAvail);
        BLangLambdaFunction lambdaExpr = (BLangLambdaFunction) TreeBuilder.createLambdaFunctionNode();
        lambdaExpr.function = lambdaFunction;
        lambdaExpr.pos = pos;
        addExpressionNode(lambdaExpr);
        // TODO: is null correct here
        endFunctionDef(pos, null, false, false, true, false);
        //this is added for analysing closures
        if (!(blockNodeStack.empty())) {
            lambdaFunction.enclBlockStmt = (BLangBlockStmt) blockNodeStack.peek();
        }
    }

    private void startEndpointDeclarationScope(List<BLangEndpoint> endpointList) {
        endpointListStack.push(endpointList);
    }

    private void endEndpointDeclarationScope() {
        endpointListStack.pop();
    }

    public void addEndpointDefinition(DiagnosticPos pos, Set<Whitespace> ws, String identifier, boolean initExprExist) {
        final BLangEndpoint endpointNode = (BLangEndpoint) TreeBuilder.createEndpointNode();
        attachAnnotations(endpointNode);
        endpointNode.pos = pos;
        endpointNode.name = (BLangIdentifier) this.createIdentifier(identifier);
        endpointNode.endpointTypeNode = (BLangUserDefinedType) typeNodeStack.pop();
        if (initExprExist) {
            endpointNode.configurationExpr = (BLangExpression) this.exprNodeStack.pop();
        }
        endpointNode.addWS(ws);
        if (endpointListStack.empty()) {
            // Top level node.
            lastBuiltEndpoint = endpointNode;
            this.compUnit.addTopLevelNode(endpointNode);
        } else {
            endpointListStack.peek().add(endpointNode);
        }
    }

    public void markLastEndpointAsPublic() {
        lastBuiltEndpoint.flagSet.add(Flag.PUBLIC);
    }
    
    public void markLastInvocationAsAsync() {
        ((BLangInvocation) this.exprNodeStack.peek()).async = true;
    }

    public void addVariableDefStatement(DiagnosticPos pos,
                                        Set<Whitespace> ws,
                                        String identifier,
                                        boolean exprAvailable,
                                        boolean endpoint,
                                        boolean safeAssignment) {
        BLangVariable var = (BLangVariable) TreeBuilder.createVariableNode();
        BLangVariableDef varDefNode = (BLangVariableDef) TreeBuilder.createVariableDefinitionNode();
        // TODO : Remove endpoint logic from here.
        Set<Whitespace> wsOfSemiColon = null;
        if (endpoint) {
            var.addWS(endpointVarWs);
            var.addWS(endpointKeywordWs);
            endpointVarWs = null;
            endpointKeywordWs = null;
        } else {
            wsOfSemiColon = removeNthFromLast(ws, 0);
        }
        var.pos = pos;
        var.addWS(ws);
        var.setName(this.createIdentifier(identifier));
        var.setTypeNode(this.typeNodeStack.pop());
        var.safeAssignment = safeAssignment;
        if (exprAvailable) {
            var.setInitialExpression(this.exprNodeStack.pop());
        }

        varDefNode.pos = pos;
        varDefNode.setVariable(var);
        varDefNode.addWS(wsOfSemiColon);
        addStmtToCurrentBlock(varDefNode);
    }

    public void addTypeInitExpression(DiagnosticPos pos, Set<Whitespace> ws, String initName, boolean typeAvailable,
                                      boolean exprAvailable) {
        BLangTypeInit objectInitNode = (BLangTypeInit) TreeBuilder.createObjectInitNode();
        objectInitNode.pos = pos;
        objectInitNode.addWS(ws);
        if (typeAvailable) {
            objectInitNode.userDefinedType = (BLangUserDefinedType) typeNodeStack.pop();
        }

        BLangInvocation invocationNode = (BLangInvocation) TreeBuilder.createInvocationNode();
        invocationNode.pos = pos;
        invocationNode.addWS(ws);
        if (exprAvailable) {
            List<ExpressionNode> exprNodes = exprNodeListStack.pop();
            Set<Whitespace> cws = commaWsStack.pop();
            exprNodes.forEach(exprNode -> {
                invocationNode.argExprs.add((BLangExpression) exprNode);
                objectInitNode.argsExpr.add((BLangExpression) exprNode);

            });
            invocationNode.addWS(cws);
            objectInitNode.addWS(cws);
        }

        //TODO check whether pkgName can be be empty
        IdentifierNode pkgNameNode = TreeBuilder.createIdentifierNode();
        IdentifierNode nameNode = createIdentifier(initName);
        BLangNameReference nameReference = new BLangNameReference(pos, ws, pkgNameNode, nameNode);
        invocationNode.name = (BLangIdentifier) nameReference.name;
        invocationNode.addWS(nameReference.ws);
        invocationNode.pkgAlias = (BLangIdentifier) nameReference.pkgAlias;

        objectInitNode.objectInitInvocation = invocationNode;
        this.addExpressionNode(objectInitNode);
    }

    private void addStmtToCurrentBlock(StatementNode statement) {
        this.blockNodeStack.peek().addStatement(statement);
    }

    public void startTryCatchFinallyStmt() {
        this.tryCatchFinallyNodesStack.push((BLangTryCatchFinally) TreeBuilder.createTryCatchFinallyNode());
        startBlock();
    }

    public void addTryClause(DiagnosticPos pos) {
        BLangBlockStmt tryBlock = (BLangBlockStmt) this.blockNodeStack.pop();
        tryBlock.pos = pos;
        tryCatchFinallyNodesStack.peek().tryBody = tryBlock;
    }

    public void startCatchClause() {
        startBlock();
    }

    public void addCatchClause(DiagnosticPos poc, Set<Whitespace> ws, String paramName) {
        BLangVariable variableNode = (BLangVariable) TreeBuilder.createVariableNode();
        variableNode.typeNode = (BLangType) this.typeNodeStack.pop();
        variableNode.name = (BLangIdentifier) createIdentifier(paramName);
        variableNode.pos = variableNode.typeNode.pos;
        variableNode.addWS(removeNthFromLast(ws, 3));

        BLangCatch catchNode = (BLangCatch) TreeBuilder.createCatchNode();
        catchNode.pos = poc;
        catchNode.addWS(ws);
        catchNode.body = (BLangBlockStmt) this.blockNodeStack.pop();
        catchNode.param = variableNode;
        tryCatchFinallyNodesStack.peek().catchBlocks.add(catchNode);
    }

    public void startFinallyBlock() {
        startBlock();
    }

    public void addFinallyBlock(DiagnosticPos poc, Set<Whitespace> ws) {
        BLangBlockStmt blockNode = (BLangBlockStmt) this.blockNodeStack.pop();
        BLangTryCatchFinally rootTry = tryCatchFinallyNodesStack.peek();
        rootTry.finallyBody = blockNode;
        rootTry.addWS(ws);
        blockNode.pos = poc;
    }

    public void addTryCatchFinallyStmt(DiagnosticPos poc, Set<Whitespace> ws) {
        BLangTryCatchFinally stmtNode = tryCatchFinallyNodesStack.pop();
        stmtNode.pos = poc;
        stmtNode.addWS(ws);
        addStmtToCurrentBlock(stmtNode);
    }

    public void addThrowStmt(DiagnosticPos poc, Set<Whitespace> ws) {
        ExpressionNode throwExpr = this.exprNodeStack.pop();
        BLangThrow throwNode = (BLangThrow) TreeBuilder.createThrowNode();
        throwNode.pos = poc;
        throwNode.addWS(ws);
        throwNode.expr = (BLangExpression) throwExpr;
        addStmtToCurrentBlock(throwNode);
    }

    private void addExpressionNode(ExpressionNode expressionNode) {
        this.exprNodeStack.push(expressionNode);
    }

    public void addLiteralValue(DiagnosticPos pos, Set<Whitespace> ws, int typeTag, Object value) {
        BLangLiteral litExpr = (BLangLiteral) TreeBuilder.createLiteralExpression();
        litExpr.addWS(ws);
        litExpr.pos = pos;
        litExpr.typeTag = typeTag;
        litExpr.value = value;
        addExpressionNode(litExpr);
    }

    public void addArrayInitExpr(DiagnosticPos pos, Set<Whitespace> ws, boolean argsAvailable) {
        List<ExpressionNode> argExprList;
        BLangArrayLiteral arrayLiteral = (BLangArrayLiteral) TreeBuilder.createArrayLiteralNode();
        if (argsAvailable) {
            arrayLiteral.addWS(commaWsStack.pop());
            argExprList = exprNodeListStack.pop();
        } else {
            argExprList = new ArrayList<>(0);
        }
        arrayLiteral.exprs = argExprList.stream().map(expr -> (BLangExpression) expr).collect(Collectors.toList());
        arrayLiteral.pos = pos;
        arrayLiteral.addWS(ws);
        addExpressionNode(arrayLiteral);
    }

    public void addKeyValueRecord(Set<Whitespace> ws) {
        BLangRecordKeyValue keyValue = (BLangRecordKeyValue) TreeBuilder.createRecordKeyValue();
        keyValue.addWS(ws);
        keyValue.valueExpr = (BLangExpression) exprNodeStack.pop();
        keyValue.key = new BLangRecordKey((BLangExpression) exprNodeStack.pop());
        recordLiteralNodes.peek().keyValuePairs.add(keyValue);
    }

    public void addMapStructLiteral(DiagnosticPos pos, Set<Whitespace> ws) {
        BLangRecordLiteral recordTypeLiteralNode = recordLiteralNodes.pop();
        recordTypeLiteralNode.pos = pos;
        recordTypeLiteralNode.addWS(ws);
        addExpressionNode(recordTypeLiteralNode);
    }

    public void addTableLiteral(DiagnosticPos pos, Set<Whitespace> ws) {
        final BLangTableLiteral tableLiteral = (BLangTableLiteral) TreeBuilder.createTableLiteralNode();
        tableLiteral.addWS(ws);
        tableLiteral.pos = pos;
        tableLiteral.configurationExpr = (BLangExpression) this.exprNodeStack.pop();
        addExpressionNode(tableLiteral);
    }

    public void startMapStructLiteral() {
        BLangRecordLiteral literalNode = (BLangRecordLiteral) TreeBuilder.createRecordLiteralNode();
        recordLiteralNodes.push(literalNode);
    }

    public void startExprNodeList() {
        this.exprNodeListStack.push(new ArrayList<>());
    }

    public void endExprNodeList(Set<Whitespace> ws, int exprCount) {
        commaWsStack.push(ws);
        List<ExpressionNode> exprList = exprNodeListStack.peek();
        addExprToExprNodeList(exprList, exprCount);
    }

    private void addExprToExprNodeList(List<ExpressionNode> exprList, int n) {
        if (exprNodeStack.empty()) {
            throw new IllegalStateException("Expression stack cannot be empty in processing an ExpressionList");
        }
        ExpressionNode expr = exprNodeStack.pop();
        if (n > 1) {
            addExprToExprNodeList(exprList, n - 1);
        }
        exprList.add(expr);
    }


    public void createSimpleVariableReference(DiagnosticPos pos, Set<Whitespace> ws) {
        BLangNameReference nameReference = nameReferenceStack.pop();
        BLangSimpleVarRef varRef = (BLangSimpleVarRef) TreeBuilder
                .createSimpleVariableReferenceNode();
        varRef.pos = pos;
        varRef.addWS(ws);
        varRef.addWS(nameReference.ws);
        varRef.pkgAlias = (BLangIdentifier) nameReference.pkgAlias;
        varRef.variableName = (BLangIdentifier) nameReference.name;
        this.exprNodeStack.push(varRef);
    }

    public void createFunctionInvocation(DiagnosticPos pos, Set<Whitespace> ws, boolean argsAvailable) {
        BLangInvocation invocationNode = (BLangInvocation) TreeBuilder.createInvocationNode();
        invocationNode.pos = pos;
        invocationNode.addWS(ws);
        if (argsAvailable) {
            List<ExpressionNode> exprNodes = exprNodeListStack.pop();
            exprNodes.forEach(exprNode -> invocationNode.argExprs.add((BLangExpression) exprNode));
            invocationNode.addWS(commaWsStack.pop());
        }

        BLangNameReference nameReference = nameReferenceStack.pop();
        invocationNode.name = (BLangIdentifier) nameReference.name;
        invocationNode.addWS(nameReference.ws);
        invocationNode.pkgAlias = (BLangIdentifier) nameReference.pkgAlias;
        addExpressionNode(invocationNode);
    }

    public void startInvocationNode(Set<Whitespace> ws) {
        invocationWsStack.push(ws);
    }

    public void createInvocationNode(DiagnosticPos pos, Set<Whitespace> ws, String invocation, boolean argsAvailable) {
        BLangInvocation invocationNode = (BLangInvocation) TreeBuilder.createInvocationNode();
        invocationNode.pos = pos;
        invocationNode.addWS(ws);
        invocationNode.addWS(invocationWsStack.pop());
        if (argsAvailable) {
            List<ExpressionNode> exprNodes = exprNodeListStack.pop();
            exprNodes.forEach(exprNode -> invocationNode.argExprs.add((BLangExpression) exprNode));
            invocationNode.addWS(commaWsStack.pop());
        }

        invocationNode.expr = (BLangVariableReference) exprNodeStack.pop();
        invocationNode.name = (BLangIdentifier) createIdentifier(invocation);
        invocationNode.pkgAlias = (BLangIdentifier) createIdentifier(null);
        addExpressionNode(invocationNode);
    }

    public void createActionInvocationNode(DiagnosticPos pos, Set<Whitespace> ws, boolean async) {
        BLangInvocation invocationExpr = (BLangInvocation) exprNodeStack.pop();
        invocationExpr.actionInvocation = true;
        invocationExpr.pos = pos;
        invocationExpr.addWS(ws);
        invocationExpr.async = async;

        BLangNameReference nameReference = nameReferenceStack.pop();
        BLangSimpleVarRef varRef = (BLangSimpleVarRef) TreeBuilder.createSimpleVariableReferenceNode();
        varRef.pos = nameReference.pos;
        varRef.addWS(nameReference.ws);
        varRef.pkgAlias = (BLangIdentifier) nameReference.pkgAlias;
        varRef.variableName = (BLangIdentifier) nameReference.name;
        invocationExpr.expr = varRef;
        exprNodeStack.push(invocationExpr);
    }

    public void createFieldBasedAccessNode(DiagnosticPos pos, Set<Whitespace> ws, String fieldName,
                                           FieldType fieldType) {
        BLangFieldBasedAccess fieldBasedAccess = (BLangFieldBasedAccess) TreeBuilder.createFieldBasedAccessNode();
        fieldBasedAccess.pos = pos;
        fieldBasedAccess.addWS(ws);
        fieldBasedAccess.field = (BLangIdentifier) createIdentifier(fieldName);
        fieldBasedAccess.expr = (BLangVariableReference) exprNodeStack.pop();
        fieldBasedAccess.fieldType = fieldType;
        addExpressionNode(fieldBasedAccess);
    }

    public void createIndexBasedAccessNode(DiagnosticPos pos, Set<Whitespace> ws) {
        BLangIndexBasedAccess indexBasedAccess = (BLangIndexBasedAccess) TreeBuilder.createIndexBasedAccessNode();
        indexBasedAccess.pos = pos;
        indexBasedAccess.addWS(ws);
        indexBasedAccess.indexExpr = (BLangExpression) exprNodeStack.pop();
        indexBasedAccess.expr = (BLangVariableReference) exprNodeStack.pop();
        addExpressionNode(indexBasedAccess);
    }

    public void createBracedOrTupleExpression(DiagnosticPos pos, Set<Whitespace> ws, int numberOfExpressions) {
        final BLangBracedOrTupleExpr expr = (BLangBracedOrTupleExpr) TreeBuilder.createBracedOrTupleExpression();
        expr.pos = pos;
        expr.addWS(ws);
        for (int i = 0; i < numberOfExpressions; i++) {
            expr.expressions.add(0, (BLangExpression) exprNodeStack.pop());
        }
        addExpressionNode(expr);
    }

    public void createBinaryExpr(DiagnosticPos pos, Set<Whitespace> ws, String operator) {
        BLangBinaryExpr binaryExpressionNode = (BLangBinaryExpr) TreeBuilder.createBinaryExpressionNode();
        binaryExpressionNode.pos = pos;
        binaryExpressionNode.addWS(ws);
        binaryExpressionNode.rhsExpr = (BLangExpression) exprNodeStack.pop();
        binaryExpressionNode.lhsExpr = (BLangExpression) exprNodeStack.pop();
        binaryExpressionNode.opKind = OperatorKind.valueFrom(operator);
        addExpressionNode(binaryExpressionNode);
    }

    public void createTypeCastExpr(DiagnosticPos pos, Set<Whitespace> ws) {
        BLangTypeCastExpr typeCastNode = (BLangTypeCastExpr) TreeBuilder.createTypeCastNode();
        typeCastNode.pos = pos;
        typeCastNode.addWS(ws);
        typeCastNode.expr = (BLangExpression) exprNodeStack.pop();
        typeCastNode.typeNode = (BLangType) typeNodeStack.pop();
        addExpressionNode(typeCastNode);
    }

    public void createTypeAccessExpr(DiagnosticPos pos, Set<Whitespace> ws) {
        BLangTypeofExpr typeAccessExpr = (BLangTypeofExpr) TreeBuilder.createTypeAccessNode();
        typeAccessExpr.pos = pos;
        typeAccessExpr.addWS(ws);
        typeAccessExpr.typeNode = (BLangType) typeNodeStack.pop();
        addExpressionNode(typeAccessExpr);
    }

    public void createTypeConversionExpr(DiagnosticPos pos, Set<Whitespace> ws, boolean namedTransformer) {
        BLangTypeConversionExpr typeConversionNode = (BLangTypeConversionExpr) TreeBuilder.createTypeConversionNode();
        typeConversionNode.pos = pos;
        typeConversionNode.addWS(ws);
        typeConversionNode.typeNode = (BLangType) typeNodeStack.pop();
        typeConversionNode.expr = (BLangExpression) exprNodeStack.pop();
        if (namedTransformer) {
            typeConversionNode.transformerInvocation = (BLangInvocation) exprNodeStack.pop();
        }
        addExpressionNode(typeConversionNode);
    }

    public void createUnaryExpr(DiagnosticPos pos, Set<Whitespace> ws, String operator) {
        BLangUnaryExpr unaryExpressionNode = (BLangUnaryExpr) TreeBuilder.createUnaryExpressionNode();
        unaryExpressionNode.pos = pos;
        unaryExpressionNode.addWS(ws);
        unaryExpressionNode.expr = (BLangExpression) exprNodeStack.pop();
        unaryExpressionNode.operator = OperatorKind.valueFrom(operator);
        addExpressionNode(unaryExpressionNode);
    }

    public void createTernaryExpr(DiagnosticPos pos, Set<Whitespace> ws) {
        BLangTernaryExpr ternaryExpr = (BLangTernaryExpr) TreeBuilder.createTernaryExpressionNode();
        ternaryExpr.pos = pos;
        ternaryExpr.addWS(ws);
        ternaryExpr.elseExpr = (BLangExpression) exprNodeStack.pop();
        ternaryExpr.thenExpr = (BLangExpression) exprNodeStack.pop();
        ternaryExpr.expr = (BLangExpression) exprNodeStack.pop();
        if (ternaryExpr.expr.getKind() == NodeKind.TERNARY_EXPR) {
            // Re-organizing ternary expression tree if there nested ternary expressions.
            BLangTernaryExpr root = (BLangTernaryExpr) ternaryExpr.expr;
            BLangTernaryExpr parent = root;
            while (parent.elseExpr.getKind() == NodeKind.TERNARY_EXPR) {
                parent = (BLangTernaryExpr) parent.elseExpr;
            }
            ternaryExpr.expr = parent.elseExpr;
            parent.elseExpr = ternaryExpr;
            ternaryExpr = root;
        }
        addExpressionNode(ternaryExpr);
    }

    public void createCheckedExpr(DiagnosticPos pos, Set<Whitespace> ws) {
        BLangCheckedExpr checkedExpr = (BLangCheckedExpr) TreeBuilder.createCheckExpressionNode();
        checkedExpr.pos = pos;
        checkedExpr.addWS(ws);
        checkedExpr.expr = (BLangExpression) exprNodeStack.pop();
        addExpressionNode(checkedExpr);
    }

    public void createAwaitExpr(DiagnosticPos pos, Set<Whitespace> ws) {
        BLangAwaitExpr awaitExpr = (BLangAwaitExpr) TreeBuilder.createAwaitExpressionNode();
        awaitExpr.pos = pos;
        awaitExpr.addWS(ws);
        awaitExpr.expr = (BLangExpression) exprNodeStack.pop();
        addExpressionNode(awaitExpr);
    }

    public void endFunctionDef(DiagnosticPos pos,
                               Set<Whitespace> ws,
                               boolean publicFunc,
                               boolean nativeFunc,
                               boolean bodyExists,
                               boolean isReceiverAttached) {
        BLangFunction function = (BLangFunction) this.invokableNodeStack.pop();
        endEndpointDeclarationScope();
        function.pos = pos;
        function.addWS(ws);

        if (publicFunc) {
            function.flagSet.add(Flag.PUBLIC);
        }

        if (nativeFunc) {
            function.flagSet.add(Flag.NATIVE);
        }

        if (!bodyExists) {
            function.body = null;
        }

        if (isReceiverAttached) {
            BLangVariable receiver = (BLangVariable) this.varStack.pop();
            receiver.docTag = DocTag.RECEIVER;
            function.receiver = receiver;
            function.flagSet.add(Flag.ATTACHED);
        }

        if (!function.deprecatedAttachments.isEmpty()) {
            function.flagSet.add(Flag.DEPRECATED);
        }

        this.compUnit.addTopLevelNode(function);
    }

    public void startWorker() {
        WorkerNode workerNode = TreeBuilder.createWorkerNode();
        this.invokableNodeStack.push(workerNode);
        startBlock();
    }

    public void addWorker(DiagnosticPos pos, Set<Whitespace> ws, String workerName) {
        // TODO This code will not work if there are workers inside a lambda and the lambda is inside a fork/join
        BLangWorker worker = (BLangWorker) this.invokableNodeStack.pop();
        worker.setName(createIdentifier(workerName));
        worker.pos = pos;
        worker.addWS(ws);
        worker.setBody(this.blockNodeStack.pop());
        if (this.forkJoinNodesStack.empty()) {
            InvokableNode invokableNode = this.invokableNodeStack.peek();
            invokableNode.getParameters().forEach(worker::addParameter);
            worker.setReturnTypeNode(invokableNode.getReturnTypeNode());
            invokableNode.addWorker(worker);
            invokableNode.addFlag(Flag.PARALLEL);
        } else {
            ((BLangForkJoin) this.forkJoinNodesStack.peek()).workers.add(worker);
        }
    }

    public void attachWorkerWS(Set<Whitespace> ws) {
        BLangWorker worker = (BLangWorker) this.invokableNodeStack.peek();
        worker.addWS(ws);
    }

    public void startForkJoinStmt() {
        this.forkJoinNodesStack.push(TreeBuilder.createForkJoinNode());
    }

    public void addForkJoinStmt(DiagnosticPos pos, Set<Whitespace> ws) {
        BLangForkJoin forkJoin = (BLangForkJoin) this.forkJoinNodesStack.pop();
        forkJoin.pos = pos;
        forkJoin.addWS(ws);
        this.addStmtToCurrentBlock(forkJoin);
    }

    public void startJoinCause() {
        startBlock();
    }

    public void addJoinCause(Set<Whitespace> ws, String identifier) {
        BLangForkJoin forkJoin = (BLangForkJoin) this.forkJoinNodesStack.peek();
        forkJoin.joinedBody = (BLangBlockStmt) this.blockNodeStack.pop();
        Set<Whitespace> varWS = removeNthFromLast(ws, 3);
        forkJoin.addWS(ws);
        forkJoin.joinResultVar = (BLangVariable) this.generateBasicVarNode(
                (DiagnosticPos) this.typeNodeStack.peek().getPosition(), varWS, identifier, false);
    }

    public void addJoinCondition(Set<Whitespace> ws, String joinType, List<String> workerNames, int joinCount) {
        BLangForkJoin forkJoin = (BLangForkJoin) this.forkJoinNodesStack.peek();
        forkJoin.joinedWorkerCount = joinCount;
        forkJoin.joinType = ForkJoinNode.JoinType.valueOf(joinType);
        forkJoin.addWS(ws);
        workerNames.forEach(s -> forkJoin.joinedWorkers.add((BLangIdentifier) createIdentifier(s)));
    }

    public void startTimeoutCause() {
        startBlock();
    }

    public void addTimeoutCause(Set<Whitespace> ws, String identifier) {
        BLangForkJoin forkJoin = (BLangForkJoin) this.forkJoinNodesStack.peek();
        forkJoin.timeoutBody = (BLangBlockStmt) this.blockNodeStack.pop();
        forkJoin.timeoutExpression = (BLangExpression) this.exprNodeStack.pop();
        Set<Whitespace> varWS = removeNthFromLast(ws, 3);
        forkJoin.addWS(ws);
        forkJoin.timeoutVariable = (BLangVariable) this.generateBasicVarNode(
                (DiagnosticPos) this.typeNodeStack.peek().getPosition(), varWS, identifier, false);
    }

    public void endCallableUnitBody(Set<Whitespace> ws) {
        BlockNode block = this.blockNodeStack.pop();
        InvokableNode invokableNode = this.invokableNodeStack.peek();
        invokableNode.addWS(ws);
        invokableNode.setBody(block);
    }

    public void setPackageDeclaration(DiagnosticPos pos, Set<Whitespace> ws, List<String> nameComps, String version) {
        List<BLangIdentifier> pkgNameComps = new ArrayList<>();
        nameComps.forEach(e -> pkgNameComps.add((BLangIdentifier) this.createIdentifier(e)));
        BLangIdentifier versionNode = (BLangIdentifier) this.createIdentifier(version);

        BLangPackageDeclaration pkgDcl = (BLangPackageDeclaration) TreeBuilder.createPackageDeclarationNode();
        pkgDcl.pos = pos;
        // TODO: orgname is null, fix it.
        pkgDcl.addWS(ws);
        pkgDcl.pkgNameComps = pkgNameComps;
        pkgDcl.version = versionNode;
        this.compUnit.addTopLevelNode(pkgDcl);
    }

    public void addImportPackageDeclaration(DiagnosticPos pos,
                                            Set<Whitespace> ws,
                                            String orgName,
                                            List<String> nameComps,
                                            String version,
                                            String alias) {

        List<BLangIdentifier> pkgNameComps = new ArrayList<>();
        nameComps.forEach(e -> pkgNameComps.add((BLangIdentifier) this.createIdentifier(e)));
        BLangIdentifier versionNode = (BLangIdentifier) this.createIdentifier(version);
        BLangIdentifier aliasNode = (alias != null && !alias.isEmpty()) ?
                (BLangIdentifier) this.createIdentifier(alias) :
                pkgNameComps.get(pkgNameComps.size() - 1);

        BLangImportPackage importDcl = (BLangImportPackage) TreeBuilder.createImportPackageNode();
        importDcl.pos = pos;
        importDcl.addWS(ws);
        importDcl.pkgNameComps = pkgNameComps;
        importDcl.version = versionNode;
        importDcl.orgName = (BLangIdentifier) this.createIdentifier(orgName);
        importDcl.alias = aliasNode;
        this.compUnit.addTopLevelNode(importDcl);
        if (this.imports.contains(importDcl)) {
            this.dlog.warning(pos, DiagnosticCode.REDECLARED_IMPORT_PACKAGE, importDcl.getQualifiedPackageName());
        } else {
            this.imports.add(importDcl);
        }
    }

    private VariableNode generateBasicVarNode(DiagnosticPos pos,
                                              Set<Whitespace> ws,
                                              String identifier,
                                              boolean exprAvailable) {
        BLangVariable var = (BLangVariable) TreeBuilder.createVariableNode();
        var.pos = pos;
        IdentifierNode name = this.createIdentifier(identifier);
        var.setName(name);
        var.addWS(ws);
        var.setTypeNode(this.typeNodeStack.pop());
        if (exprAvailable) {
            var.setInitialExpression(this.exprNodeStack.pop());
        }
        return var;
    }

    public void addGlobalVariable(DiagnosticPos pos,
                                  Set<Whitespace> ws,
                                  String identifier,
                                  boolean exprAvailable,
                                  boolean publicVar,
                                  boolean safeAssignment) {
        BLangVariable var = (BLangVariable) this.generateBasicVarNode(pos, ws, identifier, exprAvailable);
        attachAnnotations(var);
        if (publicVar) {
            var.flagSet.add(Flag.PUBLIC);
        }
        var.docTag = DocTag.VARIABLE;
        var.safeAssignment = safeAssignment;

        this.compUnit.addTopLevelNode(var);
    }

    public void addConstVariable(DiagnosticPos pos, Set<Whitespace> ws, String identifier,
                                 boolean publicVar, boolean safeAssignment) {
        BLangVariable var = (BLangVariable) this.generateBasicVarNode(pos, ws, identifier, true);
        var.flagSet.add(Flag.CONST);
        if (publicVar) {
            var.flagSet.add(Flag.PUBLIC);
        }
        var.docTag = DocTag.VARIABLE;
        var.safeAssignment = safeAssignment;

        attachAnnotations(var);
        attachDocumentations(var);
        attachDeprecatedNode(var);
        this.compUnit.addTopLevelNode(var);
    }

    public void startStructDef() {
        StructNode structNode = TreeBuilder.createStructNode();
        attachAnnotations(structNode);
        attachDocumentations(structNode);
        attachDeprecatedNode(structNode);
        this.structStack.add(structNode);
    }

    public void endStructDef(DiagnosticPos pos, Set<Whitespace> ws, String identifier, boolean publicStruct) {
        BLangStruct structNode = populateStructNode(pos, ws, createIdentifier(identifier), false);
        structNode.setName(this.createIdentifier(identifier));
        if (publicStruct) {
            structNode.flagSet.add(Flag.PUBLIC);
        }

        this.compUnit.addTopLevelNode(structNode);
    }

    void startObjectDef() {
        ObjectNode objectNode = TreeBuilder.createObjectNode();
        attachAnnotations(objectNode);
        attachDocumentations(objectNode);
        attachDeprecatedNode(objectNode);
        this.objectStack.add(objectNode);
        startVarList();
    }

    private void endObjectDef(DiagnosticPos pos, Set<Whitespace> ws, String identifier, boolean publicRecord) {
        BLangObject objectNode = populateObjectNode(pos, ws, createIdentifier(identifier), false);
        objectNode.setName(this.createIdentifier(identifier));
        if (publicRecord) {
            objectNode.flagSet.add(Flag.PUBLIC);
        }

        this.compUnit.addTopLevelNode(objectNode);
    }

<<<<<<< HEAD
    public void endTypeDefinition(DiagnosticPos pos, Set<Whitespace> ws, String identifier, boolean publicStruct) {
        //TODO refactor this.
        if (!this.objectStack.isEmpty()) {
            BLangObject objectNode = (BLangObject) this.objectStack.pop();
            objectNode.pos = pos;
=======
    void addAnonObjectType(DiagnosticPos pos, Set<Whitespace> ws) {
        // Generate a name for the anonymous object
        String genName = anonymousModelHelper.getNextAnonymousObjectKey(pos.src.pkgID);
        IdentifierNode anonObjectGenName = createIdentifier(genName);
>>>>>>> 3d2ad3ca

        // Create an anonymous object and add it to the list of objects in the current package.
        BLangObject objectNode = populateObjectNode(pos, ws, anonObjectGenName, true);
        this.compUnit.addTopLevelNode(objectNode);

        addType(createUserDefinedType(pos, ws, (BLangIdentifier) TreeBuilder.createIdentifierNode(), objectNode.name));

    }

    private BLangObject populateObjectNode(DiagnosticPos pos, Set<Whitespace> ws,
                                           IdentifierNode name, boolean isAnonymous) {
        BLangObject objectNode = (BLangObject) this.objectStack.pop();
        objectNode.pos = pos;
        objectNode.addWS(ws);
        objectNode.name = (BLangIdentifier) name;
        objectNode.isAnonymous = isAnonymous;
        this.varListStack.pop().forEach(variableNode -> {
            ((BLangVariable) variableNode).docTag = DocTag.FIELD;
            objectNode.addField(variableNode);
        });
        return objectNode;
    }

    void endTypeDefinition(DiagnosticPos pos, Set<Whitespace> ws, String identifier, boolean publicStruct) {
        //TODO only adding object type for now
        if (!this.objectStack.isEmpty()) {
            endObjectDef(pos, ws, identifier, publicStruct);
        } else if (!this.recordStack.isEmpty()) {
            endRecordDef(pos, ws, identifier, publicStruct);
        } else {
            BLangTypeDefinition typeDefinition = (BLangTypeDefinition) TreeBuilder.createTypeDefinition();
            typeDefinition.setName(this.createIdentifier(identifier));

            if (publicStruct) {
                typeDefinition.flagSet.add(Flag.PUBLIC);
            }

            BLangUnionTypeNode members = (BLangUnionTypeNode) TreeBuilder.createUnionTypeNode();
            while (!typeNodeStack.isEmpty()) {
                BLangType memberType = (BLangType) typeNodeStack.pop();
                if (memberType.getKind() == NodeKind.UNION_TYPE_NODE) {
                    members.memberTypeNodes.addAll(((BLangUnionTypeNode) memberType).memberTypeNodes);
                } else {
                    members.memberTypeNodes.add(memberType);
                }
            }

            if (members.memberTypeNodes.isEmpty()) {
                typeDefinition.typeNode = null;
            } else if (members.memberTypeNodes.size() == 1) {
                BLangType[] memberArray = new BLangType[1];
                members.memberTypeNodes.toArray(memberArray);
                typeDefinition.typeNode = memberArray[0];
            } else {
                typeDefinition.typeNode = members;
            }

            while (!exprNodeStack.isEmpty()) {
                typeDefinition.valueSpace.add((BLangExpression) exprNodeStack.pop());
            }

            typeDefinition.pos = pos;
            typeDefinition.addWS(ws);
            this.compUnit.addTopLevelNode(typeDefinition);
        }
    }

    void endObjectInitParamList(Set<Whitespace> ws, boolean paramsAvail, boolean restParamAvail) {
        InvokableNode invNode = this.invokableNodeStack.peek();
        invNode.addWS(ws);

        if (paramsAvail) {
            this.varListStack.pop().forEach(variableNode -> {
                ((BLangVariable) variableNode).docTag = DocTag.PARAM;
                invNode.addParameter(variableNode);
            });

            this.defaultableParamsList.forEach(variableDef -> {
                BLangVariableDef varDef = (BLangVariableDef) variableDef;
                varDef.var.docTag = DocTag.PARAM;
                invNode.addDefaultableParameter(varDef);
            });
            this.defaultableParamsList = new ArrayList<>();

            if (restParamAvail) {
                invNode.setRestParameter(this.restParamStack.pop());
            }
        }
    }

    void endObjectInitFunctionDef(DiagnosticPos pos, Set<Whitespace> ws, String identifier,
                                  boolean publicFunc, boolean bodyExists) {
        BLangFunction function = (BLangFunction) this.invokableNodeStack.pop();
        endEndpointDeclarationScope();
        function.setName(this.createIdentifier(identifier));
        function.pos = pos;
        function.addWS(ws);

        if (publicFunc) {
            function.flagSet.add(Flag.PUBLIC);
        }

        if (!bodyExists) {
            function.body = null;
        }

        if (!function.deprecatedAttachments.isEmpty()) {
            function.flagSet.add(Flag.DEPRECATED);
        }

        BLangValueType nillTypeNode = (BLangValueType) TreeBuilder.createValueTypeNode();
        nillTypeNode.pos = pos;
        nillTypeNode.typeKind = TypeKind.NIL;
        function.returnTypeNode = nillTypeNode;

        ((BLangObject) this.objectStack.peek()).initFunction = function;
    }

    void endObjectAttachedFunctionDef(DiagnosticPos pos, Set<Whitespace> ws, boolean publicFunc,
                                      boolean nativeFunc, boolean bodyExists) {
        BLangFunction function = (BLangFunction) this.invokableNodeStack.pop();
        endEndpointDeclarationScope();
        function.pos = pos;
        function.addWS(ws);

        function.flagSet.add(Flag.ATTACHED);

        if (publicFunc) {
            function.flagSet.add(Flag.PUBLIC);
        }

        if (nativeFunc) {
            function.flagSet.add(Flag.NATIVE);
        }

        if (!bodyExists) {
            function.body = null;
            if (!nativeFunc) {
                function.interfaceFunction = true;
            }
        }

        function.attachedFunction = true;

        if (!function.deprecatedAttachments.isEmpty()) {
            function.flagSet.add(Flag.DEPRECATED);
        }

        this.objectStack.peek().addFunction(function);
    }

    void endObjectOuterFunctionDef(DiagnosticPos pos, Set<Whitespace> ws, boolean publicFunc, boolean nativeFunc,
                                   boolean bodyExists, String objectName) {
        BLangFunction function = (BLangFunction) this.invokableNodeStack.pop();
        endEndpointDeclarationScope();
        function.pos = pos;
        function.addWS(ws);

        if (publicFunc) {
            function.flagSet.add(Flag.PUBLIC);
        }

        if (nativeFunc) {
            function.flagSet.add(Flag.NATIVE);
        }

        if (!bodyExists) {
            function.body = null;
        }

        // Create an user defined type with object type
        TypeNode objectType = createUserDefinedType(pos, ws, (BLangIdentifier) TreeBuilder.createIdentifierNode(),
                (BLangIdentifier) createIdentifier(objectName));

        //Create and add receiver to attached functions
        BLangVariable receiver = (BLangVariable) TreeBuilder.createVariableNode();
        receiver.pos = pos;

        IdentifierNode name = createIdentifier(Names.SELF.getValue());
        receiver.setName(name);
        receiver.addWS(ws);

        receiver.docTag = DocTag.RECEIVER;
        receiver.setTypeNode(objectType);

        receiver.docTag = DocTag.RECEIVER;
        function.receiver = receiver;
        function.flagSet.add(Flag.ATTACHED);

        function.attachedOuterFunction = true;

        if (!function.deprecatedAttachments.isEmpty()) {
            function.flagSet.add(Flag.DEPRECATED);
        }

        this.compUnit.addTopLevelNode(function);
    }

    BLangVariable addObjectParameter(DiagnosticPos pos, Set<Whitespace> ws, boolean isField,
                                     String identifier, boolean exprAvailable, int annotCount) {
        BLangVariable var = (BLangVariable) this.generateObjectVarNode(pos, ws, isField, identifier, exprAvailable);
        attachAnnotations(var, annotCount);
        var.pos = pos;
        if (this.varListStack.empty()) {
            this.varStack.push(var);
        } else {
            this.varListStack.peek().add(var);
        }

        return var;
    }

    private VariableNode generateObjectVarNode(DiagnosticPos pos, Set<Whitespace> ws,
                                               boolean isField, String identifier, boolean exprAvailable) {
        BLangVariable var = (BLangVariable) TreeBuilder.createVariableNode();
        var.pos = pos;
        IdentifierNode name = this.createIdentifier(identifier);
        var.setName(name);
        var.addWS(ws);
        var.isField = isField;
        if (!isField) {
            var.setTypeNode(this.typeNodeStack.pop());
        }
        if (exprAvailable) {
            var.setInitialExpression(this.exprNodeStack.pop());
        }
        return var;
    }

    void addFieldToObject(DiagnosticPos pos, Set<Whitespace> ws, String identifier,
                          boolean exprAvailable, int annotCount, boolean isPrivate) {

        Set<Whitespace> wsForSemiColon = removeNthFromLast(ws, 0);
        BLangObject objectNode = (BLangObject) this.objectStack.peek();
        objectNode.addWS(wsForSemiColon);
        BLangVariable field = addVar(pos, ws, identifier, exprAvailable, annotCount);

        if (!isPrivate) {
            field.flagSet.add(Flag.PUBLIC);
        }
    }

    public void startEnumDef(DiagnosticPos pos) {
        BLangEnum bLangEnum = (BLangEnum) TreeBuilder.createEnumNode();
        bLangEnum.pos = pos;
        attachAnnotations(bLangEnum);
        attachDocumentations(bLangEnum);
        attachDeprecatedNode(bLangEnum);
        this.enumStack.add(bLangEnum);
    }

    public void endEnumDef(String identifier, boolean publicEnum) {
        BLangEnum enumNode = (BLangEnum) this.enumStack.pop();
        enumNode.name = (BLangIdentifier) this.createIdentifier(identifier);
        if (publicEnum) {
            enumNode.flagSet.add(Flag.PUBLIC);
        }

        enumeratorList.forEach(enumNode::addEnumerator);
        this.compUnit.addTopLevelNode(enumNode);
        enumeratorList = new ArrayList<>();
    }

    public void addEnumerator(DiagnosticPos pos, Set<Whitespace> ws, String name) {
        BLangEnumerator enumerator = (BLangEnumerator) TreeBuilder.createEnumeratorNode();
        enumerator.pos = pos;
        enumerator.addWS(ws);
        enumerator.name = (BLangIdentifier) createIdentifier(name);
        enumeratorList.add(enumerator);
    }


    public void startConnectorDef() {
        ConnectorNode connectorNode = TreeBuilder.createConnectorNode();
        attachAnnotations(connectorNode);
        attachDocumentations(connectorNode);
        attachDeprecatedNode(connectorNode);
        this.connectorNodeStack.push(connectorNode);
        startEndpointDeclarationScope(((BLangConnector) connectorNode).endpoints);
    }

    public void startConnectorBody() {
        /* end of connector definition header, so let's populate
         * the connector information before processing the body */
        ConnectorNode connectorNode = this.connectorNodeStack.peek();
        if (!this.varListStack.empty()) {
            this.varListStack.pop().forEach(variableNode -> {
                ((BLangVariable) variableNode).docTag = DocTag.PARAM;
                connectorNode.addParameter(variableNode);
            });
        }
        /* add a temporary block node to contain connector variable definitions */
        this.blockNodeStack.add(TreeBuilder.createBlockNode());
        /* action node list to contain the actions of the connector */
        this.actionNodeStack.add(new ArrayList<>());
    }

    public void endConnectorDef(DiagnosticPos pos, Set<Whitespace> ws, String identifier, boolean publicCon) {
        BLangConnector connectorNode = (BLangConnector) this.connectorNodeStack.pop();
        connectorNode.pos = pos;
        connectorNode.addWS(ws);
        connectorNode.setName(this.createIdentifier(identifier));
        if (publicCon) {
            connectorNode.flagSet.add(Flag.PUBLIC);
        }
        endEndpointDeclarationScope();
        this.compUnit.addTopLevelNode(connectorNode);
    }

    public void endConnectorBody(Set<Whitespace> ws) {
        ConnectorNode connectorNode = this.connectorNodeStack.peek();
        connectorNode.addWS(ws);
        this.blockNodeStack.pop().getStatements().forEach(
                e -> connectorNode.addVariableDef((VariableDefinitionNode) e));
        this.actionNodeStack.pop().forEach(connectorNode::addAction);
    }

    public void startActionDef() {
        ActionNode actionNode = TreeBuilder.createActionNode();
        this.invokableNodeStack.push(actionNode);
        startEndpointDeclarationScope(((BLangAction) actionNode).endpoints);
    }

    public void endActionDef(DiagnosticPos pos,
                             Set<Whitespace> ws, int annotCount,
                             boolean nativeAction, boolean bodyExists, boolean docExists, boolean isDeprecated) {
        BLangAction actionNode = (BLangAction) this.invokableNodeStack.pop();
        endEndpointDeclarationScope();
        actionNode.pos = pos;
        actionNode.addWS(ws);
        if (nativeAction) {
            actionNode.flagSet.add(Flag.NATIVE);
        }

        if (!bodyExists) {
            actionNode.body = null;
        }

        if (docExists) {
            attachDocumentations(actionNode);
        }

        if (isDeprecated) {
            attachDeprecatedNode(actionNode);
        }

        attachAnnotations(actionNode, annotCount);
        this.connectorNodeStack.peek().addAction(actionNode);
    }

    public void startAnnotationDef(DiagnosticPos pos) {
        BLangAnnotation annotNode = (BLangAnnotation) TreeBuilder.createAnnotationNode();
        annotNode.pos = pos;
        attachAnnotations(annotNode);
        attachDocumentations(annotNode);
        attachDeprecatedNode(annotNode);
        this.annotationStack.add(annotNode);
    }

    public void endAnnotationDef(Set<Whitespace> ws, String identifier, boolean publicAnnotation,
                                 boolean isTypeAttached) {
        BLangAnnotation annotationNode = (BLangAnnotation) this.annotationStack.pop();
        annotationNode.addWS(ws);
        annotationNode.setName(this.createIdentifier(identifier));

        if (publicAnnotation) {
            annotationNode.flagSet.add(Flag.PUBLIC);
        }
        while (!attachmentPointStack.empty()) {
            annotationNode.attachmentPoints.add(attachmentPointStack.pop());
        }
        if (isTypeAttached) {
            annotationNode.typeNode = (BLangType) this.typeNodeStack.pop();
        }

        this.compUnit.addTopLevelNode(annotationNode);
    }

    public void startDocumentationAttachment(DiagnosticPos currentPos) {
        BLangDocumentation docAttachmentNode =
                (BLangDocumentation) TreeBuilder.createDocumentationNode();
        docAttachmentNode.pos = currentPos;
        docAttachmentStack.push(docAttachmentNode);
    }

    public void endDocumentationAttachment(Set<Whitespace> ws) {
        DocumentationNode docAttachmentNode = docAttachmentStack.peek();
        docAttachmentNode.addWS(ws);
    }

    public void setDocumentationAttachmentContent(DiagnosticPos pos,
                                                  Set<Whitespace> ws,
                                                  String contentText) {
        DocumentationNode docAttachmentNode = docAttachmentStack.peek();
        docAttachmentNode.addWS(ws);

        docAttachmentNode.setDocumentationText(contentText);
    }

    public void createDocumentationAttribute(DiagnosticPos pos,
                                             Set<Whitespace> ws,
                                             String attributeName,
                                             String endText, String docPrefix) {
        BLangDocumentationAttribute attrib =
                (BLangDocumentationAttribute) TreeBuilder.createDocumentationAttributeNode();
        attrib.documentationField = (BLangIdentifier) createIdentifier(attributeName);

        attrib.documentationText = endText;
        attrib.docTag = DocTag.fromString(docPrefix);

        attrib.pos = pos;
        attrib.addWS(ws);
        docAttachmentStack.peek().addAttribute(attrib);
    }

    public void createDeprecatedNode(DiagnosticPos pos,
                                     Set<Whitespace> ws,
                                     String content) {
        BLangDeprecatedNode deprecatedNode = (BLangDeprecatedNode) TreeBuilder.createDeprecatedNode();

        deprecatedNode.pos = pos;
        deprecatedNode.addWS(ws);

        deprecatedNode.documentationText = content;
        deprecatedAttachmentStack.push(deprecatedNode);
    }

    public void startAnnotationAttachment(DiagnosticPos currentPos) {
        BLangAnnotationAttachment annotAttachmentNode =
                (BLangAnnotationAttachment) TreeBuilder.createAnnotAttachmentNode();
        annotAttachmentNode.pos = currentPos;
        annotAttachmentStack.push(annotAttachmentNode);
    }

    public void setAnnotationAttachmentName(Set<Whitespace> ws, boolean hasExpr, DiagnosticPos currentPos,
                                            boolean popAnnAttachment) {
        BLangNameReference nameReference = nameReferenceStack.pop();
        BLangAnnotationAttachment bLangAnnotationAttachment = (BLangAnnotationAttachment) annotAttachmentStack.peek();
        bLangAnnotationAttachment.pos = currentPos;
        bLangAnnotationAttachment.addWS(nameReference.ws);
        bLangAnnotationAttachment.addWS(ws);
        bLangAnnotationAttachment.setAnnotationName(nameReference.name);
        bLangAnnotationAttachment.setPackageAlias(nameReference.pkgAlias);
        if (hasExpr) {
            bLangAnnotationAttachment.setExpression(exprNodeStack.pop());
        }
        if (popAnnAttachment) {
            annotAttachmentStack.pop();
        }
    }

    private void attachAnnotations(AnnotatableNode annotatableNode) {
        annotAttachmentStack.forEach(annot -> annotatableNode.addAnnotationAttachment(annot));
        annotAttachmentStack.clear();
    }

    private void attachDocumentations(DocumentableNode documentableNode) {
        if (!docAttachmentStack.empty()) {
            documentableNode.addDocumentationAttachment(docAttachmentStack.pop());
        }
    }

    private void attachDeprecatedNode(DocumentableNode documentableNode) {
        if (!deprecatedAttachmentStack.empty()) {
            documentableNode.addDeprecatedAttachment(deprecatedAttachmentStack.pop());
        }
    }

    private void attachAnnotations(AnnotatableNode annotatableNode, int count) {
        if (count == 0 || annotAttachmentStack.empty()) {
            return;
        }

        List<AnnotationAttachmentNode> tempAnnotAttachments = new ArrayList<>(count);
        for (int i = 0; i < count; i++) {
            if (annotAttachmentStack.empty()) {
                break;
            }
            tempAnnotAttachments.add(annotAttachmentStack.pop());
        }
        // reversing the collected annotations to preserve the original order
        Collections.reverse(tempAnnotAttachments);
        tempAnnotAttachments.forEach(annot -> annotatableNode.addAnnotationAttachment(annot));
    }

    public void addAssignmentStatement(DiagnosticPos pos, Set<Whitespace> ws,
                                       boolean isVarDeclaration, boolean safeAssignment) {
        ExpressionNode rExprNode = exprNodeStack.pop();
        ExpressionNode lExprNode = exprNodeStack.pop();
        BLangAssignment assignmentNode = (BLangAssignment) TreeBuilder.createAssignmentNode();
        assignmentNode.setExpression(rExprNode);
        assignmentNode.setDeclaredWithVar(isVarDeclaration);
        assignmentNode.pos = pos;
        assignmentNode.addWS(ws);
        assignmentNode.safeAssignment = safeAssignment;
        assignmentNode.varRef = ((BLangVariableReference) lExprNode);
        addStmtToCurrentBlock(assignmentNode);
    }

    public void addTupleDestructuringStatement(DiagnosticPos pos, Set<Whitespace> ws,
                                               boolean isVarsExist, boolean varDeclaration) {
        BLangTupleDestructure stmt = (BLangTupleDestructure) TreeBuilder.createTupleDestructureStatementNode();
        stmt.pos = pos;
        stmt.addWS(ws);
        if (isVarsExist) {
            stmt.setDeclaredWithVar(varDeclaration);
            stmt.expr = (BLangExpression) exprNodeStack.pop();
            List<ExpressionNode> lExprList = exprNodeListStack.pop();
            lExprList.forEach(expressionNode -> stmt.varRefs.add((BLangVariableReference) expressionNode));
        }
        // TODO: handle ParamList Destructure.
        addStmtToCurrentBlock(stmt);
    }

    public void startForeachStatement() {
        startBlock();
    }

    public void addCompoundAssignmentStatement(DiagnosticPos pos, Set<Whitespace> ws, String operator) {
        BLangCompoundAssignment assignmentNode =
                (BLangCompoundAssignment) TreeBuilder.createCompoundAssignmentNode();
        assignmentNode.setExpression(exprNodeStack.pop());
        assignmentNode.setVariable((BLangVariableReference) exprNodeStack.pop());
        assignmentNode.pos = pos;
        assignmentNode.addWS(ws);
        assignmentNode.opKind = OperatorKind.valueFrom(operator);
        addStmtToCurrentBlock(assignmentNode);
    }

    public void addPostIncrementStatement(DiagnosticPos pos, Set<Whitespace> ws, String operator) {
        BLangPostIncrement postIncrement =
                (BLangPostIncrement) TreeBuilder.createPostIncrementNode();
        postIncrement.setVariable((BLangVariableReference) exprNodeStack.pop());
        postIncrement.pos = pos;
        postIncrement.addWS(ws);
        addLiteralValue(pos, ws, TypeTags.INT, Long.parseLong("1"));
        postIncrement.increment = (BLangExpression) exprNodeStack.pop();
        postIncrement.opKind = OperatorKind.valueFrom(operator);
        addStmtToCurrentBlock(postIncrement);
    }

    public void addForeachStatement(DiagnosticPos pos, Set<Whitespace> ws) {
        BLangForeach foreach = (BLangForeach) TreeBuilder.createForeachNode();
        foreach.addWS(ws);
        foreach.pos = pos;
        foreach.setCollection(exprNodeStack.pop());
        foreach.addWS(commaWsStack.pop());
        List<ExpressionNode> lExprList = exprNodeListStack.pop();
        lExprList.forEach(expressionNode -> foreach.addVariable((BLangVariableReference) expressionNode));
        BLangBlockStmt foreachBlock = (BLangBlockStmt) this.blockNodeStack.pop();
        foreachBlock.pos = pos;
        foreach.setBody(foreachBlock);
        addStmtToCurrentBlock(foreach);
    }

    public void startWhileStmt() {
        startBlock();
    }

    public void addWhileStmt(DiagnosticPos pos, Set<Whitespace> ws) {
        BLangWhile whileNode = (BLangWhile) TreeBuilder.createWhileNode();
        whileNode.setCondition(exprNodeStack.pop());
        whileNode.pos = pos;
        whileNode.addWS(ws);
        BLangBlockStmt whileBlock = (BLangBlockStmt) this.blockNodeStack.pop();
        whileBlock.pos = pos;
        whileNode.setBody(whileBlock);
        addStmtToCurrentBlock(whileNode);
    }

    public void startLockStmt() {
        startBlock();
    }

    public void addLockStmt(DiagnosticPos pos, Set<Whitespace> ws) {
        BLangLock lockNode = (BLangLock) TreeBuilder.createLockNode();
        lockNode.pos = pos;
        lockNode.addWS(ws);
        BLangBlockStmt lockBlock = (BLangBlockStmt) this.blockNodeStack.pop();
        lockBlock.pos = pos;
        lockNode.setBody(lockBlock);
        addStmtToCurrentBlock(lockNode);
    }

    public void addNextStatement(DiagnosticPos pos, Set<Whitespace> ws) {
        BLangNext nextNode = (BLangNext) TreeBuilder.createNextNode();
        nextNode.pos = pos;
        nextNode.addWS(ws);
        addStmtToCurrentBlock(nextNode);
    }

    public void addBreakStatement(DiagnosticPos pos, Set<Whitespace> ws) {
        BLangBreak breakNode = (BLangBreak) TreeBuilder.createBreakNode();
        breakNode.pos = pos;
        breakNode.addWS(ws);
        addStmtToCurrentBlock(breakNode);
    }

    public void addReturnStatement(DiagnosticPos pos, Set<Whitespace> ws, boolean exprAvailable) {
        BLangReturn retStmt = (BLangReturn) TreeBuilder.createReturnNode();
        retStmt.pos = pos;
        retStmt.addWS(ws);
        if (exprAvailable) {
            retStmt.expr = (BLangExpression) this.exprNodeStack.pop();
        } else {
            BLangLiteral nilLiteral = (BLangLiteral) TreeBuilder.createLiteralExpression();
            nilLiteral.pos = pos;
            nilLiteral.value = Names.NIL_VALUE;
            nilLiteral.typeTag = TypeTags.NIL;
            retStmt.expr = nilLiteral;
        }
        addStmtToCurrentBlock(retStmt);
    }

    public void startTransactionStmt() {
        transactionNodeStack.push(TreeBuilder.createTransactionNode());
        startBlock();
    }

    public void addTransactionBlock(DiagnosticPos pos) {
        TransactionNode transactionNode = transactionNodeStack.peek();
        BLangBlockStmt transactionBlock = (BLangBlockStmt) this.blockNodeStack.pop();
        transactionBlock.pos = pos;
        transactionNode.setTransactionBody(transactionBlock);
    }

    public void endTransactionBlock(Set<Whitespace> ws) {
        TransactionNode transactionNode = transactionNodeStack.peek();
        transactionNode.getTransactionBody().addWS(ws);
    }

    public void startOnretryBlock() {
        startBlock();
    }

    public void addOnretryBlock(DiagnosticPos pos, Set<Whitespace> ws) {
        TransactionNode transactionNode = transactionNodeStack.peek();
        BLangBlockStmt onretryBlock = (BLangBlockStmt) this.blockNodeStack.pop();
        onretryBlock.pos = pos;
        transactionNode.addWS(ws);
        transactionNode.setOnRetryBody(onretryBlock);
    }

    public void endTransactionStmt(DiagnosticPos pos, Set<Whitespace> ws, boolean distributedTransactionEnabled) {
        BLangTransaction transaction = (BLangTransaction) transactionNodeStack.pop();
        transaction.pos = pos;
        transaction.addWS(ws);
        addStmtToCurrentBlock(transaction);

        if (distributedTransactionEnabled) {
            // TODO This is a temporary workaround to flag coordinator service start
            String value = compilerOptions.get(CompilerOptionName.TRANSACTION_EXISTS);
            if (value != null) {
                return;
            }

            compilerOptions.put(CompilerOptionName.TRANSACTION_EXISTS, "true");
            List<String> nameComps = getPackageNameComps(Names.TRANSACTION_PACKAGE.value);
            addImportPackageDeclaration(pos, null, Names.TRANSACTION_ORG.value,
                    nameComps, Names.DEFAULT_VERSION.value,
                    Names.DOT.value + nameComps.get(nameComps.size() - 1));
        }
    }

    public void addAbortStatement(DiagnosticPos pos, Set<Whitespace> ws) {
        BLangAbort abortNode = (BLangAbort) TreeBuilder.createAbortNode();
        abortNode.pos = pos;
        abortNode.addWS(ws);
        addStmtToCurrentBlock(abortNode);
    }
    
    public void addDoneStatement(DiagnosticPos pos, Set<Whitespace> ws) {
        BLangDone doneNode = (BLangDone) TreeBuilder.createDoneNode();
        doneNode.pos = pos;
        doneNode.addWS(ws);
        addStmtToCurrentBlock(doneNode);
    }

    public void addFailStatement(DiagnosticPos pos, Set<Whitespace> ws) {
        BLangFail failNode = (BLangFail) TreeBuilder.createFailNode();
        failNode.pos = pos;
        failNode.addWS(ws);
        addStmtToCurrentBlock(failNode);
    }

    public void addRetryCountExpression() {
        BLangTransaction transaction = (BLangTransaction) transactionNodeStack.peek();
        transaction.retryCount = (BLangExpression) exprNodeStack.pop();
    }

    public void addCommittedBlock() {
        BLangTransaction transaction = (BLangTransaction) transactionNodeStack.peek();
        transaction.onCommitFunction = (BLangExpression) exprNodeStack.pop();
    }

    public void addAbortedBlock() {
        BLangTransaction transaction = (BLangTransaction) transactionNodeStack.peek();
        transaction.onAbortFunction = (BLangExpression) exprNodeStack.pop();
    }

    public void startIfElseNode(DiagnosticPos pos) {
        BLangIf ifNode = (BLangIf) TreeBuilder.createIfElseStatementNode();
        ifNode.pos = pos;
        ifElseStatementStack.push(ifNode);
        startBlock();
    }

    public void addIfBlock(DiagnosticPos pos, Set<Whitespace> ws) {
        IfNode ifNode = ifElseStatementStack.peek();
        ((BLangIf) ifNode).pos = pos;
        ifNode.addWS(ws);
        ifNode.setCondition(exprNodeStack.pop());
        ifNode.setBody(blockNodeStack.pop());
    }

    public void addElseIfBlock(DiagnosticPos pos, Set<Whitespace> ws) {
        IfNode elseIfNode = ifElseStatementStack.pop();
        ((BLangIf) elseIfNode).pos = pos;
        elseIfNode.setCondition(exprNodeStack.pop());
        elseIfNode.setBody(blockNodeStack.pop());
        Set<Whitespace> elseWS = removeNthFromStart(ws, 0);
        elseIfNode.addWS(ws);

        IfNode parentIfNode = ifElseStatementStack.peek();
        while (parentIfNode.getElseStatement() != null) {
            parentIfNode = (IfNode) parentIfNode.getElseStatement();
        }
        parentIfNode.addWS(elseWS);
        parentIfNode.setElseStatement(elseIfNode);
    }

    public void addElseBlock(DiagnosticPos pos, Set<Whitespace> ws) {
        IfNode ifNode = ifElseStatementStack.peek();
        while (ifNode.getElseStatement() != null) {
            ifNode = (IfNode) ifNode.getElseStatement();
        }
        ifNode.addWS(ws);
        BlockNode elseBlock = blockNodeStack.pop();
        ((BLangBlockStmt) elseBlock).pos = pos;
        ifNode.setElseStatement(elseBlock);
    }

    public void endIfElseNode(Set<Whitespace> ws) {
        IfNode ifNode = ifElseStatementStack.pop();
        ifNode.addWS(ws);
        addStmtToCurrentBlock(ifNode);
    }

    public void createMatchNode(DiagnosticPos pos, Set<Whitespace> ws) {
        if (this.matchStmtStack == null) {
            this.matchStmtStack = new ArrayDeque<>();
        }

        BLangMatch matchStmt = (BLangMatch) TreeBuilder.createMatchStatement();
        matchStmt.pos = pos;
        matchStmt.addWS(ws);
        matchStmt.patternClauses = new ArrayList<>();

        this.matchStmtStack.addFirst(matchStmt);
    }

    public void completeMatchNode(DiagnosticPos pos, Set<Whitespace> ws) {
        BLangMatch matchStmt = this.matchStmtStack.removeFirst();
        matchStmt.pos = pos;
        matchStmt.addWS(ws);
        matchStmt.expr = (BLangExpression) this.exprNodeStack.pop();
        addStmtToCurrentBlock(matchStmt);
    }

    public void startMatchStmtPattern() {
        startBlock();
    }

    public void addMatchStmtPattern(DiagnosticPos pos, Set<Whitespace> ws, String identifier) {
        BLangMatchStmtPatternClause patternClause =
                (BLangMatchStmtPatternClause) TreeBuilder.createMatchStatementPattern();
        patternClause.pos = pos;

        Set<Whitespace> varDefWS = removeNthFromStart(ws, 0);
        patternClause.addWS(ws);

        // Create a variable node
        identifier = identifier == null ? Names.IGNORE.value : identifier;
        BLangVariable var = (BLangVariable) TreeBuilder.createVariableNode();
        var.pos = pos;
        var.setName(this.createIdentifier(identifier));
        var.setTypeNode(this.typeNodeStack.pop());
        var.addWS(varDefWS);
        patternClause.variable = var;
        patternClause.body = (BLangBlockStmt) blockNodeStack.pop();
        patternClause.body.pos = pos;
        this.matchStmtStack.peekFirst().patternClauses.add(patternClause);
    }

    public void addWorkerSendStmt(DiagnosticPos pos, Set<Whitespace> ws, String workerName, boolean isForkJoinSend) {
        BLangWorkerSend workerSendNode = (BLangWorkerSend) TreeBuilder.createWorkerSendNode();
        workerSendNode.setWorkerName(this.createIdentifier(workerName));
        exprNodeListStack.pop().forEach(expr -> workerSendNode.exprs.add((BLangExpression) expr));
        workerSendNode.addWS(commaWsStack.pop());
        workerSendNode.isForkJoinSend = isForkJoinSend;
        workerSendNode.pos = pos;
        workerSendNode.addWS(ws);
        addStmtToCurrentBlock(workerSendNode);
    }

    public void addWorkerReceiveStmt(DiagnosticPos pos, Set<Whitespace> ws, String workerName) {
        BLangWorkerReceive workerReceiveNode = (BLangWorkerReceive) TreeBuilder.createWorkerReceiveNode();
        workerReceiveNode.setWorkerName(this.createIdentifier(workerName));
        exprNodeListStack.pop().forEach(expr -> workerReceiveNode.exprs.add((BLangExpression) expr));
        workerReceiveNode.addWS(commaWsStack.pop());
        workerReceiveNode.pos = pos;
        workerReceiveNode.addWS(ws);
        addStmtToCurrentBlock(workerReceiveNode);
    }

    public void addExpressionStmt(DiagnosticPos pos, Set<Whitespace> ws) {
        BLangExpressionStmt exprStmt = (BLangExpressionStmt) TreeBuilder.createExpressionStatementNode();
        exprStmt.pos = pos;
        exprStmt.addWS(ws);
        exprStmt.expr = (BLangExpression) exprNodeStack.pop();
        addStmtToCurrentBlock(exprStmt);
    }

    public void startServiceDef(DiagnosticPos pos) {
        BLangService serviceNode = (BLangService) TreeBuilder.createServiceNode();
        serviceNode.pos = pos;
        attachAnnotations(serviceNode);
        attachDocumentations(serviceNode);
        attachDeprecatedNode(serviceNode);
        serviceNodeStack.push(serviceNode);
        startEndpointDeclarationScope(serviceNode.endpoints);
    }

    public void addServiceBody(Set<Whitespace> ws) {
        ServiceNode serviceNode = serviceNodeStack.peek();
        serviceNode.addWS(ws);
        blockNodeStack.pop().getStatements()
                .forEach(varDef -> serviceNode.addVariable((VariableDefinitionNode) varDef));
    }

    public void addAnonymousEndpointBind() {
        BLangService serviceNode = (BLangService) serviceNodeStack.peek();
        serviceNode.addAnonymousEndpointBind((RecordLiteralNode) exprNodeStack.pop());
    }

    public void addServiceEndpointAttachments(int size, Set<Whitespace> ws) {
        ServiceNode serviceNode = serviceNodeStack.peek();
        serviceNode.addWS(ws);
        for (int i = 0; i < size; i++) {
            BLangNameReference nameReference = nameReferenceStack.pop();
            BLangSimpleVarRef varRef = (BLangSimpleVarRef) TreeBuilder.createSimpleVariableReferenceNode();
            varRef.pos = nameReference.pos;
            varRef.addWS(nameReference.ws);
            varRef.pkgAlias = (BLangIdentifier) nameReference.pkgAlias;
            varRef.variableName = (BLangIdentifier) nameReference.name;
            serviceNode.bindToEndpoint(varRef);
        }
    }

    public void endServiceDef(DiagnosticPos pos, Set<Whitespace> ws, String serviceName, boolean constrained) {
        BLangService serviceNode = (BLangService) serviceNodeStack.pop();
        serviceNode.setName(createIdentifier(serviceName));
        if (constrained) {
            final BLangNameReference epName = nameReferenceStack.pop();
            serviceNode.setServiceTypeStruct(createUserDefinedType(pos, epName.ws, (BLangIdentifier) epName.pkgAlias,
                    (BLangIdentifier) epName.name));
        }
        serviceNode.pos = pos;
        serviceNode.addWS(ws);
        this.compUnit.addTopLevelNode(serviceNode);
        endEndpointDeclarationScope();
    }

    public void startResourceDef() {
        ResourceNode resourceNode = TreeBuilder.createResourceNode();
        invokableNodeStack.push(resourceNode);
        startEndpointDeclarationScope(((BLangResource) resourceNode).endpoints);
    }

    public void endResourceDef(DiagnosticPos pos, Set<Whitespace> ws, String resourceName,
                               boolean docExists, boolean isDeprecated, boolean hasParameters) {
        BLangResource resourceNode = (BLangResource) invokableNodeStack.pop();
        endEndpointDeclarationScope();
        resourceNode.pos = pos;
        resourceNode.addWS(ws);
        resourceNode.setName(createIdentifier(resourceName));
        if (docExists) {
            attachDocumentations(resourceNode);
        }
        if (isDeprecated) {
            attachDeprecatedNode(resourceNode);
        }
        if (hasParameters) {
            BLangVariable firstParam = (BLangVariable) varListStack.peek().get(0);
            if (firstParam.name.value.startsWith("$")) {
                // This is an endpoint variable
                Set<Whitespace> wsBeforeComma = removeNthFromLast(firstParam.getWS(), 0);
                resourceNode.addWS(wsBeforeComma);
            }
            varListStack.pop().forEach(variableNode -> {
                ((BLangVariable) variableNode).docTag = DocTag.PARAM;
                resourceNode.addParameter(variableNode);
            });
        }

        // Set the return type node
        BLangValueType nillTypeNode = (BLangValueType) TreeBuilder.createValueTypeNode();
        nillTypeNode.pos = pos;
        nillTypeNode.typeKind = TypeKind.NIL;
        resourceNode.returnTypeNode = nillTypeNode;

        serviceNodeStack.peek().addResource(resourceNode);
    }

    public void addResourceAnnotation(int annotCount) {
        BLangResource resourceNode = (BLangResource) invokableNodeStack.peek();
        attachAnnotations(resourceNode, annotCount);
    }

    public void addEndpointVariable(DiagnosticPos pos, Set<Whitespace> ws, String endpointName) {
        BLangVariable var = (BLangVariable) TreeBuilder.createVariableNode();
        var.pos = pos;
        // endpointName has to be redefine at semantic analyze phase. So appending $ to make it work.
        IdentifierNode name = this.createIdentifier("$" + endpointName);
        var.setName(name);
        var.addWS(ws);
        // Type will be calculated at SymEnter phase.
        if (varListStack.empty()) {
            varListStack.push(new ArrayList<>());
        }
        varListStack.peek().add(0, var);
    }

    public void createXMLQName(DiagnosticPos pos, Set<Whitespace> ws, String localname, String prefix) {
        BLangXMLQName qname = (BLangXMLQName) TreeBuilder.createXMLQNameNode();
        qname.localname = (BLangIdentifier) createIdentifier(localname);
        qname.prefix = (BLangIdentifier) createIdentifier(prefix);
        qname.pos = pos;
        qname.addWS(ws);
        addExpressionNode(qname);
    }

    public void createXMLAttribute(DiagnosticPos pos, Set<Whitespace> ws) {
        BLangXMLAttribute xmlAttribute = (BLangXMLAttribute) TreeBuilder.createXMLAttributeNode();
        xmlAttribute.value = (BLangXMLQuotedString) exprNodeStack.pop();
        xmlAttribute.name = (BLangExpression) exprNodeStack.pop();
        xmlAttribute.pos = pos;
        xmlAttribute.addWS(ws);
        xmlAttributeNodeStack.push(xmlAttribute);
    }

    public void attachXmlLiteralWS(Set<Whitespace> ws) {
        this.exprNodeStack.peek().addWS(ws);
    }

    public void startXMLElement(DiagnosticPos pos, Set<Whitespace> ws, boolean isRoot) {
        BLangXMLElementLiteral xmlElement = (BLangXMLElementLiteral) TreeBuilder.createXMLElementLiteralNode();
        BLangExpression startTag = (BLangExpression) exprNodeStack.pop();
        xmlElement.addWS(ws);
        xmlElement.startTagName = startTag;
        xmlElement.pos = pos;
        xmlElement.isRoot = isRoot;
        xmlAttributeNodeStack.forEach(attribute -> xmlElement.addAttribute(attribute));
        xmlAttributeNodeStack.clear();
        addExpressionNode(xmlElement);
    }

    public void endXMLElement(Set<Whitespace> ws) {
        BLangExpression endTag = (BLangExpression) exprNodeStack.pop();
        BLangXMLElementLiteral xmlElement = (BLangXMLElementLiteral) exprNodeStack.peek();
        xmlElement.addWS(ws);
        xmlElement.endTagName = endTag;
    }

    public void createXMLQuotedLiteral(DiagnosticPos pos,
                                       Set<Whitespace> ws,
                                       Stack<String> precedingTextFragments,
                                       String endingText,
                                       QuoteType quoteType) {
        List<BLangExpression> templateExprs =
                getExpressionsInTemplate(pos, ws, precedingTextFragments, endingText, NodeKind.LITERAL);
        BLangXMLQuotedString quotedString = (BLangXMLQuotedString) TreeBuilder.createXMLQuotedStringNode();
        quotedString.pos = pos;
        quotedString.quoteType = quoteType;
        quotedString.textFragments = templateExprs;
        addExpressionNode(quotedString);
    }

    public void addChildToXMLElement(Set<Whitespace> ws) {
        XMLLiteralNode child = (XMLLiteralNode) exprNodeStack.pop();
        child.addWS(ws);
        BLangXMLElementLiteral parentXMLExpr = (BLangXMLElementLiteral) exprNodeStack.peek();
        parentXMLExpr.addChild(child);
    }

    public void createXMLTextLiteral(DiagnosticPos pos,
                                     Set<Whitespace> ws,
                                     Stack<String> precedingTextFragments,
                                     String endingText) {
        BLangXMLTextLiteral xmlTextLiteral = (BLangXMLTextLiteral) TreeBuilder.createXMLTextLiteralNode();
        xmlTextLiteral.textFragments =
                getExpressionsInTemplate(pos, ws, precedingTextFragments, endingText, NodeKind.XML_TEXT_LITERAL);
        xmlTextLiteral.pos = pos;
        addExpressionNode(xmlTextLiteral);
    }

    public void addXMLTextToElement(DiagnosticPos pos,
                                    Set<Whitespace> ws,
                                    Stack<String> precedingTextFragments,
                                    String endingText) {

        List<BLangExpression> templateExprs =
                getExpressionsInTemplate(pos, ws, precedingTextFragments, endingText, NodeKind.XML_TEXT_LITERAL);
        BLangXMLElementLiteral parentElement = (BLangXMLElementLiteral) exprNodeStack.peek();
        templateExprs.forEach(expr -> parentElement.addChild(expr));
    }

    public void createXMLCommentLiteral(DiagnosticPos pos,
                                        Set<Whitespace> ws,
                                        Stack<String> precedingTextFragments,
                                        String endingText) {

        BLangXMLCommentLiteral xmlCommentLiteral = (BLangXMLCommentLiteral) TreeBuilder.createXMLCommentLiteralNode();
        xmlCommentLiteral.textFragments =
                getExpressionsInTemplate(pos, null, precedingTextFragments, endingText, NodeKind.LITERAL);
        xmlCommentLiteral.pos = pos;
        xmlCommentLiteral.addWS(ws);
        addExpressionNode(xmlCommentLiteral);
    }

    public void createXMLPILiteral(DiagnosticPos pos,
                                   Set<Whitespace> ws,
                                   String targetQName,
                                   Stack<String> precedingTextFragments,
                                   String endingText) {
        List<BLangExpression> dataExprs =
                getExpressionsInTemplate(pos, ws, precedingTextFragments, endingText, NodeKind.LITERAL);
        addLiteralValue(pos, ws, TypeTags.STRING, targetQName);

        BLangXMLProcInsLiteral xmlProcInsLiteral =
                (BLangXMLProcInsLiteral) TreeBuilder.createXMLProcessingIntsructionLiteralNode();
        xmlProcInsLiteral.pos = pos;
        xmlProcInsLiteral.dataFragments = dataExprs;
        xmlProcInsLiteral.target = (BLangLiteral) exprNodeStack.pop();
        ;
        addExpressionNode(xmlProcInsLiteral);
    }

    public void addXMLNSDeclaration(DiagnosticPos pos,
                                    Set<Whitespace> ws,
                                    String namespaceUri,
                                    String prefix,
                                    boolean isTopLevel) {
        BLangXMLNS xmlns = (BLangXMLNS) TreeBuilder.createXMLNSNode();
        BLangIdentifier prefixIdentifer = (BLangIdentifier) TreeBuilder.createIdentifierNode();
        prefixIdentifer.pos = pos;
        prefixIdentifer.value = prefix;

        addLiteralValue(pos, removeNthFromStart(ws, 1), TypeTags.STRING, namespaceUri);
        xmlns.namespaceURI = (BLangLiteral) exprNodeStack.pop();
        xmlns.prefix = prefixIdentifer;
        xmlns.pos = pos;
        xmlns.addWS(ws);

        if (isTopLevel) {
            this.compUnit.addTopLevelNode(xmlns);
            return;
        }

        BLangXMLNSStatement xmlnsStmt = (BLangXMLNSStatement) TreeBuilder.createXMLNSDeclrStatementNode();
        xmlnsStmt.xmlnsDecl = xmlns;
        xmlnsStmt.pos = pos;
        addStmtToCurrentBlock(xmlnsStmt);
    }

    public void createStringTemplateLiteral(DiagnosticPos pos, Set<Whitespace> ws, Stack<String> precedingTextFragments,
                                            String endingText) {
        BLangStringTemplateLiteral stringTemplateLiteral =
                (BLangStringTemplateLiteral) TreeBuilder.createStringTemplateLiteralNode();
        stringTemplateLiteral.exprs =
                getExpressionsInTemplate(pos, null, precedingTextFragments, endingText, NodeKind.LITERAL);
        stringTemplateLiteral.addWS(ws);
        stringTemplateLiteral.pos = pos;
        addExpressionNode(stringTemplateLiteral);
    }

    public void createXmlAttributesRefExpr(DiagnosticPos pos, Set<Whitespace> ws, boolean singleAttribute) {
        BLangXMLAttributeAccess xmlAttributeAccess =
                (BLangXMLAttributeAccess) TreeBuilder.createXMLAttributeAccessNode();
        xmlAttributeAccess.pos = pos;
        xmlAttributeAccess.addWS(ws);
        if (singleAttribute) {
            xmlAttributeAccess.indexExpr = (BLangExpression) exprNodeStack.pop();
        }
        xmlAttributeAccess.expr = (BLangVariableReference) exprNodeStack.pop();
        addExpressionNode(xmlAttributeAccess);
    }

    public void startTransformerDef() {
        TransformerNode transformerNode = TreeBuilder.createTransformerNode();
        attachAnnotations(transformerNode);
        attachDocumentations(transformerNode);
        attachDeprecatedNode(transformerNode);
        this.invokableNodeStack.push(transformerNode);
    }

    public void endTransformerDef(DiagnosticPos pos,
                                  Set<Whitespace> ws,
                                  boolean publicFunc,
                                  String name,
                                  boolean paramsAvailable) {

        BLangTransformer transformer = (BLangTransformer) this.invokableNodeStack.pop();
        transformer.pos = pos;
        transformer.addWS(ws);
        transformer.setName(this.createIdentifier(name));

        if (paramsAvailable) {
            this.varListStack.pop().forEach(variableNode -> {
                ((BLangVariable) variableNode).docTag = DocTag.PARAM;
                transformer.addParameter(variableNode);
            });
        }

        // get the source and the target params
        List<VariableNode> mappingParams = this.varListStack.pop();

        // set the first mapping-param as the source for transformer
        VariableNode source = mappingParams.get(0);
        ((BLangVariable) source).docTag = DocTag.RECEIVER;
        transformer.setSource(source);

        // TODO Fix with the single return model
        transformer.retParams = new ArrayList<>();
        BLangVariable target = (BLangVariable) mappingParams.get(1);
        target.docTag = DocTag.RECEIVER;
        transformer.retParams.add(target);
        transformer.returnTypeNode = target.typeNode;

        if (publicFunc) {
            transformer.flagSet.add(Flag.PUBLIC);
        }

        this.compUnit.addTopLevelNode(transformer);
    }

    public void addIntRangeExpression(DiagnosticPos pos,
                                      Set<Whitespace> ws,
                                      boolean includeStart,
                                      boolean includeEnd) {
        BLangIntRangeExpression intRangeExpr = (BLangIntRangeExpression) TreeBuilder.createIntRangeExpression();
        intRangeExpr.pos = pos;
        intRangeExpr.addWS(ws);
        intRangeExpr.endExpr = (BLangExpression) this.exprNodeStack.pop();
        intRangeExpr.startExpr = (BLangExpression) this.exprNodeStack.pop();
        intRangeExpr.includeStart = includeStart;
        intRangeExpr.includeEnd = includeEnd;
        exprNodeStack.push(intRangeExpr);
    }

    public void addNamedArgument(DiagnosticPos pos, Set<Whitespace> ws, String name) {
        BLangNamedArgsExpression namedArg = (BLangNamedArgsExpression) TreeBuilder.createNamedArgNode();
        namedArg.pos = pos;
        namedArg.addWS(ws);
        namedArg.name = (BLangIdentifier) this.createIdentifier(name);
        namedArg.expr = (BLangExpression) this.exprNodeStack.pop();
        addExpressionNode(namedArg);
    }

    public void addRestArgument(DiagnosticPos pos, Set<Whitespace> ws) {
        BLangRestArgsExpression varArgs = (BLangRestArgsExpression) TreeBuilder.createVarArgsNode();
        varArgs.pos = pos;
        varArgs.addWS(ws);
        varArgs.expr = (BLangExpression) this.exprNodeStack.pop();
        addExpressionNode(varArgs);
    }

    public void addDefaultableParam(DiagnosticPos pos, Set<Whitespace> ws) {
        BLangVariableDef defaultableParam = (BLangVariableDef) TreeBuilder.createVariableDefinitionNode();
        defaultableParam.pos = pos;
        defaultableParam.addWS(ws);
        List<VariableNode> params = this.varListStack.peek();
        BLangVariable var = (BLangVariable) params.remove(params.size() - 1);
        var.expr = (BLangExpression) this.exprNodeStack.pop();
        defaultableParam.var = var;
        this.defaultableParamsList.add(defaultableParam);
    }

    public void addRestParam(DiagnosticPos pos, Set<Whitespace> ws, String identifier, int annotCount) {
        BLangVariable restParam = (BLangVariable) this.generateBasicVarNode(pos, ws, identifier, false);
        attachAnnotations(restParam, annotCount);
        restParam.pos = pos;

        BLangArrayType typeNode = (BLangArrayType) TreeBuilder.createArrayTypeNode();
        typeNode.elemtype = restParam.typeNode;
        typeNode.dimensions = 1;
        restParam.typeNode = typeNode;
        this.restParamStack.push(restParam);
    }

    // Private methods

    private List<BLangExpression> getExpressionsInTemplate(DiagnosticPos pos,
                                                           Set<Whitespace> ws,
                                                           Stack<String> precedingTextFragments,
                                                           String endingText,
                                                           NodeKind targetStrExprKind) {
        List<BLangExpression> expressions = new ArrayList<>();

        endingText = endingText == null ? "" : StringEscapeUtils.unescapeJava(endingText);
        addLiteralValue(pos, ws, TypeTags.STRING, endingText);
        expressions.add((BLangExpression) exprNodeStack.pop());

        while (!precedingTextFragments.empty()) {
            expressions.add((BLangExpression) exprNodeStack.pop());
            String textFragment = precedingTextFragments.pop();
            textFragment = textFragment == null ? "" : StringEscapeUtils.unescapeJava(textFragment);
            addLiteralValue(pos, ws, TypeTags.STRING, textFragment);
            expressions.add((BLangExpression) exprNodeStack.pop());
        }

        Collections.reverse(expressions);
        return expressions;
    }

    public void endCompilationUnit(Set<Whitespace> ws) {
        compUnit.addWS(ws);
    }

    public void endCallableParamList(Set<Whitespace> ws) {
        this.invokableNodeStack.peek().addWS(ws);
    }

    public void endFuncTypeParamList(Set<Whitespace> ws) {
        this.commaWsStack.push(ws);
    }

    public void endConnectorParamList(Set<Whitespace> ws) {
        this.connectorNodeStack.peek().addWS(ws);
    }

    private Set<Whitespace> removeNthFromLast(Set<Whitespace> ws, int n) {
        if (ws == null) {
            return null;
        }
        return removeNth(((TreeSet<Whitespace>) ws).descendingIterator(), n);
    }

    private Set<Whitespace> removeNthFromStart(Set<Whitespace> ws, int n) {
        if (ws == null) {
            return null;
        }
        return removeNth(ws.iterator(), n);
    }

    private Set<Whitespace> removeNth(Iterator<Whitespace> iterator, int n) {
        int i = 0;
        while (iterator.hasNext()) {
            Whitespace next = iterator.next();
            if (i++ == n) {
                Set<Whitespace> varWS = new TreeSet<>();
                varWS.add(next);
                iterator.remove();
                return varWS;
            }
        }
        return null;
    }

    private BLangStruct populateStructNode(DiagnosticPos pos,
                                           Set<Whitespace> ws,
                                           IdentifierNode name,
                                           boolean isAnonymous) {
        BLangStruct structNode = (BLangStruct) this.structStack.pop();
        structNode.pos = pos;
        structNode.addWS(ws);
        structNode.name = (BLangIdentifier) name;
        structNode.isAnonymous = isAnonymous;
        this.varListStack.pop().forEach(variableNode -> {
            ((BLangVariable) variableNode).docTag = DocTag.FIELD;
            structNode.addField(variableNode);
        });
        return structNode;
    }

    private BLangUserDefinedType createUserDefinedType(DiagnosticPos pos,
                                                       Set<Whitespace> ws,
                                                       BLangIdentifier pkgAlias,
                                                       BLangIdentifier name) {
        BLangUserDefinedType userDefinedType = (BLangUserDefinedType) TreeBuilder.createUserDefinedTypeNode();
        userDefinedType.pos = pos;
        userDefinedType.addWS(ws);
        userDefinedType.pkgAlias = pkgAlias;
        userDefinedType.typeName = name;
        return userDefinedType;
    }

    private List<String> getPackageNameComps(String sourcePkg) {
        String[] pkgParts = sourcePkg.split("\\.|\\\\|\\/");
        return Arrays.asList(pkgParts);
    }

    public void startOrderByClauseNode(DiagnosticPos pos, Set<Whitespace> ws) {
        OrderByNode orderByNode = TreeBuilder.createOrderByNode();
        ((BLangOrderBy) orderByNode).pos = pos;
        orderByNode.addWS(ws);
        this.orderByClauseStack.push(orderByNode);
    }

    public void endOrderByClauseNode(DiagnosticPos pos, Set<Whitespace> ws) {
        OrderByNode orderByNode = this.orderByClauseStack.peek();
        ((BLangOrderBy) orderByNode).pos = pos;
        orderByNode.addWS(ws);
        this.exprNodeListStack.pop().forEach(orderByNode::addVariableReference);
    }

    public void startGroupByClauseNode(DiagnosticPos pos, Set<Whitespace> ws) {
        GroupByNode groupByNode = TreeBuilder.createGroupByNode();
        ((BLangGroupBy) groupByNode).pos = pos;
        groupByNode.addWS(ws);
        this.groupByClauseStack.push(groupByNode);
    }

    public void endGroupByClauseNode(DiagnosticPos pos, Set<Whitespace> ws) {
        GroupByNode groupByNode = this.groupByClauseStack.peek();
        ((BLangGroupBy) groupByNode).pos = pos;
        groupByNode.addWS(ws);
        this.exprNodeListStack.pop().forEach(groupByNode::addVariableReference);
    }

    public void startHavingClauseNode(DiagnosticPos pos, Set<Whitespace> ws) {
        HavingNode havingNode = TreeBuilder.createHavingNode();
        ((BLangHaving) havingNode).pos = pos;
        havingNode.addWS(ws);
        this.havingClauseStack.push(havingNode);
    }

    public void endHavingClauseNode(DiagnosticPos pos, Set<Whitespace> ws) {
        HavingNode havingNode = this.havingClauseStack.peek();
        ((BLangHaving) havingNode).pos = pos;
        havingNode.addWS(ws);
        havingNode.setExpression(this.exprNodeStack.pop());
    }

    public void startSelectExpressionNode(DiagnosticPos pos, Set<Whitespace> ws) {
        SelectExpressionNode selectExpr = TreeBuilder.createSelectExpressionNode();
        ((BLangSelectExpression) selectExpr).pos = pos;
        selectExpr.addWS(ws);
        this.selectExpressionsStack.push(selectExpr);
    }

    public void endSelectExpressionNode(String identifier, DiagnosticPos pos, Set<Whitespace> ws) {
        SelectExpressionNode selectExpression = this.selectExpressionsStack.peek();
        selectExpression.setExpression(exprNodeStack.pop());
        ((BLangSelectExpression) selectExpression).pos = pos;
        selectExpression.addWS(ws);
        selectExpression.setIdentifier(identifier);
    }

    public void startSelectExpressionList() {
        this.selectExpressionsListStack.push(new ArrayList<>());
    }

    public void endSelectExpressionList(Set<Whitespace> ws, int selectExprCount) {
        List<SelectExpressionNode> selectExprList = this.selectExpressionsListStack.peek();
        addSelectExprToSelectExprNodeList(selectExprList, selectExprCount);
    }

    private void addSelectExprToSelectExprNodeList(List<SelectExpressionNode> selectExprList, int n) {
        if (this.selectExpressionsStack.empty()) {
            throw new IllegalStateException("Select expression stack cannot be empty in processing a SelectClause");
        }
        SelectExpressionNode expr = this.selectExpressionsStack.pop();
        if (n > 1) {
            addSelectExprToSelectExprNodeList(selectExprList, n - 1);
        }
        selectExprList.add(expr);
    }

    public void startWhereClauseNode(DiagnosticPos pos, Set<Whitespace> ws) {
        WhereNode whereNode = TreeBuilder.createWhereNode();
        ((BLangWhere) whereNode).pos = pos;
        whereNode.addWS(ws);
        this.whereClauseStack.push(whereNode);
    }

    public void endWhereClauseNode(DiagnosticPos pos, Set<Whitespace> ws) {
        WhereNode whereNode = this.whereClauseStack.peek();
        ((BLangWhere) whereNode).pos = pos;
        whereNode.addWS(ws);
        whereNode.setExpression(exprNodeStack.pop());
    }

    public void startSelectClauseNode(DiagnosticPos pos, Set<Whitespace> ws) {
        SelectClauseNode selectClauseNode = TreeBuilder.createSelectClauseNode();
        ((BLangSelectClause) selectClauseNode).pos = pos;
        selectClauseNode.addWS(ws);
        this.selectClausesStack.push(selectClauseNode);
    }

    public void endSelectClauseNode(boolean isSelectAll, boolean isGroupByAvailable, boolean isHavingAvailable,
                                    DiagnosticPos pos, Set<Whitespace> ws) {
        SelectClauseNode selectClauseNode = this.selectClausesStack.peek();
        ((BLangSelectClause) selectClauseNode).pos = pos;
        selectClauseNode.addWS(ws);
        if (!isSelectAll) {
            selectClauseNode.setSelectExpressions(this.selectExpressionsListStack.pop());
        } else {
            selectClauseNode.setSelectAll(true);
        }
        if (isGroupByAvailable) {
            selectClauseNode.setGroupBy(this.groupByClauseStack.pop());
        }
        if (isHavingAvailable) {
            selectClauseNode.setHaving(this.havingClauseStack.pop());
        }
    }

    public void startWindowClauseNode(DiagnosticPos pos, Set<Whitespace> ws) {
        WindowClauseNode windowClauseNode = TreeBuilder.createWindowClauseNode();
        ((BLangWindow) windowClauseNode).pos = pos;
        windowClauseNode.addWS(ws);
        this.windowClausesStack.push(windowClauseNode);
    }

    public void endWindowsClauseNode(DiagnosticPos pos, Set<Whitespace> ws) {
        WindowClauseNode windowClauseNode = this.windowClausesStack.peek();
        ((BLangWindow) windowClauseNode).pos = pos;
        windowClauseNode.addWS(ws);
        windowClauseNode.setFunctionInvocation(this.exprNodeStack.pop());

        if (!this.whereClauseStack.empty()) {
            this.streamingInputStack.peek().setWindowTraversedAfterWhere(true);
        } else {
            this.streamingInputStack.peek().setWindowTraversedAfterWhere(false);
        }
    }

    public void startStreamingInputNode(DiagnosticPos pos, Set<Whitespace> ws) {
        StreamingInput streamingInput = TreeBuilder.createStreamingInputNode();
        ((BLangStreamingInput) streamingInput).pos = pos;
        streamingInput.addWS(ws);
        this.streamingInputStack.push(streamingInput);
    }

    public void endStreamingInputNode(String alias, DiagnosticPos pos,
                                      Set<Whitespace> ws) {
        BLangStreamingInput streamingInput = (BLangStreamingInput) this.streamingInputStack.peek();
        streamingInput.pos = pos;
        streamingInput.addWS(ws);

        if (this.whereClauseStack.size() == 2) {
            streamingInput.setAfterStreamingCondition(this.whereClauseStack.pop());
            streamingInput.setBeforeStreamingCondition(this.whereClauseStack.pop());
        } else if (this.whereClauseStack.size() == 1) {
            if (streamingInput.isWindowTraversedAfterWhere()) {
                streamingInput.setBeforeStreamingCondition(this.whereClauseStack.pop());
            } else {
                streamingInput.setAfterStreamingCondition(this.whereClauseStack.pop());
            }
        }

        if (!this.windowClausesStack.empty()) {
            streamingInput.setWindowClause(this.windowClausesStack.pop());
        }
        streamingInput.setStreamReference(this.exprNodeStack.pop());
        streamingInput.setAlias(alias);
    }

    public void startJoinStreamingInputNode(DiagnosticPos pos, Set<Whitespace> ws) {
        JoinStreamingInput joinStreamingInput = TreeBuilder.createJoinStreamingInputNode();
        ((BLangJoinStreamingInput) joinStreamingInput).pos = pos;
        joinStreamingInput.addWS(ws);
        this.joinStreamingInputsStack.push(joinStreamingInput);
    }

    public void endJoinStreamingInputNode(DiagnosticPos pos, Set<Whitespace> ws, boolean isUnidirectionalBeforeJoin,
                                          boolean isUnidirectionalAfterJoin, String joinType) {
        JoinStreamingInput joinStreamingInput = this.joinStreamingInputsStack.peek();
        ((BLangJoinStreamingInput) joinStreamingInput).pos = pos;
        joinStreamingInput.addWS(ws);
        joinStreamingInput.setStreamingInput(this.streamingInputStack.pop());
        joinStreamingInput.setOnExpression(this.exprNodeStack.pop());
        joinStreamingInput.setUnidirectionalBeforeJoin(isUnidirectionalBeforeJoin);
        joinStreamingInput.setUnidirectionalAfterJoin(isUnidirectionalAfterJoin);
        joinStreamingInput.setJoinType(joinType);
    }

    public void startTableQueryNode(DiagnosticPos pos, Set<Whitespace> ws) {
        TableQuery tableQuery = TreeBuilder.createTableQueryNode();
        ((BLangTableQuery) tableQuery).pos = pos;
        tableQuery.addWS(ws);
        this.tableQueriesStack.push(tableQuery);
    }

    public void endTableQueryNode(boolean isJoinClauseAvailable, boolean isSelectClauseAvailable,
                                  boolean isOrderByClauseAvailable, DiagnosticPos pos, Set<Whitespace> ws) {
        BLangTableQuery tableQuery = (BLangTableQuery) this.tableQueriesStack.peek();
        tableQuery.pos = pos;
        tableQuery.addWS(ws);
        tableQuery.setStreamingInput(this.streamingInputStack.pop());
        if (isJoinClauseAvailable) {
            tableQuery.setJoinStreamingInput(this.joinStreamingInputsStack.pop());
        }
        if (isSelectClauseAvailable) {
            tableQuery.setSelectClause(this.selectClausesStack.pop());
        }
        if (isOrderByClauseAvailable) {
            tableQuery.setOrderByClause(this.orderByClauseStack.pop());
        }
    }

    public void addTableQueryExpression(DiagnosticPos pos, Set<Whitespace> ws) {
        TableQueryExpression tableQueryExpression = TreeBuilder.createTableQueryExpression();
        ((BLangTableQueryExpression) tableQueryExpression).pos = pos;
        tableQueryExpression.addWS(ws);
        tableQueryExpression.setTableQuery(tableQueriesStack.pop());
        this.exprNodeStack.push(tableQueryExpression);
    }

    public void startSetAssignmentClauseNode(DiagnosticPos pos, Set<Whitespace> ws) {
        SetAssignmentNode setAssignmentNode = TreeBuilder.createSetAssignmentNode();
        ((BLangSetAssignment) setAssignmentNode).pos = pos;
        setAssignmentNode.addWS(ws);
        this.setAssignmentStack.push(setAssignmentNode);
    }

    public void endSetAssignmentClauseNode(DiagnosticPos pos, Set<Whitespace> ws) {
        if (this.exprNodeStack.empty()) {
            throw new IllegalStateException("Expression stack cannot be empty in processing a Set Assignment Clause");
        }
        SetAssignmentNode setAssignmentNode = this.setAssignmentStack.peek();

        ((BLangSetAssignment) setAssignmentNode).pos = pos;
        setAssignmentNode.addWS(ws);

        setAssignmentNode.setExpression(exprNodeStack.pop());
        setAssignmentNode.setVariableReference(exprNodeStack.pop());
    }

    public void startSetClauseNode() {
        this.setAssignmentListStack.push(new ArrayList<>());
    }

    public void endSetClauseNode(Set<Whitespace> ws, int selectExprCount) {
        List<SetAssignmentNode> setAssignmentNodeList = this.setAssignmentListStack.peek();
        addSetAssignmentToSelectAssignmentNodeList(setAssignmentNodeList, selectExprCount);
    }

    private void addSetAssignmentToSelectAssignmentNodeList(List<SetAssignmentNode> setAssignmentNodeList, int n) {
        if (this.setAssignmentStack.empty()) {
            throw new IllegalStateException("Set expression stack cannot be empty in processing a SelectClause");
        }
        SetAssignmentNode expr = this.setAssignmentStack.pop();
        if (n > 1) {
            addSetAssignmentToSelectAssignmentNodeList(setAssignmentNodeList, n - 1);
        }
        setAssignmentNodeList.add(expr);
    }

    public void startStreamActionNode(DiagnosticPos pos, Set<Whitespace> ws, PackageID packageID) {
        StreamActionNode streamActionNode = TreeBuilder.createStreamActionNode();
        ((BLangStreamAction) streamActionNode).pos = pos;
        streamActionNode.addWS(ws);
        this.streamActionNodeStack.push(streamActionNode);
        this.startLambdaFunctionDef(packageID);
    }

    public void endStreamActionNode(DiagnosticPos pos, Set<Whitespace> ws) {
        StreamActionNode streamActionNode = this.streamActionNodeStack.peek();
        ((BLangStreamAction) streamActionNode).pos = pos;
        streamActionNode.addWS(ws);
        this.addLambdaFunctionDef(pos, ws, true, false, false);
        streamActionNode.setInvokableBody((BLangLambdaFunction) this.exprNodeStack.peek());
    }

    public void startPatternStreamingEdgeInputNode(DiagnosticPos pos, Set<Whitespace> ws) {
        PatternStreamingEdgeInputNode patternStreamingEdgeInputNode = TreeBuilder.createPatternStreamingEdgeInputNode();
        ((BLangPatternStreamingEdgeInput) patternStreamingEdgeInputNode).pos = pos;
        patternStreamingEdgeInputNode.addWS(ws);
        this.patternStreamingEdgeInputStack.push(patternStreamingEdgeInputNode);
    }

    public void endPatternStreamingEdgeInputNode(DiagnosticPos pos, Set<Whitespace> ws, String alias) {
        PatternStreamingEdgeInputNode patternStreamingEdgeInputNode = this.patternStreamingEdgeInputStack.peek();

        ((BLangPatternStreamingEdgeInput) patternStreamingEdgeInputNode).pos = pos;
        patternStreamingEdgeInputNode.addWS(ws);

        if (exprNodeStack.size() == 2) {
            patternStreamingEdgeInputNode.setExpression(exprNodeStack.pop());
            patternStreamingEdgeInputNode.setStreamReference(exprNodeStack.pop());
        } else if (exprNodeStack.size() == 1) {
            patternStreamingEdgeInputNode.setStreamReference(exprNodeStack.pop());
        }

        if (!whereClauseStack.empty()) {
            patternStreamingEdgeInputNode.setWhereClause(whereClauseStack.pop());
        }
        patternStreamingEdgeInputNode.setAliasIdentifier(alias);
    }

    public void startPatternStreamingInputNode(DiagnosticPos pos, Set<Whitespace> ws) {
        PatternStreamingInputNode patternStreamingInputNode = TreeBuilder.createPatternStreamingInputNode();
        ((BLangPatternStreamingInput) patternStreamingInputNode).pos = pos;
        patternStreamingInputNode.addWS(ws);
        this.patternStreamingInputStack.push(patternStreamingInputNode);
    }

    public void endPatternStreamingInputNode(DiagnosticPos pos, Set<Whitespace> ws, boolean isFollowedBy,
                                             boolean enclosedInParanthesis) {

        if (!this.patternStreamingInputStack.empty()) {
            PatternStreamingInputNode patternStreamingInputNode = this.patternStreamingInputStack.peek();

            ((BLangPatternStreamingInput) patternStreamingInputNode).pos = pos;
            patternStreamingInputNode.addWS(ws);

            if (isFollowedBy) {
                patternStreamingInputNode.setFollowedBy(true);
                patternStreamingInputNode.addPatternStreamingEdgeInput(this.patternStreamingEdgeInputStack.pop());
                patternStreamingInputNode.setPatternStreamingInput(this.recentStreamingPatternInputNode);
                this.recentStreamingPatternInputNode = this.patternStreamingInputStack.pop();
            }

            if (enclosedInParanthesis) {
                patternStreamingInputNode.setEnclosedInParanthesis(true);
                patternStreamingInputNode.setPatternStreamingInput(this.recentStreamingPatternInputNode);
                this.recentStreamingPatternInputNode = this.patternStreamingInputStack.pop();
            }

            if (!isFollowedBy && !enclosedInParanthesis) {
                patternStreamingInputNode.addPatternStreamingEdgeInput(this.patternStreamingEdgeInputStack.pop());
                this.recentStreamingPatternInputNode = this.patternStreamingInputStack.pop();
            }
        }
        if (this.patternStreamingInputStack.empty()) {
            this.patternStreamingInputStack.push(this.recentStreamingPatternInputNode);
            this.recentStreamingPatternInputNode = null;
        }
    }

    public void startStreamingQueryStatementNode(DiagnosticPos pos, Set<Whitespace> ws) {
        StreamingQueryStatementNode streamingQueryStatementNode = TreeBuilder.createStreamingQueryStatementNode();
        ((BLangStreamingQueryStatement) streamingQueryStatementNode).pos = pos;
        streamingQueryStatementNode.addWS(ws);
        this.streamingQueryStatementStack.push(streamingQueryStatementNode);
    }

    public void endStreamingQueryStatementNode(DiagnosticPos pos, Set<Whitespace> ws) {
        StreamingQueryStatementNode streamingQueryStatementNode = this.streamingQueryStatementStack.peek();

        ((BLangStreamingQueryStatement) streamingQueryStatementNode).pos = pos;
        streamingQueryStatementNode.addWS(ws);

        if (!streamingInputStack.empty()) {
            streamingQueryStatementNode.setStreamingInput(streamingInputStack.pop());

            if (!joinStreamingInputsStack.empty()) {
                streamingQueryStatementNode.setJoinStreamingInput(joinStreamingInputsStack.pop());
            }
        } else if (!patternClauseStack.empty()) {
            streamingQueryStatementNode.setPatternClause(patternClauseStack.pop());
        }

        if (!selectClausesStack.empty()) {
            streamingQueryStatementNode.setSelectClause(selectClausesStack.pop());
        }

        if (!orderByClauseStack.empty()) {
            streamingQueryStatementNode.setOrderByClause(orderByClauseStack.pop());
        }

        if (!outputRateLimitStack.empty()) {
            streamingQueryStatementNode.setOutputRateLimitNode(outputRateLimitStack.pop());
        }

        streamingQueryStatementNode.setStreamingAction(streamActionNodeStack.pop());
    }

    public void startOutputRateLimitNode(DiagnosticPos pos, Set<Whitespace> ws) {
        OutputRateLimitNode outputRateLimit = TreeBuilder.createOutputRateLimitNode();
        ((BLangOutputRateLimit) outputRateLimit).pos = pos;
        outputRateLimit.addWS(ws);
        this.outputRateLimitStack.push(outputRateLimit);
    }

    public void endOutputRateLimitNode(DiagnosticPos pos, Set<Whitespace> ws, boolean isSnapshotOutputRateLimit,
                                       boolean isEventBasedOutputRateLimit, boolean isFirst, boolean isLast,
                                       boolean isAll, String timeScale, String rateLimitValue) {
        OutputRateLimitNode outputRateLimit = this.outputRateLimitStack.peek();
        ((BLangOutputRateLimit) outputRateLimit).pos = pos;
        outputRateLimit.addWS(ws);

        outputRateLimit.setSnapshot(isSnapshotOutputRateLimit);
        outputRateLimit.setEventBasedRateLimit(isEventBasedOutputRateLimit);
        outputRateLimit.setOutputRateType(isFirst, isLast, isAll);
        outputRateLimit.setTimeScale(timeScale);
        outputRateLimit.setRateLimitValue(rateLimitValue);
    }

    public void startWithinClause(DiagnosticPos pos, Set<Whitespace> ws) {
        WithinClause withinClause = TreeBuilder.createWithinClause();
        ((BLangWithinClause) withinClause).pos = pos;
        withinClause.addWS(ws);
        this.withinClauseStack.push(withinClause);
    }

    public void endWithinClause(DiagnosticPos pos, Set<Whitespace> ws) {
        WithinClause withinClause = this.withinClauseStack.peek();
        ((BLangWithinClause) withinClause).pos = pos;
        withinClause.addWS(ws);
        withinClause.setWithinTimePeriod(exprNodeStack.pop());
    }

    public void startPatternClause(DiagnosticPos pos, Set<Whitespace> ws) {
        PatternClause patternClause = TreeBuilder.createPatternClause();
        ((BLangPatternClause) patternClause).pos = pos;
        patternClause.addWS(ws);
        this.patternClauseStack.push(patternClause);
    }

    public void endPatternClause(boolean isForEvents, boolean isWithinClauseAvailable, DiagnosticPos pos,
                                 Set<Whitespace> ws) {
        PatternClause patternClause = this.patternClauseStack.peek();
        ((BLangPatternClause) patternClause).pos = pos;
        patternClause.addWS(ws);
        patternClause.setForAllEvents(isForEvents);
        patternClause.setPatternStreamingInputNode(this.patternStreamingInputStack.pop());
        if (isWithinClauseAvailable) {
            patternClause.setWithinClause(this.withinClauseStack.pop());
        }
    }

    public void startForeverNode(DiagnosticPos pos, Set<Whitespace> ws) {
        ForeverNode foreverNode = TreeBuilder.createForeverNode();
        ((BLangForever) foreverNode).pos = pos;
        foreverNode.addWS(ws);
        this.foreverNodeStack.push(foreverNode);
    }

    public void endForeverNode(DiagnosticPos pos, Set<Whitespace> ws) {
        ForeverNode foreverNode = this.foreverNodeStack.pop();
        ((BLangForever) foreverNode).pos = pos;
        foreverNode.addWS(ws);

        if (!this.varListStack.empty()) {
            this.varListStack.pop().forEach(foreverNode::addParameter);
        }

        Collections.reverse(streamingQueryStatementStack);
        while (!streamingQueryStatementStack.empty()) {
            foreverNode.addStreamingQueryStatement(streamingQueryStatementStack.pop());
        }

        addStmtToCurrentBlock(foreverNode);
    }

    public void startMatchExpression() {
        this.matchExprPatternNodeListStack.add(new ArrayList<>());
    }

    public void addMatchExprPattaern(DiagnosticPos pos, Set<Whitespace> ws, String identifier) {
        BLangMatchExprPatternClause pattern = (BLangMatchExprPatternClause) TreeBuilder.createMatchExpressionPattern();
        pattern.expr = (BLangExpression) this.exprNodeStack.pop();
        pattern.pos = pos;
        pattern.addWS(ws);

        identifier = identifier == null ? Names.IGNORE.value : identifier;
        BLangVariable var = (BLangVariable) TreeBuilder.createVariableNode();
        var.pos = pos;
        var.setName(this.createIdentifier(identifier));
        var.setTypeNode(this.typeNodeStack.pop());
        Set<Whitespace> varDefWS = removeNthFromStart(ws, 0);
        var.addWS(varDefWS);
        pattern.variable = var;

        this.matchExprPatternNodeListStack.peek().add(pattern);
    }

    public void endMatchExpression(DiagnosticPos pos, Set<Whitespace> ws) {
        BLangMatchExpression matchExpr = (BLangMatchExpression) TreeBuilder.createMatchExpression();
        this.matchExprPatternNodeListStack.pop()
                .forEach(pattern -> matchExpr.patternClauses.add((BLangMatchExprPatternClause) pattern));
        matchExpr.expr = (BLangExpression) this.exprNodeStack.pop();
        matchExpr.pos = pos;
        matchExpr.addWS(ws);
        addExpressionNode(matchExpr);
    }
}<|MERGE_RESOLUTION|>--- conflicted
+++ resolved
@@ -1439,18 +1439,10 @@
         this.compUnit.addTopLevelNode(objectNode);
     }
 
-<<<<<<< HEAD
-    public void endTypeDefinition(DiagnosticPos pos, Set<Whitespace> ws, String identifier, boolean publicStruct) {
-        //TODO refactor this.
-        if (!this.objectStack.isEmpty()) {
-            BLangObject objectNode = (BLangObject) this.objectStack.pop();
-            objectNode.pos = pos;
-=======
     void addAnonObjectType(DiagnosticPos pos, Set<Whitespace> ws) {
         // Generate a name for the anonymous object
         String genName = anonymousModelHelper.getNextAnonymousObjectKey(pos.src.pkgID);
         IdentifierNode anonObjectGenName = createIdentifier(genName);
->>>>>>> 3d2ad3ca
 
         // Create an anonymous object and add it to the list of objects in the current package.
         BLangObject objectNode = populateObjectNode(pos, ws, anonObjectGenName, true);
@@ -1480,7 +1472,7 @@
             endObjectDef(pos, ws, identifier, publicStruct);
         } else if (!this.recordStack.isEmpty()) {
             endRecordDef(pos, ws, identifier, publicStruct);
-        } else {
+        }  else {
             BLangTypeDefinition typeDefinition = (BLangTypeDefinition) TreeBuilder.createTypeDefinition();
             typeDefinition.setName(this.createIdentifier(identifier));
 
@@ -2121,7 +2113,7 @@
         abortNode.addWS(ws);
         addStmtToCurrentBlock(abortNode);
     }
-    
+
     public void addDoneStatement(DiagnosticPos pos, Set<Whitespace> ws) {
         BLangDone doneNode = (BLangDone) TreeBuilder.createDoneNode();
         doneNode.pos = pos;
@@ -3218,7 +3210,7 @@
         pattern.expr = (BLangExpression) this.exprNodeStack.pop();
         pattern.pos = pos;
         pattern.addWS(ws);
-
+        
         identifier = identifier == null ? Names.IGNORE.value : identifier;
         BLangVariable var = (BLangVariable) TreeBuilder.createVariableNode();
         var.pos = pos;
