/*
 *  Copyright (c) 2017, WSO2 Inc. (http://www.wso2.org) All Rights Reserved.
 *
 *  WSO2 Inc. licenses this file to you under the Apache License,
 *  Version 2.0 (the "License"); you may not use this file except
 *  in compliance with the License.
 *  You may obtain a copy of the License at
 *
 *    http://www.apache.org/licenses/LICENSE-2.0
 *
 *  Unless required by applicable law or agreed to in writing,
 *  software distributed under the License is distributed on an
 *  "AS IS" BASIS, WITHOUT WARRANTIES OR CONDITIONS OF ANY
 *  KIND, either express or implied.  See the License for the
 *  specific language governing permissions and limitations
 *  under the License.
 */
package org.wso2.ballerinalang.compiler.parser;

import org.apache.commons.lang3.StringEscapeUtils;
import org.ballerinalang.compiler.CompilerOptionName;
import org.ballerinalang.model.TreeBuilder;
import org.ballerinalang.model.TreeUtils;
import org.ballerinalang.model.Whitespace;
import org.ballerinalang.model.elements.AttachPoint;
import org.ballerinalang.model.elements.DocTag;
import org.ballerinalang.model.elements.Flag;
import org.ballerinalang.model.elements.PackageID;
import org.ballerinalang.model.tree.AnnotatableNode;
import org.ballerinalang.model.tree.AnnotationAttachmentNode;
import org.ballerinalang.model.tree.AnnotationNode;
import org.ballerinalang.model.tree.CompilationUnitNode;
import org.ballerinalang.model.tree.DeprecatedNode;
import org.ballerinalang.model.tree.DocumentableNode;
import org.ballerinalang.model.tree.DocumentationNode;
import org.ballerinalang.model.tree.FunctionNode;
import org.ballerinalang.model.tree.IdentifierNode;
import org.ballerinalang.model.tree.InvokableNode;
import org.ballerinalang.model.tree.NodeKind;
import org.ballerinalang.model.tree.OperatorKind;
import org.ballerinalang.model.tree.ResourceNode;
import org.ballerinalang.model.tree.ServiceNode;
import org.ballerinalang.model.tree.VariableNode;
import org.ballerinalang.model.tree.WorkerNode;
import org.ballerinalang.model.tree.clauses.GroupByNode;
import org.ballerinalang.model.tree.clauses.HavingNode;
import org.ballerinalang.model.tree.clauses.JoinStreamingInput;
import org.ballerinalang.model.tree.clauses.LimitNode;
import org.ballerinalang.model.tree.clauses.OrderByNode;
import org.ballerinalang.model.tree.clauses.OrderByVariableNode;
import org.ballerinalang.model.tree.clauses.OutputRateLimitNode;
import org.ballerinalang.model.tree.clauses.PatternClause;
import org.ballerinalang.model.tree.clauses.PatternStreamingEdgeInputNode;
import org.ballerinalang.model.tree.clauses.PatternStreamingInputNode;
import org.ballerinalang.model.tree.clauses.SelectClauseNode;
import org.ballerinalang.model.tree.clauses.SelectExpressionNode;
import org.ballerinalang.model.tree.clauses.SetAssignmentNode;
import org.ballerinalang.model.tree.clauses.StreamActionNode;
import org.ballerinalang.model.tree.clauses.StreamingInput;
import org.ballerinalang.model.tree.clauses.TableQuery;
import org.ballerinalang.model.tree.clauses.WhereNode;
import org.ballerinalang.model.tree.clauses.WindowClauseNode;
import org.ballerinalang.model.tree.clauses.WithinClause;
import org.ballerinalang.model.tree.expressions.ExpressionNode;
import org.ballerinalang.model.tree.expressions.MatchExpressionNode.MatchExpressionPatternNode;
import org.ballerinalang.model.tree.expressions.RecordLiteralNode;
import org.ballerinalang.model.tree.expressions.TableQueryExpression;
import org.ballerinalang.model.tree.expressions.XMLAttributeNode;
import org.ballerinalang.model.tree.expressions.XMLLiteralNode;
import org.ballerinalang.model.tree.statements.BlockNode;
import org.ballerinalang.model.tree.statements.ForeverNode;
import org.ballerinalang.model.tree.statements.ForkJoinNode;
import org.ballerinalang.model.tree.statements.IfNode;
import org.ballerinalang.model.tree.statements.StatementNode;
import org.ballerinalang.model.tree.statements.StreamingQueryStatementNode;
import org.ballerinalang.model.tree.statements.TransactionNode;
import org.ballerinalang.model.tree.statements.VariableDefinitionNode;
import org.ballerinalang.model.tree.types.TypeNode;
import org.ballerinalang.model.types.TypeKind;
import org.ballerinalang.util.diagnostic.DiagnosticCode;
import org.wso2.ballerinalang.compiler.tree.BLangAnnotation;
import org.wso2.ballerinalang.compiler.tree.BLangAnnotationAttachment;
import org.wso2.ballerinalang.compiler.tree.BLangDeprecatedNode;
import org.wso2.ballerinalang.compiler.tree.BLangDocumentation;
import org.wso2.ballerinalang.compiler.tree.BLangEndpoint;
import org.wso2.ballerinalang.compiler.tree.BLangFunction;
import org.wso2.ballerinalang.compiler.tree.BLangIdentifier;
import org.wso2.ballerinalang.compiler.tree.BLangImportPackage;
import org.wso2.ballerinalang.compiler.tree.BLangNameReference;
import org.wso2.ballerinalang.compiler.tree.BLangResource;
import org.wso2.ballerinalang.compiler.tree.BLangService;
import org.wso2.ballerinalang.compiler.tree.BLangTypeDefinition;
import org.wso2.ballerinalang.compiler.tree.BLangVariable;
import org.wso2.ballerinalang.compiler.tree.BLangWorker;
import org.wso2.ballerinalang.compiler.tree.BLangXMLNS;
import org.wso2.ballerinalang.compiler.tree.clauses.BLangGroupBy;
import org.wso2.ballerinalang.compiler.tree.clauses.BLangHaving;
import org.wso2.ballerinalang.compiler.tree.clauses.BLangJoinStreamingInput;
import org.wso2.ballerinalang.compiler.tree.clauses.BLangLimit;
import org.wso2.ballerinalang.compiler.tree.clauses.BLangOrderBy;
import org.wso2.ballerinalang.compiler.tree.clauses.BLangOrderByVariable;
import org.wso2.ballerinalang.compiler.tree.clauses.BLangOutputRateLimit;
import org.wso2.ballerinalang.compiler.tree.clauses.BLangPatternClause;
import org.wso2.ballerinalang.compiler.tree.clauses.BLangPatternStreamingEdgeInput;
import org.wso2.ballerinalang.compiler.tree.clauses.BLangPatternStreamingInput;
import org.wso2.ballerinalang.compiler.tree.clauses.BLangSelectClause;
import org.wso2.ballerinalang.compiler.tree.clauses.BLangSelectExpression;
import org.wso2.ballerinalang.compiler.tree.clauses.BLangSetAssignment;
import org.wso2.ballerinalang.compiler.tree.clauses.BLangStreamAction;
import org.wso2.ballerinalang.compiler.tree.clauses.BLangStreamingInput;
import org.wso2.ballerinalang.compiler.tree.clauses.BLangTableQuery;
import org.wso2.ballerinalang.compiler.tree.clauses.BLangWhere;
import org.wso2.ballerinalang.compiler.tree.clauses.BLangWindow;
import org.wso2.ballerinalang.compiler.tree.clauses.BLangWithinClause;
import org.wso2.ballerinalang.compiler.tree.expressions.BLangArrayLiteral;
import org.wso2.ballerinalang.compiler.tree.expressions.BLangAwaitExpr;
import org.wso2.ballerinalang.compiler.tree.expressions.BLangBinaryExpr;
import org.wso2.ballerinalang.compiler.tree.expressions.BLangBracedOrTupleExpr;
import org.wso2.ballerinalang.compiler.tree.expressions.BLangCheckedExpr;
import org.wso2.ballerinalang.compiler.tree.expressions.BLangDocumentationAttribute;
import org.wso2.ballerinalang.compiler.tree.expressions.BLangElvisExpr;
import org.wso2.ballerinalang.compiler.tree.expressions.BLangExpression;
import org.wso2.ballerinalang.compiler.tree.expressions.BLangFieldBasedAccess;
import org.wso2.ballerinalang.compiler.tree.expressions.BLangIndexBasedAccess;
import org.wso2.ballerinalang.compiler.tree.expressions.BLangIntRangeExpression;
import org.wso2.ballerinalang.compiler.tree.expressions.BLangInvocation;
import org.wso2.ballerinalang.compiler.tree.expressions.BLangLambdaFunction;
import org.wso2.ballerinalang.compiler.tree.expressions.BLangLiteral;
import org.wso2.ballerinalang.compiler.tree.expressions.BLangMatchExpression;
import org.wso2.ballerinalang.compiler.tree.expressions.BLangMatchExpression.BLangMatchExprPatternClause;
import org.wso2.ballerinalang.compiler.tree.expressions.BLangNamedArgsExpression;
import org.wso2.ballerinalang.compiler.tree.expressions.BLangRecordLiteral;
import org.wso2.ballerinalang.compiler.tree.expressions.BLangRecordLiteral.BLangRecordKey;
import org.wso2.ballerinalang.compiler.tree.expressions.BLangRecordLiteral.BLangRecordKeyValue;
import org.wso2.ballerinalang.compiler.tree.expressions.BLangRestArgsExpression;
import org.wso2.ballerinalang.compiler.tree.expressions.BLangSimpleVarRef;
import org.wso2.ballerinalang.compiler.tree.expressions.BLangStringTemplateLiteral;
import org.wso2.ballerinalang.compiler.tree.expressions.BLangTableLiteral;
import org.wso2.ballerinalang.compiler.tree.expressions.BLangTableQueryExpression;
import org.wso2.ballerinalang.compiler.tree.expressions.BLangTernaryExpr;
import org.wso2.ballerinalang.compiler.tree.expressions.BLangTypeConversionExpr;
import org.wso2.ballerinalang.compiler.tree.expressions.BLangTypeInit;
import org.wso2.ballerinalang.compiler.tree.expressions.BLangTypedescExpr;
import org.wso2.ballerinalang.compiler.tree.expressions.BLangUnaryExpr;
import org.wso2.ballerinalang.compiler.tree.expressions.BLangVariableReference;
import org.wso2.ballerinalang.compiler.tree.expressions.BLangXMLAttribute;
import org.wso2.ballerinalang.compiler.tree.expressions.BLangXMLAttributeAccess;
import org.wso2.ballerinalang.compiler.tree.expressions.BLangXMLCommentLiteral;
import org.wso2.ballerinalang.compiler.tree.expressions.BLangXMLElementLiteral;
import org.wso2.ballerinalang.compiler.tree.expressions.BLangXMLProcInsLiteral;
import org.wso2.ballerinalang.compiler.tree.expressions.BLangXMLQName;
import org.wso2.ballerinalang.compiler.tree.expressions.BLangXMLQuotedString;
import org.wso2.ballerinalang.compiler.tree.expressions.BLangXMLTextLiteral;
import org.wso2.ballerinalang.compiler.tree.statements.BLangAbort;
import org.wso2.ballerinalang.compiler.tree.statements.BLangAssignment;
import org.wso2.ballerinalang.compiler.tree.statements.BLangBlockStmt;
import org.wso2.ballerinalang.compiler.tree.statements.BLangBreak;
import org.wso2.ballerinalang.compiler.tree.statements.BLangCatch;
import org.wso2.ballerinalang.compiler.tree.statements.BLangCompoundAssignment;
import org.wso2.ballerinalang.compiler.tree.statements.BLangContinue;
import org.wso2.ballerinalang.compiler.tree.statements.BLangDone;
import org.wso2.ballerinalang.compiler.tree.statements.BLangExpressionStmt;
import org.wso2.ballerinalang.compiler.tree.statements.BLangForeach;
import org.wso2.ballerinalang.compiler.tree.statements.BLangForever;
import org.wso2.ballerinalang.compiler.tree.statements.BLangForkJoin;
import org.wso2.ballerinalang.compiler.tree.statements.BLangIf;
import org.wso2.ballerinalang.compiler.tree.statements.BLangLock;
import org.wso2.ballerinalang.compiler.tree.statements.BLangMatch;
import org.wso2.ballerinalang.compiler.tree.statements.BLangMatch.BLangMatchStmtPatternClause;
import org.wso2.ballerinalang.compiler.tree.statements.BLangPostIncrement;
import org.wso2.ballerinalang.compiler.tree.statements.BLangRetry;
import org.wso2.ballerinalang.compiler.tree.statements.BLangReturn;
import org.wso2.ballerinalang.compiler.tree.statements.BLangStreamingQueryStatement;
import org.wso2.ballerinalang.compiler.tree.statements.BLangThrow;
import org.wso2.ballerinalang.compiler.tree.statements.BLangTransaction;
import org.wso2.ballerinalang.compiler.tree.statements.BLangTryCatchFinally;
import org.wso2.ballerinalang.compiler.tree.statements.BLangTupleDestructure;
import org.wso2.ballerinalang.compiler.tree.statements.BLangVariableDef;
import org.wso2.ballerinalang.compiler.tree.statements.BLangWhile;
import org.wso2.ballerinalang.compiler.tree.statements.BLangWorkerReceive;
import org.wso2.ballerinalang.compiler.tree.statements.BLangWorkerSend;
import org.wso2.ballerinalang.compiler.tree.statements.BLangXMLNSStatement;
import org.wso2.ballerinalang.compiler.tree.types.BLangArrayType;
import org.wso2.ballerinalang.compiler.tree.types.BLangBuiltInRefTypeNode;
import org.wso2.ballerinalang.compiler.tree.types.BLangConstrainedType;
import org.wso2.ballerinalang.compiler.tree.types.BLangFiniteTypeNode;
import org.wso2.ballerinalang.compiler.tree.types.BLangFunctionTypeNode;
import org.wso2.ballerinalang.compiler.tree.types.BLangObjectTypeNode;
import org.wso2.ballerinalang.compiler.tree.types.BLangRecordTypeNode;
import org.wso2.ballerinalang.compiler.tree.types.BLangTupleTypeNode;
import org.wso2.ballerinalang.compiler.tree.types.BLangType;
import org.wso2.ballerinalang.compiler.tree.types.BLangUnionTypeNode;
import org.wso2.ballerinalang.compiler.tree.types.BLangUserDefinedType;
import org.wso2.ballerinalang.compiler.tree.types.BLangValueType;
import org.wso2.ballerinalang.compiler.util.CompilerContext;
import org.wso2.ballerinalang.compiler.util.CompilerOptions;
import org.wso2.ballerinalang.compiler.util.FieldKind;
import org.wso2.ballerinalang.compiler.util.Names;
import org.wso2.ballerinalang.compiler.util.QuoteType;
import org.wso2.ballerinalang.compiler.util.TypeTags;
import org.wso2.ballerinalang.compiler.util.diagnotic.BLangDiagnosticLog;
import org.wso2.ballerinalang.compiler.util.diagnotic.DiagnosticPos;

import java.util.ArrayDeque;
import java.util.ArrayList;
import java.util.Arrays;
import java.util.Collections;
import java.util.Deque;
import java.util.HashSet;
import java.util.Iterator;
import java.util.List;
import java.util.Set;
import java.util.Stack;
import java.util.TreeSet;
import java.util.stream.Collectors;

/**
 * This class builds the package AST of a Ballerina source file.
 *
 * @since 0.94
 */
public class BLangPackageBuilder {

    private CompilationUnitNode compUnit;

    private Stack<BLangNameReference> nameReferenceStack = new Stack<>();

    private Stack<TypeNode> typeNodeStack = new Stack<>();

    private Stack<BlockNode> blockNodeStack = new Stack<>();

    private Stack<VariableNode> varStack = new Stack<>();

    private Stack<List<VariableNode>> varListStack = new Stack<>();

    private Stack<InvokableNode> invokableNodeStack = new Stack<>();

    private Stack<List<BLangFunction>> objFunctionListStack = new Stack<>();

    private Stack<ExpressionNode> exprNodeStack = new Stack<>();

    private Stack<List<ExpressionNode>> exprNodeListStack = new Stack<>();

    private Stack<Set<Whitespace>> commaWsStack = new Stack<>();

    private Stack<Set<Whitespace>> invocationWsStack = new Stack<>();

    private Stack<BLangRecordLiteral> recordLiteralNodes = new Stack<>();

    private Stack<BLangTryCatchFinally> tryCatchFinallyNodesStack = new Stack<>();

    private Stack<AnnotationNode> annotationStack = new Stack<>();

    private Stack<DocumentationNode> docAttachmentStack = new Stack<>();

    private Stack<DeprecatedNode> deprecatedAttachmentStack = new Stack<>();

    private Stack<AnnotationAttachmentNode> annotAttachmentStack = new Stack<>();

    private Stack<IfNode> ifElseStatementStack = new Stack<>();

    private Stack<TransactionNode> transactionNodeStack = new Stack<>();

    private Stack<ForkJoinNode> forkJoinNodesStack = new Stack<>();

    private Stack<ServiceNode> serviceNodeStack = new Stack<>();

    private Stack<List<BLangEndpoint>> endpointListStack = new Stack<>();

    private BLangEndpoint lastBuiltEndpoint;

    private Stack<XMLAttributeNode> xmlAttributeNodeStack = new Stack<>();

    private Stack<AttachPoint> attachPointStack = new Stack<>();

    private Stack<OrderByNode> orderByClauseStack = new Stack<>();

    private Stack<OrderByVariableNode> orderByVariableStack = new Stack<>();

    private Stack<LimitNode> limitClauseStack = new Stack<>();

    private Stack<GroupByNode> groupByClauseStack = new Stack<>();

    private Stack<HavingNode> havingClauseStack = new Stack<>();

    private Stack<WhereNode> whereClauseStack = new Stack<>();

    private Stack<SelectExpressionNode> selectExpressionsStack = new Stack<>();

    private Stack<List<SelectExpressionNode>> selectExpressionsListStack = new Stack<>();

    private Stack<SelectClauseNode> selectClausesStack = new Stack<>();

    private Stack<WindowClauseNode> windowClausesStack = new Stack<>();

    private Stack<StreamingInput> streamingInputStack = new Stack<>();

    private Stack<JoinStreamingInput> joinStreamingInputsStack = new Stack<>();

    private Stack<TableQuery> tableQueriesStack = new Stack<>();

    private Stack<SetAssignmentNode> setAssignmentStack = new Stack<>();

    private Stack<List<SetAssignmentNode>> setAssignmentListStack = new Stack<>();

    private Stack<StreamActionNode> streamActionNodeStack = new Stack<>();

    private Stack<PatternStreamingEdgeInputNode> patternStreamingEdgeInputStack = new Stack<>();

    private Stack<PatternStreamingInputNode> patternStreamingInputStack = new Stack<>();

    private Stack<StreamingQueryStatementNode> streamingQueryStatementStack = new Stack<>();

    private Stack<ForeverNode> foreverNodeStack = new Stack<>();

    private Stack<OutputRateLimitNode> outputRateLimitStack = new Stack<>();

    private Stack<WithinClause> withinClauseStack = new Stack<>();

    private Stack<PatternClause> patternClauseStack = new Stack<>();

    private Set<BLangImportPackage> imports = new HashSet<>();

    private List<VariableDefinitionNode> defaultableParamsList = new ArrayList<>();

    private Stack<VariableNode> restParamStack = new Stack<>();

    private Set<Whitespace> endpointVarWs;

    private Set<Whitespace> endpointKeywordWs;

    private Deque<BLangMatch> matchStmtStack;

    private PatternStreamingInputNode recentStreamingPatternInputNode;

    private Stack<List<MatchExpressionPatternNode>> matchExprPatternNodeListStack = new Stack<>();

    private Stack<Set<Whitespace>> operatorWs = new Stack<>();

    private Stack<Set<Whitespace>> objectFieldBlockWs = new Stack<>();

    private BLangAnonymousModelHelper anonymousModelHelper;
    private CompilerOptions compilerOptions;

    private BLangDiagnosticLog dlog;

    private static final String IDENTIFIER_LITERAL_PREFIX = "^\"";
    private static final String IDENTIFIER_LITERAL_SUFFIX = "\"";

    public BLangPackageBuilder(CompilerContext context, CompilationUnitNode compUnit) {
        this.dlog = BLangDiagnosticLog.getInstance(context);
        this.anonymousModelHelper = BLangAnonymousModelHelper.getInstance(context);
        this.dlog = BLangDiagnosticLog.getInstance(context);
        this.compilerOptions = CompilerOptions.getInstance(context);
        this.compUnit = compUnit;
    }

    void addAttachPoint(AttachPoint attachPoint) {
        attachPointStack.push(attachPoint);
    }

    void addValueType(DiagnosticPos pos, Set<Whitespace> ws, String typeName) {
        BLangValueType typeNode = (BLangValueType) TreeBuilder.createValueTypeNode();
        typeNode.addWS(ws);
        typeNode.pos = pos;
        typeNode.typeKind = (TreeUtils.stringToTypeKind(typeName.replaceAll("\\s+", "")));

        addType(typeNode);
    }

    void addUnionType(DiagnosticPos pos, Set<Whitespace> ws) {
        BLangType rhsTypeNode = (BLangType) this.typeNodeStack.pop();
        BLangType lhsTypeNode = (BLangType) this.typeNodeStack.pop();

        BLangUnionTypeNode unionTypeNode;
        if (rhsTypeNode.getKind() == NodeKind.UNION_TYPE_NODE) {
            unionTypeNode = (BLangUnionTypeNode) rhsTypeNode;
            unionTypeNode.memberTypeNodes.add(0, lhsTypeNode);
            this.typeNodeStack.push(unionTypeNode);
            return;
        } else {
            unionTypeNode = (BLangUnionTypeNode) TreeBuilder.createUnionTypeNode();
            unionTypeNode.memberTypeNodes.add(lhsTypeNode);
            unionTypeNode.memberTypeNodes.add(rhsTypeNode);
        }

        unionTypeNode.pos = pos;
        unionTypeNode.addWS(ws);
        this.typeNodeStack.push(unionTypeNode);
    }

    void addTupleType(DiagnosticPos pos, Set<Whitespace> ws, int members) {
        BLangTupleTypeNode tupleTypeNode = (BLangTupleTypeNode) TreeBuilder.createTupleTypeNode();
        for (int i = 0; i < members; i++) {
            final BLangType member = (BLangType) this.typeNodeStack.pop();
            tupleTypeNode.memberTypeNodes.add(0, member);
        }
        tupleTypeNode.pos = pos;
        tupleTypeNode.addWS(ws);
        this.typeNodeStack.push(tupleTypeNode);
    }

    void addRecordType(DiagnosticPos pos, Set<Whitespace> ws, boolean isFieldAnalyseRequired, boolean isAnonymous) {
        // Create an anonymous record and add it to the list of records in the current package.
        BLangRecordTypeNode recordTypeNode = populateRecordTypeNode(pos, ws, isAnonymous);
        recordTypeNode.isFieldAnalyseRequired = isFieldAnalyseRequired;

        if (!isAnonymous) {
            addType(recordTypeNode);
            return;
        }
        BLangTypeDefinition typeDef = (BLangTypeDefinition) TreeBuilder.createTypeDefinition();
        // Generate a name for the anonymous object
        String genName = anonymousModelHelper.getNextAnonymousTypeKey(pos.src.pkgID);
        IdentifierNode anonTypeGenName = createIdentifier(genName);
        typeDef.setName(anonTypeGenName);
        typeDef.flagSet.add(Flag.PUBLIC);

        typeDef.typeNode = recordTypeNode;
        typeDef.pos = pos;
        typeDef.addWS(ws);
        this.compUnit.addTopLevelNode(typeDef);

        addType(createUserDefinedType(pos, ws, (BLangIdentifier) TreeBuilder.createIdentifierNode(), typeDef.name));
    }

    private BLangRecordTypeNode populateRecordTypeNode(DiagnosticPos pos, Set<Whitespace> ws, boolean isAnonymous) {
        BLangRecordTypeNode recordTypeNode = (BLangRecordTypeNode) TreeBuilder.createRecordTypeNode();
        recordTypeNode.pos = pos;
        recordTypeNode.addWS(ws);
        recordTypeNode.isAnonymous = isAnonymous;
        this.varListStack.pop().forEach(variableNode -> {
            ((BLangVariable) variableNode).docTag = DocTag.FIELD;
            recordTypeNode.addField(variableNode);
        });
        return recordTypeNode;
    }

    void addFieldVariable(DiagnosticPos pos, Set<Whitespace> ws, String identifier,
                          boolean exprAvailable, int annotCount, boolean isPrivate) {
        BLangVariable field = addVar(pos, ws, identifier, exprAvailable, annotCount);

        if (!isPrivate) {
            field.flagSet.add(Flag.PUBLIC);
        }
    }

    void addArrayType(DiagnosticPos pos, Set<Whitespace> ws, int dimensions) {
        BLangType eType = (BLangType) this.typeNodeStack.pop();
        BLangArrayType arrayTypeNode = (BLangArrayType) TreeBuilder.createArrayTypeNode();
        arrayTypeNode.addWS(ws);
        arrayTypeNode.pos = pos;
        arrayTypeNode.elemtype = eType;
        arrayTypeNode.dimensions = dimensions;

        addType(arrayTypeNode);
    }

    void markTypeNodeAsNullable(Set<Whitespace> ws) {
        BLangType typeNode = (BLangType) this.typeNodeStack.peek();
        typeNode.addWS(ws);
        typeNode.nullable = true;
    }

    void markTypeNodeAsGrouped(Set<Whitespace> ws) {
        BLangType typeNode = (BLangType) this.typeNodeStack.peek();
        typeNode.addWS(ws);
        typeNode.grouped = true;
    }

    void addUserDefineType(Set<Whitespace> ws) {
        BLangNameReference nameReference = nameReferenceStack.pop();
        BLangUserDefinedType userDefinedType = createUserDefinedType(nameReference.pos, ws,
                (BLangIdentifier) nameReference.pkgAlias, (BLangIdentifier) nameReference.name);
        userDefinedType.addWS(nameReference.ws);
        addType(userDefinedType);
    }

    void addBuiltInReferenceType(DiagnosticPos pos, Set<Whitespace> ws, String typeName) {
        BLangBuiltInRefTypeNode refType = (BLangBuiltInRefTypeNode) TreeBuilder.createBuiltInReferenceTypeNode();
        refType.typeKind = TreeUtils.stringToTypeKind(typeName);
        refType.pos = pos;
        refType.addWS(ws);
        addType(refType);
    }

    void addConstraintType(DiagnosticPos pos, Set<Whitespace> ws, String typeName) {
        BLangNameReference nameReference = nameReferenceStack.pop();
        BLangUserDefinedType constraintType = (BLangUserDefinedType) TreeBuilder.createUserDefinedTypeNode();
        constraintType.pos = pos;
        constraintType.pkgAlias = (BLangIdentifier) nameReference.pkgAlias;
        constraintType.typeName = (BLangIdentifier) nameReference.name;
        constraintType.addWS(nameReference.ws);
        Set<Whitespace> refTypeWS = removeNthFromLast(ws, 2);

        BLangBuiltInRefTypeNode refType = (BLangBuiltInRefTypeNode) TreeBuilder.createBuiltInReferenceTypeNode();
        refType.typeKind = TreeUtils.stringToTypeKind(typeName);
        refType.pos = pos;
        refType.addWS(refTypeWS);

        BLangConstrainedType constrainedType = (BLangConstrainedType) TreeBuilder.createConstrainedTypeNode();
        constrainedType.type = refType;
        constrainedType.constraint = constraintType;
        constrainedType.pos = pos;
        constrainedType.addWS(ws);

        addType(constrainedType);
    }

    void addConstraintTypeWithTypeName(DiagnosticPos pos, Set<Whitespace> ws, String typeName) {
        Set<Whitespace> refTypeWS = removeNthFromLast(ws, 2);

        BLangBuiltInRefTypeNode refType = (BLangBuiltInRefTypeNode) TreeBuilder.createBuiltInReferenceTypeNode();
        refType.typeKind = TreeUtils.stringToTypeKind(typeName);
        refType.pos = pos;
        refType.addWS(refTypeWS);

        BLangConstrainedType constrainedType = (BLangConstrainedType) TreeBuilder.createConstrainedTypeNode();
        constrainedType.type = refType;
        constrainedType.constraint = (BLangType) this.typeNodeStack.pop();
        constrainedType.pos = pos;
        constrainedType.addWS(ws);

        addType(constrainedType);
    }

    void addEndpointType(DiagnosticPos pos, Set<Whitespace> ws) {
        BLangNameReference nameReference = nameReferenceStack.pop();
        BLangUserDefinedType constraintType = (BLangUserDefinedType) TreeBuilder.createUserDefinedTypeNode();
        constraintType.pos = pos;
        constraintType.pkgAlias = (BLangIdentifier) nameReference.pkgAlias;
        constraintType.typeName = (BLangIdentifier) nameReference.name;
        constraintType.addWS(nameReference.ws);
        addType(constraintType);
    }

    void addFunctionType(DiagnosticPos pos, Set<Whitespace> ws, boolean paramsAvail,
                         boolean retParamsAvail) {
        // TODO : Fix function main ()(boolean , function(string x)(float, int)){} issue
        BLangFunctionTypeNode functionTypeNode = (BLangFunctionTypeNode) TreeBuilder.createFunctionTypeNode();
        functionTypeNode.pos = pos;
        functionTypeNode.returnsKeywordExists = true;

        if (retParamsAvail) {
            functionTypeNode.addWS(this.varStack.peek().getWS());
            functionTypeNode.returnTypeNode = (BLangType) this.varStack.pop().getTypeNode();
        } else {
            BLangValueType nilTypeNode = (BLangValueType) TreeBuilder.createValueTypeNode();
            nilTypeNode.pos = pos;
            nilTypeNode.typeKind = TypeKind.NIL;
            functionTypeNode.returnTypeNode = nilTypeNode;
        }

        if (paramsAvail) {
            functionTypeNode.addWS(commaWsStack.pop());
            this.varListStack.pop().forEach(v -> functionTypeNode.paramTypeNodes.add((BLangType) v.getTypeNode()));
        }

        functionTypeNode.addWS(ws);
        addType(functionTypeNode);
    }

    private void addType(TypeNode typeNode) {
        this.typeNodeStack.push(typeNode);
    }

    void addNameReference(DiagnosticPos currentPos, Set<Whitespace> ws, String pkgName, String name) {
        IdentifierNode pkgNameNode = createIdentifier(pkgName);
        IdentifierNode nameNode = createIdentifier(name);
        nameReferenceStack.push(new BLangNameReference(currentPos, ws, pkgNameNode, nameNode));
    }

    void startVarList() {
        this.varListStack.push(new ArrayList<>());
    }

    void startObjFunctionList() {
        this.objFunctionListStack.push(new ArrayList<>());
    }

    void startFunctionDef() {
        FunctionNode functionNode = TreeBuilder.createFunctionNode();
        attachAnnotations(functionNode);
        attachDocumentations(functionNode);
        attachDeprecatedNode(functionNode);
        this.invokableNodeStack.push(functionNode);
        startEndpointDeclarationScope(((BLangFunction) functionNode).endpoints);
    }

    void startObjectFunctionDef() {
        FunctionNode functionNode = TreeBuilder.createFunctionNode();
        this.invokableNodeStack.push(functionNode);
        startEndpointDeclarationScope(((BLangFunction) functionNode).endpoints);
    }

    void startBlock() {
        this.blockNodeStack.push(TreeBuilder.createBlockNode());
    }

    private IdentifierNode createIdentifier(String value) {
        IdentifierNode node = TreeBuilder.createIdentifierNode();
        if (value == null) {
            return node;
        }

        if (value.startsWith(IDENTIFIER_LITERAL_PREFIX) && value.endsWith(IDENTIFIER_LITERAL_SUFFIX)) {
            value = StringEscapeUtils.unescapeJava(value);
            node.setValue(value.substring(2, value.length() - 1));
            node.setLiteral(true);
        } else {
            node.setValue(value);
            node.setLiteral(false);
        }
        return node;
    }

    BLangVariable addVar(DiagnosticPos pos,
                         Set<Whitespace> ws,
                         String identifier,
                         boolean exprAvailable,
                         int annotCount) {
        BLangVariable var = (BLangVariable) this.generateBasicVarNode(pos, ws, identifier, exprAvailable);
        attachAnnotations(var, annotCount);
        var.pos = pos;
        if (this.varListStack.empty()) {
            this.varStack.push(var);
        } else {
            this.varListStack.peek().add(var);
        }

        return var;
    }

    public void endFormalParameterList(Set<Whitespace> ws) {
        this.commaWsStack.push(ws);
    }

<<<<<<< HEAD
    public BLangVariable addReturnParam(DiagnosticPos pos,
                                        Set<Whitespace> ws,
                                        String identifier,
                                        boolean exprAvailable,
                                        int annotCount) {
        BLangVariable var = (BLangVariable) this.generateBasicVarNode(pos, ws, identifier, exprAvailable);
=======
    void addReturnParam(DiagnosticPos pos,
                                 Set<Whitespace> ws,
                                 int annotCount) {
        BLangVariable var = (BLangVariable) this.generateBasicVarNode(pos, ws, null, false);
>>>>>>> ef1988e3
        attachAnnotations(var, annotCount);
        var.pos = pos;
        this.varStack.push(var);
    }

    void endCallableUnitSignature(DiagnosticPos pos,
                                  Set<Whitespace> ws,
                                  String identifier,
                                  boolean paramsAvail,
                                  boolean retParamsAvail,
                                  boolean restParamAvail) {
        InvokableNode invNode = this.invokableNodeStack.peek();
        invNode.setName(this.createIdentifier(identifier));
        invNode.addWS(ws);
        BLangType returnTypeNode;
        if (retParamsAvail) {
            BLangVariable varNode = (BLangVariable) this.varStack.pop();
            returnTypeNode = varNode.getTypeNode();
            // set returns keyword to invocation node.
            invNode.addWS(varNode.getWS());
            varNode.getAnnotationAttachments().forEach(invNode::addReturnTypeAnnotationAttachment);
        } else {
            BLangValueType nillTypeNode = (BLangValueType) TreeBuilder.createValueTypeNode();
            nillTypeNode.pos = pos;
            nillTypeNode.typeKind = TypeKind.NIL;
            returnTypeNode = nillTypeNode;
        }
        invNode.setReturnTypeNode(returnTypeNode);

        if (paramsAvail) {
            this.varListStack.pop().forEach(variableNode -> {
                ((BLangVariable) variableNode).docTag = DocTag.PARAM;
                invNode.addParameter(variableNode);
            });

            this.defaultableParamsList.forEach(variableDef -> {
                BLangVariableDef varDef = (BLangVariableDef) variableDef;
                varDef.var.docTag = DocTag.PARAM;
                invNode.addDefaultableParameter(varDef);
            });
            this.defaultableParamsList = new ArrayList<>();

            if (restParamAvail) {
                invNode.setRestParameter(this.restParamStack.pop());
            }

            invNode.addWS(this.commaWsStack.pop());
        }
    }

    void startLambdaFunctionDef(PackageID pkgID) {
        startFunctionDef();
        BLangFunction lambdaFunction = (BLangFunction) this.invokableNodeStack.peek();
        lambdaFunction.setName(createIdentifier(anonymousModelHelper.getNextAnonymousFunctionKey(pkgID)));
        lambdaFunction.addFlag(Flag.LAMBDA);
    }

    void addLambdaFunctionDef(DiagnosticPos pos,
                              Set<Whitespace> ws,
                              boolean paramsAvail,
                              boolean retParamsAvail,
                              boolean restParamAvail) {
        BLangFunction lambdaFunction = (BLangFunction) this.invokableNodeStack.peek();
        lambdaFunction.pos = pos;
        endCallableUnitSignature(pos, ws, lambdaFunction.getName().value, paramsAvail, retParamsAvail, restParamAvail);
        BLangLambdaFunction lambdaExpr = (BLangLambdaFunction) TreeBuilder.createLambdaFunctionNode();
        lambdaExpr.function = lambdaFunction;
        lambdaExpr.pos = pos;
        addExpressionNode(lambdaExpr);
        // TODO: is null correct here
        endFunctionDef(pos, null, false, false, true, false, true);
        //this is added for analysing closures
        if (!(blockNodeStack.empty())) {
            lambdaFunction.enclBlockStmt = (BLangBlockStmt) blockNodeStack.peek();
        }
    }

    private void startEndpointDeclarationScope(List<BLangEndpoint> endpointList) {
        endpointListStack.push(endpointList);
    }

    private void endEndpointDeclarationScope() {
        endpointListStack.pop();
    }

    void addEndpointDefinition(DiagnosticPos pos, Set<Whitespace> ws, String identifier, boolean initExprExist) {
        final BLangEndpoint endpointNode = (BLangEndpoint) TreeBuilder.createEndpointNode();
        attachAnnotations(endpointNode);
        endpointNode.pos = pos;
        endpointNode.name = (BLangIdentifier) this.createIdentifier(identifier);
        endpointNode.endpointTypeNode = (BLangUserDefinedType) typeNodeStack.pop();
        if (initExprExist) {
            endpointNode.configurationExpr = (BLangExpression) this.exprNodeStack.pop();
        }
        endpointNode.addWS(ws);
        if (endpointListStack.empty()) {
            // Top level node.
            lastBuiltEndpoint = endpointNode;
            this.compUnit.addTopLevelNode(endpointNode);
        } else {
            endpointListStack.peek().add(endpointNode);
        }
    }

    void markLastEndpointAsPublic() {
        lastBuiltEndpoint.flagSet.add(Flag.PUBLIC);
    }

    void markLastInvocationAsAsync(DiagnosticPos pos) {
        final ExpressionNode expressionNode = this.exprNodeStack.peek();
        if (expressionNode.getKind() == NodeKind.INVOCATION) {
            ((BLangInvocation) this.exprNodeStack.peek()).async = true;
        } else {
            dlog.error(pos, DiagnosticCode.START_REQUIRE_INVOCATION);
        }
    }

    void addVariableDefStatement(DiagnosticPos pos,
                                 Set<Whitespace> ws,
                                 String identifier,
                                 boolean exprAvailable,
                                 boolean endpoint) {
        BLangVariable var = (BLangVariable) TreeBuilder.createVariableNode();
        BLangVariableDef varDefNode = (BLangVariableDef) TreeBuilder.createVariableDefinitionNode();
        // TODO : Remove endpoint logic from here.
        Set<Whitespace> wsOfSemiColon = null;
        if (endpoint) {
            var.addWS(endpointVarWs);
            var.addWS(endpointKeywordWs);
            endpointVarWs = null;
            endpointKeywordWs = null;
        } else {
            wsOfSemiColon = removeNthFromLast(ws, 0);
        }
        var.pos = pos;
        var.addWS(ws);
        var.setName(this.createIdentifier(identifier));
        var.setTypeNode(this.typeNodeStack.pop());
        if (exprAvailable) {
            var.setInitialExpression(this.exprNodeStack.pop());
        }

        varDefNode.pos = pos;
        varDefNode.setVariable(var);
        varDefNode.addWS(wsOfSemiColon);
        addStmtToCurrentBlock(varDefNode);
    }

    void addTypeInitExpression(DiagnosticPos pos, Set<Whitespace> ws, String initName, boolean typeAvailable,
                               boolean exprAvailable) {
        BLangTypeInit objectInitNode = (BLangTypeInit) TreeBuilder.createObjectInitNode();
        objectInitNode.pos = pos;
        objectInitNode.addWS(ws);
        if (typeAvailable) {
            objectInitNode.userDefinedType = (BLangUserDefinedType) typeNodeStack.pop();
        }

        BLangInvocation invocationNode = (BLangInvocation) TreeBuilder.createInvocationNode();
        invocationNode.pos = pos;
        invocationNode.addWS(ws);
        if (exprAvailable) {
            List<ExpressionNode> exprNodes = exprNodeListStack.pop();
            Set<Whitespace> cws = commaWsStack.pop();
            exprNodes.forEach(exprNode -> {
                invocationNode.argExprs.add((BLangExpression) exprNode);
                objectInitNode.argsExpr.add((BLangExpression) exprNode);

            });
            invocationNode.addWS(cws);
            objectInitNode.addWS(cws);
        }

        //TODO check whether pkgName can be be empty
        IdentifierNode pkgNameNode = TreeBuilder.createIdentifierNode();
        IdentifierNode nameNode = createIdentifier(initName);
        BLangNameReference nameReference = new BLangNameReference(pos, ws, pkgNameNode, nameNode);
        invocationNode.name = (BLangIdentifier) nameReference.name;
        invocationNode.addWS(nameReference.ws);
        invocationNode.pkgAlias = (BLangIdentifier) nameReference.pkgAlias;

        objectInitNode.objectInitInvocation = invocationNode;
        this.addExpressionNode(objectInitNode);
    }

    private void addStmtToCurrentBlock(StatementNode statement) {
        this.blockNodeStack.peek().addStatement(statement);
    }

    void startTryCatchFinallyStmt() {
        this.tryCatchFinallyNodesStack.push((BLangTryCatchFinally) TreeBuilder.createTryCatchFinallyNode());
        startBlock();
    }

    void addTryClause(DiagnosticPos pos) {
        BLangBlockStmt tryBlock = (BLangBlockStmt) this.blockNodeStack.pop();
        tryBlock.pos = pos;
        tryCatchFinallyNodesStack.peek().tryBody = tryBlock;
    }

    void startCatchClause() {
        startBlock();
    }

    void addCatchClause(DiagnosticPos poc, Set<Whitespace> ws, String paramName) {
        BLangVariable variableNode = (BLangVariable) TreeBuilder.createVariableNode();
        variableNode.typeNode = (BLangType) this.typeNodeStack.pop();
        variableNode.name = (BLangIdentifier) createIdentifier(paramName);
        variableNode.pos = variableNode.typeNode.pos;
        variableNode.addWS(removeNthFromLast(ws, 3));

        BLangCatch catchNode = (BLangCatch) TreeBuilder.createCatchNode();
        catchNode.pos = poc;
        catchNode.addWS(ws);
        catchNode.body = (BLangBlockStmt) this.blockNodeStack.pop();
        catchNode.param = variableNode;
        tryCatchFinallyNodesStack.peek().catchBlocks.add(catchNode);
    }

    void startFinallyBlock() {
        startBlock();
    }

    void addFinallyBlock(DiagnosticPos poc, Set<Whitespace> ws) {
        BLangBlockStmt blockNode = (BLangBlockStmt) this.blockNodeStack.pop();
        BLangTryCatchFinally rootTry = tryCatchFinallyNodesStack.peek();
        rootTry.finallyBody = blockNode;
        rootTry.addWS(ws);
        blockNode.pos = poc;
    }

    void addTryCatchFinallyStmt(DiagnosticPos poc, Set<Whitespace> ws) {
        BLangTryCatchFinally stmtNode = tryCatchFinallyNodesStack.pop();
        stmtNode.pos = poc;
        stmtNode.addWS(ws);
        addStmtToCurrentBlock(stmtNode);
    }

    void addThrowStmt(DiagnosticPos poc, Set<Whitespace> ws) {
        ExpressionNode throwExpr = this.exprNodeStack.pop();
        BLangThrow throwNode = (BLangThrow) TreeBuilder.createThrowNode();
        throwNode.pos = poc;
        throwNode.addWS(ws);
        throwNode.expr = (BLangExpression) throwExpr;
        addStmtToCurrentBlock(throwNode);
    }

    private void addExpressionNode(ExpressionNode expressionNode) {
        this.exprNodeStack.push(expressionNode);
    }

    void addLiteralValue(DiagnosticPos pos, Set<Whitespace> ws, int typeTag, Object value) {
        BLangLiteral litExpr = (BLangLiteral) TreeBuilder.createLiteralExpression();
        litExpr.addWS(ws);
        litExpr.pos = pos;
        litExpr.typeTag = typeTag;
        litExpr.value = value;
        addExpressionNode(litExpr);
    }

    void addArrayInitExpr(DiagnosticPos pos, Set<Whitespace> ws, boolean argsAvailable) {
        List<ExpressionNode> argExprList;
        BLangArrayLiteral arrayLiteral = (BLangArrayLiteral) TreeBuilder.createArrayLiteralNode();
        if (argsAvailable) {
            arrayLiteral.addWS(commaWsStack.pop());
            argExprList = exprNodeListStack.pop();
        } else {
            argExprList = new ArrayList<>(0);
        }
        arrayLiteral.exprs = argExprList.stream().map(expr -> (BLangExpression) expr).collect(Collectors.toList());
        arrayLiteral.pos = pos;
        arrayLiteral.addWS(ws);
        addExpressionNode(arrayLiteral);
    }

    void addKeyValueRecord(Set<Whitespace> ws) {
        BLangRecordKeyValue keyValue = (BLangRecordKeyValue) TreeBuilder.createRecordKeyValue();
        keyValue.addWS(ws);
        keyValue.valueExpr = (BLangExpression) exprNodeStack.pop();
        keyValue.key = new BLangRecordKey((BLangExpression) exprNodeStack.pop());
        recordLiteralNodes.peek().keyValuePairs.add(keyValue);
    }

    void addMapStructLiteral(DiagnosticPos pos, Set<Whitespace> ws) {
        BLangRecordLiteral recordTypeLiteralNode = recordLiteralNodes.pop();
        recordTypeLiteralNode.pos = pos;
        recordTypeLiteralNode.addWS(ws);
        addExpressionNode(recordTypeLiteralNode);
    }

    void addTableLiteral(DiagnosticPos pos, Set<Whitespace> ws) {
        final BLangTableLiteral tableLiteral = (BLangTableLiteral) TreeBuilder.createTableLiteralNode();
        tableLiteral.addWS(ws);
        tableLiteral.pos = pos;
        tableLiteral.configurationExpr = (BLangExpression) this.exprNodeStack.pop();
        addExpressionNode(tableLiteral);
    }

    void startMapStructLiteral() {
        BLangRecordLiteral literalNode = (BLangRecordLiteral) TreeBuilder.createRecordLiteralNode();
        recordLiteralNodes.push(literalNode);
    }

    void startExprNodeList() {
        this.exprNodeListStack.push(new ArrayList<>());
    }

    void endExprNodeList(Set<Whitespace> ws, int exprCount) {
        commaWsStack.push(ws);
        List<ExpressionNode> exprList = exprNodeListStack.peek();
        addExprToExprNodeList(exprList, exprCount);
    }

    private void addExprToExprNodeList(List<ExpressionNode> exprList, int n) {
        if (exprNodeStack.empty()) {
            throw new IllegalStateException("Expression stack cannot be empty in processing an ExpressionList");
        }
        ExpressionNode expr = exprNodeStack.pop();
        if (n > 1) {
            addExprToExprNodeList(exprList, n - 1);
        }
        exprList.add(expr);
    }


    void createSimpleVariableReference(DiagnosticPos pos, Set<Whitespace> ws) {
        BLangNameReference nameReference = nameReferenceStack.pop();
        BLangSimpleVarRef varRef = (BLangSimpleVarRef) TreeBuilder
                .createSimpleVariableReferenceNode();
        varRef.pos = pos;
        varRef.addWS(ws);
        varRef.addWS(nameReference.ws);
        varRef.pkgAlias = (BLangIdentifier) nameReference.pkgAlias;
        varRef.variableName = (BLangIdentifier) nameReference.name;
        this.exprNodeStack.push(varRef);
    }

    void createFunctionInvocation(DiagnosticPos pos, Set<Whitespace> ws, boolean argsAvailable) {
        BLangInvocation invocationNode = (BLangInvocation) TreeBuilder.createInvocationNode();
        invocationNode.pos = pos;
        invocationNode.addWS(ws);
        if (argsAvailable) {
            List<ExpressionNode> exprNodes = exprNodeListStack.pop();
            exprNodes.forEach(exprNode -> invocationNode.argExprs.add((BLangExpression) exprNode));
            invocationNode.addWS(commaWsStack.pop());
        }

        BLangNameReference nameReference = nameReferenceStack.pop();
        invocationNode.name = (BLangIdentifier) nameReference.name;
        invocationNode.addWS(this.invocationWsStack.pop());
        invocationNode.addWS(nameReference.ws);
        invocationNode.pkgAlias = (BLangIdentifier) nameReference.pkgAlias;
        addExpressionNode(invocationNode);
    }

    void startInvocationNode(Set<Whitespace> ws) {
        invocationWsStack.push(ws);
    }

    void createInvocationNode(DiagnosticPos pos, Set<Whitespace> ws, String invocation, boolean argsAvailable,
                              boolean safeNavigate) {
        BLangInvocation invocationNode = (BLangInvocation) TreeBuilder.createInvocationNode();
        invocationNode.pos = pos;
        invocationNode.addWS(ws);
        invocationNode.addWS(invocationWsStack.pop());
        invocationNode.safeNavigate = safeNavigate;
        if (argsAvailable) {
            List<ExpressionNode> exprNodes = exprNodeListStack.pop();
            exprNodes.forEach(exprNode -> invocationNode.argExprs.add((BLangExpression) exprNode));
            invocationNode.addWS(commaWsStack.pop());
        }

        invocationNode.expr = (BLangVariableReference) exprNodeStack.pop();
        invocationNode.name = (BLangIdentifier) createIdentifier(invocation);
        invocationNode.pkgAlias = (BLangIdentifier) createIdentifier(null);
        addExpressionNode(invocationNode);
    }

    void createActionInvocationNode(DiagnosticPos pos, Set<Whitespace> ws, boolean async) {
        BLangInvocation invocationExpr = (BLangInvocation) exprNodeStack.pop();
        invocationExpr.actionInvocation = true;
        invocationExpr.pos = pos;
        invocationExpr.addWS(ws);
        invocationExpr.async = async;

        BLangNameReference nameReference = nameReferenceStack.pop();
        BLangSimpleVarRef varRef = (BLangSimpleVarRef) TreeBuilder.createSimpleVariableReferenceNode();
        varRef.pos = nameReference.pos;
        varRef.addWS(nameReference.ws);
        varRef.pkgAlias = (BLangIdentifier) nameReference.pkgAlias;
        varRef.variableName = (BLangIdentifier) nameReference.name;
        invocationExpr.expr = varRef;
        exprNodeStack.push(invocationExpr);
    }

    void createFieldBasedAccessNode(DiagnosticPos pos, Set<Whitespace> ws, String fieldName,
                                    FieldKind fieldType, boolean safeNavigate) {
        BLangFieldBasedAccess fieldBasedAccess = (BLangFieldBasedAccess) TreeBuilder.createFieldBasedAccessNode();
        fieldBasedAccess.pos = pos;
        fieldBasedAccess.addWS(ws);
        fieldBasedAccess.field = (BLangIdentifier) createIdentifier(fieldName);
        fieldBasedAccess.expr = (BLangVariableReference) exprNodeStack.pop();
        fieldBasedAccess.fieldKind = fieldType;
        fieldBasedAccess.safeNavigate = safeNavigate;
        addExpressionNode(fieldBasedAccess);
    }

    void createIndexBasedAccessNode(DiagnosticPos pos, Set<Whitespace> ws) {
        BLangIndexBasedAccess indexBasedAccess = (BLangIndexBasedAccess) TreeBuilder.createIndexBasedAccessNode();
        indexBasedAccess.pos = pos;
        indexBasedAccess.addWS(ws);
        indexBasedAccess.indexExpr = (BLangExpression) exprNodeStack.pop();
        indexBasedAccess.expr = (BLangVariableReference) exprNodeStack.pop();
        addExpressionNode(indexBasedAccess);
    }

    void createBracedOrTupleExpression(DiagnosticPos pos, Set<Whitespace> ws, int numberOfExpressions) {
        final BLangBracedOrTupleExpr expr = (BLangBracedOrTupleExpr) TreeBuilder.createBracedOrTupleExpression();
        expr.pos = pos;
        expr.addWS(ws);
        for (int i = 0; i < numberOfExpressions; i++) {
            expr.expressions.add(0, (BLangExpression) exprNodeStack.pop());
        }
        addExpressionNode(expr);
    }

    void createBinaryExpr(DiagnosticPos pos, Set<Whitespace> ws, String operator) {
        BLangBinaryExpr binaryExpressionNode = (BLangBinaryExpr) TreeBuilder.createBinaryExpressionNode();
        binaryExpressionNode.pos = pos;
        binaryExpressionNode.addWS(ws);
        binaryExpressionNode.rhsExpr = (BLangExpression) exprNodeStack.pop();
        binaryExpressionNode.lhsExpr = (BLangExpression) exprNodeStack.pop();
        binaryExpressionNode.opKind = OperatorKind.valueFrom(operator);
        addExpressionNode(binaryExpressionNode);
    }

    void createElvisExpr(DiagnosticPos pos, Set<Whitespace> ws) {
        BLangElvisExpr elvisExpr = (BLangElvisExpr) TreeBuilder.createElvisExpressionNode();
        elvisExpr.pos = pos;
        elvisExpr.addWS(ws);
        elvisExpr.rhsExpr = (BLangExpression) exprNodeStack.pop();
        elvisExpr.lhsExpr = (BLangExpression) exprNodeStack.pop();
        addExpressionNode(elvisExpr);
    }

    void createTypeAccessExpr(DiagnosticPos pos, Set<Whitespace> ws) {
        BLangTypedescExpr typeAccessExpr = (BLangTypedescExpr) TreeBuilder.createTypeAccessNode();
        typeAccessExpr.pos = pos;
        typeAccessExpr.addWS(ws);
        typeAccessExpr.typeNode = (BLangType) typeNodeStack.pop();
        addExpressionNode(typeAccessExpr);
    }

    void createTypeConversionExpr(DiagnosticPos pos, Set<Whitespace> ws) {
        BLangTypeConversionExpr typeConversionNode = (BLangTypeConversionExpr) TreeBuilder.createTypeConversionNode();
        typeConversionNode.pos = pos;
        typeConversionNode.addWS(ws);
        typeConversionNode.typeNode = (BLangType) typeNodeStack.pop();
        typeConversionNode.expr = (BLangExpression) exprNodeStack.pop();
        addExpressionNode(typeConversionNode);
    }

    void createUnaryExpr(DiagnosticPos pos, Set<Whitespace> ws, String operator) {
        BLangUnaryExpr unaryExpressionNode = (BLangUnaryExpr) TreeBuilder.createUnaryExpressionNode();
        unaryExpressionNode.pos = pos;
        unaryExpressionNode.addWS(ws);
        unaryExpressionNode.expr = (BLangExpression) exprNodeStack.pop();
        unaryExpressionNode.operator = OperatorKind.valueFrom(operator);
        addExpressionNode(unaryExpressionNode);
    }

    void createTernaryExpr(DiagnosticPos pos, Set<Whitespace> ws) {
        BLangTernaryExpr ternaryExpr = (BLangTernaryExpr) TreeBuilder.createTernaryExpressionNode();
        ternaryExpr.pos = pos;
        ternaryExpr.addWS(ws);
        ternaryExpr.elseExpr = (BLangExpression) exprNodeStack.pop();
        ternaryExpr.thenExpr = (BLangExpression) exprNodeStack.pop();
        ternaryExpr.expr = (BLangExpression) exprNodeStack.pop();
        if (ternaryExpr.expr.getKind() == NodeKind.TERNARY_EXPR) {
            // Re-organizing ternary expression tree if there nested ternary expressions.
            BLangTernaryExpr root = (BLangTernaryExpr) ternaryExpr.expr;
            BLangTernaryExpr parent = root;
            while (parent.elseExpr.getKind() == NodeKind.TERNARY_EXPR) {
                parent = (BLangTernaryExpr) parent.elseExpr;
            }
            ternaryExpr.expr = parent.elseExpr;
            parent.elseExpr = ternaryExpr;
            ternaryExpr = root;
        }
        addExpressionNode(ternaryExpr);
    }

    void createCheckedExpr(DiagnosticPos pos, Set<Whitespace> ws) {
        BLangCheckedExpr checkedExpr = (BLangCheckedExpr) TreeBuilder.createCheckExpressionNode();
        checkedExpr.pos = pos;
        checkedExpr.addWS(ws);
        checkedExpr.expr = (BLangExpression) exprNodeStack.pop();
        addExpressionNode(checkedExpr);
    }

    void createAwaitExpr(DiagnosticPos pos, Set<Whitespace> ws) {
        BLangAwaitExpr awaitExpr = TreeBuilder.createAwaitExpressionNode();
        awaitExpr.pos = pos;
        awaitExpr.addWS(ws);
        awaitExpr.expr = (BLangExpression) exprNodeStack.pop();
        addExpressionNode(awaitExpr);
    }

    void endFunctionDef(DiagnosticPos pos,
                        Set<Whitespace> ws,
                        boolean publicFunc,
                        boolean nativeFunc,
                        boolean bodyExists,
                        boolean isReceiverAttached,
                        boolean isLambda) {
        BLangFunction function = (BLangFunction) this.invokableNodeStack.pop();
        endEndpointDeclarationScope();
        function.pos = pos;
        function.addWS(ws);
        if (!isLambda) {
            function.addWS(invocationWsStack.pop());
        }
        if (publicFunc) {
            function.flagSet.add(Flag.PUBLIC);
        }

        if (nativeFunc) {
            function.flagSet.add(Flag.NATIVE);
        }

        if (!bodyExists) {
            function.body = null;
        }

        if (isReceiverAttached) {
            //Get type node for this attached function
            TypeNode typeNode = this.typeNodeStack.pop();
            //Create and add receiver to attached functions
            BLangVariable receiver = (BLangVariable) TreeBuilder.createVariableNode();
            receiver.pos = pos;

            IdentifierNode name = createIdentifier(Names.SELF.getValue());
            receiver.setName(name);
            receiver.docTag = DocTag.RECEIVER;
            receiver.setTypeNode(typeNode);
            function.receiver = receiver;
            function.flagSet.add(Flag.ATTACHED);
        }

        if (!function.deprecatedAttachments.isEmpty()) {
            function.flagSet.add(Flag.DEPRECATED);
        }

        this.compUnit.addTopLevelNode(function);
    }

    void startWorker() {
        WorkerNode workerNode = TreeBuilder.createWorkerNode();
        this.invokableNodeStack.push(workerNode);
        startBlock();
    }

    void addWorker(DiagnosticPos pos, Set<Whitespace> ws, String workerName) {
        // TODO This code will not work if there are workers inside a lambda and the lambda is inside a fork/join
        BLangWorker worker = (BLangWorker) this.invokableNodeStack.pop();
        worker.setName(createIdentifier(workerName));
        worker.pos = pos;
        worker.addWS(ws);
        worker.setBody(this.blockNodeStack.pop());
        if (this.forkJoinNodesStack.empty()) {
            InvokableNode invokableNode = this.invokableNodeStack.peek();
            invokableNode.getParameters().forEach(worker::addParameter);
            worker.setReturnTypeNode(invokableNode.getReturnTypeNode());
            invokableNode.addWorker(worker);
            invokableNode.addFlag(Flag.PARALLEL);
        } else {
            ((BLangForkJoin) this.forkJoinNodesStack.peek()).workers.add(worker);
        }
    }

    void attachWorkerWS(Set<Whitespace> ws) {
        BLangWorker worker = (BLangWorker) this.invokableNodeStack.peek();
        worker.addWS(ws);
    }

    void startForkJoinStmt() {
        this.forkJoinNodesStack.push(TreeBuilder.createForkJoinNode());
    }

    void addForkJoinStmt(DiagnosticPos pos, Set<Whitespace> ws) {
        BLangForkJoin forkJoin = (BLangForkJoin) this.forkJoinNodesStack.pop();
        forkJoin.pos = pos;
        forkJoin.addWS(ws);
        this.addStmtToCurrentBlock(forkJoin);
    }

    void startJoinCause() {
        startBlock();
    }

    void addJoinCause(Set<Whitespace> ws, String identifier) {
        BLangForkJoin forkJoin = (BLangForkJoin) this.forkJoinNodesStack.peek();
        forkJoin.joinedBody = (BLangBlockStmt) this.blockNodeStack.pop();
        Set<Whitespace> varWS = removeNthFromLast(ws, 3);
        forkJoin.addWS(ws);
        forkJoin.joinResultVar = (BLangVariable) this.generateBasicVarNode(
                (DiagnosticPos) this.typeNodeStack.peek().getPosition(), varWS, identifier, false);
    }

    void addJoinCondition(Set<Whitespace> ws, String joinType, List<String> workerNames, int joinCount) {
        BLangForkJoin forkJoin = (BLangForkJoin) this.forkJoinNodesStack.peek();
        forkJoin.joinedWorkerCount = joinCount;
        forkJoin.joinType = ForkJoinNode.JoinType.valueOf(joinType);
        forkJoin.addWS(ws);
        workerNames.forEach(s -> forkJoin.joinedWorkers.add((BLangIdentifier) createIdentifier(s)));
    }

    void startTimeoutCause() {
        startBlock();
    }

    void addTimeoutCause(Set<Whitespace> ws, String identifier) {
        BLangForkJoin forkJoin = (BLangForkJoin) this.forkJoinNodesStack.peek();
        forkJoin.timeoutBody = (BLangBlockStmt) this.blockNodeStack.pop();
        forkJoin.timeoutExpression = (BLangExpression) this.exprNodeStack.pop();
        Set<Whitespace> varWS = removeNthFromLast(ws, 3);
        forkJoin.addWS(ws);
        forkJoin.timeoutVariable = (BLangVariable) this.generateBasicVarNode(
                (DiagnosticPos) this.typeNodeStack.peek().getPosition(), varWS, identifier, false);
    }

    void endCallableUnitBody(Set<Whitespace> ws) {
        BlockNode block = this.blockNodeStack.pop();
        InvokableNode invokableNode = this.invokableNodeStack.peek();
        invokableNode.addWS(ws);
        invokableNode.setBody(block);
    }

    void addImportPackageDeclaration(DiagnosticPos pos,
                                     Set<Whitespace> ws,
                                     String orgName,
                                     List<String> nameComps,
                                     String version,
                                     String alias) {

        List<BLangIdentifier> pkgNameComps = new ArrayList<>();
        nameComps.forEach(e -> pkgNameComps.add((BLangIdentifier) this.createIdentifier(e)));
        BLangIdentifier versionNode = (BLangIdentifier) this.createIdentifier(version);
        BLangIdentifier aliasNode = (alias != null && !alias.isEmpty()) ?
                (BLangIdentifier) this.createIdentifier(alias) :
                pkgNameComps.get(pkgNameComps.size() - 1);

        BLangImportPackage importDcl = (BLangImportPackage) TreeBuilder.createImportPackageNode();
        importDcl.pos = pos;
        importDcl.addWS(ws);
        importDcl.pkgNameComps = pkgNameComps;
        importDcl.version = versionNode;
        importDcl.orgName = (BLangIdentifier) this.createIdentifier(orgName);
        importDcl.alias = aliasNode;
        this.compUnit.addTopLevelNode(importDcl);
        if (this.imports.contains(importDcl)) {
            this.dlog.warning(pos, DiagnosticCode.REDECLARED_IMPORT_PACKAGE, importDcl.getQualifiedPackageName());
        } else {
            this.imports.add(importDcl);
        }
    }

    private VariableNode generateBasicVarNode(DiagnosticPos pos,
                                              Set<Whitespace> ws,
                                              String identifier,
                                              boolean exprAvailable) {
        BLangVariable var = (BLangVariable) TreeBuilder.createVariableNode();
        var.pos = pos;
        IdentifierNode name = this.createIdentifier(identifier);
        var.setName(name);
        var.addWS(ws);
        var.setTypeNode(this.typeNodeStack.pop());
        if (exprAvailable) {
            var.setInitialExpression(this.exprNodeStack.pop());
        }
        return var;
    }

    void addGlobalVariable(DiagnosticPos pos,
                           Set<Whitespace> ws,
                           String identifier,
                           boolean exprAvailable,
                           boolean publicVar) {
        BLangVariable var = (BLangVariable) this.generateBasicVarNode(pos, ws, identifier, exprAvailable);
        attachAnnotations(var);
        if (publicVar) {
            var.flagSet.add(Flag.PUBLIC);
        }
        var.docTag = DocTag.VARIABLE;
        attachDocumentations(var);
        attachDeprecatedNode(var);
        this.compUnit.addTopLevelNode(var);
    }

    void addObjectType(DiagnosticPos pos, Set<Whitespace> ws, boolean isFieldAnalyseRequired, boolean isAnonymous) {
        BLangObjectTypeNode objectTypeNode = populateObjectTypeNode(pos, ws, isAnonymous);
        objectTypeNode.addWS(this.objectFieldBlockWs.pop());
        objectTypeNode.isFieldAnalyseRequired = isFieldAnalyseRequired;
        objFunctionListStack.pop().forEach(f -> {
            if (f.objInitFunction) {
                objectTypeNode.initFunction = f;
            } else {
                objectTypeNode.functions.add(f);
            }
        });

        if (!isAnonymous) {
            addType(objectTypeNode);
            return;
        }
        BLangTypeDefinition typeDef = (BLangTypeDefinition) TreeBuilder.createTypeDefinition();
        // Generate a name for the anonymous object
        String genName = anonymousModelHelper.getNextAnonymousTypeKey(pos.src.pkgID);
        IdentifierNode anonTypeGenName = createIdentifier(genName);
        typeDef.setName(anonTypeGenName);
        typeDef.flagSet.add(Flag.PUBLIC);

        typeDef.typeNode = objectTypeNode;
        typeDef.pos = pos;
        typeDef.addWS(ws);
        this.compUnit.addTopLevelNode(typeDef);

        addType(createUserDefinedType(pos, ws, (BLangIdentifier) TreeBuilder.createIdentifierNode(), typeDef.name));
    }

    private BLangObjectTypeNode populateObjectTypeNode(DiagnosticPos pos, Set<Whitespace> ws, boolean isAnonymous) {
        BLangObjectTypeNode objectTypeNode = (BLangObjectTypeNode) TreeBuilder.createObjectTypeNode();
        objectTypeNode.pos = pos;
        objectTypeNode.addWS(ws);
        objectTypeNode.isAnonymous = isAnonymous;
        this.varListStack.pop().forEach(variableNode -> {
            ((BLangVariable) variableNode).docTag = DocTag.FIELD;
            objectTypeNode.addField(variableNode);
        });
        return objectTypeNode;
    }

    void startFieldBlockList() {
        this.objectFieldBlockWs.push(new TreeSet<>());
    }

    void addObjectFieldsBlock(Set<Whitespace> ws) {
        Set<Whitespace> fieldObjectWhitespace = this.objectFieldBlockWs.peek();
        if (fieldObjectWhitespace != null && ws != null) {
            fieldObjectWhitespace.addAll(ws);
        }
    }

    void endTypeDefinition(DiagnosticPos pos, Set<Whitespace> ws, String identifier, boolean publicType) {
        BLangTypeDefinition typeDefinition = (BLangTypeDefinition) TreeBuilder.createTypeDefinition();
        typeDefinition.setName(this.createIdentifier(identifier));

<<<<<<< HEAD
    }

    void addObjectFieldsBlock(Set<Whitespace> ws) {
        BLangObject objectNode = (BLangObject) this.objectStack.peek();
        objectNode.addWS(ws);
    }

    private BLangObject populateObjectNode(DiagnosticPos pos, Set<Whitespace> ws,
                                           IdentifierNode name, boolean isAnonymous) {
        BLangObject objectNode = (BLangObject) this.objectStack.pop();
        objectNode.pos = pos;
        objectNode.addWS(ws);
        objectNode.name = (BLangIdentifier) name;
        objectNode.isAnonymous = isAnonymous;
        this.varListStack.pop().forEach(variableNode -> {
            ((BLangVariable) variableNode).docTag = DocTag.FIELD;
            objectNode.addField(variableNode);
        });
        return objectNode;
    }
=======
        if (publicType) {
            typeDefinition.flagSet.add(Flag.PUBLIC);
        }
>>>>>>> ef1988e3

        BLangUnionTypeNode members = (BLangUnionTypeNode) TreeBuilder.createUnionTypeNode();

        while (!typeNodeStack.isEmpty()) {
            BLangType memberType = (BLangType) typeNodeStack.pop();
            if (memberType.getKind() == NodeKind.UNION_TYPE_NODE) {
                members.memberTypeNodes.addAll(((BLangUnionTypeNode) memberType).memberTypeNodes);
            } else {
                members.memberTypeNodes.add(memberType);
            }
        }

        if (!exprNodeStack.isEmpty()) {
            BLangFiniteTypeNode finiteTypeNode = (BLangFiniteTypeNode) TreeBuilder.createFiniteTypeNode();
            while (!exprNodeStack.isEmpty()) {
                finiteTypeNode.valueSpace.add((BLangExpression) exprNodeStack.pop());
            }

            if (!members.memberTypeNodes.isEmpty()) {
                BLangTypeDefinition typeDef = (BLangTypeDefinition) TreeBuilder.createTypeDefinition();
                // Generate a name for the anonymous object
                String genName = anonymousModelHelper.getNextAnonymousTypeKey(pos.src.pkgID);
                IdentifierNode anonTypeGenName = createIdentifier(genName);
                typeDef.setName(anonTypeGenName);
                typeDef.flagSet.add(Flag.PUBLIC);

                typeDef.typeNode = finiteTypeNode;
                typeDef.pos = pos;
                typeDef.addWS(ws);
                this.compUnit.addTopLevelNode(typeDef);

                members.memberTypeNodes.add(createUserDefinedType(pos, ws,
                        (BLangIdentifier) TreeBuilder.createIdentifierNode(), typeDef.name));
            } else {
                members.memberTypeNodes.add(finiteTypeNode);
            }
        }

        if (members.memberTypeNodes.isEmpty()) {
            typeDefinition.typeNode = null;
        } else if (members.memberTypeNodes.size() == 1) {
            BLangType[] memberArray = new BLangType[1];
            members.memberTypeNodes.toArray(memberArray);
            typeDefinition.typeNode = memberArray[0];
        } else {
            typeDefinition.typeNode = members;
        }

        typeDefinition.pos = pos;
        typeDefinition.addWS(ws);
        attachDocumentations(typeDefinition);
        attachDeprecatedNode(typeDefinition);
        attachAnnotations(typeDefinition);
        this.compUnit.addTopLevelNode(typeDefinition);
    }

    void endObjectInitParamList(Set<Whitespace> ws, boolean paramsAvail, boolean restParamAvail) {
        InvokableNode invNode = this.invokableNodeStack.peek();
        invNode.addWS(ws);

        if (paramsAvail) {
            this.varListStack.pop().forEach(variableNode -> {
                ((BLangVariable) variableNode).docTag = DocTag.PARAM;
                invNode.addParameter(variableNode);
            });

            this.defaultableParamsList.forEach(variableDef -> {
                BLangVariableDef varDef = (BLangVariableDef) variableDef;
                varDef.var.docTag = DocTag.PARAM;
                invNode.addDefaultableParameter(varDef);
            });
            this.defaultableParamsList = new ArrayList<>();

            if (restParamAvail) {
                invNode.setRestParameter(this.restParamStack.pop());
            }
        }
    }

    void endObjectInitFunctionDef(DiagnosticPos pos, Set<Whitespace> ws, String identifier,
                                  boolean publicFunc, boolean bodyExists, boolean docPresent,
                                  boolean deprecatedDocPresent, int annCount) {
        BLangFunction function = (BLangFunction) this.invokableNodeStack.pop();
        endEndpointDeclarationScope();
        function.setName(this.createIdentifier(identifier));
        function.pos = pos;
        function.addWS(ws);

        if (publicFunc) {
            function.flagSet.add(Flag.PUBLIC);
        }

        if (!bodyExists) {
            function.body = null;
        }

        attachAnnotations(function, annCount);
        if (docPresent) {
            attachDocumentations(function);
        }
        if (deprecatedDocPresent) {
            attachDeprecatedNode(function);
        }

        if (!function.deprecatedAttachments.isEmpty()) {
            function.flagSet.add(Flag.DEPRECATED);
        }

        BLangValueType nillTypeNode = (BLangValueType) TreeBuilder.createValueTypeNode();
        nillTypeNode.pos = pos;
        nillTypeNode.typeKind = TypeKind.NIL;
        function.returnTypeNode = nillTypeNode;

        function.objInitFunction = true;

        this.objFunctionListStack.peek().add(function);
    }

    void endObjectAttachedFunctionDef(DiagnosticPos pos, Set<Whitespace> ws, boolean publicFunc,
                                      boolean nativeFunc, boolean bodyExists, boolean docPresent,
                                      boolean deprecatedDocPresent, int annCount) {
        BLangFunction function = (BLangFunction) this.invokableNodeStack.pop();
        endEndpointDeclarationScope();
        function.pos = pos;
        function.addWS(ws);
        function.addWS(this.invocationWsStack.pop());

        function.flagSet.add(Flag.ATTACHED);

        if (publicFunc) {
            function.flagSet.add(Flag.PUBLIC);
        }

        if (nativeFunc) {
            function.flagSet.add(Flag.NATIVE);
        }

        if (!bodyExists) {
            function.body = null;
            if (!nativeFunc) {
                function.flagSet.add(Flag.INTERFACE);
                function.interfaceFunction = true;
            }
        }

        function.attachedFunction = true;

        attachAnnotations(function, annCount);
        if (docPresent) {
            attachDocumentations(function);
        }
        if (deprecatedDocPresent) {
            attachDeprecatedNode(function);
        }

        if (!function.deprecatedAttachments.isEmpty()) {
            function.flagSet.add(Flag.DEPRECATED);
        }

        this.objFunctionListStack.peek().add(function);
    }

    void endObjectOuterFunctionDef(DiagnosticPos pos, Set<Whitespace> ws, boolean publicFunc, boolean nativeFunc,
                                   boolean bodyExists, String objectName) {
        BLangFunction function = (BLangFunction) this.invokableNodeStack.pop();
        endEndpointDeclarationScope();
        function.pos = pos;
        function.addWS(ws);
        function.addWS(invocationWsStack.pop());

        if (publicFunc) {
            function.flagSet.add(Flag.PUBLIC);
        }

        if (nativeFunc) {
            function.flagSet.add(Flag.NATIVE);
        }

        if (!bodyExists) {
            function.body = null;
        }

        // Create an user defined type with object type
        TypeNode objectType = createUserDefinedType(pos, ws, (BLangIdentifier) TreeBuilder.createIdentifierNode(),
                (BLangIdentifier) createIdentifier(objectName));

        //Create and add receiver to attached functions
        BLangVariable receiver = (BLangVariable) TreeBuilder.createVariableNode();
        receiver.pos = pos;

        IdentifierNode name = createIdentifier(Names.SELF.getValue());
        receiver.setName(name);

        receiver.docTag = DocTag.RECEIVER;
        receiver.setTypeNode(objectType);

        receiver.docTag = DocTag.RECEIVER;
        function.receiver = receiver;
        function.flagSet.add(Flag.ATTACHED);

        function.attachedOuterFunction = true;

        if (!function.deprecatedAttachments.isEmpty()) {
            function.flagSet.add(Flag.DEPRECATED);
        }

        this.compUnit.addTopLevelNode(function);
    }

    void addObjectParameter(DiagnosticPos pos, Set<Whitespace> ws, boolean isField,
                            String identifier, int annotCount) {
        BLangVariable var = (BLangVariable) this.generateObjectVarNode(pos, ws, isField, identifier);
        attachAnnotations(var, annotCount);
        var.pos = pos;
        if (this.varListStack.empty()) {
            this.varStack.push(var);
        } else {
            this.varListStack.peek().add(var);
        }

    }

    private VariableNode generateObjectVarNode(DiagnosticPos pos, Set<Whitespace> ws,
                                               boolean isField, String identifier) {
        BLangVariable var = (BLangVariable) TreeBuilder.createVariableNode();
        var.pos = pos;
        IdentifierNode name = this.createIdentifier(identifier);
        var.setName(name);
        var.addWS(ws);
        var.isField = isField;
        if (!isField) {
            var.setTypeNode(this.typeNodeStack.pop());
        }
        return var;
    }

    void startAnnotationDef(DiagnosticPos pos) {
        BLangAnnotation annotNode = (BLangAnnotation) TreeBuilder.createAnnotationNode();
        annotNode.pos = pos;
        attachAnnotations(annotNode);
        attachDocumentations(annotNode);
        attachDeprecatedNode(annotNode);
        this.annotationStack.add(annotNode);
    }

    void endAnnotationDef(Set<Whitespace> ws, String identifier, boolean publicAnnotation,
                          boolean isTypeAttached) {
        BLangAnnotation annotationNode = (BLangAnnotation) this.annotationStack.pop();
        annotationNode.addWS(ws);
        annotationNode.setName(this.createIdentifier(identifier));

        if (publicAnnotation) {
            annotationNode.flagSet.add(Flag.PUBLIC);
        }
        while (!attachPointStack.empty()) {
            annotationNode.attachPoints.add(attachPointStack.pop());
        }
        if (isTypeAttached) {
            annotationNode.typeNode = (BLangType) this.typeNodeStack.pop();
        }

        this.compUnit.addTopLevelNode(annotationNode);
    }

    void startDocumentationAttachment(DiagnosticPos currentPos) {
        BLangDocumentation docAttachmentNode =
                (BLangDocumentation) TreeBuilder.createDocumentationNode();
        docAttachmentNode.pos = currentPos;
        docAttachmentStack.push(docAttachmentNode);
    }

    void endDocumentationAttachment(Set<Whitespace> ws) {
        DocumentationNode docAttachmentNode = docAttachmentStack.peek();
        docAttachmentNode.addWS(ws);
    }

    void setDocumentationAttachmentContent(DiagnosticPos pos,
                                           Set<Whitespace> ws,
                                           String contentText) {
        DocumentationNode docAttachmentNode = docAttachmentStack.peek();
        docAttachmentNode.addWS(ws);

        docAttachmentNode.setDocumentationText(contentText);
    }

    void createDocumentationAttribute(DiagnosticPos pos,
                                      Set<Whitespace> ws,
                                      String attributeName,
                                      String endText, String docPrefix) {
        BLangDocumentationAttribute attrib =
                (BLangDocumentationAttribute) TreeBuilder.createDocumentationAttributeNode();
        attrib.documentationField = (BLangIdentifier) createIdentifier(attributeName);

        attrib.documentationText = endText;
        attrib.docTag = DocTag.fromString(docPrefix);

        attrib.pos = pos;
        attrib.addWS(ws);
        docAttachmentStack.peek().addAttribute(attrib);
    }

    void createDeprecatedNode(DiagnosticPos pos,
                              Set<Whitespace> ws,
                              String content) {
        BLangDeprecatedNode deprecatedNode = (BLangDeprecatedNode) TreeBuilder.createDeprecatedNode();

        deprecatedNode.pos = pos;
        deprecatedNode.addWS(ws);

        deprecatedNode.documentationText = content;
        deprecatedAttachmentStack.push(deprecatedNode);
    }

    void startAnnotationAttachment(DiagnosticPos currentPos) {
        BLangAnnotationAttachment annotAttachmentNode =
                (BLangAnnotationAttachment) TreeBuilder.createAnnotAttachmentNode();
        annotAttachmentNode.pos = currentPos;
        annotAttachmentStack.push(annotAttachmentNode);
    }

    void setAnnotationAttachmentName(Set<Whitespace> ws, boolean hasExpr, DiagnosticPos currentPos,
                                     boolean popAnnAttachment) {
        BLangNameReference nameReference = nameReferenceStack.pop();
        BLangAnnotationAttachment bLangAnnotationAttachment = (BLangAnnotationAttachment) annotAttachmentStack.peek();
        bLangAnnotationAttachment.pos = currentPos;
        bLangAnnotationAttachment.addWS(nameReference.ws);
        bLangAnnotationAttachment.addWS(ws);
        bLangAnnotationAttachment.setAnnotationName(nameReference.name);
        bLangAnnotationAttachment.setPackageAlias(nameReference.pkgAlias);
        if (hasExpr) {
            bLangAnnotationAttachment.setExpression(exprNodeStack.pop());
        }
        if (popAnnAttachment) {
            annotAttachmentStack.pop();
        }
    }

    private void attachAnnotations(AnnotatableNode annotatableNode) {
        annotAttachmentStack.forEach(annotatableNode::addAnnotationAttachment);
        annotAttachmentStack.clear();
    }

    private void attachDocumentations(DocumentableNode documentableNode) {
        if (!docAttachmentStack.empty()) {
            documentableNode.addDocumentationAttachment(docAttachmentStack.pop());
        }
    }

    private void attachDeprecatedNode(DocumentableNode documentableNode) {
        if (!deprecatedAttachmentStack.empty()) {
            documentableNode.addDeprecatedAttachment(deprecatedAttachmentStack.pop());
        }
    }

    private void attachAnnotations(AnnotatableNode annotatableNode, int count) {
        if (count == 0 || annotAttachmentStack.empty()) {
            return;
        }

        List<AnnotationAttachmentNode> tempAnnotAttachments = new ArrayList<>(count);
        for (int i = 0; i < count; i++) {
            if (annotAttachmentStack.empty()) {
                break;
            }
            tempAnnotAttachments.add(annotAttachmentStack.pop());
        }
        // reversing the collected annotations to preserve the original order
        Collections.reverse(tempAnnotAttachments);
        tempAnnotAttachments.forEach(annotatableNode::addAnnotationAttachment);
    }

    void addAssignmentStatement(DiagnosticPos pos, Set<Whitespace> ws, boolean isVarDeclaration) {
        ExpressionNode rExprNode = exprNodeStack.pop();
        ExpressionNode lExprNode = exprNodeStack.pop();
        BLangAssignment assignmentNode = (BLangAssignment) TreeBuilder.createAssignmentNode();
        assignmentNode.setExpression(rExprNode);
        assignmentNode.setDeclaredWithVar(isVarDeclaration);
        assignmentNode.pos = pos;
        assignmentNode.addWS(ws);
        assignmentNode.varRef = ((BLangVariableReference) lExprNode);
        addStmtToCurrentBlock(assignmentNode);
    }

    void addTupleDestructuringStatement(DiagnosticPos pos, Set<Whitespace> ws,
                                        boolean isVarsExist, boolean varDeclaration) {
        BLangTupleDestructure stmt = (BLangTupleDestructure) TreeBuilder.createTupleDestructureStatementNode();
        stmt.pos = pos;
        stmt.addWS(ws);
        if (isVarsExist) {
            stmt.setDeclaredWithVar(varDeclaration);
            stmt.expr = (BLangExpression) exprNodeStack.pop();
            List<ExpressionNode> lExprList = exprNodeListStack.pop();
            lExprList.forEach(expressionNode -> stmt.varRefs.add((BLangVariableReference) expressionNode));
            stmt.addWS(commaWsStack.pop());
        }
        // TODO: handle ParamList Destructure.
        addStmtToCurrentBlock(stmt);
    }

    void startForeachStatement() {
        startBlock();
    }

    void addCompoundAssignmentStatement(DiagnosticPos pos, Set<Whitespace> ws, String operator) {
        BLangCompoundAssignment assignmentNode =
                (BLangCompoundAssignment) TreeBuilder.createCompoundAssignmentNode();
        assignmentNode.setExpression(exprNodeStack.pop());
        assignmentNode.setVariable((BLangVariableReference) exprNodeStack.pop());
        assignmentNode.pos = pos;
        assignmentNode.addWS(ws);
        assignmentNode.addWS(this.operatorWs.pop());
        assignmentNode.opKind = OperatorKind.valueFrom(operator);
        addStmtToCurrentBlock(assignmentNode);
    }

    void addCompoundOperator(Set<Whitespace> ws) {
        this.operatorWs.push(ws);
    }

    void addPostIncrementStatement(DiagnosticPos pos, Set<Whitespace> ws, String operator) {
        BLangPostIncrement postIncrement =
                (BLangPostIncrement) TreeBuilder.createPostIncrementNode();
        postIncrement.setVariable((BLangVariableReference) exprNodeStack.pop());
        postIncrement.pos = pos;
        postIncrement.addWS(ws);
        addLiteralValue(pos, ws, TypeTags.INT, Long.parseLong("1"));
        postIncrement.increment = (BLangExpression) exprNodeStack.pop();
        postIncrement.opKind = OperatorKind.valueFrom(operator);
        addStmtToCurrentBlock(postIncrement);
    }

    void addForeachStatement(DiagnosticPos pos, Set<Whitespace> ws) {
        BLangForeach foreach = (BLangForeach) TreeBuilder.createForeachNode();
        foreach.addWS(ws);
        foreach.pos = pos;
        foreach.setCollection(exprNodeStack.pop());
        foreach.addWS(commaWsStack.pop());
        List<ExpressionNode> lExprList = exprNodeListStack.pop();
        lExprList.forEach(expressionNode -> foreach.addVariable((BLangVariableReference) expressionNode));
        BLangBlockStmt foreachBlock = (BLangBlockStmt) this.blockNodeStack.pop();
        foreachBlock.pos = pos;
        foreach.setBody(foreachBlock);
        addStmtToCurrentBlock(foreach);
    }

    void startWhileStmt() {
        startBlock();
    }

    void addWhileStmt(DiagnosticPos pos, Set<Whitespace> ws) {
        BLangWhile whileNode = (BLangWhile) TreeBuilder.createWhileNode();
        whileNode.setCondition(exprNodeStack.pop());
        whileNode.pos = pos;
        whileNode.addWS(ws);
        BLangBlockStmt whileBlock = (BLangBlockStmt) this.blockNodeStack.pop();
        whileBlock.pos = pos;
        whileNode.setBody(whileBlock);
        addStmtToCurrentBlock(whileNode);
    }

    void startLockStmt() {
        startBlock();
    }

    void addLockStmt(DiagnosticPos pos, Set<Whitespace> ws) {
        BLangLock lockNode = (BLangLock) TreeBuilder.createLockNode();
        lockNode.pos = pos;
        lockNode.addWS(ws);
        BLangBlockStmt lockBlock = (BLangBlockStmt) this.blockNodeStack.pop();
        lockBlock.pos = pos;
        lockNode.setBody(lockBlock);
        addStmtToCurrentBlock(lockNode);
    }

    public void addContinueStatement(DiagnosticPos pos, Set<Whitespace> ws) {
        BLangContinue nextNode = (BLangContinue) TreeBuilder.createContinueNode();
        nextNode.pos = pos;
        nextNode.addWS(ws);
        addStmtToCurrentBlock(nextNode);
    }

    void addBreakStatement(DiagnosticPos pos, Set<Whitespace> ws) {
        BLangBreak breakNode = (BLangBreak) TreeBuilder.createBreakNode();
        breakNode.pos = pos;
        breakNode.addWS(ws);
        addStmtToCurrentBlock(breakNode);
    }

    void addReturnStatement(DiagnosticPos pos, Set<Whitespace> ws, boolean exprAvailable) {
        BLangReturn retStmt = (BLangReturn) TreeBuilder.createReturnNode();
        retStmt.pos = pos;
        retStmt.addWS(ws);
        if (exprAvailable) {
            retStmt.expr = (BLangExpression) this.exprNodeStack.pop();
        } else {
            BLangLiteral nilLiteral = (BLangLiteral) TreeBuilder.createLiteralExpression();
            nilLiteral.pos = pos;
            nilLiteral.value = Names.NIL_VALUE;
            nilLiteral.typeTag = TypeTags.NIL;
            retStmt.expr = nilLiteral;
        }
        addStmtToCurrentBlock(retStmt);
    }

    void startTransactionStmt() {
        transactionNodeStack.push(TreeBuilder.createTransactionNode());
        startBlock();
    }

    void addTransactionBlock(DiagnosticPos pos, Set<Whitespace> ws) {
        TransactionNode transactionNode = transactionNodeStack.peek();
        BLangBlockStmt transactionBlock = (BLangBlockStmt) this.blockNodeStack.pop();
        transactionBlock.pos = pos;
        transactionNode.addWS(ws);
        transactionNode.setTransactionBody(transactionBlock);
    }

    void endTransactionPropertyInitStatementList(Set<Whitespace> ws) {
        TransactionNode transactionNode = transactionNodeStack.peek();
        transactionNode.addWS(ws);
    }

    void startOnretryBlock() {
        startBlock();
    }

    void addOnretryBlock(DiagnosticPos pos, Set<Whitespace> ws) {
        TransactionNode transactionNode = transactionNodeStack.peek();
        BLangBlockStmt onretryBlock = (BLangBlockStmt) this.blockNodeStack.pop();
        onretryBlock.pos = pos;
        transactionNode.addWS(ws);
        transactionNode.setOnRetryBody(onretryBlock);
    }

    void endTransactionStmt(DiagnosticPos pos, Set<Whitespace> ws) {
        BLangTransaction transaction = (BLangTransaction) transactionNodeStack.pop();
        transaction.pos = pos;
        transaction.addWS(ws);
        addStmtToCurrentBlock(transaction);

        // TODO This is a temporary workaround to flag coordinator service start
        String value = compilerOptions.get(CompilerOptionName.TRANSACTION_EXISTS);
        if (value != null) {
            return;
        }

        compilerOptions.put(CompilerOptionName.TRANSACTION_EXISTS, "true");
        List<String> nameComps = getPackageNameComps(Names.TRANSACTION_PACKAGE.value);
        addImportPackageDeclaration(pos, null, Names.TRANSACTION_ORG.value, nameComps, Names.DEFAULT_VERSION.value,
                Names.DOT.value + nameComps.get(nameComps.size() - 1));
    }

    void addAbortStatement(DiagnosticPos pos, Set<Whitespace> ws) {
        BLangAbort abortNode = (BLangAbort) TreeBuilder.createAbortNode();
        abortNode.pos = pos;
        abortNode.addWS(ws);
        addStmtToCurrentBlock(abortNode);
    }

    void addDoneStatement(DiagnosticPos pos, Set<Whitespace> ws) {
        BLangDone doneNode = (BLangDone) TreeBuilder.createDoneNode();
        doneNode.pos = pos;
        doneNode.addWS(ws);
        addStmtToCurrentBlock(doneNode);
    }

    void addRetryStatement(DiagnosticPos pos, Set<Whitespace> ws) {
        BLangRetry retryNode = (BLangRetry) TreeBuilder.createRetryNode();
        retryNode.pos = pos;
        retryNode.addWS(ws);
        addStmtToCurrentBlock(retryNode);
    }

    void addRetryCountExpression(Set<Whitespace> ws) {
        BLangTransaction transaction = (BLangTransaction) transactionNodeStack.peek();
        transaction.addWS(ws);
        transaction.retryCount = (BLangExpression) exprNodeStack.pop();
    }

    void addCommittedBlock(Set<Whitespace> ws) {
        BLangTransaction transaction = (BLangTransaction) transactionNodeStack.peek();
        transaction.addWS(ws);
        transaction.onCommitFunction = (BLangExpression) exprNodeStack.pop();
    }

    void addAbortedBlock(Set<Whitespace> ws) {
        BLangTransaction transaction = (BLangTransaction) transactionNodeStack.peek();
        transaction.addWS(ws);
        transaction.onAbortFunction = (BLangExpression) exprNodeStack.pop();
    }

    void startIfElseNode(DiagnosticPos pos) {
        BLangIf ifNode = (BLangIf) TreeBuilder.createIfElseStatementNode();
        ifNode.pos = pos;
        ifElseStatementStack.push(ifNode);
        startBlock();
    }

    void addIfBlock(DiagnosticPos pos, Set<Whitespace> ws) {
        IfNode ifNode = ifElseStatementStack.peek();
        ((BLangIf) ifNode).pos = pos;
        ifNode.addWS(ws);
        ifNode.setCondition(exprNodeStack.pop());
        ifNode.setBody(blockNodeStack.pop());
    }

    void addElseIfBlock(DiagnosticPos pos, Set<Whitespace> ws) {
        IfNode elseIfNode = ifElseStatementStack.pop();
        ((BLangIf) elseIfNode).pos = pos;
        elseIfNode.setCondition(exprNodeStack.pop());
        elseIfNode.setBody(blockNodeStack.pop());
        elseIfNode.addWS(ws);

        IfNode parentIfNode = ifElseStatementStack.peek();
        while (parentIfNode.getElseStatement() != null) {
            parentIfNode = (IfNode) parentIfNode.getElseStatement();
        }
        parentIfNode.setElseStatement(elseIfNode);
    }

    void addElseBlock(DiagnosticPos pos, Set<Whitespace> ws) {
        IfNode ifNode = ifElseStatementStack.peek();
        while (ifNode.getElseStatement() != null) {
            ifNode = (IfNode) ifNode.getElseStatement();
        }
        BlockNode elseBlock = blockNodeStack.pop();
        elseBlock.addWS(ws);
        ((BLangBlockStmt) elseBlock).pos = pos;
        ifNode.setElseStatement(elseBlock);
    }

    void endIfElseNode(Set<Whitespace> ws) {
        IfNode ifNode = ifElseStatementStack.pop();
        ifNode.addWS(ws);
        addStmtToCurrentBlock(ifNode);
    }

    void createMatchNode(DiagnosticPos pos) {
        if (this.matchStmtStack == null) {
            this.matchStmtStack = new ArrayDeque<>();
        }

        BLangMatch matchStmt = (BLangMatch) TreeBuilder.createMatchStatement();
        matchStmt.pos = pos;
        matchStmt.patternClauses = new ArrayList<>();

        this.matchStmtStack.addFirst(matchStmt);
    }

    void completeMatchNode(DiagnosticPos pos, Set<Whitespace> ws) {
        BLangMatch matchStmt = this.matchStmtStack.removeFirst();
        matchStmt.pos = pos;
        matchStmt.addWS(ws);
        matchStmt.expr = (BLangExpression) this.exprNodeStack.pop();
        addStmtToCurrentBlock(matchStmt);
    }

    void startMatchStmtPattern() {
        startBlock();
    }

    void addMatchStmtPattern(DiagnosticPos pos, Set<Whitespace> ws, String identifier) {
        BLangMatchStmtPatternClause patternClause =
                (BLangMatchStmtPatternClause) TreeBuilder.createMatchStatementPattern();
        patternClause.pos = pos;
        patternClause.addWS(ws);

        // Create a variable node
        String patternIdentifier = identifier == null ? Names.IGNORE.value : identifier;
        BLangVariable var = (BLangVariable) TreeBuilder.createVariableNode();
        var.pos = pos;
        var.setName(this.createIdentifier(patternIdentifier));
        var.setTypeNode(this.typeNodeStack.pop());
        if (identifier != null) {
            Set<Whitespace> varDefWS = removeNthFromStart(ws, 0);
            var.addWS(varDefWS);
        }
        patternClause.variable = var;
        patternClause.body = (BLangBlockStmt) blockNodeStack.pop();
        patternClause.body.pos = pos;
        this.matchStmtStack.peekFirst().patternClauses.add(patternClause);
    }

    void addWorkerSendStmt(DiagnosticPos pos, Set<Whitespace> ws, String workerName, boolean isForkJoinSend) {
        BLangWorkerSend workerSendNode = (BLangWorkerSend) TreeBuilder.createWorkerSendNode();
        workerSendNode.setWorkerName(this.createIdentifier(workerName));
        workerSendNode.expr = (BLangExpression) exprNodeStack.pop();
        workerSendNode.isForkJoinSend = isForkJoinSend;
        workerSendNode.pos = pos;
        workerSendNode.addWS(ws);
        addStmtToCurrentBlock(workerSendNode);
    }

    void addWorkerReceiveStmt(DiagnosticPos pos, Set<Whitespace> ws, String workerName) {
        BLangWorkerReceive workerReceiveNode = (BLangWorkerReceive) TreeBuilder.createWorkerReceiveNode();
        workerReceiveNode.setWorkerName(this.createIdentifier(workerName));
        workerReceiveNode.expr = (BLangExpression) exprNodeStack.pop();
        workerReceiveNode.pos = pos;
        workerReceiveNode.addWS(ws);
        addStmtToCurrentBlock(workerReceiveNode);
    }

    void addExpressionStmt(DiagnosticPos pos, Set<Whitespace> ws) {
        BLangExpressionStmt exprStmt = (BLangExpressionStmt) TreeBuilder.createExpressionStatementNode();
        exprStmt.pos = pos;
        exprStmt.addWS(ws);
        exprStmt.expr = (BLangExpression) exprNodeStack.pop();
        addStmtToCurrentBlock(exprStmt);
    }

    void startServiceDef(DiagnosticPos pos) {
        BLangService serviceNode = (BLangService) TreeBuilder.createServiceNode();
        serviceNode.pos = pos;
        attachAnnotations(serviceNode);
        attachDocumentations(serviceNode);
        attachDeprecatedNode(serviceNode);
        serviceNodeStack.push(serviceNode);
        startEndpointDeclarationScope(serviceNode.endpoints);
    }

    void addServiceBody(Set<Whitespace> ws) {
        ServiceNode serviceNode = serviceNodeStack.peek();
        serviceNode.addWS(ws);
        blockNodeStack.pop().getStatements().forEach(stmt -> {
            if (stmt.getKind() == NodeKind.XMLNS) {
                serviceNode.addNamespaceDeclaration((BLangXMLNSStatement) stmt);
            } else {
                serviceNode.addVariable((VariableDefinitionNode) stmt);
            }
        });
    }

    void addAnonymousEndpointBind(Set<Whitespace> ws) {
        BLangService serviceNode = (BLangService) serviceNodeStack.peek();
        serviceNode.addWS(ws);
        serviceNode.addAnonymousEndpointBind((RecordLiteralNode) exprNodeStack.pop());
    }

    void addServiceEndpointAttachments(int size, Set<Whitespace> ws) {
        ServiceNode serviceNode = serviceNodeStack.peek();
        serviceNode.addWS(ws);
        for (int i = 0; i < size; i++) {
            BLangNameReference nameReference = nameReferenceStack.pop();
            BLangSimpleVarRef varRef = (BLangSimpleVarRef) TreeBuilder.createSimpleVariableReferenceNode();
            varRef.pos = nameReference.pos;
            varRef.addWS(nameReference.ws);
            varRef.pkgAlias = (BLangIdentifier) nameReference.pkgAlias;
            varRef.variableName = (BLangIdentifier) nameReference.name;
            serviceNode.bindToEndpoint(varRef);
        }
    }

    void endServiceDef(DiagnosticPos pos, Set<Whitespace> ws, String serviceName, boolean constrained) {
        BLangService serviceNode = (BLangService) serviceNodeStack.pop();
        serviceNode.setName(createIdentifier(serviceName));
        if (constrained) {
            final BLangNameReference epName = nameReferenceStack.pop();
            serviceNode.setServiceTypeStruct(createUserDefinedType(pos, epName.ws, (BLangIdentifier) epName.pkgAlias,
                    (BLangIdentifier) epName.name));
        }
        serviceNode.pos = pos;
        serviceNode.addWS(ws);
        this.compUnit.addTopLevelNode(serviceNode);
        endEndpointDeclarationScope();
    }

    void startResourceDef() {
        ResourceNode resourceNode = TreeBuilder.createResourceNode();
        invokableNodeStack.push(resourceNode);
        startEndpointDeclarationScope(((BLangResource) resourceNode).endpoints);
    }

    void endResourceDef(DiagnosticPos pos, Set<Whitespace> ws, String resourceName,
                        boolean docExists, boolean isDeprecated, boolean hasParameters) {
        BLangResource resourceNode = (BLangResource) invokableNodeStack.pop();
        endEndpointDeclarationScope();
        resourceNode.pos = pos;
        resourceNode.addWS(ws);
        resourceNode.setName(createIdentifier(resourceName));
        if (docExists) {
            attachDocumentations(resourceNode);
        }
        if (isDeprecated) {
            attachDeprecatedNode(resourceNode);
        }
        if (hasParameters) {
            BLangVariable firstParam = (BLangVariable) varListStack.peek().get(0);
            if (firstParam.name.value.startsWith("$") && varListStack.peek().size() > 1) {
                // This is an endpoint variable
                Set<Whitespace> wsBeforeComma = removeNthFromLast(firstParam.getWS(), 0);
                resourceNode.addWS(wsBeforeComma);
            }
            varListStack.pop().forEach(variableNode -> {
                ((BLangVariable) variableNode).docTag = DocTag.PARAM;
                resourceNode.addParameter(variableNode);
            });
        }

        // Set the return type node
        BLangValueType nillTypeNode = (BLangValueType) TreeBuilder.createValueTypeNode();
        nillTypeNode.pos = pos;
        nillTypeNode.typeKind = TypeKind.NIL;
        resourceNode.returnTypeNode = nillTypeNode;

        serviceNodeStack.peek().addResource(resourceNode);
    }

    void addResourceAnnotation(int annotCount) {
        BLangResource resourceNode = (BLangResource) invokableNodeStack.peek();
        attachAnnotations(resourceNode, annotCount);
    }

    void addEndpointVariable(DiagnosticPos pos, Set<Whitespace> ws, String endpointName) {
        BLangVariable var = (BLangVariable) TreeBuilder.createVariableNode();
        var.pos = pos;
        // endpointName has to be redefine at semantic analyze phase. So appending $ to make it work.
        IdentifierNode name = this.createIdentifier("$" + endpointName);
        var.setName(name);
        var.addWS(ws);
        // Type will be calculated at SymEnter phase.
        if (varListStack.empty()) {
            varListStack.push(new ArrayList<>());
        }
        varListStack.peek().add(0, var);
    }

    void createXMLQName(DiagnosticPos pos, Set<Whitespace> ws, String localname, String prefix) {
        BLangXMLQName qname = (BLangXMLQName) TreeBuilder.createXMLQNameNode();
        qname.localname = (BLangIdentifier) createIdentifier(localname);
        qname.prefix = (BLangIdentifier) createIdentifier(prefix);
        qname.pos = pos;
        qname.addWS(ws);
        addExpressionNode(qname);
    }

    void createXMLAttribute(DiagnosticPos pos, Set<Whitespace> ws) {
        BLangXMLAttribute xmlAttribute = (BLangXMLAttribute) TreeBuilder.createXMLAttributeNode();
        xmlAttribute.value = (BLangXMLQuotedString) exprNodeStack.pop();
        xmlAttribute.name = (BLangExpression) exprNodeStack.pop();
        xmlAttribute.pos = pos;
        xmlAttribute.addWS(ws);
        xmlAttributeNodeStack.push(xmlAttribute);
    }

    void attachXmlLiteralWS(Set<Whitespace> ws) {
        this.exprNodeStack.peek().addWS(ws);
    }

    void startXMLElement(DiagnosticPos pos, Set<Whitespace> ws, boolean isRoot) {
        BLangXMLElementLiteral xmlElement = (BLangXMLElementLiteral) TreeBuilder.createXMLElementLiteralNode();
        BLangExpression startTag = (BLangExpression) exprNodeStack.pop();
        xmlElement.addWS(ws);
        xmlElement.startTagName = startTag;
        xmlElement.pos = pos;
        xmlElement.isRoot = isRoot;
        xmlAttributeNodeStack.forEach(xmlElement::addAttribute);
        xmlAttributeNodeStack.clear();
        addExpressionNode(xmlElement);
    }

    void endXMLElement(Set<Whitespace> ws) {
        BLangExpression endTag = (BLangExpression) exprNodeStack.pop();
        BLangXMLElementLiteral xmlElement = (BLangXMLElementLiteral) exprNodeStack.peek();
        xmlElement.addWS(ws);
        xmlElement.endTagName = endTag;
    }

    void createXMLQuotedLiteral(DiagnosticPos pos,
                                Set<Whitespace> ws,
                                Stack<String> precedingTextFragments,
                                String endingText,
                                QuoteType quoteType) {
        List<BLangExpression> templateExprs =
                getExpressionsInTemplate(pos, ws, precedingTextFragments, endingText);
        BLangXMLQuotedString quotedString = (BLangXMLQuotedString) TreeBuilder.createXMLQuotedStringNode();
        quotedString.pos = pos;
        quotedString.quoteType = quoteType;
        quotedString.textFragments = templateExprs;
        addExpressionNode(quotedString);
    }

    void addChildToXMLElement(Set<Whitespace> ws) {
        XMLLiteralNode child = (XMLLiteralNode) exprNodeStack.pop();
        child.addWS(ws);
        BLangXMLElementLiteral parentXMLExpr = (BLangXMLElementLiteral) exprNodeStack.peek();
        parentXMLExpr.addChild(child);
    }

    void createXMLTextLiteral(DiagnosticPos pos,
                              Set<Whitespace> ws,
                              Stack<String> precedingTextFragments,
                              String endingText) {
        BLangXMLTextLiteral xmlTextLiteral = (BLangXMLTextLiteral) TreeBuilder.createXMLTextLiteralNode();
        xmlTextLiteral.textFragments =
                getExpressionsInTemplate(pos, ws, precedingTextFragments, endingText);
        xmlTextLiteral.pos = pos;
        addExpressionNode(xmlTextLiteral);
    }

    void addXMLTextToElement(DiagnosticPos pos,
                             Set<Whitespace> ws,
                             Stack<String> precedingTextFragments,
                             String endingText) {

        List<BLangExpression> templateExprs =
                getExpressionsInTemplate(pos, ws, precedingTextFragments, endingText);
        BLangXMLElementLiteral parentElement = (BLangXMLElementLiteral) exprNodeStack.peek();
        templateExprs.forEach(parentElement::addChild);
    }

    void createXMLCommentLiteral(DiagnosticPos pos,
                                 Set<Whitespace> ws,
                                 Stack<String> precedingTextFragments,
                                 String endingText) {

        BLangXMLCommentLiteral xmlCommentLiteral = (BLangXMLCommentLiteral) TreeBuilder.createXMLCommentLiteralNode();
        xmlCommentLiteral.textFragments =
                getExpressionsInTemplate(pos, null, precedingTextFragments, endingText);
        xmlCommentLiteral.pos = pos;
        xmlCommentLiteral.addWS(ws);
        addExpressionNode(xmlCommentLiteral);
    }

    void createXMLPILiteral(DiagnosticPos pos,
                            Set<Whitespace> ws,
                            String targetQName,
                            Stack<String> precedingTextFragments,
                            String endingText) {
        List<BLangExpression> dataExprs =
                getExpressionsInTemplate(pos, ws, precedingTextFragments, endingText);
        addLiteralValue(pos, ws, TypeTags.STRING, targetQName);

        BLangXMLProcInsLiteral xmlProcInsLiteral =
                (BLangXMLProcInsLiteral) TreeBuilder.createXMLProcessingIntsructionLiteralNode();
        xmlProcInsLiteral.pos = pos;
        xmlProcInsLiteral.dataFragments = dataExprs;
        xmlProcInsLiteral.target = (BLangLiteral) exprNodeStack.pop();
        addExpressionNode(xmlProcInsLiteral);
    }

    void addXMLNSDeclaration(DiagnosticPos pos,
                             Set<Whitespace> ws,
                             String namespaceUri,
                             String prefix,
                             boolean isTopLevel) {
        BLangXMLNS xmlns = (BLangXMLNS) TreeBuilder.createXMLNSNode();
        BLangIdentifier prefixIdentifer = (BLangIdentifier) TreeBuilder.createIdentifierNode();
        prefixIdentifer.pos = pos;
        prefixIdentifer.value = prefix;

        addLiteralValue(pos, removeNthFromStart(ws, 1), TypeTags.STRING, namespaceUri);
        xmlns.namespaceURI = (BLangLiteral) exprNodeStack.pop();
        xmlns.prefix = prefixIdentifer;
        xmlns.pos = pos;
        xmlns.addWS(ws);

        if (isTopLevel) {
            this.compUnit.addTopLevelNode(xmlns);
            return;
        }

        BLangXMLNSStatement xmlnsStmt = (BLangXMLNSStatement) TreeBuilder.createXMLNSDeclrStatementNode();
        xmlnsStmt.xmlnsDecl = xmlns;
        xmlnsStmt.pos = pos;
        addStmtToCurrentBlock(xmlnsStmt);
    }

    void createStringTemplateLiteral(DiagnosticPos pos, Set<Whitespace> ws, Stack<String> precedingTextFragments,
                                     String endingText) {
        BLangStringTemplateLiteral stringTemplateLiteral =
                (BLangStringTemplateLiteral) TreeBuilder.createStringTemplateLiteralNode();
        stringTemplateLiteral.exprs =
                getExpressionsInTemplate(pos, null, precedingTextFragments, endingText);
        stringTemplateLiteral.addWS(ws);
        stringTemplateLiteral.pos = pos;
        addExpressionNode(stringTemplateLiteral);
    }

    void createXmlAttributesRefExpr(DiagnosticPos pos, Set<Whitespace> ws, boolean singleAttribute) {
        BLangXMLAttributeAccess xmlAttributeAccess =
                (BLangXMLAttributeAccess) TreeBuilder.createXMLAttributeAccessNode();
        xmlAttributeAccess.pos = pos;
        xmlAttributeAccess.addWS(ws);
        if (singleAttribute) {
            xmlAttributeAccess.indexExpr = (BLangExpression) exprNodeStack.pop();
        }
        xmlAttributeAccess.expr = (BLangVariableReference) exprNodeStack.pop();
        addExpressionNode(xmlAttributeAccess);
    }

    void addIntRangeExpression(DiagnosticPos pos,
                               Set<Whitespace> ws,
                               boolean includeStart,
                               boolean includeEnd,
                               boolean noUpperBound) {
        BLangIntRangeExpression intRangeExpr = (BLangIntRangeExpression) TreeBuilder.createIntRangeExpression();
        intRangeExpr.pos = pos;
        intRangeExpr.addWS(ws);
        if (!noUpperBound) {
            intRangeExpr.endExpr = (BLangExpression) this.exprNodeStack.pop();
        }
        intRangeExpr.startExpr = (BLangExpression) this.exprNodeStack.pop();
        intRangeExpr.includeStart = includeStart;
        intRangeExpr.includeEnd = includeEnd;
        exprNodeStack.push(intRangeExpr);
    }

    void addNamedArgument(DiagnosticPos pos, Set<Whitespace> ws, String name) {
        BLangNamedArgsExpression namedArg = (BLangNamedArgsExpression) TreeBuilder.createNamedArgNode();
        namedArg.pos = pos;
        namedArg.addWS(ws);
        namedArg.name = (BLangIdentifier) this.createIdentifier(name);
        namedArg.expr = (BLangExpression) this.exprNodeStack.pop();
        addExpressionNode(namedArg);
    }

    void addRestArgument(DiagnosticPos pos, Set<Whitespace> ws) {
        BLangRestArgsExpression varArgs = (BLangRestArgsExpression) TreeBuilder.createVarArgsNode();
        varArgs.pos = pos;
        varArgs.addWS(ws);
        varArgs.expr = (BLangExpression) this.exprNodeStack.pop();
        addExpressionNode(varArgs);
    }

    void addDefaultableParam(DiagnosticPos pos, Set<Whitespace> ws) {
        BLangVariableDef defaultableParam = (BLangVariableDef) TreeBuilder.createVariableDefinitionNode();
        defaultableParam.pos = pos;
        defaultableParam.addWS(ws);
        List<VariableNode> params = this.varListStack.peek();
        BLangVariable var = (BLangVariable) params.remove(params.size() - 1);
        var.expr = (BLangExpression) this.exprNodeStack.pop();
        defaultableParam.var = var;
        this.defaultableParamsList.add(defaultableParam);
    }

    void addRestParam(DiagnosticPos pos, Set<Whitespace> ws, String identifier, int annotCount) {
        BLangVariable restParam = (BLangVariable) this.generateBasicVarNode(pos, ws, identifier, false);
        attachAnnotations(restParam, annotCount);
        restParam.pos = pos;

        BLangArrayType typeNode = (BLangArrayType) TreeBuilder.createArrayTypeNode();
        typeNode.elemtype = restParam.typeNode;
        typeNode.dimensions = 1;
        restParam.typeNode = typeNode;
        this.restParamStack.push(restParam);
    }

    // Private methods

    private List<BLangExpression> getExpressionsInTemplate(DiagnosticPos pos,
                                                           Set<Whitespace> ws,
                                                           Stack<String> precedingTextFragments,
                                                           String endingText) {
        List<BLangExpression> expressions = new ArrayList<>();

        endingText = endingText == null ? "" : StringEscapeUtils.unescapeJava(endingText);
        addLiteralValue(pos, ws, TypeTags.STRING, endingText);
        expressions.add((BLangExpression) exprNodeStack.pop());

        while (!precedingTextFragments.empty()) {
            expressions.add((BLangExpression) exprNodeStack.pop());
            String textFragment = precedingTextFragments.pop();
            textFragment = textFragment == null ? "" : StringEscapeUtils.unescapeJava(textFragment);
            addLiteralValue(pos, ws, TypeTags.STRING, textFragment);
            expressions.add((BLangExpression) exprNodeStack.pop());
        }

        Collections.reverse(expressions);
        return expressions;
    }

    void endCompilationUnit(Set<Whitespace> ws) {
        compUnit.addWS(ws);
    }

    void endCallableParamList(Set<Whitespace> ws) {
        this.invokableNodeStack.peek().addWS(ws);
    }

    void endFuncTypeParamList(Set<Whitespace> ws) {
        this.commaWsStack.push(ws);
    }

    private Set<Whitespace> removeNthFromLast(Set<Whitespace> ws, int n) {
        if (ws == null) {
            return null;
        }
        return removeNth(((TreeSet<Whitespace>) ws).descendingIterator(), n);
    }

    private Set<Whitespace> removeNthFromStart(Set<Whitespace> ws, int n) {
        if (ws == null) {
            return null;
        }
        return removeNth(ws.iterator(), n);
    }

    private Set<Whitespace> removeNth(Iterator<Whitespace> iterator, int n) {
        int i = 0;
        while (iterator.hasNext()) {
            Whitespace next = iterator.next();
            if (i++ == n) {
                Set<Whitespace> varWS = new TreeSet<>();
                varWS.add(next);
                iterator.remove();
                return varWS;
            }
        }
        return null;
    }

    private BLangUserDefinedType createUserDefinedType(DiagnosticPos pos,
                                                       Set<Whitespace> ws,
                                                       BLangIdentifier pkgAlias,
                                                       BLangIdentifier name) {
        BLangUserDefinedType userDefinedType = (BLangUserDefinedType) TreeBuilder.createUserDefinedTypeNode();
        userDefinedType.pos = pos;
        userDefinedType.addWS(ws);
        userDefinedType.pkgAlias = pkgAlias;
        userDefinedType.typeName = name;
        return userDefinedType;
    }

    private List<String> getPackageNameComps(String sourcePkg) {
        String[] pkgParts = sourcePkg.split("\\.|\\\\|\\/");
        return Arrays.asList(pkgParts);
    }

    void startOrderByClauseNode(DiagnosticPos pos) {
        OrderByNode orderByNode = TreeBuilder.createOrderByNode();
        ((BLangOrderBy) orderByNode).pos = pos;
        this.orderByClauseStack.push(orderByNode);
    }

    void endOrderByClauseNode(DiagnosticPos pos, Set<Whitespace> ws) {
        OrderByNode orderByNode = this.orderByClauseStack.peek();
        ((BLangOrderBy) orderByNode).pos = pos;
        orderByNode.addWS(ws);
        Collections.reverse(orderByVariableStack);
        while (!this.orderByVariableStack.empty()) {
            orderByNode.addOrderByVariable(this.orderByVariableStack.pop());
        }
    }

    void startOrderByVariableNode(DiagnosticPos pos) {
        OrderByVariableNode orderByVariableNode = TreeBuilder.createOrderByVariableNode();
        ((BLangOrderByVariable) orderByVariableNode).pos = pos;
        this.orderByVariableStack.push(orderByVariableNode);
    }

    void endOrderByVariableNode(DiagnosticPos pos, Set<Whitespace> ws, boolean isAscending,
                                boolean isDescending) {
        OrderByVariableNode orderByVariableNode = this.orderByVariableStack.peek();
        ((BLangOrderByVariable) orderByVariableNode).pos = pos;
        orderByVariableNode.addWS(ws);
        orderByVariableNode.setVariableReference(this.exprNodeStack.pop());
        orderByVariableNode.setOrderByType(isAscending, isDescending);
    }

    void startLimitClauseNode(DiagnosticPos pos) {
        LimitNode limitNode = TreeBuilder.createLimitNode();
        ((BLangLimit) limitNode).pos = pos;
        this.limitClauseStack.push(limitNode);
    }

    void endLimitClauseNode(DiagnosticPos pos, Set<Whitespace> ws, String limitValue) {
        LimitNode limitNode = this.limitClauseStack.peek();
        ((BLangLimit) limitNode).pos = pos;
        limitNode.addWS(ws);
        limitNode.setLimitValue(limitValue);
    }

    void startGroupByClauseNode(DiagnosticPos pos) {
        GroupByNode groupByNode = TreeBuilder.createGroupByNode();
        ((BLangGroupBy) groupByNode).pos = pos;
        this.groupByClauseStack.push(groupByNode);
    }

    void endGroupByClauseNode(DiagnosticPos pos, Set<Whitespace> ws) {
        GroupByNode groupByNode = this.groupByClauseStack.peek();
        ((BLangGroupBy) groupByNode).pos = pos;
        groupByNode.addWS(ws);
        groupByNode.addWS(commaWsStack.pop());
        this.exprNodeListStack.pop().forEach(groupByNode::addVariableReference);
    }

    void startHavingClauseNode(DiagnosticPos pos) {
        HavingNode havingNode = TreeBuilder.createHavingNode();
        ((BLangHaving) havingNode).pos = pos;
        this.havingClauseStack.push(havingNode);
    }

    void endHavingClauseNode(DiagnosticPos pos, Set<Whitespace> ws) {
        HavingNode havingNode = this.havingClauseStack.peek();
        ((BLangHaving) havingNode).pos = pos;
        havingNode.addWS(ws);
        havingNode.setExpression(this.exprNodeStack.pop());
    }

    void startSelectExpressionNode(DiagnosticPos pos) {
        SelectExpressionNode selectExpr = TreeBuilder.createSelectExpressionNode();
        ((BLangSelectExpression) selectExpr).pos = pos;
        this.selectExpressionsStack.push(selectExpr);
    }

    void endSelectExpressionNode(String identifier, DiagnosticPos pos, Set<Whitespace> ws) {
        SelectExpressionNode selectExpression = this.selectExpressionsStack.peek();
        selectExpression.setExpression(exprNodeStack.pop());
        ((BLangSelectExpression) selectExpression).pos = pos;
        selectExpression.addWS(ws);
        selectExpression.setIdentifier(identifier);
    }

    void startSelectExpressionList() {
        this.selectExpressionsListStack.push(new ArrayList<>());
    }

    void endSelectExpressionList(Set<Whitespace> ws, int selectExprCount) {
        commaWsStack.push(ws);
        List<SelectExpressionNode> selectExprList = this.selectExpressionsListStack.peek();
        addSelectExprToSelectExprNodeList(selectExprList, selectExprCount);
    }

    private void addSelectExprToSelectExprNodeList(List<SelectExpressionNode> selectExprList, int n) {
        if (this.selectExpressionsStack.empty()) {
            throw new IllegalStateException("Select expression stack cannot be empty in processing a SelectClause");
        }
        SelectExpressionNode expr = this.selectExpressionsStack.pop();
        if (n > 1) {
            addSelectExprToSelectExprNodeList(selectExprList, n - 1);
        }
        selectExprList.add(expr);
    }

    void startWhereClauseNode(DiagnosticPos pos) {
        WhereNode whereNode = TreeBuilder.createWhereNode();
        ((BLangWhere) whereNode).pos = pos;
        this.whereClauseStack.push(whereNode);
    }

    void endWhereClauseNode(DiagnosticPos pos, Set<Whitespace> ws) {
        WhereNode whereNode = this.whereClauseStack.peek();
        ((BLangWhere) whereNode).pos = pos;
        whereNode.addWS(ws);
        whereNode.setExpression(exprNodeStack.pop());
    }

    void startSelectClauseNode(DiagnosticPos pos) {
        SelectClauseNode selectClauseNode = TreeBuilder.createSelectClauseNode();
        ((BLangSelectClause) selectClauseNode).pos = pos;
        this.selectClausesStack.push(selectClauseNode);
    }

    void endSelectClauseNode(boolean isSelectAll, boolean isGroupByAvailable, boolean isHavingAvailable,
                             DiagnosticPos pos, Set<Whitespace> ws) {
        SelectClauseNode selectClauseNode = this.selectClausesStack.peek();
        ((BLangSelectClause) selectClauseNode).pos = pos;
        selectClauseNode.addWS(ws);
        if (!isSelectAll) {
            selectClauseNode.addWS(commaWsStack.pop());
            selectClauseNode.setSelectExpressions(this.selectExpressionsListStack.pop());
        } else {
            selectClauseNode.setSelectAll(true);
        }
        if (isGroupByAvailable) {
            selectClauseNode.setGroupBy(this.groupByClauseStack.pop());
        }
        if (isHavingAvailable) {
            selectClauseNode.setHaving(this.havingClauseStack.pop());
        }
    }

    void startWindowClauseNode(DiagnosticPos pos) {
        WindowClauseNode windowClauseNode = TreeBuilder.createWindowClauseNode();
        ((BLangWindow) windowClauseNode).pos = pos;
        this.windowClausesStack.push(windowClauseNode);
    }

    void endWindowsClauseNode(DiagnosticPos pos, Set<Whitespace> ws) {
        WindowClauseNode windowClauseNode = this.windowClausesStack.peek();
        ((BLangWindow) windowClauseNode).pos = pos;
        windowClauseNode.addWS(ws);
        windowClauseNode.setFunctionInvocation(this.exprNodeStack.pop());

        if (this.exprNodeStack.size() > 1) { // contains other than the streaming input name reference
            List<ExpressionNode> exprList = new ArrayList<>();
            addExprToExprNodeList(exprList, this.exprNodeStack.size() - 1);
            StreamingInput streamingInput = this.streamingInputStack.peek();
            streamingInput.setPreFunctionInvocations(exprList);
        }

        if (!this.whereClauseStack.empty()) {
            this.streamingInputStack.peek().setWindowTraversedAfterWhere(true);
        } else {
            this.streamingInputStack.peek().setWindowTraversedAfterWhere(false);
        }
    }

    void startStreamingInputNode(DiagnosticPos pos) {
        StreamingInput streamingInput = TreeBuilder.createStreamingInputNode();
        ((BLangStreamingInput) streamingInput).pos = pos;
        this.streamingInputStack.push(streamingInput);
    }

    void endStreamingInputNode(String alias, DiagnosticPos pos,
                               Set<Whitespace> ws) {
        BLangStreamingInput streamingInput = (BLangStreamingInput) this.streamingInputStack.peek();
        streamingInput.pos = pos;
        streamingInput.addWS(ws);

        if (this.whereClauseStack.size() == 2) {
            streamingInput.setAfterStreamingCondition(this.whereClauseStack.pop());
            streamingInput.setBeforeStreamingCondition(this.whereClauseStack.pop());
        } else if (this.whereClauseStack.size() == 1) {
            if (streamingInput.isWindowTraversedAfterWhere()) {
                streamingInput.setBeforeStreamingCondition(this.whereClauseStack.pop());
            } else {
                streamingInput.setAfterStreamingCondition(this.whereClauseStack.pop());
            }
        }

        if (this.exprNodeStack.size() > 1) {
            List<ExpressionNode> exprList = new ArrayList<>();
            addExprToExprNodeList(exprList, this.exprNodeStack.size() - 1);
            streamingInput.setPostFunctionInvocations(exprList);
        }

        if (!this.windowClausesStack.empty()) {
            streamingInput.setWindowClause(this.windowClausesStack.pop());
        }
        streamingInput.setStreamReference(this.exprNodeStack.pop());
        streamingInput.setAlias(alias);
    }

    void startJoinStreamingInputNode(DiagnosticPos pos) {
        JoinStreamingInput joinStreamingInput = TreeBuilder.createJoinStreamingInputNode();
        ((BLangJoinStreamingInput) joinStreamingInput).pos = pos;
        this.joinStreamingInputsStack.push(joinStreamingInput);
    }

    void endJoinStreamingInputNode(DiagnosticPos pos, Set<Whitespace> ws, boolean isUnidirectionalBeforeJoin,
                                   boolean isUnidirectionalAfterJoin, String joinType) {
        JoinStreamingInput joinStreamingInput = this.joinStreamingInputsStack.peek();
        ((BLangJoinStreamingInput) joinStreamingInput).pos = pos;
        joinStreamingInput.addWS(ws);
        joinStreamingInput.setStreamingInput(this.streamingInputStack.pop());
        joinStreamingInput.setOnExpression(this.exprNodeStack.pop());
        joinStreamingInput.setUnidirectionalBeforeJoin(isUnidirectionalBeforeJoin);
        joinStreamingInput.setUnidirectionalAfterJoin(isUnidirectionalAfterJoin);
        joinStreamingInput.setJoinType(joinType);
    }

    void endJoinType(Set<Whitespace> ws) {
        JoinStreamingInput joinStreamingInput = this.joinStreamingInputsStack.peek();
        joinStreamingInput.addWS(ws);
    }

    void startTableQueryNode(DiagnosticPos pos) {
        TableQuery tableQuery = TreeBuilder.createTableQueryNode();
        ((BLangTableQuery) tableQuery).pos = pos;
        this.tableQueriesStack.push(tableQuery);
    }

    void endTableQueryNode(boolean isJoinClauseAvailable, boolean isSelectClauseAvailable,
                           boolean isOrderByClauseAvailable, boolean isLimitClauseAvailable, DiagnosticPos pos,
                           Set<Whitespace> ws) {
        BLangTableQuery tableQuery = (BLangTableQuery) this.tableQueriesStack.peek();
        tableQuery.pos = pos;
        tableQuery.addWS(ws);
        tableQuery.setStreamingInput(this.streamingInputStack.pop());
        if (isJoinClauseAvailable) {
            tableQuery.setJoinStreamingInput(this.joinStreamingInputsStack.pop());
        }
        if (isSelectClauseAvailable) {
            tableQuery.setSelectClause(this.selectClausesStack.pop());
        }
        if (isOrderByClauseAvailable) {
            tableQuery.setOrderByClause(this.orderByClauseStack.pop());
        }
        if (isLimitClauseAvailable) {
            tableQuery.setLimitClause(this.limitClauseStack.pop());
        }
    }

    void addTableQueryExpression(DiagnosticPos pos, Set<Whitespace> ws) {
        TableQueryExpression tableQueryExpression = TreeBuilder.createTableQueryExpression();
        ((BLangTableQueryExpression) tableQueryExpression).pos = pos;
        tableQueryExpression.addWS(ws);
        tableQueryExpression.setTableQuery(tableQueriesStack.pop());
        this.exprNodeStack.push(tableQueryExpression);
    }

    void startSetAssignmentClauseNode(DiagnosticPos pos, Set<Whitespace> ws) {
        SetAssignmentNode setAssignmentNode = TreeBuilder.createSetAssignmentNode();
        ((BLangSetAssignment) setAssignmentNode).pos = pos;
        setAssignmentNode.addWS(ws);
        this.setAssignmentStack.push(setAssignmentNode);
    }

    void endSetAssignmentClauseNode(DiagnosticPos pos, Set<Whitespace> ws) {
        if (this.exprNodeStack.empty()) {
            throw new IllegalStateException("Expression stack cannot be empty in processing a Set Assignment Clause");
        }
        SetAssignmentNode setAssignmentNode = this.setAssignmentStack.peek();

        ((BLangSetAssignment) setAssignmentNode).pos = pos;
        setAssignmentNode.addWS(ws);

        setAssignmentNode.setExpression(exprNodeStack.pop());
        setAssignmentNode.setVariableReference(exprNodeStack.pop());
    }

    void startSetClauseNode() {
        this.setAssignmentListStack.push(new ArrayList<>());
    }

    void endSetClauseNode(Set<Whitespace> ws, int selectExprCount) {
        List<SetAssignmentNode> setAssignmentNodeList = this.setAssignmentListStack.peek();
        addSetAssignmentToSelectAssignmentNodeList(setAssignmentNodeList, selectExprCount);
    }

    private void addSetAssignmentToSelectAssignmentNodeList(List<SetAssignmentNode> setAssignmentNodeList, int n) {
        if (this.setAssignmentStack.empty()) {
            throw new IllegalStateException("Set expression stack cannot be empty in processing a SelectClause");
        }
        SetAssignmentNode expr = this.setAssignmentStack.pop();
        if (n > 1) {
            addSetAssignmentToSelectAssignmentNodeList(setAssignmentNodeList, n - 1);
        }
        setAssignmentNodeList.add(expr);
    }

    void startStreamActionNode(DiagnosticPos pos, PackageID packageID) {
        StreamActionNode streamActionNode = TreeBuilder.createStreamActionNode();
        ((BLangStreamAction) streamActionNode).pos = pos;
        this.streamActionNodeStack.push(streamActionNode);
        this.startLambdaFunctionDef(packageID);
        this.startBlock();
    }

    void endStreamActionNode(DiagnosticPos pos, Set<Whitespace> ws) {
        endCallableUnitBody(ws);
        StreamActionNode streamActionNode = this.streamActionNodeStack.peek();
        ((BLangStreamAction) streamActionNode).pos = pos;
        streamActionNode.addWS(ws);
        this.varListStack.push(new ArrayList<>());
        this.varListStack.peek().add(this.varStack.pop());
        this.commaWsStack.push(ws);
        this.addLambdaFunctionDef(pos, ws, true, false, false);
        streamActionNode.setInvokableBody((BLangLambdaFunction) this.exprNodeStack.pop());
    }

    void startPatternStreamingEdgeInputNode(DiagnosticPos pos) {
        PatternStreamingEdgeInputNode patternStreamingEdgeInputNode = TreeBuilder.createPatternStreamingEdgeInputNode();
        ((BLangPatternStreamingEdgeInput) patternStreamingEdgeInputNode).pos = pos;
        this.patternStreamingEdgeInputStack.push(patternStreamingEdgeInputNode);
    }

    void endPatternStreamingEdgeInputNode(DiagnosticPos pos, Set<Whitespace> ws, String alias) {
        PatternStreamingEdgeInputNode patternStreamingEdgeInputNode = this.patternStreamingEdgeInputStack.peek();

        ((BLangPatternStreamingEdgeInput) patternStreamingEdgeInputNode).pos = pos;
        patternStreamingEdgeInputNode.addWS(ws);

        if (exprNodeStack.size() == 2) {
            patternStreamingEdgeInputNode.setExpression(exprNodeStack.pop());
            patternStreamingEdgeInputNode.setStreamReference(exprNodeStack.pop());
        } else if (exprNodeStack.size() == 1) {
            patternStreamingEdgeInputNode.setStreamReference(exprNodeStack.pop());
        }

        if (!whereClauseStack.empty()) {
            patternStreamingEdgeInputNode.setWhereClause(whereClauseStack.pop());
        }
        patternStreamingEdgeInputNode.setAliasIdentifier(alias);
    }

    void startPatternStreamingInputNode(DiagnosticPos pos) {
        PatternStreamingInputNode patternStreamingInputNode = TreeBuilder.createPatternStreamingInputNode();
        ((BLangPatternStreamingInput) patternStreamingInputNode).pos = pos;
        this.patternStreamingInputStack.push(patternStreamingInputNode);
    }

    void endPatternStreamingInputNode(DiagnosticPos pos, Set<Whitespace> ws, boolean isFollowedBy,
                                             boolean enclosedInParenthesis, boolean andWithNotAvailable,
                                             boolean forWithNotAvailable, boolean onlyAndAvailable,
                                             boolean onlyOrAvailable, boolean commaSeparated,
                                             String timeDurationValue, String timeScale) {
        if (!this.patternStreamingInputStack.empty()) {
            PatternStreamingInputNode patternStreamingInputNode = this.patternStreamingInputStack.pop();

            ((BLangPatternStreamingInput) patternStreamingInputNode).pos = pos;
            patternStreamingInputNode.addWS(ws);

            if (isFollowedBy) {
                processFollowedByPattern(patternStreamingInputNode);
            }

            if (enclosedInParenthesis) {
                processEnclosedPattern(patternStreamingInputNode);
            }

            if (andWithNotAvailable) {
                processNegationPattern(patternStreamingInputNode);
            }

            if (onlyAndAvailable) {
                processPatternWithAndCondition(patternStreamingInputNode);
            }

            if (onlyOrAvailable) {
                processPatternWithOrCondition(patternStreamingInputNode);
            }

            if (forWithNotAvailable) {
                processNegationPatternWithTimeDuration(patternStreamingInputNode, timeDurationValue, timeScale);
            }

            if (commaSeparated) {
                processCommaSeparatedSequence(patternStreamingInputNode);
            }

            if (!(isFollowedBy || enclosedInParenthesis || forWithNotAvailable ||
                    onlyAndAvailable || onlyOrAvailable || andWithNotAvailable || commaSeparated)) {
                patternStreamingInputNode.addPatternStreamingEdgeInput(this.patternStreamingEdgeInputStack.pop());
                this.recentStreamingPatternInputNode = patternStreamingInputNode;
            }
        }

        if (this.patternStreamingInputStack.empty()) {
            this.patternStreamingInputStack.push(this.recentStreamingPatternInputNode);
            this.recentStreamingPatternInputNode = null;
        }
    }

    private void processCommaSeparatedSequence(PatternStreamingInputNode patternStreamingInputNode) {
        patternStreamingInputNode.setCommaSeparated(true);
        patternStreamingInputNode.addPatternStreamingEdgeInput(this.patternStreamingEdgeInputStack.pop());
        patternStreamingInputNode.setPatternStreamingInput(this.recentStreamingPatternInputNode);
        this.recentStreamingPatternInputNode = patternStreamingInputNode;
    }

    private void processNegationPatternWithTimeDuration(PatternStreamingInputNode patternStreamingInputNode,
                                                        String timeDurationValue, String timeScale) {
        patternStreamingInputNode.setForWithNot(true);
        patternStreamingInputNode.addPatternStreamingEdgeInput(this.patternStreamingEdgeInputStack.pop());
        patternStreamingInputNode.setTimeDurationValue(timeDurationValue);
        patternStreamingInputNode.setTimeScale(timeScale);
        this.recentStreamingPatternInputNode = patternStreamingInputNode;
    }

    private void processPatternWithOrCondition(PatternStreamingInputNode patternStreamingInputNode) {
        patternStreamingInputNode.setOrOnly(true);
        patternStreamingInputNode.addPatternStreamingEdgeInput(this.patternStreamingEdgeInputStack.pop());
        patternStreamingInputNode.addPatternStreamingEdgeInput(this.patternStreamingEdgeInputStack.pop());
        this.recentStreamingPatternInputNode = patternStreamingInputNode;
    }

    private void processPatternWithAndCondition(PatternStreamingInputNode patternStreamingInputNode) {
        patternStreamingInputNode.setAndOnly(true);
        patternStreamingInputNode.addPatternStreamingEdgeInput(this.patternStreamingEdgeInputStack.pop());
        patternStreamingInputNode.addPatternStreamingEdgeInput(this.patternStreamingEdgeInputStack.pop());
        this.recentStreamingPatternInputNode = patternStreamingInputNode;
    }

    private void processNegationPattern(PatternStreamingInputNode patternStreamingInputNode) {
        patternStreamingInputNode.setAndWithNot(true);
        patternStreamingInputNode.addPatternStreamingEdgeInput(this.patternStreamingEdgeInputStack.pop());
        patternStreamingInputNode.addPatternStreamingEdgeInput(this.patternStreamingEdgeInputStack.pop());
        this.recentStreamingPatternInputNode = patternStreamingInputNode;
    }

    private void processEnclosedPattern(PatternStreamingInputNode patternStreamingInputNode) {
        patternStreamingInputNode.setEnclosedInParenthesis(true);
        patternStreamingInputNode.setPatternStreamingInput(this.recentStreamingPatternInputNode);
        this.recentStreamingPatternInputNode = patternStreamingInputNode;
    }

    private void processFollowedByPattern(PatternStreamingInputNode patternStreamingInputNode) {
        patternStreamingInputNode.setFollowedBy(true);
        patternStreamingInputNode.addPatternStreamingEdgeInput(this.patternStreamingEdgeInputStack.pop());
        patternStreamingInputNode.setPatternStreamingInput(this.recentStreamingPatternInputNode);
        this.recentStreamingPatternInputNode = patternStreamingInputNode;
    }

    void startStreamingQueryStatementNode(DiagnosticPos pos) {
        StreamingQueryStatementNode streamingQueryStatementNode = TreeBuilder.createStreamingQueryStatementNode();
        ((BLangStreamingQueryStatement) streamingQueryStatementNode).pos = pos;
        this.streamingQueryStatementStack.push(streamingQueryStatementNode);
    }

    void endStreamingQueryStatementNode(DiagnosticPos pos, Set<Whitespace> ws) {
        StreamingQueryStatementNode streamingQueryStatementNode = this.streamingQueryStatementStack.peek();

        ((BLangStreamingQueryStatement) streamingQueryStatementNode).pos = pos;
        streamingQueryStatementNode.addWS(ws);

        if (!streamingInputStack.empty()) {
            streamingQueryStatementNode.setStreamingInput(streamingInputStack.pop());

            if (!joinStreamingInputsStack.empty()) {
                streamingQueryStatementNode.setJoinStreamingInput(joinStreamingInputsStack.pop());
            }
        } else if (!patternClauseStack.empty()) {
            streamingQueryStatementNode.setPatternClause(patternClauseStack.pop());
        }

        if (!selectClausesStack.empty()) {
            streamingQueryStatementNode.setSelectClause(selectClausesStack.pop());
        }

        if (!orderByClauseStack.empty()) {
            streamingQueryStatementNode.setOrderByClause(orderByClauseStack.pop());
        }

        if (!outputRateLimitStack.empty()) {
            streamingQueryStatementNode.setOutputRateLimitNode(outputRateLimitStack.pop());
        }

        streamingQueryStatementNode.setStreamingAction(streamActionNodeStack.pop());
    }

    void startOutputRateLimitNode(DiagnosticPos pos) {
        OutputRateLimitNode outputRateLimit = TreeBuilder.createOutputRateLimitNode();
        ((BLangOutputRateLimit) outputRateLimit).pos = pos;
        this.outputRateLimitStack.push(outputRateLimit);
    }

    void endOutputRateLimitNode(DiagnosticPos pos, Set<Whitespace> ws, boolean isSnapshotOutputRateLimit,
                                       boolean isFirst, boolean isLast, boolean isAll, String timeScale,
                                       String rateLimitValue) {
        OutputRateLimitNode outputRateLimit = this.outputRateLimitStack.peek();
        ((BLangOutputRateLimit) outputRateLimit).pos = pos;
        outputRateLimit.addWS(ws);

        outputRateLimit.setSnapshot(isSnapshotOutputRateLimit);
        outputRateLimit.setOutputRateType(isFirst, isLast, isAll);
        outputRateLimit.setTimeScale(timeScale);
        outputRateLimit.setRateLimitValue(rateLimitValue);
    }

    void startWithinClause(DiagnosticPos pos) {
        WithinClause withinClause = TreeBuilder.createWithinClause();
        ((BLangWithinClause) withinClause).pos = pos;
        this.withinClauseStack.push(withinClause);
    }

    void endWithinClause(DiagnosticPos pos, Set<Whitespace> ws, String timeDurationValue, String timeScale) {
        WithinClause withinClause = this.withinClauseStack.peek();
        ((BLangWithinClause) withinClause).pos = pos;
        withinClause.addWS(ws);
        withinClause.setTimeDurationValue(timeDurationValue);
        withinClause.setTimeScale(timeScale);
    }

    void startPatternClause(DiagnosticPos pos) {
        PatternClause patternClause = TreeBuilder.createPatternClause();
        ((BLangPatternClause) patternClause).pos = pos;
        this.patternClauseStack.push(patternClause);
    }

    void endPatternClause(boolean isForEvents, boolean isWithinClauseAvailable, DiagnosticPos pos,
                          Set<Whitespace> ws) {
        PatternClause patternClause = this.patternClauseStack.peek();
        ((BLangPatternClause) patternClause).pos = pos;
        patternClause.addWS(ws);
        patternClause.setForAllEvents(isForEvents);
        patternClause.setPatternStreamingInputNode(this.patternStreamingInputStack.pop());
        if (isWithinClauseAvailable) {
            patternClause.setWithinClause(this.withinClauseStack.pop());
        }
    }

    void startForeverNode(DiagnosticPos pos) {
        ForeverNode foreverNode = TreeBuilder.createForeverNode();
        ((BLangForever) foreverNode).pos = pos;
        this.foreverNodeStack.push(foreverNode);
    }

    void endForeverNode(DiagnosticPos pos, Set<Whitespace> ws) {
        ForeverNode foreverNode = this.foreverNodeStack.pop();
        ((BLangForever) foreverNode).pos = pos;
        foreverNode.addWS(ws);

        if (!this.varListStack.empty()) {
            this.varListStack.pop().forEach(foreverNode::addParameter);
        }

        Collections.reverse(streamingQueryStatementStack);
        while (!streamingQueryStatementStack.empty()) {
            foreverNode.addStreamingQueryStatement(streamingQueryStatementStack.pop());
        }

        addStmtToCurrentBlock(foreverNode);
    }

    void startMatchExpression() {
        this.matchExprPatternNodeListStack.add(new ArrayList<>());
    }

    void addMatchExprPattaern(DiagnosticPos pos, Set<Whitespace> ws, String identifier) {
        BLangMatchExprPatternClause pattern = (BLangMatchExprPatternClause) TreeBuilder.createMatchExpressionPattern();
        pattern.expr = (BLangExpression) this.exprNodeStack.pop();
        pattern.pos = pos;
        pattern.addWS(ws);

        String patternIdentifier = identifier == null ? Names.IGNORE.value : identifier;
        BLangVariable var = (BLangVariable) TreeBuilder.createVariableNode();
        var.pos = pos;
        var.setName(this.createIdentifier(patternIdentifier));
        var.setTypeNode(this.typeNodeStack.pop());
        if (identifier != null) {
            Set<Whitespace> varDefWS = removeNthFromStart(ws, 0);
            var.addWS(varDefWS);
        }
        pattern.variable = var;

        this.matchExprPatternNodeListStack.peek().add(pattern);
    }

    void endMatchExpression(DiagnosticPos pos, Set<Whitespace> ws) {
        BLangMatchExpression matchExpr = (BLangMatchExpression) TreeBuilder.createMatchExpression();
        this.matchExprPatternNodeListStack.pop()
                .forEach(pattern -> matchExpr.patternClauses.add((BLangMatchExprPatternClause) pattern));
        matchExpr.expr = (BLangExpression) this.exprNodeStack.pop();
        matchExpr.pos = pos;
        matchExpr.addWS(ws);
        addExpressionNode(matchExpr);
    }
}<|MERGE_RESOLUTION|>--- conflicted
+++ resolved
@@ -635,19 +635,10 @@
         this.commaWsStack.push(ws);
     }
 
-<<<<<<< HEAD
-    public BLangVariable addReturnParam(DiagnosticPos pos,
-                                        Set<Whitespace> ws,
-                                        String identifier,
-                                        boolean exprAvailable,
-                                        int annotCount) {
-        BLangVariable var = (BLangVariable) this.generateBasicVarNode(pos, ws, identifier, exprAvailable);
-=======
     void addReturnParam(DiagnosticPos pos,
                                  Set<Whitespace> ws,
                                  int annotCount) {
         BLangVariable var = (BLangVariable) this.generateBasicVarNode(pos, ws, null, false);
->>>>>>> ef1988e3
         attachAnnotations(var, annotCount);
         var.pos = pos;
         this.varStack.push(var);
@@ -1404,32 +1395,9 @@
         BLangTypeDefinition typeDefinition = (BLangTypeDefinition) TreeBuilder.createTypeDefinition();
         typeDefinition.setName(this.createIdentifier(identifier));
 
-<<<<<<< HEAD
-    }
-
-    void addObjectFieldsBlock(Set<Whitespace> ws) {
-        BLangObject objectNode = (BLangObject) this.objectStack.peek();
-        objectNode.addWS(ws);
-    }
-
-    private BLangObject populateObjectNode(DiagnosticPos pos, Set<Whitespace> ws,
-                                           IdentifierNode name, boolean isAnonymous) {
-        BLangObject objectNode = (BLangObject) this.objectStack.pop();
-        objectNode.pos = pos;
-        objectNode.addWS(ws);
-        objectNode.name = (BLangIdentifier) name;
-        objectNode.isAnonymous = isAnonymous;
-        this.varListStack.pop().forEach(variableNode -> {
-            ((BLangVariable) variableNode).docTag = DocTag.FIELD;
-            objectNode.addField(variableNode);
-        });
-        return objectNode;
-    }
-=======
         if (publicType) {
             typeDefinition.flagSet.add(Flag.PUBLIC);
         }
->>>>>>> ef1988e3
 
         BLangUnionTypeNode members = (BLangUnionTypeNode) TreeBuilder.createUnionTypeNode();
 
