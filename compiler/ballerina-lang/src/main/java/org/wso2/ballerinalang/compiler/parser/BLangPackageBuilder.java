--- conflicted
+++ resolved
@@ -629,12 +629,6 @@
         return var;
     }
 
-<<<<<<< HEAD
-    void addReturnParam(DiagnosticPos pos,
-                        Set<Whitespace> ws,
-                        int annotCount) {
-        BLangVariable var = (BLangVariable) this.generateBasicVarNode(pos, ws, null, false);
-=======
     public void endFormalParameterList(Set<Whitespace> ws) {
         this.commaWsStack.push(ws);
     }
@@ -645,7 +639,6 @@
                                         boolean exprAvailable,
                                         int annotCount) {
         BLangVariable var = (BLangVariable) this.generateBasicVarNode(pos, ws, identifier, exprAvailable);
->>>>>>> d4c067a2
         attachAnnotations(var, annotCount);
         var.pos = pos;
         this.varStack.push(var);
@@ -1366,13 +1359,7 @@
         typeDef.addWS(ws);
         this.compUnit.addTopLevelNode(typeDef);
 
-<<<<<<< HEAD
         addType(createUserDefinedType(pos, ws, (BLangIdentifier) TreeBuilder.createIdentifierNode(), typeDef.name));
-=======
-    void addObjectFieldsBlock(Set<Whitespace> ws) {
-        BLangObject objectNode = (BLangObject) this.objectStack.peek();
-        objectNode.addWS(ws);
->>>>>>> d4c067a2
     }
 
     private BLangObjectTypeNode populateObjectTypeNode(DiagnosticPos pos, Set<Whitespace> ws, boolean isAnonymous) {
@@ -2883,18 +2870,11 @@
         this.patternStreamingInputStack.push(patternStreamingInputNode);
     }
 
-<<<<<<< HEAD
     void endPatternStreamingInputNode(DiagnosticPos pos, Set<Whitespace> ws, boolean isFollowedBy,
-                                      boolean enclosedInParenthesis, boolean andWithNotAvailable,
-                                      boolean forWithNotAvailable, boolean onlyAndAvailable,
-                                      boolean onlyOrAvailable, boolean commaSeparated) {
-=======
-    public void endPatternStreamingInputNode(DiagnosticPos pos, Set<Whitespace> ws, boolean isFollowedBy,
                                              boolean enclosedInParenthesis, boolean andWithNotAvailable,
                                              boolean forWithNotAvailable, boolean onlyAndAvailable,
                                              boolean onlyOrAvailable, boolean commaSeparated,
                                              String timeDurationValue, String timeScale) {
->>>>>>> d4c067a2
         if (!this.patternStreamingInputStack.empty()) {
             PatternStreamingInputNode patternStreamingInputNode = this.patternStreamingInputStack.pop();
 
@@ -3035,15 +3015,9 @@
         this.outputRateLimitStack.push(outputRateLimit);
     }
 
-<<<<<<< HEAD
     void endOutputRateLimitNode(DiagnosticPos pos, Set<Whitespace> ws, boolean isSnapshotOutputRateLimit,
-                                boolean isEventBasedOutputRateLimit, boolean isFirst, boolean isLast,
-                                boolean isAll, String timeScale, String rateLimitValue) {
-=======
-    public void endOutputRateLimitNode(DiagnosticPos pos, Set<Whitespace> ws, boolean isSnapshotOutputRateLimit,
                                        boolean isFirst, boolean isLast, boolean isAll, String timeScale,
                                        String rateLimitValue) {
->>>>>>> d4c067a2
         OutputRateLimitNode outputRateLimit = this.outputRateLimitStack.peek();
         ((BLangOutputRateLimit) outputRateLimit).pos = pos;
         outputRateLimit.addWS(ws);
@@ -3060,11 +3034,7 @@
         this.withinClauseStack.push(withinClause);
     }
 
-<<<<<<< HEAD
-    void endWithinClause(DiagnosticPos pos, Set<Whitespace> ws) {
-=======
-    public void endWithinClause(DiagnosticPos pos, Set<Whitespace> ws, String timeDurationValue, String timeScale) {
->>>>>>> d4c067a2
+    void endWithinClause(DiagnosticPos pos, Set<Whitespace> ws, String timeDurationValue, String timeScale) {
         WithinClause withinClause = this.withinClauseStack.peek();
         ((BLangWithinClause) withinClause).pos = pos;
         withinClause.addWS(ws);
