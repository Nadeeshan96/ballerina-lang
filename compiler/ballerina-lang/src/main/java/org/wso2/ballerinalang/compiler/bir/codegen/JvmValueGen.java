/*
 * Copyright (c) 2019, WSO2 Inc. (http://www.wso2.org) All Rights Reserved.
 *
 * WSO2 Inc. licenses this file to you under the Apache License,
 * Version 2.0 (the "License"); you may not use this file except
 * in compliance with the License.
 * You may obtain a copy of the License at
 *
 *    http://www.apache.org/licenses/LICENSE-2.0
 *
 * Unless required by applicable law or agreed to in writing,
 * software distributed under the License is distributed on an
 * "AS IS" BASIS, WITHOUT WARRANTIES OR CONDITIONS OF ANY
 * KIND, either express or implied.  See the License for the
 * specific language governing permissions and limitations
 * under the License.
 */
package org.wso2.ballerinalang.compiler.bir.codegen;

import io.ballerina.identifier.Utils;
import org.ballerinalang.model.elements.PackageID;
import org.objectweb.asm.ClassWriter;
import org.objectweb.asm.FieldVisitor;
import org.objectweb.asm.Label;
import org.objectweb.asm.MethodVisitor;
import org.wso2.ballerinalang.compiler.bir.codegen.internal.AsyncDataCollector;
<<<<<<< HEAD
import org.wso2.ballerinalang.compiler.bir.codegen.interop.BIRFunctionWrapper;
import org.wso2.ballerinalang.compiler.bir.codegen.interop.ExternalMethodGen;
=======
>>>>>>> 4c27c5cb
import org.wso2.ballerinalang.compiler.bir.codegen.interop.JFieldBIRFunction;
import org.wso2.ballerinalang.compiler.bir.codegen.interop.JMethodBIRFunction;
import org.wso2.ballerinalang.compiler.bir.codegen.methodgen.InitMethodGen;
import org.wso2.ballerinalang.compiler.bir.codegen.methodgen.LambdaGen;
import org.wso2.ballerinalang.compiler.bir.codegen.methodgen.MethodGen;
import org.wso2.ballerinalang.compiler.bir.codegen.split.JvmConstantsGen;
import org.wso2.ballerinalang.compiler.bir.codegen.split.values.JvmObjectGen;
import org.wso2.ballerinalang.compiler.bir.codegen.split.values.JvmRecordGen;
import org.wso2.ballerinalang.compiler.bir.model.BIRInstruction;
import org.wso2.ballerinalang.compiler.bir.model.BIRNode;
import org.wso2.ballerinalang.compiler.bir.model.BIRNode.BIRFunction;
import org.wso2.ballerinalang.compiler.semantics.analyzer.TypeHashVisitor;
import org.wso2.ballerinalang.compiler.semantics.analyzer.Types;
import org.wso2.ballerinalang.compiler.semantics.model.SymbolTable;
import org.wso2.ballerinalang.compiler.semantics.model.symbols.BAttachedFunction;
import org.wso2.ballerinalang.compiler.semantics.model.symbols.BRecordTypeSymbol;
import org.wso2.ballerinalang.compiler.semantics.model.symbols.Symbols;
import org.wso2.ballerinalang.compiler.semantics.model.types.BField;
import org.wso2.ballerinalang.compiler.semantics.model.types.BObjectType;
import org.wso2.ballerinalang.compiler.semantics.model.types.BRecordType;
import org.wso2.ballerinalang.compiler.semantics.model.types.BType;
import org.wso2.ballerinalang.compiler.util.Names;
import org.wso2.ballerinalang.compiler.util.TypeTags;
import org.wso2.ballerinalang.util.Flags;

import java.util.List;
import java.util.Map;

import static org.objectweb.asm.ClassWriter.COMPUTE_FRAMES;
import static org.objectweb.asm.Opcodes.AALOAD;
import static org.objectweb.asm.Opcodes.ACC_PROTECTED;
import static org.objectweb.asm.Opcodes.ACC_PUBLIC;
import static org.objectweb.asm.Opcodes.ACC_STATIC;
import static org.objectweb.asm.Opcodes.ACC_SUPER;
import static org.objectweb.asm.Opcodes.ALOAD;
import static org.objectweb.asm.Opcodes.ARETURN;
import static org.objectweb.asm.Opcodes.ATHROW;
import static org.objectweb.asm.Opcodes.BIPUSH;
import static org.objectweb.asm.Opcodes.CHECKCAST;
import static org.objectweb.asm.Opcodes.DUP;
import static org.objectweb.asm.Opcodes.DUP2;
import static org.objectweb.asm.Opcodes.GETFIELD;
import static org.objectweb.asm.Opcodes.IFEQ;
import static org.objectweb.asm.Opcodes.ILOAD;
import static org.objectweb.asm.Opcodes.INVOKESPECIAL;
import static org.objectweb.asm.Opcodes.INVOKESTATIC;
import static org.objectweb.asm.Opcodes.INVOKEVIRTUAL;
import static org.objectweb.asm.Opcodes.IRETURN;
import static org.objectweb.asm.Opcodes.ISTORE;
import static org.objectweb.asm.Opcodes.NEW;
import static org.objectweb.asm.Opcodes.POP;
import static org.objectweb.asm.Opcodes.PUTFIELD;
import static org.objectweb.asm.Opcodes.RETURN;
import static org.objectweb.asm.Opcodes.SWAP;
import static org.objectweb.asm.Opcodes.V17;
import static org.wso2.ballerinalang.compiler.bir.codegen.JvmCodeGenUtil.toNameString;
import static org.wso2.ballerinalang.compiler.bir.codegen.JvmConstants.ABSTRACT_OBJECT_VALUE;
import static org.wso2.ballerinalang.compiler.bir.codegen.JvmConstants.ANNOTATIONS_FIELD;
import static org.wso2.ballerinalang.compiler.bir.codegen.JvmConstants.BAL_OPTIONAL;
import static org.wso2.ballerinalang.compiler.bir.codegen.JvmConstants.B_OBJECT;
import static org.wso2.ballerinalang.compiler.bir.codegen.JvmConstants.CLASS_FILE_SUFFIX;
import static org.wso2.ballerinalang.compiler.bir.codegen.JvmConstants.INSTANTIATE_FUNCTION;
import static org.wso2.ballerinalang.compiler.bir.codegen.JvmConstants.JVM_INIT_METHOD;
import static org.wso2.ballerinalang.compiler.bir.codegen.JvmConstants.JVM_STATIC_INIT_METHOD;
import static org.wso2.ballerinalang.compiler.bir.codegen.JvmConstants.LOCK_VALUE;
import static org.wso2.ballerinalang.compiler.bir.codegen.JvmConstants.MAP_VALUE;
import static org.wso2.ballerinalang.compiler.bir.codegen.JvmConstants.MAP_VALUE_IMPL;
import static org.wso2.ballerinalang.compiler.bir.codegen.JvmConstants.MAX_METHOD_COUNT_PER_BALLERINA_OBJECT;
import static org.wso2.ballerinalang.compiler.bir.codegen.JvmConstants.OBJECT;
import static org.wso2.ballerinalang.compiler.bir.codegen.JvmConstants.POPULATE_INITIAL_VALUES_METHOD;
import static org.wso2.ballerinalang.compiler.bir.codegen.JvmConstants.RECORD_INIT_WRAPPER_NAME;
import static org.wso2.ballerinalang.compiler.bir.codegen.JvmConstants.SPLIT_CLASS_SUFFIX;
import static org.wso2.ballerinalang.compiler.bir.codegen.JvmConstants.STRAND_CLASS;
import static org.wso2.ballerinalang.compiler.bir.codegen.JvmConstants.TYPEDESC_CLASS_PREFIX;
import static org.wso2.ballerinalang.compiler.bir.codegen.JvmConstants.TYPEDESC_VALUE;
import static org.wso2.ballerinalang.compiler.bir.codegen.JvmConstants.TYPEDESC_VALUE_IMPL;
import static org.wso2.ballerinalang.compiler.bir.codegen.JvmConstants.TYPEDESC_VALUE_IMPL_CLOSURES;
import static org.wso2.ballerinalang.compiler.bir.codegen.JvmConstants.UNSUPPORTED_OPERATION_EXCEPTION;
import static org.wso2.ballerinalang.compiler.bir.codegen.JvmConstants.VALUE_CLASS_PREFIX;
import static org.wso2.ballerinalang.compiler.bir.codegen.JvmDesugarPhase.addDefaultableBooleanVarsToSignature;
import static org.wso2.ballerinalang.compiler.bir.codegen.JvmDesugarPhase.enrichWithDefaultableParamInits;
import static org.wso2.ballerinalang.compiler.bir.codegen.JvmPackageGen.computeLockNameFromString;
import static org.wso2.ballerinalang.compiler.bir.codegen.JvmSignatures.CAST_B_MAPPING_INITIAL_VALUE_ENTRY;
import static org.wso2.ballerinalang.compiler.bir.codegen.JvmSignatures.GET_MAP_ARRAY;
import static org.wso2.ballerinalang.compiler.bir.codegen.JvmSignatures.GET_MAP_VALUE;
import static org.wso2.ballerinalang.compiler.bir.codegen.JvmSignatures.INIT_TYPEDESC;
import static org.wso2.ballerinalang.compiler.bir.codegen.JvmSignatures.INSTANTIATE;
import static org.wso2.ballerinalang.compiler.bir.codegen.JvmSignatures.OBJECT_TYPE_IMPL_INIT;
import static org.wso2.ballerinalang.compiler.bir.codegen.JvmSignatures.POPULATE_INITIAL_VALUES;
import static org.wso2.ballerinalang.compiler.bir.codegen.JvmSignatures.RECORD_INIT_WRAPPER;
import static org.wso2.ballerinalang.compiler.bir.codegen.JvmSignatures.RECORD_VALUE_CLASS;
import static org.wso2.ballerinalang.compiler.bir.codegen.JvmSignatures.TYPE_DESC_CONSTRUCTOR;
import static org.wso2.ballerinalang.compiler.bir.codegen.JvmSignatures.TYPE_DESC_CONSTRUCTOR_WITH_ANNOTATIONS;
import static org.wso2.ballerinalang.compiler.bir.codegen.JvmSignatures.TYPE_PARAMETER;
import static org.wso2.ballerinalang.compiler.bir.codegen.JvmSignatures.VALUE_CLASS_INIT;
import static org.wso2.ballerinalang.compiler.bir.codegen.JvmSignatures.VOID_METHOD_DESC;
import static org.wso2.ballerinalang.compiler.bir.codegen.JvmTypeGen.getTypeDesc;
import static org.wso2.ballerinalang.compiler.bir.codegen.interop.InteropMethodGen.desugarInteropFuncs;

/**
 * BIR values to JVM byte code generation class.
 *
 * @since 1.2.0
 */
public class JvmValueGen {

    static final String ENCODED_RECORD_INIT =
            Utils.encodeFunctionIdentifier(Names.INIT_FUNCTION_SUFFIX.value);
    private final BIRNode.BIRPackage module;
    private final JvmPackageGen jvmPackageGen;
    private final MethodGen methodGen;
    private final BType booleanType;
    private final JvmObjectGen jvmObjectGen;
    private final JvmRecordGen jvmRecordGen;
    private final TypeHashVisitor typeHashVisitor;
    private final Types types;

    JvmValueGen(BIRNode.BIRPackage module, JvmPackageGen jvmPackageGen, MethodGen methodGen,
                TypeHashVisitor typeHashVisitor, Types types) {
        this.module = module;
        this.jvmPackageGen = jvmPackageGen;
        this.methodGen = methodGen;
        this.booleanType = jvmPackageGen.symbolTable.booleanType;
        this.jvmRecordGen = new JvmRecordGen(jvmPackageGen.symbolTable);
        this.jvmObjectGen = new JvmObjectGen();
        this.typeHashVisitor = typeHashVisitor;
        this.types = types;
    }

    static void injectDefaultParamInitsToAttachedFuncs(BIRNode.BIRPackage module, InitMethodGen initMethodGen,
                                                       JvmPackageGen jvmPackageGen) {
        List<BIRNode.BIRTypeDefinition> typeDefs = module.typeDefs;
        for (BIRNode.BIRTypeDefinition optionalTypeDef : typeDefs) {
            BType bType = JvmCodeGenUtil.getImpliedType(optionalTypeDef.type);
            if ((bType.tag == TypeTags.OBJECT && Symbols.isFlagOn(
                    bType.tsymbol.flags, Flags.CLASS)) || bType.tag == TypeTags.RECORD) {
                desugarObjectMethods(optionalTypeDef.attachedFuncs, initMethodGen,
                                     jvmPackageGen);
            }
        }
    }

    private static void desugarObjectMethods(List<BIRFunction> attachedFuncs, InitMethodGen initMethodGen,
                                             JvmPackageGen jvmPackageGen) {
        for (BIRNode.BIRFunction birFunc : attachedFuncs) {
            if (JvmCodeGenUtil.isExternFunc(birFunc)) {
                if (birFunc instanceof JMethodBIRFunction) {
                    desugarInteropFuncs((JMethodBIRFunction) birFunc, initMethodGen);
                    enrichWithDefaultableParamInits(birFunc, initMethodGen);
                } else if (!(birFunc instanceof JFieldBIRFunction)) {
                    enrichWithDefaultableParamInits(birFunc, initMethodGen);
                }
            } else {
                addDefaultableBooleanVarsToSignature(birFunc, jvmPackageGen.symbolTable.booleanType);
                enrichWithDefaultableParamInits(birFunc, initMethodGen);
            }
        }
    }

    public static String getTypeDescClassName(String packageName, String typeName) {
        return packageName + TYPEDESC_CLASS_PREFIX + typeName;
    }

    public static String getTypeValueClassName(String packageName, String typeName) {
        return packageName + VALUE_CLASS_PREFIX + typeName;
    }

    public static String getFieldIsPresentFlagName(String fieldName) {
        return "$" + fieldName + "$isPresent";
    }

    public static boolean isOptionalRecordField(BField field) {
        return (field.symbol.flags & BAL_OPTIONAL) == BAL_OPTIONAL;
    }

    void generateValueClasses(Map<String, byte[]> jarEntries, JvmConstantsGen jvmConstantsGen) {
        String packageName = JvmCodeGenUtil.getPackageName(module.packageID);
        module.typeDefs.forEach(optionalTypeDef -> {
            if (optionalTypeDef.type.tag == TypeTags.TYPEREFDESC) {
                return;
            }
            BType bType = optionalTypeDef.type;
            String className = getTypeValueClassName(packageName, optionalTypeDef.internalName.value);
            AsyncDataCollector asyncDataCollector = new AsyncDataCollector(className);
            if (optionalTypeDef.type.tag == TypeTags.OBJECT &&
                    Symbols.isFlagOn(optionalTypeDef.type.tsymbol.flags, Flags.CLASS)) {
                BObjectType objectType = (BObjectType) optionalTypeDef.type;
                this.createObjectValueClasses(objectType, className, optionalTypeDef, jvmConstantsGen
                        , asyncDataCollector, jarEntries);
            } else if (bType.tag == TypeTags.RECORD) {
                BRecordType recordType = (BRecordType) bType;
                byte[] bytes = this.createRecordValueClass(recordType, className, optionalTypeDef, jvmConstantsGen
                        , asyncDataCollector);
                jarEntries.put(className + CLASS_FILE_SUFFIX, bytes);
                String typedescClass = getTypeDescClassName(packageName, optionalTypeDef.internalName.value);
                bytes = this.createRecordTypeDescClass(recordType, typedescClass, optionalTypeDef);
                jarEntries.put(typedescClass + CLASS_FILE_SUFFIX, bytes);
            }
        });
    }


    private byte[] createRecordTypeDescClass(BRecordType recordType, String className,
                                             BIRNode.BIRTypeDefinition typeDef) {

        ClassWriter cw = new BallerinaClassWriter(COMPUTE_FRAMES);
        if (typeDef.pos != null) {
            cw.visitSource(typeDef.pos.lineRange().fileName(), null);
        } else {
            cw.visitSource(className, null);
        }
        cw.visit(V17, ACC_PUBLIC + ACC_SUPER, className, null, TYPEDESC_VALUE_IMPL, new String[]{TYPEDESC_VALUE});

        FieldVisitor fv = cw.visitField(0, ANNOTATIONS_FIELD, GET_MAP_VALUE, null, null);
        fv.visitEnd();

        this.createTypeDescConstructor(cw, className);
        this.createTypeDescConstructorWithAnnotations(cw, className);
        this.createInstantiateMethod(cw, recordType, typeDef, className);

        cw.visitEnd();
        return jvmPackageGen.getBytes(cw, typeDef);
    }

    private void createInstantiateMethod(ClassWriter cw, BRecordType recordType,
                                         BIRNode.BIRTypeDefinition typeDef, String typeClass) {
        MethodVisitor mv = cw.visitMethod(ACC_PUBLIC, INSTANTIATE_FUNCTION, INSTANTIATE, null, null);
        mv.visitCode();

        String className = getTypeValueClassName(recordType.tsymbol.pkgID, toNameString(recordType));
        mv.visitTypeInsn(NEW, className);
        mv.visitInsn(DUP);
        mv.visitInsn(DUP);
        mv.visitVarInsn(ALOAD, 0);
        mv.visitMethodInsn(INVOKESPECIAL, className, JVM_INIT_METHOD, INIT_TYPEDESC, false);

        BAttachedFunction initializer = ((BRecordTypeSymbol) recordType.tsymbol).initializerFunc;
        StringBuilder closureParamSignature = calcClosureMapSignature(initializer.type.paramTypes.size());

        // Invoke the init-function of this type.
        mv.visitVarInsn(ALOAD, 1);
        mv.visitInsn(SWAP);

        // Invoke the init-functions of referenced types. This is done to initialize the
        // default values of the fields coming from the referenced types.
        for (BType bType : typeDef.referencedTypes) {
            BType typeRef = JvmCodeGenUtil.getImpliedType(bType);
            if (typeRef.tag == TypeTags.RECORD) {
                String refTypeClassName = getTypeValueClassName(typeRef.tsymbol.pkgID, toNameString(typeRef));
                mv.visitInsn(DUP2);
                mv.visitMethodInsn(INVOKESTATIC, refTypeClassName , RECORD_INIT_WRAPPER_NAME,
                                   RECORD_INIT_WRAPPER, false);
            }
        }

        mv.visitVarInsn(ALOAD, 0);
        mv.visitFieldInsn(GETFIELD, TYPEDESC_VALUE_IMPL, TYPEDESC_VALUE_IMPL_CLOSURES,
                          GET_MAP_ARRAY);

        for (int i = 0; i < initializer.type.paramTypes.size(); i++) {
            mv.visitInsn(DUP);
            mv.visitIntInsn(BIPUSH, i);
            mv.visitInsn(AALOAD);
            mv.visitInsn(SWAP);
        }
        mv.visitInsn(POP);

        // Invoke the init-function of this type.
        String initFuncName;
        String valueClassName;
        List<BIRFunction> attachedFuncs = typeDef.attachedFuncs;

<<<<<<< HEAD
        // Attached functions are empty for type-labeling. In such cases, call the init() of the original type value
=======
        // Attached functions are empty for type-labeling. In such cases, call the init() of
        // the original type value
>>>>>>> 4c27c5cb
        if (!attachedFuncs.isEmpty()) {
            initFuncName = attachedFuncs.get(0).name.value;
            valueClassName = className;
        } else {
            // record type is the original record-type of this type-label
            valueClassName = getTypeValueClassName(recordType.tsymbol.pkgID, toNameString(recordType));
            initFuncName = recordType.name + ENCODED_RECORD_INIT;
        }

        mv.visitMethodInsn(INVOKESTATIC, valueClassName, initFuncName,
                "(L" + STRAND_CLASS + ";L" + MAP_VALUE + ";" + closureParamSignature + ")L" + OBJECT + ";", false);
        mv.visitInsn(POP);

        mv.visitInsn(DUP);
        mv.visitTypeInsn(CHECKCAST, valueClassName);
        mv.visitVarInsn(ALOAD, 2);
        mv.visitTypeInsn(CHECKCAST, CAST_B_MAPPING_INITIAL_VALUE_ENTRY);
        mv.visitMethodInsn(INVOKEVIRTUAL, valueClassName, POPULATE_INITIAL_VALUES_METHOD,
                           POPULATE_INITIAL_VALUES, false);

        mv.visitInsn(ARETURN);
        JvmCodeGenUtil.visitMaxStackForMethod(mv, INSTANTIATE_FUNCTION, typeClass);
        mv.visitEnd();
    }

    public static String getTypeValueClassName(PackageID packageID, String typeName) {
        return getTypeValueClassName(JvmCodeGenUtil.getPackageName(packageID), typeName);
    }

    private StringBuilder calcClosureMapSignature(int size) {
        StringBuilder closureParamSignature = new StringBuilder();
        for (int i = 0; i < size; i++) {
            closureParamSignature.append("L").append(MAP_VALUE).append(";");
        }
        return closureParamSignature;
    }

    private byte[] createRecordValueClass(BRecordType recordType, String className, BIRNode.BIRTypeDefinition typeDef,
                                          JvmConstantsGen jvmConstantsGen, AsyncDataCollector asyncDataCollector) {
        ClassWriter cw = new BallerinaClassWriter(COMPUTE_FRAMES);
        if (typeDef.pos != null) {
            cw.visitSource(typeDef.pos.lineRange().fileName(), null);
        } else {
            cw.visitSource(className, null);
        }
        JvmTypeGen jvmTypeGen = new JvmTypeGen(jvmConstantsGen, module.packageID, typeHashVisitor,
                                               jvmPackageGen.symbolTable);
        JvmCastGen jvmCastGen = new JvmCastGen(jvmPackageGen.symbolTable, jvmTypeGen, types);
        LambdaGen lambdaGen = new LambdaGen(jvmPackageGen, jvmCastGen);
        cw.visit(V17, ACC_PUBLIC + ACC_SUPER, className, RECORD_VALUE_CLASS, MAP_VALUE_IMPL, new String[]{MAP_VALUE});

        List<BIRNode.BIRFunction> attachedFuncs = typeDef.attachedFuncs;
        this.createRecordMethods(cw, attachedFuncs, className, jvmTypeGen, jvmCastGen, jvmConstantsGen,
                asyncDataCollector);

        Map<String, BField> fields = recordType.fields;
        this.createRecordFields(cw, fields);
        jvmRecordGen.createAndSplitGetMethod(cw, fields, className, jvmCastGen);
        jvmRecordGen.createAndSplitSetMethod(cw, fields, className, jvmCastGen);
        jvmRecordGen.createAndSplitEntrySetMethod(cw, fields, className, jvmCastGen);
        jvmRecordGen.createAndSplitContainsKeyMethod(cw, fields, className);
        jvmRecordGen.createAndSplitGetValuesMethod(cw, fields, className, jvmCastGen);
        this.createGetSizeMethod(cw, fields, className);
        this.createRecordClearMethod(cw, typeDef.name.value);
        jvmRecordGen.createAndSplitRemoveMethod(cw, fields, className, jvmCastGen);
        jvmRecordGen.createAndSplitGetKeysMethod(cw, fields, className);
        this.createRecordPopulateInitialValuesMethod(cw, className);

        this.createRecordConstructor(cw, INIT_TYPEDESC, className);
        this.createRecordConstructor(cw, TYPE_PARAMETER, className);
        this.createRecordInitWrapper(cw, className, typeDef);
        this.createLambdas(cw, asyncDataCollector, lambdaGen, className);
        JvmCodeGenUtil.visitStrandMetadataFields(cw, asyncDataCollector.getStrandMetadata());
        this.generateStaticInitializer(cw, className, module.packageID, asyncDataCollector);
        cw.visitEnd();

        return jvmPackageGen.getBytes(cw, typeDef);
    }

    private void createRecordMethods(ClassWriter cw, List<BIRNode.BIRFunction> attachedFuncs, String moduleClassName,
                                     JvmTypeGen jvmTypeGen, JvmCastGen jvmCastGen,
                                     JvmConstantsGen jvmConstantsGen, AsyncDataCollector asyncDataCollector) {
        for (BIRNode.BIRFunction func : attachedFuncs) {
            methodGen.generateMethod(func, cw, this.module, null, moduleClassName, jvmTypeGen, jvmCastGen,
                    jvmConstantsGen, asyncDataCollector);
        }
    }

    private void createTypeDescConstructor(ClassWriter cw, String className) {

        String descriptor = TYPE_DESC_CONSTRUCTOR;
        MethodVisitor mv = cw.visitMethod(ACC_PUBLIC, JVM_INIT_METHOD, descriptor, null, null);
        mv.visitCode();

        // load super
        mv.visitVarInsn(ALOAD, 0);
        // load type
        mv.visitVarInsn(ALOAD, 1);

        mv.visitVarInsn(ALOAD, 2);
        // invoke `super(type)`;
        mv.visitMethodInsn(INVOKESPECIAL, TYPEDESC_VALUE_IMPL, JVM_INIT_METHOD, descriptor, false);

        mv.visitInsn(RETURN);
        JvmCodeGenUtil.visitMaxStackForMethod(mv, JVM_INIT_METHOD, className);
        mv.visitEnd();
    }

    private void createTypeDescConstructorWithAnnotations(ClassWriter cw, String name) {
        String descriptor = TYPE_DESC_CONSTRUCTOR_WITH_ANNOTATIONS;
        MethodVisitor mv = cw.visitMethod(ACC_PUBLIC, JVM_INIT_METHOD, descriptor, null, null);
        mv.visitCode();

        mv.visitVarInsn(ALOAD, 0);
        mv.visitVarInsn(ALOAD, 3);
        mv.visitFieldInsn(PUTFIELD, name, ANNOTATIONS_FIELD, GET_MAP_VALUE);
        // load super
        mv.visitVarInsn(ALOAD, 0);
        // load type
        mv.visitVarInsn(ALOAD, 1);
        // load closures
        mv.visitVarInsn(ALOAD, 2);
        // load annotations
        mv.visitVarInsn(ALOAD, 3);
        // invoke `super(type)`;
        mv.visitMethodInsn(INVOKESPECIAL, TYPEDESC_VALUE_IMPL, JVM_INIT_METHOD, TYPE_DESC_CONSTRUCTOR_WITH_ANNOTATIONS,
                           false);

        mv.visitInsn(RETURN);
        JvmCodeGenUtil.visitMaxStackForMethod(mv, JVM_INIT_METHOD, name);
        mv.visitEnd();
    }

    private void createRecordConstructor(ClassWriter cw, String argumentClass, String className) {
        MethodVisitor mv = cw.visitMethod(ACC_PUBLIC, JVM_INIT_METHOD, argumentClass, null, null);
        mv.visitCode();

        // load super
        mv.visitVarInsn(ALOAD, 0);
        // load type
        mv.visitVarInsn(ALOAD, 1);
        // invoke `super(type)`;
        mv.visitMethodInsn(INVOKESPECIAL, MAP_VALUE_IMPL, JVM_INIT_METHOD, argumentClass, false);

        mv.visitInsn(RETURN);
        JvmCodeGenUtil.visitMaxStackForMethod(mv, JVM_INIT_METHOD, className);
        mv.visitEnd();
    }

    // TODO: remove this method, logic moved to createInstantiateMethod, see #23012
    private void createRecordInitWrapper(ClassWriter cw, String className, BIRNode.BIRTypeDefinition typeDef) {

        MethodVisitor mv = cw.visitMethod(ACC_PUBLIC + ACC_STATIC , RECORD_INIT_WRAPPER_NAME, RECORD_INIT_WRAPPER,
                null, null);
        mv.visitCode();
        // load strand
        mv.visitVarInsn(ALOAD, 0);
        // load value
        mv.visitVarInsn(ALOAD, 1);

        // Invoke the init-functions of referenced types. This is done to initialize the
        // defualt values of the fields coming from the referenced types.
        for (BType bType : typeDef.referencedTypes) {
            BType typeRef = JvmCodeGenUtil.getImpliedType(bType);
            if (typeRef.tag != TypeTags.RECORD) {
                continue;
            }

            String refTypeClassName = getTypeValueClassName(typeRef.tsymbol.pkgID, toNameString(typeRef));
            mv.visitInsn(DUP2);
            mv.visitMethodInsn(INVOKESTATIC, refTypeClassName , RECORD_INIT_WRAPPER_NAME,
                               RECORD_INIT_WRAPPER, false);
        }

        // Invoke the init-function of this type.
        String initFuncName;
        String valueClassName;
        List<BIRNode.BIRFunction> attachedFuncs = typeDef.attachedFuncs;

        // Attached functions are empty for type-labeling. In such cases, call the init() of the original type value
        if (!attachedFuncs.isEmpty()) {
            initFuncName = attachedFuncs.get(0).name.value;
            valueClassName = className;
        } else {
            // record type is the original record-type of this type-label
            BRecordType recordType = (BRecordType) JvmCodeGenUtil.getImpliedType(typeDef.type);
            valueClassName = getTypeValueClassName(recordType.tsymbol.pkgID, toNameString(recordType));
            initFuncName = recordType.name + ENCODED_RECORD_INIT;
        }

        mv.visitMethodInsn(INVOKESTATIC, valueClassName, initFuncName, VALUE_CLASS_INIT, false);
        mv.visitInsn(POP);

        mv.visitInsn(RETURN);
        JvmCodeGenUtil.visitMaxStackForMethod(mv, RECORD_INIT_WRAPPER_NAME, className);
        mv.visitEnd();
    }

    private void createRecordFields(ClassWriter cw, Map<String, BField> fields) {
        for (BField field : fields.values()) {
            if (field == null) {
                continue;
            }
            String fieldName = field.name.value;
            FieldVisitor fv = cw.visitField(0, fieldName, getTypeDesc(field.type), null, null);
            fv.visitEnd();

            if (isOptionalRecordField(field)) {
                fv = cw.visitField(0, getFieldIsPresentFlagName(fieldName), getTypeDesc(booleanType),
                        null, null);
                fv.visitEnd();
            }
        }
    }


    private void createGetSizeMethod(ClassWriter cw, Map<String, BField> fields, String className) {

        MethodVisitor mv = cw.visitMethod(ACC_PUBLIC, "size", "()I", null, null);
        mv.visitCode();
        int sizeVarIndex = 1;

        mv.visitVarInsn(ALOAD, 0);
        mv.visitMethodInsn(INVOKESPECIAL, MAP_VALUE_IMPL, "size", "()I", false);
        mv.visitVarInsn(ISTORE, sizeVarIndex);

        int requiredFieldsCount = 0;
        for (BField optionalField : fields.values()) {
            String fieldName = optionalField.name.value;
            if (isOptionalRecordField(optionalField)) {
                mv.visitVarInsn(ALOAD, 0);
                mv.visitFieldInsn(GETFIELD, className, getFieldIsPresentFlagName(fieldName),
                        getTypeDesc(booleanType));
                Label l3 = new Label();
                mv.visitJumpInsn(IFEQ, l3);
                mv.visitIincInsn(sizeVarIndex, 1);
                mv.visitLabel(l3);
            } else {
                requiredFieldsCount += 1;
            }
        }

        mv.visitIincInsn(sizeVarIndex, requiredFieldsCount);
        mv.visitVarInsn(ILOAD, sizeVarIndex);
        mv.visitInsn(IRETURN);

        JvmCodeGenUtil.visitMaxStackForMethod(mv, "size", className);
        mv.visitEnd();
    }

    private void createRecordPopulateInitialValuesMethod(ClassWriter cw, String className) {
        MethodVisitor mv = cw.visitMethod(ACC_PROTECTED, POPULATE_INITIAL_VALUES_METHOD,
                                          POPULATE_INITIAL_VALUES, null, null);
        mv.visitCode();
        mv.visitVarInsn(ALOAD, 0);
        mv.visitVarInsn(ALOAD, 1);
        mv.visitMethodInsn(INVOKESPECIAL, MAP_VALUE_IMPL, POPULATE_INITIAL_VALUES_METHOD,
                           POPULATE_INITIAL_VALUES, false);
        mv.visitInsn(RETURN);
        JvmCodeGenUtil.visitMaxStackForMethod(mv, POPULATE_INITIAL_VALUES_METHOD, className);
        mv.visitEnd();
    }

    private void createObjectValueClasses(BObjectType objectType, String className, BIRNode.BIRTypeDefinition typeDef,
                                          JvmConstantsGen jvmConstantsGen, AsyncDataCollector asyncDataCollector,
                                          Map<String, byte[]> jarEntries) {
        ClassWriter cw = new BallerinaClassWriter(COMPUTE_FRAMES);
        cw.visitSource(typeDef.pos.lineRange().fileName(), null);

        SymbolTable symbolTable = jvmPackageGen.symbolTable;
        JvmTypeGen jvmTypeGen = new JvmTypeGen(jvmConstantsGen, module.packageID, typeHashVisitor, symbolTable);
        JvmCastGen jvmCastGen = new JvmCastGen(symbolTable, jvmTypeGen, types);
        LambdaGen lambdaGen = new LambdaGen(jvmPackageGen, jvmCastGen);
        cw.visit(V17, ACC_PUBLIC + ACC_SUPER, className, null, ABSTRACT_OBJECT_VALUE, new String[]{B_OBJECT});

        Map<String, BField> fields = objectType.fields;
        this.createObjectFields(cw, fields);

        List<BIRNode.BIRFunction> attachedFuncs = typeDef.attachedFuncs;
        if (attachedFuncs.size() > MAX_METHOD_COUNT_PER_BALLERINA_OBJECT) {
            this.createObjectMethodsWithSplitClasses(cw, attachedFuncs, className, objectType, jvmTypeGen,
                    jvmCastGen, jvmConstantsGen, asyncDataCollector, typeDef, jarEntries);
        } else {
            this.createObjectMethods(cw, attachedFuncs, className, objectType, jvmTypeGen, jvmCastGen,
                    jvmConstantsGen, asyncDataCollector);
        }

        this.createObjectInit(cw, fields, className);
        jvmObjectGen.createAndSplitCallMethod(cw, attachedFuncs, className, jvmCastGen);
        jvmObjectGen.createAndSplitGetMethod(cw, fields, className, jvmCastGen);
        jvmObjectGen.createAndSplitSetMethod(cw, fields, className, jvmCastGen);
        jvmObjectGen.createAndSplitSetOnInitializationMethod(cw, fields, className);
        this.createLambdas(cw, asyncDataCollector, lambdaGen, className);
        JvmCodeGenUtil.visitStrandMetadataFields(cw, asyncDataCollector.getStrandMetadata());
        this.generateStaticInitializer(cw, className, module.packageID, asyncDataCollector);
        cw.visitEnd();
        jarEntries.put(className + CLASS_FILE_SUFFIX, jvmPackageGen.getBytes(cw, typeDef));
    }

    private void createObjectFields(ClassWriter cw, Map<String, BField> fields) {
        for (BField field : fields.values()) {
            if (field == null) {
                continue;
            }
            FieldVisitor fvb = cw.visitField(0, field.name.value, getTypeDesc(field.type), null, null);
            fvb.visitEnd();
            String lockClass = "L" + LOCK_VALUE + ";";
            FieldVisitor fv = cw.visitField(ACC_PUBLIC, computeLockNameFromString(field.name.value),
                    lockClass, null, null);
            fv.visitEnd();
        }
    }

    private void createObjectMethods(ClassWriter cw, List<BIRFunction> attachedFuncs, String moduleClassName,
                                     BObjectType currentObjectType, JvmTypeGen jvmTypeGen, JvmCastGen jvmCastGen,
                                     JvmConstantsGen jvmConstantsGen, AsyncDataCollector asyncDataCollector) {
        for (BIRNode.BIRFunction func : attachedFuncs) {
            methodGen.generateMethod(func, cw, module, currentObjectType, moduleClassName, jvmTypeGen, jvmCastGen,
                    jvmConstantsGen, asyncDataCollector);
        }
    }

    private void createObjectMethodsWithSplitClasses(ClassWriter cw, List<BIRFunction> attachedFuncs,
                                                     String moduleClassName, BObjectType currentObjectType,
                                                     JvmTypeGen jvmTypeGen, JvmCastGen jvmCastGen,
                                                     JvmConstantsGen jvmConstantsGen,
                                                     AsyncDataCollector asyncDataCollector,
                                                     BIRNode.BIRTypeDefinition typeDef,
                                                     Map<String, byte[]> jarEntries) {
        int splitClassNum = 1;
        ClassWriter splitCW = new BallerinaClassWriter(COMPUTE_FRAMES);
        splitCW.visitSource(typeDef.pos.lineRange().fileName(), null);
        String splitClassName = moduleClassName + SPLIT_CLASS_SUFFIX + splitClassNum;
        splitCW.visit(V17, ACC_PUBLIC + ACC_SUPER, splitClassName, null, OBJECT, null);
        JvmCodeGenUtil.generateDefaultConstructor(splitCW, OBJECT);
        int methodCountPerSplitClass = 0;

        for (BIRNode.BIRFunction func : attachedFuncs) {
            if (func.name.value.contains("$init$")) {
                methodGen.generateMethod(func, cw, module, currentObjectType, moduleClassName,
                        jvmTypeGen, jvmCastGen, jvmConstantsGen, asyncDataCollector);
                continue;
            }
            methodGen.genJMethodWithBObjectMethodCall(func, cw, module, jvmTypeGen, jvmCastGen, jvmConstantsGen,
                    moduleClassName, asyncDataCollector, splitClassName);
            methodGen.genJMethodForBFunc(func, splitCW, module, jvmTypeGen, jvmCastGen, jvmConstantsGen,
                    moduleClassName, currentObjectType, asyncDataCollector, true);
            methodCountPerSplitClass++;
            if (methodCountPerSplitClass == MAX_METHOD_COUNT_PER_BALLERINA_OBJECT) {
                splitCW.visitEnd();
                byte[] splitBytes = jvmPackageGen.getBytes(splitCW, typeDef);
                jarEntries.put(splitClassName + CLASS_FILE_SUFFIX, splitBytes);
                splitClassNum++;
                splitCW = new BallerinaClassWriter(COMPUTE_FRAMES);
                splitCW.visitSource(typeDef.pos.lineRange().fileName(), null);
                splitClassName = moduleClassName + SPLIT_CLASS_SUFFIX + splitClassNum;
                splitCW.visit(V17, ACC_PUBLIC + ACC_SUPER, splitClassName, null, OBJECT, null);
                JvmCodeGenUtil.generateDefaultConstructor(splitCW, OBJECT);
                methodCountPerSplitClass = 0;
            }
        }
        if (methodCountPerSplitClass != 0) {
            splitCW.visitEnd();
            byte[] splitBytes = jvmPackageGen.getBytes(splitCW, typeDef);
            jarEntries.put(splitClassName + CLASS_FILE_SUFFIX, splitBytes);
        }
    }

    private void createObjectInit(ClassWriter cw, Map<String, BField> fields, String className) {

        MethodVisitor mv = cw.visitMethod(ACC_PUBLIC, JVM_INIT_METHOD, OBJECT_TYPE_IMPL_INIT, null,
                null);
        mv.visitCode();

        // load super
        mv.visitVarInsn(ALOAD, 0);
        // load type
        mv.visitVarInsn(ALOAD, 1);
        // invoke super(type);
        mv.visitMethodInsn(INVOKESPECIAL, ABSTRACT_OBJECT_VALUE, JVM_INIT_METHOD, OBJECT_TYPE_IMPL_INIT, false);

        String lockClass = "L" + LOCK_VALUE + ";";
        for (BField field : fields.values()) {
            if (field == null) {
                continue;
            }

            Label fLabel = new Label();
            mv.visitLabel(fLabel);
            mv.visitVarInsn(ALOAD, 0);
            mv.visitTypeInsn(NEW, LOCK_VALUE);
            mv.visitInsn(DUP);
            mv.visitMethodInsn(INVOKESPECIAL, LOCK_VALUE, JVM_INIT_METHOD, VOID_METHOD_DESC, false);
            mv.visitFieldInsn(PUTFIELD, className, computeLockNameFromString(field.name.value), lockClass);
        }

        mv.visitInsn(RETURN);
        mv.visitMaxs(5, 5);
        mv.visitEnd();
    }

    private void createLambdas(ClassWriter cw, AsyncDataCollector asyncDataCollector,
                               LambdaGen lambdaGen, String className) {
        for (Map.Entry<String, BIRInstruction> entry : asyncDataCollector.getLambdas().entrySet()) {
            lambdaGen.generateLambdaMethod(entry.getValue(), cw, entry.getKey(), className);
        }
    }

    private void generateStaticInitializer(ClassWriter cw, String moduleClass, PackageID module,
                                           AsyncDataCollector asyncDataCollector) {
        if (asyncDataCollector.getStrandMetadata().isEmpty()) {
            return;
        }
        MethodVisitor mv = cw.visitMethod(ACC_STATIC, JVM_STATIC_INIT_METHOD, VOID_METHOD_DESC, null, null);
        JvmCodeGenUtil.generateStrandMetadata(mv, moduleClass, module, asyncDataCollector);
        mv.visitInsn(RETURN);
        JvmCodeGenUtil.visitMaxStackForMethod(mv, JVM_STATIC_INIT_METHOD, moduleClass);
        mv.visitEnd();
    }

    private void createRecordClearMethod(ClassWriter cw, String className) {
        // throw an UnsupportedOperationException, since clear is not supported by for records.
        MethodVisitor mv = cw.visitMethod(ACC_PUBLIC, "clear", VOID_METHOD_DESC, null, null);
        mv.visitCode();
        mv.visitTypeInsn(NEW, UNSUPPORTED_OPERATION_EXCEPTION);
        mv.visitInsn(DUP);
        mv.visitMethodInsn(INVOKESPECIAL, UNSUPPORTED_OPERATION_EXCEPTION, JVM_INIT_METHOD, VOID_METHOD_DESC, false);
        mv.visitInsn(ATHROW);
        JvmCodeGenUtil.visitMaxStackForMethod(mv, "clear", className);
        mv.visitEnd();
    }
}<|MERGE_RESOLUTION|>--- conflicted
+++ resolved
@@ -24,11 +24,6 @@
 import org.objectweb.asm.Label;
 import org.objectweb.asm.MethodVisitor;
 import org.wso2.ballerinalang.compiler.bir.codegen.internal.AsyncDataCollector;
-<<<<<<< HEAD
-import org.wso2.ballerinalang.compiler.bir.codegen.interop.BIRFunctionWrapper;
-import org.wso2.ballerinalang.compiler.bir.codegen.interop.ExternalMethodGen;
-=======
->>>>>>> 4c27c5cb
 import org.wso2.ballerinalang.compiler.bir.codegen.interop.JFieldBIRFunction;
 import org.wso2.ballerinalang.compiler.bir.codegen.interop.JMethodBIRFunction;
 import org.wso2.ballerinalang.compiler.bir.codegen.methodgen.InitMethodGen;
@@ -301,12 +296,7 @@
         String valueClassName;
         List<BIRFunction> attachedFuncs = typeDef.attachedFuncs;
 
-<<<<<<< HEAD
         // Attached functions are empty for type-labeling. In such cases, call the init() of the original type value
-=======
-        // Attached functions are empty for type-labeling. In such cases, call the init() of
-        // the original type value
->>>>>>> 4c27c5cb
         if (!attachedFuncs.isEmpty()) {
             initFuncName = attachedFuncs.get(0).name.value;
             valueClassName = className;
