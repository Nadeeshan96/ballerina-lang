--- conflicted
+++ resolved
@@ -213,12 +213,9 @@
     void generateValueClasses(Map<String, byte[]> jarEntries, JvmConstantsGen jvmConstantsGen) {
         String packageName = JvmCodeGenUtil.getPackageName(module.packageID);
         module.typeDefs.forEach(optionalTypeDef -> {
-<<<<<<< HEAD
-=======
             if (optionalTypeDef.type.tag == TypeTags.TYPEREFDESC) {
                 return;
             }
->>>>>>> dea2287c
             BType bType = optionalTypeDef.type;
             String className = getTypeValueClassName(packageName, optionalTypeDef.internalName.value);
             AsyncDataCollector asyncDataCollector = new AsyncDataCollector(className);
