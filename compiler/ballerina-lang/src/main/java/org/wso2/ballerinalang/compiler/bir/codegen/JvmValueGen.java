--- conflicted
+++ resolved
@@ -258,15 +258,9 @@
     private static String calculateJavaPkgName(Object module) {
 
         String packageName;
-<<<<<<< HEAD
-        if (module instanceof BIRPackage) {
-            BIRPackage birPackage = (BIRPackage) module;
-            packageName = getPackageName(birPackage.org.value, birPackage.name.value, birPackage.version.value);
-=======
         if (module instanceof BIRNode.BIRPackage) {
             BIRNode.BIRPackage birPackage = (BIRNode.BIRPackage) module;
-            packageName = getPackageName(birPackage.org.value, birPackage.name.value);
->>>>>>> f7656959
+            packageName = getPackageName(birPackage.org.value, birPackage.name.value, birPackage.version.value);
         } else if (module instanceof PackageID) {
             PackageID packageID = (PackageID) module;
             packageName = getPackageName(packageID.orgName, packageID.name, packageID.version);
