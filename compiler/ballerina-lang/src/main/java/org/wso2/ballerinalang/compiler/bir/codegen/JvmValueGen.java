--- conflicted
+++ resolved
@@ -646,11 +646,7 @@
         ClassWriter splitCW = new BallerinaClassWriter(COMPUTE_FRAMES);
         splitCW.visitSource(typeDef.pos.lineRange().fileName(), null);
         String splitClassName = moduleClassName + "$split";
-<<<<<<< HEAD
-        splitCW.visit(V1_8, ACC_PUBLIC + ACC_SUPER, splitClassName, null, OBJECT, null);
-=======
         splitCW.visit(V17, ACC_PUBLIC + ACC_SUPER, splitClassName, null, OBJECT, null);
->>>>>>> b4871585
         JvmCodeGenUtil.generateDefaultConstructor(splitCW, OBJECT);
 
         for (BIRNode.BIRFunction func : attachedFuncs) {
