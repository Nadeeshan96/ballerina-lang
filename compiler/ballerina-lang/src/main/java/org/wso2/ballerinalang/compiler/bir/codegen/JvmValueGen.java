--- conflicted
+++ resolved
@@ -288,24 +288,6 @@
         // Invoke the init-function of this type.
         mv.visitVarInsn(ALOAD, 1);
         mv.visitInsn(SWAP);
-
-<<<<<<< HEAD
-=======
-
-        // Invoke the init-functions of referenced types. This is done to initialize the
-        // defualt values of the fields coming from the referenced types.
-        for (BType bType : typeDef.referencedTypes) {
-            BType typeRef = JvmCodeGenUtil.getImpliedType(bType);
-            if (typeRef.tag == TypeTags.RECORD) {
-                String refTypeClassName = getTypeValueClassName(typeRef.tsymbol.pkgID, toNameString(typeRef));
-                mv.visitInsn(DUP2);
-                mv.visitMethodInsn(INVOKESTATIC, refTypeClassName , RECORD_INIT_WRAPPER_NAME,
-                                   RECORD_INIT_WRAPPER, false);
-            }
-        }
-
-
->>>>>>> db76bd3f
         mv.visitVarInsn(ALOAD, 0);
         mv.visitFieldInsn(GETFIELD, TYPEDESC_VALUE_IMPL, TYPEDESC_VALUE_IMPL_CLOSURES,
                           GET_MAP_ARRAY);
@@ -447,61 +429,13 @@
         // invoke `super(type)`;
         mv.visitMethodInsn(INVOKESPECIAL, MAP_VALUE_IMPL, JVM_INIT_METHOD, argumentClass, false);
 
-<<<<<<< HEAD
         if (!JvmCodeGenUtil.isAnonType(typedef)) {
             Label label = new Label();
             if (typedef.pos != null && typedef.pos.lineRange().endLine().line() != OVERFLOW_LINE_NUMBER) {
                 mv.visitLabel(label);
                 mv.visitLineNumber(typedef.pos.lineRange().endLine().line() + 1, label);
-=======
-        mv.visitInsn(RETURN);
-        JvmCodeGenUtil.visitMaxStackForMethod(mv, JVM_INIT_METHOD, className);
-        mv.visitEnd();
-    }
-
-    // TODO: remove this method, logic moved to createInstantiateMethod, see #23012
-    private void createRecordInitWrapper(ClassWriter cw, String className, BIRNode.BIRTypeDefinition typeDef) {
-
-        MethodVisitor mv = cw.visitMethod(ACC_PUBLIC + ACC_STATIC , RECORD_INIT_WRAPPER_NAME, RECORD_INIT_WRAPPER,
-                null, null);
-        mv.visitCode();
-        // load strand
-        mv.visitVarInsn(ALOAD, 0);
-        // load value
-        mv.visitVarInsn(ALOAD, 1);
-
-        // Invoke the init-functions of referenced types. This is done to initialize the
-        // defualt values of the fields coming from the referenced types.
-        for (BType bType : typeDef.referencedTypes) {
-            BType typeRef = JvmCodeGenUtil.getImpliedType(bType);
-            if (typeRef.tag != TypeTags.RECORD) {
-                continue;
->>>>>>> db76bd3f
-            }
-        }
-
-<<<<<<< HEAD
-=======
-        // Invoke the init-function of this type.
-        String initFuncName;
-        String valueClassName;
-        List<BIRNode.BIRFunction> attachedFuncs = typeDef.attachedFuncs;
-
-        // Attached functions are empty for type-labeling. In such cases, call the init() of the original type value
-        if (!attachedFuncs.isEmpty()) {
-            initFuncName = attachedFuncs.get(0).name.value;
-            valueClassName = className;
-        } else {
-            // record type is the original record-type of this type-label
-            BRecordType recordType = (BRecordType) JvmCodeGenUtil.getImpliedType(typeDef.type);
-            valueClassName = getTypeValueClassName(recordType.tsymbol.pkgID, toNameString(recordType));
-            initFuncName = recordType.name + ENCODED_RECORD_INIT;
-        }
-
-        mv.visitMethodInsn(INVOKESTATIC, valueClassName, initFuncName, VALUE_CLASS_INIT, false);
-        mv.visitInsn(POP);
-
->>>>>>> db76bd3f
+            }
+        }
         mv.visitInsn(RETURN);
         JvmCodeGenUtil.visitMaxStackForMethod(mv, RECORD_INIT_WRAPPER_NAME, className);
         mv.visitEnd();
