--- conflicted
+++ resolved
@@ -221,10 +221,7 @@
             this.type = iExpr.type;
             this.async = iExpr.async;
             this.builtInMethod = builtInFunction;
-<<<<<<< HEAD
-=======
             this.impConversionExpr = iExpr.impConversionExpr;
->>>>>>> 87c9f5c8
         }
 
         @Override
