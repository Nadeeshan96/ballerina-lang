--- conflicted
+++ resolved
@@ -43,12 +43,8 @@
     public BLangIdentifier name;
     public List<BLangExpression> argExprs = new ArrayList<>();
     public BLangVariableReference expr;
-<<<<<<< HEAD
     //caching since at desugar level we need to identify whether this is actually attached function or not
     public BSymbol exprSymbol;
-    public List<BType> types = new ArrayList<>(0);
-=======
->>>>>>> 5a6d6fa1
     public BSymbol symbol;
     public boolean functionPointerInvocation;
     /* Variables Required for Iterable Operation */
