/*
 *  Copyright (c) 2017, WSO2 Inc. (http://www.wso2.org) All Rights Reserved.
 *
 *  WSO2 Inc. licenses this file to you under the Apache License,
 *  Version 2.0 (the "License"); you may not use this file except
 *  in compliance with the License.
 *  You may obtain a copy of the License at
 *
 *    http://www.apache.org/licenses/LICENSE-2.0
 *
 *  Unless required by applicable law or agreed to in writing,
 *  software distributed under the License is distributed on an
 *  "AS IS" BASIS, WITHOUT WARRANTIES OR CONDITIONS OF ANY
 *  KIND, either express or implied.  See the License for the
 *  specific language governing permissions and limitations
 *  under the License.
 */
package org.wso2.ballerinalang.compiler.parser;

import org.antlr.v4.runtime.ParserRuleContext;
import org.antlr.v4.runtime.Token;
import org.antlr.v4.runtime.tree.ParseTree;
import org.antlr.v4.runtime.tree.TerminalNode;
import org.apache.commons.lang3.StringEscapeUtils;
import org.ballerinalang.model.Whitespace;
import org.ballerinalang.model.tree.CompilationUnitNode;
import org.wso2.ballerinalang.compiler.parser.antlr4.BallerinaParser;
import org.wso2.ballerinalang.compiler.parser.antlr4.BallerinaParser.StringTemplateContentContext;
import org.wso2.ballerinalang.compiler.parser.antlr4.BallerinaParserBaseListener;
import org.wso2.ballerinalang.compiler.tree.BLangAnnotationAttachmentPoint;
import org.wso2.ballerinalang.compiler.util.CompilerContext;
import org.wso2.ballerinalang.compiler.util.QuoteType;
import org.wso2.ballerinalang.compiler.util.TypeTags;
import org.wso2.ballerinalang.compiler.util.diagnotic.BDiagnosticSource;
import org.wso2.ballerinalang.compiler.util.diagnotic.DiagnosticPos;

import java.util.ArrayList;
import java.util.List;
import java.util.Set;
import java.util.Stack;
import java.util.stream.Collectors;

/**
 * @since 0.94
 */
public class BLangParserListener extends BallerinaParserBaseListener {
    private static final String KEYWORD_PUBLIC = "public";
    private static final String KEYWORD_NATIVE = "native";

    private BLangPackageBuilder pkgBuilder;
    private BDiagnosticSource diagnosticSrc;

    private List<String> pkgNameComps;
    private String pkgVersion;

    BLangParserListener(CompilerContext context, CompilationUnitNode compUnit,
                        BDiagnosticSource diagnosticSource) {
        this.pkgBuilder = new BLangPackageBuilder(context, compUnit);
        this.diagnosticSrc = diagnosticSource;
    }

    @Override
    public void enterParameterList(BallerinaParser.ParameterListContext ctx) {
        if (ctx.exception != null) {
            return;
        }

        this.pkgBuilder.startVarList();
    }

    @Override
    public void exitParameter(BallerinaParser.ParameterContext ctx) {
        if (ctx.exception != null) {
            return;
        }

        this.pkgBuilder.addVar(getCurrentPos(ctx), getWS(ctx), ctx.Identifier().getText(),
                false, ctx.annotationAttachment().size());
    }

    /**
     * {@inheritDoc}
     */
    @Override
    public void exitCompilationUnit(BallerinaParser.CompilationUnitContext ctx) {
        this.pkgBuilder.endCompilationUnit(getWS(ctx));
    }

    /**
     * {@inheritDoc}
     */
    @Override
    public void exitPackageDeclaration(BallerinaParser.PackageDeclarationContext ctx) {
        if (ctx.exception != null) {
            return;
        }

        this.pkgBuilder.setPackageDeclaration(getCurrentPos(ctx), getWS(ctx), this.pkgNameComps, this.pkgVersion);
    }

    /**
     * {@inheritDoc}
     */
    @Override
    public void exitPackageName(BallerinaParser.PackageNameContext ctx) {
        if (ctx.exception != null) {
            return;
        }

        this.pkgNameComps = new ArrayList<>();
        ctx.Identifier().forEach(e -> pkgNameComps.add(e.getText()));
        this.pkgVersion = ctx.version() != null ? ctx.version().Identifier().getText() : null;
    }

    /**
     * {@inheritDoc}
     */
    @Override
    public void exitImportDeclaration(BallerinaParser.ImportDeclarationContext ctx) {
        if (ctx.exception != null) {
            return;
        }

        String alias = ctx.Identifier() != null ? ctx.Identifier().getText() : null;
        this.pkgBuilder.addImportPackageDeclaration(getCurrentPos(ctx), getWS(ctx),
                this.pkgNameComps, this.pkgVersion, alias);
    }

    /**
     * {@inheritDoc}
     */
    @Override
    public void enterServiceDefinition(BallerinaParser.ServiceDefinitionContext ctx) {
        if (ctx.exception != null) {
            return;
        }
        this.pkgBuilder.startServiceDef(getCurrentPos(ctx));
    }

    /**
     * {@inheritDoc}
     */
    @Override
    public void exitServiceDefinition(BallerinaParser.ServiceDefinitionContext ctx) {
        if (ctx.exception != null) {
            return;
        }
        this.pkgBuilder.endServiceDef(getCurrentPos(ctx), getWS(ctx), ctx.Identifier(0).getText(),
                ctx.Identifier(1).getText());
    }

    /**
     * {@inheritDoc}
     */
    @Override
    public void enterServiceBody(BallerinaParser.ServiceBodyContext ctx) {
        if (ctx.exception != null) {
            return;
        }

        this.pkgBuilder.startBlock();
    }

    /**
     * {@inheritDoc}
     */
    @Override
    public void exitServiceBody(BallerinaParser.ServiceBodyContext ctx) {
        if (ctx.exception != null) {
            return;
        }

        this.pkgBuilder.addServiceBody(getWS(ctx));
    }

    /**
     * {@inheritDoc}
     */
    @Override
    public void enterResourceDefinition(BallerinaParser.ResourceDefinitionContext ctx) {
        if (ctx.exception != null) {
            return;
        }
        this.pkgBuilder.startResourceDef();
    }

    /**
     * {@inheritDoc}
     */
    @Override
    public void exitResourceDefinition(BallerinaParser.ResourceDefinitionContext ctx) {
        if (ctx.exception != null) {
            return;
        }
        this.pkgBuilder.endResourceDef(getCurrentPos(ctx), getWS(ctx),
                ctx.Identifier().getText(), ctx.annotationAttachment().size());
    }

    /**
     * {@inheritDoc}
     */
    @Override
    public void enterCallableUnitBody(BallerinaParser.CallableUnitBodyContext ctx) {
        if (ctx.exception != null) {
            return;
        }

        this.pkgBuilder.startBlock();
    }

    /**
     * {@inheritDoc}
     */
    @Override
    public void exitCallableUnitBody(BallerinaParser.CallableUnitBodyContext ctx) {
        if (ctx.exception != null) {
            return;
        }

        this.pkgBuilder.endCallableUnitBody(getWS(ctx));
    }

    /**
     * {@inheritDoc}
     */
    @Override
    public void enterFunctionDefinition(BallerinaParser.FunctionDefinitionContext ctx) {
        if (ctx.exception != null) {
            return;
        }

        this.pkgBuilder.startFunctionDef();
    }

    /**
     * {@inheritDoc}
     */
    @Override
    public void exitFunctionDefinition(BallerinaParser.FunctionDefinitionContext ctx) {
        if (ctx.exception != null) {
            return;
        }

        boolean isReceiverAttached = ctx.parameter() != null;

        int nativeKWTokenIndex = 0;
        boolean publicFunc = KEYWORD_PUBLIC.equals(ctx.getChild(0).getText());
        if (publicFunc) {
            nativeKWTokenIndex = 1;
        }
        boolean nativeFunc = KEYWORD_NATIVE.equals(ctx.getChild(nativeKWTokenIndex).getText());
        boolean bodyExists = ctx.callableUnitBody() != null;
        this.pkgBuilder.endFunctionDef(getCurrentPos(ctx), getWS(ctx), publicFunc, nativeFunc,
                bodyExists, isReceiverAttached);
    }

    @Override
    public void enterLambdaFunction(BallerinaParser.LambdaFunctionContext ctx) {
        if (ctx.exception != null) {
            return;
        }

        this.pkgBuilder.startLambdaFunctionDef();
    }

    @Override
    public void exitLambdaFunction(BallerinaParser.LambdaFunctionContext ctx) {
        if (ctx.exception != null) {
            return;
        }

        this.pkgBuilder.addLambdaFunctionDef(getCurrentPos(ctx), getWS(ctx), ctx.parameterList() != null,
                ctx.returnParameters() != null,
                ctx.returnParameters() != null && ctx.returnParameters().typeList() != null);
    }

    /**
     * {@inheritDoc}
     */
    @Override
    public void exitCallableUnitSignature(BallerinaParser.CallableUnitSignatureContext ctx) {
        if (ctx.exception != null) {
            return;
        }

        this.pkgBuilder.endCallableUnitSignature(getWS(ctx), ctx.Identifier().getText(),
                ctx.parameterList() != null, ctx.returnParameters() != null,
                ctx.returnParameters() != null && ctx.returnParameters().typeList() != null);
    }

    /**
     * {@inheritDoc}
     */
    @Override
    public void enterConnectorDefinition(BallerinaParser.ConnectorDefinitionContext ctx) {
        if (ctx.exception != null) {
            return;
        }

        this.pkgBuilder.startConnectorDef();
    }

    /**
     * {@inheritDoc}
     */
    @Override
    public void exitConnectorDefinition(BallerinaParser.ConnectorDefinitionContext ctx) {
        if (ctx.exception != null) {
            return;
        }

        boolean publicConnector = KEYWORD_PUBLIC.equals(ctx.getChild(0).getText());
        this.pkgBuilder.endConnectorDef(getCurrentPos(ctx), getWS(ctx), ctx.Identifier().getText(), publicConnector);
    }

    /**
     * {@inheritDoc}
     */
    @Override
    public void enterConnectorBody(BallerinaParser.ConnectorBodyContext ctx) {
        if (ctx.exception != null) {
            return;
        }

        this.pkgBuilder.startConnectorBody();
    }

    /**
     * {@inheritDoc}
     */
    @Override
    public void exitConnectorBody(BallerinaParser.ConnectorBodyContext ctx) {
        if (ctx.exception != null) {
            return;
        }

        this.pkgBuilder.endConnectorBody(getWS(ctx));
    }

    /**
     * {@inheritDoc}
     */
    @Override
    public void enterActionDefinition(BallerinaParser.ActionDefinitionContext ctx) {
        if (ctx.exception != null) {
            return;
        }

        this.pkgBuilder.startActionDef();
    }

    /**
     * {@inheritDoc}
     */
    @Override
    public void exitActionDefinition(BallerinaParser.ActionDefinitionContext ctx) {
        if (ctx.exception != null) {
            return;
        }

        boolean nativeAction = ctx.NATIVE() != null;
        boolean bodyExists = ctx.callableUnitBody() != null;
        this.pkgBuilder.endActionDef(
                getCurrentPos(ctx), getWS(ctx), ctx.annotationAttachment().size(), nativeAction, bodyExists);
    }

    /**
     * {@inheritDoc}
     */
    @Override
    public void enterStructDefinition(BallerinaParser.StructDefinitionContext ctx) {
        if (ctx.exception != null) {
            return;
        }

        this.pkgBuilder.startStructDef();
    }

    /**
     * {@inheritDoc}
     */
    @Override
    public void exitStructDefinition(BallerinaParser.StructDefinitionContext ctx) {
        if (ctx.exception != null) {
            return;
        }

        boolean publicStruct = KEYWORD_PUBLIC.equals(ctx.getChild(0).getText());
        this.pkgBuilder.endStructDef(getCurrentPos(ctx), getWS(ctx), ctx.Identifier().getText(), publicStruct);
    }

    /**
     * {@inheritDoc}
     */
    @Override
    public void enterStructBody(BallerinaParser.StructBodyContext ctx) {
        if (ctx.exception != null) {
            return;
        }

        this.pkgBuilder.startVarList();
    }

    /**
     * {@inheritDoc}
     */
    @Override
    public void enterAnnotationDefinition(BallerinaParser.AnnotationDefinitionContext ctx) {
        if (ctx.exception != null) {
            return;
        }

        this.pkgBuilder.startAnnotationDef(getCurrentPos(ctx));
    }

    /**
     * {@inheritDoc}
     */
    @Override
    public void exitAnnotationDefinition(BallerinaParser.AnnotationDefinitionContext ctx) {
        if (ctx.exception != null) {
            return;
        }

        boolean publicAnnotation = KEYWORD_PUBLIC.equals(ctx.getChild(0).getText());
        this.pkgBuilder.endAnnotationDef(getWS(ctx), ctx.Identifier().getText(), publicAnnotation);
    }

    /**
     * {@inheritDoc}
     */
    @Override
    public void enterEnumDefinition(BallerinaParser.EnumDefinitionContext ctx) {
        if (ctx.exception != null) {
            return;
        }

        this.pkgBuilder.startEnumDef(getCurrentPos(ctx));
    }

    /**
     * {@inheritDoc}
     */
    @Override
    public void exitEnumDefinition(BallerinaParser.EnumDefinitionContext ctx) {
        if (ctx.exception != null) {
            return;
        }

        boolean publicEnum = KEYWORD_PUBLIC.equals(ctx.getChild(0).getText());
        this.pkgBuilder.endEnumDef(ctx.Identifier().getText(), publicEnum);
    }

    @Override
    public void exitEnumerator(BallerinaParser.EnumeratorContext ctx) {
        if (ctx.exception != null) {
            return;
        }

        this.pkgBuilder.addEnumerator(getCurrentPos(ctx), getWS(ctx), ctx.Identifier().getText());
    }

    /**
     * {@inheritDoc}
     */
    @Override
    public void exitGlobalVariableDefinition(BallerinaParser.GlobalVariableDefinitionContext ctx) {
        if (ctx.exception != null) {
            return;
        }

        boolean publicVar = KEYWORD_PUBLIC.equals(ctx.getChild(0).getText());
        this.pkgBuilder.addGlobalVariable(getCurrentPos(ctx), getWS(ctx),
                ctx.Identifier().getText(), ctx.expression() != null, publicVar);
    }

    /**
     * {@inheritDoc}
     */
    @Override
    public void enterTransformerDefinition(BallerinaParser.TransformerDefinitionContext ctx) {
        if (ctx.exception != null) {
            return;
        }

        this.pkgBuilder.startTransformerDef();
    }

    /**
     * {@inheritDoc}
     */
    @Override
    public void exitTransformerDefinition(BallerinaParser.TransformerDefinitionContext ctx) {
        if (ctx.exception != null) {
            return;
        }

        TerminalNode identifier = ctx.Identifier();
        String transformerName = identifier == null ? null : identifier.getText();
        boolean publicFunc = KEYWORD_PUBLIC.equals(ctx.getChild(0).getText());
        boolean paramsAvailable = ctx.parameterList().size() > 1;
        this.pkgBuilder.endTransformerDef(getCurrentPos(ctx), getWS(ctx), publicFunc, transformerName, paramsAvailable);
    }

    /**
     * {@inheritDoc}
     */
    @Override
    public void exitServiceAttachPoint(BallerinaParser.ServiceAttachPointContext ctx) {
        if (ctx.exception != null) {
            return;
        }
        String pkgPath = null;
        if (ctx.getChildCount() == 4) {
            pkgPath = ctx.Identifier().getText();
        } else if (ctx.getChildCount() == 3) {
            pkgPath = "";
        }
        this.pkgBuilder.addAttachPoint(BLangAnnotationAttachmentPoint.AttachmentPoint.SERVICE, pkgPath);
    }

    /**
     * {@inheritDoc}
     */
    @Override
    public void exitResourceAttachPoint(BallerinaParser.ResourceAttachPointContext ctx) {
        if (ctx.exception != null) {
            return;
        }

        this.pkgBuilder.addAttachPoint(BLangAnnotationAttachmentPoint.AttachmentPoint.RESOURCE, null);
    }

    /**
     * {@inheritDoc}
     */
    @Override
    public void exitConnectorAttachPoint(BallerinaParser.ConnectorAttachPointContext ctx) {
        if (ctx.exception != null) {
            return;
        }

        this.pkgBuilder.addAttachPoint(BLangAnnotationAttachmentPoint.AttachmentPoint.CONNECTOR, null);
    }

    /**
     * {@inheritDoc}
     */
    @Override
    public void exitActionAttachPoint(BallerinaParser.ActionAttachPointContext ctx) {
        if (ctx.exception != null) {
            return;
        }

        this.pkgBuilder.addAttachPoint(BLangAnnotationAttachmentPoint.AttachmentPoint.ACTION, null);
    }

    /**
     * {@inheritDoc}
     */
    @Override
    public void exitFunctionAttachPoint(BallerinaParser.FunctionAttachPointContext ctx) {
        if (ctx.exception != null) {
            return;
        }

        this.pkgBuilder.addAttachPoint(BLangAnnotationAttachmentPoint.AttachmentPoint.FUNCTION, null);
    }

    /**
     * {@inheritDoc}
     */
    @Override
    public void exitStructAttachPoint(BallerinaParser.StructAttachPointContext ctx) {
        if (ctx.exception != null) {
            return;
        }

        this.pkgBuilder.addAttachPoint(BLangAnnotationAttachmentPoint.AttachmentPoint.STRUCT, null);
    }

    @Override
    public void exitEnumAttachPoint(BallerinaParser.EnumAttachPointContext ctx) {
        if (ctx.exception != null) {
            return;
        }

        this.pkgBuilder.addAttachPoint(BLangAnnotationAttachmentPoint.AttachmentPoint.ENUM, null);
    }

    /**
     * {@inheritDoc}
     */
    @Override
    public void exitConstAttachPoint(BallerinaParser.ConstAttachPointContext ctx) {
        if (ctx.exception != null) {
            return;
        }

        this.pkgBuilder.addAttachPoint(BLangAnnotationAttachmentPoint.AttachmentPoint.CONST, null);
    }

    /**
     * {@inheritDoc}
     */
    @Override
    public void exitParameterAttachPoint(BallerinaParser.ParameterAttachPointContext ctx) {
        if (ctx.exception != null) {
            return;
        }

        this.pkgBuilder.addAttachPoint(BLangAnnotationAttachmentPoint.AttachmentPoint.PARAMETER, null);
    }

    /**
     * {@inheritDoc}
     */
    @Override
    public void exitAnnotationAttachPoint(BallerinaParser.AnnotationAttachPointContext ctx) {
        if (ctx.exception != null) {
            return;
        }

        this.pkgBuilder.addAttachPoint(BLangAnnotationAttachmentPoint.AttachmentPoint.ANNOTATION, null);
    }

    /**
     * {@inheritDoc}
     */
    @Override
    public void exitTransformerAttachPoint(BallerinaParser.TransformerAttachPointContext ctx) {
        if (ctx.exception != null) {
            return;
        }

        this.pkgBuilder.addAttachPoint(BLangAnnotationAttachmentPoint.AttachmentPoint.TRANSFORMER, null);
    }

    /**
     * {@inheritDoc}
     */
    @Override
    public void enterAnnotationBody(BallerinaParser.AnnotationBodyContext ctx) {
        if (ctx.exception != null) {
            return;
        }

        this.pkgBuilder.startVarList();
    }

    @Override
    public void exitConstantDefinition(BallerinaParser.ConstantDefinitionContext ctx) {
        if (ctx.exception != null) {
            return;
        }

        boolean publicVar = KEYWORD_PUBLIC.equals(ctx.getChild(0).getText());
        this.pkgBuilder.addConstVariable(getCurrentPos(ctx), getWS(ctx), ctx.Identifier().getText(), publicVar);
    }

    @Override
    public void enterWorkerDeclaration(BallerinaParser.WorkerDeclarationContext ctx) {
        if (ctx.exception != null) {
            return;
        }

        this.pkgBuilder.startWorker();
    }

    @Override
    public void exitWorkerDeclaration(BallerinaParser.WorkerDeclarationContext ctx) {
        if (ctx.exception != null) {
            return;
        }

        String workerName = null;
        if (ctx.workerDefinition() != null) {
            workerName = ctx.workerDefinition().Identifier().getText();
        }
        this.pkgBuilder.addWorker(getCurrentPos(ctx), getWS(ctx), workerName);
    }

    /**
     * {@inheritDoc}
     */
    @Override
    public void exitWorkerDefinition(BallerinaParser.WorkerDefinitionContext ctx) {
        if (ctx.exception != null) {
            return;
        }

        this.pkgBuilder.attachWorkerWS(getWS(ctx));
    }

    @Override
    public void exitTypeName(BallerinaParser.TypeNameContext ctx) {
        if (ctx.exception != null) {
            return;
        }

        if (ctx.referenceTypeName() != null || ctx.valueTypeName() != null) {
            return;
        }
        if (ctx.typeName() != null) {
            // This ia an array Type.
            this.pkgBuilder.addArrayType(getCurrentPos(ctx), getWS(ctx), (ctx.getChildCount() - 1) / 2);
            return;
        }
        // This is 'any' type
        this.pkgBuilder.addValueType(getCurrentPos(ctx), getWS(ctx), ctx.getChild(0).getText());
    }

    @Override
    public void exitBuiltInTypeName(BallerinaParser.BuiltInTypeNameContext ctx) {
        if (ctx.exception != null) {
            return;
        }

        if (ctx.builtInReferenceTypeName() != null || ctx.valueTypeName() != null) {
            return;
        }
        if (ctx.typeName() != null) {
            // This is an array Type.
            this.pkgBuilder.addArrayType(getCurrentPos(ctx), getWS(ctx), (ctx.getChildCount() - 1) / 2);
            return;
        }
        // This is 'any' type
        this.pkgBuilder.addValueType(getCurrentPos(ctx), getWS(ctx), ctx.getChild(0).getText());
    }

    @Override
    public void exitUserDefineTypeName(BallerinaParser.UserDefineTypeNameContext ctx) {
        if (ctx.exception != null) {
            return;
        }

        this.pkgBuilder.addUserDefineType(getWS(ctx));
    }

    @Override
    public void enterAnonStructTypeName(BallerinaParser.AnonStructTypeNameContext ctx) {
        if (ctx.exception != null) {
            return;
        }

        this.pkgBuilder.startStructDef();
    }


    @Override
    public void exitAnonStructTypeName(BallerinaParser.AnonStructTypeNameContext ctx) {
        if (ctx.exception != null) {
            return;
        }

        this.pkgBuilder.addAnonStructType(getCurrentPos(ctx), getWS(ctx));
    }

    @Override
    public void exitValueTypeName(BallerinaParser.ValueTypeNameContext ctx) {
        if (ctx.exception != null) {
            return;
        }

        this.pkgBuilder.addValueType(getCurrentPos(ctx), getWS(ctx), ctx.getText());
    }

    @Override
    public void exitBuiltInReferenceTypeName(BallerinaParser.BuiltInReferenceTypeNameContext ctx) {
        if (ctx.exception != null) {
            return;
        }
        if (ctx.functionTypeName() != null) {
            return;
        }
        String typeName = ctx.getChild(0).getText();
        if (ctx.nameReference() != null) {
            this.pkgBuilder.addConstraintType(getCurrentPos(ctx), getWS(ctx), typeName);
        } else {
            this.pkgBuilder.addBuiltInReferenceType(getCurrentPos(ctx), getWS(ctx), typeName);
        }
    }

    @Override
    public void exitFunctionTypeName(BallerinaParser.FunctionTypeNameContext ctx) {
        if (ctx.exception != null) {
            return;
        }

        boolean paramsAvail = false, paramsTypeOnly = false, retParamsAvail = false, retParamTypeOnly = false,
                returnsKeywordExists = false;
        if (ctx.parameterList() != null) {
            paramsAvail = ctx.parameterList().parameter().size() > 0;
        } else if (ctx.typeList() != null) {
            paramsAvail = ctx.typeList().typeName().size() > 0;
            paramsTypeOnly = true;
        }

        if (ctx.returnParameters() != null) {
            BallerinaParser.ReturnParametersContext returnCtx = ctx.returnParameters();
            returnsKeywordExists = "returns".equals(returnCtx.getChild(0).getText());
            if (returnCtx.parameterList() != null) {
                retParamsAvail = returnCtx.parameterList().parameter().size() > 0;
            } else if (returnCtx.typeList() != null) {
                retParamsAvail = returnCtx.typeList().typeName().size() > 0;
                retParamTypeOnly = true;
            }
        }

        this.pkgBuilder.addFunctionType(getCurrentPos(ctx), getWS(ctx), paramsAvail, paramsTypeOnly, retParamsAvail,
                retParamTypeOnly, returnsKeywordExists);
    }

    /**
     * {@inheritDoc}
     */
    @Override
    public void enterAnnotationAttachment(BallerinaParser.AnnotationAttachmentContext ctx) {
        if (ctx.exception != null) {
            return;
        }

        this.pkgBuilder.startAnnotationAttachment(getCurrentPos(ctx));
    }

    /**
     * {@inheritDoc}
     */
    @Override
    public void exitAnnotationAttachment(BallerinaParser.AnnotationAttachmentContext ctx) {
        if (ctx.exception != null) {
            return;
        }

        this.pkgBuilder.setAnnotationAttachmentName(getWS(ctx));
    }


    /**
     * {@inheritDoc}
     */
    @Override
    public void exitAnnotationAttribute(BallerinaParser.AnnotationAttributeContext ctx) {
        if (ctx.exception != null) {
            return;
        }

        String attrName = ctx.Identifier().getText();
        this.pkgBuilder.createAnnotAttachmentAttribute(getCurrentPos(ctx), getWS(ctx), attrName);
    }


    /**
     * {@inheritDoc}
     */
    @Override
    public void exitAnnotationAttributeValue(BallerinaParser.AnnotationAttributeValueContext ctx) {
        if (ctx.exception != null) {
            return;
        }

        ParseTree childContext = ctx.getChild(0);
        if (childContext instanceof BallerinaParser.SimpleLiteralContext) {
            this.pkgBuilder.createLiteralTypeAttributeValue(getCurrentPos(ctx), getWS(ctx));
        } else if (childContext instanceof BallerinaParser.NameReferenceContext) {
            this.pkgBuilder.createVarRefTypeAttributeValue(getCurrentPos(ctx), getWS(ctx));
        } else if (childContext instanceof BallerinaParser.AnnotationAttachmentContext) {
            this.pkgBuilder.createAnnotationTypeAttributeValue(getCurrentPos(ctx), getWS(ctx));
        } else if (childContext instanceof BallerinaParser.AnnotationAttributeArrayContext) {
            this.pkgBuilder.createArrayTypeAttributeValue(getCurrentPos(ctx), getWS(ctx));
        }
    }

    @Override
    public void exitVariableDefinitionStatement(BallerinaParser.VariableDefinitionStatementContext ctx) {
        if (ctx.exception != null) {
            return;
        }

        this.pkgBuilder.addVariableDefStatement(getCurrentPos(ctx), getWS(ctx),
                ctx.Identifier().getText(), ctx.ASSIGN() != null, false);
    }

    @Override
    public void enterRecordLiteral(BallerinaParser.RecordLiteralContext ctx) {
        if (ctx.exception != null) {
            return;
        }

        this.pkgBuilder.startMapStructLiteral();
    }

    @Override
    public void exitRecordLiteral(BallerinaParser.RecordLiteralContext ctx) {
        if (ctx.exception != null) {
            return;
        }

        this.pkgBuilder.addMapStructLiteral(getCurrentPos(ctx), getWS(ctx));
    }

    @Override
    public void exitRecordKeyValue(BallerinaParser.RecordKeyValueContext ctx) {
        if (ctx.exception != null) {
            return;
        }

        this.pkgBuilder.addKeyValueRecord(getWS(ctx));
    }

    @Override
    public void exitRecordKey(BallerinaParser.RecordKeyContext ctx) {
        if (ctx.exception != null) {
            return;
        }

        // If the key is a stringLiteral or stringTemplateLiteral, they are added to the model
        // from their respective listener methods
        if (ctx.Identifier() != null) {
            DiagnosticPos pos = getCurrentPos(ctx);
            this.pkgBuilder.addNameReference(pos, getWS(ctx), null, ctx.Identifier().getText());
            this.pkgBuilder.createSimpleVariableReference(pos, getWS(ctx));
        }
    }

    @Override
    public void exitArrayLiteral(BallerinaParser.ArrayLiteralContext ctx) {
        if (ctx.exception != null) {
            return;
        }

        boolean argsAvailable = ctx.expressionList() != null;
        this.pkgBuilder.addArrayInitExpr(getCurrentPos(ctx), getWS(ctx), argsAvailable);
    }

    @Override
    public void exitConnectorInit(BallerinaParser.ConnectorInitContext ctx) {
        if (ctx.exception != null) {
            return;
        }

        boolean argsAvailable = ctx.expressionList() != null;
        this.pkgBuilder.addConnectorInitExpression(getCurrentPos(ctx), getWS(ctx), argsAvailable);
    }

    @Override
    public void exitEndpointDeclaration(BallerinaParser.EndpointDeclarationContext ctx) {
        if (ctx.exception != null) {
            return;
        }
        if (ctx.endpointDefinition() == null) {
            return;
        }

        String endpointName = ctx.endpointDefinition().Identifier().getText();

        boolean exprAvailable = ctx.connectorInit() != null || ctx.variableReference() != null;
        this.pkgBuilder.addVariableDefStatement(getCurrentPos(ctx), getWS(ctx),
                endpointName, exprAvailable, true);
    }

    @Override
    public void exitEndpointDefinition(BallerinaParser.EndpointDefinitionContext ctx) {
        if (ctx.exception != null) {
            return;
        }
        this.pkgBuilder.addEndpointType(getCurrentPos(ctx), getWS(ctx));
    }

    /**
     * {@inheritDoc}
     */
    @Override
    public void exitAssignmentStatement(BallerinaParser.AssignmentStatementContext ctx) {
        if (ctx.exception != null) {
            return;
        }

        boolean isVarDeclaration = false;
        if (ctx.getChild(0).getText().equals("var")) {
            isVarDeclaration = true;
        }
        this.pkgBuilder.addAssignmentStatement(getCurrentPos(ctx), getWS(ctx), isVarDeclaration);
    }

    @Override
    public void exitBindStatement(BallerinaParser.BindStatementContext ctx) {
        if (ctx.exception != null) {
            return;
        }

        this.pkgBuilder.addBindStatement(getCurrentPos(ctx), getWS(ctx), ctx.Identifier().getText());
    }

    @Override
    public void enterVariableReferenceList(BallerinaParser.VariableReferenceListContext ctx) {
        if (ctx.exception != null) {
            return;
        }

        this.pkgBuilder.startExprNodeList();
    }

    @Override
    public void exitVariableReferenceList(BallerinaParser.VariableReferenceListContext ctx) {
        if (ctx.exception != null) {
            return;
        }

        this.pkgBuilder.endExprNodeList(getWS(ctx), ctx.getChildCount() / 2 + 1);
    }

    /**
     * {@inheritDoc}
     */
    @Override
    public void enterIfElseStatement(BallerinaParser.IfElseStatementContext ctx) {
        if (ctx.exception != null) {
            return;
        }

        this.pkgBuilder.startIfElseNode(getCurrentPos(ctx));
    }

    /**
     * {@inheritDoc}
     */
    @Override
    public void exitIfElseStatement(BallerinaParser.IfElseStatementContext ctx) {
        if (ctx.exception != null) {
            return;
        }

        this.pkgBuilder.endIfElseNode(getWS(ctx));
    }

    /**
     * {@inheritDoc}
     */
    @Override
    public void exitIfClause(BallerinaParser.IfClauseContext ctx) {
        if (ctx.exception != null) {
            return;
        }

        this.pkgBuilder.addIfBlock(getCurrentPos(ctx), getWS(ctx));
    }

    /**
     * {@inheritDoc}
     */
    @Override
    public void enterElseIfClause(BallerinaParser.ElseIfClauseContext ctx) {
        if (ctx.exception != null) {
            return;
        }

        // else-if clause is also modeled as an if-else statement
        this.pkgBuilder.startIfElseNode(getCurrentPos(ctx));
    }

    /**
     * {@inheritDoc}
     */
    @Override
    public void exitElseIfClause(BallerinaParser.ElseIfClauseContext ctx) {
        if (ctx.exception != null) {
            return;
        }

        this.pkgBuilder.addElseIfBlock(getCurrentPos(ctx), getWS(ctx));
    }

    /**
     * {@inheritDoc}
     */
    @Override
    public void enterElseClause(BallerinaParser.ElseClauseContext ctx) {
        if (ctx.exception != null) {
            return;
        }

        this.pkgBuilder.startBlock();
    }

    /**
     * {@inheritDoc}
     */
    @Override
    public void exitElseClause(BallerinaParser.ElseClauseContext ctx) {
        if (ctx.exception != null) {
            return;
        }

        this.pkgBuilder.addElseBlock(getCurrentPos(ctx), getWS(ctx));
    }

    @Override
    public void enterForeachStatement(BallerinaParser.ForeachStatementContext ctx) {
        if (ctx.exception != null) {
            return;
        }
        this.pkgBuilder.startForeachStatement();
    }

    @Override
    public void exitForeachStatement(BallerinaParser.ForeachStatementContext ctx) {
        if (ctx.exception != null) {
            return;
        }
        this.pkgBuilder.addForeachStatement(getCurrentPos(ctx), getWS(ctx));
    }

    @Override
    public void exitIntRangeExpression(BallerinaParser.IntRangeExpressionContext ctx) {
        if (ctx.exception != null) {
            return;
        }
        this.pkgBuilder.addIntRangeExpression(getCurrentPos(ctx), getWS(ctx),
                ctx.LEFT_PARENTHESIS() == null, ctx.RIGHT_PARENTHESIS() == null);
    }

    /**
     * {@inheritDoc}
     */
    @Override
    public void enterWhileStatement(BallerinaParser.WhileStatementContext ctx) {
        if (ctx.exception != null) {
            return;
        }

        this.pkgBuilder.startWhileStmt();
    }

    /**
     * {@inheritDoc}
     */
    @Override
    public void exitWhileStatement(BallerinaParser.WhileStatementContext ctx) {
        if (ctx.exception != null) {
            return;
        }

        this.pkgBuilder.addWhileStmt(getCurrentPos(ctx), getWS(ctx));
    }

    /**
     * {@inheritDoc}
     */
    @Override
    public void exitNextStatement(BallerinaParser.NextStatementContext ctx) {
        if (ctx.exception != null) {
            return;
        }

        this.pkgBuilder.addNextStatement(getCurrentPos(ctx), getWS(ctx));
    }

    /**
     * {@inheritDoc}
     */
    @Override
    public void exitBreakStatement(BallerinaParser.BreakStatementContext ctx) {
        if (ctx.exception != null) {
            return;
        }

        this.pkgBuilder.addBreakStatement(getCurrentPos(ctx), getWS(ctx));
    }

    @Override
    public void enterForkJoinStatement(BallerinaParser.ForkJoinStatementContext ctx) {
        if (ctx.exception != null) {
            return;
        }

        this.pkgBuilder.startForkJoinStmt();
    }

    @Override
    public void exitForkJoinStatement(BallerinaParser.ForkJoinStatementContext ctx) {
        if (ctx.exception != null) {
            return;
        }

        this.pkgBuilder.addForkJoinStmt(getCurrentPos(ctx), getWS(ctx));
    }

    @Override
    public void enterJoinClause(BallerinaParser.JoinClauseContext ctx) {
        if (ctx.exception != null) {
            return;
        }

        this.pkgBuilder.startJoinCause();
    }

    @Override
    public void exitJoinClause(BallerinaParser.JoinClauseContext ctx) {
        this.pkgBuilder.addJoinCause(this.getWS(ctx), ctx.Identifier().getText());
    }

    @Override
    public void exitAnyJoinCondition(BallerinaParser.AnyJoinConditionContext ctx) {
        if (ctx.exception != null) {
            return;
        }

        List<String> workerNames = new ArrayList<>();
        if (ctx.Identifier() != null) {
            workerNames = ctx.Identifier().stream().map(TerminalNode::getText).collect(Collectors.toList());
        }
        int joinCount = 0;
        if (ctx.IntegerLiteral() != null) {
            try {
                joinCount = Integer.valueOf(ctx.IntegerLiteral().getText());
            } catch (NumberFormatException ex) {
                // When ctx.IntegerLiteral() is not a string or missing, compilation fails due to NumberFormatException.
                // Hence catching the error and ignore. Still Parser complains about missing IntegerLiteral.
            }
        }
        this.pkgBuilder.addJoinCondition(getWS(ctx), "SOME", workerNames, joinCount);
    }

    @Override
    public void exitAllJoinCondition(BallerinaParser.AllJoinConditionContext ctx) {
        if (ctx.exception != null) {
            return;
        }

        List<String> workerNames = new ArrayList<>();
        if (ctx.Identifier() != null) {
            workerNames = ctx.Identifier().stream().map(TerminalNode::getText).collect(Collectors.toList());
        }
        this.pkgBuilder.addJoinCondition(getWS(ctx), "ALL", workerNames, -1);
    }

    @Override
    public void enterTimeoutClause(BallerinaParser.TimeoutClauseContext ctx) {
        if (ctx.exception != null) {
            return;
        }

        this.pkgBuilder.startTimeoutCause();
    }

    @Override
    public void exitTimeoutClause(BallerinaParser.TimeoutClauseContext ctx) {
        if (ctx.exception != null) {
            return;
        }

        this.pkgBuilder.addTimeoutCause(this.getWS(ctx), ctx.Identifier().getText());
    }

    @Override
    public void enterTryCatchStatement(BallerinaParser.TryCatchStatementContext ctx) {
        if (ctx.exception != null) {
            return;
        }

        this.pkgBuilder.startTryCatchFinallyStmt();
    }

    @Override
    public void exitTryCatchStatement(BallerinaParser.TryCatchStatementContext ctx) {
        if (ctx.exception != null) {
            return;
        }

        this.pkgBuilder.addTryCatchFinallyStmt(getCurrentPos(ctx), getWS(ctx));
    }

    @Override
    public void enterCatchClauses(BallerinaParser.CatchClausesContext ctx) {
        if (ctx.exception != null) {
            return;
        }

        this.pkgBuilder.addTryClause(getCurrentPos(ctx));
    }

    @Override
    public void enterCatchClause(BallerinaParser.CatchClauseContext ctx) {
        if (ctx.exception != null) {
            return;
        }

        this.pkgBuilder.startCatchClause();
    }

    @Override
    public void exitCatchClause(BallerinaParser.CatchClauseContext ctx) {
        if (ctx.exception != null) {
            return;
        }

        String paramName = ctx.Identifier().getText();
        this.pkgBuilder.addCatchClause(getCurrentPos(ctx), getWS(ctx), paramName);
    }

    @Override
    public void enterFinallyClause(BallerinaParser.FinallyClauseContext ctx) {
        if (ctx.exception != null) {
            return;
        }

        this.pkgBuilder.startFinallyBlock();
    }

    @Override
    public void exitFinallyClause(BallerinaParser.FinallyClauseContext ctx) {
        if (ctx.exception != null) {
            return;
        }

        this.pkgBuilder.addFinallyBlock(getCurrentPos(ctx), getWS(ctx));
    }

    @Override
    public void exitThrowStatement(BallerinaParser.ThrowStatementContext ctx) {
        if (ctx.exception != null) {
            return;
        }

        this.pkgBuilder.addThrowStmt(getCurrentPos(ctx), getWS(ctx));
    }

    /**
     * {@inheritDoc}
     */
    @Override
    public void exitReturnStatement(BallerinaParser.ReturnStatementContext ctx) {
        if (ctx.exception != null) {
            return;
        }

        this.pkgBuilder.addReturnStatement(this.getCurrentPos(ctx), getWS(ctx), ctx.expressionList() != null);
    }

    @Override
    public void exitInvokeWorker(BallerinaParser.InvokeWorkerContext ctx) {
        if (ctx.exception != null) {
            return;
        }

        this.pkgBuilder.addWorkerSendStmt(getCurrentPos(ctx), getWS(ctx), ctx.Identifier().getText(), false);
    }

    @Override
    public void exitInvokeFork(BallerinaParser.InvokeForkContext ctx) {
        if (ctx.exception != null) {
            return;
        }

        this.pkgBuilder.addWorkerSendStmt(getCurrentPos(ctx), getWS(ctx), "FORK", true);
    }

    @Override
    public void exitWorkerReply(BallerinaParser.WorkerReplyContext ctx) {
        if (ctx.exception != null) {
            return;
        }

        this.pkgBuilder.addWorkerReceiveStmt(getCurrentPos(ctx), getWS(ctx), ctx.Identifier().getText());
    }

    /**
     * {@inheritDoc}
     */
    @Override
    public void exitXmlAttribVariableReference(BallerinaParser.XmlAttribVariableReferenceContext ctx) {
        boolean isSingleAttrRef = ctx.xmlAttrib().expression() != null;
        this.pkgBuilder.createXmlAttributesRefExpr(getCurrentPos(ctx), getWS(ctx), isSingleAttrRef);
    }

    @Override
    public void exitSimpleVariableReference(BallerinaParser.SimpleVariableReferenceContext ctx) {
        if (ctx.exception != null) {
            return;
        }

        this.pkgBuilder.createSimpleVariableReference(getCurrentPos(ctx), getWS(ctx));
    }

    @Override
    public void exitFunctionInvocation(BallerinaParser.FunctionInvocationContext ctx) {
        if (ctx.exception != null) {
            return;
        }

        boolean argsAvailable = ctx.expressionList() != null;
        this.pkgBuilder.createFunctionInvocation(getCurrentPos(ctx), getWS(ctx), argsAvailable);
    }

    @Override
    public void exitFieldVariableReference(BallerinaParser.FieldVariableReferenceContext ctx) {
        if (ctx.exception != null) {
            return;
        }

        String fieldName = ctx.field().Identifier().getText();
        this.pkgBuilder.createFieldBasedAccessNode(getCurrentPos(ctx), getWS(ctx), fieldName);
    }

    @Override
    public void exitMapArrayVariableReference(BallerinaParser.MapArrayVariableReferenceContext ctx) {
        if (ctx.exception != null) {
            return;
        }

        this.pkgBuilder.createIndexBasedAccessNode(getCurrentPos(ctx), getWS(ctx));
    }

    @Override
    public void exitReservedWord(BallerinaParser.ReservedWordContext ctx) {
        this.pkgBuilder.startInvocationNode(getWS(ctx));
    }

    @Override
    public void exitAnyIdentifierName(BallerinaParser.AnyIdentifierNameContext ctx) {
        this.pkgBuilder.startInvocationNode(getWS(ctx));
    }

    @Override
    public void exitInvocationReference(BallerinaParser.InvocationReferenceContext ctx) {
        if (ctx.exception != null) {
            return;
        }

        boolean argsAvailable = ctx.invocation().expressionList() != null;
        String invocation = ctx.invocation().anyIdentifierName().getText();
        this.pkgBuilder.createInvocationNode(getCurrentPos(ctx), getWS(ctx), invocation, argsAvailable);
    }

    public void enterExpressionList(BallerinaParser.ExpressionListContext ctx) {
        if (ctx.exception != null) {
            return;
        }

        this.pkgBuilder.startExprNodeList();
    }

    @Override
    public void exitExpressionList(BallerinaParser.ExpressionListContext ctx) {
        if (ctx.exception != null) {
            return;
        }

        this.pkgBuilder.endExprNodeList(getWS(ctx), ctx.getChildCount() / 2 + 1);
    }

    @Override
    public void exitExpressionStmt(BallerinaParser.ExpressionStmtContext ctx) {
        if (ctx.exception != null) {
            return;
        }

        this.pkgBuilder.addExpressionStmt(getCurrentPos(ctx), getWS(ctx));
    }

    /**
     * {@inheritDoc}
     */
    @Override
    public void enterTransactionStatement(BallerinaParser.TransactionStatementContext ctx) {
        if (ctx.exception != null) {
            return;
        }

        this.pkgBuilder.startTransactionStmt();
    }

    /**
     * {@inheritDoc}
     */
    @Override
    public void exitTransactionStatement(BallerinaParser.TransactionStatementContext ctx) {
        if (ctx.exception != null) {
            return;
        }

        this.pkgBuilder.endTransactionStmt(getCurrentPos(ctx), getWS(ctx));
    }

    /**
     * {@inheritDoc}
     */
    @Override
    public void exitTransactionClause(BallerinaParser.TransactionClauseContext ctx) {
        this.pkgBuilder.addTransactionBlock(getCurrentPos(ctx));
    }

    /**
     * {@inheritDoc}
     */
    @Override
    public void enterLockStatement(BallerinaParser.LockStatementContext ctx) {
        if (ctx.exception != null) {
            return;
        }

        this.pkgBuilder.startLockStmt();
    }

    /**
     * {@inheritDoc}
     */
    @Override
    public void exitLockStatement(BallerinaParser.LockStatementContext ctx) {
        if (ctx.exception != null) {
            return;
        }

        this.pkgBuilder.addLockStmt(getCurrentPos(ctx), getWS(ctx));
    }

    /**
     * {@inheritDoc}
     */
    @Override
    public void enterFailedClause(BallerinaParser.FailedClauseContext ctx) {
        if (ctx.exception != null) {
            return;
        }

        this.pkgBuilder.startFailedBlock();
    }

    /**
     * {@inheritDoc}
     */
    @Override
    public void exitFailedClause(BallerinaParser.FailedClauseContext ctx) {
        if (ctx.exception != null) {
            return;
        }

        this.pkgBuilder.addFailedBlock(getCurrentPos(ctx), getWS(ctx));
    }

    /**
     * {@inheritDoc}
     */
    @Override
    public void exitAbortStatement(BallerinaParser.AbortStatementContext ctx) {
        if (ctx.exception != null) {
            return;
        }

        this.pkgBuilder.addAbortStatement(getCurrentPos(ctx), getWS(ctx));
    }

    /**
     * {@inheritDoc}
     */
    @Override
    public void exitRetriesStatement(BallerinaParser.RetriesStatementContext ctx) {
        if (ctx.exception != null) {
            return;
        }
        this.pkgBuilder.addRetryCountExpression();
    }

    /**
     * {@inheritDoc}
     */
    @Override
    public void enterNamespaceDeclaration(BallerinaParser.NamespaceDeclarationContext ctx) {
    }

    @Override
    public void exitNamespaceDeclaration(BallerinaParser.NamespaceDeclarationContext ctx) {
        if (ctx.exception != null) {
            return;
        }

        boolean isTopLevel = ctx.parent instanceof BallerinaParser.CompilationUnitContext;
        String namespaceUri = ctx.QuotedStringLiteral().getText();
        namespaceUri = namespaceUri.substring(1, namespaceUri.length() - 1);
        namespaceUri = StringEscapeUtils.unescapeJava(namespaceUri);
        String prefix = (ctx.Identifier() != null) ? ctx.Identifier().getText() : null;

        this.pkgBuilder.addXMLNSDeclaration(getCurrentPos(ctx), getWS(ctx), namespaceUri, prefix, isTopLevel);
    }

    @Override
    public void exitBinaryDivMulModExpression(BallerinaParser.BinaryDivMulModExpressionContext ctx) {
        if (ctx.exception != null) {
            return;
        }

        this.pkgBuilder.createBinaryExpr(getCurrentPos(ctx), getWS(ctx), ctx.getChild(1).getText());
    }

    @Override
    public void exitBinaryOrExpression(BallerinaParser.BinaryOrExpressionContext ctx) {
        if (ctx.exception != null) {
            return;
        }

        this.pkgBuilder.createBinaryExpr(getCurrentPos(ctx), getWS(ctx), ctx.getChild(1).getText());
    }

    @Override
    public void exitBinaryEqualExpression(BallerinaParser.BinaryEqualExpressionContext ctx) {
        if (ctx.exception != null) {
            return;
        }

        this.pkgBuilder.createBinaryExpr(getCurrentPos(ctx), getWS(ctx), ctx.getChild(1).getText());
    }

    /**
     * {@inheritDoc}
     */
    @Override
    public void exitTypeCastingExpression(BallerinaParser.TypeCastingExpressionContext ctx) {
        if (ctx.exception != null) {
            return;
        }

        this.pkgBuilder.createTypeCastExpr(getCurrentPos(ctx), getWS(ctx));
    }

    /**
     * {@inheritDoc}
     */
    @Override
    public void exitTypeAccessExpression(BallerinaParser.TypeAccessExpressionContext ctx) {
        if (ctx.exception != null) {
            return;
        }

        this.pkgBuilder.createTypeAccessExpr(getCurrentPos(ctx), getWS(ctx));
    }

    @Override
    public void exitBinaryAndExpression(BallerinaParser.BinaryAndExpressionContext ctx) {
        if (ctx.exception != null) {
            return;
        }

        this.pkgBuilder.createBinaryExpr(getCurrentPos(ctx), getWS(ctx), ctx.getChild(1).getText());
    }

    @Override
    public void exitBinaryAddSubExpression(BallerinaParser.BinaryAddSubExpressionContext ctx) {
        if (ctx.exception != null) {
            return;
        }

        this.pkgBuilder.createBinaryExpr(getCurrentPos(ctx), getWS(ctx), ctx.getChild(1).getText());
    }


    /**
     * {@inheritDoc}
     */
    @Override
    public void exitTypeConversionExpression(BallerinaParser.TypeConversionExpressionContext ctx) {
        if (ctx.exception != null) {
            return;
        }

        this.pkgBuilder.createTypeConversionExpr(getCurrentPos(ctx), getWS(ctx), ctx.functionInvocation() != null);
    }

    @Override
    public void exitBinaryCompareExpression(BallerinaParser.BinaryCompareExpressionContext ctx) {
        if (ctx.exception != null) {
            return;
        }

        this.pkgBuilder.createBinaryExpr(getCurrentPos(ctx), getWS(ctx), ctx.getChild(1).getText());
    }

    @Override
    public void exitUnaryExpression(BallerinaParser.UnaryExpressionContext ctx) {
        if (ctx.exception != null) {
            return;
        }

        this.pkgBuilder.createUnaryExpr(getCurrentPos(ctx), getWS(ctx), ctx.getChild(0).getText());
    }

    /**
     * {@inheritDoc}
     */
    @Override
    public void exitTernaryExpression(BallerinaParser.TernaryExpressionContext ctx) {
        if (ctx.exception != null) {
            return;
        }

        this.pkgBuilder.createTernaryExpr(getCurrentPos(ctx), getWS(ctx));
    }

    @Override
    public void exitBinaryPowExpression(BallerinaParser.BinaryPowExpressionContext ctx) {
        if (ctx.exception != null) {
            return;
        }

        this.pkgBuilder.createBinaryExpr(getCurrentPos(ctx), getWS(ctx), ctx.getChild(1).getText());
    }

    @Override
    public void exitNameReference(BallerinaParser.NameReferenceContext ctx) {
        if (ctx.exception != null) {
            return;
        }

        if (ctx.Identifier().size() == 2) {
            String pkgName = ctx.Identifier(0).getText();
            String name = ctx.Identifier(1).getText();
            this.pkgBuilder.addNameReference(getCurrentPos(ctx), getWS(ctx), pkgName, name);
        } else {
            String name = ctx.Identifier(0).getText();
            this.pkgBuilder.addNameReference(getCurrentPos(ctx), getWS(ctx), null, name);
        }
    }

    @Override
    public void enterTypeList(BallerinaParser.TypeListContext ctx) {
        if (ctx.exception != null) {
            return;
        }

        this.pkgBuilder.startProcessingTypeNodeList();
    }

    @Override
    public void exitTypeList(BallerinaParser.TypeListContext ctx) {
        if (ctx.exception != null) {
            return;
        }
        ParserRuleContext parent = ctx.getParent();
        boolean inFuncTypeSig = parent instanceof BallerinaParser.FunctionTypeNameContext ||
                parent instanceof BallerinaParser.ReturnParametersContext &&
                        parent.parent instanceof BallerinaParser.FunctionTypeNameContext;
        if (inFuncTypeSig) {
            this.pkgBuilder.endProcessingTypeNodeList(getWS(ctx), ctx.typeName().size());
        } else {
            this.pkgBuilder.endProcessingTypeNodeList(ctx.typeName().size());
        }
    }

    /**
     * {@inheritDoc}
     */
    @Override
    public void exitParameterList(BallerinaParser.ParameterListContext ctx) {
        if (ctx.exception != null) {
            return;
        }

        // This attaches WS of the commas to the def.
        ParserRuleContext parent = ctx.getParent();
        boolean inFuncTypeSig = parent instanceof BallerinaParser.FunctionTypeNameContext ||
                parent instanceof BallerinaParser.ReturnParametersContext &&
                        parent.parent instanceof BallerinaParser.FunctionTypeNameContext;
        if (parent instanceof BallerinaParser.ConnectorDefinitionContext) {
            this.pkgBuilder.endConnectorParamList(getWS(ctx));
        } else if (inFuncTypeSig) {
            this.pkgBuilder.endFuncTypeParamList(getWS(ctx));
        } else {
            this.pkgBuilder.endCallableParamList(getWS(ctx));
        }
    }

    /**
     * {@inheritDoc}
     */
    @Override
    public void exitFieldDefinition(BallerinaParser.FieldDefinitionContext ctx) {
        if (ctx.exception != null) {
            return;
        }

        DiagnosticPos currentPos = getCurrentPos(ctx);
        Set<Whitespace> ws = getWS(ctx);
        String name = ctx.Identifier().getText();
        boolean exprAvailable = ctx.simpleLiteral() != null;
        if (ctx.parent instanceof BallerinaParser.StructBodyContext) {
            this.pkgBuilder.addVarToStruct(currentPos, ws, name, exprAvailable, 0, false);
        } else if (ctx.parent instanceof BallerinaParser.PrivateStructBodyContext) {
            this.pkgBuilder.addVarToStruct(currentPos, ws, name, exprAvailable, 0, true);
        } else if (ctx.parent instanceof BallerinaParser.AnnotationBodyContext) {
            this.pkgBuilder.addVarToAnnotation(currentPos, ws, name, exprAvailable, 0);
        }
    }

    /**
     * {@inheritDoc}
     */
    @Override
    public void exitSimpleLiteral(BallerinaParser.SimpleLiteralContext ctx) {
        if (ctx.exception != null) {
            return;
        }

        TerminalNode node;
        DiagnosticPos pos = getCurrentPos(ctx);
        Set<Whitespace> ws = getWS(ctx);
        if ((node = ctx.IntegerLiteral()) != null) {
            this.pkgBuilder.addLiteralValue(pos, ws, TypeTags.INT, Long.parseLong(getNodeValue(ctx, node)));
        } else if ((node = ctx.FloatingPointLiteral()) != null) {
            this.pkgBuilder.addLiteralValue(pos, ws, TypeTags.FLOAT, Double.parseDouble(getNodeValue(ctx, node)));
        } else if ((node = ctx.BooleanLiteral()) != null) {
            this.pkgBuilder.addLiteralValue(pos, ws, TypeTags.BOOLEAN, Boolean.parseBoolean(node.getText()));
        } else if ((node = ctx.QuotedStringLiteral()) != null) {
            String text = node.getText();
            text = text.substring(1, text.length() - 1);
            text = StringEscapeUtils.unescapeJava(text);
            this.pkgBuilder.addLiteralValue(pos, ws, TypeTags.STRING, text);
        } else if (ctx.NullLiteral() != null) {
            this.pkgBuilder.addLiteralValue(pos, ws, TypeTags.NULL, null);
        }
    }

    /**
     * {@inheritDoc}
     */
    @Override
    public void exitXmlLiteral(BallerinaParser.XmlLiteralContext ctx) {
        if (ctx.exception != null) {
            return;
        }
        this.pkgBuilder.attachXmlLiteralWS(getWS(ctx));
    }

    /**
     * {@inheritDoc}
     */
    @Override
    public void exitComment(BallerinaParser.CommentContext ctx) {
        if (ctx.exception != null) {
            return;
        }

        Stack<String> stringFragments = getTemplateTextFragments(ctx.XMLCommentTemplateText());
        String endingString = getTemplateEndingStr(ctx.XMLCommentText());
        endingString = endingString.substring(0, endingString.length() - 3);
        this.pkgBuilder.createXMLCommentLiteral(getCurrentPos(ctx), getWS(ctx), stringFragments, endingString);

        if (ctx.getParent() instanceof BallerinaParser.ContentContext) {
            this.pkgBuilder.addChildToXMLElement(getWS(ctx));
        }
    }

    /**
     * {@inheritDoc}
     */
    @Override
    public void exitElement(BallerinaParser.ElementContext ctx) {
        if (ctx.exception != null) {
            return;
        }

        if (ctx.getParent() instanceof BallerinaParser.ContentContext) {
            this.pkgBuilder.addChildToXMLElement(getWS(ctx));
        }
    }

    /**
     * {@inheritDoc}
     */
    @Override
    public void exitStartTag(BallerinaParser.StartTagContext ctx) {
        if (ctx.exception != null) {
            return;
        }

        boolean isRoot = ctx.parent.parent instanceof BallerinaParser.XmlItemContext;
        this.pkgBuilder.startXMLElement(getCurrentPos(ctx), getWS(ctx), isRoot);
    }

    /**
     * {@inheritDoc}
     */
    @Override
    public void exitCloseTag(BallerinaParser.CloseTagContext ctx) {
        if (ctx.exception != null) {
            return;
        }

        this.pkgBuilder.endXMLElement(getWS(ctx));
    }

    /**
     * {@inheritDoc}
     */
    @Override
    public void exitEmptyTag(BallerinaParser.EmptyTagContext ctx) {
        if (ctx.exception != null) {
            return;
        }

        boolean isRoot = ctx.parent.parent instanceof BallerinaParser.XmlItemContext;
        this.pkgBuilder.startXMLElement(getCurrentPos(ctx), getWS(ctx), isRoot);
    }

    /**
     * {@inheritDoc}
     */
    @Override
    public void exitProcIns(BallerinaParser.ProcInsContext ctx) {
        if (ctx.exception != null) {
            return;
        }

        String targetQName = ctx.XML_TAG_SPECIAL_OPEN().getText();
        // removing the starting '<?' and the trailing whitespace
        targetQName = targetQName.substring(2, targetQName.length() - 1);

        Stack<String> textFragments = getTemplateTextFragments(ctx.XMLPITemplateText());
        String endingText = getTemplateEndingStr(ctx.XMLPIText());
        endingText = endingText.substring(0, endingText.length() - 2);

        this.pkgBuilder.createXMLPILiteral(getCurrentPos(ctx), getWS(ctx), targetQName, textFragments, endingText);

        if (ctx.getParent() instanceof BallerinaParser.ContentContext) {
            this.pkgBuilder.addChildToXMLElement(getWS(ctx));
        }
    }

    /**
     * {@inheritDoc}
     */
    @Override
    public void exitAttribute(BallerinaParser.AttributeContext ctx) {
        if (ctx.exception != null) {
            return;
        }

        this.pkgBuilder.createXMLAttribute(getCurrentPos(ctx), getWS(ctx));
    }

    /**
     * {@inheritDoc}
     */
    @Override
    public void exitText(BallerinaParser.TextContext ctx) {
        if (ctx.exception != null) {
            return;
        }

        Stack<String> textFragments = getTemplateTextFragments(ctx.XMLTemplateText());
        String endingText = getTemplateEndingStr(ctx.XMLText());
        if (ctx.getParent() instanceof BallerinaParser.ContentContext) {
            this.pkgBuilder.addXMLTextToElement(getCurrentPos(ctx), getWS(ctx), textFragments, endingText);
        } else {
            this.pkgBuilder.createXMLTextLiteral(getCurrentPos(ctx), getWS(ctx), textFragments, endingText);
        }
    }

    /**
     * {@inheritDoc}
     */
    @Override
    public void exitXmlSingleQuotedString(BallerinaParser.XmlSingleQuotedStringContext ctx) {
        if (ctx.exception != null) {
            return;
        }

        Stack<String> stringFragments = getTemplateTextFragments(ctx.XMLSingleQuotedTemplateString());
        String endingString = getTemplateEndingStr(ctx.XMLSingleQuotedString());
        this.pkgBuilder.createXMLQuotedLiteral(getCurrentPos(ctx), getWS(ctx), stringFragments, endingString,
                QuoteType.SINGLE_QUOTE);
    }

    /**
     * {@inheritDoc}
     */
    @Override
    public void exitXmlDoubleQuotedString(BallerinaParser.XmlDoubleQuotedStringContext ctx) {
        if (ctx.exception != null) {
            return;
        }

        Stack<String> stringFragments = getTemplateTextFragments(ctx.XMLDoubleQuotedTemplateString());
        String endingString = getTemplateEndingStr(ctx.XMLDoubleQuotedString());
        this.pkgBuilder.createXMLQuotedLiteral(getCurrentPos(ctx), getWS(ctx), stringFragments, endingString,
                QuoteType.DOUBLE_QUOTE);
    }

    /**
     * {@inheritDoc}
     */
    @Override
    public void exitXmlQualifiedName(BallerinaParser.XmlQualifiedNameContext ctx) {
        if (ctx.exception != null) {
            return;
        }

        if (ctx.expression() != null) {
            return;
        }

        List<TerminalNode> qnames = ctx.XMLQName();
        String prefix = null;
        String localname;

        if (qnames.size() > 1) {
            prefix = qnames.get(0).getText();
            localname = qnames.get(1).getText();
        } else {
            localname = qnames.get(0).getText();
        }

        this.pkgBuilder.createXMLQName(getCurrentPos(ctx), getWS(ctx), localname, prefix);
    }

    /**
     * {@inheritDoc}
     */
    @Override
    public void exitStringTemplateLiteral(BallerinaParser.StringTemplateLiteralContext ctx) {
        if (ctx.exception != null) {
            return;
        }

        Stack<String> stringFragments;
        String endingText = null;
        StringTemplateContentContext contentContext = ctx.stringTemplateContent();
        if (contentContext != null) {
            stringFragments = getTemplateTextFragments(contentContext.StringTemplateExpressionStart());
            endingText = getTemplateEndingStr(contentContext.StringTemplateText());
        } else {
            stringFragments = new Stack<>();
        }

        this.pkgBuilder.createStringTemplateLiteral(getCurrentPos(ctx), getWS(ctx), stringFragments, endingText);
    }

    /**
     * {@inheritDoc}
     */
    @Override
    public void enterTableQueryExpression(BallerinaParser.TableQueryExpressionContext ctx) {
        if (ctx.exception != null) {
            return;
        }


    }

    /**
     * {@inheritDoc}
     */
    @Override
    public void exitTableQueryExpression(BallerinaParser.TableQueryExpressionContext ctx) {
        if (ctx.exception != null) {
            return;
        }

    }

    @Override
    public void enterOrderByClause(BallerinaParser.OrderByClauseContext ctx) {
        if (ctx.exception != null) {
            return;
        }

        this.pkgBuilder.startOrderByClauseNode(getCurrentPos(ctx), getWS(ctx));

    }

    @Override
    public void exitOrderByClause(BallerinaParser.OrderByClauseContext ctx) {
        if (ctx.exception != null) {
            return;
        }

        this.pkgBuilder.endOrderByClauseNode(getCurrentPos(ctx), getWS(ctx));
    }

    @Override
<<<<<<< HEAD
    public void enterGroupByClause(BallerinaParser.GroupByClauseContext ctx) {
=======
    public void enterHavingClause(BallerinaParser.HavingClauseContext ctx) {
>>>>>>> 61b7c2e0
        if (ctx.exception != null) {
            return;
        }

<<<<<<< HEAD
        this.pkgBuilder.startGroupByClauseNode(getCurrentPos(ctx), getWS(ctx));
    }

    @Override
    public void exitGroupByClause(BallerinaParser.GroupByClauseContext ctx) {
=======
        this.pkgBuilder.startHavingClauseNode(getCurrentPos(ctx), getWS(ctx));
    }

    @Override
    public void exitHavingClause(BallerinaParser.HavingClauseContext ctx) {
>>>>>>> 61b7c2e0
        if (ctx.exception != null) {
            return;
        }

<<<<<<< HEAD
        this.pkgBuilder.endGroupByClauseNode(getCurrentPos(ctx), getWS(ctx));
    }

    @Override
    public void enterStreamingQueryStatement(BallerinaParser.StreamingQueryStatementContext ctx) {
        if (ctx.exception != null) {
            return;
        }
        System.out.println("TTT");
    }

    @Override
    public void exitStreamingQueryStatement(BallerinaParser.StreamingQueryStatementContext ctx) {
        if (ctx.exception != null){
            return;
        }
=======
        this.pkgBuilder.endHavingClauseNode(getCurrentPos(ctx), getWS(ctx));
>>>>>>> 61b7c2e0
    }

    private DiagnosticPos getCurrentPos(ParserRuleContext ctx) {
        int startLine = ctx.getStart().getLine();
        int startCol = ctx.getStart().getCharPositionInLine() + 1;

        int endLine = -1;
        int endCol = -1;
        Token stop = ctx.getStop();
        if (stop != null) {
            endLine = stop.getLine();
            endCol = stop.getCharPositionInLine() + 1;
        }

        return new DiagnosticPos(diagnosticSrc, startLine, endLine, startCol, endCol);
    }

    protected Set<Whitespace> getWS(ParserRuleContext ctx) {
        return null;
    }

    private Stack<String> getTemplateTextFragments(List<TerminalNode> nodes) {
        Stack<String> templateStrFragments = new Stack<>();
        nodes.forEach(node -> {
            if (node == null) {
                templateStrFragments.push(null);
            } else {
                String str = node.getText();
                templateStrFragments.push(str.substring(0, str.length() - 2));
            }
        });
        return templateStrFragments;
    }

    private String getTemplateEndingStr(TerminalNode node) {
        return node == null ? null : node.getText();
    }

    private String getNodeValue(BallerinaParser.SimpleLiteralContext ctx, TerminalNode node) {
        String op = ctx.getChild(0).getText();
        String value = node.getText();
        if (op != null && "-".equals(op)) {
            value = "-" + value;
        }
        return value;
    }
}<|MERGE_RESOLUTION|>--- conflicted
+++ resolved
@@ -2077,33 +2077,20 @@
     }
 
     @Override
-<<<<<<< HEAD
     public void enterGroupByClause(BallerinaParser.GroupByClauseContext ctx) {
-=======
-    public void enterHavingClause(BallerinaParser.HavingClauseContext ctx) {
->>>>>>> 61b7c2e0
-        if (ctx.exception != null) {
-            return;
-        }
-
-<<<<<<< HEAD
+        if (ctx.exception != null) {
+            return;
+        }
+
         this.pkgBuilder.startGroupByClauseNode(getCurrentPos(ctx), getWS(ctx));
     }
 
     @Override
     public void exitGroupByClause(BallerinaParser.GroupByClauseContext ctx) {
-=======
-        this.pkgBuilder.startHavingClauseNode(getCurrentPos(ctx), getWS(ctx));
-    }
-
-    @Override
-    public void exitHavingClause(BallerinaParser.HavingClauseContext ctx) {
->>>>>>> 61b7c2e0
-        if (ctx.exception != null) {
-            return;
-        }
-
-<<<<<<< HEAD
+        if (ctx.exception != null) {
+            return;
+        }
+
         this.pkgBuilder.endGroupByClauseNode(getCurrentPos(ctx), getWS(ctx));
     }
 
@@ -2120,9 +2107,24 @@
         if (ctx.exception != null){
             return;
         }
-=======
+    }
+
+    @Override
+    public void enterHavingClause(BallerinaParser.HavingClauseContext ctx) {
+        if (ctx.exception != null) {
+            return;
+        }
+
+        this.pkgBuilder.startHavingClauseNode(getCurrentPos(ctx), getWS(ctx));
+    }
+
+    @Override
+    public void exitHavingClause(BallerinaParser.HavingClauseContext ctx) {
+        if (ctx.exception != null) {
+            return;
+        }
+
         this.pkgBuilder.endHavingClauseNode(getCurrentPos(ctx), getWS(ctx));
->>>>>>> 61b7c2e0
     }
 
     private DiagnosticPos getCurrentPos(ParserRuleContext ctx) {
