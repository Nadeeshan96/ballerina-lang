--- conflicted
+++ resolved
@@ -257,11 +257,7 @@
             return;
         }
 
-<<<<<<< HEAD
-        this.pkgBuilder.addObjectType(getCurrentPos(ctx), getWS(ctx), false, false, false, true, false);
-=======
-        this.pkgBuilder.addObjectType(getCurrentPos(ctx), getWS(ctx), false, false, false, false, true);
->>>>>>> 8997e08a
+        this.pkgBuilder.addObjectType(getCurrentPos(ctx), getWS(ctx), false, false, false, false, true, false);
     }
 
     /**
@@ -498,15 +494,10 @@
 
         boolean isAbstract = ((ObjectTypeNameLabelContext) ctx.parent).ABSTRACT() != null;
         boolean isClient = ((ObjectTypeNameLabelContext) ctx.parent).CLIENT() != null;
-<<<<<<< HEAD
+        boolean isReadOnly = ((ObjectTypeNameLabelContext) ctx.parent).TYPE_READONLY() != null;
         boolean isDistinct = ((ObjectTypeNameLabelContext) ctx.parent).DISTINCT() != null;
-        this.pkgBuilder.addObjectType(getCurrentPos(ctx), getWS(ctx), isAnonymous, isAbstract, isClient, false,
-                isDistinct);
-=======
-        boolean isReadOnly = ((ObjectTypeNameLabelContext) ctx.parent).TYPE_READONLY() != null;
         this.pkgBuilder.addObjectType(getCurrentPos(ctx), getWS(ctx), isAnonymous, isAbstract, isReadOnly, isClient,
-                                      false);
->>>>>>> 8997e08a
+                false, isDistinct);
     }
 
     /**
