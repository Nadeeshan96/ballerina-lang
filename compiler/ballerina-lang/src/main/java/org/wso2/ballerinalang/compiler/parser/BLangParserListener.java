--- conflicted
+++ resolved
@@ -1852,7 +1852,6 @@
      * {@inheritDoc}
      */
     @Override
-<<<<<<< HEAD
     public void exitCommittedClause(BallerinaParser.CommittedClauseContext ctx) {
         if (isInErrorState) {
             return;
@@ -1866,9 +1865,6 @@
      */
     @Override
     public void enterAbortedClause(BallerinaParser.AbortedClauseContext ctx) {
-=======
-    public void exitRetryStatement(BallerinaParser.RetryStatementContext ctx) {
->>>>>>> e29dd271
         if (isInErrorState) {
             return;
         }
@@ -1898,18 +1894,6 @@
         }
 
         this.pkgBuilder.addAbortStatement(getCurrentPos(ctx), getWS(ctx));
-    }
-
-    /**
-     * {@inheritDoc}
-     */
-    @Override
-    public void exitDoneStatement(BallerinaParser.DoneStatementContext ctx) {
-        if (isInErrorState) {
-            return;
-        }
-
-        this.pkgBuilder.addDoneStatement(getCurrentPos(ctx), getWS(ctx));
     }
 
     /**
