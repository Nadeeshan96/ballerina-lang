/*
 *  Copyright (c) 2017, WSO2 Inc. (http://www.wso2.org) All Rights Reserved.
 *
 *  WSO2 Inc. licenses this file to you under the Apache License,
 *  Version 2.0 (the "License"); you may not use this file except
 *  in compliance with the License.
 *  You may obtain a copy of the License at
 *
 *    http://www.apache.org/licenses/LICENSE-2.0
 *
 *  Unless required by applicable law or agreed to in writing,
 *  software distributed under the License is distributed on an
 *  "AS IS" BASIS, WITHOUT WARRANTIES OR CONDITIONS OF ANY
 *  KIND, either express or implied.  See the License for the
 *  specific language governing permissions and limitations
 *  under the License.
 */
package org.wso2.ballerinalang.compiler.parser;

import org.antlr.v4.runtime.ParserRuleContext;
import org.antlr.v4.runtime.Token;
import org.antlr.v4.runtime.tree.TerminalNode;
import org.apache.commons.lang3.StringEscapeUtils;
import org.ballerinalang.model.Whitespace;
import org.ballerinalang.model.tree.CompilationUnitNode;
import org.wso2.ballerinalang.compiler.parser.antlr4.BallerinaParser;
import org.wso2.ballerinalang.compiler.parser.antlr4.BallerinaParser.FieldContext;
import org.wso2.ballerinalang.compiler.parser.antlr4.BallerinaParser.StringTemplateContentContext;
import org.wso2.ballerinalang.compiler.parser.antlr4.BallerinaParserBaseListener;
import org.wso2.ballerinalang.compiler.tree.BLangAnnotationAttachmentPoint;
import org.wso2.ballerinalang.compiler.util.CompilerContext;
import org.wso2.ballerinalang.compiler.util.CompilerUtils;
import org.wso2.ballerinalang.compiler.util.FieldKind;
import org.wso2.ballerinalang.compiler.util.QuoteType;
import org.wso2.ballerinalang.compiler.util.TypeTags;
import org.wso2.ballerinalang.compiler.util.diagnotic.BDiagnosticSource;
import org.wso2.ballerinalang.compiler.util.diagnotic.DiagnosticPos;

import java.util.ArrayList;
import java.util.List;
import java.util.Set;
import java.util.Stack;
import java.util.stream.Collectors;

/**
 * @since 0.94
 */
public class BLangParserListener extends BallerinaParserBaseListener {
    private static final String KEYWORD_PUBLIC = "public";
    private static final String KEYWORD_NATIVE = "native";

    private BLangPackageBuilder pkgBuilder;
    private BDiagnosticSource diagnosticSrc;

    private List<String> pkgNameComps;
    private String pkgVersion;
    private boolean distributedTransactionEnabled;

    BLangParserListener(CompilerContext context, CompilationUnitNode compUnit,
                        BDiagnosticSource diagnosticSource) {
        this.pkgBuilder = new BLangPackageBuilder(context, compUnit);
        this.diagnosticSrc = diagnosticSource;
        this.distributedTransactionEnabled = CompilerUtils.isDistributedTransactionsEnabled();
    }

    @Override
    public void enterParameterList(BallerinaParser.ParameterListContext ctx) {
        if (ctx.exception != null) {
            return;
        }

        this.pkgBuilder.startVarList();
    }

    @Override
    public void exitSimpleParameter(BallerinaParser.SimpleParameterContext ctx) {
        if (ctx.exception != null) {
            return;
        }

        this.pkgBuilder.addVar(getCurrentPos(ctx), getWS(ctx), ctx.Identifier().getText(),
                false, ctx.annotationAttachment().size());
    }

    /**
     * {@inheritDoc}
     */
    @Override
    public void enterFormalParameterList(BallerinaParser.FormalParameterListContext ctx) {
        if (ctx.exception != null) {
            return;
        }

        this.pkgBuilder.startVarList();
    }

    /**
     * {@inheritDoc}
     */
    @Override
    public void exitDefaultableParameter(BallerinaParser.DefaultableParameterContext ctx) {
        if (ctx.exception != null) {
            return;
        }

        this.pkgBuilder.addDefaultableParam(getCurrentPos(ctx), getWS(ctx));
    }

    /**
     * {@inheritDoc}
     */
    @Override
    public void exitRestParameter(BallerinaParser.RestParameterContext ctx) {
        if (ctx.exception != null) {
            return;
        }

        this.pkgBuilder.addRestParam(getCurrentPos(ctx), getWS(ctx), ctx.Identifier().getText(),
                ctx.annotationAttachment().size());
    }

    /**
     * {@inheritDoc}
     */
    @Override
    public void exitParameterTypeName(BallerinaParser.ParameterTypeNameContext ctx) {
        if (ctx.exception != null) {
            return;
        }

        //TODO setting annotation count 0 as parameters won't adding annotations to parameters.
        this.pkgBuilder.addVar(getCurrentPos(ctx), getWS(ctx), null, false, 0);
    }

    @Override
    public void enterCompilationUnit(BallerinaParser.CompilationUnitContext ctx) {
    }

    /**
     * {@inheritDoc}
     */
    @Override
    public void exitCompilationUnit(BallerinaParser.CompilationUnitContext ctx) {
        this.pkgBuilder.endCompilationUnit(getWS(ctx));
    }

    /**
     * {@inheritDoc}
     */
    @Override
    public void exitPackageDeclaration(BallerinaParser.PackageDeclarationContext ctx) {
        if (ctx.exception != null) {
            return;
        }

        this.pkgBuilder.setPackageDeclaration(getCurrentPos(ctx), getWS(ctx), this.pkgNameComps, this.pkgVersion);
    }

    /**
     * {@inheritDoc}
     */
    @Override
    public void exitPackageName(BallerinaParser.PackageNameContext ctx) {
        if (ctx.exception != null) {
            return;
        }

        this.pkgNameComps = new ArrayList<>();
        ctx.Identifier().forEach(e -> pkgNameComps.add(e.getText()));
        this.pkgVersion = ctx.version() != null ? ctx.version().Identifier().getText() : null;
    }

    /**
     * {@inheritDoc}
     */
    @Override
    public void exitImportDeclaration(BallerinaParser.ImportDeclarationContext ctx) {
        if (ctx.exception != null) {
            return;
        }

        String alias = ctx.Identifier() != null ? ctx.Identifier().getText() : null;
        BallerinaParser.OrgNameContext orgNameContext = ctx.orgName();
        if (orgNameContext == null) {
            this.pkgBuilder.addImportPackageDeclaration(getCurrentPos(ctx), getWS(ctx),
                    null, this.pkgNameComps, this.pkgVersion, alias);
        } else {
            this.pkgBuilder.addImportPackageDeclaration(getCurrentPos(ctx), getWS(ctx),
                    orgNameContext.getText(), this.pkgNameComps, this.pkgVersion, alias);
        }
    }

    /**
     * {@inheritDoc}
     */
    @Override
    public void enterServiceDefinition(BallerinaParser.ServiceDefinitionContext ctx) {
        if (ctx.exception != null) {
            return;
        }
        this.pkgBuilder.startServiceDef(getCurrentPos(ctx));
    }

    /**
     * {@inheritDoc}
     */
    @Override
    public void exitServiceDefinition(BallerinaParser.ServiceDefinitionContext ctx) {
        if (ctx.exception != null) {
            return;
        }
        boolean constrained = ctx.nameReference() != null;
        this.pkgBuilder.endServiceDef(getCurrentPos(ctx), getWS(ctx), ctx.Identifier().getText(), constrained);
    }

    @Override
    public void exitServiceEndpointAttachments(BallerinaParser.ServiceEndpointAttachmentsContext ctx) {
        if (ctx.exception != null) {
            return;
        }
        if (ctx.recordLiteral() != null) {
            this.pkgBuilder.addAnonymousEndpointBind();
            return;
        }
        this.pkgBuilder.addServiceEndpointAttachments(ctx.nameReference().size(), getWS(ctx));
    }

    /**
     * {@inheritDoc}
     */
    @Override
    public void enterServiceBody(BallerinaParser.ServiceBodyContext ctx) {
        if (ctx.exception != null) {
            return;
        }

        this.pkgBuilder.startBlock();
    }

    /**
     * {@inheritDoc}
     */
    @Override
    public void exitServiceBody(BallerinaParser.ServiceBodyContext ctx) {
        if (ctx.exception != null) {
            return;
        }

        this.pkgBuilder.addServiceBody(getWS(ctx));
    }

    /**
     * {@inheritDoc}
     */
    @Override
    public void enterResourceDefinition(BallerinaParser.ResourceDefinitionContext ctx) {
        if (ctx.exception != null) {
            return;
        }
        this.pkgBuilder.startResourceDef();
    }

    /**
     * {@inheritDoc}
     */
    @Override
    public void exitResourceDefinition(BallerinaParser.ResourceDefinitionContext ctx) {
        if (ctx.exception != null) {
            return;
        }

        boolean docExists = ctx.documentationAttachment() != null;
        boolean isDeprecated = ctx.deprecatedAttachment() != null;
        boolean hasParameters = ctx.resourceParameterList() != null;
        this.pkgBuilder.endResourceDef(getCurrentPos(ctx), getWS(ctx),
                ctx.Identifier().getText(), docExists, isDeprecated, hasParameters);
    }

    @Override
    public void enterResourceParameterList(BallerinaParser.ResourceParameterListContext ctx) {
        if (ctx.exception != null) {
            return;
        }
        final BallerinaParser.ResourceDefinitionContext parent = (BallerinaParser.ResourceDefinitionContext) ctx.parent;
        this.pkgBuilder.addResourceAnnotation(parent.annotationAttachment().size());
    }

    @Override
    public void exitResourceParameterList(BallerinaParser.ResourceParameterListContext ctx) {
        if (ctx.exception != null) {
            return;
        }

        final boolean isEndpointDefined = ctx.ENDPOINT() != null;
        if (isEndpointDefined) {
            this.pkgBuilder.addEndpointVariable(getCurrentPos(ctx), getWS(ctx), ctx.Identifier().getText());
        }
    }

    /**
     * {@inheritDoc}
     */
    @Override
    public void enterCallableUnitBody(BallerinaParser.CallableUnitBodyContext ctx) {
        if (ctx.exception != null) {
            return;
        }

        this.pkgBuilder.startBlock();
    }

    /**
     * {@inheritDoc}
     */
    @Override
    public void exitCallableUnitBody(BallerinaParser.CallableUnitBodyContext ctx) {
        if (ctx.exception != null) {
            return;
        }

        this.pkgBuilder.endCallableUnitBody(getWS(ctx));
    }

    /**
     * {@inheritDoc}
     */
    @Override
    public void enterFunctionDefinition(BallerinaParser.FunctionDefinitionContext ctx) {
        if (ctx.exception != null) {
            return;
        }

        this.pkgBuilder.startFunctionDef();
    }

    /**
     * {@inheritDoc}
     */
    @Override
    public void exitFunctionDefinition(BallerinaParser.FunctionDefinitionContext ctx) {
        if (ctx.exception != null) {
            return;
        }

        int nativeKWTokenIndex = 0;
        boolean publicFunc = KEYWORD_PUBLIC.equals(ctx.getChild(0).getText());
        if (publicFunc) {
            nativeKWTokenIndex = 1;
        }
        boolean nativeFunc = KEYWORD_NATIVE.equals(ctx.getChild(nativeKWTokenIndex).getText());
        boolean bodyExists = ctx.callableUnitBody() != null;

        if (ctx.Identifier() != null) {
            this.pkgBuilder.endObjectOuterFunctionDef(getCurrentPos(ctx), getWS(ctx), publicFunc, nativeFunc,
                    bodyExists, ctx.Identifier().getText());
            return;
        }

        // TODO remove when removing struct
        boolean isReceiverAttached = ctx.parameter() != null;

        this.pkgBuilder.endFunctionDef(getCurrentPos(ctx), getWS(ctx), publicFunc, nativeFunc,
                bodyExists, isReceiverAttached);
    }

    @Override
    public void enterLambdaFunction(BallerinaParser.LambdaFunctionContext ctx) {
        if (ctx.exception != null) {
            return;
        }

        this.pkgBuilder.startLambdaFunctionDef(diagnosticSrc.pkgID);
    }

    @Override
    public void exitLambdaFunction(BallerinaParser.LambdaFunctionContext ctx) {
        if (ctx.exception != null) {
            return;
        }

        this.pkgBuilder.addLambdaFunctionDef(getCurrentPos(ctx), getWS(ctx), ctx.formalParameterList() != null,
                ctx.lambdaReturnParameter() != null,
                ctx.formalParameterList() != null && ctx.formalParameterList().restParameter() != null);
    }

    /**
     * {@inheritDoc}
     */
    @Override
    public void exitCallableUnitSignature(BallerinaParser.CallableUnitSignatureContext ctx) {
        if (ctx.exception != null) {
            return;
        }

        this.pkgBuilder.endCallableUnitSignature(getCurrentPos(ctx), getWS(ctx), ctx.Identifier().getText(),
                ctx.formalParameterList() != null, ctx.returnParameter() != null,
                ctx.formalParameterList() != null && ctx.formalParameterList().restParameter() != null);
    }

    /**
     * {@inheritDoc}
     */
    @Override
    public void enterStructDefinition(BallerinaParser.StructDefinitionContext ctx) {
        if (ctx.exception != null) {
            return;
        }

        this.pkgBuilder.startStructDef();
    }

    /**
     * {@inheritDoc}
     */
    @Override
    public void exitStructDefinition(BallerinaParser.StructDefinitionContext ctx) {
        if (ctx.exception != null) {
            return;
        }

        boolean publicStruct = KEYWORD_PUBLIC.equals(ctx.getChild(0).getText());
        this.pkgBuilder.endStructDef(getCurrentPos(ctx), getWS(ctx), ctx.Identifier().getText(), publicStruct);
    }

    /**
     * {@inheritDoc}
     */
    @Override
    public void enterStructBody(BallerinaParser.StructBodyContext ctx) {
        if (ctx.exception != null) {
            return;
        }

        this.pkgBuilder.startVarList();
    }

    /**
     * {@inheritDoc}
     *
     * <p>The default implementation does nothing.</p>
     */
    @Override
    public void exitTypeDefinition(BallerinaParser.TypeDefinitionContext ctx) {
        if (ctx.exception != null) {
            return;
        }

        boolean publicObject = KEYWORD_PUBLIC.equals(ctx.getChild(0).getText());
        this.pkgBuilder.endTypeDefinition(getCurrentPos(ctx), getWS(ctx), ctx.Identifier().getText(), publicObject);
    }

    /**
     * {@inheritDoc}
     *
     * <p>The default implementation does nothing.</p>
     */
    @Override
    public void enterObjectBody(BallerinaParser.ObjectBodyContext ctx) {
        if (ctx.exception != null) {
            return;
        }

        this.pkgBuilder.startObjectDef();
    }

    /**
     * {@inheritDoc}
     *
     * <p>The default implementation does nothing.</p>
     */
    @Override
    public void enterPublicObjectFields(BallerinaParser.PublicObjectFieldsContext ctx) {
        if (ctx.exception != null) {
            return;
        }

        this.pkgBuilder.startVarList();
    }

    /**
     * {@inheritDoc}
     *
     * <p>The default implementation does nothing.</p>
     */
    @Override
    public void exitPublicObjectFields(BallerinaParser.PublicObjectFieldsContext ctx) {
        if (ctx.exception != null) {
            return;
        }

        this.pkgBuilder.endObjectFieldList(true);
    }

    /**
     * {@inheritDoc}
     *
     * <p>The default implementation does nothing.</p>
     */
    @Override
    public void enterPrivateObjectFields(BallerinaParser.PrivateObjectFieldsContext ctx) {
        if (ctx.exception != null) {
            return;
        }

        this.pkgBuilder.startVarList();
    }

    /**
     * {@inheritDoc}
     *
     * <p>The default implementation does nothing.</p>
     */
    @Override
    public void exitPrivateObjectFields(BallerinaParser.PrivateObjectFieldsContext ctx) {
        if (ctx.exception != null) {
            return;
        }

        this.pkgBuilder.endObjectFieldList(false);
    }

    /**
     * {@inheritDoc}
     *
     * <p>The default implementation does nothing.</p>
     */
    @Override
    public void enterObjectInitializer(BallerinaParser.ObjectInitializerContext ctx) {
        if (ctx.exception != null) {
            return;
        }

        this.pkgBuilder.startFunctionDef();
    }

    /**
     * {@inheritDoc}
     *
     * <p>The default implementation does nothing.</p>
     */
    @Override
    public void exitObjectInitializer(BallerinaParser.ObjectInitializerContext ctx) {
        if (ctx.exception != null) {
            return;
        }

        boolean publicFunc = KEYWORD_PUBLIC.equals(ctx.getChild(0).getText());
        boolean bodyExists = ctx.callableUnitBody() != null;
        this.pkgBuilder.endObjectInitFunctionDef(getCurrentPos(ctx), getWS(ctx), ctx.NEW().getText(),
                publicFunc, bodyExists);
    }

    /**
     * {@inheritDoc}
     *
     * <p>The default implementation does nothing.</p>
     */
    @Override
    public void exitObjectInitializerParameterList(BallerinaParser.ObjectInitializerParameterListContext ctx) {
        if (ctx.exception != null) {
            return;
        }

        this.pkgBuilder.endObjectInitParamList(getWS(ctx), ctx.objectParameterList() != null,
                ctx.objectParameterList() != null && ctx.objectParameterList().restParameter() != null);
    }

    /**
     * {@inheritDoc}
     *
     * <p>The default implementation does nothing.</p>
     */
    @Override
    public void exitObjectFieldDefinition(BallerinaParser.ObjectFieldDefinitionContext ctx) {
        if (ctx.exception != null) {
            return;
        }

        DiagnosticPos currentPos = getCurrentPos(ctx);
        Set<Whitespace> ws = getWS(ctx);
        String name = ctx.Identifier().getText();
        boolean exprAvailable = ctx.expression() != null;
        if (ctx.parent instanceof BallerinaParser.PublicObjectFieldsContext) {
            this.pkgBuilder.addFieldToObject(currentPos, ws, name, exprAvailable, 0, false);
        } else if (ctx.parent instanceof BallerinaParser.PrivateObjectFieldsContext) {
            this.pkgBuilder.addFieldToObject(currentPos, ws, name, exprAvailable, 0, true);
        } else if (ctx.parent instanceof BallerinaParser.FieldDefinitionListContext) {
            this.pkgBuilder.addFieldToRecord(currentPos, ws, name, exprAvailable, 0);
        }
    }

    /**
     * {@inheritDoc}
     *
     * <p>The default implementation does nothing.</p>
     */
    @Override
    public void enterObjectParameterList(BallerinaParser.ObjectParameterListContext ctx) {
        if (ctx.exception != null) {
            return;
        }

        this.pkgBuilder.startVarList();
    }

    /**
     * {@inheritDoc}
     *
     * <p>The default implementation does nothing.</p>
     */
    @Override
    public void exitObjectParameter(BallerinaParser.ObjectParameterContext ctx) {
        if (ctx.exception != null) {
            return;
        }

        boolean isField = ctx.typeName() == null;
        this.pkgBuilder.addObjectParameter(getCurrentPos(ctx), getWS(ctx), isField, ctx.Identifier().getText(),
                false, ctx.annotationAttachment().size());
    }

    /**
     * {@inheritDoc}
     *
     * <p>The default implementation does nothing.</p>
     */
    @Override
    public void exitObjectDefaultableParameter(BallerinaParser.ObjectDefaultableParameterContext ctx) {
        if (ctx.exception != null) {
            return;
        }

        this.pkgBuilder.addDefaultableParam(getCurrentPos(ctx), getWS(ctx));
    }

    /**
     * {@inheritDoc}
     *
     * <p>The default implementation does nothing.</p>
     */
    @Override
    public void enterObjectFunctionDefinition(BallerinaParser.ObjectFunctionDefinitionContext ctx) {
        if (ctx.exception != null) {
            return;
        }

        this.pkgBuilder.startFunctionDef();
    }

    /**
     * {@inheritDoc}
     *
     * <p>The default implementation does nothing.</p>
     */
    @Override
    public void exitObjectFunctionDefinition(BallerinaParser.ObjectFunctionDefinitionContext ctx) {
        if (ctx.exception != null) {
            return;
        }

        int nativeKWTokenIndex = 0;
        boolean publicFunc = KEYWORD_PUBLIC.equals(ctx.getChild(0).getText());
        if (publicFunc) {
            nativeKWTokenIndex = 1;
        }
        boolean nativeFunc = KEYWORD_NATIVE.equals(ctx.getChild(nativeKWTokenIndex).getText());
        boolean bodyExists = ctx.callableUnitBody() != null;
        this.pkgBuilder.endObjectAttachedFunctionDef(getCurrentPos(ctx), getWS(ctx),
                publicFunc, nativeFunc, bodyExists);
    }

    /**
     * {@inheritDoc}
     *
     * <p>The default implementation does nothing.</p>
     */
    @Override
    public void exitObjectCallableUnitSignature(BallerinaParser.ObjectCallableUnitSignatureContext ctx) {
        if (ctx.exception != null) {
            return;
        }

        this.pkgBuilder.endCallableUnitSignature(getCurrentPos(ctx), getWS(ctx), ctx.Identifier().getText(),
                ctx.formalParameterList() != null, ctx.returnParameter() != null,
                ctx.formalParameterList() != null && ctx.formalParameterList().restParameter() != null);
    }

    /**
     * {@inheritDoc}
     */
    @Override
    public void enterAnnotationDefinition(BallerinaParser.AnnotationDefinitionContext ctx) {
        if (ctx.exception != null) {
            return;
        }

        this.pkgBuilder.startAnnotationDef(getCurrentPos(ctx));
    }

    /**
     * {@inheritDoc}
     */
    @Override
    public void exitAnnotationDefinition(BallerinaParser.AnnotationDefinitionContext ctx) {
        if (ctx.exception != null) {
            return;
        }

        boolean publicAnnotation = KEYWORD_PUBLIC.equals(ctx.getChild(0).getText());
        boolean isTypeAttached = ctx.userDefineTypeName() != null;
        this.pkgBuilder.endAnnotationDef(getWS(ctx), ctx.Identifier().getText(), publicAnnotation, isTypeAttached);
    }

    /**
     * {@inheritDoc}
     */
    @Override
    public void enterEnumDefinition(BallerinaParser.EnumDefinitionContext ctx) {
        if (ctx.exception != null) {
            return;
        }

        this.pkgBuilder.startEnumDef(getCurrentPos(ctx));
    }

    /**
     * {@inheritDoc}
     */
    @Override
    public void exitEnumDefinition(BallerinaParser.EnumDefinitionContext ctx) {
        if (ctx.exception != null) {
            return;
        }

        boolean publicEnum = KEYWORD_PUBLIC.equals(ctx.getChild(0).getText());
        this.pkgBuilder.endEnumDef(ctx.Identifier().getText(), publicEnum);
    }

    @Override
    public void exitEnumerator(BallerinaParser.EnumeratorContext ctx) {
        if (ctx.exception != null) {
            return;
        }

        this.pkgBuilder.addEnumerator(getCurrentPos(ctx), getWS(ctx), ctx.Identifier().getText());
    }

    /**
     * {@inheritDoc}
     */
    @Override
    public void exitGlobalVariableDefinition(BallerinaParser.GlobalVariableDefinitionContext ctx) {
        if (ctx.exception != null) {
            return;
        }

        boolean safeAssignment = ctx.SAFE_ASSIGNMENT() != null;
        boolean publicVar = KEYWORD_PUBLIC.equals(ctx.getChild(0).getText());
        this.pkgBuilder.addGlobalVariable(getCurrentPos(ctx), getWS(ctx),
                ctx.Identifier().getText(), ctx.expression() != null, publicVar, safeAssignment);
    }

    @Override
    public void exitAttachmentPoint(BallerinaParser.AttachmentPointContext ctx) {
        if (ctx.exception != null) {
            return;
        }
        this.pkgBuilder.addAttachPoint(
                BLangAnnotationAttachmentPoint.AttachmentPoint.getAttachmentPoint(ctx.getText()));
    }

    @Override
    public void exitConstantDefinition(BallerinaParser.ConstantDefinitionContext ctx) {
        if (ctx.exception != null) {
            return;
        }

        boolean safeAssignment = ctx.SAFE_ASSIGNMENT() != null;
        boolean publicVar = KEYWORD_PUBLIC.equals(ctx.getChild(0).getText());
        this.pkgBuilder.addConstVariable(getCurrentPos(ctx), getWS(ctx),
                ctx.Identifier().getText(), publicVar, safeAssignment);
    }

    @Override
    public void enterWorkerDeclaration(BallerinaParser.WorkerDeclarationContext ctx) {
        if (ctx.exception != null) {
            return;
        }

        this.pkgBuilder.startWorker();
    }

    @Override
    public void exitWorkerDeclaration(BallerinaParser.WorkerDeclarationContext ctx) {
        if (ctx.exception != null) {
            return;
        }

        String workerName = null;
        if (ctx.workerDefinition() != null) {
            workerName = ctx.workerDefinition().Identifier().getText();
        }
        this.pkgBuilder.addWorker(getCurrentPos(ctx), getWS(ctx), workerName);
    }

    /**
     * {@inheritDoc}
     */
    @Override
    public void exitWorkerDefinition(BallerinaParser.WorkerDefinitionContext ctx) {
        if (ctx.exception != null) {
            return;
        }

        this.pkgBuilder.attachWorkerWS(getWS(ctx));
    }

    @Override
    public void exitArrayTypeNameLabel(BallerinaParser.ArrayTypeNameLabelContext ctx) {
        if (ctx.exception != null) {
            return;
        }
        this.pkgBuilder.addArrayType(getCurrentPos(ctx), getWS(ctx),
                (ctx.getChildCount() - 1) / 2);
    }

    @Override
    public void exitUnionTypeNameLabel(BallerinaParser.UnionTypeNameLabelContext ctx) {
        if (ctx.exception != null) {
            return;
        }

        this.pkgBuilder.addUnionType(getCurrentPos(ctx), getWS(ctx));
    }

    @Override
    public void exitTupleTypeNameLabel(BallerinaParser.TupleTypeNameLabelContext ctx) {
        if (ctx.exception != null) {
            return;
        }
        this.pkgBuilder.addTupleType(getCurrentPos(ctx), getWS(ctx), ctx.typeName().size());
    }

    @Override
    public void exitNullableTypeNameLabel(BallerinaParser.NullableTypeNameLabelContext ctx) {
        if (ctx.exception != null) {
            return;
        }

        this.pkgBuilder.markTypeNodeAsNullable(getWS(ctx));
    }

    @Override
    public void exitGroupTypeNameLabel(BallerinaParser.GroupTypeNameLabelContext ctx) {
        if (ctx.exception != null) {
            return;
        }

        this.pkgBuilder.markTypeNodeAsGrouped(getWS(ctx));
    }

    /**
     * {@inheritDoc}
     *
     * <p>The default implementation does nothing.</p>
     */
    @Override
    public void enterFieldDefinitionList(BallerinaParser.FieldDefinitionListContext ctx) {
        if (ctx.exception != null) {
            return;
        }

        this.pkgBuilder.startRecordDef();
    }

    /**
     * {@inheritDoc}
     *
     * <p>The default implementation does nothing.</p>
     */
    @Override
    public void exitFieldDefinitionList(BallerinaParser.FieldDefinitionListContext ctx) {
        if (ctx.exception != null) {
            return;
        }

        if (!(ctx.parent.parent instanceof BallerinaParser.TypeDefinitionContext)) {
            this.pkgBuilder.addAnonRecordType(getCurrentPos(ctx), getWS(ctx));
        }
    }

    @Override
    public void exitSimpleTypeName(BallerinaParser.SimpleTypeNameContext ctx) {
        if (ctx.exception != null) {
            return;
        }

        if (ctx.referenceTypeName() != null || ctx.valueTypeName() != null) {
            return;
        }

        // This is 'any' type
        this.pkgBuilder.addValueType(getCurrentPos(ctx), getWS(ctx), ctx.getChild(0).getText());
    }

    @Override
    public void exitBuiltInTypeName(BallerinaParser.BuiltInTypeNameContext ctx) {
        if (ctx.exception != null) {
            return;
        }

        if (ctx.builtInReferenceTypeName() != null || ctx.valueTypeName() != null) {
            return;
        }
        if (ctx.simpleTypeName() != null) {
            // This is an array Type.
            this.pkgBuilder.addArrayType(getCurrentPos(ctx), getWS(ctx), (ctx.getChildCount() - 1) / 2);
            return;
        }
        // This is 'any' type
        this.pkgBuilder.addValueType(getCurrentPos(ctx), getWS(ctx), ctx.getChild(0).getText());
    }

    @Override
    public void exitUserDefineTypeName(BallerinaParser.UserDefineTypeNameContext ctx) {
        if (ctx.exception != null) {
            return;
        }

        this.pkgBuilder.addUserDefineType(getWS(ctx));
    }

    @Override
    public void enterAnonStructTypeName(BallerinaParser.AnonStructTypeNameContext ctx) {
        if (ctx.exception != null) {
            return;
        }

        this.pkgBuilder.startStructDef();
    }


    @Override
    public void exitAnonStructTypeName(BallerinaParser.AnonStructTypeNameContext ctx) {
        if (ctx.exception != null) {
            return;
        }

        this.pkgBuilder.addAnonStructType(getCurrentPos(ctx), getWS(ctx));
    }

    @Override
    public void exitValueTypeName(BallerinaParser.ValueTypeNameContext ctx) {
        if (ctx.exception != null) {
            return;
        }

        this.pkgBuilder.addValueType(getCurrentPos(ctx), getWS(ctx), ctx.getText());
    }

    @Override
    public void exitBuiltInReferenceTypeName(BallerinaParser.BuiltInReferenceTypeNameContext ctx) {
        if (ctx.exception != null) {
            return;
        }
        if (ctx.functionTypeName() != null) {
            return;
        }
        String typeName = ctx.getChild(0).getText();
        if (ctx.nameReference() != null) {
            this.pkgBuilder.addConstraintType(getCurrentPos(ctx), getWS(ctx), typeName);
        } else if (ctx.typeName() != null) {
            this.pkgBuilder.addConstraintTypeWithTypeName(getCurrentPos(ctx), getWS(ctx), typeName);
        } else {
            this.pkgBuilder.addBuiltInReferenceType(getCurrentPos(ctx), getWS(ctx), typeName);
        }
    }

    @Override
    public void exitFunctionTypeName(BallerinaParser.FunctionTypeNameContext ctx) {
        if (ctx.exception != null) {
            return;
        }

        boolean paramsAvail = false, paramsTypeOnly = false, retParamAvail = false;
        if (ctx.parameterList() != null) {
            paramsAvail = ctx.parameterList().parameter().size() > 0;
        } else if (ctx.parameterTypeNameList() != null) {
            paramsAvail = ctx.parameterTypeNameList().parameterTypeName().size() > 0;
            paramsTypeOnly = true;
        }

        if (ctx.returnParameter() != null) {
            retParamAvail = true;
        }

        this.pkgBuilder.addFunctionType(getCurrentPos(ctx), getWS(ctx), paramsAvail, paramsTypeOnly, retParamAvail);
    }

    /**
     * {@inheritDoc}
     */
    @Override
    public void enterAnnotationAttachment(BallerinaParser.AnnotationAttachmentContext ctx) {
        if (ctx.exception != null) {
            return;
        }

        this.pkgBuilder.startAnnotationAttachment(getCurrentPos(ctx));
    }

    /**
     * {@inheritDoc}
     */
    @Override
    public void exitAnnotationAttachment(BallerinaParser.AnnotationAttachmentContext ctx) {
        if (ctx.exception != null) {
            return;
        }

        this.pkgBuilder.setAnnotationAttachmentName(getWS(ctx), ctx.recordLiteral() != null,
                getCurrentPos(ctx), false);
    }


    @Override
    public void exitVariableDefinitionStatement(BallerinaParser.VariableDefinitionStatementContext ctx) {
        if (ctx.exception != null) {
            return;
        }

        boolean exprAvailable = ctx.ASSIGN() != null || ctx.SAFE_ASSIGNMENT() != null;
        boolean safeAssignment = ctx.SAFE_ASSIGNMENT() != null;
        this.pkgBuilder.addVariableDefStatement(getCurrentPos(ctx), getWS(ctx),
                ctx.Identifier().getText(), exprAvailable, false, safeAssignment);
    }

    @Override
    public void enterRecordLiteral(BallerinaParser.RecordLiteralContext ctx) {
        if (ctx.exception != null) {
            return;
        }

        this.pkgBuilder.startMapStructLiteral();
    }

    @Override
    public void exitRecordLiteral(BallerinaParser.RecordLiteralContext ctx) {
        if (ctx.exception != null) {
            return;
        }

        this.pkgBuilder.addMapStructLiteral(getCurrentPos(ctx), getWS(ctx));
    }

    @Override
    public void exitRecordKeyValue(BallerinaParser.RecordKeyValueContext ctx) {
        if (ctx.exception != null) {
            return;
        }

        this.pkgBuilder.addKeyValueRecord(getWS(ctx));
    }

    @Override
    public void exitRecordKey(BallerinaParser.RecordKeyContext ctx) {
        if (ctx.exception != null) {
            return;
        }

        // If the key is an expression, they are added to the model
        // from their respective listener methods
        if (ctx.Identifier() != null) {
            DiagnosticPos pos = getCurrentPos(ctx);
            this.pkgBuilder.addNameReference(pos, getWS(ctx), null, ctx.Identifier().getText());
            this.pkgBuilder.createSimpleVariableReference(pos, getWS(ctx));
        }
    }

    @Override
    public void exitTableLiteral(BallerinaParser.TableLiteralContext ctx) {
        if (ctx.exception != null) {
            return;
        }

        this.pkgBuilder.addTableLiteral(getCurrentPos(ctx), getWS(ctx));
    }

    @Override
    public void exitArrayLiteral(BallerinaParser.ArrayLiteralContext ctx) {
        if (ctx.exception != null) {
            return;
        }

        boolean argsAvailable = ctx.expressionList() != null;
        this.pkgBuilder.addArrayInitExpr(getCurrentPos(ctx), getWS(ctx), argsAvailable);
    }

    @Override
    public void exitTypeInitExpr(BallerinaParser.TypeInitExprContext ctx) {
        if (ctx.exception != null) {
            return;
        }

        String initName = ctx.NEW().getText();
        boolean typeAvailable = ctx.userDefineTypeName() != null;
        boolean argsAvailable = ctx.invocationArgList() != null;
        this.pkgBuilder.addTypeInitExpression(getCurrentPos(ctx), getWS(ctx), initName, typeAvailable, argsAvailable);
    }

    @Override
    public void exitEndpointDeclaration(BallerinaParser.EndpointDeclarationContext ctx) {
        if (ctx.exception != null) {
            return;
        }
        String endpointName = ctx.Identifier().getText();
        boolean isInitExprExist = ctx.endpointInitlization() != null;
        this.pkgBuilder.addEndpointDefinition(getCurrentPos(ctx), getWS(ctx), endpointName, isInitExprExist);
    }

    @Override
    public void exitEndpointType(BallerinaParser.EndpointTypeContext ctx) {
        if (ctx.exception != null) {
            return;
        }
        this.pkgBuilder.addEndpointType(getCurrentPos(ctx), getWS(ctx));
    }

    @Override
    public void exitGlobalEndpointDefinition(BallerinaParser.GlobalEndpointDefinitionContext ctx) {
        if (ctx.exception != null) {
            return;
        }
        if (KEYWORD_PUBLIC.equals(ctx.getChild(0).getText())) {
            this.pkgBuilder.markLastEndpointAsPublic();
        }
    }

    /**
     * {@inheritDoc}
     */
    @Override
    public void exitAssignmentStatement(BallerinaParser.AssignmentStatementContext ctx) {
        if (ctx.exception != null) {
            return;
        }

        boolean isVarDeclaration = false;
        if (ctx.VAR() != null) {
            isVarDeclaration = true;
        }
        this.pkgBuilder.addAssignmentStatement(getCurrentPos(ctx), getWS(ctx),
                isVarDeclaration, ctx.SAFE_ASSIGNMENT() != null);
    }

    @Override
    public void exitTupleDestructuringStatement(BallerinaParser.TupleDestructuringStatementContext ctx) {
        if (ctx.exception != null) {
            return;
        }

        boolean isVarDeclaration = false;
        boolean isVarExist = ctx.variableReferenceList() != null;
        if (ctx.VAR() != null) {
            isVarDeclaration = true;
        }
        this.pkgBuilder.addTupleDestructuringStatement(getCurrentPos(ctx), getWS(ctx), isVarExist, isVarDeclaration);
    }

    /**
     * {@inheritDoc}
     */
    @Override
    public void exitCompoundAssignmentStatement(BallerinaParser.CompoundAssignmentStatementContext ctx) {
        if (ctx.exception != null) {
            return;
        }

        this.pkgBuilder.addCompoundAssignmentStatement(getCurrentPos(ctx), getWS(ctx),
                ctx.compoundOperator().getText().substring(0, 1));
    }

    /**
     * {@inheritDoc}
     */
    @Override
    public void exitPostIncrementStatement(BallerinaParser.PostIncrementStatementContext ctx) {
        if (ctx.exception != null) {
            return;
        }

        this.pkgBuilder.addPostIncrementStatement(getCurrentPos(ctx), getWS(ctx),
                ctx.postArithmeticOperator().getText().substring(0, 1));
    }

    @Override
    public void enterVariableReferenceList(BallerinaParser.VariableReferenceListContext ctx) {
        if (ctx.exception != null) {
            return;
        }

        this.pkgBuilder.startExprNodeList();
    }

    @Override
    public void exitVariableReferenceList(BallerinaParser.VariableReferenceListContext ctx) {
        if (ctx.exception != null) {
            return;
        }

        this.pkgBuilder.endExprNodeList(getWS(ctx), ctx.getChildCount() / 2 + 1);
    }

    /**
     * {@inheritDoc}
     */
    @Override
    public void enterIfElseStatement(BallerinaParser.IfElseStatementContext ctx) {
        if (ctx.exception != null) {
            return;
        }

        this.pkgBuilder.startIfElseNode(getCurrentPos(ctx));
    }

    /**
     * {@inheritDoc}
     */
    @Override
    public void exitIfElseStatement(BallerinaParser.IfElseStatementContext ctx) {
        if (ctx.exception != null) {
            return;
        }

        this.pkgBuilder.endIfElseNode(getWS(ctx));
    }

    /**
     * {@inheritDoc}
     */
    @Override
    public void exitIfClause(BallerinaParser.IfClauseContext ctx) {
        if (ctx.exception != null) {
            return;
        }

        this.pkgBuilder.addIfBlock(getCurrentPos(ctx), getWS(ctx));
    }

    /**
     * {@inheritDoc}
     */
    @Override
    public void enterElseIfClause(BallerinaParser.ElseIfClauseContext ctx) {
        if (ctx.exception != null) {
            return;
        }

        // else-if clause is also modeled as an if-else statement
        this.pkgBuilder.startIfElseNode(getCurrentPos(ctx));
    }

    /**
     * {@inheritDoc}
     */
    @Override
    public void exitElseIfClause(BallerinaParser.ElseIfClauseContext ctx) {
        if (ctx.exception != null) {
            return;
        }

        this.pkgBuilder.addElseIfBlock(getCurrentPos(ctx), getWS(ctx));
    }

    /**
     * {@inheritDoc}
     */
    @Override
    public void enterElseClause(BallerinaParser.ElseClauseContext ctx) {
        if (ctx.exception != null) {
            return;
        }

        this.pkgBuilder.startBlock();
    }

    /**
     * {@inheritDoc}
     */
    @Override
    public void exitElseClause(BallerinaParser.ElseClauseContext ctx) {
        if (ctx.exception != null) {
            return;
        }

        this.pkgBuilder.addElseBlock(getCurrentPos(ctx), getWS(ctx));
    }

    @Override
    public void enterMatchStatement(BallerinaParser.MatchStatementContext ctx) {
        if (ctx.exception != null) {
            return;
        }
        this.pkgBuilder.createMatchNode(getCurrentPos(ctx), getWS(ctx));
    }

    @Override
    public void exitMatchStatement(BallerinaParser.MatchStatementContext ctx) {
        if (ctx.exception != null) {
            return;
        }
        this.pkgBuilder.completeMatchNode(getCurrentPos(ctx), getWS(ctx));
    }

    @Override
    public void enterMatchPatternClause(BallerinaParser.MatchPatternClauseContext ctx) {
        if (ctx.exception != null) {
            return;
        }
        this.pkgBuilder.startMatchStmtPattern();
    }

    @Override
    public void exitMatchPatternClause(BallerinaParser.MatchPatternClauseContext ctx) {
        if (ctx.exception != null) {
            return;
        }
        String identifier = ctx.Identifier() != null ? ctx.Identifier().getText() : null;
        this.pkgBuilder.addMatchStmtPattern(getCurrentPos(ctx), getWS(ctx), identifier);
    }

    @Override
    public void enterForeachStatement(BallerinaParser.ForeachStatementContext ctx) {
        if (ctx.exception != null) {
            return;
        }
        this.pkgBuilder.startForeachStatement();
    }

    @Override
    public void exitForeachStatement(BallerinaParser.ForeachStatementContext ctx) {
        if (ctx.exception != null) {
            return;
        }
        this.pkgBuilder.addForeachStatement(getCurrentPos(ctx), getWS(ctx));
    }

    @Override
    public void exitIntRangeExpression(BallerinaParser.IntRangeExpressionContext ctx) {
        if (ctx.exception != null) {
            return;
        }
        this.pkgBuilder.addIntRangeExpression(getCurrentPos(ctx), getWS(ctx),
                ctx.LEFT_PARENTHESIS() == null, ctx.RIGHT_PARENTHESIS() == null);
    }

    /**
     * {@inheritDoc}
     */
    @Override
    public void enterWhileStatement(BallerinaParser.WhileStatementContext ctx) {
        if (ctx.exception != null) {
            return;
        }

        this.pkgBuilder.startWhileStmt();
    }

    /**
     * {@inheritDoc}
     */
    @Override
    public void exitWhileStatement(BallerinaParser.WhileStatementContext ctx) {
        if (ctx.exception != null) {
            return;
        }

        this.pkgBuilder.addWhileStmt(getCurrentPos(ctx), getWS(ctx));
    }

    /**
     * {@inheritDoc}
     */
    @Override
    public void exitNextStatement(BallerinaParser.NextStatementContext ctx) {
        if (ctx.exception != null) {
            return;
        }

        this.pkgBuilder.addNextStatement(getCurrentPos(ctx), getWS(ctx));
    }

    /**
     * {@inheritDoc}
     */
    @Override
    public void exitBreakStatement(BallerinaParser.BreakStatementContext ctx) {
        if (ctx.exception != null) {
            return;
        }

        this.pkgBuilder.addBreakStatement(getCurrentPos(ctx), getWS(ctx));
    }

    @Override
    public void enterForkJoinStatement(BallerinaParser.ForkJoinStatementContext ctx) {
        if (ctx.exception != null) {
            return;
        }

        this.pkgBuilder.startForkJoinStmt();
    }

    @Override
    public void exitForkJoinStatement(BallerinaParser.ForkJoinStatementContext ctx) {
        if (ctx.exception != null) {
            return;
        }

        this.pkgBuilder.addForkJoinStmt(getCurrentPos(ctx), getWS(ctx));
    }

    @Override
    public void enterJoinClause(BallerinaParser.JoinClauseContext ctx) {
        if (ctx.exception != null) {
            return;
        }

        this.pkgBuilder.startJoinCause();
    }

    @Override
    public void exitJoinClause(BallerinaParser.JoinClauseContext ctx) {
        this.pkgBuilder.addJoinCause(this.getWS(ctx), ctx.Identifier().getText());
    }

    @Override
    public void exitAnyJoinCondition(BallerinaParser.AnyJoinConditionContext ctx) {
        if (ctx.exception != null) {
            return;
        }

        List<String> workerNames = new ArrayList<>();
        if (ctx.Identifier() != null) {
            workerNames = ctx.Identifier().stream().map(TerminalNode::getText).collect(Collectors.toList());
        }
        int joinCount = 0;
        Long longObject;
        if ((longObject = getIntegerLiteral(ctx, ctx.integerLiteral())) != null) {
            try {
                joinCount = longObject.intValue();
            } catch (NumberFormatException ex) {
                // When ctx.IntegerLiteral() is not a string or missing, compilation fails due to NumberFormatException.
                // Hence catching the error and ignore. Still Parser complains about missing IntegerLiteral.
            }
        }
        this.pkgBuilder.addJoinCondition(getWS(ctx), "SOME", workerNames, joinCount);
    }

    @Override
    public void exitAllJoinCondition(BallerinaParser.AllJoinConditionContext ctx) {
        if (ctx.exception != null) {
            return;
        }

        List<String> workerNames = new ArrayList<>();
        if (ctx.Identifier() != null) {
            workerNames = ctx.Identifier().stream().map(TerminalNode::getText).collect(Collectors.toList());
        }
        this.pkgBuilder.addJoinCondition(getWS(ctx), "ALL", workerNames, -1);
    }

    @Override
    public void enterTimeoutClause(BallerinaParser.TimeoutClauseContext ctx) {
        if (ctx.exception != null) {
            return;
        }

        this.pkgBuilder.startTimeoutCause();
    }

    @Override
    public void exitTimeoutClause(BallerinaParser.TimeoutClauseContext ctx) {
        if (ctx.exception != null) {
            return;
        }

        this.pkgBuilder.addTimeoutCause(this.getWS(ctx), ctx.Identifier().getText());
    }

    @Override
    public void enterTryCatchStatement(BallerinaParser.TryCatchStatementContext ctx) {
        if (ctx.exception != null) {
            return;
        }

        this.pkgBuilder.startTryCatchFinallyStmt();
    }

    @Override
    public void exitTryCatchStatement(BallerinaParser.TryCatchStatementContext ctx) {
        if (ctx.exception != null) {
            return;
        }

        this.pkgBuilder.addTryCatchFinallyStmt(getCurrentPos(ctx), getWS(ctx));
    }

    @Override
    public void enterCatchClauses(BallerinaParser.CatchClausesContext ctx) {
        if (ctx.exception != null) {
            return;
        }

        this.pkgBuilder.addTryClause(getCurrentPos(ctx));
    }

    @Override
    public void enterCatchClause(BallerinaParser.CatchClauseContext ctx) {
        if (ctx.exception != null) {
            return;
        }

        this.pkgBuilder.startCatchClause();
    }

    @Override
    public void exitCatchClause(BallerinaParser.CatchClauseContext ctx) {
        if (ctx.exception != null) {
            return;
        }

        String paramName = ctx.Identifier().getText();
        this.pkgBuilder.addCatchClause(getCurrentPos(ctx), getWS(ctx), paramName);
    }

    @Override
    public void enterFinallyClause(BallerinaParser.FinallyClauseContext ctx) {
        if (ctx.exception != null) {
            return;
        }

        this.pkgBuilder.startFinallyBlock();
    }

    @Override
    public void exitFinallyClause(BallerinaParser.FinallyClauseContext ctx) {
        if (ctx.exception != null) {
            return;
        }

        this.pkgBuilder.addFinallyBlock(getCurrentPos(ctx), getWS(ctx));
    }

    @Override
    public void exitThrowStatement(BallerinaParser.ThrowStatementContext ctx) {
        if (ctx.exception != null) {
            return;
        }

        this.pkgBuilder.addThrowStmt(getCurrentPos(ctx), getWS(ctx));
    }

    /**
     * {@inheritDoc}
     */
    @Override
    public void exitReturnStatement(BallerinaParser.ReturnStatementContext ctx) {
        if (ctx.exception != null) {
            return;
        }

        this.pkgBuilder.addReturnStatement(this.getCurrentPos(ctx), getWS(ctx), ctx.expression() != null);
    }

    @Override
    public void exitInvokeWorker(BallerinaParser.InvokeWorkerContext ctx) {
        if (ctx.exception != null) {
            return;
        }

        this.pkgBuilder.addWorkerSendStmt(getCurrentPos(ctx), getWS(ctx), ctx.Identifier().getText(), false);
    }

    @Override
    public void exitInvokeFork(BallerinaParser.InvokeForkContext ctx) {
        if (ctx.exception != null) {
            return;
        }

        this.pkgBuilder.addWorkerSendStmt(getCurrentPos(ctx), getWS(ctx), "FORK", true);
    }

    @Override
    public void exitWorkerReply(BallerinaParser.WorkerReplyContext ctx) {
        if (ctx.exception != null) {
            return;
        }

        this.pkgBuilder.addWorkerReceiveStmt(getCurrentPos(ctx), getWS(ctx), ctx.Identifier().getText());
    }

    /**
     * {@inheritDoc}
     */
    @Override
    public void exitXmlAttribVariableReference(BallerinaParser.XmlAttribVariableReferenceContext ctx) {
        boolean isSingleAttrRef = ctx.xmlAttrib().expression() != null;
        this.pkgBuilder.createXmlAttributesRefExpr(getCurrentPos(ctx), getWS(ctx), isSingleAttrRef);
    }

    @Override
    public void exitSimpleVariableReference(BallerinaParser.SimpleVariableReferenceContext ctx) {
        if (ctx.exception != null) {
            return;
        }

        this.pkgBuilder.createSimpleVariableReference(getCurrentPos(ctx), getWS(ctx));
    }

    @Override
    public void exitFunctionInvocation(BallerinaParser.FunctionInvocationContext ctx) {
        if (ctx.exception != null) {
            return;
        }

        boolean argsAvailable = ctx.invocationArgList() != null;
        this.pkgBuilder.createFunctionInvocation(getCurrentPos(ctx), getWS(ctx), argsAvailable);
    }

    @Override
    public void exitFieldVariableReference(BallerinaParser.FieldVariableReferenceContext ctx) {
        if (ctx.exception != null) {
            return;
        }

        FieldContext field = ctx.field();
        String fieldName;
        FieldKind fieldType;
        if (field.Identifier() != null) {
            fieldName = field.Identifier().getText();
            fieldType = FieldKind.SINGLE;
        } else {
            fieldName = field.MUL().getText();
            fieldType = FieldKind.ALL;
        }

        this.pkgBuilder.createFieldBasedAccessNode(getCurrentPos(ctx), getWS(ctx), fieldName, fieldType,
                ctx.field().NOT() != null);
    }

    @Override
    public void exitMapArrayVariableReference(BallerinaParser.MapArrayVariableReferenceContext ctx) {
        if (ctx.exception != null) {
            return;
        }

        this.pkgBuilder.createIndexBasedAccessNode(getCurrentPos(ctx), getWS(ctx));
    }

    @Override
    public void exitReservedWord(BallerinaParser.ReservedWordContext ctx) {
        this.pkgBuilder.startInvocationNode(getWS(ctx));
    }

    @Override
    public void exitAnyIdentifierName(BallerinaParser.AnyIdentifierNameContext ctx) {
        this.pkgBuilder.startInvocationNode(getWS(ctx));
    }

    @Override
    public void exitInvocationReference(BallerinaParser.InvocationReferenceContext ctx) {
        if (ctx.exception != null) {
            return;
        }

        boolean argsAvailable = ctx.invocation().invocationArgList() != null;
        String invocation = ctx.invocation().anyIdentifierName().getText();
        this.pkgBuilder.createInvocationNode(getCurrentPos(ctx), getWS(ctx), invocation, argsAvailable);
    }

    /**
     * {@inheritDoc}
     */
    @Override
    public void enterInvocationArgList(BallerinaParser.InvocationArgListContext ctx) {
        if (ctx.exception != null) {
            return;
        }

        this.pkgBuilder.startExprNodeList();
    }

    /**
     * {@inheritDoc}
     */
    @Override
    public void exitInvocationArgList(BallerinaParser.InvocationArgListContext ctx) {
        if (ctx.exception != null) {
            return;
        }

        this.pkgBuilder.endExprNodeList(getWS(ctx), ctx.getChildCount() / 2 + 1);
    }

    public void enterExpressionList(BallerinaParser.ExpressionListContext ctx) {
        if (ctx.exception != null) {
            return;
        }

        this.pkgBuilder.startExprNodeList();
    }

    @Override
    public void exitExpressionList(BallerinaParser.ExpressionListContext ctx) {
        if (ctx.exception != null) {
            return;
        }

        this.pkgBuilder.endExprNodeList(getWS(ctx), ctx.getChildCount() / 2 + 1);
    }

    @Override
    public void exitExpressionStmt(BallerinaParser.ExpressionStmtContext ctx) {
        if (ctx.exception != null) {
            return;
        }

        this.pkgBuilder.addExpressionStmt(getCurrentPos(ctx), getWS(ctx));
    }

    /**
     * {@inheritDoc}
     */
    @Override
    public void enterTransactionStatement(BallerinaParser.TransactionStatementContext ctx) {
        if (ctx.exception != null) {
            return;
        }

        this.pkgBuilder.startTransactionStmt();
    }

    /**
     * {@inheritDoc}
     */
    @Override
    public void exitTransactionStatement(BallerinaParser.TransactionStatementContext ctx) {
        if (ctx.exception != null) {
            return;
        }

        this.pkgBuilder.endTransactionStmt(getCurrentPos(ctx), getWS(ctx), this.distributedTransactionEnabled);
    }

    /**
     * {@inheritDoc}
     */
    @Override
    public void exitTransactionClause(BallerinaParser.TransactionClauseContext ctx) {
        this.pkgBuilder.addTransactionBlock(getCurrentPos(ctx));
    }

    /**
     * {@inheritDoc}
     */
    @Override
    public void enterLockStatement(BallerinaParser.LockStatementContext ctx) {
        if (ctx.exception != null) {
            return;
        }

        this.pkgBuilder.startLockStmt();
    }

    /**
     * {@inheritDoc}
     */
    @Override
    public void exitLockStatement(BallerinaParser.LockStatementContext ctx) {
        if (ctx.exception != null) {
            return;
        }

        this.pkgBuilder.addLockStmt(getCurrentPos(ctx), getWS(ctx));
    }

    /**
     * {@inheritDoc}
     */
    @Override
    public void enterOnretryClause(BallerinaParser.OnretryClauseContext ctx) {
        if (ctx.exception != null) {
            return;
        }

        this.pkgBuilder.startOnretryBlock();
    }

    /**
     * {@inheritDoc}
     */
    @Override
    public void exitOnretryClause(BallerinaParser.OnretryClauseContext ctx) {
        if (ctx.exception != null) {
            return;
        }

        this.pkgBuilder.addOnretryBlock(getCurrentPos(ctx), getWS(ctx));
    }

    /**
     * {@inheritDoc}
     */
    @Override
    public void exitAbortStatement(BallerinaParser.AbortStatementContext ctx) {
        if (ctx.exception != null) {
            return;
        }

        this.pkgBuilder.addAbortStatement(getCurrentPos(ctx), getWS(ctx));
    }

    /**
     * {@inheritDoc}
     */
    @Override
    public void exitFailStatement(BallerinaParser.FailStatementContext ctx) {
        if (ctx.exception != null) {
            return;
        }

        this.pkgBuilder.addFailStatement(getCurrentPos(ctx), getWS(ctx));
    }

    /**
     * {@inheritDoc}
     */
    @Override
    public void exitRetriesStatement(BallerinaParser.RetriesStatementContext ctx) {
        if (ctx.exception != null) {
            return;
        }
        this.pkgBuilder.addRetryCountExpression();
    }

    /**
     * {@inheritDoc}
     */
    @Override
    public void exitOncommitStatement(BallerinaParser.OncommitStatementContext ctx) {
        if (ctx.exception != null) {
            return;
        }
        this.pkgBuilder.addCommittedBlock();
    }

    /**
     * {@inheritDoc}
     */
    @Override
    public void exitOnabortStatement(BallerinaParser.OnabortStatementContext ctx) {
        if (ctx.exception != null) {
            return;
        }
        this.pkgBuilder.addAbortedBlock();
    }

    /**
     * {@inheritDoc}
     */
    @Override
    public void enterNamespaceDeclaration(BallerinaParser.NamespaceDeclarationContext ctx) {
    }

    @Override
    public void exitNamespaceDeclaration(BallerinaParser.NamespaceDeclarationContext ctx) {
        if (ctx.exception != null) {
            return;
        }

        boolean isTopLevel = ctx.parent instanceof BallerinaParser.CompilationUnitContext;
        String namespaceUri = ctx.QuotedStringLiteral().getText();
        namespaceUri = namespaceUri.substring(1, namespaceUri.length() - 1);
        namespaceUri = StringEscapeUtils.unescapeJava(namespaceUri);
        String prefix = (ctx.Identifier() != null) ? ctx.Identifier().getText() : null;

        this.pkgBuilder.addXMLNSDeclaration(getCurrentPos(ctx), getWS(ctx), namespaceUri, prefix, isTopLevel);
    }

    @Override
    public void exitBinaryDivMulModExpression(BallerinaParser.BinaryDivMulModExpressionContext ctx) {
        if (ctx.exception != null) {
            return;
        }

        this.pkgBuilder.createBinaryExpr(getCurrentPos(ctx), getWS(ctx), ctx.getChild(1).getText());
    }

    @Override
    public void exitBinaryOrExpression(BallerinaParser.BinaryOrExpressionContext ctx) {
        if (ctx.exception != null) {
            return;
        }

        this.pkgBuilder.createBinaryExpr(getCurrentPos(ctx), getWS(ctx), ctx.getChild(1).getText());
    }

    @Override
    public void exitBinaryEqualExpression(BallerinaParser.BinaryEqualExpressionContext ctx) {
        if (ctx.exception != null) {
            return;
        }

        this.pkgBuilder.createBinaryExpr(getCurrentPos(ctx), getWS(ctx), ctx.getChild(1).getText());
    }

    /**
     * {@inheritDoc}
     */
    @Override
    public void exitTypeAccessExpression(BallerinaParser.TypeAccessExpressionContext ctx) {
        if (ctx.exception != null) {
            return;
        }

        this.pkgBuilder.createTypeAccessExpr(getCurrentPos(ctx), getWS(ctx));
    }

    @Override
    public void exitActionInvocation(BallerinaParser.ActionInvocationContext ctx) {
        if (ctx.exception != null) {
            return;
        }

        this.pkgBuilder.createActionInvocationNode(getCurrentPos(ctx), getWS(ctx), ctx.ASYNC() != null);
    }

    @Override
    public void exitBinaryAndExpression(BallerinaParser.BinaryAndExpressionContext ctx) {
        if (ctx.exception != null) {
            return;
        }

        this.pkgBuilder.createBinaryExpr(getCurrentPos(ctx), getWS(ctx), ctx.getChild(1).getText());
    }

    @Override
    public void exitBinaryAddSubExpression(BallerinaParser.BinaryAddSubExpressionContext ctx) {
        if (ctx.exception != null) {
            return;
        }

        this.pkgBuilder.createBinaryExpr(getCurrentPos(ctx), getWS(ctx), ctx.getChild(1).getText());
    }


    /**
     * {@inheritDoc}
     */
    @Override
    public void exitTypeConversionExpression(BallerinaParser.TypeConversionExpressionContext ctx) {
        if (ctx.exception != null) {
            return;
        }

        this.pkgBuilder.createTypeConversionExpr(getCurrentPos(ctx), getWS(ctx), ctx.functionInvocation() != null);
    }

    @Override
    public void exitBinaryCompareExpression(BallerinaParser.BinaryCompareExpressionContext ctx) {
        if (ctx.exception != null) {
            return;
        }

        this.pkgBuilder.createBinaryExpr(getCurrentPos(ctx), getWS(ctx), ctx.getChild(1).getText());
    }

    @Override
    public void exitUnaryExpression(BallerinaParser.UnaryExpressionContext ctx) {
        if (ctx.exception != null) {
            return;
        }

        this.pkgBuilder.createUnaryExpr(getCurrentPos(ctx), getWS(ctx), ctx.getChild(0).getText());
    }

    @Override
    public void exitBracedOrTupleExpression(BallerinaParser.BracedOrTupleExpressionContext ctx) {
        if (ctx.exception != null) {
            return;
        }
        this.pkgBuilder.createBracedOrTupleExpression(getCurrentPos(ctx), getWS(ctx), ctx.expression().size());
    }

    /**
     * {@inheritDoc}
     */
    @Override
    public void exitTernaryExpression(BallerinaParser.TernaryExpressionContext ctx) {
        if (ctx.exception != null) {
            return;
        }

        this.pkgBuilder.createTernaryExpr(getCurrentPos(ctx), getWS(ctx));
    }

    @Override
    public void exitCheckedExpression(BallerinaParser.CheckedExpressionContext ctx) {
        if (ctx.exception != null) {
            return;
        }

        this.pkgBuilder.createCheckedExpr(getCurrentPos(ctx), getWS(ctx));
    }


    @Override
    public void exitBinaryPowExpression(BallerinaParser.BinaryPowExpressionContext ctx) {
        if (ctx.exception != null) {
            return;
        }

        this.pkgBuilder.createBinaryExpr(getCurrentPos(ctx), getWS(ctx), ctx.getChild(1).getText());
    }

    @Override
    public void exitNameReference(BallerinaParser.NameReferenceContext ctx) {
        if (ctx.exception != null) {
            return;
        }

        if (ctx.Identifier().size() == 2) {
            String pkgName = ctx.Identifier(0).getText();
            String name = ctx.Identifier(1).getText();
            this.pkgBuilder.addNameReference(getCurrentPos(ctx), getWS(ctx), pkgName, name);
        } else {
            String name = ctx.Identifier(0).getText();
            this.pkgBuilder.addNameReference(getCurrentPos(ctx), getWS(ctx), null, name);
        }
    }

    /**
     * {@inheritDoc}
     *
     * <p>The default implementation does nothing.</p>
     */
    @Override
    public void exitReturnParameter(BallerinaParser.ReturnParameterContext ctx) {
        if (ctx.exception != null) {
            return;
        }

        this.pkgBuilder.addReturnParam(getCurrentPos(ctx), getWS(ctx), null, false, ctx.annotationAttachment().size());
    }

    @Override
    public void exitLambdaReturnParameter(BallerinaParser.LambdaReturnParameterContext ctx) {
        if (ctx.exception != null) {
            return;
        }

        this.pkgBuilder.addReturnParam(getCurrentPos(ctx), getWS(ctx), null, false, ctx.annotationAttachment().size());
    }

    @Override
    public void enterParameterTypeNameList(BallerinaParser.ParameterTypeNameListContext ctx) {
        if (ctx.exception != null) {
            return;
        }

        this.pkgBuilder.startVarList();
    }

    /**
     * {@inheritDoc}
     */
    @Override
    public void exitParameterTypeNameList(BallerinaParser.ParameterTypeNameListContext ctx) {
        if (ctx.exception != null) {
            return;
        }

        // This attaches WS of the commas to the def.
        ParserRuleContext parent = ctx.getParent();
        boolean inFuncTypeSig = parent instanceof BallerinaParser.FunctionTypeNameContext ||
                parent instanceof BallerinaParser.ReturnParameterContext &&
                        parent.parent instanceof BallerinaParser.FunctionTypeNameContext;
        if (inFuncTypeSig) {
            this.pkgBuilder.endFuncTypeParamList(getWS(ctx));
        } else {
            this.pkgBuilder.endCallableParamList(getWS(ctx));
        }
    }

    /**
     * {@inheritDoc}
     */
    @Override
    public void exitParameterList(BallerinaParser.ParameterListContext ctx) {
        if (ctx.exception != null) {
            return;
        }

        // This attaches WS of the commas to the def.
        ParserRuleContext parent = ctx.getParent();
        boolean inFuncTypeSig = parent instanceof BallerinaParser.FunctionTypeNameContext ||
                parent instanceof BallerinaParser.ReturnParameterContext &&
                        parent.parent instanceof BallerinaParser.FunctionTypeNameContext;
        if (inFuncTypeSig) {
            this.pkgBuilder.endFuncTypeParamList(getWS(ctx));
        } else {
            this.pkgBuilder.endCallableParamList(getWS(ctx));
        }
    }

    /**
     * {@inheritDoc}
     */
    @Override
    public void exitFieldDefinition(BallerinaParser.FieldDefinitionContext ctx) {
        if (ctx.exception != null) {
            return;
        }

        DiagnosticPos currentPos = getCurrentPos(ctx);
        Set<Whitespace> ws = getWS(ctx);
        String name = ctx.Identifier().getText();
        boolean exprAvailable = ctx.expression() != null;
        if (ctx.parent instanceof BallerinaParser.StructBodyContext) {
            this.pkgBuilder.addVarToStruct(currentPos, ws, name, exprAvailable, 0, false);
        } else if (ctx.parent instanceof BallerinaParser.PrivateStructBodyContext) {
            this.pkgBuilder.addVarToStruct(currentPos, ws, name, exprAvailable, 0, true);
        }
    }

    /**
     * {@inheritDoc}
     */
    @Override
    public void exitSimpleLiteral(BallerinaParser.SimpleLiteralContext ctx) {
        if (ctx.exception != null) {
            return;
        }

        TerminalNode node;
        DiagnosticPos pos = getCurrentPos(ctx);
        Set<Whitespace> ws = getWS(ctx);
        Long longObject;
        BallerinaParser.IntegerLiteralContext integerLiteralContext = ctx.integerLiteral();
        if (integerLiteralContext != null && (longObject = getIntegerLiteral(ctx, ctx.integerLiteral())) != null) {
            this.pkgBuilder.addLiteralValue(pos, ws, TypeTags.INT, longObject);
        } else if ((node = ctx.FloatingPointLiteral()) != null) {
            this.pkgBuilder.addLiteralValue(pos, ws, TypeTags.FLOAT, Double.parseDouble(getNodeValue(ctx, node)));
        } else if ((node = ctx.BooleanLiteral()) != null) {
            this.pkgBuilder.addLiteralValue(pos, ws, TypeTags.BOOLEAN, Boolean.parseBoolean(node.getText()));
        } else if ((node = ctx.QuotedStringLiteral()) != null) {
            String text = node.getText();
            text = text.substring(1, text.length() - 1);
            text = StringEscapeUtils.unescapeJava(text);
            this.pkgBuilder.addLiteralValue(pos, ws, TypeTags.STRING, text);
        } else if (ctx.NullLiteral() != null || ctx.emptyTupleLiteral() != null) {
            this.pkgBuilder.addLiteralValue(pos, ws, TypeTags.NIL, null);
        }
    }

    /**
     * {@inheritDoc}
     */
    @Override
    public void exitNamedArgs(BallerinaParser.NamedArgsContext ctx) {
        if (ctx.exception != null) {
            return;
        }

        this.pkgBuilder.addNamedArgument(getCurrentPos(ctx), getWS(ctx), ctx.Identifier().getText());
    }

    /**
     * {@inheritDoc}
     */
    @Override
    public void exitRestArgs(BallerinaParser.RestArgsContext ctx) {
        if (ctx.exception != null) {
            return;
        }

        this.pkgBuilder.addRestArgument(getCurrentPos(ctx), getWS(ctx));
    }

    /**
     * {@inheritDoc}
     */
    @Override
    public void exitXmlLiteral(BallerinaParser.XmlLiteralContext ctx) {
        if (ctx.exception != null) {
            return;
        }
        this.pkgBuilder.attachXmlLiteralWS(getWS(ctx));
    }

    /**
     * {@inheritDoc}
     */
    @Override
    public void exitComment(BallerinaParser.CommentContext ctx) {
        if (ctx.exception != null) {
            return;
        }

        Stack<String> stringFragments = getTemplateTextFragments(ctx.XMLCommentTemplateText());
        String endingString = getTemplateEndingStr(ctx.XMLCommentText());
        endingString = endingString.substring(0, endingString.length() - 3);
        this.pkgBuilder.createXMLCommentLiteral(getCurrentPos(ctx), getWS(ctx), stringFragments, endingString);

        if (ctx.getParent() instanceof BallerinaParser.ContentContext) {
            this.pkgBuilder.addChildToXMLElement(getWS(ctx));
        }
    }

    /**
     * {@inheritDoc}
     */
    @Override
    public void exitElement(BallerinaParser.ElementContext ctx) {
        if (ctx.exception != null) {
            return;
        }

        if (ctx.getParent() instanceof BallerinaParser.ContentContext) {
            this.pkgBuilder.addChildToXMLElement(getWS(ctx));
        }
    }

    /**
     * {@inheritDoc}
     */
    @Override
    public void exitStartTag(BallerinaParser.StartTagContext ctx) {
        if (ctx.exception != null) {
            return;
        }

        boolean isRoot = ctx.parent.parent instanceof BallerinaParser.XmlItemContext;
        this.pkgBuilder.startXMLElement(getCurrentPos(ctx), getWS(ctx), isRoot);
    }

    /**
     * {@inheritDoc}
     */
    @Override
    public void exitCloseTag(BallerinaParser.CloseTagContext ctx) {
        if (ctx.exception != null) {
            return;
        }

        this.pkgBuilder.endXMLElement(getWS(ctx));
    }

    /**
     * {@inheritDoc}
     */
    @Override
    public void exitEmptyTag(BallerinaParser.EmptyTagContext ctx) {
        if (ctx.exception != null) {
            return;
        }

        boolean isRoot = ctx.parent.parent instanceof BallerinaParser.XmlItemContext;
        this.pkgBuilder.startXMLElement(getCurrentPos(ctx), getWS(ctx), isRoot);
    }

    /**
     * {@inheritDoc}
     */
    @Override
    public void exitProcIns(BallerinaParser.ProcInsContext ctx) {
        if (ctx.exception != null) {
            return;
        }

        String targetQName = ctx.XML_TAG_SPECIAL_OPEN().getText();
        // removing the starting '<?' and the trailing whitespace
        targetQName = targetQName.substring(2, targetQName.length() - 1);

        Stack<String> textFragments = getTemplateTextFragments(ctx.XMLPITemplateText());
        String endingText = getTemplateEndingStr(ctx.XMLPIText());
        endingText = endingText.substring(0, endingText.length() - 2);

        this.pkgBuilder.createXMLPILiteral(getCurrentPos(ctx), getWS(ctx), targetQName, textFragments, endingText);

        if (ctx.getParent() instanceof BallerinaParser.ContentContext) {
            this.pkgBuilder.addChildToXMLElement(getWS(ctx));
        }
    }

    /**
     * {@inheritDoc}
     */
    @Override
    public void exitAttribute(BallerinaParser.AttributeContext ctx) {
        if (ctx.exception != null) {
            return;
        }

        this.pkgBuilder.createXMLAttribute(getCurrentPos(ctx), getWS(ctx));
    }

    /**
     * {@inheritDoc}
     */
    @Override
    public void exitText(BallerinaParser.TextContext ctx) {
        if (ctx.exception != null) {
            return;
        }

        Stack<String> textFragments = getTemplateTextFragments(ctx.XMLTemplateText());
        String endingText = getTemplateEndingStr(ctx.XMLText());
        if (ctx.getParent() instanceof BallerinaParser.ContentContext) {
            this.pkgBuilder.addXMLTextToElement(getCurrentPos(ctx), getWS(ctx), textFragments, endingText);
        } else {
            this.pkgBuilder.createXMLTextLiteral(getCurrentPos(ctx), getWS(ctx), textFragments, endingText);
        }
    }

    /**
     * {@inheritDoc}
     */
    @Override
    public void exitXmlSingleQuotedString(BallerinaParser.XmlSingleQuotedStringContext ctx) {
        if (ctx.exception != null) {
            return;
        }

        Stack<String> stringFragments = getTemplateTextFragments(ctx.XMLSingleQuotedTemplateString());
        String endingString = getTemplateEndingStr(ctx.XMLSingleQuotedString());
        this.pkgBuilder.createXMLQuotedLiteral(getCurrentPos(ctx), getWS(ctx), stringFragments, endingString,
                QuoteType.SINGLE_QUOTE);
    }

    /**
     * {@inheritDoc}
     */
    @Override
    public void exitXmlDoubleQuotedString(BallerinaParser.XmlDoubleQuotedStringContext ctx) {
        if (ctx.exception != null) {
            return;
        }

        Stack<String> stringFragments = getTemplateTextFragments(ctx.XMLDoubleQuotedTemplateString());
        String endingString = getTemplateEndingStr(ctx.XMLDoubleQuotedString());
        this.pkgBuilder.createXMLQuotedLiteral(getCurrentPos(ctx), getWS(ctx), stringFragments, endingString,
                QuoteType.DOUBLE_QUOTE);
    }

    /**
     * {@inheritDoc}
     */
    @Override
    public void exitXmlQualifiedName(BallerinaParser.XmlQualifiedNameContext ctx) {
        if (ctx.exception != null) {
            return;
        }

        if (ctx.expression() != null) {
            return;
        }

        List<TerminalNode> qnames = ctx.XMLQName();
        String prefix = null;
        String localname;

        if (qnames.size() > 1) {
            prefix = qnames.get(0).getText();
            localname = qnames.get(1).getText();
        } else {
            localname = qnames.get(0).getText();
        }

        this.pkgBuilder.createXMLQName(getCurrentPos(ctx), getWS(ctx), localname, prefix);
    }

    /**
     * {@inheritDoc}
     */
    @Override
    public void exitStringTemplateLiteral(BallerinaParser.StringTemplateLiteralContext ctx) {
        if (ctx.exception != null) {
            return;
        }

        Stack<String> stringFragments;
        String endingText = null;
        StringTemplateContentContext contentContext = ctx.stringTemplateContent();
        if (contentContext != null) {
            stringFragments = getTemplateTextFragments(contentContext.StringTemplateExpressionStart());
            endingText = getTemplateEndingStr(contentContext.StringTemplateText());
        } else {
            stringFragments = new Stack<>();
        }

        this.pkgBuilder.createStringTemplateLiteral(getCurrentPos(ctx), getWS(ctx), stringFragments, endingText);
    }

    /**
     * {@inheritDoc}
     */
    @Override
    public void exitTableQueryExpression(BallerinaParser.TableQueryExpressionContext ctx) {
        if (ctx.exception != null) {
            return;
        }

        this.pkgBuilder.addTableQueryExpression(getCurrentPos(ctx), getWS(ctx));
    }

    @Override
    public void enterOrderByClause(BallerinaParser.OrderByClauseContext ctx) {
        if (ctx.exception != null) {
            return;
        }

        this.pkgBuilder.startOrderByClauseNode(getCurrentPos(ctx), getWS(ctx));
    }

    @Override
    public void exitOrderByClause(BallerinaParser.OrderByClauseContext ctx) {
        if (ctx.exception != null) {
            return;
        }

        this.pkgBuilder.endOrderByClauseNode(getCurrentPos(ctx), getWS(ctx));
    }

    @Override
    public void enterGroupByClause(BallerinaParser.GroupByClauseContext ctx) {
        if (ctx.exception != null) {
            return;
        }

        this.pkgBuilder.startGroupByClauseNode(getCurrentPos(ctx), getWS(ctx));
    }

    @Override
    public void exitGroupByClause(BallerinaParser.GroupByClauseContext ctx) {
        if (ctx.exception != null) {
            return;
        }

        this.pkgBuilder.endGroupByClauseNode(getCurrentPos(ctx), getWS(ctx));
    }

    @Override
    public void enterHavingClause(BallerinaParser.HavingClauseContext ctx) {
        if (ctx.exception != null) {
            return;
        }

        this.pkgBuilder.startHavingClauseNode(getCurrentPos(ctx), getWS(ctx));
    }

    @Override
    public void exitHavingClause(BallerinaParser.HavingClauseContext ctx) {
        if (ctx.exception != null) {
            return;
        }

        this.pkgBuilder.endHavingClauseNode(getCurrentPos(ctx), getWS(ctx));
    }

    @Override
    public void enterSelectExpression(BallerinaParser.SelectExpressionContext ctx) {
        if (ctx.exception != null) {
            return;
        }

        this.pkgBuilder.startSelectExpressionNode(getCurrentPos(ctx), getWS(ctx));
    }

    @Override
    public void exitSelectExpression(BallerinaParser.SelectExpressionContext ctx) {
        if (ctx.exception != null) {
            return;
        }

        String identifier = ctx.Identifier() == null ? null : ctx.Identifier().getText();
        this.pkgBuilder.endSelectExpressionNode(identifier, getCurrentPos(ctx), getWS(ctx));
    }

    @Override
    public void enterSelectClause(BallerinaParser.SelectClauseContext ctx) {
        if (ctx.exception != null) {
            return;
        }

        this.pkgBuilder.startSelectClauseNode(getCurrentPos(ctx), getWS(ctx));
    }

    @Override
    public void exitSelectClause(BallerinaParser.SelectClauseContext ctx) {
        if (ctx.exception != null) {
            return;
        }

        boolean isSelectAll = ctx.MUL() != null;
        boolean isGroupByClauseAvailable = ctx.groupByClause() != null;
        boolean isHavingClauseAvailable = ctx.havingClause() != null;
        this.pkgBuilder.endSelectClauseNode(isSelectAll, isGroupByClauseAvailable, isHavingClauseAvailable,
                getCurrentPos(ctx), getWS(ctx));
    }

    @Override
    public void enterSelectExpressionList(BallerinaParser.SelectExpressionListContext ctx) {
        if (ctx.exception != null) {
            return;
        }

        this.pkgBuilder.startSelectExpressionList();
    }

    @Override
    public void exitSelectExpressionList(BallerinaParser.SelectExpressionListContext ctx) {
        if (ctx.exception != null) {
            return;
        }

        this.pkgBuilder.endSelectExpressionList(getWS(ctx), ctx.getChildCount() / 2 + 1);
    }

    @Override
    public void enterWhereClause(BallerinaParser.WhereClauseContext ctx) {
        if (ctx.exception != null) {
            return;
        }

        this.pkgBuilder.startWhereClauseNode(getCurrentPos(ctx), getWS(ctx));
    }

    @Override
    public void exitWhereClause(BallerinaParser.WhereClauseContext ctx) {
        if (ctx.exception != null) {
            return;
        }

        this.pkgBuilder.endWhereClauseNode(getCurrentPos(ctx), getWS(ctx));
    }

    @Override
    public void enterSetAssignmentClause(BallerinaParser.SetAssignmentClauseContext ctx) {
        if (ctx.exception != null) {
            return;
        }

        this.pkgBuilder.startSetAssignmentClauseNode(getCurrentPos(ctx), getWS(ctx));
    }

    @Override
    public void exitSetAssignmentClause(BallerinaParser.SetAssignmentClauseContext ctx) {
        if (ctx.exception != null) {
            return;
        }

        this.pkgBuilder.endSetAssignmentClauseNode(getCurrentPos(ctx), getWS(ctx));
    }

    @Override
    public void enterSetClause(BallerinaParser.SetClauseContext ctx) {
        if (ctx.exception != null) {
            return;
        }

        this.pkgBuilder.startSetClauseNode();
    }

    @Override
    public void exitSetClause(BallerinaParser.SetClauseContext ctx) {
        if (ctx.exception != null) {
            return;
        }

        this.pkgBuilder.endSetClauseNode(getWS(ctx), ctx.getChildCount() / 2);
    }

    @Override
    public void enterStreamingAction(BallerinaParser.StreamingActionContext ctx) {
        if (ctx.exception != null) {
            return;
        }

        this.pkgBuilder.startStreamActionNode(getCurrentPos(ctx), getWS(ctx), diagnosticSrc.pkgID);
    }

    @Override
    public void exitStreamingAction(BallerinaParser.StreamingActionContext ctx) {
        if (ctx.exception != null) {
            return;
        }
        this.pkgBuilder.endStreamActionNode(getCurrentPos(ctx), getWS(ctx));
    }

    @Override
    public void enterPatternStreamingEdgeInput(BallerinaParser.PatternStreamingEdgeInputContext ctx) {
        if (ctx.exception != null) {
            return;
        }

        this.pkgBuilder.startPatternStreamingEdgeInputNode(getCurrentPos(ctx), getWS(ctx));
    }

    @Override
    public void exitPatternStreamingEdgeInput(BallerinaParser.PatternStreamingEdgeInputContext ctx) {
        if (ctx.exception != null) {
            return;
        }

        String alias = ctx.Identifier() != null ? ctx.Identifier().getText() : null;
        this.pkgBuilder.endPatternStreamingEdgeInputNode(getCurrentPos(ctx), getWS(ctx), alias);
    }

    @Override
    public void enterWindowClause(BallerinaParser.WindowClauseContext ctx) {
        if (ctx.exception != null) {
            return;
        }

        this.pkgBuilder.startWindowClauseNode(getCurrentPos(ctx), getWS(ctx));
    }

    @Override
    public void exitWindowClause(BallerinaParser.WindowClauseContext ctx) {
        if (ctx.exception != null) {
            return;
        }

        this.pkgBuilder.endWindowsClauseNode(getCurrentPos(ctx), getWS(ctx));
    }

    @Override
    public void enterWithinClause(BallerinaParser.WithinClauseContext ctx) {
        if (ctx.exception != null) {
            return;
        }

        this.pkgBuilder.startWithinClause(getCurrentPos(ctx), getWS(ctx));
    }

    @Override
    public void exitWithinClause(BallerinaParser.WithinClauseContext ctx) {
        if (ctx.exception != null) {
            return;
        }

        this.pkgBuilder.endWithinClause(getCurrentPos(ctx), getWS(ctx));
    }

    @Override
    public void enterPatternClause(BallerinaParser.PatternClauseContext ctx) {
        if (ctx.exception != null) {
            return;
        }

        this.pkgBuilder.startPatternClause(getCurrentPos(ctx), getWS(ctx));
    }

    @Override
    public void exitPatternClause(BallerinaParser.PatternClauseContext ctx) {
        if (ctx.exception != null) {
            return;
        }

        boolean isForAllEvents = ctx.EVERY() != null;
        boolean isWithinClauseAvailable = ctx.withinClause() != null;

        this.pkgBuilder.endPatternClause(isForAllEvents, isWithinClauseAvailable, getCurrentPos(ctx), getWS(ctx));
    }

    @Override
    public void enterPatternStreamingInput(BallerinaParser.PatternStreamingInputContext ctx) {
        if (ctx.exception != null) {
            return;
        }

        this.pkgBuilder.startPatternStreamingInputNode(getCurrentPos(ctx), getWS(ctx));
    }

    @Override
    public void exitPatternStreamingInput(BallerinaParser.PatternStreamingInputContext ctx) {
        if (ctx.exception != null) {
            return;
        }

        boolean followedByAvailable = ctx.FOLLOWED() != null && ctx.BY() != null;
        boolean enclosedInParanthesis = ctx.LEFT_PARENTHESIS() != null && ctx.RIGHT_PARENTHESIS() != null;
        boolean forEachAvailable = ctx.FOREACH() != null;
        boolean andWithNotAvailable = ctx.NOT() != null && ctx.AND() != null;
        boolean forWithNotAvailable = ctx.NOT() != null && ctx.FOR() != null;
        boolean onlyAndOrAvailable = (ctx.AND() != null || ctx.OR() != null) && ctx.NOT() == null &&
                ctx.FOR() == null;
        this.pkgBuilder.endPatternStreamingInputNode(getCurrentPos(ctx), getWS(ctx), followedByAvailable,
                enclosedInParanthesis);
    }

    @Override
    public void enterStreamingInput(BallerinaParser.StreamingInputContext ctx) {
        if (ctx.exception != null) {
            return;
        }

        this.pkgBuilder.startStreamingInputNode(getCurrentPos(ctx), getWS(ctx));
    }

    @Override
    public void exitStreamingInput(BallerinaParser.StreamingInputContext ctx) {
        if (ctx.exception != null) {
            return;
        }

        String alias = null;
        if (ctx.alias != null) {
            alias = ctx.alias.getText();
        }

        this.pkgBuilder.endStreamingInputNode(alias, getCurrentPos(ctx), getWS(ctx));
    }

    @Override
    public void enterJoinStreamingInput(BallerinaParser.JoinStreamingInputContext ctx) {
        if (ctx.exception != null) {
            return;
        }

        this.pkgBuilder.startJoinStreamingInputNode(getCurrentPos(ctx), getWS(ctx));
    }

    @Override
    public void exitJoinStreamingInput(BallerinaParser.JoinStreamingInputContext ctx) {
        if (ctx.exception != null) {
            return;
        }

        boolean unidirectionalJoin = ctx.UNIDIRECTIONAL() != null;

        if (!unidirectionalJoin) {
            String joinType = (ctx).children.get(0).getText();
            this.pkgBuilder.endJoinStreamingInputNode(getCurrentPos(ctx), getWS(ctx), false,
                    false, joinType);
        } else {
            if (ctx.getChild(0).getText().equals("unidirectional")) {
                String joinType = (ctx).children.get(1).getText();
                this.pkgBuilder.endJoinStreamingInputNode(getCurrentPos(ctx), getWS(ctx), true,
                        false, joinType);
            } else {
                String joinType = (ctx).children.get(0).getText();
                this.pkgBuilder.endJoinStreamingInputNode(getCurrentPos(ctx), getWS(ctx), false,
                        true, joinType);
            }
        }
    }

    @Override
    public void enterOutputRateLimit(BallerinaParser.OutputRateLimitContext ctx) {
        if (ctx.exception != null) {
            return;
        }

        this.pkgBuilder.startOutputRateLimitNode(getCurrentPos(ctx), getWS(ctx));
    }

    @Override
    public void exitOutputRateLimit(BallerinaParser.OutputRateLimitContext ctx) {
        if (ctx.exception != null) {
            return;
        }

        boolean isSnapshotOutputRateLimit = false;
        boolean isEventBasedOutputRateLimit = false;
        boolean isFirst = false;
        boolean isLast = false;
        boolean isAll = false;

        if (ctx.SNAPSHOT() != null) {
            isSnapshotOutputRateLimit = true;
        } else {
            if (ctx.EVENTS() != null) {
                isEventBasedOutputRateLimit = true;

                if (ctx.LAST() != null) {
                    isLast = true;
                } else if (ctx.FIRST() != null) {
                    isFirst = true;
                } else if (ctx.LAST() != null) {
                    isAll = true;
                }
            }
        }

        String timescale = null;
        if (ctx.timeScale() != null) {
            timescale = ctx.FIRST().getText();
        }

        this.pkgBuilder.endOutputRateLimitNode(getCurrentPos(ctx), getWS(ctx), isSnapshotOutputRateLimit,
                isEventBasedOutputRateLimit, isFirst, isLast, isAll, timescale, ctx.DecimalIntegerLiteral().getText());
    }

    @Override
    public void enterTableQuery(BallerinaParser.TableQueryContext ctx) {
        if (ctx.exception != null) {
            return;
        }

        this.pkgBuilder.startTableQueryNode(getCurrentPos(ctx), getWS(ctx));
    }

    @Override
    public void exitTableQuery(BallerinaParser.TableQueryContext ctx) {
        if (ctx.exception != null) {
            return;
        }
        boolean isSelectClauseAvailable = ctx.selectClause() != null;
        boolean isOrderByClauseAvailable = ctx.orderByClause() != null;
        boolean isJoinClauseAvailable = ctx.joinStreamingInput() != null;
        this.pkgBuilder.endTableQueryNode(isJoinClauseAvailable, isSelectClauseAvailable, isOrderByClauseAvailable,
                getCurrentPos(ctx), getWS(ctx));
    }

    @Override
    public void enterStreamingQueryStatement(BallerinaParser.StreamingQueryStatementContext ctx) {
        if (ctx.exception != null) {
            return;
        }

        this.pkgBuilder.startStreamingQueryStatementNode(getCurrentPos(ctx), getWS(ctx));
    }

    @Override
    public void exitStreamingQueryStatement(BallerinaParser.StreamingQueryStatementContext ctx) {
        if (ctx.exception != null) {
            return;
        }

        this.pkgBuilder.endStreamingQueryStatementNode(getCurrentPos(ctx), getWS(ctx));
    }

    @Override
    public void enterForeverStatement(BallerinaParser.ForeverStatementContext ctx) {
        if (ctx.exception != null) {
            return;
        }

        this.pkgBuilder.startForeverNode(getCurrentPos(ctx), getWS(ctx));
    }

    @Override
    public void exitForeverStatement(BallerinaParser.ForeverStatementContext ctx) {
        if (ctx.exception != null) {
            return;
        }

        this.pkgBuilder.endForeverNode(getCurrentPos(ctx), getWS(ctx));
    }

    /**
     * {@inheritDoc}
     */
    @Override
    public void enterDocumentationAttachment(BallerinaParser.DocumentationAttachmentContext ctx) {
        if (ctx.exception != null) {
            return;
        }
        this.pkgBuilder.startDocumentationAttachment(getCurrentPos(ctx));
    }

    /**
     * {@inheritDoc}
     */
    @Override
    public void exitDocumentationAttachment(BallerinaParser.DocumentationAttachmentContext ctx) {
        if (ctx.exception != null) {
            return;
        }
        this.pkgBuilder.endDocumentationAttachment(getWS(ctx));
    }

    /**
     * {@inheritDoc}
     */
    @Override
    public void exitDocumentationTemplateContent(BallerinaParser.DocumentationTemplateContentContext ctx) {
        if (ctx.exception != null) {
            return;
        }
        String contentText = ctx.docText() != null ? ctx.docText().getText() : "";
        this.pkgBuilder.setDocumentationAttachmentContent(getCurrentPos(ctx), getWS(ctx), contentText);
    }

    /**
     * {@inheritDoc}
     */
    @Override
    public void exitDocumentationTemplateAttributeDescription
    (BallerinaParser.DocumentationTemplateAttributeDescriptionContext ctx) {
        if (ctx.exception != null) {
            return;
        }
        String attributeStart = ctx.DocumentationTemplateAttributeStart().getText();
        String docPrefix = attributeStart.substring(0, 1);
        String attributeName = ctx.Identifier().getText();
        String endText = ctx.docText() != null ? ctx.docText().getText() : "";
        this.pkgBuilder.createDocumentationAttribute(getCurrentPos(ctx), getWS(ctx),
                attributeName, endText, docPrefix);
    }

    /**
     * {@inheritDoc}
     */
    @Override
    public void exitDeprecatedAttachment(BallerinaParser.DeprecatedAttachmentContext ctx) {
        if (ctx.exception != null) {
            return;
        }
        String contentText = ctx.deprecatedText() != null ? ctx.deprecatedText().getText() : "";
        this.pkgBuilder.createDeprecatedNode(getCurrentPos(ctx), getWS(ctx), contentText);
    }
    
    /**
     * {@inheritDoc}
     */
    @Override
    public void exitAwaitExpr(BallerinaParser.AwaitExprContext ctx) { 
        this.pkgBuilder.createAwaitExpr(getCurrentPos(ctx), getWS(ctx));
    }
    
    /**
     * {@inheritDoc}
     */
    @Override 
    public void exitFunctionInvocationReference(BallerinaParser.FunctionInvocationReferenceContext ctx) {
        if (ctx.ASYNC() != null) {
            this.pkgBuilder.markLastInvocationAsAsync();
        }
    }

    /**
     * {@inheritDoc}
     */
    @Override
    public void enterMatchExpression(BallerinaParser.MatchExpressionContext ctx) {
        if (ctx.exception != null) {
            return;
        }

        this.pkgBuilder.startMatchExpression();
    }

    /**
     * {@inheritDoc}
     */
    @Override
    public void exitMatchExpression(BallerinaParser.MatchExpressionContext ctx) {
        if (ctx.exception != null) {
            return;
        }

        this.pkgBuilder.endMatchExpression(getCurrentPos(ctx), getWS(ctx));
    }

    /**
     * {@inheritDoc}
     */
    @Override
    public void exitMatchExpressionPatternClause(BallerinaParser.MatchExpressionPatternClauseContext ctx) {
        if (ctx.exception != null) {
            return;
        }

<<<<<<< HEAD
        // TODO: pass the var name, if available
=======
>>>>>>> 32818be0
        String identifier = ctx.Identifier() != null ? ctx.Identifier().getText() : null; 
        this.pkgBuilder.addMatchExprPattaern(getCurrentPos(ctx), getWS(ctx), identifier);
    }

    private DiagnosticPos getCurrentPos(ParserRuleContext ctx) {
        int startLine = ctx.getStart().getLine();
        int startCol = ctx.getStart().getCharPositionInLine() + 1;

        int endLine = -1;
        int endCol = -1;
        Token stop = ctx.getStop();
        if (stop != null) {
            endLine = stop.getLine();
            endCol = stop.getCharPositionInLine() + 1;
        }

        return new DiagnosticPos(diagnosticSrc, startLine, endLine, startCol, endCol);
    }

    protected Set<Whitespace> getWS(ParserRuleContext ctx) {
        return null;
    }

    private Stack<String> getTemplateTextFragments(List<TerminalNode> nodes) {
        Stack<String> templateStrFragments = new Stack<>();
        nodes.forEach(node -> {
            if (node == null) {
                templateStrFragments.push(null);
            } else {
                String str = node.getText();
                templateStrFragments.push(str.substring(0, str.length() - 2));
            }
        });
        return templateStrFragments;
    }

    private String getTemplateEndingStr(TerminalNode node) {
        return node == null ? null : node.getText();
    }

    private String getNodeValue(ParserRuleContext ctx, TerminalNode node) {
        String op = ctx.getChild(0).getText();
        String value = node.getText();
        if (op != null && "-".equals(op)) {
            value = "-" + value;
        }
        return value;
    }

    private Long getIntegerLiteral(ParserRuleContext simpleLiteralContext,
                                   BallerinaParser.IntegerLiteralContext integerLiteralContext) {
        if (integerLiteralContext.DecimalIntegerLiteral() != null) {
            return Long.parseLong(getNodeValue(simpleLiteralContext, integerLiteralContext.DecimalIntegerLiteral()));
        } else if (integerLiteralContext.HexIntegerLiteral() != null) {
            return Long.parseLong(getNodeValue(simpleLiteralContext, integerLiteralContext.HexIntegerLiteral())
                    .toLowerCase().replace("0x", ""), 16);
        } else if (integerLiteralContext.OctalIntegerLiteral() != null) {
            return Long.parseLong(getNodeValue(simpleLiteralContext, integerLiteralContext.OctalIntegerLiteral())
                    .replace("0_", ""), 8);
        } else if (integerLiteralContext.BinaryIntegerLiteral() != null) {
            return Long.parseLong(getNodeValue(simpleLiteralContext, integerLiteralContext.BinaryIntegerLiteral())
                    .toLowerCase().replace("0b", ""), 2);
        }
        return null;
    }
}<|MERGE_RESOLUTION|>--- conflicted
+++ resolved
@@ -2975,10 +2975,6 @@
             return;
         }
 
-<<<<<<< HEAD
-        // TODO: pass the var name, if available
-=======
->>>>>>> 32818be0
         String identifier = ctx.Identifier() != null ? ctx.Identifier().getText() : null; 
         this.pkgBuilder.addMatchExprPattaern(getCurrentPos(ctx), getWS(ctx), identifier);
     }
