--- conflicted
+++ resolved
@@ -116,6 +116,8 @@
 import java.util.Map;
 import java.util.Optional;
 import java.util.Set;
+import java.util.stream.Collectors;
+import java.util.stream.Stream;
 
 import static java.lang.String.format;
 import static org.ballerinalang.model.symbols.SymbolOrigin.BUILTIN;
@@ -827,7 +829,6 @@
      * @return Map of namespace symbols visible to the given environment
      */
     public Map<Name, BXMLNSSymbol> resolveAllNamespaces(SymbolEnv env) {
-
         Map<Name, BXMLNSSymbol> namespaces = new LinkedHashMap<Name, BXMLNSSymbol>();
         addNamespacesInScope(namespaces, env);
         return namespaces;
@@ -1866,7 +1867,6 @@
         return types.getTypeIntersection(lhsType, rhsType);
     }
 
-<<<<<<< HEAD
     public void resolveCyclicUnionType(BUnionType unionType) {
         var unionsymbolName = unionType.tsymbol.name.getValue();
 
@@ -1913,7 +1913,9 @@
                     }
                 }
             }
-=======
+        }
+    }
+
     private static class ParameterizedTypeInfo {
         BType paramValueType;
         int index = -1;
@@ -1925,7 +1927,6 @@
         private ParameterizedTypeInfo(BType paramValueType, int index) {
             this.paramValueType = paramValueType;
             this.index = index;
->>>>>>> 950f4c34
         }
     }
 }