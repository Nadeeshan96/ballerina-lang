/*
 *  Copyright (c) 2017, WSO2 Inc. (http://www.wso2.org) All Rights Reserved.
 *
 *  WSO2 Inc. licenses this file to you under the Apache License,
 *  Version 2.0 (the "License"); you may not use this file except
 *  in compliance with the License.
 *  You may obtain a copy of the License at
 *
 *    http://www.apache.org/licenses/LICENSE-2.0
 *
 *  Unless required by applicable law or agreed to in writing,
 *  software distributed under the License is distributed on an
 *  "AS IS" BASIS, WITHOUT WARRANTIES OR CONDITIONS OF ANY
 *  KIND, either express or implied.  See the License for the
 *  specific language governing permissions and limitations
 *  under the License.
 */
package org.wso2.ballerinalang.compiler.semantics.analyzer;

import io.ballerina.tools.diagnostics.DiagnosticCode;
import io.ballerina.tools.diagnostics.Location;
import org.ballerinalang.model.TreeBuilder;
import org.ballerinalang.model.elements.Flag;
import org.ballerinalang.model.elements.PackageID;
import org.ballerinalang.model.symbols.SymbolKind;
import org.ballerinalang.model.tree.IdentifierNode;
import org.ballerinalang.model.tree.NodeKind;
import org.ballerinalang.model.tree.OperatorKind;
import org.ballerinalang.model.types.IntersectableReferenceType;
import org.ballerinalang.model.types.TypeKind;
import org.ballerinalang.util.diagnostic.DiagnosticErrorCode;
import org.wso2.ballerinalang.compiler.diagnostic.BLangDiagnosticLog;
import org.wso2.ballerinalang.compiler.parser.BLangAnonymousModelHelper;
import org.wso2.ballerinalang.compiler.parser.BLangMissingNodesHelper;
import org.wso2.ballerinalang.compiler.semantics.model.Scope;
import org.wso2.ballerinalang.compiler.semantics.model.Scope.ScopeEntry;
import org.wso2.ballerinalang.compiler.semantics.model.SymbolEnv;
import org.wso2.ballerinalang.compiler.semantics.model.SymbolTable;
import org.wso2.ballerinalang.compiler.semantics.model.symbols.BAnnotationAttachmentSymbol;
import org.wso2.ballerinalang.compiler.semantics.model.symbols.BAnnotationSymbol;
import org.wso2.ballerinalang.compiler.semantics.model.symbols.BConstantSymbol;
import org.wso2.ballerinalang.compiler.semantics.model.symbols.BErrorTypeSymbol;
import org.wso2.ballerinalang.compiler.semantics.model.symbols.BInvokableTypeSymbol;
import org.wso2.ballerinalang.compiler.semantics.model.symbols.BObjectTypeSymbol;
import org.wso2.ballerinalang.compiler.semantics.model.symbols.BOperatorSymbol;
import org.wso2.ballerinalang.compiler.semantics.model.symbols.BPackageSymbol;
import org.wso2.ballerinalang.compiler.semantics.model.symbols.BRecordTypeSymbol;
import org.wso2.ballerinalang.compiler.semantics.model.symbols.BSymbol;
import org.wso2.ballerinalang.compiler.semantics.model.symbols.BTypeDefinitionSymbol;
import org.wso2.ballerinalang.compiler.semantics.model.symbols.BTypeSymbol;
import org.wso2.ballerinalang.compiler.semantics.model.symbols.BVarSymbol;
import org.wso2.ballerinalang.compiler.semantics.model.symbols.BXMLNSSymbol;
import org.wso2.ballerinalang.compiler.semantics.model.symbols.SymTag;
import org.wso2.ballerinalang.compiler.semantics.model.symbols.Symbols;
import org.wso2.ballerinalang.compiler.semantics.model.types.BAnydataType;
import org.wso2.ballerinalang.compiler.semantics.model.types.BArrayType;
import org.wso2.ballerinalang.compiler.semantics.model.types.BErrorType;
import org.wso2.ballerinalang.compiler.semantics.model.types.BField;
import org.wso2.ballerinalang.compiler.semantics.model.types.BFiniteType;
import org.wso2.ballerinalang.compiler.semantics.model.types.BFutureType;
import org.wso2.ballerinalang.compiler.semantics.model.types.BIntersectionType;
import org.wso2.ballerinalang.compiler.semantics.model.types.BInvokableType;
import org.wso2.ballerinalang.compiler.semantics.model.types.BJSONType;
import org.wso2.ballerinalang.compiler.semantics.model.types.BMapType;
import org.wso2.ballerinalang.compiler.semantics.model.types.BObjectType;
import org.wso2.ballerinalang.compiler.semantics.model.types.BParameterizedType;
import org.wso2.ballerinalang.compiler.semantics.model.types.BRecordType;
import org.wso2.ballerinalang.compiler.semantics.model.types.BStreamType;
import org.wso2.ballerinalang.compiler.semantics.model.types.BTableType;
import org.wso2.ballerinalang.compiler.semantics.model.types.BTupleType;
import org.wso2.ballerinalang.compiler.semantics.model.types.BType;
import org.wso2.ballerinalang.compiler.semantics.model.types.BTypeIdSet;
import org.wso2.ballerinalang.compiler.semantics.model.types.BTypedescType;
import org.wso2.ballerinalang.compiler.semantics.model.types.BUnionType;
import org.wso2.ballerinalang.compiler.semantics.model.types.BXMLType;
import org.wso2.ballerinalang.compiler.tree.BLangAnnotationAttachment;
import org.wso2.ballerinalang.compiler.tree.BLangConstantValue;
import org.wso2.ballerinalang.compiler.tree.BLangFunction;
import org.wso2.ballerinalang.compiler.tree.BLangIdentifier;
import org.wso2.ballerinalang.compiler.tree.BLangNode;
import org.wso2.ballerinalang.compiler.tree.BLangNodeTransformer;
import org.wso2.ballerinalang.compiler.tree.BLangSimpleVariable;
import org.wso2.ballerinalang.compiler.tree.BLangTableKeySpecifier;
import org.wso2.ballerinalang.compiler.tree.BLangTypeDefinition;
import org.wso2.ballerinalang.compiler.tree.BLangVariable;
import org.wso2.ballerinalang.compiler.tree.expressions.BLangBinaryExpr;
import org.wso2.ballerinalang.compiler.tree.expressions.BLangExpression;
import org.wso2.ballerinalang.compiler.tree.expressions.BLangLambdaFunction;
import org.wso2.ballerinalang.compiler.tree.expressions.BLangLiteral;
import org.wso2.ballerinalang.compiler.tree.expressions.BLangRecordLiteral;
import org.wso2.ballerinalang.compiler.tree.expressions.BLangSimpleVarRef;
import org.wso2.ballerinalang.compiler.tree.expressions.BLangTypedescExpr;
import org.wso2.ballerinalang.compiler.tree.types.BLangArrayType;
import org.wso2.ballerinalang.compiler.tree.types.BLangBuiltInRefTypeNode;
import org.wso2.ballerinalang.compiler.tree.types.BLangConstrainedType;
import org.wso2.ballerinalang.compiler.tree.types.BLangErrorType;
import org.wso2.ballerinalang.compiler.tree.types.BLangFiniteTypeNode;
import org.wso2.ballerinalang.compiler.tree.types.BLangFunctionTypeNode;
import org.wso2.ballerinalang.compiler.tree.types.BLangIntersectionTypeNode;
import org.wso2.ballerinalang.compiler.tree.types.BLangObjectTypeNode;
import org.wso2.ballerinalang.compiler.tree.types.BLangRecordTypeNode;
import org.wso2.ballerinalang.compiler.tree.types.BLangStreamType;
import org.wso2.ballerinalang.compiler.tree.types.BLangTableTypeNode;
import org.wso2.ballerinalang.compiler.tree.types.BLangTupleTypeNode;
import org.wso2.ballerinalang.compiler.tree.types.BLangType;
import org.wso2.ballerinalang.compiler.tree.types.BLangUnionTypeNode;
import org.wso2.ballerinalang.compiler.tree.types.BLangUserDefinedType;
import org.wso2.ballerinalang.compiler.tree.types.BLangValueType;
import org.wso2.ballerinalang.compiler.util.BArrayState;
import org.wso2.ballerinalang.compiler.util.CompilerContext;
import org.wso2.ballerinalang.compiler.util.ImmutableTypeCloner;
import org.wso2.ballerinalang.compiler.util.Name;
import org.wso2.ballerinalang.compiler.util.Names;
import org.wso2.ballerinalang.compiler.util.TypeDefBuilderHelper;
import org.wso2.ballerinalang.compiler.util.TypeTags;
import org.wso2.ballerinalang.compiler.util.Unifier;
import org.wso2.ballerinalang.util.Flags;
import org.wso2.ballerinalang.util.Lists;

import java.util.ArrayList;
import java.util.Collection;
import java.util.EnumSet;
import java.util.HashMap;
import java.util.HashSet;
import java.util.Iterator;
import java.util.LinkedHashMap;
import java.util.LinkedHashSet;
import java.util.List;
import java.util.Map;
import java.util.Optional;
import java.util.Set;
import java.util.Stack;

import static java.lang.String.format;
import static org.ballerinalang.model.symbols.SymbolOrigin.BUILTIN;
import static org.ballerinalang.model.symbols.SymbolOrigin.SOURCE;
import static org.ballerinalang.model.symbols.SymbolOrigin.VIRTUAL;
import static org.wso2.ballerinalang.compiler.semantics.model.Scope.NOT_FOUND_ENTRY;
import static org.wso2.ballerinalang.compiler.util.Constants.INFERRED_ARRAY_INDICATOR;
import static org.wso2.ballerinalang.compiler.util.Constants.OPEN_ARRAY_INDICATOR;

/**
 * @since 0.94
 */
public class SymbolResolver extends BLangNodeTransformer<SymbolResolver.AnalyzerData, BType> {
    private static final int MAX_ARRAY_SIZE = Integer.MAX_VALUE - 10; // -10 was added due to the JVM limitations
    private static final CompilerContext.Key<SymbolResolver> SYMBOL_RESOLVER_KEY =
            new CompilerContext.Key<>();

    private final SymbolTable symTable;
    private final Names names;
    private final BLangDiagnosticLog dlog;
    private final Types types;

    private final SymbolEnter symbolEnter;
    private final BLangAnonymousModelHelper anonymousModelHelper;
    private final BLangMissingNodesHelper missingNodesHelper;
    private final Unifier unifier;
    private final SemanticAnalyzer semanticAnalyzer;
    private final Stack<String> anonTypeNameSuffixes;

    private final Map<Location, PackageID> clientDeclarations;

    public static SymbolResolver getInstance(CompilerContext context) {
        SymbolResolver symbolResolver = context.get(SYMBOL_RESOLVER_KEY);
        if (symbolResolver == null) {
            symbolResolver = new SymbolResolver(context);
        }

        return symbolResolver;
    }

    public SymbolResolver(CompilerContext context) {
        context.put(SYMBOL_RESOLVER_KEY, this);

        this.symTable = SymbolTable.getInstance(context);
        this.names = Names.getInstance(context);
        this.dlog = BLangDiagnosticLog.getInstance(context);
        this.types = Types.getInstance(context);
        this.symbolEnter = SymbolEnter.getInstance(context);
        this.anonymousModelHelper = BLangAnonymousModelHelper.getInstance(context);
        this.missingNodesHelper = BLangMissingNodesHelper.getInstance(context);
        this.semanticAnalyzer = SemanticAnalyzer.getInstance(context);
        this.unifier = new Unifier();
<<<<<<< HEAD
        // TODO: 2022-08-12 Get from context.
        this.clientDeclarations = new HashMap<>();
=======
        this.anonTypeNameSuffixes = new Stack<>();
>>>>>>> 37404167
    }

    @Override
    public BType transformNode(BLangNode node, AnalyzerData props) {
        // Should not reach here
        return symTable.neverType;
    }

    public void checkRedeclaredSymbols(BLangLambdaFunction bLangLambdaFunction)  {
        SymbolEnv env = bLangLambdaFunction.capturedClosureEnv;
        BLangFunction function = bLangLambdaFunction.function;
        for (BLangSimpleVariable simpleVariable : function.requiredParams) {
            if (simpleVariable.symbol != null) {
                checkForUniqueSymbol(simpleVariable.pos, env, simpleVariable.symbol);
            }
        }
        BLangSimpleVariable restParam = function.restParam;
        if (restParam != null && restParam.symbol != null) {
            checkForUniqueSymbol(restParam.pos, env, restParam.symbol);
        }
    }

    public boolean checkForUniqueSymbol(Location pos, SymbolEnv env, BSymbol symbol) {
        //lookup symbol
        BSymbol foundSym = symTable.notFoundSymbol;
        int expSymTag = symbol.tag;
        if ((expSymTag & SymTag.IMPORT) == SymTag.IMPORT) {
            foundSym = lookupSymbolInPrefixSpace(env, symbol.name);
        } else if ((expSymTag & SymTag.ANNOTATION) == SymTag.ANNOTATION) {
            foundSym = lookupSymbolInAnnotationSpace(env, symbol.name);
        } else if ((expSymTag & SymTag.CONSTRUCTOR) == SymTag.CONSTRUCTOR) {
            foundSym = lookupSymbolInConstructorSpace(env, symbol.name);
        }  else if ((expSymTag & SymTag.MAIN) == SymTag.MAIN) {
            // Using this method for looking up in the main symbol space since record field symbols lookup have
            // different semantics depending on whether it's looking up a referenced symbol or looking up to see if
            // the symbol is unique within the scope.
            foundSym = lookupSymbolForDecl(env, symbol.name, SymTag.MAIN);
        }

        if (foundSym == symTable.notFoundSymbol && expSymTag == SymTag.FUNCTION) {
            int dotPosition = symbol.name.value.indexOf('.');
            if (dotPosition > 0 && dotPosition != symbol.name.value.length()) {
                String funcName = symbol.name.value.substring(dotPosition + 1);
                foundSym = lookupSymbolForDecl(env, names.fromString(funcName), SymTag.MAIN);
            }
        }

        //if symbol is not found then it is unique for the current scope
        if (foundSym == symTable.notFoundSymbol) {
            return true;
        }

        // if a symbol is found, then check whether it is unique
        if (!isDistinctSymbol(pos, symbol, foundSym)) {
            return false;
        }

        if (isRedeclaredSymbol(symbol, foundSym)) {

            Name name = symbol.name;
            if (Symbols.isRemote(symbol) ^ Symbols.isRemote(foundSym)) {
                dlog.error(pos, DiagnosticErrorCode.UNSUPPORTED_REMOTE_METHOD_NAME_IN_SCOPE, name);
                return false;
            }
            if (symbol.kind != SymbolKind.CONSTANT) {
                dlog.error(pos, DiagnosticErrorCode.REDECLARED_SYMBOL, name);
            }
            return false;
        }

        // In order to remove duplicate errors.
        return (foundSym.tag & SymTag.SERVICE) != SymTag.SERVICE;
    }

    private boolean isRedeclaredSymbol(BSymbol symbol, BSymbol foundSym) {
        return hasSameOwner(symbol, foundSym) || isSymbolRedeclaredInTestPackage(symbol, foundSym) ||
                isRedeclaredTypeDefinitionSymbol(symbol, foundSym);
    }

    public boolean checkForUniqueSymbol(SymbolEnv env, BSymbol symbol) {
        BSymbol foundSym = lookupSymbolInMainSpace(env, symbol.name);
        if (foundSym == symTable.notFoundSymbol) {
            return true;
        }
        if (symbol.tag == SymTag.CONSTRUCTOR && foundSym.tag == SymTag.ERROR) {
            return false;
        }
        return !hasSameOwner(symbol, foundSym);
    }

    /**
     * This method will check whether the given symbol that is being defined is unique by only checking its current
     * environment scope.
     *
     * @param pos       symbol pos for diagnostic purpose.
     * @param env       symbol environment to lookup.
     * @param symbol    the symbol that is being defined.
     * @param expSymTag expected tag of the symbol for.
     * @return true if the symbol is unique, false otherwise.
     */
    public boolean checkForUniqueSymbolInCurrentScope(Location pos, SymbolEnv env, BSymbol symbol,
                                                      int expSymTag) {
        //lookup in current scope
        BSymbol foundSym = lookupSymbolInGivenScope(env, symbol.name, expSymTag);

        //if symbol is not found then it is unique for the current scope
        if (foundSym == symTable.notFoundSymbol) {
            return true;
        }

        //if a symbol is found, then check whether it is unique
        return isDistinctSymbol(pos, symbol, foundSym);
    }

    /**
     * This method will check whether the symbol being defined is unique comparing it with the found symbol
     * from the scope.
     *
     * @param pos      symbol pos for diagnostic purpose.
     * @param symbol   symbol that is being defined.
     * @param foundSym symbol that is found from the scope.
     * @return true if the symbol is unique, false otherwise.
     */
    private boolean isDistinctSymbol(Location pos, BSymbol symbol, BSymbol foundSym) {
        // It is allowed to have a error constructor symbol with the same name as a type def.
        if (symbol.tag == SymTag.CONSTRUCTOR && foundSym.tag == SymTag.ERROR) {
            return false;
        }

        if (isSymbolDefinedInRootPkgLvl(foundSym)) {
            dlog.error(pos, DiagnosticErrorCode.REDECLARED_BUILTIN_SYMBOL, symbol.name);
            return false;
        }

        return true;
    }

    private boolean hasSameOwner(BSymbol symbol, BSymbol foundSym) {
        // check whether the given symbol owner is same as found symbol's owner
        if (foundSym.owner == symbol.owner) {
            return true;
        } else if (Symbols.isFlagOn(symbol.owner.flags, Flags.LAMBDA) &&
                ((foundSym.owner.tag & SymTag.INVOKABLE) == SymTag.INVOKABLE)) {
            // If the symbol being defined is inside a lambda and the existing symbol is defined inside a function, both
            // symbols are in the same block scope.
            return true;
        } else if (((symbol.owner.tag & SymTag.LET) == SymTag.LET) &&
                ((foundSym.owner.tag & SymTag.INVOKABLE) == SymTag.INVOKABLE)) {
            // If the symbol being defined is inside a let expression and the existing symbol is defined inside a
            // function both symbols are in the same scope.
            return  true;
        }  else if (((symbol.owner.tag & SymTag.FUNCTION_TYPE) == SymTag.FUNCTION_TYPE) &&
                ((foundSym.owner.tag & SymTag.INVOKABLE) == SymTag.INVOKABLE)) {
            // If the symbol being defined is inside a function type and the existing symbol is defined inside a
            // function both symbols are in the same scope.
            return true;
        } else if (Symbols.isFlagOn(symbol.owner.flags, Flags.OBJECT_CTOR) &&
                ((foundSym.owner.tag & SymTag.INVOKABLE) == SymTag.INVOKABLE)) {
            // object ctor is using a symbol inside a function masking the symbol in the function scope
            // This is preventing outer scope variable name crashes with method names inside object ctor
            if (Symbols.isFlagOn(symbol.flags, Flags.ATTACHED) || Symbols.isFlagOn(foundSym.flags, Flags.ATTACHED)) {
                return false;
            }
            // This prevents `self` symbol crash between multilevel object ctors
            if (foundSym.name.value.equals(Names.SELF.value) || symbol.name.value.equals(Names.SELF.value)) {
                return false;
            }
            return true;
        }
        return  false;
    }

    private boolean isRedeclaredTypeDefinitionSymbol(BSymbol symbol, BSymbol foundSym) {
        if (symbol.kind != SymbolKind.TYPE_DEF && foundSym.kind != SymbolKind.TYPE_DEF) {
            return false;
        }
        if (symbol.kind == SymbolKind.TYPE_DEF) {
            return hasSameOwner(symbol.type.tsymbol, foundSym);
        } else {
            return hasSameOwner(symbol, foundSym.type.tsymbol);
        }
    }

    private boolean isSymbolRedeclaredInTestPackage(BSymbol symbol, BSymbol foundSym) {
        if (Symbols.isFlagOn(symbol.owner.flags, Flags.TESTABLE) &&
                !Symbols.isFlagOn(foundSym.owner.flags, Flags.TESTABLE)) {
            return true;
        }
        return false;
    }

    private boolean isSymbolDefinedInRootPkgLvl(BSymbol foundSym) {
        int foundSymTag = foundSym.tag;
        return symTable.rootPkgSymbol.pkgID.equals(foundSym.pkgID) &&
                (foundSymTag & SymTag.VARIABLE_NAME) == SymTag.VARIABLE_NAME;
    }

    /**
     * Lookup the symbol using given name in the given environment scope only.
     *
     * @param env       environment to lookup the symbol.
     * @param name      name of the symbol to lookup.
     * @param expSymTag expected tag of the symbol.
     * @return if a symbol is found return it.
     */
    public BSymbol lookupSymbolInGivenScope(SymbolEnv env, Name name, int expSymTag) {
        ScopeEntry entry = env.scope.lookup(name);
        while (entry != NOT_FOUND_ENTRY) {
            if (symTable.rootPkgSymbol.pkgID.equals(entry.symbol.pkgID) &&
                    (entry.symbol.tag & SymTag.VARIABLE_NAME) == SymTag.VARIABLE_NAME) {
                return entry.symbol;
            }
            if ((entry.symbol.tag & expSymTag) == expSymTag && !isFieldRefFromWithinARecord(entry.symbol, env)) {
                return entry.symbol;
            }
            entry = entry.next;
        }
        return symTable.notFoundSymbol;
    }

    public boolean checkForUniqueMemberSymbol(Location pos, SymbolEnv env, BSymbol symbol) {
        BSymbol foundSym = lookupMemberSymbol(pos, env.scope, env, symbol.name, symbol.tag);
        if (foundSym != symTable.notFoundSymbol) {
            dlog.error(pos, DiagnosticErrorCode.REDECLARED_SYMBOL, symbol.name);
            return false;
        }

        return true;
    }

    public BSymbol resolveBinaryOperator(OperatorKind opKind,
                                         BType lhsType,
                                         BType rhsType) {
        return resolveOperator(names.fromString(opKind.value()), Lists.of(lhsType, rhsType));
    }

    private BSymbol createEqualityOperator(OperatorKind opKind, BType lhsType, BType rhsType) {
        List<BType> paramTypes = Lists.of(lhsType, rhsType);
        BType retType = symTable.booleanType;
        BInvokableType opType = new BInvokableType(paramTypes, retType, null);
        return new BOperatorSymbol(names.fromString(opKind.value()), null, opType, null, symTable.builtinPos, VIRTUAL);
    }

    public BSymbol resolveUnaryOperator(OperatorKind opKind,
                                        BType type) {
        return resolveOperator(names.fromString(opKind.value()), Lists.of(type));
    }

    public BSymbol resolveOperator(Name name, List<BType> types) {
        ScopeEntry entry = symTable.rootScope.lookup(name);
        return resolveOperator(entry, types);
    }

    private BSymbol createBinaryComparisonOperator(OperatorKind opKind, BType lhsType, BType rhsType) {
        List<BType> paramTypes = Lists.of(lhsType, rhsType);
        BInvokableType opType = new BInvokableType(paramTypes, symTable.booleanType, null);
        return new BOperatorSymbol(names.fromString(opKind.value()), null, opType, null, symTable.builtinPos, VIRTUAL);
    }

    private BSymbol createBinaryOperator(OperatorKind opKind, BType lhsType, BType rhsType, BType retType) {
        List<BType> paramTypes = Lists.of(lhsType, rhsType);
        BInvokableType opType = new BInvokableType(paramTypes, retType, null);
        return new BOperatorSymbol(names.fromString(opKind.value()), null, opType, null, symTable.builtinPos, VIRTUAL);
    }

    BSymbol createUnaryOperator(OperatorKind kind, BType type, BType retType) {
        List<BType> paramTypes = Lists.of(type);
        BInvokableType opType = new BInvokableType(paramTypes, retType, null);
        return new BOperatorSymbol(names.fromString(kind.value()), null, opType, null, symTable.builtinPos, VIRTUAL);
    }

    public BSymbol resolvePkgSymbol(Location pos, SymbolEnv env, Name pkgAlias) {
        if (pkgAlias == Names.EMPTY) {
            // Return the current package symbol
            return env.enclPkg.symbol;
        }

        // Lookup for an imported package
        BSymbol pkgSymbol = lookupSymbolInPrefixSpace(env, pkgAlias);
        if (pkgSymbol == symTable.notFoundSymbol) {
            dlog.error(pos, DiagnosticErrorCode.UNDEFINED_MODULE, pkgAlias.value);
        }

        return pkgSymbol;
    }

    public BSymbol resolvePrefixSymbol(SymbolEnv env, Name pkgAlias, Name compUnit) {
        if (pkgAlias == Names.EMPTY) {
            // Return the current package symbol
            return env.enclPkg.symbol;
        }

        // Lookup for an imported package
        ScopeEntry entry = env.scope.lookup(pkgAlias);
        while (entry != NOT_FOUND_ENTRY) {
            BSymbol symbol = entry.symbol;
            int tag = symbol.tag;

            if ((tag & SymTag.XMLNS) == SymTag.XMLNS) {
                return symbol;
            }

            if ((tag & SymTag.CLIENT_DECL) == SymTag.CLIENT_DECL) {
                return resolveClientDeclPrefix(symbol);
            }

            if ((tag & SymTag.IMPORT) == SymTag.IMPORT &&
                    ((BPackageSymbol) symbol).compUnit.equals(compUnit)) {
                ((BPackageSymbol) symbol).isUsed = true;
                return symbol;
            }

            entry = entry.next;
        }

        if (env.enclEnv != null) {
            return resolvePrefixSymbol(env.enclEnv, pkgAlias, compUnit);
        }

        return symTable.notFoundSymbol;
    }

    public BSymbol resolveAnnotation(Location pos, SymbolEnv env, Name pkgAlias, Name annotationName) {
        return this.lookupAnnotationSpaceSymbolInPackage(pos, env, pkgAlias, annotationName);
    }

    public BSymbol resolveStructField(Location location, SymbolEnv env, Name fieldName,
                                      BTypeSymbol structSymbol) {
        return lookupMemberSymbol(location, structSymbol.scope, env, fieldName, SymTag.VARIABLE);
    }

    public BSymbol resolveObjectField(Location location, SymbolEnv env, Name fieldName,
                                      BTypeSymbol objectSymbol) {
        return lookupMemberSymbol(location, objectSymbol.scope, env, fieldName, SymTag.VARIABLE);
    }

    public BSymbol resolveObjectMethod(Location pos, SymbolEnv env, Name fieldName,
                                       BObjectTypeSymbol objectSymbol) {
        return lookupMemberSymbol(pos, objectSymbol.scope, env, fieldName, SymTag.VARIABLE);
    }

    public BSymbol resolveInvocableObjectField(Location pos, SymbolEnv env, Name fieldName,
                                               BObjectTypeSymbol objectTypeSymbol) {
        return lookupMemberSymbol(pos, objectTypeSymbol.scope, env, fieldName, SymTag.VARIABLE);
    }

    public BType resolveTypeNode(BLangType typeNode, SymbolEnv env) {
        AnalyzerData data = new AnalyzerData(env);
        return resolveTypeNode(typeNode, data, env, DiagnosticErrorCode.UNKNOWN_TYPE);
    }

    public BType resolveTypeNode(BLangType typeNode, SymbolEnv env, DiagnosticCode diagCode) {
        AnalyzerData data = new AnalyzerData(env);
        return resolveTypeNode(typeNode, data, env, diagCode);
    }

    private BType resolveTypeNode(BLangType typeNode, AnalyzerData data, SymbolEnv env) {
        return resolveTypeNode(typeNode, data, env, DiagnosticErrorCode.UNKNOWN_TYPE);
    }

    private BType resolveTypeNode(BLangType typeNode, AnalyzerData data, SymbolEnv env, DiagnosticCode diagCode) {
        if (typeNode == null) {
            return symTable.neverType;
        }
        SymbolEnv prevEnv = data.env;
        DiagnosticCode preDiagCode = data.diagCode;

        data.env = env; // TODO: can remove?
        data.diagCode = diagCode;
        BType resultType = typeNode.apply(this, data);
        data.env = prevEnv;
        data.diagCode = preDiagCode;

        BType refType = Types.getReferredType(resultType);
        if (refType != symTable.noType) {
            // If the typeNode.nullable is true then convert the resultType to a union type
            // if it is not already a union type, JSON type, or any type
            if (typeNode.nullable && resultType.tag == TypeTags.UNION) {
                BUnionType unionType = (BUnionType) refType;
                unionType.add(symTable.nilType);
            } else if (typeNode.nullable && resultType.tag != TypeTags.JSON && resultType.tag != TypeTags.ANY) {
                resultType = BUnionType.create(null, resultType, symTable.nilType);
            } else if (typeNode.nullable && refType.tag != TypeTags.JSON && refType.tag != TypeTags.ANY) {
                resultType = BUnionType.create(null, resultType, symTable.nilType);
            }
        }

        validateDistinctType(typeNode, resultType);

        typeNode.setBType(resultType);
        return resultType;
    }

    private void validateDistinctType(BLangType typeNode, BType type) {
        if (typeNode.flagSet.contains(Flag.DISTINCT) && !isDistinctAllowedOnType(type)) {
            dlog.error(typeNode.pos, DiagnosticErrorCode.DISTINCT_TYPING_ONLY_SUPPORT_OBJECTS_AND_ERRORS);
        }
    }

    private boolean isDistinctAllowedOnType(BType type) {
        if (type.tag == TypeTags.TYPEREFDESC) {
            return isDistinctAllowedOnType(Types.getReferredType(type));
        }
        if (type.tag == TypeTags.INTERSECTION) {
            for (BType constituentType : ((BIntersectionType) type).getConstituentTypes()) {
                if (!isDistinctAllowedOnType(constituentType)) {
                    return false;
                }
            }
            return true;
        }

        if (type.tag == TypeTags.UNION) {
            for (BType memberType : ((BUnionType) type).getMemberTypes()) {
                if (!isDistinctAllowedOnType(memberType)) {
                    return false;
                }
            }
            return true;

        }

        return type.tag == TypeTags.ERROR
                || type.tag == TypeTags.OBJECT
                || type.tag == TypeTags.NONE
                || type.tag == TypeTags.SEMANTIC_ERROR;
    }

    /**
     * Return the symbol associated with the given name in the current package. This method first searches the symbol in
     * the current scope and proceeds the enclosing scope, if it is not there in the current scope. This process
     * continues until the symbol is found or the root scope is reached. This method is mainly meant for checking
     * whether a given symbol is already defined in the scope hierarchy.
     *
     * @param env       current symbol environment
     * @param name      symbol name
     * @param expSymTag expected symbol type/tag
     * @return resolved symbol
     */
    private BSymbol lookupSymbolForDecl(SymbolEnv env, Name name, int expSymTag) {
        ScopeEntry entry = env.scope.lookup(name);
        while (entry != NOT_FOUND_ENTRY) {
            if ((entry.symbol.tag & expSymTag) == expSymTag) {
                return entry.symbol;
            }
            entry = entry.next;
        }

        if (env.enclEnv != null) {
            return lookupSymbol(env.enclEnv, name, expSymTag);
        }

        return symTable.notFoundSymbol;
    }

    /**
     * Return the symbol associated with the given name in the current package. This method first searches the symbol in
     * the current scope and proceeds the enclosing scope, if it is not there in the current scope. This process
     * continues until the symbol is found or the root scope is reached. This method is meant for looking up a symbol
     * when they are referenced. If looking up a symbol from within a record type definition, this method ignores record
     * fields. This is done so that default value expressions cannot refer to other record fields.
     *
     * @param env       current symbol environment
     * @param name      symbol name
     * @param expSymTag expected symbol type/tag
     * @return resolved symbol
     */
    private BSymbol lookupSymbol(SymbolEnv env, Name name, int expSymTag) {
        ScopeEntry entry = env.scope.lookup(name);
        while (entry != NOT_FOUND_ENTRY) {
            if ((entry.symbol.tag & expSymTag) == expSymTag && !isFieldRefFromWithinARecord(entry.symbol, env)) {
                return entry.symbol;
            }
            entry = entry.next;
        }

        if (env.enclEnv != null) {
            return lookupSymbol(env.enclEnv, name, expSymTag);
        }

        return symTable.notFoundSymbol;
    }

    /**
     * Checks whether the specified symbol is a symbol of a record field and whether that field is referred to from
     * within a record type definition (not necessarily the owner of the field).
     *
     * @param symbol symbol to be tested
     * @param env    the environment in which the symbol was found
     * @return returns `true` if the aboove described condition holds
     */
    private boolean isFieldRefFromWithinARecord(BSymbol symbol, SymbolEnv env) {
        return (symbol.owner.tag & SymTag.RECORD) == SymTag.RECORD &&
                env.enclType != null && env.enclType.getKind() == NodeKind.RECORD_TYPE;
    }

    public BSymbol lookupSymbolInMainSpace(SymbolEnv env, Name name) {
        return lookupSymbol(env, name, SymTag.MAIN);
    }

    public BSymbol lookupSymbolInAnnotationSpace(SymbolEnv env, Name name) {
        return lookupSymbol(env, name, SymTag.ANNOTATION);
    }

    public BSymbol lookupSymbolInPrefixSpace(SymbolEnv env, Name name) {
        return lookupSymbol(env, name, SymTag.IMPORT);
    }

    public BSymbol lookupSymbolInConstructorSpace(SymbolEnv env, Name name) {
        return lookupSymbol(env, name, SymTag.CONSTRUCTOR);
    }

    public BSymbol lookupLangLibMethod(BType type, Name name, SymbolEnv env) {

        if (symTable.langAnnotationModuleSymbol == null) {
            return symTable.notFoundSymbol;
        }
        BSymbol bSymbol;
        switch (type.tag) {
            case TypeTags.ARRAY:
            case TypeTags.TUPLE:
                bSymbol = lookupMethodInModule(symTable.langArrayModuleSymbol, name, env);
                break;
            case TypeTags.DECIMAL:
                bSymbol = lookupMethodInModule(symTable.langDecimalModuleSymbol, name, env);
                break;
            case TypeTags.ERROR:
                bSymbol = lookupMethodInModule(symTable.langErrorModuleSymbol, name, env);
                break;
            case TypeTags.FLOAT:
                bSymbol = lookupMethodInModule(symTable.langFloatModuleSymbol, name, env);
                break;
            case TypeTags.FUTURE:
                bSymbol = lookupMethodInModule(symTable.langFutureModuleSymbol, name, env);
                break;
            case TypeTags.INT:
            case TypeTags.SIGNED32_INT:
            case TypeTags.SIGNED16_INT:
            case TypeTags.SIGNED8_INT:
            case TypeTags.UNSIGNED32_INT:
            case TypeTags.UNSIGNED16_INT:
            case TypeTags.UNSIGNED8_INT:
            case TypeTags.BYTE:
                bSymbol = lookupMethodInModule(symTable.langIntModuleSymbol, name, env);
                break;
            case TypeTags.MAP:
            case TypeTags.RECORD:
                bSymbol = lookupMethodInModule(symTable.langMapModuleSymbol, name, env);
                break;
            case TypeTags.OBJECT:
                bSymbol = lookupMethodInModule(symTable.langObjectModuleSymbol, name, env);
                break;
            case TypeTags.STREAM:
                bSymbol = lookupMethodInModule(symTable.langStreamModuleSymbol, name, env);
                break;
            case TypeTags.TABLE:
                bSymbol = lookupMethodInModule(symTable.langTableModuleSymbol, name, env);
                break;
            case TypeTags.STRING:
            case TypeTags.CHAR_STRING:
                bSymbol = lookupMethodInModule(symTable.langStringModuleSymbol, name, env);
                break;
            case TypeTags.TYPEDESC:
                bSymbol = lookupMethodInModule(symTable.langTypedescModuleSymbol, name, env);
                break;
            case TypeTags.XML:
            case TypeTags.XML_ELEMENT:
            case TypeTags.XML_COMMENT:
            case TypeTags.XML_PI:
                bSymbol = lookupMethodInModule(symTable.langXmlModuleSymbol, name, env);
                break;
            case TypeTags.XML_TEXT:
                bSymbol = lookupMethodInModule(symTable.langXmlModuleSymbol, name, env);
                if (bSymbol == symTable.notFoundSymbol) {
                    bSymbol = lookupMethodInModule(symTable.langStringModuleSymbol, name, env);
                }
                break;
            case TypeTags.BOOLEAN:
                bSymbol = lookupMethodInModule(symTable.langBooleanModuleSymbol, name, env);
                break;
            case TypeTags.UNION:
                Iterator<BType> itr = ((BUnionType) type).getMemberTypes().iterator();

                if (!itr.hasNext()) {
                    throw new IllegalArgumentException(
                            format("Union type '%s' does not have member types", type));
                }

                BType member = Types.getReferredType(itr.next());

                if (TypeTags.isIntegerTypeTag(member.tag) || member.tag == TypeTags.BYTE) {
                    member = symTable.intType;
                } else if (TypeTags.isStringTypeTag(member.tag)) {
                    member = symTable.stringType;
                } else if (member.tag == TypeTags.INTERSECTION) {
                    member = ((BIntersectionType) member).effectiveType;
                }

                if (types.isSubTypeOfBaseType(type, member.tag)) {
                    bSymbol = lookupLangLibMethod(member, name, env);
                } else {
                    bSymbol = symTable.notFoundSymbol;
                }
                break;
            case TypeTags.TYPEREFDESC:
                bSymbol = lookupLangLibMethod(Types.getReferredType(type), name, env);
                break;
            case TypeTags.FINITE:
                if (types.isAssignable(type, symTable.intType)) {
                    return lookupLangLibMethod(symTable.intType, name, env);
                }

                if (types.isAssignable(type, symTable.stringType)) {
                    return lookupLangLibMethod(symTable.stringType, name, env);
                }

                if (types.isAssignable(type, symTable.decimalType)) {
                    return lookupLangLibMethod(symTable.decimalType, name, env);
                }

                if (types.isAssignable(type, symTable.floatType)) {
                    return lookupLangLibMethod(symTable.floatType, name, env);
                }

                if (types.isAssignable(type, symTable.booleanType)) {
                    return lookupLangLibMethod(symTable.booleanType, name, env);
                }

                bSymbol = symTable.notFoundSymbol;
                break;
            case TypeTags.INTERSECTION:
                return lookupLangLibMethod(((BIntersectionType) type).effectiveType, name, env);
            default:
                bSymbol = symTable.notFoundSymbol;
        }
        if (bSymbol == symTable.notFoundSymbol && type.tag != TypeTags.OBJECT) {
            bSymbol = lookupMethodInModule(symTable.langValueModuleSymbol, name, env);
        }

        if (bSymbol == symTable.notFoundSymbol) {
            bSymbol = lookupMethodInModule(symTable.langInternalModuleSymbol, name, env);
        }

        return bSymbol;
    }

    /**
     * Recursively analyse the symbol env to find the closure variable symbol that is being resolved.
     *
     * @param env       symbol env to analyse and find the closure variable.
     * @param name      name of the symbol to lookup
     * @param expSymTag symbol tag
     * @return closure symbol wrapper along with the resolved count
     */
    public BSymbol lookupClosureVarSymbol(SymbolEnv env, Name name, int expSymTag) {
        ScopeEntry entry = env.scope.lookup(name);
        while (entry != NOT_FOUND_ENTRY) {
            if (symTable.rootPkgSymbol.pkgID.equals(entry.symbol.pkgID) &&
                    (entry.symbol.tag & SymTag.VARIABLE_NAME) == SymTag.VARIABLE_NAME) {
                return entry.symbol;
            }
            if ((entry.symbol.tag & expSymTag) == expSymTag && !isFieldRefFromWithinARecord(entry.symbol, env)) {
                return entry.symbol;
            }
            entry = entry.next;
        }

        if (env.enclEnv == null || env.enclEnv.node == null) {
            return symTable.notFoundSymbol;
        }

        return lookupClosureVarSymbol(env.enclEnv, name, expSymTag);
    }

    public BSymbol lookupMainSpaceSymbolInPackage(Location pos,
                                                  SymbolEnv env,
                                                  Name pkgAlias,
                                                  Name name) {
        // 1) Look up the current package if the package alias is empty.
        if (pkgAlias == Names.EMPTY) {
            return lookupSymbolInMainSpace(env, name);
        }

        // 2) Retrieve the package symbol first
        BSymbol pkgSymbol =
                resolvePrefixSymbol(env, pkgAlias, names.fromString(pos.lineRange().filePath()));
        if (pkgSymbol == symTable.notFoundSymbol) {
            dlog.error(pos, DiagnosticErrorCode.UNDEFINED_MODULE, pkgAlias.value);
            return pkgSymbol;
        }

        // 3) Look up the package scope.
        return lookupMemberSymbol(pos, pkgSymbol.scope, env, name, SymTag.MAIN);
    }

    public BSymbol lookupPrefixSpaceSymbolInPackage(Location pos,
                                                    SymbolEnv env,
                                                    Name pkgAlias,
                                                    Name name) {
        // 1) Look up the current package if the package alias is empty.
        if (pkgAlias == Names.EMPTY) {
            return lookupSymbolInPrefixSpace(env, name);
        }

        // 2) Retrieve the package symbol first
        BSymbol pkgSymbol =
                resolvePrefixSymbol(env, pkgAlias, names.fromString(pos.lineRange().filePath()));
        if (pkgSymbol == symTable.notFoundSymbol) {
            dlog.error(pos, DiagnosticErrorCode.UNDEFINED_MODULE, pkgAlias.value);
            return pkgSymbol;
        }

        // 3) Look up the package scope.
        return lookupMemberSymbol(pos, pkgSymbol.scope, env, name, SymTag.IMPORT);
    }

    public BSymbol lookupAnnotationSpaceSymbolInPackage(Location pos,
                                                        SymbolEnv env,
                                                        Name pkgAlias,
                                                        Name name) {
        // 1) Look up the current package if the package alias is empty.
        if (pkgAlias == Names.EMPTY) {
            return lookupSymbolInAnnotationSpace(env, name);
        }

        // 2) Retrieve the package symbol first
        BSymbol pkgSymbol =
                resolvePrefixSymbol(env, pkgAlias, names.fromString(pos.lineRange().filePath()));
        if (pkgSymbol == symTable.notFoundSymbol) {
            dlog.error(pos, DiagnosticErrorCode.UNDEFINED_MODULE, pkgAlias.value);
            return pkgSymbol;
        }

        // 3) Look up the package scope.
        return lookupMemberSymbol(pos, pkgSymbol.scope, env, name, SymTag.ANNOTATION);
    }

    public BSymbol lookupConstructorSpaceSymbolInPackage(Location pos,
                                                         SymbolEnv env,
                                                         Name pkgAlias,
                                                         Name name) {
        // 1) Look up the current package if the package alias is empty.
        if (pkgAlias == Names.EMPTY) {
            return lookupSymbolInConstructorSpace(env, name);
        }

        // 2) Retrieve the package symbol first
        BSymbol pkgSymbol =
                resolvePrefixSymbol(env, pkgAlias, names.fromString(pos.lineRange().filePath()));
        if (pkgSymbol == symTable.notFoundSymbol) {
            dlog.error(pos, DiagnosticErrorCode.UNDEFINED_MODULE, pkgAlias.value);
            return pkgSymbol;
        }

        // 3) Look up the package scope.
        return lookupMemberSymbol(pos, pkgSymbol.scope, env, name, SymTag.CONSTRUCTOR);
    }

    public BSymbol lookupMethodInModule(BPackageSymbol moduleSymbol, Name name, SymbolEnv env) {
        // What we get here is T.Name, this should convert to
        ScopeEntry entry = moduleSymbol.scope.lookup(name);
        while (entry != NOT_FOUND_ENTRY) {
            if ((entry.symbol.tag & SymTag.FUNCTION) != SymTag.FUNCTION) {
                entry = entry.next;
                continue;
            }
            if (isMemberAccessAllowed(env, entry.symbol)) {
                return entry.symbol;
            }
            return symTable.notFoundSymbol;
        }
        return symTable.notFoundSymbol;
    }

    /**
     * Return the symbol with the given name.
     * This method only looks at the symbol defined in the given scope.
     *
     * @param pos       diagnostic position
     * @param scope     current scope
     * @param env       symbol environment
     * @param name      symbol name
     * @param expSymTag expected symbol type/tag
     * @return resolved symbol
     */
    public BSymbol lookupMemberSymbol(Location pos,
                                      Scope scope,
                                      SymbolEnv env,
                                      Name name,
                                      int expSymTag) {
        ScopeEntry entry = scope.lookup(name);
        while (entry != NOT_FOUND_ENTRY) {
            if ((entry.symbol.tag & expSymTag) != expSymTag) {
                entry = entry.next;
                continue;
            }

            if (isMemberAccessAllowed(env, entry.symbol)) {
                return entry.symbol;
            } else {
                dlog.error(pos, DiagnosticErrorCode.ATTEMPT_REFER_NON_ACCESSIBLE_SYMBOL, entry.symbol.name);
                return symTable.notFoundSymbol;
            }
        }

        return symTable.notFoundSymbol;
    }

    /**
     * Resolve and return the namespaces visible to the given environment, as a map.
     *
     * @param env Environment to get the visible namespaces
     * @return Map of namespace symbols visible to the given environment
     */
    public Map<Name, BXMLNSSymbol> resolveAllNamespaces(SymbolEnv env) {
        Map<Name, BXMLNSSymbol> namespaces = new LinkedHashMap<>();
        addNamespacesInScope(namespaces, env);
        return namespaces;
    }

    public void boostrapErrorType() {

        ScopeEntry entry = symTable.rootPkgSymbol.scope.lookup(Names.ERROR);
        while (entry != NOT_FOUND_ENTRY) {
            if ((entry.symbol.tag & SymTag.TYPE) != SymTag.TYPE) {
                entry = entry.next;
                continue;
            }
            symTable.errorType = (BErrorType) Types.getReferredType(entry.symbol.type);
            symTable.detailType = (BMapType) symTable.errorType.detailType;
            return;
        }
        throw new IllegalStateException("built-in error not found ?");
    }

    public void defineOperators() {
        symTable.defineOperators();
    }

    public void bootstrapAnydataType() {
        ScopeEntry entry = symTable.langAnnotationModuleSymbol.scope.lookup(Names.ANYDATA);
        while (entry != NOT_FOUND_ENTRY) {
            if ((entry.symbol.tag & SymTag.TYPE) != SymTag.TYPE) {
                entry = entry.next;
                continue;
            }
            BUnionType type = (BUnionType) Types.getReferredType(entry.symbol.type);
            symTable.anydataType = new BAnydataType(type);
            Optional<BIntersectionType> immutableType = Types.getImmutableType(symTable, PackageID.ANNOTATIONS, type);
            if (immutableType.isPresent()) {
                Types.addImmutableType(symTable, PackageID.ANNOTATIONS, symTable.anydataType, immutableType.get());
            }
            symTable.anydataOrReadonly = BUnionType.create(null, symTable.anydataType, symTable.readonlyType);
            entry.symbol.type = symTable.anydataType;
            entry.symbol.origin = BUILTIN;

            symTable.anydataType.tsymbol = new BTypeSymbol(SymTag.TYPE, Flags.PUBLIC, Names.ANYDATA,
                    PackageID.ANNOTATIONS, symTable.anydataType, symTable.rootPkgSymbol, symTable.builtinPos, BUILTIN);
            return;
        }
        throw new IllegalStateException("built-in 'anydata' type not found");
    }

    public void bootstrapJsonType() {
        ScopeEntry entry = symTable.langAnnotationModuleSymbol.scope.lookup(Names.JSON);
        while (entry != NOT_FOUND_ENTRY) {
            if ((entry.symbol.tag & SymTag.TYPE) != SymTag.TYPE) {
                entry = entry.next;
                continue;
            }
            BUnionType type = (BUnionType) Types.getReferredType(entry.symbol.type);
            symTable.jsonType = new BJSONType(type);
            Optional<BIntersectionType> immutableType = Types.getImmutableType(symTable, PackageID.ANNOTATIONS,
                                                                               type);
            if (immutableType.isPresent()) {
                Types.addImmutableType(symTable, PackageID.ANNOTATIONS, symTable.jsonType, immutableType.get());
            }
            symTable.jsonType.tsymbol = new BTypeSymbol(SymTag.TYPE, Flags.PUBLIC, Names.JSON, PackageID.ANNOTATIONS,
                    symTable.jsonType, symTable.langAnnotationModuleSymbol, symTable.builtinPos, BUILTIN);
            entry.symbol.type = symTable.jsonType;
            entry.symbol.origin = BUILTIN;
            return;
        }
        throw new IllegalStateException("built-in 'json' type not found");
    }

    public void bootstrapCloneableType() {
        if (symTable.langValueModuleSymbol != null) {
            ScopeEntry entry = symTable.langValueModuleSymbol.scope.lookup(Names.CLONEABLE);
            while (entry != NOT_FOUND_ENTRY) {
                if ((entry.symbol.tag & SymTag.TYPE) != SymTag.TYPE) {
                    entry = entry.next;
                    continue;
                }
                symTable.cloneableType = (BUnionType) Types.getReferredType(entry.symbol.type);
                symTable.cloneableType.tsymbol =
                        new BTypeSymbol(SymTag.TYPE, Flags.PUBLIC, Names.CLONEABLE,
                                PackageID.VALUE, symTable.cloneableType, symTable.langValueModuleSymbol,
                                symTable.builtinPos, BUILTIN);
                symTable.detailType = new BMapType(TypeTags.MAP, symTable.cloneableType, null);
                symTable.errorType = new BErrorType(null, symTable.detailType);
                symTable.errorType.tsymbol = new BErrorTypeSymbol(SymTag.ERROR, Flags.PUBLIC, Names.ERROR,
                        symTable.rootPkgSymbol.pkgID, symTable.errorType, symTable.rootPkgSymbol, symTable.builtinPos
                        , BUILTIN);

                symTable.errorOrNilType = BUnionType.create(null, symTable.errorType, symTable.nilType);
                symTable.anyOrErrorType = BUnionType.create(null, symTable.anyType, symTable.errorType);

                symTable.mapAllType = new BMapType(TypeTags.MAP, symTable.anyOrErrorType, null);
                symTable.arrayAllType = new BArrayType(symTable.anyOrErrorType);
                symTable.typeDesc.constraint = symTable.anyOrErrorType;
                symTable.futureType.constraint = symTable.anyOrErrorType;

                symTable.pureType = BUnionType.create(null, symTable.anydataType, symTable.errorType);
                return;
            }
            throw new IllegalStateException("built-in 'lang.value:Cloneable' type not found");
        }

        ScopeEntry entry = symTable.rootPkgSymbol.scope.lookup(Names.CLONEABLE_INTERNAL);
        while (entry != NOT_FOUND_ENTRY) {
            if ((entry.symbol.tag & SymTag.TYPE) != SymTag.TYPE) {
                entry = entry.next;
                continue;
            }
            entry.symbol.type = symTable.cloneableType;
            break;
        }

    }

    public void bootstrapIntRangeType() {
        ScopeEntry entry = symTable.langInternalModuleSymbol.scope.lookup(Names.CREATE_INT_RANGE);
        while (entry != NOT_FOUND_ENTRY) {
            if ((entry.symbol.tag & SymTag.INVOKABLE) != SymTag.INVOKABLE) {
                entry = entry.next;
                continue;
            }
            symTable.intRangeType = (BObjectType) types
                    .getReferredType(((BInvokableType) entry.symbol.type).retType);
            symTable.defineIntRangeOperations();
            return;
        }
        throw new IllegalStateException("built-in Integer Range type not found ?");
    }

    public void bootstrapIterableType() {

        ScopeEntry entry = symTable.langObjectModuleSymbol.scope.lookup(Names.OBJECT_ITERABLE);
        while (entry != NOT_FOUND_ENTRY) {
            if ((entry.symbol.tag & SymTag.TYPE) != SymTag.TYPE) {
                entry = entry.next;
                continue;
            }
            symTable.iterableType = (BObjectType) Types.getReferredType(entry.symbol.type);
            return;
        }
        throw new IllegalStateException("built-in distinct Iterable type not found ?");
    }

    public void loadRawTemplateType() {
        ScopeEntry entry = symTable.langObjectModuleSymbol.scope.lookup(Names.RAW_TEMPLATE);
        while (entry != NOT_FOUND_ENTRY) {
            if ((entry.symbol.tag & SymTag.TYPE) != SymTag.TYPE) {
                entry = entry.next;
                continue;
            }
            symTable.rawTemplateType = (BObjectType) entry.symbol.type;
            return;
        }
        throw new IllegalStateException("'lang.object:RawTemplate' type not found");
    }

    // visit type nodes

    @Override
    public BType transform(BLangValueType valueTypeNode, AnalyzerData data) {
        return visitBuiltInTypeNode(valueTypeNode, data, valueTypeNode.typeKind);
    }

    @Override
    public BType transform(BLangBuiltInRefTypeNode builtInRefType, AnalyzerData data) {
        return visitBuiltInTypeNode(builtInRefType, data, builtInRefType.typeKind);
    }

    @Override
    public BType transform(BLangArrayType arrayTypeNode, AnalyzerData data) {
        // The value of the dimensions field should always be >= 1
        // If sizes is null array is unsealed
        BType resultType = resolveTypeNode(arrayTypeNode.elemtype, data, data.env, data.diagCode);
        if (resultType == symTable.noType) {
            return resultType;
        }
        boolean isError = false;
        for (int i = 0; i < arrayTypeNode.dimensions; i++) {
            BTypeSymbol arrayTypeSymbol = Symbols.createTypeSymbol(SymTag.ARRAY_TYPE, Flags.PUBLIC, Names.EMPTY,
                    data.env.enclPkg.symbol.pkgID, null, data.env.scope.owner, arrayTypeNode.pos, SOURCE);
            BArrayType arrType;
            if (arrayTypeNode.sizes.size() == 0) {
                arrType = new BArrayType(resultType, arrayTypeSymbol);
            } else {
                BLangExpression size = arrayTypeNode.sizes.get(i);
                if (size.getKind() == NodeKind.LITERAL || size.getKind() == NodeKind.NUMERIC_LITERAL) {
                    Integer sizeIndicator = (Integer) (((BLangLiteral) size).getValue());
                    BArrayState arrayState;
                    if (sizeIndicator == OPEN_ARRAY_INDICATOR) {
                        arrayState = BArrayState.OPEN;
                    } else if (sizeIndicator == INFERRED_ARRAY_INDICATOR) {
                        arrayState = BArrayState.INFERRED;
                    } else {
                        arrayState = BArrayState.CLOSED;
                    }
                    arrType = new BArrayType(resultType, arrayTypeSymbol, sizeIndicator, arrayState);
                } else {
                    if (size.getKind() != NodeKind.SIMPLE_VARIABLE_REF) {
                        dlog.error(size.pos, DiagnosticErrorCode.INCOMPATIBLE_TYPES, symTable.intType,
                                ((BLangTypedescExpr) size).getTypeNode());
                        isError = true;
                        continue;
                    }

                    BLangSimpleVarRef sizeReference = (BLangSimpleVarRef) size;
                    Name pkgAlias = names.fromIdNode(sizeReference.pkgAlias);
                    Name typeName = names.fromIdNode(sizeReference.variableName);

                    BSymbol sizeSymbol = lookupMainSpaceSymbolInPackage(size.pos, data.env, pkgAlias, typeName);
                    sizeReference.symbol = sizeSymbol;

                    if (symTable.notFoundSymbol == sizeSymbol) {
                        dlog.error(arrayTypeNode.pos, DiagnosticErrorCode.UNDEFINED_SYMBOL, size);
                        isError = true;
                        continue;
                    }

                    if (sizeSymbol.tag != SymTag.CONSTANT) {
                        dlog.error(size.pos, DiagnosticErrorCode.INVALID_ARRAY_SIZE_REFERENCE, sizeSymbol);
                        isError = true;
                        continue;
                    }

                    BConstantSymbol sizeConstSymbol = (BConstantSymbol) sizeSymbol;
                    BType lengthLiteralType = sizeConstSymbol.literalType;

                    if (lengthLiteralType.tag != TypeTags.INT) {
                        dlog.error(size.pos, DiagnosticErrorCode.INCOMPATIBLE_TYPES, symTable.intType,
                                sizeConstSymbol.literalType);
                        isError = true;
                        continue;
                    }

                    int length;
                    long lengthCheck = Long.parseLong(sizeConstSymbol.type.toString());
                    if (lengthCheck > MAX_ARRAY_SIZE) {
                        length = 0;
                        dlog.error(size.pos,
                                DiagnosticErrorCode.ARRAY_LENGTH_GREATER_THAT_2147483637_NOT_YET_SUPPORTED);
                    } else if (lengthCheck < 0) {
                        length = 0;
                        dlog.error(size.pos, DiagnosticErrorCode.INVALID_ARRAY_LENGTH);
                    } else {
                        length = (int) lengthCheck;
                    }
                    arrType = new BArrayType(resultType, arrayTypeSymbol, length, BArrayState.CLOSED);
                }
            }
            arrayTypeSymbol.type = arrType;
            resultType = arrayTypeSymbol.type;
            markParameterizedType(arrType, arrType.eType);
        }
        if (isError) {
            resultType = symTable.semanticError;
        }
        return resultType;
    }

    @Override
    public BType transform(BLangUnionTypeNode unionTypeNode, AnalyzerData data) {

        LinkedHashSet<BType> memberTypes = new LinkedHashSet<>();

        for (BLangType langType : unionTypeNode.memberTypeNodes) {
            BType resolvedType = resolveTypeNode(langType, data, data.env);
            if (resolvedType == symTable.noType) {
                return symTable.noType;
            }
            memberTypes.add(resolvedType);
        }

        BTypeSymbol unionTypeSymbol = Symbols.createTypeSymbol(SymTag.UNION_TYPE, Flags.asMask(EnumSet.of(Flag.PUBLIC)),
                Names.EMPTY, data.env.enclPkg.symbol.pkgID, null,
                data.env.scope.owner, unionTypeNode.pos, SOURCE);

        BUnionType unionType = BUnionType.create(unionTypeSymbol, memberTypes);
        unionTypeSymbol.type = unionType;

        markParameterizedType(unionType, memberTypes);

        return unionType;
    }

    @Override
    public BType transform(BLangIntersectionTypeNode intersectionTypeNode, AnalyzerData data) {

        return computeIntersectionType(intersectionTypeNode, data);
    }

    @Override
    public BType transform(BLangObjectTypeNode objectTypeNode, AnalyzerData data) {
        EnumSet<Flag> flags = EnumSet.copyOf(objectTypeNode.flagSet);
        if (objectTypeNode.isAnonymous) {
            flags.add(Flag.PUBLIC);
        }

        int typeFlags = 0;
        if (flags.contains(Flag.READONLY)) {
            typeFlags |= Flags.READONLY;
        }

        if (flags.contains(Flag.ISOLATED)) {
            typeFlags |= Flags.ISOLATED;
        }

        if (flags.contains(Flag.SERVICE)) {
            typeFlags |= Flags.SERVICE;
        }

        BTypeSymbol objectSymbol = Symbols.createObjectSymbol(Flags.asMask(flags), Names.EMPTY,
                data.env.enclPkg.symbol.pkgID, null, data.env.scope.owner, objectTypeNode.pos, SOURCE);

        BObjectType objectType = new BObjectType(objectSymbol, typeFlags);

        objectSymbol.type = objectType;
        objectTypeNode.symbol = objectSymbol;

        return objectType;
    }

    @Override
    public BType transform(BLangRecordTypeNode recordTypeNode, AnalyzerData data) {
        // If we cannot resolve a type of a type definition, we create a dummy symbol for it. If the type node is
        // a record, a symbol will be created for it when we define the dummy symbol (from here). When we define the
        // node later, this method will be called again. In such cases, we don't need to create a new symbol here.
        if (recordTypeNode.symbol == null) {
            EnumSet<Flag> flags = recordTypeNode.isAnonymous ? EnumSet.of(Flag.PUBLIC, Flag.ANONYMOUS)
                    : EnumSet.noneOf(Flag.class);
            BRecordTypeSymbol recordSymbol = Symbols.createRecordSymbol(Flags.asMask(flags), Names.EMPTY,
                    data.env.enclPkg.symbol.pkgID, null,
                    data.env.scope.owner, recordTypeNode.pos,
                    recordTypeNode.isAnonymous ? VIRTUAL : SOURCE);
            BRecordType recordType = new BRecordType(recordSymbol);
            recordSymbol.type = recordType;
            recordTypeNode.symbol = recordSymbol;

            if (data.env.node.getKind() != NodeKind.PACKAGE) {
                recordSymbol.name = names.fromString(
                        anonymousModelHelper.getNextAnonymousTypeKey(data.env.enclPkg.packageID));
                symbolEnter.defineSymbol(recordTypeNode.pos, recordTypeNode.symbol, data.env);
                symbolEnter.defineNode(recordTypeNode, data.env);
            }

            return recordType;
        }
        return recordTypeNode.symbol.type;
    }

    @Override
    public BType transform(BLangStreamType streamTypeNode, AnalyzerData data) {
        BType type = resolveTypeNode(streamTypeNode.type, data, data.env);
        BType constraintType = resolveTypeNode(streamTypeNode.constraint, data, data.env);
        BType error = streamTypeNode.error != null ?
                resolveTypeNode(streamTypeNode.error, data, data.env) : symTable.nilType;
        // If the constrained type is undefined, return noType as the type.
        if (constraintType == symTable.noType) {
            return symTable.noType;
        }

        BType streamType = new BStreamType(TypeTags.STREAM, constraintType, error, null);
        BTypeSymbol typeSymbol = type.tsymbol;
        streamType.tsymbol = Symbols.createTypeSymbol(typeSymbol.tag, typeSymbol.flags, typeSymbol.name,
                typeSymbol.originalName, typeSymbol.pkgID, streamType,
                data.env.scope.owner, streamTypeNode.pos, SOURCE);

        markParameterizedType(streamType, constraintType);
        if (error != null) {
            markParameterizedType(streamType, error);
        }

        return streamType;
    }

    @Override
    public BType transform(BLangTableTypeNode tableTypeNode, AnalyzerData data) {
        BType type = resolveTypeNode(tableTypeNode.type, data, data.env);
        BType constraintType = resolveTypeNode(tableTypeNode.constraint, data, data.env);
        // If the constrained type is undefined, return noType as the type.
        if (constraintType == symTable.noType) {
            return symTable.noType;
        }

        BTableType tableType = new BTableType(TypeTags.TABLE, constraintType, null);
        BTypeSymbol typeSymbol = type.tsymbol;
        tableType.tsymbol = Symbols.createTypeSymbol(SymTag.TYPE, Flags.asMask(EnumSet.noneOf(Flag.class)),
                typeSymbol.name, typeSymbol.originalName, typeSymbol.pkgID,
                tableType, data.env.scope.owner, tableTypeNode.pos, SOURCE);
        tableType.tsymbol.flags = typeSymbol.flags;
        tableType.constraintPos = tableTypeNode.constraint.pos;
        tableType.isTypeInlineDefined = tableTypeNode.isTypeInlineDefined;

        if (tableTypeNode.tableKeyTypeConstraint != null) {
            tableType.keyTypeConstraint = resolveTypeNode(tableTypeNode.tableKeyTypeConstraint.keyType, data, data.env);
            tableType.keyPos = tableTypeNode.tableKeyTypeConstraint.pos;
        } else if (tableTypeNode.tableKeySpecifier != null) {
            BLangTableKeySpecifier tableKeySpecifier = tableTypeNode.tableKeySpecifier;
            List<String> fieldNameList = new ArrayList<>();
            for (IdentifierNode identifier : tableKeySpecifier.fieldNameIdentifierList) {
                fieldNameList.add(((BLangIdentifier) identifier).value);
            }
            tableType.fieldNameList = fieldNameList;
            tableType.keyPos = tableKeySpecifier.pos;
        }

        if (Types.getReferredType(constraintType).tag == TypeTags.MAP &&
                (!tableType.fieldNameList.isEmpty() || tableType.keyTypeConstraint != null) &&
                !tableType.tsymbol.owner.getFlags().contains(Flag.LANG_LIB)) {
            dlog.error(tableType.keyPos,
                    DiagnosticErrorCode.KEY_CONSTRAINT_NOT_SUPPORTED_FOR_TABLE_WITH_MAP_CONSTRAINT);
            return symTable.semanticError;
        }

        markParameterizedType(tableType, constraintType);
        tableTypeNode.tableType = tableType;

        return tableType;
    }

    @Override
    public BType transform(BLangFiniteTypeNode finiteTypeNode, AnalyzerData data) {
        BTypeSymbol finiteTypeSymbol = Symbols.createTypeSymbol(SymTag.FINITE_TYPE,
                Flags.asMask(EnumSet.of(Flag.PUBLIC)), Names.EMPTY,
                data.env.enclPkg.symbol.pkgID, null, data.env.scope.owner,
                finiteTypeNode.pos, SOURCE);

        // In case we encounter unary expressions in finite type, we will be replacing them with numeric literals
        // Note: calling semanticAnalyzer form symbolResolver is a temporary fix.
        semanticAnalyzer.analyzeNode(finiteTypeNode, data.env);

        BFiniteType finiteType = new BFiniteType(finiteTypeSymbol);
        for (BLangExpression expressionOrLiteral : finiteTypeNode.valueSpace) {
            finiteType.addValue(expressionOrLiteral);
        }
        finiteTypeSymbol.type = finiteType;

        return finiteType;
    }

    @Override
    public BType transform(BLangTupleTypeNode tupleTypeNode, AnalyzerData data) {
        List<BType> memberTypes = new ArrayList<>();
        for (BLangType memTypeNode : tupleTypeNode.memberTypeNodes) {
            BType type = resolveTypeNode(memTypeNode, data, data.env);

            // If at least one member is undefined, return noType as the type.
            if (type == symTable.noType) {
                return symTable.noType;
            }

            memberTypes.add(type);
        }

        BTypeSymbol tupleTypeSymbol = Symbols.createTypeSymbol(SymTag.TUPLE_TYPE, Flags.asMask(EnumSet.of(Flag.PUBLIC)),
                Names.EMPTY, data.env.enclPkg.symbol.pkgID, null,
                data.env.scope.owner, tupleTypeNode.pos, SOURCE);

        BTupleType tupleType = new BTupleType(tupleTypeSymbol, memberTypes);
        tupleTypeSymbol.type = tupleType;

        if (tupleTypeNode.restParamType != null) {
            BType tupleRestType = resolveTypeNode(tupleTypeNode.restParamType, data, data.env);
            if (tupleRestType == symTable.noType) {
                return symTable.noType;
            }
            tupleType.restType = tupleRestType;
            markParameterizedType(tupleType, tupleType.restType);
        }

        markParameterizedType(tupleType, memberTypes);

        return tupleType;
    }

    @Override
    public BType transform(BLangErrorType errorTypeNode, AnalyzerData data) {
        BType detailType = Optional.ofNullable(errorTypeNode.detailType)
                .map(bLangType -> resolveTypeNode(bLangType, data, data.env)).orElse(symTable.detailType);

        if (errorTypeNode.isAnonymous) {
            errorTypeNode.flagSet.add(Flag.PUBLIC);
            errorTypeNode.flagSet.add(Flag.ANONYMOUS);
        }

        // The builtin error type
        BErrorType bErrorType = symTable.errorType;

        boolean distinctErrorDef = errorTypeNode.flagSet.contains(Flag.DISTINCT);
        if (detailType == symTable.detailType && !distinctErrorDef &&
                !data.env.enclPkg.packageID.equals(PackageID.ANNOTATIONS)) {
            return bErrorType;
        }

        // Define user define error type.
        BErrorTypeSymbol errorTypeSymbol = Symbols.createErrorSymbol(Flags.asMask(errorTypeNode.flagSet),
                Names.EMPTY, data.env.enclPkg.packageID, null, data.env.scope.owner, errorTypeNode.pos, SOURCE);

        PackageID packageID = data.env.enclPkg.packageID;
        if (data.env.node.getKind() != NodeKind.PACKAGE) {
            errorTypeSymbol.name = names.fromString(
                    anonymousModelHelper.getNextAnonymousTypeKey(packageID));
            symbolEnter.defineSymbol(errorTypeNode.pos, errorTypeSymbol, data.env);
        }

        BErrorType errorType = new BErrorType(errorTypeSymbol, detailType);
        errorType.flags |= errorTypeSymbol.flags;
        errorTypeSymbol.type = errorType;

        markParameterizedType(errorType, detailType);

        errorType.typeIdSet = BTypeIdSet.emptySet();

        if (errorTypeNode.isAnonymous && errorTypeNode.flagSet.contains(Flag.DISTINCT)) {
            errorType.typeIdSet.add(
                    BTypeIdSet.from(packageID, anonymousModelHelper.getNextAnonymousTypeId(packageID), true));
        }

        return errorType;
    }

    @Override
    public BType transform(BLangConstrainedType constrainedTypeNode, AnalyzerData data) {
        BType type = resolveTypeNode(constrainedTypeNode.type, data, data.env);
        BType constraintType = resolveTypeNode(constrainedTypeNode.constraint, data, data.env);
        // If the constrained type is undefined, return noType as the type.
        if (constraintType == symTable.noType) {
            return symTable.noType;
        }

        BType constrainedType;
        if (type.tag == TypeTags.FUTURE) {
            constrainedType = new BFutureType(TypeTags.FUTURE, constraintType, null);
        } else if (type.tag == TypeTags.MAP) {
            constrainedType = new BMapType(TypeTags.MAP, constraintType, null);
        } else if (type.tag == TypeTags.TYPEDESC) {
            constrainedType = new BTypedescType(constraintType, null);
        } else if (type.tag == TypeTags.XML) {
            if (constraintType.tag == TypeTags.PARAMETERIZED_TYPE) {
                BType typedescType = ((BParameterizedType) constraintType).paramSymbol.type;
                BType typedescConstraint = ((BTypedescType) typedescType).constraint;
                validateXMLConstraintType(typedescConstraint, constrainedTypeNode.pos);
            } else {
                validateXMLConstraintType(constraintType, constrainedTypeNode.pos);
            }
            constrainedType = new BXMLType(constraintType, null);
        } else {
            return symTable.neverType;
        }

        BTypeSymbol typeSymbol = type.tsymbol;
        constrainedType.tsymbol = Symbols.createTypeSymbol(typeSymbol.tag, typeSymbol.flags, typeSymbol.name,
                typeSymbol.originalName, typeSymbol.pkgID, constrainedType, typeSymbol.owner,
                constrainedTypeNode.pos, SOURCE);
        markParameterizedType(constrainedType, constraintType);
        return constrainedType;
    }

    private void validateXMLConstraintType(BType type, Location pos) {
        BType constraintType = Types.getReferredType(type);
        int constrainedTag = constraintType.tag;

        if (constrainedTag == TypeTags.INTERSECTION) {
            constraintType = ((BIntersectionType) constraintType).getEffectiveType();
            constrainedTag = constraintType.tag;
        }

        if (constrainedTag == TypeTags.UNION) {
            checkUnionTypeForXMLSubTypes((BUnionType) constraintType, pos);
            return;
        }

        if (!TypeTags.isXMLTypeTag(constrainedTag) && constrainedTag != TypeTags.NEVER) {
            dlog.error(pos, DiagnosticErrorCode.INCOMPATIBLE_TYPE_CONSTRAINT, symTable.xmlType, type);
        }
    }

    private void checkUnionTypeForXMLSubTypes(BUnionType constraintUnionType, Location pos) {
        for (BType memberType : constraintUnionType.getMemberTypes()) {
            memberType = Types.getReferredType(memberType);
            if (memberType.tag == TypeTags.INTERSECTION) {
                memberType = ((BIntersectionType) memberType).getEffectiveType();
            }
            if (memberType.tag == TypeTags.UNION) {
                checkUnionTypeForXMLSubTypes((BUnionType) memberType, pos);
            }
            if (!TypeTags.isXMLTypeTag(memberType.tag)) {
                dlog.error(pos, DiagnosticErrorCode.INCOMPATIBLE_TYPE_CONSTRAINT, symTable.xmlType,
                        constraintUnionType);
            }
        }
    }

    @Override
    public BType transform(BLangUserDefinedType userDefinedTypeNode, AnalyzerData data) {
        // 1) Resolve the package scope using the package alias.
        //    If the package alias is not empty or null, then find the package scope,
        //    if not use the current package scope.
        // 2) lookup the typename in the package scope returned from step 1.
        // 3) If the symbol is not found, then lookup in the root scope. e.g. for types such as 'error'

        Name pkgAlias = names.fromIdNode(userDefinedTypeNode.pkgAlias);
        Name typeName = names.fromIdNode(userDefinedTypeNode.typeName);
        BSymbol symbol = symTable.notFoundSymbol;

        // 1) Resolve ANNOTATION type if and only current scope inside ANNOTATION definition.
        // Only valued types and ANNOTATION type allowed.
        if (data.env.scope.owner.tag == SymTag.ANNOTATION) {
            symbol = lookupAnnotationSpaceSymbolInPackage(userDefinedTypeNode.pos, data.env, pkgAlias, typeName);
        }

        // 2) Resolve the package scope using the package alias.
        //    If the package alias is not empty or null, then find the package scope,
        if (symbol == symTable.notFoundSymbol) {
            BSymbol tempSymbol = lookupMainSpaceSymbolInPackage(userDefinedTypeNode.pos, data.env, pkgAlias, typeName);

            BSymbol refSymbol = tempSymbol.tag == SymTag.TYPE_DEF ? Types.getReferredType(tempSymbol.type).tsymbol
                    : tempSymbol;

            NodeKind envNodeKind = data.env.node.getKind();
            if ((refSymbol.tag & SymTag.TYPE) == SymTag.TYPE) {
                symbol = tempSymbol;
            } else if (Symbols.isTagOn(refSymbol, SymTag.VARIABLE) && 
                    (envNodeKind == NodeKind.FUNCTION || envNodeKind == NodeKind.RESOURCE_FUNC)) {
                BLangFunction func = (BLangFunction) data.env.node;
                boolean errored = false;

                if (func.returnTypeNode == null ||
                        (func.hasBody() && func.body.getKind() != NodeKind.EXTERN_FUNCTION_BODY)) {
                    dlog.error(userDefinedTypeNode.pos,
                            DiagnosticErrorCode.INVALID_NON_EXTERNAL_DEPENDENTLY_TYPED_FUNCTION);
                    errored = true;
                }

                if (tempSymbol.type != null &&
                        Types.getReferredType(tempSymbol.type).tag != TypeTags.TYPEDESC) {
                    dlog.error(userDefinedTypeNode.pos, DiagnosticErrorCode.INVALID_PARAM_TYPE_FOR_RETURN_TYPE,
                            tempSymbol.type);
                    errored = true;
                }

                if (errored) {
                    return symTable.semanticError;
                }

                ParameterizedTypeInfo parameterizedTypeInfo =
                        getTypedescParamValueType(func.requiredParams, data, refSymbol);
                BType paramValType = parameterizedTypeInfo == null ? null : parameterizedTypeInfo.paramValueType;

                if (paramValType == symTable.semanticError) {
                    return symTable.semanticError;
                }

                if (paramValType != null) {
                    BTypeSymbol tSymbol = new BTypeSymbol(SymTag.TYPE, Flags.PARAMETERIZED | tempSymbol.flags,
                                                          tempSymbol.name, tempSymbol.originalName, tempSymbol.pkgID,
                                                          null, func.symbol, tempSymbol.pos, VIRTUAL);
                    tSymbol.type = new BParameterizedType(paramValType, (BVarSymbol) tempSymbol,
                                                          tSymbol, tempSymbol.name, parameterizedTypeInfo.index);
                    tSymbol.type.flags |= Flags.PARAMETERIZED;

                    userDefinedTypeNode.symbol = tSymbol;
                    return tSymbol.type;
                }
            }
        }

        if (symbol == symTable.notFoundSymbol) {
            // 3) Lookup the root scope for types such as 'error'
            symbol = lookupMemberSymbol(userDefinedTypeNode.pos, symTable.rootScope, data.env, typeName,
                    SymTag.VARIABLE_NAME);
        }

        if (data.env.logErrors && symbol == symTable.notFoundSymbol) {
            if (!missingNodesHelper.isMissingNode(pkgAlias) && !missingNodesHelper.isMissingNode(typeName) &&
                    !symbolEnter.isUnknownTypeRef(userDefinedTypeNode)) {
                dlog.error(userDefinedTypeNode.pos, data.diagCode, typeName);
            }
            return symTable.semanticError;
        }

        userDefinedTypeNode.symbol = symbol;

        if (symbol.kind == SymbolKind.TYPE_DEF && !Symbols.isFlagOn(symbol.flags, Flags.ANONYMOUS)) {
            BType referenceType = ((BTypeDefinitionSymbol) symbol).referenceType;
            referenceType.flags |= symbol.type.flags;
            referenceType.tsymbol.flags |= symbol.type.flags;
            return referenceType;
        }
        return symbol.type;
    }

    private ParameterizedTypeInfo getTypedescParamValueType(List<BLangSimpleVariable> params,
                                                            AnalyzerData data, BSymbol varSym) {
        for (int i = 0; i < params.size(); i++) {
            BLangSimpleVariable param = params.get(i);

            if (param.name.value.equals(varSym.name.value)) {
                if (param.expr == null || param.expr.getKind() == NodeKind.INFER_TYPEDESC_EXPR) {
                    return new ParameterizedTypeInfo(
                            ((BTypedescType) Types.getReferredType(varSym.type)).constraint, i);
                }

                NodeKind defaultValueExprKind = param.expr.getKind();

                if (defaultValueExprKind == NodeKind.TYPEDESC_EXPRESSION) {
                    return new ParameterizedTypeInfo(
                            resolveTypeNode(((BLangTypedescExpr) param.expr).typeNode, data, data.env), i);
                }

                if (defaultValueExprKind == NodeKind.SIMPLE_VARIABLE_REF) {
                    Name varName = names.fromIdNode(((BLangSimpleVarRef) param.expr).variableName);
                    BSymbol typeRefSym = lookupSymbolInMainSpace(data.env, varName);
                    if (typeRefSym != symTable.notFoundSymbol) {
                        return new ParameterizedTypeInfo(typeRefSym.type, i);
                    }
                    return new ParameterizedTypeInfo(symTable.semanticError);
                }

                dlog.error(param.pos, DiagnosticErrorCode.INVALID_TYPEDESC_PARAM);
                return new ParameterizedTypeInfo(symTable.semanticError);
            }
        }

        return null;
    }

    @Override
    public BType transform(BLangFunctionTypeNode functionTypeNode, AnalyzerData data) {
        List<BLangVariable> params = functionTypeNode.getParams();
        Location pos = functionTypeNode.pos;
        BLangType returnTypeNode = functionTypeNode.returnTypeNode;
        BType invokableType = createInvokableType(params, functionTypeNode.restParam, returnTypeNode, data,
                Flags.asMask(functionTypeNode.flagSet), data.env, pos);
        return validateInferTypedescParams(pos, params, returnTypeNode == null ?
                null : returnTypeNode.getBType()) ? invokableType : symTable.semanticError;
    }

    public BType createInvokableType(List<? extends BLangVariable> paramVars,
                                     BLangVariable restVariable,
                                     BLangType retTypeVar,
                                     AnalyzerData data,
                                     long flags,
                                     SymbolEnv env,
                                     Location location) {
        List<BType> paramTypes = new ArrayList<>();
        List<BVarSymbol> params = new ArrayList<>();

        boolean foundDefaultableParam = false;
        List<String> paramNames = new ArrayList<>();
        if (Symbols.isFlagOn(flags, Flags.ANY_FUNCTION)) {
            BInvokableType bInvokableType = new BInvokableType(null, null, null, null);
            bInvokableType.flags = flags;
            BInvokableTypeSymbol tsymbol = Symbols.createInvokableTypeSymbol(SymTag.FUNCTION_TYPE, flags,
                                                                             env.enclPkg.symbol.pkgID, bInvokableType,
                                                                             env.scope.owner, location, SOURCE);
            tsymbol.params = null;
            tsymbol.restParam = null;
            tsymbol.returnType = null;
            bInvokableType.tsymbol = tsymbol;
            return bInvokableType;
        }

        for (BLangVariable paramNode : paramVars) {
            BLangSimpleVariable param = (BLangSimpleVariable) paramNode;
            Name paramName = names.fromIdNode(param.name);
            Name paramOrigName = names.originalNameFromIdNode(param.name);
            if (paramName != Names.EMPTY) {
                if (paramNames.contains(paramName.value)) {
                    dlog.error(param.name.pos, DiagnosticErrorCode.REDECLARED_SYMBOL, paramName.value);
                } else {
                    paramNames.add(paramName.value);
                }
            }
            BType type = resolveTypeNode(param.getTypeNode(), env);
            if (type == symTable.noType) {
                return symTable.noType;
            }
            paramNode.setBType(type);
            paramTypes.add(type);

            long paramFlags = Flags.asMask(paramNode.flagSet);
            BVarSymbol symbol = new BVarSymbol(paramFlags, paramName, paramOrigName, env.enclPkg.symbol.pkgID,
                                               type, env.scope.owner, param.pos, SOURCE);
            param.symbol = symbol;

            if (param.expr != null) {
                foundDefaultableParam = true;
                symbol.isDefaultable = true;
                symbol.flags |= Flags.OPTIONAL;
            } else if (foundDefaultableParam) {
                dlog.error(param.pos, DiagnosticErrorCode.REQUIRED_PARAM_DEFINED_AFTER_DEFAULTABLE_PARAM);
            }

            params.add(symbol);
        }

        BType retType = resolveTypeNode(retTypeVar, data, env);
        if (retType == symTable.noType) {
            return symTable.noType;
        }

        BVarSymbol restParam = null;
        BType restType = null;

        if (restVariable != null) {
            restType = resolveTypeNode(restVariable.typeNode, data, env);
            if (restType == symTable.noType) {
                return symTable.noType;
            }
            BLangIdentifier id = ((BLangSimpleVariable) restVariable).name;
            restVariable.setBType(restType);
            restParam = new BVarSymbol(Flags.asMask(restVariable.flagSet),
                                       names.fromIdNode(id), names.originalNameFromIdNode(id),
                                       env.enclPkg.symbol.pkgID, restType, env.scope.owner, restVariable.pos, SOURCE);
        }

        BInvokableType bInvokableType = new BInvokableType(paramTypes, restType, retType, null);
        bInvokableType.flags = flags;
        BInvokableTypeSymbol tsymbol = Symbols.createInvokableTypeSymbol(SymTag.FUNCTION_TYPE, flags,
                                                                         env.enclPkg.symbol.pkgID, bInvokableType,
                                                                         env.scope.owner, location, SOURCE);

        tsymbol.params = params;
        tsymbol.restParam = restParam;
        tsymbol.returnType = retType;
        bInvokableType.tsymbol = tsymbol;

        List<BType> allConstituentTypes = new ArrayList<>(paramTypes);
        allConstituentTypes.add(restType);
        allConstituentTypes.add(retType);
        markParameterizedType(bInvokableType, allConstituentTypes);

        return bInvokableType;
    }
    /**
     * Lookup all the visible in-scope symbols for a given environment scope.
     *
     * @param env Symbol environment
     * @return all the visible symbols
     */
    public Map<Name, List<ScopeEntry>> getAllVisibleInScopeSymbols(SymbolEnv env) {
        Map<Name, List<ScopeEntry>> visibleEntries = new HashMap<>();
        env.scope.entries.forEach((key, value) -> {
            ArrayList<ScopeEntry> entryList = new ArrayList<>();
            entryList.add(value);
            visibleEntries.put(key, entryList);
        });
        if (env.enclEnv != null) {
            getAllVisibleInScopeSymbols(env.enclEnv).forEach((name, entryList) -> {
                if (!visibleEntries.containsKey(name)) {
                    visibleEntries.put(name, entryList);
                } else {
                    List<ScopeEntry> scopeEntries = visibleEntries.get(name);
                    entryList.forEach(scopeEntry -> {
                        if (!scopeEntries.contains(scopeEntry) && !isModuleLevelVar(scopeEntry.symbol)) {
                            scopeEntries.add(scopeEntry);
                        }
                    });
                }
            });
        }
        return visibleEntries;
    }

    public BSymbol getBinaryEqualityForTypeSets(OperatorKind opKind, BType lhsType, BType rhsType,
                                                BLangBinaryExpr binaryExpr, SymbolEnv env) {
        boolean validEqualityIntersectionExists;
        switch (opKind) {
            case EQUAL:
            case NOT_EQUAL:
                validEqualityIntersectionExists = types.validEqualityIntersectionExists(lhsType, rhsType);
                break;
            case REF_EQUAL:
            case REF_NOT_EQUAL:
                validEqualityIntersectionExists =
                        types.getTypeIntersection(Types.IntersectionContext.compilerInternalIntersectionTestContext(),
                                lhsType, rhsType, env) != symTable.semanticError;
                break;
            default:
                return symTable.notFoundSymbol;
        }

        if (validEqualityIntersectionExists) {
            if ((!types.isValueType(lhsType) && !types.isValueType(rhsType)) ||
                    (types.isValueType(lhsType) && types.isValueType(rhsType))) {
                return createEqualityOperator(opKind, lhsType, rhsType);
            } else {
                types.setImplicitCastExpr(binaryExpr.rhsExpr, rhsType, symTable.anyType);
                types.setImplicitCastExpr(binaryExpr.lhsExpr, lhsType, symTable.anyType);

                switch (opKind) {
                    case REF_EQUAL:
                        // if one is a value type, consider === the same as ==
                        return createEqualityOperator(OperatorKind.EQUAL, symTable.anyType,
                                symTable.anyType);
                    case REF_NOT_EQUAL:
                        // if one is a value type, consider !== the same as !=
                        return createEqualityOperator(OperatorKind.NOT_EQUAL, symTable.anyType,
                                                      symTable.anyType);
                    default:
                        return createEqualityOperator(opKind, symTable.anyType, symTable.anyType);
                }
            }
        }
        return symTable.notFoundSymbol;
    }

    public BSymbol getBitwiseShiftOpsForTypeSets(OperatorKind opKind, BType lhsType, BType rhsType) {
        boolean validIntTypesExists;
        switch (opKind) {
            case BITWISE_LEFT_SHIFT:
            case BITWISE_RIGHT_SHIFT:
            case BITWISE_UNSIGNED_RIGHT_SHIFT:
                validIntTypesExists = types.validIntegerTypeExists(lhsType) && types.validIntegerTypeExists(rhsType);
                break;
            default:
                return symTable.notFoundSymbol;
        }

        if (validIntTypesExists) {
            switch (opKind) {
                case BITWISE_LEFT_SHIFT:
                    return createShiftOperator(opKind, lhsType, rhsType);
                case BITWISE_RIGHT_SHIFT:
                case BITWISE_UNSIGNED_RIGHT_SHIFT:
                    switch (lhsType.tag) {
                        case TypeTags.UNSIGNED32_INT:
                        case TypeTags.UNSIGNED16_INT:
                        case TypeTags.UNSIGNED8_INT:
                        case TypeTags.BYTE:
                            return createBinaryOperator(opKind, lhsType, rhsType, lhsType);
                        case TypeTags.TYPEREFDESC:
                            return getBitwiseShiftOpsForTypeSets(opKind,
                                    Types.getReferredType(lhsType), rhsType);
                        default:
                            return createShiftOperator(opKind, lhsType, rhsType);
                    }
            }
        }
        return symTable.notFoundSymbol;
    }

    private BSymbol createShiftOperator(OperatorKind opKind, BType lhsType, BType rhsType) {
        if (lhsType.isNullable() || rhsType.isNullable()) {
            BType intOptional = BUnionType.create(null, symTable.intType, symTable.nilType);
            return createBinaryOperator(opKind, lhsType, rhsType, intOptional);
        }
        return createBinaryOperator(opKind, lhsType, rhsType, symTable.intType);
    }

    public BSymbol getArithmeticOpsForTypeSets(OperatorKind opKind, BType lhsType, BType rhsType) {
        boolean validNumericOrStringTypeExists;
        switch (opKind) {
            case ADD:
                validNumericOrStringTypeExists = (types.validNumericTypeExists(lhsType) &&
                                                  types.validNumericTypeExists(rhsType)) ||
                                                 (types.validStringOrXmlTypeExists(lhsType) &&
                                                  types.validStringOrXmlTypeExists(rhsType));
                break;
            case SUB:
            case DIV:
            case MUL:
            case MOD:
                validNumericOrStringTypeExists = types.validNumericTypeExists(lhsType) &&
                                                 types.validNumericTypeExists(rhsType);
                break;
            default:
                return symTable.notFoundSymbol;
        }

        if (validNumericOrStringTypeExists) {
            BType compatibleType1;
            BType compatibleType2;
            if (lhsType.isNullable()) {
                compatibleType1 = types.findCompatibleType(types.getSafeType(lhsType, true, false));
            } else {
                compatibleType1 = types.findCompatibleType(lhsType);
            }

            if (rhsType.isNullable()) {
                compatibleType2 = types.findCompatibleType(types.getSafeType(rhsType, true, false));
            } else {
                compatibleType2 = types.findCompatibleType(rhsType);
            }

            if (compatibleType1 != compatibleType2 && types.isBasicNumericType(compatibleType1) &&
                    !isIntFloatingPointMultiplication(opKind, compatibleType1, compatibleType2)) {
                return symTable.notFoundSymbol;
            }

            BType returnType = compatibleType1.tag < compatibleType2.tag ? compatibleType2 : compatibleType1;
            if (lhsType.isNullable() || rhsType.isNullable()) {
                returnType = BUnionType.create(null, returnType, symTable.nilType);
            }

            return createBinaryOperator(opKind, lhsType, rhsType, returnType);
        }
        return symTable.notFoundSymbol;
    }

    private boolean isIntFloatingPointMultiplication(OperatorKind opKind, BType lhsCompatibleType,
                                                     BType rhsCompatibleType) {
        switch (opKind) {
            case MUL:
                return lhsCompatibleType.tag == TypeTags.INT && isFloatingPointType(rhsCompatibleType) ||
                        rhsCompatibleType.tag == TypeTags.INT && isFloatingPointType(lhsCompatibleType);
            case DIV:
            case MOD:
                return isFloatingPointType(lhsCompatibleType) && rhsCompatibleType.tag == TypeTags.INT;
            default:
                return false;
        }
    }

    private boolean isFloatingPointType(BType type) {
        return type.tag == TypeTags.DECIMAL || type.tag == TypeTags.FLOAT;
    }

    public BSymbol getUnaryOpsForTypeSets(OperatorKind opKind, BType type) {
        boolean validNumericTypeExists;
        switch (opKind) {
            case ADD:
            case SUB:
                validNumericTypeExists = types.validNumericTypeExists(type);
                break;
            default:
                return symTable.notFoundSymbol;
        }
        if (!validNumericTypeExists) {
            return symTable.notFoundSymbol;
        }
        if (opKind == OperatorKind.ADD) {
            return createUnaryOperator(opKind, type, type);
        }
        if (type.isNullable()) {
            BType compatibleType = types.findCompatibleType(types.getSafeType(type, true, false));
            return createUnaryOperator(opKind, type, BUnionType.create(null, compatibleType, symTable.nilType));
        }
        return createUnaryOperator(opKind, type, types.findCompatibleType(type));
    }

    public BSymbol getBinaryBitwiseOpsForTypeSets(OperatorKind opKind, BType lhsType, BType rhsType) {
        boolean validIntTypesExists;
        switch (opKind) {
            case BITWISE_AND:
            case BITWISE_OR:
            case BITWISE_XOR:
                validIntTypesExists = types.validIntegerTypeExists(lhsType) && types.validIntegerTypeExists(rhsType);
                break;
            default:
                return symTable.notFoundSymbol;
        }

        if (validIntTypesExists) {
            switch (opKind) {
                case BITWISE_AND:
                    switch (lhsType.tag) {
                        case TypeTags.UNSIGNED8_INT:
                        case TypeTags.BYTE:
                        case TypeTags.UNSIGNED16_INT:
                        case TypeTags.UNSIGNED32_INT:
                            return createBinaryOperator(opKind, lhsType, rhsType, lhsType);
                        case TypeTags.TYPEREFDESC:
                            return getBinaryBitwiseOpsForTypeSets(opKind,
                                    Types.getReferredType(lhsType), rhsType);
                        case TypeTags.INTERSECTION:
                            return getBinaryBitwiseOpsForTypeSets(opKind, ((BIntersectionType) lhsType).effectiveType,
                                    rhsType);
                    }
                    switch (rhsType.tag) {
                        case TypeTags.UNSIGNED8_INT:
                        case TypeTags.BYTE:
                        case TypeTags.UNSIGNED16_INT:
                        case TypeTags.UNSIGNED32_INT:
                            return createBinaryOperator(opKind, lhsType, rhsType, rhsType);
                        case TypeTags.TYPEREFDESC:
                            return getBinaryBitwiseOpsForTypeSets(opKind, lhsType,
                                    Types.getReferredType(rhsType));
                        case TypeTags.INTERSECTION:
                            return getBinaryBitwiseOpsForTypeSets(opKind, lhsType,
                                    ((BIntersectionType) rhsType).effectiveType);
                    }
                    if (lhsType.isNullable() || rhsType.isNullable()) {
                        BType intOptional = BUnionType.create(null, symTable.intType, symTable.nilType);
                        return createBinaryOperator(opKind, lhsType, rhsType, intOptional);
                    }
                    return createBinaryOperator(opKind, lhsType, rhsType, symTable.intType);
                case BITWISE_OR:
                case BITWISE_XOR:
                    if (lhsType.isNullable() || rhsType.isNullable()) {
                        BType intOptional = BUnionType.create(null, symTable.intType, symTable.nilType);
                        return createBinaryOperator(opKind, lhsType, rhsType, intOptional);
                    }
                    return createBinaryOperator(opKind, lhsType, rhsType, symTable.intType);
            }
        }
        return symTable.notFoundSymbol;
    }

    /**
     * Define binary comparison operator for valid ordered types.
     *
     * @param opKind Binary operator kind
     * @param lhsType Type of the left hand side value
     * @param rhsType Type of the right hand side value
     * @return <, <=, >, or >= symbol
     */
    public BSymbol getBinaryComparisonOpForTypeSets(OperatorKind opKind, BType lhsType, BType rhsType) {
        boolean validOrderedTypesExist;
        switch (opKind) {
            case LESS_THAN:
            case LESS_EQUAL:
            case GREATER_THAN:
            case GREATER_EQUAL:
                validOrderedTypesExist = types.isOrderedType(lhsType, false) &&
                        types.isOrderedType(rhsType, false) && types.isSameOrderedType(lhsType, rhsType);
                break;
            default:
                return symTable.notFoundSymbol;
        }

        if (validOrderedTypesExist) {
            switch (opKind) {
                case LESS_THAN:
                    return createBinaryComparisonOperator(OperatorKind.LESS_THAN, lhsType, rhsType);
                case LESS_EQUAL:
                    return createBinaryComparisonOperator(OperatorKind.LESS_EQUAL, lhsType, rhsType);
                case GREATER_THAN:
                    return createBinaryComparisonOperator(OperatorKind.GREATER_THAN, lhsType, rhsType);
                default:
                    return createBinaryComparisonOperator(OperatorKind.GREATER_EQUAL, lhsType, rhsType);
            }
        }
        return symTable.notFoundSymbol;
    }

    /**
     * Defines {@code ...} or {@code ..<} operator for int subtypes.
     *
     * @param opKind  Binary operator kind
     * @param lhsType Type of the left-hand side value
     * @param rhsType Type of the right-hand side value
     * @return Defined symbol
     */
    public BSymbol getRangeOpsForTypeSets(OperatorKind opKind, BType lhsType, BType rhsType) {
        if (opKind != OperatorKind.CLOSED_RANGE && opKind != OperatorKind.HALF_OPEN_RANGE) {
            return symTable.notFoundSymbol;
        }

        boolean validIntTypesExists = types.validIntegerTypeExists(lhsType) && types.validIntegerTypeExists(rhsType);
        if (!validIntTypesExists) {
            return symTable.notFoundSymbol;
        }

        return createBinaryOperator(opKind, lhsType, rhsType, symTable.intRangeType);
    }

    public boolean isBinaryShiftOperator(OperatorKind binaryOpKind) {
        return binaryOpKind == OperatorKind.BITWISE_LEFT_SHIFT ||
                binaryOpKind == OperatorKind.BITWISE_RIGHT_SHIFT ||
                binaryOpKind == OperatorKind.BITWISE_UNSIGNED_RIGHT_SHIFT;
    }

    public boolean isArithmeticOperator(OperatorKind binaryOpKind) {
        return binaryOpKind == OperatorKind.ADD || binaryOpKind == OperatorKind.SUB ||
                binaryOpKind == OperatorKind.DIV || binaryOpKind == OperatorKind.MUL ||
                binaryOpKind == OperatorKind.MOD;
    }

    public boolean isBinaryComparisonOperator(OperatorKind binaryOpKind) {
        return binaryOpKind == OperatorKind.LESS_THAN ||
                binaryOpKind == OperatorKind.LESS_EQUAL || binaryOpKind == OperatorKind.GREATER_THAN ||
                binaryOpKind == OperatorKind.GREATER_EQUAL;
    }

    public boolean markParameterizedType(BType type, BType constituentType) {
        if (Symbols.isFlagOn(constituentType.flags, Flags.PARAMETERIZED)) {
            type.tsymbol.flags |= Flags.PARAMETERIZED;
            type.flags |= Flags.PARAMETERIZED;
            return true;
        }
        return false;
    }

    public void markParameterizedType(BType enclosingType, Collection<BType> constituentTypes) {
        if (Symbols.isFlagOn(enclosingType.flags, Flags.PARAMETERIZED)) {
            return;
        }

        for (BType type : constituentTypes) {
            if (type == null) {
                // This is to avoid having to have this null check in each caller site, where some constituent types
                // are expected to be null at times. e.g., rest param
                continue;
            }
            if (markParameterizedType(enclosingType, type)) {
                break;
            }
        }
    }

    // private methods

    private BSymbol resolveOperator(ScopeEntry entry, List<BType> typeList) {
        BSymbol foundSymbol = symTable.notFoundSymbol;
        while (entry != NOT_FOUND_ENTRY) {
            BInvokableType opType = (BInvokableType) entry.symbol.type;
            if (typeList.size() == opType.paramTypes.size()) {
                boolean match = true;
                for (int i = 0; i < typeList.size(); i++) {
                    BType t = Types.getReferredType(typeList.get(i));
                    if ((t.getKind() == TypeKind.UNION) && (opType.paramTypes.get(i).getKind() == TypeKind.UNION)) {
                        if (!this.types.isSameType(t, opType.paramTypes.get(i))) {
                            match = false;
                        }
                    } else if (t.tag != opType.paramTypes.get(i).tag) {
                        match = false;
                        break;
                    }
                }

                if (match) {
                    foundSymbol = entry.symbol;
                    break;
                }
            }

            entry = entry.next;
        }

        return foundSymbol;
    }

    private BType visitBuiltInTypeNode(BLangType typeNode, AnalyzerData data, TypeKind typeKind) {
        Name typeName = names.fromTypeKind(typeKind);
        BSymbol typeSymbol = lookupMemberSymbol(typeNode.pos, symTable.rootScope, data.env, typeName, SymTag.TYPE);
        if (typeSymbol == symTable.notFoundSymbol) {
            dlog.error(typeNode.pos, data.diagCode, typeName);
        }

        typeNode.setBType(typeSymbol.type);
        return typeSymbol.type;
    }

    private void addNamespacesInScope(Map<Name, BXMLNSSymbol> namespaces, SymbolEnv env) {
        if (env == null) {
            return;
        }
        env.scope.entries.forEach((name, scopeEntry) -> {
            if (scopeEntry.symbol.kind == SymbolKind.XMLNS) {
                BXMLNSSymbol nsSymbol = (BXMLNSSymbol) scopeEntry.symbol;
                // Skip if the namespace is already added, by a child scope. That means it has been overridden.
                if (!namespaces.containsKey(name)) {
                    namespaces.put(name, nsSymbol);
                }
            }
        });
        addNamespacesInScope(namespaces, env.enclEnv);
    }

    private boolean isMemberAccessAllowed(SymbolEnv env, BSymbol symbol) {
        if (Symbols.isPublic(symbol)) {
            return true;
        }
        if (!Symbols.isPrivate(symbol)) {
            return env.enclPkg.symbol.pkgID.equals(symbol.pkgID);
        }
        if (env.enclType != null) {
            return env.enclType.getBType().tsymbol == symbol.owner;
        }
        return isMemberAllowed(env, symbol);
    }

    private boolean isMemberAllowed(SymbolEnv env, BSymbol symbol) {
        return env != null && (env.enclInvokable != null
                && env.enclInvokable.symbol.receiverSymbol != null
                && env.enclInvokable.symbol.receiverSymbol.type.tsymbol == symbol.owner
                || isMemberAllowed(env.enclEnv, symbol));
    }

    private BType computeIntersectionType(BLangIntersectionTypeNode intersectionTypeNode, AnalyzerData data) {
        List<BLangType> constituentTypeNodes = intersectionTypeNode.constituentTypeNodes;
        Map<BType, BLangType> typeBLangTypeMap = new HashMap<>();

        boolean validIntersection = true;
        boolean isErrorIntersection = false;
        boolean isAlreadyExistingType = false;

        BLangType bLangTypeOne = constituentTypeNodes.get(0);
        BType typeOne = resolveTypeNode(bLangTypeOne, data, data.env);
        if (typeOne == symTable.noType) {
            return symTable.noType;
        }

        typeBLangTypeMap.put(typeOne, bLangTypeOne);

        BLangType bLangTypeTwo = constituentTypeNodes.get(1);
        BType typeTwo = resolveTypeNode(bLangTypeTwo, data, data.env);
        if (typeTwo == symTable.noType) {
            return symTable.noType;
        }

        BType typeOneReference = Types.getReferredType(typeOne);
        BType typeTwoReference = Types.getReferredType(typeTwo);

        typeBLangTypeMap.put(typeTwo, bLangTypeTwo);

        boolean hasReadOnlyType = typeOneReference == symTable.readonlyType
                || typeTwoReference == symTable.readonlyType;

        if (typeOneReference.tag == TypeTags.ERROR || typeTwoReference.tag == TypeTags.ERROR) {
            isErrorIntersection = true;
        }

        if (!(hasReadOnlyType || isErrorIntersection)) {
            dlog.error(intersectionTypeNode.pos,
                    DiagnosticErrorCode.UNSUPPORTED_TYPE_INTERSECTION, intersectionTypeNode);
            return symTable.semanticError;
        }

        BType potentialIntersectionType = getPotentialIntersection(
                Types.IntersectionContext.from(dlog, bLangTypeOne.pos, bLangTypeTwo.pos),
                typeOne, typeTwo, data.env);
        if (typeOne == potentialIntersectionType || typeTwo == potentialIntersectionType) {
            isAlreadyExistingType = true;
        }

        LinkedHashSet<BType> constituentBTypes = new LinkedHashSet<>();
        constituentBTypes.add(typeOne);
        constituentBTypes.add(typeTwo);

        if (potentialIntersectionType == symTable.semanticError) {
            validIntersection = false;
        } else {
            for (int i = 2; i < constituentTypeNodes.size(); i++) {
                BLangType bLangType = constituentTypeNodes.get(i);
                BType type = resolveTypeNode(bLangType, data, data.env);
                if (type.tag == TypeTags.ERROR) {
                    isErrorIntersection = true;
                }
                typeBLangTypeMap.put(type, bLangType);

                if (!hasReadOnlyType) {
                    hasReadOnlyType = type == symTable.readonlyType;
                }

                if (type == symTable.noType) {
                    return symTable.noType;
                }

                BType tempIntersectionType = getPotentialIntersection(
                        Types.IntersectionContext.from(dlog, bLangTypeOne.pos, bLangTypeTwo.pos),
                        potentialIntersectionType, type, data.env);
                if (tempIntersectionType == symTable.semanticError) {
                    validIntersection = false;
                    break;
                }

                if (type == tempIntersectionType) {
                    potentialIntersectionType = type;
                    isAlreadyExistingType = true;
                } else if (potentialIntersectionType != tempIntersectionType) {
                    potentialIntersectionType = tempIntersectionType;
                    isAlreadyExistingType = false;
                }
                constituentBTypes.add(type);
            }
        }

        if (!validIntersection) {
            dlog.error(intersectionTypeNode.pos, DiagnosticErrorCode.INVALID_INTERSECTION_TYPE, intersectionTypeNode);
            return symTable.semanticError;
        }

        if (isErrorIntersection && !isAlreadyExistingType) {
            BType detailType = ((BErrorType) potentialIntersectionType).detailType;

            boolean existingErrorDetailType = false;
            if (detailType.tsymbol != null) {
                BSymbol detailTypeSymbol = lookupSymbolInMainSpace(data.env, detailType.tsymbol.name);
                if (detailTypeSymbol != symTable.notFoundSymbol) {
                    existingErrorDetailType = true;
                }
            }

            return createIntersectionErrorType((BErrorType) potentialIntersectionType, intersectionTypeNode.pos,
                    constituentBTypes, existingErrorDetailType, data.env);
        }

        if (types.isInherentlyImmutableType(potentialIntersectionType) ||
                (Symbols.isFlagOn(potentialIntersectionType.flags, Flags.READONLY) &&
                        // For objects, a new type has to be created.
                        !types.isSubTypeOfBaseType(potentialIntersectionType, TypeTags.OBJECT))) {
            return potentialIntersectionType;
        }

        PackageID packageID = data.env.enclPkg.packageID;
        if (!types.isSelectivelyImmutableType(potentialIntersectionType, false, packageID)) {
            if (types.isSelectivelyImmutableType(potentialIntersectionType, packageID)) {
                // This intersection would have been valid if not for `readonly object`s.
                dlog.error(intersectionTypeNode.pos, DiagnosticErrorCode.INVALID_READONLY_OBJECT_INTERSECTION_TYPE);
            } else {
                dlog.error(intersectionTypeNode.pos, DiagnosticErrorCode.INVALID_READONLY_INTERSECTION_TYPE,
                           potentialIntersectionType);
            }
            return symTable.semanticError;
        }

        BLangType typeNode = typeBLangTypeMap.get(potentialIntersectionType);
        Set<Flag> flagSet;
        if (typeNode == null) {
            flagSet = new HashSet<>();
        } else if (typeNode.getKind() == NodeKind.OBJECT_TYPE) {
            flagSet = ((BLangObjectTypeNode) typeNode).flagSet;
        } else if (typeNode.getKind() == NodeKind.USER_DEFINED_TYPE) {
            flagSet = typeNode.flagSet;
        } else {
            flagSet = new HashSet<>();
        }
        return ImmutableTypeCloner.getImmutableIntersectionType(intersectionTypeNode.pos, types,
                        potentialIntersectionType,
                data.env, symTable, anonymousModelHelper, names, flagSet);
    }

    private BIntersectionType createIntersectionErrorType(BErrorType intersectionErrorType,
                                                          Location pos,
                                                          LinkedHashSet<BType> constituentBTypes,
                                                          boolean isAlreadyDefinedDetailType, SymbolEnv env) {

        BSymbol owner = intersectionErrorType.tsymbol.owner;
        PackageID pkgId = intersectionErrorType.tsymbol.pkgID;
        SymbolEnv pkgEnv = symTable.pkgEnvMap.get(env.enclPkg.symbol);

        if (!isAlreadyDefinedDetailType && intersectionErrorType.detailType.tag == TypeTags.RECORD) {
            defineErrorDetailRecord((BRecordType) intersectionErrorType.detailType, pos, pkgEnv);
        }
        return createIntersectionErrorType(intersectionErrorType, constituentBTypes, pkgId, owner, pos);
    }

    private void defineErrorDetailRecord(BRecordType detailRecord, Location pos, SymbolEnv env) {
        BRecordTypeSymbol detailRecordSymbol = (BRecordTypeSymbol) detailRecord.tsymbol;

        for (BField field : detailRecord.fields.values()) {
            BVarSymbol fieldSymbol = field.symbol;
            detailRecordSymbol.scope.define(fieldSymbol.name, fieldSymbol);
        }

        BLangRecordTypeNode detailRecordTypeNode = TypeDefBuilderHelper.createRecordTypeNode(new ArrayList<>(),
                                                                                             detailRecord, pos);
        TypeDefBuilderHelper.createInitFunctionForRecordType(detailRecordTypeNode, env, names, symTable);
        BLangTypeDefinition detailRecordTypeDefinition = TypeDefBuilderHelper.createTypeDefinitionForTSymbol(
                detailRecord, detailRecordSymbol, detailRecordTypeNode, env);
        detailRecordTypeDefinition.pos = pos;
    }

    private BIntersectionType createIntersectionErrorType(IntersectableReferenceType effectiveType,
                                                          LinkedHashSet<BType> constituentBTypes, PackageID pkgId,
                                                          BSymbol owner, Location pos) {

        BTypeSymbol intersectionTypeSymbol =
                Symbols.createTypeSymbol(SymTag.INTERSECTION_TYPE, 0, Names.EMPTY, pkgId, null, owner, pos, VIRTUAL);

        BIntersectionType intersectionType =
                new BIntersectionType(intersectionTypeSymbol, constituentBTypes, effectiveType);
        intersectionTypeSymbol.type = intersectionType;
        return intersectionType;
    }

    private BType getPotentialIntersection(Types.IntersectionContext intersectionContext,
                                           BType lhsType, BType rhsType, SymbolEnv env) {
        if (lhsType == symTable.readonlyType) {
            return rhsType;
        }

        if (rhsType == symTable.readonlyType) {
            return lhsType;
        }

        return types.getTypeIntersection(intersectionContext, lhsType, rhsType, env);
    }

    boolean validateInferTypedescParams(Location pos, List<? extends BLangVariable> parameters, BType retType) {
        int inferTypedescParamCount = 0;
        BVarSymbol paramWithInferredTypedescDefault = null;
        Location inferDefaultLocation = null;

        for (BLangVariable parameter : parameters) {
            BType type = parameter.getBType();
            BLangExpression expr = parameter.expr;
            if (type != null && type.tag == TypeTags.TYPEDESC && expr != null &&
                    expr.getKind() == NodeKind.INFER_TYPEDESC_EXPR) {
                paramWithInferredTypedescDefault = parameter.symbol;
                inferDefaultLocation = expr.pos;
                inferTypedescParamCount++;
            }
        }

        if (inferTypedescParamCount > 1) {
            dlog.error(pos, DiagnosticErrorCode.MULTIPLE_INFER_TYPEDESC_PARAMS);
            return false;
        }

        if (paramWithInferredTypedescDefault == null) {
            return true;
        }

        if (retType == null) {
            dlog.error(inferDefaultLocation,
                       DiagnosticErrorCode.CANNOT_USE_INFERRED_TYPEDESC_DEFAULT_WITH_UNREFERENCED_PARAM);
            return false;
        }

        if (unifier.refersInferableParamName(paramWithInferredTypedescDefault.name.value, retType)) {
            return true;
        }

        dlog.error(inferDefaultLocation,
                   DiagnosticErrorCode.CANNOT_USE_INFERRED_TYPEDESC_DEFAULT_WITH_UNREFERENCED_PARAM);
        return false;
    }

    private boolean isModuleLevelVar(BSymbol symbol) {
        return symbol.getKind() == SymbolKind.VARIABLE && symbol.owner.getKind() == SymbolKind.PACKAGE;
    }

    public void populateAnnotationAttachmentSymbol(BLangAnnotationAttachment annotationAttachment, SymbolEnv env,
                                                   ConstantValueResolver constantValueResolver) {
        populateAnnotationAttachmentSymbol(annotationAttachment, env, constantValueResolver, new Stack<>());
    }
    public void populateAnnotationAttachmentSymbol(BLangAnnotationAttachment annotationAttachment, SymbolEnv env,
                                                   ConstantValueResolver constantValueResolver,
                                                   Stack<String> anonTypeNameSuffixes) {
        BAnnotationSymbol annotationSymbol = annotationAttachment.annotationSymbol;

        if (annotationSymbol == null) {
            return;
        }

        if (!Symbols.isFlagOn(annotationSymbol.flags, Flags.CONSTANT)) {
            annotationAttachment.annotationAttachmentSymbol =
                    new BAnnotationAttachmentSymbol(annotationSymbol, env.enclPkg.packageID, env.scope.owner,
                                                    annotationAttachment.pos, SOURCE, annotationSymbol.attachedType);
            return;
        }

        BLangExpression expr = annotationAttachment.expr;

        BType attachedType = annotationAttachment.annotationSymbol.attachedType;
        if (attachedType == null) {
            attachedType = symTable.trueType;
        } else {
            attachedType = Types.getReferredType(attachedType);
            attachedType = attachedType.tag == TypeTags.ARRAY ? ((BArrayType) attachedType).eType : attachedType;
        }

        BConstantSymbol constantSymbol = new BConstantSymbol(0, Names.EMPTY, Names.EMPTY, env.enclPkg.packageID,
                                                             attachedType, attachedType, env.scope.owner,
                                                             annotationAttachment.pos, VIRTUAL);

        BLangConstantValue constAnnotationValue;

        if (expr == null) {
            if (types.isAssignable(attachedType, symTable.trueType)) {
                // https://github.com/ballerina-platform/ballerina-lang/issues/35127
                constAnnotationValue = new BLangConstantValue(true, symTable.booleanType);
                constantSymbol.value = constAnnotationValue;
            } else {
                // TODO: 2022-03-06 Need to handle defaults coming from records.
                BLangRecordLiteral mappingConstructor = (BLangRecordLiteral) TreeBuilder.createRecordLiteralNode();
                mappingConstructor.setBType(attachedType);
                mappingConstructor.typeChecked = true;

                constAnnotationValue = constantValueResolver.constructBLangConstantValueWithExactType(
                        mappingConstructor, constantSymbol, env);
            }
        } else {
            constAnnotationValue = constantValueResolver.constructBLangConstantValueWithExactType(expr, constantSymbol,
                    env, anonTypeNameSuffixes);
        }

        constantSymbol.type = constAnnotationValue.type;

        annotationAttachment.annotationAttachmentSymbol =
                new BAnnotationAttachmentSymbol.BConstAnnotationAttachmentSymbol(annotationSymbol,
                                                                                 env.enclPkg.packageID,
                                                                                 env.scope.owner,
                                                                                 annotationAttachment.pos, SOURCE,
                                                                                 constantSymbol);
    }

    public Set<BVarSymbol> getConfigVarSymbolsIncludingImportedModules(BPackageSymbol packageSymbol) {
        Set<BVarSymbol> configVars = new HashSet<>();
        populateConfigurableVars(packageSymbol, configVars);
        if (!packageSymbol.imports.isEmpty()) {
            for (BPackageSymbol importSymbol : packageSymbol.imports) {
                populateConfigurableVars(importSymbol, configVars);
            }
        }
        return configVars;
    }

    private void populateConfigurableVars(BPackageSymbol pkgSymbol, Set<BVarSymbol> configVars) {
        for (Scope.ScopeEntry entry : pkgSymbol.scope.entries.values()) {
            BSymbol symbol = entry.symbol;
            if (symbol != null) {
                if (symbol.tag == SymTag.TYPE_DEF) {
                    symbol = symbol.type.tsymbol;
                }
                if (symbol != null && symbol.tag == SymTag.VARIABLE
                        && Symbols.isFlagOn(symbol.flags, Flags.CONFIGURABLE)) {
                    configVars.add((BVarSymbol) symbol);
                }
            }
        }
    }

    public BAnnotationSymbol getStrandAnnotationSymbol() {
        return (BAnnotationSymbol) lookupSymbolInAnnotationSpace(
                symTable.pkgEnvMap.get(symTable.rootPkgSymbol), names.fromString("strand"));
    }

    private static class ParameterizedTypeInfo {
        BType paramValueType;
        int index = -1;

        private ParameterizedTypeInfo(BType paramValueType) {
            this.paramValueType = paramValueType;
        }

        private ParameterizedTypeInfo(BType paramValueType, int index) {
            this.paramValueType = paramValueType;
            this.index = index;
        }
    }

    private BSymbol resolveClientDeclPrefix(BSymbol symbol) {
        Location location = symbol.pos;
        if (!this.clientDeclarations.containsKey(location)) {
            return symTable.notFoundSymbol;
        }

        PackageID packageID = this.clientDeclarations.get(location);
        for (BPackageSymbol moduleSymbol : symTable.pkgEnvMap.keySet()) {
            if (packageID.equals(moduleSymbol.pkgID)) {
                return moduleSymbol;
            }
        }
        return symTable.notFoundSymbol;
    }

    /**
     * @since 2.0.0
     */
    public static class AnalyzerData {
        SymbolEnv env;
        DiagnosticCode diagCode;

        public AnalyzerData(SymbolEnv env) {
            this.env = env;
        }
    }
}<|MERGE_RESOLUTION|>--- conflicted
+++ resolved
@@ -182,12 +182,9 @@
         this.missingNodesHelper = BLangMissingNodesHelper.getInstance(context);
         this.semanticAnalyzer = SemanticAnalyzer.getInstance(context);
         this.unifier = new Unifier();
-<<<<<<< HEAD
+        this.anonTypeNameSuffixes = new Stack<>();
         // TODO: 2022-08-12 Get from context.
         this.clientDeclarations = new HashMap<>();
-=======
-        this.anonTypeNameSuffixes = new Stack<>();
->>>>>>> 37404167
     }
 
     @Override
