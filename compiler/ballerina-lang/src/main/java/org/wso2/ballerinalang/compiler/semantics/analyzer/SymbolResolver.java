--- conflicted
+++ resolved
@@ -1448,13 +1448,8 @@
             BLangSimpleVariable param = params.get(i);
 
             if (param.name.value.equals(varSym.name.value)) {
-<<<<<<< HEAD
                 if (param.expr == null || param.expr.getKind() == NodeKind.INFER_TYPEDESC_EXPR) {
-                    return ((BTypedescType) varSym.type).constraint;
-=======
-                if (param.expr == null) {
                     return new ParameterizedTypeInfo(((BTypedescType) varSym.type).constraint, i);
->>>>>>> fe7a14cb
                 }
 
                 NodeKind defaultValueExprKind = param.expr.getKind();
