--- conflicted
+++ resolved
@@ -278,13 +278,8 @@
         return types.getCastOperator(expr, sourceType, targetType);
     }
 
-<<<<<<< HEAD
-    public BSymbol resolveTypeCastOrAssertionOperator(BType sourceType, BType targetType) {
-        return types.getTypeAssertionOperator(sourceType, targetType);
-=======
     public BSymbol resolveTypeCastOperator(BLangExpression expr, BType sourceType, BType targetType) {
         return types.getTypeCastOperator(expr, sourceType, targetType);
->>>>>>> e65edb2d
     }
 
     public BSymbol resolveBinaryOperator(OperatorKind opKind,
