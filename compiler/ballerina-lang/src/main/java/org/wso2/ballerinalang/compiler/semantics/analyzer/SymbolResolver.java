--- conflicted
+++ resolved
@@ -987,10 +987,6 @@
         }
         return symTable.notFoundSymbol;
     }
-<<<<<<< HEAD
-
-=======
->>>>>>> a65a9e05
 
     // private methods
 
