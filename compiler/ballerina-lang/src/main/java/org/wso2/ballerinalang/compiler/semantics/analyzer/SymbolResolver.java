--- conflicted
+++ resolved
@@ -846,20 +846,6 @@
             }
             symTable.errorType = (BErrorType) entry.symbol.type;
             symTable.detailType = (BMapType) symTable.errorType.detailType;
-<<<<<<< HEAD
-            symTable.pureType = BUnionType.create(null, symTable.anydataType, this.symTable.errorType);
-            symTable.streamType = new BStreamType(TypeTags.STREAM, symTable.pureType, symTable.neverType, null);
-            symTable.tableType = new BTableType(TypeTags.TABLE, symTable.pureType, null);
-            symTable.defineOperators(); // Define all operators e.g. binary, unary, cast and conversion
-            symTable.pureType = BUnionType.create(null, symTable.anydataType, symTable.errorType);
-            symTable.errorOrNilType = BUnionType.create(null, symTable.errorType, symTable.nilType);
-            symTable.anyOrErrorType = BUnionType.create(null, symTable.anyType, symTable.errorType);
-            symTable.mapAllType = new BMapType(TypeTags.MAP, symTable.anyOrErrorType, null);
-            symTable.arrayAllType = new BArrayType(symTable.anyOrErrorType);
-            symTable.typeDesc.constraint = symTable.anyOrErrorType;
-            symTable.futureType.constraint = symTable.anyOrErrorType;
-=======
->>>>>>> 534c89db
             return;
         }
         throw new IllegalStateException("built-in error not found ?");
