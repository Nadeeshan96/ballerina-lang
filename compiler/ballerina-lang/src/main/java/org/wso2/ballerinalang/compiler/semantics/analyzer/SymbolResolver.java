/*
 *  Copyright (c) 2017, WSO2 Inc. (http://www.wso2.org) All Rights Reserved.
 *
 *  WSO2 Inc. licenses this file to you under the Apache License,
 *  Version 2.0 (the "License"); you may not use this file except
 *  in compliance with the License.
 *  You may obtain a copy of the License at
 *
 *    http://www.apache.org/licenses/LICENSE-2.0
 *
 *  Unless required by applicable law or agreed to in writing,
 *  software distributed under the License is distributed on an
 *  "AS IS" BASIS, WITHOUT WARRANTIES OR CONDITIONS OF ANY
 *  KIND, either express or implied.  See the License for the
 *  specific language governing permissions and limitations
 *  under the License.
 */
package org.wso2.ballerinalang.compiler.semantics.analyzer;

import org.ballerinalang.model.elements.Flag;
import org.ballerinalang.model.elements.PackageID;
import org.ballerinalang.model.symbols.SymbolKind;
import org.ballerinalang.model.tree.OperatorKind;
import org.ballerinalang.model.types.TypeKind;
import org.ballerinalang.util.diagnostic.DiagnosticCode;
import org.wso2.ballerinalang.compiler.semantics.model.BLangBuiltInMethod;
import org.wso2.ballerinalang.compiler.semantics.model.Scope;
import org.wso2.ballerinalang.compiler.semantics.model.Scope.ScopeEntry;
import org.wso2.ballerinalang.compiler.semantics.model.SymbolEnv;
import org.wso2.ballerinalang.compiler.semantics.model.SymbolTable;
import org.wso2.ballerinalang.compiler.semantics.model.symbols.BCastOperatorSymbol;
import org.wso2.ballerinalang.compiler.semantics.model.symbols.BErrorTypeSymbol;
import org.wso2.ballerinalang.compiler.semantics.model.symbols.BInvokableSymbol;
import org.wso2.ballerinalang.compiler.semantics.model.symbols.BObjectTypeSymbol;
import org.wso2.ballerinalang.compiler.semantics.model.symbols.BOperatorSymbol;
import org.wso2.ballerinalang.compiler.semantics.model.symbols.BPackageSymbol;
import org.wso2.ballerinalang.compiler.semantics.model.symbols.BRecordTypeSymbol;
import org.wso2.ballerinalang.compiler.semantics.model.symbols.BSymbol;
import org.wso2.ballerinalang.compiler.semantics.model.symbols.BTypeSymbol;
import org.wso2.ballerinalang.compiler.semantics.model.symbols.BVarSymbol;
import org.wso2.ballerinalang.compiler.semantics.model.symbols.BXMLNSSymbol;
import org.wso2.ballerinalang.compiler.semantics.model.symbols.SymTag;
import org.wso2.ballerinalang.compiler.semantics.model.symbols.Symbols;
import org.wso2.ballerinalang.compiler.semantics.model.types.BArrayType;
import org.wso2.ballerinalang.compiler.semantics.model.types.BErrorType;
import org.wso2.ballerinalang.compiler.semantics.model.types.BFiniteType;
import org.wso2.ballerinalang.compiler.semantics.model.types.BFutureType;
import org.wso2.ballerinalang.compiler.semantics.model.types.BInvokableType;
import org.wso2.ballerinalang.compiler.semantics.model.types.BMapType;
import org.wso2.ballerinalang.compiler.semantics.model.types.BObjectType;
import org.wso2.ballerinalang.compiler.semantics.model.types.BRecordType;
import org.wso2.ballerinalang.compiler.semantics.model.types.BServiceType;
import org.wso2.ballerinalang.compiler.semantics.model.types.BStreamType;
import org.wso2.ballerinalang.compiler.semantics.model.types.BTableType;
import org.wso2.ballerinalang.compiler.semantics.model.types.BTupleType;
import org.wso2.ballerinalang.compiler.semantics.model.types.BType;
import org.wso2.ballerinalang.compiler.semantics.model.types.BTypedescType;
import org.wso2.ballerinalang.compiler.semantics.model.types.BUnionType;
import org.wso2.ballerinalang.compiler.tree.BLangNodeVisitor;
import org.wso2.ballerinalang.compiler.tree.expressions.BLangBinaryExpr;
import org.wso2.ballerinalang.compiler.tree.expressions.BLangExpression;
import org.wso2.ballerinalang.compiler.tree.expressions.BLangLiteral;
import org.wso2.ballerinalang.compiler.tree.types.BLangArrayType;
import org.wso2.ballerinalang.compiler.tree.types.BLangBuiltInRefTypeNode;
import org.wso2.ballerinalang.compiler.tree.types.BLangConstrainedType;
import org.wso2.ballerinalang.compiler.tree.types.BLangErrorType;
import org.wso2.ballerinalang.compiler.tree.types.BLangFiniteTypeNode;
import org.wso2.ballerinalang.compiler.tree.types.BLangFunctionTypeNode;
import org.wso2.ballerinalang.compiler.tree.types.BLangObjectTypeNode;
import org.wso2.ballerinalang.compiler.tree.types.BLangRecordTypeNode;
import org.wso2.ballerinalang.compiler.tree.types.BLangTupleTypeNode;
import org.wso2.ballerinalang.compiler.tree.types.BLangType;
import org.wso2.ballerinalang.compiler.tree.types.BLangUnionTypeNode;
import org.wso2.ballerinalang.compiler.tree.types.BLangUserDefinedType;
import org.wso2.ballerinalang.compiler.tree.types.BLangValueType;
import org.wso2.ballerinalang.compiler.util.BArrayState;
import org.wso2.ballerinalang.compiler.util.CompilerContext;
import org.wso2.ballerinalang.compiler.util.Name;
import org.wso2.ballerinalang.compiler.util.Names;
import org.wso2.ballerinalang.compiler.util.TypeTags;
import org.wso2.ballerinalang.compiler.util.diagnotic.BLangDiagnosticLog;
import org.wso2.ballerinalang.compiler.util.diagnotic.DiagnosticPos;
import org.wso2.ballerinalang.programfile.InstructionCodes;
import org.wso2.ballerinalang.util.Flags;
import org.wso2.ballerinalang.util.Lists;

import java.util.ArrayList;
import java.util.Arrays;
import java.util.EnumSet;
import java.util.HashMap;
import java.util.Iterator;
import java.util.LinkedHashMap;
import java.util.LinkedHashSet;
import java.util.List;
import java.util.Map;
import java.util.Optional;
import java.util.stream.Collectors;
import java.util.stream.Stream;

import static java.lang.String.format;
import static org.wso2.ballerinalang.compiler.semantics.model.Scope.NOT_FOUND_ENTRY;
import static org.wso2.ballerinalang.compiler.semantics.model.SymbolTable.UTILS;
import static org.wso2.ballerinalang.compiler.util.Constants.OPEN_SEALED_ARRAY_INDICATOR;
import static org.wso2.ballerinalang.compiler.util.Constants.UNSEALED_ARRAY_INDICATOR;

/**
 * @since 0.94
 */
public class SymbolResolver extends BLangNodeVisitor {
    private static final CompilerContext.Key<SymbolResolver> SYMBOL_RESOLVER_KEY =
            new CompilerContext.Key<>();

    private SymbolTable symTable;
    private Names names;
    private BLangDiagnosticLog dlog;
    private Types types;

    private SymbolEnv env;
    private BType resultType;
    private DiagnosticCode diagCode;

    public static SymbolResolver getInstance(CompilerContext context) {
        SymbolResolver symbolResolver = context.get(SYMBOL_RESOLVER_KEY);
        if (symbolResolver == null) {
            symbolResolver = new SymbolResolver(context);
        }

        return symbolResolver;
    }

    public SymbolResolver(CompilerContext context) {
        context.put(SYMBOL_RESOLVER_KEY, this);

        this.symTable = SymbolTable.getInstance(context);
        this.names = Names.getInstance(context);
        this.dlog = BLangDiagnosticLog.getInstance(context);
        this.types = Types.getInstance(context);
    }

    public boolean checkForUniqueSymbol(DiagnosticPos pos, SymbolEnv env, BSymbol symbol, int expSymTag) {
        //lookup symbol
        BSymbol foundSym = lookupSymbol(env, symbol.name, expSymTag);

        //if symbol is not found then it is unique for the current scope
        if (foundSym == symTable.notFoundSymbol) {
            return true;
        }

        if ((foundSym.tag & SymTag.SERVICE) == SymTag.SERVICE) {
            // In order to remove duplicate errors.
            return false;
        }

        // if a symbol is found, then check whether it is unique
        return isDistinctSymbol(pos, symbol, foundSym);
    }

    public boolean checkForUniqueSymbol(SymbolEnv env, BSymbol symbol, int expSymTag) {
        BSymbol foundSym = lookupSymbol(env, symbol.name, expSymTag);
        if (foundSym == symTable.notFoundSymbol) {
            return true;
        }
        return isDistinctSymbol(symbol, foundSym);
    }

    /**
     * This method will check whether the given symbol that is being defined is unique by only checking its current
     * environment scope.
     *
     * @param pos       symbol pos for diagnostic purpose.
     * @param env       symbol environment to lookup.
     * @param symbol    the symbol that is being defined.
     * @param expSymTag expected tag of the symbol for.
     * @return true if the symbol is unique, false otherwise.
     */
    public boolean checkForUniqueSymbolInCurrentScope(DiagnosticPos pos, SymbolEnv env, BSymbol symbol,
                                                      int expSymTag) {
        //lookup in current scope
        BSymbol foundSym = lookupSymbolInGivenScope(env, symbol.name, expSymTag);

        //if symbol is not found then it is unique for the current scope
        if (foundSym == symTable.notFoundSymbol) {
            return true;
        }

        //if a symbol is found, then check whether it is unique
        return isDistinctSymbol(pos, symbol, foundSym);
    }

    /**
     * This method will check whether the symbol being defined is unique comparing it with the found symbol
     * from the scope.
     *
     * @param pos      symbol pos for diagnostic purpose.
     * @param symbol   symbol that is being defined.
     * @param foundSym symbol that is found from the scope.
     * @return true if the symbol is unique, false otherwise.
     */
    private boolean isDistinctSymbol(DiagnosticPos pos, BSymbol symbol, BSymbol foundSym) {
        // It is allowed to have a error constructor symbol with the same name as a type def.
        if (symbol.tag == SymTag.CONSTRUCTOR && foundSym.tag == SymTag.ERROR) {
            return false;
        }

        // Type names should be unique and cannot be shadowed
        if ((foundSym.tag & SymTag.TYPE) == SymTag.TYPE) {
            dlog.error(pos, DiagnosticCode.REDECLARED_SYMBOL, symbol.name);
            return false;
        }

        if (isSymbolDefinedInRootPkgLvl(foundSym)) {
            dlog.error(pos, DiagnosticCode.REDECLARED_BUILTIN_SYMBOL, symbol.name);
            return false;
        }

        if (hasSameOwner(symbol, foundSym)) {
            dlog.error(pos, DiagnosticCode.REDECLARED_SYMBOL, symbol.name);
            return false;
        }

        return true;
    }

    /**
     * This method will check whether the symbol being defined is unique comparing it with the found symbol
     * from the scope.
     *
     * @param symbol   symbol that is being defined.
     * @param foundSym symbol that is found from the scope.
     * @return true if the symbol is unique, false otherwise.
     */
    private boolean isDistinctSymbol(BSymbol symbol, BSymbol foundSym) {
        // It is allowed to have a error constructor symbol with the same name as a type def.
        if (symbol.tag == SymTag.CONSTRUCTOR && foundSym.tag == SymTag.ERROR) {
            return false;
        }

        // Type names should be unique and cannot be shadowed
        if ((foundSym.tag & SymTag.TYPE) == SymTag.TYPE) {
            return false;
        }

        if (isSymbolDefinedInRootPkgLvl(foundSym)) {
            return false;
        }

        return !hasSameOwner(symbol, foundSym);
    }


    private boolean hasSameOwner(BSymbol symbol, BSymbol foundSym) {
        // check whether the given symbol owner is same as found symbol's owner
        if (foundSym.owner == symbol.owner) {
            return true;
        }

        // If the symbol being defined is inside a lambda and the existing symbol is defined inside a function, both
        // symbols are in the same block scope.
        return Symbols.isFlagOn(symbol.owner.flags, Flags.LAMBDA) &&
                ((foundSym.owner.tag & SymTag.INVOKABLE) == SymTag.INVOKABLE);
    }

    private boolean isSymbolDefinedInRootPkgLvl(BSymbol foundSym) {
        return symTable.rootPkgSymbol.pkgID.equals(foundSym.pkgID) &&
                (foundSym.tag & SymTag.VARIABLE_NAME) == SymTag.VARIABLE_NAME;
    }

    /**
     * Lookup the symbol using given name in the given environment scope only.
     *
     * @param env       environment to lookup the symbol.
     * @param name      name of the symbol to lookup.
     * @param expSymTag expected tag of the symbol.
     * @return if a symbol is found return it.
     */
    public BSymbol lookupSymbolInGivenScope(SymbolEnv env, Name name, int expSymTag) {
        ScopeEntry entry = env.scope.lookup(name);
        while (entry != NOT_FOUND_ENTRY) {
            if (symTable.rootPkgSymbol.pkgID.equals(entry.symbol.pkgID) &&
                    (entry.symbol.tag & SymTag.VARIABLE_NAME) == SymTag.VARIABLE_NAME) {
                return entry.symbol;
            }
            if ((entry.symbol.tag & expSymTag) == expSymTag) {
                return entry.symbol;
            }
            entry = entry.next;
        }
        return symTable.notFoundSymbol;
    }

    public boolean checkForUniqueMemberSymbol(DiagnosticPos pos, SymbolEnv env, BSymbol symbol) {
        BSymbol foundSym = lookupMemberSymbol(pos, env.scope, env, symbol.name, symbol.tag);
        if (foundSym != symTable.notFoundSymbol) {
            dlog.error(pos, DiagnosticCode.REDECLARED_SYMBOL, symbol.name);
            return false;
        }

        return true;
    }

    public BSymbol resolveImplicitCastOp(BType sourceType,
                                         BType targetType) {
        BSymbol symbol = resolveOperator(Names.CAST_OP, Lists.of(sourceType, targetType));
        if (symbol == symTable.notFoundSymbol) {
            return symbol;
        }

        BCastOperatorSymbol castSymbol = (BCastOperatorSymbol) symbol;
        if (castSymbol.implicit) {
            return symbol;
        }

        return symTable.notFoundSymbol;
    }

    public BSymbol resolveConversionOperator(BType sourceType, BType targetType) {
        return types.getConversionOperator(sourceType, targetType);
    }

    public BSymbol resolveCastOperator(BLangExpression expr, BType sourceType, BType targetType) {
        return types.getCastOperator(expr, sourceType, targetType);
    }

    public BSymbol resolveTypeCastOperator(BLangExpression expr, BType sourceType, BType targetType) {
        return types.getTypeCastOperator(expr, sourceType, targetType);
    }

    public BSymbol resolveBinaryOperator(OperatorKind opKind,
                                         BType lhsType,
                                         BType rhsType) {
        return resolveOperator(names.fromString(opKind.value()), Lists.of(lhsType, rhsType));
    }

    public BSymbol resolveBuiltinOperator(Name method, BType... args) {
        BType type = args[0];
        switch (type.tag) {
            case TypeTags.RECORD:
                type = symTable.recordType;
                break;
            case TypeTags.ARRAY:
                type = symTable.arrayType;
                break;
            case TypeTags.TUPLE:
                type = symTable.tupleType;
                break;
            case TypeTags.ERROR:
                type = symTable.errorType;
                break;
            case TypeTags.MAP:
                type = symTable.mapType;
                break;
        }

        List<BType> argsList = Lists.of(type);
        List<BType> paramTypes = Arrays.asList(args).subList(1, args.length);
        argsList.addAll(paramTypes);
        return resolveOperator(method, argsList);
    }

<<<<<<< HEAD
    BSymbol createSymbolForStampOperator(DiagnosticPos pos, Name name, List<BLangExpression> functionArgList,
                                         BLangExpression targetTypeExpression) {
        // If there are more than one argument for stamp in-built function then fail.
        if (functionArgList.size() < 1) {
            dlog.error(pos, DiagnosticCode.NOT_ENOUGH_ARGS_FUNC_CALL, name);
            return symTable.invalidUsageSymbol;
        }

        if (functionArgList.size() > 1) {
            dlog.error(pos, DiagnosticCode.TOO_MANY_ARGS_FUNC_CALL, name);
            return symTable.invalidUsageSymbol;
        }

        BLangExpression argumentExpression = functionArgList.get(0);
        BType variableSourceType = argumentExpression.type;
        if (!types.isLikeAnydataOrNotNil(variableSourceType) || !isStampSupportedForSourceType(variableSourceType)) {
            dlog.error(pos, DiagnosticCode.NOT_SUPPORTED_SOURCE_TYPE_FOR_STAMP, variableSourceType.toString());
            return symTable.invalidUsageSymbol;
        }

        // Stamp in-built function can only called on typedesc.
        if (targetTypeExpression.type.tag != TypeTags.TYPEDESC) {
            dlog.error(pos, DiagnosticCode.FUNC_DEFINED_ON_NOT_SUPPORTED_TYPE, name,
                    variableSourceType.toString());
            return symTable.invalidUsageSymbol;
        }

        BType targetType = resolveTargetType(targetTypeExpression);
        if (targetType == null) {
            return symTable.notFoundSymbol;
        }

        if (!targetType.isAnydata()) {
            dlog.error(pos, DiagnosticCode.INCOMPATIBLE_STAMP_TYPE, variableSourceType, targetType);
            return symTable.invalidUsageSymbol;
        }

        return resolveTargetSymbolForStamping(targetType, variableSourceType, name, pos);
    }


    public BSymbol createSymbolForDetailBuiltInMethod(BLangIdentifier name, BType type) {
        if (type.tag != TypeTags.ERROR) {
            return symTable.notFoundSymbol;
        }
        return symTable.createOperator(names.fromIdNode(name), new ArrayList<>(), ((BErrorType) type).detailType,
                                       InstructionCodes.NOP);
    }

    public BSymbol createSymbolForConvertOperator(DiagnosticPos pos, Name name, List<BLangExpression> functionArgList,
                                          BLangExpression targetTypeExpression) {
        // If there are more than one argument for convert in-built function then fail.
        if (functionArgList.size() < 1) {
            dlog.error(pos, DiagnosticCode.NOT_ENOUGH_ARGS_FUNC_CALL, name);
            return symTable.invalidUsageSymbol;
        }
        if (functionArgList.size() > 1) {
            dlog.error(pos, DiagnosticCode.TOO_MANY_ARGS_FUNC_CALL, name);
            return symTable.invalidUsageSymbol;
        }

        BLangExpression argumentExpression = functionArgList.get(0);
        BType variableSourceType = argumentExpression.type;
        // Convert in-built function can only called on typedesc.
        if (targetTypeExpression.type.tag != TypeTags.TYPEDESC) {
            dlog.error(pos, DiagnosticCode.FUNC_DEFINED_ON_NOT_SUPPORTED_TYPE, name, variableSourceType.toString());
            return symTable.invalidUsageSymbol;
        }

        BType targetType = resolveTargetType(targetTypeExpression);
        if (targetType == null) {
            return symTable.notFoundSymbol;
        }
        // Check whether the types are anydata, since conversion is supported only for any data types.
        if (!isConvertSupportedForSourceType(variableSourceType) || !targetType.isAnydata()) {
            dlog.error(pos, DiagnosticCode.INCOMPATIBLE_TYPES_CONVERSION, variableSourceType, targetType);
            return symTable.invalidUsageSymbol;
        }
        
        BSymbol convSymbol;
        // Check whether we can stamp the source and target types.
        if (isStampSupportedForSourceType(variableSourceType) && isStampSupportedForTargetType(targetType)) {
            convSymbol = generateStampSymbol(name, variableSourceType, targetType);
            if (convSymbol != symTable.invalidUsageSymbol) {
                return convSymbol;
            }
        }
        // Check explicit type conversion support if stamp not available.
        convSymbol = resolveConversionOperator(variableSourceType, targetType);
        if (convSymbol != symTable.notFoundSymbol) {
            return convSymbol;
        }
        dlog.error(pos, DiagnosticCode.INCOMPATIBLE_TYPES_CONVERSION, variableSourceType, targetType);
        return symTable.invalidUsageSymbol;
    }

    private BType resolveTargetType(BLangExpression targetTypeExpression) {
        BType targetType = null;

        if (targetTypeExpression.getKind() == NodeKind.TYPEDESC_EXPRESSION) {
            targetType = ((BLangTypedescExpr) targetTypeExpression).resolvedType;
        } else if (targetTypeExpression.getKind() == NodeKind.LIST_CONSTRUCTOR_EXPR) {
            List<BLangExpression> expressionList = ((BLangListConstructorExpr) targetTypeExpression).
                    getExpressions();
            List<BType> tupleTypeList = new ArrayList<>();
            for (BLangExpression expression : expressionList) {
                if (expression.getKind() == NodeKind.TYPEDESC_EXPRESSION) {
                    tupleTypeList.add(((BLangTypedescExpr) expression).resolvedType);
                } else {
                    tupleTypeList.add(((BLangSimpleVarRef) expression).symbol.type);
                }
            }
            targetType = new BTupleType(tupleTypeList);
        } else {
            BSymbol symbol = ((BLangSimpleVarRef) targetTypeExpression).symbol;
            if (symbol != null) {
                targetType = symbol.type;
            }
        }

        return targetType;
    }

    private BSymbol resolveTargetSymbolForStamping(BType targetType, BType variableSourceType, Name name,
                                                   DiagnosticPos pos) {
        if (!isStampSupportedForTargetType(targetType)) {
            dlog.error(pos, DiagnosticCode.INCOMPATIBLE_STAMP_TYPE, variableSourceType, targetType);
            return symTable.invalidUsageSymbol;
        }

        BSymbol stampSymbol = generateStampSymbol(name, variableSourceType, targetType);
        if (stampSymbol == symTable.invalidUsageSymbol) {
            dlog.error(pos, DiagnosticCode.INCOMPATIBLE_STAMP_TYPE, variableSourceType, targetType);
        }
        return stampSymbol;
    }

    private BSymbol generateStampSymbol(Name name, BType variableSourceType, BType targetType) {
        if (types.isAssignable(variableSourceType, targetType)) {
            List<BType> paramTypes = new ArrayList<>();
            paramTypes.add(variableSourceType);
            return symTable.createOperator(name, paramTypes, targetType, InstructionCodes.NOP);
        }
        if (types.isStampingAllowed(variableSourceType, targetType)) {
            BType returnType = BUnionType.create(null, targetType, symTable.errorType);
            List<BType> paramTypes = new ArrayList<>();
            paramTypes.add(variableSourceType);
            return symTable.createOperator(name, paramTypes, returnType, InstructionCodes.NOP);
        }
        return symTable.invalidUsageSymbol;
    }

    private BSymbol getBinaryOpForNullChecks(OperatorKind opKind, BType lhsType,
                                             BType rhsType) {
        if (opKind != OperatorKind.EQUAL && opKind != OperatorKind.NOT_EQUAL) {
            return symTable.notFoundSymbol;
        }

        int opcode = (opKind == OperatorKind.EQUAL) ? InstructionCodes.REQ_NULL : InstructionCodes.RNE_NULL;
        if (lhsType.tag == TypeTags.NIL &&
                (rhsType.tag == TypeTags.OBJECT ||
                        rhsType.tag == TypeTags.RECORD ||
                        rhsType.tag == TypeTags.INVOKABLE)) {
            BInvokableType opType = new BInvokableType(Lists.of(lhsType, rhsType), symTable.booleanType, null);
            return new BOperatorSymbol(names.fromString(opKind.value()), null, opType, null, opcode);
        }

        if ((lhsType.tag == TypeTags.OBJECT ||
                lhsType.tag == TypeTags.RECORD ||
                lhsType.tag == TypeTags.INVOKABLE)
                && rhsType.tag == TypeTags.NIL) {
            BInvokableType opType = new BInvokableType(Lists.of(lhsType, rhsType), symTable.booleanType, null);
            return new BOperatorSymbol(names.fromString(opKind.value()), null, opType, null, opcode);
        }

        return symTable.notFoundSymbol;
    }

=======
>>>>>>> 7a45dd00
    BSymbol createEqualityOperator(OperatorKind opKind, BType lhsType, BType rhsType) {
        int opcode;
        if (opKind == OperatorKind.REF_EQUAL) {
            opcode = InstructionCodes.REF_EQ;
        } else if (opKind == OperatorKind.REF_NOT_EQUAL) {
            opcode = InstructionCodes.REF_NEQ;
        } else if (opKind == OperatorKind.EQUAL) {
            opcode = InstructionCodes.REQ;
        } else {
            // OperatorKind.NOT_EQUAL
            opcode = InstructionCodes.RNE;
        }

        List<BType> paramTypes = Lists.of(lhsType, rhsType);
        BType retType = symTable.booleanType;
        BInvokableType opType = new BInvokableType(paramTypes, retType, null);
        return new BOperatorSymbol(names.fromString(opKind.value()), null, opType, null, opcode);
    }

    BInvokableSymbol createBuiltinMethodSymbol(BLangBuiltInMethod method, BType type, BType retType) {
        List<BType> paramTypes = Lists.of(type);
        BInvokableType opType = new BInvokableType(paramTypes, retType, null);
        return new BInvokableSymbol(SymTag.INVOKABLE, Flags.PUBLIC, names.fromString
                (method.getName()), UTILS, opType, null);
    }

    BOperatorSymbol createTypeCastSymbol(BType type, BType retType) {
        List<BType> paramTypes = Lists.of(type);
        BInvokableType opType = new BInvokableType(paramTypes, retType, null);
        return new BOperatorSymbol(Names.CAST_OP, null, opType, null, InstructionCodes.TYPE_CAST);
    }

    BSymbol getNumericConversionOrCastSymbol(BLangExpression expr, BType sourceType,
                                             BType targetType) {
        if (targetType.tag == TypeTags.UNION &&
                ((BUnionType) targetType).getMemberTypes().stream()
                        .filter(memType -> types.isBasicNumericType(memType)).count() > 1) {
            return symTable.notFoundSymbol;
        }

        if (types.isBasicNumericType(sourceType) && types.isBasicNumericType(targetType)) {
            // we only reach here for different numeric types.
            return resolveOperator(Names.CONVERSION_OP, Lists.of(sourceType, targetType));
        } else {
            // Target type is always a union here.
            if (types.isBasicNumericType(sourceType)) {
                // i.e., a conversion from a numeric type to another numeric type in a union.
                // int|string u1 = <int|string> 1.0;
                types.setImplicitCastExpr(expr, sourceType, symTable.anyType);
                return createTypeCastSymbol(sourceType, targetType);
            }

            switch (sourceType.tag) {
                case TypeTags.ANY:
                case TypeTags.ANYDATA:
                case TypeTags.JSON:
                    return createTypeCastSymbol(sourceType, targetType);
                case TypeTags.UNION:
                    if (((BUnionType) sourceType).getMemberTypes().stream()
                            .anyMatch(memType -> types.isBasicNumericType(memType) ||
                                    (memType.tag == TypeTags.FINITE &&
                                            types.finiteTypeContainsNumericTypeValues((BFiniteType) memType)))) {
                        return createTypeCastSymbol(sourceType, targetType);
                    }
                    break;
                case TypeTags.FINITE:
                    if (types.finiteTypeContainsNumericTypeValues((BFiniteType) sourceType)) {
                        return createTypeCastSymbol(sourceType, targetType);
                    }
                    break;
            }
        }
        return symTable.notFoundSymbol;
    }

    public BSymbol resolveUnaryOperator(DiagnosticPos pos,
                                        OperatorKind opKind,
                                        BType type) {
        return resolveOperator(names.fromString(opKind.value()), Lists.of(type));
    }

    public BSymbol resolveOperator(Name name, List<BType> types) {
        ScopeEntry entry = symTable.rootScope.lookup(name);
        return resolveOperator(entry, types);
    }

    public BSymbol resolvePkgSymbol(DiagnosticPos pos, SymbolEnv env, Name pkgAlias) {
        return resolvePkgSymbol(pos, env, pkgAlias, SymTag.PACKAGE);
    }

    public BSymbol resolvePrefixSymbol(SymbolEnv env, Name pkgAlias, Name compUnit) {
        if (pkgAlias == Names.EMPTY) {
            // Return the current package symbol
            return env.enclPkg.symbol;
        }

        // Lookup for an imported package
        ScopeEntry entry = env.scope.lookup(pkgAlias);
        while (entry != NOT_FOUND_ENTRY) {
            if ((entry.symbol.tag & SymTag.XMLNS) == SymTag.XMLNS) {
                return entry.symbol;
            }

            if ((entry.symbol.tag & SymTag.IMPORT) == SymTag.IMPORT &&
                    ((BPackageSymbol) entry.symbol).compUnit.equals(compUnit)) {
                ((BPackageSymbol) entry.symbol).isUsed = true;
                return entry.symbol;
            }

            entry = entry.next;
        }

        if (env.enclEnv != null) {
            return resolvePrefixSymbol(env.enclEnv, pkgAlias, compUnit);
        }

        return symTable.notFoundSymbol;
    }

    private BSymbol resolvePkgSymbol(DiagnosticPos pos, SymbolEnv env, Name pkgAlias, int symTag) {
        if (pkgAlias == Names.EMPTY) {
            // Return the current package symbol
            return env.enclPkg.symbol;
        }

        // Lookup for an imported package
        BSymbol pkgSymbol = lookupSymbol(env, pkgAlias, symTag);
        if (pkgSymbol == symTable.notFoundSymbol) {
            dlog.error(pos, DiagnosticCode.UNDEFINED_MODULE, pkgAlias.value);
        }

        return pkgSymbol;
    }

    public BSymbol resolveAnnotation(DiagnosticPos pos, SymbolEnv env, Name pkgAlias, Name annotationName) {
        return this.lookupSymbolInPackage(pos, env, pkgAlias, annotationName, SymTag.ANNOTATION);
    }

    public BSymbol resolveStructField(DiagnosticPos pos, SymbolEnv env, Name fieldName, BTypeSymbol structSymbol) {
        return lookupMemberSymbol(pos, structSymbol.scope, env, fieldName, SymTag.VARIABLE);
    }

    public BSymbol resolveObjectField(DiagnosticPos pos, SymbolEnv env, Name fieldName, BTypeSymbol objectSymbol) {
        return lookupMemberSymbol(pos, objectSymbol.scope, env, fieldName, SymTag.VARIABLE);
    }

    public BSymbol resolveObjectMethod(DiagnosticPos pos, SymbolEnv env, Name fieldName,
                                       BObjectTypeSymbol objectSymbol) {
        return lookupMemberSymbol(pos, objectSymbol.methodScope, env, fieldName, SymTag.VARIABLE);
    }

    public BType resolveTypeNode(BLangType typeNode, SymbolEnv env) {
        return resolveTypeNode(typeNode, env, DiagnosticCode.UNKNOWN_TYPE);
    }

    public BType resolveTypeNode(BLangType typeNode, SymbolEnv env, DiagnosticCode diagCode) {
        SymbolEnv prevEnv = this.env;
        DiagnosticCode preDiagCode = this.diagCode;

        this.env = env;
        this.diagCode = diagCode;
        typeNode.accept(this);
        this.env = prevEnv;
        this.diagCode = preDiagCode;

        // If the typeNode.nullable is true then convert the resultType to a union type
        // if it is not already a union type, JSON type, or any type
        if (typeNode.nullable && this.resultType.tag == TypeTags.UNION) {
            BUnionType unionType = (BUnionType) this.resultType;
            unionType.add(symTable.nilType);
        } else if (typeNode.nullable && resultType.tag != TypeTags.JSON && resultType.tag != TypeTags.ANY) {
            this.resultType = BUnionType.create(null, resultType, symTable.nilType);
        }

        typeNode.type = resultType;
        return resultType;
    }

    /**
     * Return the symbol associated with the given name in the current package.
     * This method first searches the symbol in the current scope
     * and proceeds the enclosing scope, if it is not there in the
     * current scope. This process continues until the symbol is
     * found or the root scope is reached.
     *
     * @param env       current symbol environment
     * @param name      symbol name
     * @param expSymTag expected symbol type/tag
     * @return resolved symbol
     */
    public BSymbol lookupSymbol(SymbolEnv env, Name name, int expSymTag) {
        ScopeEntry entry = env.scope.lookup(name);
        while (entry != NOT_FOUND_ENTRY) {
            if (symTable.rootPkgSymbol.pkgID.equals(entry.symbol.pkgID) &&
                    (entry.symbol.tag & SymTag.VARIABLE_NAME) == SymTag.VARIABLE_NAME) {
                return entry.symbol;
            }
            if ((entry.symbol.tag & expSymTag) == expSymTag) {
                return entry.symbol;
            }
            entry = entry.next;
        }

        if (env.enclEnv != null) {
            return lookupSymbol(env.enclEnv, name, expSymTag);
        }

        return symTable.notFoundSymbol;
    }

    public BSymbol lookupLangLibMethod(BType type, Name name) {

        if (symTable.langAnnotationModuleSymbol == null) {
            return symTable.notFoundSymbol;
        }
        BSymbol bSymbol;
        switch (type.tag) {
            case TypeTags.ARRAY:
            case TypeTags.TUPLE:
                bSymbol = lookupLangLibMethodInModule(symTable.langArrayModuleSymbol, name);
                break;
            case TypeTags.DECIMAL:
                bSymbol = lookupLangLibMethodInModule(symTable.langDecimalModuleSymbol, name);
                break;
            case TypeTags.ERROR:
                bSymbol = lookupLangLibMethodInModule(symTable.langErrorModuleSymbol, name);
                break;
            case TypeTags.FLOAT:
                bSymbol = lookupLangLibMethodInModule(symTable.langFloatModuleSymbol, name);
                break;
            case TypeTags.FUTURE:
                bSymbol = lookupLangLibMethodInModule(symTable.langFutureModuleSymbol, name);
                break;
            case TypeTags.INT:
                bSymbol = lookupLangLibMethodInModule(symTable.langIntModuleSymbol, name);
                break;
            case TypeTags.MAP:
            case TypeTags.RECORD:
                bSymbol = lookupLangLibMethodInModule(symTable.langMapModuleSymbol, name);
                break;
            case TypeTags.OBJECT:
                bSymbol = lookupLangLibMethodInModule(symTable.langObjectModuleSymbol, name);
                break;
            case TypeTags.STREAM:
                bSymbol = lookupLangLibMethodInModule(symTable.langStreamModuleSymbol, name);
                break;
            case TypeTags.STRING:
                bSymbol = lookupLangLibMethodInModule(symTable.langStringModuleSymbol, name);
                break;
            case TypeTags.TABLE:
                bSymbol = lookupLangLibMethodInModule(symTable.langTableModuleSymbol, name);
                break;
            case TypeTags.TYPEDESC:
                bSymbol = lookupLangLibMethodInModule(symTable.langTypedescModuleSymbol, name);
                break;
            case TypeTags.XML:
                bSymbol = lookupLangLibMethodInModule(symTable.langXmlModuleSymbol, name);
                break;
            case TypeTags.UNION:
                Iterator<BType> itr = ((BUnionType) type).getMemberTypes().iterator();

                if (!itr.hasNext()) {
                    throw new IllegalArgumentException(
                            format("Union type '%s' does not have member types", type.toString()));
                }

                BType member = itr.next();
                if (types.isSubTypeOfBaseType(type, member.tag)) {
                    bSymbol = lookupLangLibMethod(member, name);
                } else {
                    bSymbol = symTable.notFoundSymbol;
                }
                break;
            default:
                bSymbol = symTable.notFoundSymbol;
        }
        if (bSymbol == symTable.notFoundSymbol) {
            bSymbol = lookupLangLibMethodInModule(symTable.langValueModuleSymbol, name);
        }

        return bSymbol;
    }

    /**
     * Recursively analyse the symbol env to find the closure variable symbol that is being resolved.
     *
     * @param env       symbol env to analyse and find the closure variable.
     * @param name      name of the symbol to lookup
     * @param expSymTag symbol tag
     * @return closure symbol wrapper along with the resolved count
     */
    BSymbol lookupClosureVarSymbol(SymbolEnv env, Name name, int expSymTag) {
        ScopeEntry entry = env.scope.lookup(name);
        while (entry != NOT_FOUND_ENTRY) {
            if (symTable.rootPkgSymbol.pkgID.equals(entry.symbol.pkgID) &&
                    (entry.symbol.tag & SymTag.VARIABLE_NAME) == SymTag.VARIABLE_NAME) {
                return entry.symbol;
            }
            if ((entry.symbol.tag & expSymTag) == expSymTag) {
                return entry.symbol;
            }
            entry = entry.next;
        }

        if (env.enclEnv == null || env.enclEnv.node == null) {
            return symTable.notFoundSymbol;
        }

        return lookupClosureVarSymbol(env.enclEnv, name, expSymTag);
    }

    /**
     * Return the symbol associated with the given name in the give package.
     *
     * @param pos       symbol position
     * @param env       current symbol environment
     * @param pkgAlias  package alias
     * @param name      symbol name
     * @param expSymTag expected symbol type/tag
     * @return resolved symbol
     */
    public BSymbol lookupSymbolInPackage(DiagnosticPos pos,
                                         SymbolEnv env,
                                         Name pkgAlias,
                                         Name name,
                                         int expSymTag) {
        // 1) Look up the current package if the package alias is empty.
        if (pkgAlias == Names.EMPTY) {
            return lookupSymbol(env, name, expSymTag);
        }

        // 2) Retrieve the package symbol first
        BSymbol pkgSymbol =
                resolvePrefixSymbol(env, pkgAlias, names.fromString(pos.getSource().getCompilationUnitName()));
        if (pkgSymbol == symTable.notFoundSymbol) {
            dlog.error(pos, DiagnosticCode.UNDEFINED_MODULE, pkgAlias.value);
            return pkgSymbol;
        }

        // 3) Look up the package scope.
        return lookupMemberSymbol(pos, pkgSymbol.scope, env, name, expSymTag);
    }

    public BSymbol lookupLangLibMethodInModule(BPackageSymbol moduleSymbol, Name name) {

        // What we get here is T.Name, this should convert to
        ScopeEntry entry = moduleSymbol.scope.lookup(name);
        while (entry != NOT_FOUND_ENTRY) {
            if ((entry.symbol.tag & SymTag.FUNCTION) != SymTag.FUNCTION) {
                entry = entry.next;
                continue;
            }
            if (isMemberAccessAllowed(env, entry.symbol)) {
                return entry.symbol;
            }
            return symTable.notFoundSymbol;
        }
        return symTable.notFoundSymbol;
    }

    /**
     * Return the symbol with the given name.
     * This method only looks at the symbol defined in the given scope.
     *
     * @param pos       diagnostic position
     * @param scope     current scope
     * @param env       symbol environment
     * @param name      symbol name
     * @param expSymTag expected symbol type/tag
     * @return resolved symbol
     */
    public BSymbol lookupMemberSymbol(DiagnosticPos pos,
                                      Scope scope,
                                      SymbolEnv env,
                                      Name name,
                                      int expSymTag) {
        ScopeEntry entry = scope.lookup(name);
        while (entry != NOT_FOUND_ENTRY) {
            if ((entry.symbol.tag & expSymTag) != expSymTag) {
                entry = entry.next;
                continue;
            }

            if (isMemberAccessAllowed(env, entry.symbol)) {
                return entry.symbol;
            } else {
                dlog.error(pos, DiagnosticCode.ATTEMPT_REFER_NON_ACCESSIBLE_SYMBOL, entry.symbol.name);
                return symTable.notFoundSymbol;
            }
        }

        return symTable.notFoundSymbol;
    }

    /**
     * Resolve and return the namespaces visible to the given environment, as a map.
     *
     * @param env Environment to get the visible namespaces
     * @return Map of namespace symbols visible to the given environment
     */
    public Map<Name, BXMLNSSymbol> resolveAllNamespaces(SymbolEnv env) {
        Map<Name, BXMLNSSymbol> namespaces = new LinkedHashMap<Name, BXMLNSSymbol>();
        addNamespacesInScope(namespaces, env);
        return namespaces;
    }

    public void reloadErrorAndDependentTypes() {

        ScopeEntry entry = symTable.rootPkgSymbol.scope.lookup(Names.ERROR);
        while (entry != NOT_FOUND_ENTRY) {
            if ((entry.symbol.tag & SymTag.TYPE) != SymTag.TYPE) {
                entry = entry.next;
                continue;
            }
            symTable.errorType = (BErrorType) entry.symbol.type;
            symTable.detailType = (BRecordType) symTable.errorType.detailType;
            symTable.errorConstructor = ((BErrorTypeSymbol) symTable.errorType.tsymbol).ctorSymbol;
            symTable.pureType = BUnionType.create(null, symTable.anydataType, this.symTable.errorType);
            symTable.detailType.restFieldType = symTable.pureType;
            symTable.streamType = new BStreamType(TypeTags.STREAM, symTable.pureType, null);
            symTable.defineOperators(); // Define all operators e.g. binary, unary, cast and conversion
            symTable.pureType = BUnionType.create(null, symTable.anydataType, symTable.errorType);
            symTable.errorOrNilType = BUnionType.create(null, symTable.errorType, symTable.nilType);
            return;
        }
        throw new IllegalStateException("built-in error not found ?");
    }

    public void reloadIntRangeType() {

        ScopeEntry entry = symTable.langInternalModuleSymbol.scope.lookup(Names.CREATE_INT_RANGE);
        while (entry != NOT_FOUND_ENTRY) {
            if ((entry.symbol.tag & SymTag.INVOKABLE) != SymTag.INVOKABLE) {
                entry = entry.next;
                continue;
            }
            symTable.intRangeType = (BObjectType) ((BInvokableType) entry.symbol.type).retType;
            symTable.defineBinaryOperator(OperatorKind.CLOSED_RANGE, symTable.intType, symTable.intType,
                    symTable.intRangeType, InstructionCodes.INT_RANGE);
            symTable.defineBinaryOperator(OperatorKind.HALF_OPEN_RANGE, symTable.intType, symTable.intType,
                    symTable.intRangeType, InstructionCodes.INT_RANGE);
            return;
        }
        throw new IllegalStateException("built-in Integer Range type not found ?");
    }

    // visit type nodes

    public void visit(BLangValueType valueTypeNode) {
        visitBuiltInTypeNode(valueTypeNode, valueTypeNode.typeKind, this.env);
    }

    public void visit(BLangBuiltInRefTypeNode builtInRefType) {
        visitBuiltInTypeNode(builtInRefType, builtInRefType.typeKind, this.env);
    }

    public void visit(BLangArrayType arrayTypeNode) {
        // The value of the dimensions field should always be >= 1
        // If sizes is null array is unsealed
        resultType = resolveTypeNode(arrayTypeNode.elemtype, env, diagCode);
        if (resultType == symTable.noType) {
            return;
        }
        for (int i = 0; i < arrayTypeNode.dimensions; i++) {
            BTypeSymbol arrayTypeSymbol = Symbols.createTypeSymbol(SymTag.ARRAY_TYPE, Flags.asMask(EnumSet
                    .of(Flag.PUBLIC)), Names.EMPTY, env.enclPkg.symbol.pkgID, null, env.scope.owner);
            if (arrayTypeNode.sizes.length == 0) {
                resultType = new BArrayType(resultType, arrayTypeSymbol);
            } else {
                int size = arrayTypeNode.sizes[i];
                resultType = (size == UNSEALED_ARRAY_INDICATOR) ?
                        new BArrayType(resultType, arrayTypeSymbol, size, BArrayState.UNSEALED) :
                        (size == OPEN_SEALED_ARRAY_INDICATOR) ?
                                new BArrayType(resultType, arrayTypeSymbol, size, BArrayState.OPEN_SEALED) :
                                new BArrayType(resultType, arrayTypeSymbol, size, BArrayState.CLOSED_SEALED);
            }
            arrayTypeSymbol.type = resultType;
        }
    }

    public void visit(BLangUnionTypeNode unionTypeNode) {
        LinkedHashSet<BType> memberTypes = unionTypeNode.memberTypeNodes.stream()
                .map(memTypeNode -> resolveTypeNode(memTypeNode, env))
                .flatMap(memBType ->
                        memBType.tag == TypeTags.UNION ?
                                ((BUnionType) memBType).getMemberTypes().stream() :
                                Stream.of(memBType))
                .collect(Collectors.toCollection(LinkedHashSet::new));

        BTypeSymbol unionTypeSymbol = Symbols.createTypeSymbol(SymTag.UNION_TYPE, Flags.asMask(EnumSet.of(Flag.PUBLIC)),
                Names.EMPTY, env.enclPkg.symbol.pkgID, null, env.scope.owner);

        if (memberTypes.contains(symTable.noType)) {
            resultType = symTable.noType;
            return;
        }

        BUnionType unionType = BUnionType.create(unionTypeSymbol, memberTypes);
        unionTypeSymbol.type = unionType;

        resultType = unionType;
    }

    public void visit(BLangObjectTypeNode objectTypeNode) {
        EnumSet<Flag> flags = EnumSet.copyOf(objectTypeNode.flagSet);
        if (objectTypeNode.isAnonymous) {
            flags.add(Flag.PUBLIC);
        }

        BTypeSymbol objectSymbol = Symbols.createObjectSymbol(Flags.asMask(flags), Names.EMPTY,
                env.enclPkg.symbol.pkgID, null, env.scope.owner);
        BObjectType objectType;
        if (flags.contains(Flag.SERVICE)) {
            objectType = new BServiceType(objectSymbol);
        } else {
            objectType = new BObjectType(objectSymbol);
        }
        objectSymbol.type = objectType;
        objectTypeNode.symbol = objectSymbol;

        resultType = objectType;
    }

    public void visit(BLangRecordTypeNode recordTypeNode) {
        // If we cannot resolve a type of a type definition, we create a dummy symbol for it. If the type node is
        // a record, a symbol will be created for it when we define the dummy symbol (from here). When we define the
        // node later, this method will be called again. In such cases, we don't need to create a new symbol here.
        if (recordTypeNode.symbol == null) {
            EnumSet<Flag> flags = recordTypeNode.isAnonymous ? EnumSet.of(Flag.PUBLIC) : EnumSet.noneOf(Flag.class);
            BRecordTypeSymbol recordSymbol = Symbols.createRecordSymbol(Flags.asMask(flags), Names.EMPTY,
                    env.enclPkg.symbol.pkgID, null, env.scope.owner);
            BRecordType recordType = new BRecordType(recordSymbol);
            recordSymbol.type = recordType;
            recordTypeNode.symbol = recordSymbol;
            resultType = recordType;
        } else {
            resultType = recordTypeNode.symbol.type;
        }
    }

    public void visit(BLangFiniteTypeNode finiteTypeNode) {
        BTypeSymbol finiteTypeSymbol = Symbols.createTypeSymbol(SymTag.FINITE_TYPE,
                Flags.asMask(EnumSet.noneOf(Flag.class)), Names.EMPTY, env.enclPkg.symbol.pkgID, null, env.scope.owner);

        BFiniteType finiteType = new BFiniteType(finiteTypeSymbol);
        for (BLangExpression literal : finiteTypeNode.valueSpace) {
            ((BLangLiteral) literal).type = symTable.getTypeFromTag(((BLangLiteral) literal).type.tag);
            finiteType.valueSpace.add(literal);
        }
        finiteTypeSymbol.type = finiteType;

        resultType = finiteType;
    }

    public void visit(BLangTupleTypeNode tupleTypeNode) {
        List<BType> memberTypes = tupleTypeNode.memberTypeNodes.stream()
                .map(memTypeNode -> resolveTypeNode(memTypeNode, env))
                .collect(Collectors.toList());

        // If at least one member is undefined, return noType as the type.
        if (memberTypes.contains(symTable.noType)) {
            resultType = symTable.noType;
            return;
        }

        BTypeSymbol tupleTypeSymbol = Symbols.createTypeSymbol(SymTag.TUPLE_TYPE, Flags.asMask(EnumSet.of(Flag.PUBLIC)),
                Names.EMPTY, env.enclPkg.symbol.pkgID, null, env.scope.owner);

        BTupleType tupleType = new BTupleType(tupleTypeSymbol, memberTypes);
        tupleTypeSymbol.type = tupleType;
        if (tupleTypeNode.restParamType !=  null) {
            tupleType.restType = resolveTypeNode(tupleTypeNode.restParamType, env);
        }

        resultType = tupleType;
    }

    public void visit(BLangErrorType errorTypeNode) {
        BType reasonType = Optional.ofNullable(errorTypeNode.reasonType)
                .map(bLangType -> resolveTypeNode(bLangType, env)).orElse(symTable.stringType);
        BType detailType = Optional.ofNullable(errorTypeNode.detailType)
                .map(bLangType -> resolveTypeNode(bLangType, env)).orElse(symTable.detailType);

        // TODO: 7/12/19 FIX ME!!! This is a temporary hack to ensure the detail type is set to the error type when
        //  compiling the annotations module which contains the error def
        if (detailType == null && PackageID.ANNOTATIONS.equals(env.enclPkg.packageID)) {
            BSymbol symbol = this.lookupSymbol(env, Names.ERROR, SymTag.ERROR);
            resultType = symbol.type;
            symTable.errorType = (BErrorType) resultType;
            symTable.detailType = (BRecordType) symTable.errorType.detailType;
            return;
        }

        if (reasonType == symTable.stringType && detailType == symTable.detailType) {
            resultType = symTable.errorType;
            return;
        }

        // Define user define error type.
        BErrorTypeSymbol errorTypeSymbol = Symbols
                .createErrorSymbol(Flags.asMask(EnumSet.noneOf(Flag.class)), Names.EMPTY, env.enclPkg.symbol.pkgID,
                        null, env.scope.owner);
        BErrorType errorType = new BErrorType(errorTypeSymbol, reasonType, detailType);
        errorTypeSymbol.type = errorType;

        resultType = errorType;
    }

    public void visit(BLangConstrainedType constrainedTypeNode) {
        BType type = resolveTypeNode(constrainedTypeNode.type, env);
        BType constraintType = resolveTypeNode(constrainedTypeNode.constraint, env);
        // If the constrained type is undefined, return noType as the type.
        if (constraintType == symTable.noType) {
            resultType = symTable.noType;
            return;
        }

        BType constrainedType = null;
        if (type.tag == TypeTags.TABLE) {
            if (constraintType.tag == TypeTags.OBJECT) {
                dlog.error(constrainedTypeNode.pos, DiagnosticCode.OBJECT_TYPE_NOT_ALLOWED);
                resultType = symTable.semanticError;
                return;
            }
            // TODO: Fix to set type symbol with specified constraint, as with other constrained types.
            resultType = new BTableType(TypeTags.TABLE, constraintType, type.tsymbol);
            return;
        } else if (type.tag == TypeTags.STREAM) {
            if (!constraintType.isPureType()) {
                dlog.error(constrainedTypeNode.constraint.pos, DiagnosticCode.STREAM_INVALID_CONSTRAINT,
                           constraintType);
                resultType = symTable.semanticError;
                return;
            }
            constrainedType = new BStreamType(TypeTags.STREAM, constraintType, null);
        } else if (type.tag == TypeTags.FUTURE) {
            constrainedType = new BFutureType(TypeTags.FUTURE, constraintType, null);
        } else if (type.tag == TypeTags.MAP) {
            constrainedType = new BMapType(TypeTags.MAP, constraintType, null);
        } else if (type.tag == TypeTags.TYPEDESC) {
            constrainedType = new BTypedescType(constraintType, null);
        } else {
            return;
        }

        BTypeSymbol typeSymbol = type.tsymbol;
        constrainedType.tsymbol = Symbols.createTypeSymbol(typeSymbol.tag, typeSymbol.flags, typeSymbol.name,
                                                           typeSymbol.pkgID, constrainedType, typeSymbol.owner);
        resultType = constrainedType;
    }

    public void visit(BLangUserDefinedType userDefinedTypeNode) {
        // 1) Resolve the package scope using the package alias.
        //    If the package alias is not empty or null, then find the package scope,
        //    if not use the current package scope.
        // 2) lookup the typename in the package scope returned from step 1.
        // 3) If the symbol is not found, then lookup in the root scope. e.g. for types such as 'error'

        Name pkgAlias = names.fromIdNode(userDefinedTypeNode.pkgAlias);
        Name typeName = names.fromIdNode(userDefinedTypeNode.typeName);
        BSymbol symbol = symTable.notFoundSymbol;

        // 1) Resolve ANNOTATION type if and only current scope inside ANNOTATION definition.
        // Only valued types and ANNOTATION type allowed.
        if (env.scope.owner.tag == SymTag.ANNOTATION) {
            symbol = lookupSymbolInPackage(userDefinedTypeNode.pos, env, pkgAlias, typeName, SymTag.ANNOTATION);
        }

        // 2) Resolve the package scope using the package alias.
        //    If the package alias is not empty or null, then find the package scope,
        if (symbol == symTable.notFoundSymbol) {
            symbol = lookupSymbolInPackage(userDefinedTypeNode.pos, env, pkgAlias, typeName, SymTag.VARIABLE_NAME);
        }

        if (symbol == symTable.notFoundSymbol) {
            // 3) Lookup the root scope for types such as 'error'
            symbol = lookupMemberSymbol(userDefinedTypeNode.pos, symTable.rootScope, this.env, typeName,
                                        SymTag.VARIABLE_NAME);
        }

        if (this.env.logErrors && symbol == symTable.notFoundSymbol) {
            dlog.error(userDefinedTypeNode.pos, diagCode, typeName);
            resultType = symTable.semanticError;
            return;
        }

        resultType = symbol.type;
    }

    @Override
    public void visit(BLangFunctionTypeNode functionTypeNode) {
        List<BType> paramTypes = new ArrayList<>();
        functionTypeNode.getParams().forEach(t -> paramTypes.add(resolveTypeNode((BLangType) t.getTypeNode(), env)));
        BType retParamType = resolveTypeNode(functionTypeNode.returnTypeNode, this.env);
        resultType = new BInvokableType(paramTypes, retParamType, null);
    } 

    /**
     * Lookup all the visible in-scope symbols for a given environment scope.
     *
     * @param env Symbol environment
     * @return all the visible symbols
     */
    public Map<Name, List<ScopeEntry>> getAllVisibleInScopeSymbols(SymbolEnv env) {
        Map<Name, List<ScopeEntry>> visibleEntries = new HashMap<>();
        env.scope.entries.forEach((key, value) -> {
            ArrayList<ScopeEntry> entryList = new ArrayList<>();
            entryList.add(value);
            visibleEntries.put(key, entryList);
        });
        if (env.enclEnv != null) {
            getAllVisibleInScopeSymbols(env.enclEnv).forEach((name, entryList) -> {
                if (!visibleEntries.containsKey(name)) {
                    visibleEntries.put(name, entryList);
                } else {
                    List<ScopeEntry> scopeEntries = visibleEntries.get(name);
                    entryList.forEach(scopeEntry -> {
                        if (!scopeEntries.contains(scopeEntry) && !(scopeEntry.symbol instanceof BVarSymbol)) {
                            scopeEntries.add(scopeEntry);
                        }
                    });
                }
            });
        }
        return visibleEntries;
    }

    public BSymbol getBinaryEqualityForTypeSets(OperatorKind opKind, BType lhsType, BType rhsType,
                                                BLangBinaryExpr binaryExpr) {
        boolean validEqualityIntersectionExists;
        switch (opKind) {
            case EQUAL:
            case NOT_EQUAL:
                validEqualityIntersectionExists = types.validEqualityIntersectionExists(lhsType, rhsType);
                break;
            case REF_EQUAL:
            case REF_NOT_EQUAL:
                validEqualityIntersectionExists =
                        types.isAssignable(lhsType, rhsType) || types.isAssignable(rhsType, lhsType);
                break;
            default:
                return symTable.notFoundSymbol;
        }


        if (validEqualityIntersectionExists) {
            if ((!types.isValueType(lhsType) && !types.isValueType(rhsType)) ||
                    (types.isValueType(lhsType) && types.isValueType(rhsType))) {
                return createEqualityOperator(opKind, lhsType, rhsType);
            } else {
                types.setImplicitCastExpr(binaryExpr.rhsExpr, rhsType, symTable.anyType);
                types.setImplicitCastExpr(binaryExpr.lhsExpr, lhsType, symTable.anyType);

                switch (opKind) {
                    case REF_EQUAL:
                        // if one is a value type, consider === the same as ==
                        return createEqualityOperator(OperatorKind.EQUAL, symTable.anyType,
                                symTable.anyType);
                    case REF_NOT_EQUAL:
                        // if one is a value type, consider !== the same as !=
                        return createEqualityOperator(OperatorKind.NOT_EQUAL, symTable.anyType,
                                symTable.anyType);
                    default:
                        return createEqualityOperator(opKind, symTable.anyType, symTable.anyType);
                }
            }
        }
        return symTable.notFoundSymbol;
    }

    // private methods

    private BSymbol resolveOperator(ScopeEntry entry, List<BType> types) {
        BSymbol foundSymbol = symTable.notFoundSymbol;
        while (entry != NOT_FOUND_ENTRY) {
            BInvokableType opType = (BInvokableType) entry.symbol.type;
            if (types.size() == opType.paramTypes.size()) {
                boolean match = true;
                for (int i = 0; i < types.size(); i++) {
                    if (types.get(i).tag != opType.paramTypes.get(i).tag) {
                        match = false;
                    }
                }

                if (match) {
                    foundSymbol = entry.symbol;
                    break;
                }
            }

            entry = entry.next;
        }

        return foundSymbol;
    }

    private void visitBuiltInTypeNode(BLangType typeNode, TypeKind typeKind, SymbolEnv env) {
        Name typeName = names.fromTypeKind(typeKind);
        BSymbol typeSymbol = lookupMemberSymbol(typeNode.pos, symTable.rootScope,
                env, typeName, SymTag.TYPE);
        if (typeSymbol == symTable.notFoundSymbol) {
            dlog.error(typeNode.pos, diagCode, typeName);
        }

        resultType = typeNode.type = typeSymbol.type;
    }

    private void addNamespacesInScope(Map<Name, BXMLNSSymbol> namespaces, SymbolEnv env) {
        if (env == null) {
            return;
        }
        env.scope.entries.forEach((name, scopeEntry) -> {
            if (scopeEntry.symbol.kind == SymbolKind.XMLNS) {
                BXMLNSSymbol nsSymbol = (BXMLNSSymbol) scopeEntry.symbol;
                // Skip if the namespace is already added, by a child scope. That means it has been overridden.
                if (!namespaces.containsKey(name)) {
                    namespaces.put(name, nsSymbol);
                }
            }
        });
        addNamespacesInScope(namespaces, env.enclEnv);
    }

    private boolean isMemberAccessAllowed(SymbolEnv env, BSymbol symbol) {
        if (Symbols.isPublic(symbol)) {
            return true;
        }
        if (!Symbols.isPrivate(symbol)) {
            return env.enclPkg.symbol.pkgID == symbol.pkgID;
        }
        if (env.enclType != null) {
            return env.enclType.type.tsymbol == symbol.owner;
        }
        return isMemberAllowed(env, symbol);
    }

    private boolean isMemberAllowed(SymbolEnv env, BSymbol symbol) {
        return env != null && (env.enclInvokable != null
                && env.enclInvokable.symbol.receiverSymbol != null
                && env.enclInvokable.symbol.receiverSymbol.type.tsymbol == symbol.owner
                || isMemberAllowed(env.enclEnv, symbol));
    }
}<|MERGE_RESOLUTION|>--- conflicted
+++ resolved
@@ -357,187 +357,6 @@
         return resolveOperator(method, argsList);
     }
 
-<<<<<<< HEAD
-    BSymbol createSymbolForStampOperator(DiagnosticPos pos, Name name, List<BLangExpression> functionArgList,
-                                         BLangExpression targetTypeExpression) {
-        // If there are more than one argument for stamp in-built function then fail.
-        if (functionArgList.size() < 1) {
-            dlog.error(pos, DiagnosticCode.NOT_ENOUGH_ARGS_FUNC_CALL, name);
-            return symTable.invalidUsageSymbol;
-        }
-
-        if (functionArgList.size() > 1) {
-            dlog.error(pos, DiagnosticCode.TOO_MANY_ARGS_FUNC_CALL, name);
-            return symTable.invalidUsageSymbol;
-        }
-
-        BLangExpression argumentExpression = functionArgList.get(0);
-        BType variableSourceType = argumentExpression.type;
-        if (!types.isLikeAnydataOrNotNil(variableSourceType) || !isStampSupportedForSourceType(variableSourceType)) {
-            dlog.error(pos, DiagnosticCode.NOT_SUPPORTED_SOURCE_TYPE_FOR_STAMP, variableSourceType.toString());
-            return symTable.invalidUsageSymbol;
-        }
-
-        // Stamp in-built function can only called on typedesc.
-        if (targetTypeExpression.type.tag != TypeTags.TYPEDESC) {
-            dlog.error(pos, DiagnosticCode.FUNC_DEFINED_ON_NOT_SUPPORTED_TYPE, name,
-                    variableSourceType.toString());
-            return symTable.invalidUsageSymbol;
-        }
-
-        BType targetType = resolveTargetType(targetTypeExpression);
-        if (targetType == null) {
-            return symTable.notFoundSymbol;
-        }
-
-        if (!targetType.isAnydata()) {
-            dlog.error(pos, DiagnosticCode.INCOMPATIBLE_STAMP_TYPE, variableSourceType, targetType);
-            return symTable.invalidUsageSymbol;
-        }
-
-        return resolveTargetSymbolForStamping(targetType, variableSourceType, name, pos);
-    }
-
-
-    public BSymbol createSymbolForDetailBuiltInMethod(BLangIdentifier name, BType type) {
-        if (type.tag != TypeTags.ERROR) {
-            return symTable.notFoundSymbol;
-        }
-        return symTable.createOperator(names.fromIdNode(name), new ArrayList<>(), ((BErrorType) type).detailType,
-                                       InstructionCodes.NOP);
-    }
-
-    public BSymbol createSymbolForConvertOperator(DiagnosticPos pos, Name name, List<BLangExpression> functionArgList,
-                                          BLangExpression targetTypeExpression) {
-        // If there are more than one argument for convert in-built function then fail.
-        if (functionArgList.size() < 1) {
-            dlog.error(pos, DiagnosticCode.NOT_ENOUGH_ARGS_FUNC_CALL, name);
-            return symTable.invalidUsageSymbol;
-        }
-        if (functionArgList.size() > 1) {
-            dlog.error(pos, DiagnosticCode.TOO_MANY_ARGS_FUNC_CALL, name);
-            return symTable.invalidUsageSymbol;
-        }
-
-        BLangExpression argumentExpression = functionArgList.get(0);
-        BType variableSourceType = argumentExpression.type;
-        // Convert in-built function can only called on typedesc.
-        if (targetTypeExpression.type.tag != TypeTags.TYPEDESC) {
-            dlog.error(pos, DiagnosticCode.FUNC_DEFINED_ON_NOT_SUPPORTED_TYPE, name, variableSourceType.toString());
-            return symTable.invalidUsageSymbol;
-        }
-
-        BType targetType = resolveTargetType(targetTypeExpression);
-        if (targetType == null) {
-            return symTable.notFoundSymbol;
-        }
-        // Check whether the types are anydata, since conversion is supported only for any data types.
-        if (!isConvertSupportedForSourceType(variableSourceType) || !targetType.isAnydata()) {
-            dlog.error(pos, DiagnosticCode.INCOMPATIBLE_TYPES_CONVERSION, variableSourceType, targetType);
-            return symTable.invalidUsageSymbol;
-        }
-        
-        BSymbol convSymbol;
-        // Check whether we can stamp the source and target types.
-        if (isStampSupportedForSourceType(variableSourceType) && isStampSupportedForTargetType(targetType)) {
-            convSymbol = generateStampSymbol(name, variableSourceType, targetType);
-            if (convSymbol != symTable.invalidUsageSymbol) {
-                return convSymbol;
-            }
-        }
-        // Check explicit type conversion support if stamp not available.
-        convSymbol = resolveConversionOperator(variableSourceType, targetType);
-        if (convSymbol != symTable.notFoundSymbol) {
-            return convSymbol;
-        }
-        dlog.error(pos, DiagnosticCode.INCOMPATIBLE_TYPES_CONVERSION, variableSourceType, targetType);
-        return symTable.invalidUsageSymbol;
-    }
-
-    private BType resolveTargetType(BLangExpression targetTypeExpression) {
-        BType targetType = null;
-
-        if (targetTypeExpression.getKind() == NodeKind.TYPEDESC_EXPRESSION) {
-            targetType = ((BLangTypedescExpr) targetTypeExpression).resolvedType;
-        } else if (targetTypeExpression.getKind() == NodeKind.LIST_CONSTRUCTOR_EXPR) {
-            List<BLangExpression> expressionList = ((BLangListConstructorExpr) targetTypeExpression).
-                    getExpressions();
-            List<BType> tupleTypeList = new ArrayList<>();
-            for (BLangExpression expression : expressionList) {
-                if (expression.getKind() == NodeKind.TYPEDESC_EXPRESSION) {
-                    tupleTypeList.add(((BLangTypedescExpr) expression).resolvedType);
-                } else {
-                    tupleTypeList.add(((BLangSimpleVarRef) expression).symbol.type);
-                }
-            }
-            targetType = new BTupleType(tupleTypeList);
-        } else {
-            BSymbol symbol = ((BLangSimpleVarRef) targetTypeExpression).symbol;
-            if (symbol != null) {
-                targetType = symbol.type;
-            }
-        }
-
-        return targetType;
-    }
-
-    private BSymbol resolveTargetSymbolForStamping(BType targetType, BType variableSourceType, Name name,
-                                                   DiagnosticPos pos) {
-        if (!isStampSupportedForTargetType(targetType)) {
-            dlog.error(pos, DiagnosticCode.INCOMPATIBLE_STAMP_TYPE, variableSourceType, targetType);
-            return symTable.invalidUsageSymbol;
-        }
-
-        BSymbol stampSymbol = generateStampSymbol(name, variableSourceType, targetType);
-        if (stampSymbol == symTable.invalidUsageSymbol) {
-            dlog.error(pos, DiagnosticCode.INCOMPATIBLE_STAMP_TYPE, variableSourceType, targetType);
-        }
-        return stampSymbol;
-    }
-
-    private BSymbol generateStampSymbol(Name name, BType variableSourceType, BType targetType) {
-        if (types.isAssignable(variableSourceType, targetType)) {
-            List<BType> paramTypes = new ArrayList<>();
-            paramTypes.add(variableSourceType);
-            return symTable.createOperator(name, paramTypes, targetType, InstructionCodes.NOP);
-        }
-        if (types.isStampingAllowed(variableSourceType, targetType)) {
-            BType returnType = BUnionType.create(null, targetType, symTable.errorType);
-            List<BType> paramTypes = new ArrayList<>();
-            paramTypes.add(variableSourceType);
-            return symTable.createOperator(name, paramTypes, returnType, InstructionCodes.NOP);
-        }
-        return symTable.invalidUsageSymbol;
-    }
-
-    private BSymbol getBinaryOpForNullChecks(OperatorKind opKind, BType lhsType,
-                                             BType rhsType) {
-        if (opKind != OperatorKind.EQUAL && opKind != OperatorKind.NOT_EQUAL) {
-            return symTable.notFoundSymbol;
-        }
-
-        int opcode = (opKind == OperatorKind.EQUAL) ? InstructionCodes.REQ_NULL : InstructionCodes.RNE_NULL;
-        if (lhsType.tag == TypeTags.NIL &&
-                (rhsType.tag == TypeTags.OBJECT ||
-                        rhsType.tag == TypeTags.RECORD ||
-                        rhsType.tag == TypeTags.INVOKABLE)) {
-            BInvokableType opType = new BInvokableType(Lists.of(lhsType, rhsType), symTable.booleanType, null);
-            return new BOperatorSymbol(names.fromString(opKind.value()), null, opType, null, opcode);
-        }
-
-        if ((lhsType.tag == TypeTags.OBJECT ||
-                lhsType.tag == TypeTags.RECORD ||
-                lhsType.tag == TypeTags.INVOKABLE)
-                && rhsType.tag == TypeTags.NIL) {
-            BInvokableType opType = new BInvokableType(Lists.of(lhsType, rhsType), symTable.booleanType, null);
-            return new BOperatorSymbol(names.fromString(opKind.value()), null, opType, null, opcode);
-        }
-
-        return symTable.notFoundSymbol;
-    }
-
-=======
->>>>>>> 7a45dd00
     BSymbol createEqualityOperator(OperatorKind opKind, BType lhsType, BType rhsType) {
         int opcode;
         if (opKind == OperatorKind.REF_EQUAL) {
