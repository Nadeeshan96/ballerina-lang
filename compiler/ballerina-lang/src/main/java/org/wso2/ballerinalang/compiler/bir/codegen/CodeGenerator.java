/*
 * Copyright (c) 2020, WSO2 Inc. (http://www.wso2.org) All Rights Reserved.
 *
 * WSO2 Inc. licenses this file to you under the Apache License,
 * Version 2.0 (the "License"); you may not use this file except
 * in compliance with the License.
 * You may obtain a copy of the License at
 *
 *    http://www.apache.org/licenses/LICENSE-2.0
 *
 * Unless required by applicable law or agreed to in writing,
 * software distributed under the License is distributed on an
 * "AS IS" BASIS, WITHOUT WARRANTIES OR CONDITIONS OF ANY
 * KIND, either express or implied.  See the License for the
 * specific language governing permissions and limitations
 * under the License.
 */
package org.wso2.ballerinalang.compiler.bir.codegen;

<<<<<<< HEAD
=======
import io.ballerina.projects.CompilerBackend;
import io.ballerina.projects.ModuleId;
import io.ballerina.projects.PlatformLibrary;
import io.ballerina.projects.PlatformLibraryScope;
import org.ballerinalang.compiler.BLangCompilerException;
import org.ballerinalang.compiler.CompilerOptionName;
>>>>>>> 28431ef5
import org.wso2.ballerinalang.compiler.CompiledJarFile;
import org.wso2.ballerinalang.compiler.PackageCache;
import org.wso2.ballerinalang.compiler.diagnostic.BLangDiagnosticLog;
import org.wso2.ballerinalang.compiler.semantics.model.SymbolTable;
import org.wso2.ballerinalang.compiler.semantics.model.symbols.BPackageSymbol;
import org.wso2.ballerinalang.compiler.tree.BLangPackage;
import org.wso2.ballerinalang.compiler.util.CompilerContext;
import org.wso2.ballerinalang.compiler.util.Names;

import java.io.BufferedReader;
import java.io.File;
import java.io.FileReader;
import java.io.IOException;
<<<<<<< HEAD

import static org.wso2.ballerinalang.compiler.bir.codegen.JvmDesugarPhase.encodeModuleIdentifiers;

=======
import java.net.MalformedURLException;
import java.net.URL;
import java.net.URLClassLoader;
import java.nio.file.Files;
import java.nio.file.Path;
import java.nio.file.Paths;
import java.util.ArrayList;
import java.util.Collection;
import java.util.List;
import java.util.Set;
import java.util.stream.Collectors;

>>>>>>> 28431ef5
/**
 * JVM byte code generator from BIR model.
 *
 * @since 1.2.0
 */
public class CodeGenerator {

    private static final CompilerContext.Key<CodeGenerator> CODE_GEN = new CompilerContext.Key<>();
    private SymbolTable symbolTable;
    private PackageCache packageCache;
    private BLangDiagnosticLog dlog;
<<<<<<< HEAD
    private CompilerContext compilerContext;
=======
    private BIREmitter birEmitter;
    private CompilerContext compilerContext;
    private boolean dumbBIR;
    private final String dumpBIRFile;
>>>>>>> 28431ef5

    private CodeGenerator(CompilerContext compilerContext) {

        compilerContext.put(CODE_GEN, this);
        this.symbolTable = SymbolTable.getInstance(compilerContext);
        this.packageCache = PackageCache.getInstance(compilerContext);
        this.dlog = BLangDiagnosticLog.getInstance(compilerContext);
        this.compilerContext = compilerContext;
<<<<<<< HEAD
=======
        CompilerOptions compilerOptions = CompilerOptions.getInstance(compilerContext);
        this.dumbBIR = getBooleanValueIfSet(compilerOptions, CompilerOptionName.DUMP_BIR);
        this.dumpBIRFile = compilerOptions.get(CompilerOptionName.DUMP_BIR_FILE);
>>>>>>> 28431ef5
    }

    public static CodeGenerator getInstance(CompilerContext context) {

        CodeGenerator codeGenerator = context.get(CODE_GEN);
        if (codeGenerator == null) {
            codeGenerator = new CodeGenerator(context);
        }

        return codeGenerator;
    }

    public CompiledJarFile generate(BLangPackage bLangPackage) {
        // generate module
        return generate(bLangPackage.symbol);
    }

    public CompiledJarFile generateTestModule(BLangPackage bLangTestablePackage) {
        return generate(bLangTestablePackage.symbol);
    }

    private CompiledJarFile generate(BPackageSymbol packageSymbol) {

        // Desugar BIR to include the observations
        JvmObservabilityGen jvmObservabilityGen = new JvmObservabilityGen(packageCache, symbolTable);
        jvmObservabilityGen.instrumentPackage(packageSymbol.bir);

        dlog.setCurrentPackageId(packageSymbol.pkgID);
        final JvmPackageGen jvmPackageGen = new JvmPackageGen(symbolTable, packageCache, dlog);

        populateExternalMap(jvmPackageGen);

<<<<<<< HEAD
        //Rewrite identifier names with encoding special characters
        encodeModuleIdentifiers(packageSymbol.bir, Names.getInstance(this.compilerContext));
=======
        ClassLoader interopValidationClassLoader = makeClassLoader(moduleDependencies);
        InteropValidator interopValidator = new InteropValidator(interopValidationClassLoader, symbolTable);

        //Rewrite identiifier names with encoding special characters
        JvmDesugarPhase.encodeModuleIdentifiers(packageSymbol.bir, Names.getInstance(this.compilerContext));
>>>>>>> 28431ef5

        // TODO Get-rid of the following assignment
        packageSymbol.compiledJarFile = jvmPackageGen.generate(packageSymbol.bir, true);
        return packageSymbol.compiledJarFile;
    }

<<<<<<< HEAD
=======
    private ClassLoader makeClassLoader(Set<Path> moduleDependencies) {

        if (moduleDependencies == null || moduleDependencies.size() == 0) {
            return Thread.currentThread().getContextClassLoader();
        }
        List<URL> dependentJars = new ArrayList<>();
        for (Path dependency : moduleDependencies) {
            try {
                dependentJars.add(dependency.toUri().toURL());
            } catch (MalformedURLException e) {
                // ignore
            }
        }

        return new URLClassLoader(dependentJars.toArray(new URL[]{}), ClassLoader.getPlatformClassLoader());
    }

>>>>>>> 28431ef5
    private void populateExternalMap(JvmPackageGen jvmPackageGen) {

        String nativeMap = System.getenv("BALLERINA_NATIVE_MAP");
        if (nativeMap == null) {
            return;
        }
        File mapFile = new File(nativeMap);
        if (!mapFile.exists()) {
            return;
        }

        try (BufferedReader br = new BufferedReader(new FileReader(mapFile))) {
            String line;
            while ((line = br.readLine()) != null) {
                if (line.startsWith("\"")) {
                    int firstQuote = line.indexOf('"', 1);
                    String key = line.substring(1, firstQuote);
                    String value = line.substring(line.indexOf('"', firstQuote + 1) + 1, line.lastIndexOf('"'));
                    jvmPackageGen.addExternClassMapping(key, value);
                }
            }
        } catch (IOException e) {
            //ignore because this is only important in langlibs users shouldn't see this error
        }
    }
}<|MERGE_RESOLUTION|>--- conflicted
+++ resolved
@@ -17,15 +17,12 @@
  */
 package org.wso2.ballerinalang.compiler.bir.codegen;
 
-<<<<<<< HEAD
-=======
 import io.ballerina.projects.CompilerBackend;
 import io.ballerina.projects.ModuleId;
 import io.ballerina.projects.PlatformLibrary;
 import io.ballerina.projects.PlatformLibraryScope;
 import org.ballerinalang.compiler.BLangCompilerException;
 import org.ballerinalang.compiler.CompilerOptionName;
->>>>>>> 28431ef5
 import org.wso2.ballerinalang.compiler.CompiledJarFile;
 import org.wso2.ballerinalang.compiler.PackageCache;
 import org.wso2.ballerinalang.compiler.diagnostic.BLangDiagnosticLog;
@@ -39,11 +36,9 @@
 import java.io.File;
 import java.io.FileReader;
 import java.io.IOException;
-<<<<<<< HEAD
 
 import static org.wso2.ballerinalang.compiler.bir.codegen.JvmDesugarPhase.encodeModuleIdentifiers;
 
-=======
 import java.net.MalformedURLException;
 import java.net.URL;
 import java.net.URLClassLoader;
@@ -55,8 +50,6 @@
 import java.util.List;
 import java.util.Set;
 import java.util.stream.Collectors;
-
->>>>>>> 28431ef5
 /**
  * JVM byte code generator from BIR model.
  *
@@ -68,14 +61,7 @@
     private SymbolTable symbolTable;
     private PackageCache packageCache;
     private BLangDiagnosticLog dlog;
-<<<<<<< HEAD
     private CompilerContext compilerContext;
-=======
-    private BIREmitter birEmitter;
-    private CompilerContext compilerContext;
-    private boolean dumbBIR;
-    private final String dumpBIRFile;
->>>>>>> 28431ef5
 
     private CodeGenerator(CompilerContext compilerContext) {
 
@@ -84,12 +70,6 @@
         this.packageCache = PackageCache.getInstance(compilerContext);
         this.dlog = BLangDiagnosticLog.getInstance(compilerContext);
         this.compilerContext = compilerContext;
-<<<<<<< HEAD
-=======
-        CompilerOptions compilerOptions = CompilerOptions.getInstance(compilerContext);
-        this.dumbBIR = getBooleanValueIfSet(compilerOptions, CompilerOptionName.DUMP_BIR);
-        this.dumpBIRFile = compilerOptions.get(CompilerOptionName.DUMP_BIR_FILE);
->>>>>>> 28431ef5
     }
 
     public static CodeGenerator getInstance(CompilerContext context) {
@@ -122,42 +102,14 @@
 
         populateExternalMap(jvmPackageGen);
 
-<<<<<<< HEAD
         //Rewrite identifier names with encoding special characters
-        encodeModuleIdentifiers(packageSymbol.bir, Names.getInstance(this.compilerContext));
-=======
-        ClassLoader interopValidationClassLoader = makeClassLoader(moduleDependencies);
-        InteropValidator interopValidator = new InteropValidator(interopValidationClassLoader, symbolTable);
-
-        //Rewrite identiifier names with encoding special characters
         JvmDesugarPhase.encodeModuleIdentifiers(packageSymbol.bir, Names.getInstance(this.compilerContext));
->>>>>>> 28431ef5
 
         // TODO Get-rid of the following assignment
         packageSymbol.compiledJarFile = jvmPackageGen.generate(packageSymbol.bir, true);
         return packageSymbol.compiledJarFile;
     }
 
-<<<<<<< HEAD
-=======
-    private ClassLoader makeClassLoader(Set<Path> moduleDependencies) {
-
-        if (moduleDependencies == null || moduleDependencies.size() == 0) {
-            return Thread.currentThread().getContextClassLoader();
-        }
-        List<URL> dependentJars = new ArrayList<>();
-        for (Path dependency : moduleDependencies) {
-            try {
-                dependentJars.add(dependency.toUri().toURL());
-            } catch (MalformedURLException e) {
-                // ignore
-            }
-        }
-
-        return new URLClassLoader(dependentJars.toArray(new URL[]{}), ClassLoader.getPlatformClassLoader());
-    }
-
->>>>>>> 28431ef5
     private void populateExternalMap(JvmPackageGen jvmPackageGen) {
 
         String nativeMap = System.getenv("BALLERINA_NATIVE_MAP");
