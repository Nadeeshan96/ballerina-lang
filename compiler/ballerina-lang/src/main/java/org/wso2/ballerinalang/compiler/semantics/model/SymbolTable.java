/*
 *  Copyright (c) 2017, WSO2 Inc. (http://www.wso2.org) All Rights Reserved.
 *
 *  WSO2 Inc. licenses this file to you under the Apache License,
 *  Version 2.0 (the "License"); you may not use this file except
 *  in compliance with the License.
 *  You may obtain a copy of the License at
 *
 *    http://www.apache.org/licenses/LICENSE-2.0
 *
 *  Unless required by applicable law or agreed to in writing,
 *  software distributed under the License is distributed on an
 *  "AS IS" BASIS, WITHOUT WARRANTIES OR CONDITIONS OF ANY
 *  KIND, either express or implied.  See the License for the
 *  specific language governing permissions and limitations
 *  under the License.
 */
package org.wso2.ballerinalang.compiler.semantics.model;

import org.ballerinalang.model.TreeBuilder;
import org.ballerinalang.model.elements.PackageID;
import org.ballerinalang.model.tree.OperatorKind;
import org.ballerinalang.model.types.TypeKind;
import org.wso2.ballerinalang.compiler.semantics.model.symbols.BConstructorSymbol;
import org.wso2.ballerinalang.compiler.semantics.model.symbols.BOperatorSymbol;
import org.wso2.ballerinalang.compiler.semantics.model.symbols.BPackageSymbol;
import org.wso2.ballerinalang.compiler.semantics.model.symbols.BSymbol;
import org.wso2.ballerinalang.compiler.semantics.model.symbols.BTypeSymbol;
import org.wso2.ballerinalang.compiler.semantics.model.symbols.SymTag;
import org.wso2.ballerinalang.compiler.semantics.model.symbols.Symbols;
import org.wso2.ballerinalang.compiler.semantics.model.types.BAnyType;
import org.wso2.ballerinalang.compiler.semantics.model.types.BAnydataType;
import org.wso2.ballerinalang.compiler.semantics.model.types.BArrayType;
import org.wso2.ballerinalang.compiler.semantics.model.types.BErrorType;
import org.wso2.ballerinalang.compiler.semantics.model.types.BFiniteType;
import org.wso2.ballerinalang.compiler.semantics.model.types.BFutureType;
import org.wso2.ballerinalang.compiler.semantics.model.types.BHandleType;
import org.wso2.ballerinalang.compiler.semantics.model.types.BIntSubType;
import org.wso2.ballerinalang.compiler.semantics.model.types.BInvokableType;
import org.wso2.ballerinalang.compiler.semantics.model.types.BJSONType;
import org.wso2.ballerinalang.compiler.semantics.model.types.BMapType;
import org.wso2.ballerinalang.compiler.semantics.model.types.BNilType;
import org.wso2.ballerinalang.compiler.semantics.model.types.BNoType;
import org.wso2.ballerinalang.compiler.semantics.model.types.BObjectType;
import org.wso2.ballerinalang.compiler.semantics.model.types.BRecordType;
import org.wso2.ballerinalang.compiler.semantics.model.types.BServiceType;
import org.wso2.ballerinalang.compiler.semantics.model.types.BStreamType;
import org.wso2.ballerinalang.compiler.semantics.model.types.BStringSubType;
import org.wso2.ballerinalang.compiler.semantics.model.types.BTableType;
import org.wso2.ballerinalang.compiler.semantics.model.types.BTupleType;
import org.wso2.ballerinalang.compiler.semantics.model.types.BType;
import org.wso2.ballerinalang.compiler.semantics.model.types.BTypedescType;
import org.wso2.ballerinalang.compiler.semantics.model.types.BUnionType;
import org.wso2.ballerinalang.compiler.semantics.model.types.BXMLType;
import org.wso2.ballerinalang.compiler.tree.BLangPackage;
import org.wso2.ballerinalang.compiler.tree.expressions.BLangExpression;
import org.wso2.ballerinalang.compiler.tree.expressions.BLangLiteral;
import org.wso2.ballerinalang.compiler.util.CompilerContext;
import org.wso2.ballerinalang.compiler.util.Name;
import org.wso2.ballerinalang.compiler.util.Names;
import org.wso2.ballerinalang.compiler.util.TypeTags;
import org.wso2.ballerinalang.compiler.util.diagnotic.BDiagnosticSource;
import org.wso2.ballerinalang.compiler.util.diagnotic.DiagnosticPos;
import org.wso2.ballerinalang.util.Flags;
import org.wso2.ballerinalang.util.Lists;

import java.util.HashMap;
import java.util.HashSet;
import java.util.List;
import java.util.Map;

/**
 * @since 0.94
 */
public class SymbolTable {

    private static final CompilerContext.Key<SymbolTable> SYM_TABLE_KEY =
            new CompilerContext.Key<>();

    public static final PackageID TRANSACTION = new PackageID(Names.BUILTIN_ORG, Names.TRANSACTION_PACKAGE,
            Names.EMPTY);

    public static final Integer BBYTE_MIN_VALUE = 0;
    public static final Integer BBYTE_MAX_VALUE = 255;
    public static final Integer SIGNED32_MAX_VALUE = 2147483647;
    public static final Integer SIGNED32_MIN_VALUE = -2147483648;
    public static final Integer SIGNED16_MAX_VALUE = 32767;
    public static final Integer SIGNED16_MIN_VALUE = -32768;
    public static final Integer SIGNED8_MAX_VALUE = 127;
    public static final Integer SIGNED8_MIN_VALUE = -128;
    public static final Long UNSIGNED32_MAX_VALUE = 4294967295L;
    public static final Integer UNSIGNED16_MAX_VALUE = 65535;
    public static final Integer UNSIGNED8_MAX_VALUE = 255;

    public final BLangPackage rootPkgNode;
    public final BPackageSymbol rootPkgSymbol;
    public final BSymbol notFoundSymbol;
    public final BSymbol invalidUsageSymbol;
    public final Scope rootScope;

    public final BType noType = new BNoType(TypeTags.NONE);
    public final BType nilType = new BNilType();
    public final BType intType = new BType(TypeTags.INT, null);
    public final BType byteType = new BType(TypeTags.BYTE, null);
    public final BType floatType = new BType(TypeTags.FLOAT, null);
    public final BType decimalType = new BType(TypeTags.DECIMAL, null);
    public final BType stringType = new BType(TypeTags.STRING, null);
    public final BType booleanType = new BType(TypeTags.BOOLEAN, null);
    public final BType jsonType = new BJSONType(TypeTags.JSON, null);
    public final BType xmlType = new BXMLType(TypeTags.XML, null);
    public final BType tableType = new BTableType(TypeTags.TABLE, noType, null);
    public final BType anyType = new BAnyType(TypeTags.ANY, null);
    public final BType anydataType = new BAnydataType(TypeTags.ANYDATA, null);
    public final BType mapType = new BMapType(TypeTags.MAP, anyType, null);
    public final BType mapStringType = new BMapType(TypeTags.MAP, stringType, null);
    public final BType mapAnydataType = new BMapType(TypeTags.MAP, anydataType, null);
    public final BType mapJsonType = new BMapType(TypeTags.MAP, jsonType, null);
    public final BType futureType = new BFutureType(TypeTags.FUTURE, nilType, null);
    public final BType arrayType = new BArrayType(anyType);
    public final BArrayType arrayStringType = new BArrayType(stringType);
    public final BArrayType arrayAnydataType = new BArrayType(anydataType);
    public final BArrayType arrayJsonType = new BArrayType(jsonType);
    public final BType tupleType = new BTupleType(Lists.of(noType));
    public final BType recordType = new BRecordType(null);
<<<<<<< HEAD
    public final BType stringArrayType = new BArrayType(stringType);
    public final BType jsonArrayType = new BArrayType(jsonType);
    public final BType anydataArrayType = new BArrayType(anydataType);
=======
>>>>>>> f640e911
    public final BType anyServiceType = new BServiceType(null);
    public final BType handleType = new BHandleType(TypeTags.HANDLE, null);
    public final BType typeDesc = new BTypedescType(this.anyType, null);

    public final BType semanticError = new BType(TypeTags.SEMANTIC_ERROR, null);

    public BErrorType errorType;
    public BRecordType detailType;
    public BConstructorSymbol errorConstructor;
    public BUnionType anyOrErrorType;
    public BUnionType pureType;
    public BUnionType errorOrNilType;
    public BType streamType = new BStreamType(TypeTags.STREAM, pureType, null);
    public BFiniteType trueType;
    public BObjectType intRangeType;
    public BMapType mapAllType;

    // builtin subtypes
    public final BIntSubType signed32IntType = new BIntSubType(TypeTags.SIGNED32_INT, Names.SIGNED32);
    public final BIntSubType signed16IntType = new BIntSubType(TypeTags.SIGNED16_INT, Names.SIGNED16);
    public final BIntSubType signed8IntType = new BIntSubType(TypeTags.SIGNED8_INT, Names.SIGNED8);
    public final BIntSubType unsigned32IntType = new BIntSubType(TypeTags.UNSIGNED32_INT, Names.UNSIGNED32);
    public final BIntSubType unsigned16IntType = new BIntSubType(TypeTags.UNSIGNED16_INT, Names.UNSIGNED16);
    public final BIntSubType unsigned8IntType = new BIntSubType(TypeTags.UNSIGNED8_INT, Names.UNSIGNED8);
    public final BStringSubType charStringType = new BStringSubType(TypeTags.CHAR_STRING, Names.CHAR);

    public BPackageSymbol langInternalModuleSymbol;
    public BPackageSymbol langAnnotationModuleSymbol;
    public BPackageSymbol langArrayModuleSymbol;
    public BPackageSymbol langDecimalModuleSymbol;
    public BPackageSymbol langErrorModuleSymbol;
    public BPackageSymbol langFloatModuleSymbol;
    public BPackageSymbol langFutureModuleSymbol;
    public BPackageSymbol langIntModuleSymbol;
    public BPackageSymbol langMapModuleSymbol;
    public BPackageSymbol langObjectModuleSymbol;
    public BPackageSymbol langStreamModuleSymbol;
    public BPackageSymbol langStringModuleSymbol;
    public BPackageSymbol langTableModuleSymbol;
    public BPackageSymbol langTypedescModuleSymbol;
    public BPackageSymbol langValueModuleSymbol;
    public BPackageSymbol langXmlModuleSymbol;
    public BPackageSymbol langBooleanModuleSymbol;

    private Names names;
    public Map<BPackageSymbol, SymbolEnv> pkgEnvMap = new HashMap<>();

    public static SymbolTable getInstance(CompilerContext context) {
        SymbolTable symTable = context.get(SYM_TABLE_KEY);
        if (symTable == null) {
            symTable = new SymbolTable(context);
        }

        return symTable;
    }

    private SymbolTable(CompilerContext context) {
        context.put(SYM_TABLE_KEY, this);

        this.names = Names.getInstance(context);

        this.rootPkgNode = (BLangPackage) TreeBuilder.createPackageNode();
        this.rootPkgSymbol = new BPackageSymbol(PackageID.ANNOTATIONS, null);
        this.rootPkgNode.pos = new DiagnosticPos(new BDiagnosticSource(rootPkgSymbol.pkgID, Names.EMPTY.value), 0, 0,
                0, 0);
        this.rootPkgNode.symbol = this.rootPkgSymbol;
        this.rootScope = new Scope(rootPkgSymbol);
        this.rootPkgSymbol.scope = this.rootScope;

        this.notFoundSymbol = new BSymbol(SymTag.NIL, Flags.PUBLIC, Names.INVALID,
                rootPkgSymbol.pkgID, noType, rootPkgSymbol);
        this.invalidUsageSymbol = new BSymbol(SymTag.NIL, Flags.PUBLIC, Names.INVALID, rootPkgSymbol.pkgID, noType,
                                              rootPkgSymbol);
        // Initialize built-in types in Ballerina
        initializeType(intType, TypeKind.INT.typeName());
        initializeType(byteType, TypeKind.BYTE.typeName());
        initializeType(floatType, TypeKind.FLOAT.typeName());
        initializeType(decimalType, TypeKind.DECIMAL.typeName());
        initializeType(stringType, TypeKind.STRING.typeName());
        initializeType(booleanType, TypeKind.BOOLEAN.typeName());
        initializeType(jsonType, TypeKind.JSON.typeName());
        initializeType(xmlType, TypeKind.XML.typeName());
        initializeType(tableType, TypeKind.TABLE.typeName());
        initializeType(streamType, TypeKind.STREAM.typeName());
        initializeType(mapType, TypeKind.MAP.typeName());
        initializeType(mapStringType, TypeKind.MAP.typeName());
        initializeType(mapAnydataType, TypeKind.MAP.typeName());
        initializeType(futureType, TypeKind.FUTURE.typeName());
        initializeType(anyType, TypeKind.ANY.typeName());
        initializeType(anydataType, TypeKind.ANYDATA.typeName());
        initializeType(nilType, TypeKind.NIL.typeName());
        initializeType(anyServiceType, TypeKind.SERVICE.typeName());
        initializeType(handleType, TypeKind.HANDLE.typeName());
        initializeType(typeDesc, TypeKind.TYPEDESC.typeName());

        // Define subtypes
        initializeTSymbol(signed32IntType, Names.SIGNED32, PackageID.INT);
        initializeTSymbol(signed16IntType, Names.SIGNED16, PackageID.INT);
        initializeTSymbol(signed8IntType, Names.SIGNED8, PackageID.INT);
        initializeTSymbol(unsigned32IntType, Names.UNSIGNED32, PackageID.INT);
        initializeTSymbol(unsigned16IntType, Names.UNSIGNED16, PackageID.INT);
        initializeTSymbol(unsigned8IntType, Names.UNSIGNED8, PackageID.INT);
        initializeTSymbol(charStringType, Names.CHAR, PackageID.STRING);

        BLangLiteral trueLiteral = new BLangLiteral();
        trueLiteral.type = this.booleanType;
        trueLiteral.value = Boolean.TRUE;

        BTypeSymbol finiteTypeSymbol = Symbols.createTypeSymbol(SymTag.FINITE_TYPE, Flags.PUBLIC,
                names.fromString("$anonType$TRUE"),
                rootPkgNode.packageID, null, rootPkgNode.symbol.owner);
        this.trueType = new BFiniteType(finiteTypeSymbol, new HashSet<BLangExpression>() {{
            add(trueLiteral);
        }});
    }

    public BType getTypeFromTag(int tag) {
        switch (tag) {
            case TypeTags.INT:
                return intType;
            case TypeTags.BYTE:
                return byteType;
            case TypeTags.FLOAT:
                return floatType;
            case TypeTags.DECIMAL:
                return decimalType;
            case TypeTags.STRING:
                return stringType;
            case TypeTags.BOOLEAN:
                return booleanType;
            case TypeTags.JSON:
                return jsonType;
            case TypeTags.XML:
                return xmlType;
            case TypeTags.TABLE:
                return tableType;
            case TypeTags.STREAM:
                return streamType;
            case TypeTags.NIL:
                return nilType;
            case TypeTags.ERROR:
                return errorType;
            default:
                return semanticError;
        }
    }

    public BType getLangLibSubType(String name) {
        // Assuming subtype names are unique across LangLib
        switch (name) {
            case Names.STRING_SIGNED32:
                return this.signed32IntType;
            case Names.STRING_SIGNED16:
                return this.signed16IntType;
            case Names.STRING_SIGNED8:
                return this.signed8IntType;
            case Names.STRING_UNSIGNED32:
                return this.unsigned32IntType;
            case Names.STRING_UNSIGNED16:
                return this.unsigned16IntType;
            case Names.STRING_UNSIGNED8:
                return this.unsigned8IntType;
            case Names.STRING_CHAR:
                return this.charStringType;
        }
        throw new IllegalStateException("LangLib Subtype not found: " + name);
    }

    private void initializeType(BType type, String name) {
        initializeType(type, names.fromString(name));
    }

    private void initializeType(BType type, Name name) {
        defineType(type, new BTypeSymbol(SymTag.TYPE, Flags.PUBLIC, name, rootPkgSymbol.pkgID, type, rootPkgSymbol));
    }

    private void initializeTSymbol(BType type, Name name, PackageID packageID) {

        type.tsymbol = new BTypeSymbol(SymTag.TYPE, Flags.PUBLIC, name, packageID, type, rootPkgSymbol);
    }

    private void defineType(BType type, BTypeSymbol tSymbol) {
        type.tsymbol = tSymbol;
        rootScope.define(tSymbol.name, tSymbol);
    }

    public void defineOperators() {
        // Binary arithmetic operators
        defineIntegerArithmeticOperations();
        defineBinaryOperator(OperatorKind.ADD, xmlType, xmlType, xmlType);
        defineBinaryOperator(OperatorKind.ADD, xmlType, stringType, xmlType);
        defineBinaryOperator(OperatorKind.ADD, stringType, stringType, stringType);
        defineBinaryOperator(OperatorKind.ADD, stringType, xmlType, xmlType);
        defineBinaryOperator(OperatorKind.ADD, floatType, floatType, floatType);
        defineBinaryOperator(OperatorKind.ADD, decimalType, decimalType, decimalType);
        defineBinaryOperator(OperatorKind.ADD, intType, floatType, floatType);
        defineBinaryOperator(OperatorKind.ADD, floatType, intType, floatType);
        defineBinaryOperator(OperatorKind.ADD, intType, decimalType, decimalType);
        defineBinaryOperator(OperatorKind.ADD, decimalType, intType, decimalType);
        defineBinaryOperator(OperatorKind.ADD, floatType, decimalType, decimalType);
        defineBinaryOperator(OperatorKind.ADD, decimalType, floatType, decimalType);
        defineBinaryOperator(OperatorKind.SUB, floatType, floatType, floatType);
        defineBinaryOperator(OperatorKind.SUB, decimalType, decimalType, decimalType);
        defineBinaryOperator(OperatorKind.SUB, floatType, intType, floatType);
        defineBinaryOperator(OperatorKind.SUB, intType, floatType, floatType);
        defineBinaryOperator(OperatorKind.SUB, decimalType, intType, decimalType);
        defineBinaryOperator(OperatorKind.SUB, intType, decimalType, decimalType);
        defineBinaryOperator(OperatorKind.SUB, decimalType, floatType, decimalType);
        defineBinaryOperator(OperatorKind.SUB, floatType, decimalType, decimalType);
        defineBinaryOperator(OperatorKind.DIV, floatType, floatType, floatType);
        defineBinaryOperator(OperatorKind.DIV, decimalType, decimalType, decimalType);
        defineBinaryOperator(OperatorKind.DIV, intType, floatType, floatType);
        defineBinaryOperator(OperatorKind.DIV, floatType, intType, floatType);
        defineBinaryOperator(OperatorKind.DIV, intType, decimalType, decimalType);
        defineBinaryOperator(OperatorKind.DIV, decimalType, intType, decimalType);
        defineBinaryOperator(OperatorKind.DIV, floatType, decimalType, decimalType);
        defineBinaryOperator(OperatorKind.DIV, decimalType, floatType, decimalType);
        defineBinaryOperator(OperatorKind.MUL, floatType, floatType, floatType);
        defineBinaryOperator(OperatorKind.MUL, decimalType, decimalType, decimalType);
        defineBinaryOperator(OperatorKind.MUL, floatType, intType, floatType);
        defineBinaryOperator(OperatorKind.MUL, intType, floatType, floatType);
        defineBinaryOperator(OperatorKind.MUL, decimalType, intType, decimalType);
        defineBinaryOperator(OperatorKind.MUL, intType, decimalType, decimalType);
        defineBinaryOperator(OperatorKind.MUL, decimalType, floatType, decimalType);
        defineBinaryOperator(OperatorKind.MUL, floatType, decimalType, decimalType);
        defineBinaryOperator(OperatorKind.MOD, floatType, floatType, floatType);
        defineBinaryOperator(OperatorKind.MOD, decimalType, decimalType, decimalType);
        defineBinaryOperator(OperatorKind.MOD, floatType, intType, floatType);
        defineBinaryOperator(OperatorKind.MOD, intType, floatType, floatType);
        defineBinaryOperator(OperatorKind.MOD, decimalType, intType, decimalType);
        defineBinaryOperator(OperatorKind.MOD, intType, decimalType, decimalType);
        defineBinaryOperator(OperatorKind.BITWISE_AND, byteType, byteType, byteType);
        defineBinaryOperator(OperatorKind.BITWISE_AND, byteType, intType, byteType);
        defineBinaryOperator(OperatorKind.BITWISE_AND, intType, byteType, byteType);
        defineBinaryOperator(OperatorKind.BITWISE_AND, intType, intType, intType);
        defineBinaryOperator(OperatorKind.BITWISE_OR, byteType, byteType, byteType);
        defineBinaryOperator(OperatorKind.BITWISE_OR, byteType, intType, intType);
        defineBinaryOperator(OperatorKind.BITWISE_OR, intType, byteType, intType);
        defineBinaryOperator(OperatorKind.BITWISE_OR, intType, intType, intType);
        defineBinaryOperator(OperatorKind.BITWISE_XOR, byteType, byteType, byteType);
        defineBinaryOperator(OperatorKind.BITWISE_XOR, byteType, intType, intType);
        defineBinaryOperator(OperatorKind.BITWISE_XOR, intType, byteType, intType);
        defineBinaryOperator(OperatorKind.BITWISE_XOR, intType, intType, intType);
        defineBinaryOperator(OperatorKind.BITWISE_LEFT_SHIFT, intType, intType, intType);
        defineBinaryOperator(OperatorKind.BITWISE_LEFT_SHIFT, intType, byteType, intType);
        defineBinaryOperator(OperatorKind.BITWISE_LEFT_SHIFT, byteType, byteType, intType);
        defineBinaryOperator(OperatorKind.BITWISE_LEFT_SHIFT, byteType, intType, intType);
        defineBinaryOperator(OperatorKind.BITWISE_RIGHT_SHIFT, intType, intType, intType);
        defineBinaryOperator(OperatorKind.BITWISE_RIGHT_SHIFT, intType, byteType, intType);
        defineBinaryOperator(OperatorKind.BITWISE_RIGHT_SHIFT, byteType, byteType, byteType);
        defineBinaryOperator(OperatorKind.BITWISE_RIGHT_SHIFT, byteType, intType, byteType);
        defineBinaryOperator(OperatorKind.BITWISE_UNSIGNED_RIGHT_SHIFT, intType, intType, intType);
        defineBinaryOperator(OperatorKind.BITWISE_UNSIGNED_RIGHT_SHIFT, intType, byteType, intType);

        // Binary equality operators ==, !=
        defineBinaryOperator(OperatorKind.EQUAL, intType, intType, booleanType);
        defineBinaryOperator(OperatorKind.EQUAL, byteType, byteType, booleanType);
        defineBinaryOperator(OperatorKind.EQUAL, floatType, floatType, booleanType);
        defineBinaryOperator(OperatorKind.EQUAL, decimalType, decimalType, booleanType);
        defineBinaryOperator(OperatorKind.EQUAL, booleanType, booleanType, booleanType);
        defineBinaryOperator(OperatorKind.EQUAL, stringType, stringType, booleanType);
        defineBinaryOperator(OperatorKind.EQUAL, intType, byteType, booleanType);
        defineBinaryOperator(OperatorKind.EQUAL, byteType, intType, booleanType);
        defineBinaryOperator(OperatorKind.EQUAL, jsonType, nilType, booleanType);
        defineBinaryOperator(OperatorKind.EQUAL, nilType, jsonType, booleanType);
        defineBinaryOperator(OperatorKind.EQUAL, anyType, nilType, booleanType);
        defineBinaryOperator(OperatorKind.EQUAL, nilType, anyType, booleanType);
        defineBinaryOperator(OperatorKind.EQUAL, anydataType, nilType, booleanType);
        defineBinaryOperator(OperatorKind.EQUAL, nilType, anydataType, booleanType);
        defineBinaryOperator(OperatorKind.EQUAL, nilType, nilType, booleanType);
        defineBinaryOperator(OperatorKind.NOT_EQUAL, intType, intType, booleanType);
        defineBinaryOperator(OperatorKind.NOT_EQUAL, byteType, byteType, booleanType);
        defineBinaryOperator(OperatorKind.NOT_EQUAL, floatType, floatType, booleanType);
        defineBinaryOperator(OperatorKind.NOT_EQUAL, decimalType, decimalType, booleanType);
        defineBinaryOperator(OperatorKind.NOT_EQUAL, booleanType, booleanType, booleanType);
        defineBinaryOperator(OperatorKind.NOT_EQUAL, stringType, stringType, booleanType);
        defineBinaryOperator(OperatorKind.NOT_EQUAL, intType, byteType, booleanType);
        defineBinaryOperator(OperatorKind.NOT_EQUAL, byteType, intType, booleanType);
        defineBinaryOperator(OperatorKind.NOT_EQUAL, jsonType, nilType, booleanType);
        defineBinaryOperator(OperatorKind.NOT_EQUAL, nilType, jsonType, booleanType);
        defineBinaryOperator(OperatorKind.NOT_EQUAL, anyType, nilType, booleanType);
        defineBinaryOperator(OperatorKind.NOT_EQUAL, nilType, anyType, booleanType);
        defineBinaryOperator(OperatorKind.NOT_EQUAL, anydataType, nilType, booleanType);
        defineBinaryOperator(OperatorKind.NOT_EQUAL, nilType, anydataType, booleanType);
        defineBinaryOperator(OperatorKind.NOT_EQUAL, nilType, nilType, booleanType);

        // Binary reference equality operators ===, !==
        defineBinaryOperator(OperatorKind.REF_EQUAL, intType, intType, booleanType);
        defineBinaryOperator(OperatorKind.REF_EQUAL, byteType, byteType, booleanType);
        defineBinaryOperator(OperatorKind.REF_EQUAL, floatType, floatType, booleanType);
        defineBinaryOperator(OperatorKind.REF_EQUAL, decimalType, decimalType, booleanType);
        defineBinaryOperator(OperatorKind.REF_EQUAL, booleanType, booleanType, booleanType);
        defineBinaryOperator(OperatorKind.REF_EQUAL, stringType, stringType, booleanType);
        defineBinaryOperator(OperatorKind.REF_EQUAL, intType, byteType, booleanType);
        defineBinaryOperator(OperatorKind.REF_EQUAL, byteType, intType, booleanType);
        defineBinaryOperator(OperatorKind.REF_NOT_EQUAL, intType, intType, booleanType);
        defineBinaryOperator(OperatorKind.REF_NOT_EQUAL, byteType, byteType, booleanType);
        defineBinaryOperator(OperatorKind.REF_NOT_EQUAL, floatType, floatType, booleanType);
        defineBinaryOperator(OperatorKind.REF_NOT_EQUAL, decimalType, decimalType, booleanType);
        defineBinaryOperator(OperatorKind.REF_NOT_EQUAL, booleanType, booleanType, booleanType);
        defineBinaryOperator(OperatorKind.REF_NOT_EQUAL, stringType, stringType, booleanType);
        defineBinaryOperator(OperatorKind.REF_NOT_EQUAL, intType, byteType, booleanType);
        defineBinaryOperator(OperatorKind.REF_NOT_EQUAL, byteType, intType, booleanType);

        // Binary comparison operators <=, <, >=, >
        defineBinaryOperator(OperatorKind.LESS_THAN, intType, intType, booleanType);
        defineBinaryOperator(OperatorKind.LESS_THAN, intType, floatType, booleanType);
        defineBinaryOperator(OperatorKind.LESS_THAN, floatType, intType, booleanType);
        defineBinaryOperator(OperatorKind.LESS_THAN, floatType, floatType, booleanType);
        defineBinaryOperator(OperatorKind.LESS_THAN, decimalType, decimalType, booleanType);
        defineBinaryOperator(OperatorKind.LESS_THAN, intType, decimalType, booleanType);
        defineBinaryOperator(OperatorKind.LESS_THAN, decimalType, intType, booleanType);
        defineBinaryOperator(OperatorKind.LESS_THAN, floatType, decimalType, booleanType);
        defineBinaryOperator(OperatorKind.LESS_THAN, decimalType, floatType, booleanType);

        defineBinaryOperator(OperatorKind.LESS_EQUAL, intType, intType, booleanType);
        defineBinaryOperator(OperatorKind.LESS_EQUAL, floatType, intType, booleanType);
        defineBinaryOperator(OperatorKind.LESS_EQUAL, intType, floatType, booleanType);
        defineBinaryOperator(OperatorKind.LESS_EQUAL, floatType, floatType, booleanType);
        defineBinaryOperator(OperatorKind.LESS_EQUAL, decimalType, decimalType, booleanType);
        defineBinaryOperator(OperatorKind.LESS_EQUAL, intType, decimalType, booleanType);
        defineBinaryOperator(OperatorKind.LESS_EQUAL, decimalType, intType, booleanType);
        defineBinaryOperator(OperatorKind.LESS_EQUAL, floatType, decimalType, booleanType);
        defineBinaryOperator(OperatorKind.LESS_EQUAL, decimalType, floatType, booleanType);

        defineBinaryOperator(OperatorKind.GREATER_THAN, intType, intType, booleanType);
        defineBinaryOperator(OperatorKind.GREATER_THAN, floatType, intType, booleanType);
        defineBinaryOperator(OperatorKind.GREATER_THAN, intType, floatType, booleanType);
        defineBinaryOperator(OperatorKind.GREATER_THAN, floatType, floatType, booleanType);
        defineBinaryOperator(OperatorKind.GREATER_THAN, decimalType, decimalType, booleanType);
        defineBinaryOperator(OperatorKind.GREATER_THAN, intType, decimalType, booleanType);
        defineBinaryOperator(OperatorKind.GREATER_THAN, decimalType, intType, booleanType);
        defineBinaryOperator(OperatorKind.GREATER_THAN, floatType, decimalType, booleanType);
        defineBinaryOperator(OperatorKind.GREATER_THAN, decimalType, floatType, booleanType);

        defineBinaryOperator(OperatorKind.GREATER_EQUAL, intType, intType, booleanType);
        defineBinaryOperator(OperatorKind.GREATER_EQUAL, floatType, intType, booleanType);
        defineBinaryOperator(OperatorKind.GREATER_EQUAL, intType, floatType, booleanType);
        defineBinaryOperator(OperatorKind.GREATER_EQUAL, floatType, floatType, booleanType);
        defineBinaryOperator(OperatorKind.GREATER_EQUAL, decimalType, decimalType, booleanType);
        defineBinaryOperator(OperatorKind.GREATER_EQUAL, intType, decimalType, booleanType);
        defineBinaryOperator(OperatorKind.GREATER_EQUAL, decimalType, intType, booleanType);
        defineBinaryOperator(OperatorKind.GREATER_EQUAL, floatType, decimalType, booleanType);
        defineBinaryOperator(OperatorKind.GREATER_EQUAL, decimalType, floatType, booleanType);

        defineBinaryOperator(OperatorKind.AND, booleanType, booleanType, booleanType);
        defineBinaryOperator(OperatorKind.OR, booleanType, booleanType, booleanType);

        // Unary operator symbols
        defineUnaryOperator(OperatorKind.ADD, floatType, floatType);
        defineUnaryOperator(OperatorKind.ADD, decimalType, decimalType);
        defineUnaryOperator(OperatorKind.ADD, intType, intType);

        defineUnaryOperator(OperatorKind.SUB, floatType, floatType);
        defineUnaryOperator(OperatorKind.SUB, decimalType, decimalType);
        defineUnaryOperator(OperatorKind.SUB, intType, intType);

        defineUnaryOperator(OperatorKind.NOT, booleanType, booleanType);
        defineUnaryOperator(OperatorKind.BITWISE_COMPLEMENT, byteType, byteType);
        defineUnaryOperator(OperatorKind.BITWISE_COMPLEMENT, intType, intType);

    }

    private void defineIntegerArithmeticOperations() {

        BType[] intTypes = {intType, byteType, signed32IntType, signed16IntType, signed8IntType, unsigned32IntType,
                unsigned16IntType,
                unsigned8IntType};
        for (BType lhs : intTypes) {
            for (BType rhs : intTypes) {
                defineBinaryOperator(OperatorKind.ADD, lhs, rhs, intType);
                defineBinaryOperator(OperatorKind.SUB, lhs, rhs, intType);
                defineBinaryOperator(OperatorKind.DIV, lhs, rhs, intType);
                defineBinaryOperator(OperatorKind.MUL, lhs, rhs, intType);
                defineBinaryOperator(OperatorKind.MOD, lhs, rhs, intType);
            }
        }
    }

    public void defineBinaryOperator(OperatorKind kind,
                                     BType lhsType,
                                     BType rhsType,
                                     BType retType) {

        List<BType> paramTypes = Lists.of(lhsType, rhsType);
        defineOperator(names.fromString(kind.value()), paramTypes, retType);
    }

    private void defineUnaryOperator(OperatorKind kind,
                                     BType type,
                                     BType retType) {
        List<BType> paramTypes = Lists.of(type);
        defineOperator(names.fromString(kind.value()), paramTypes, retType);
    }

    private void defineOperator(Name name,
                                List<BType> paramTypes,
                                BType retType) {
        BInvokableType opType = new BInvokableType(paramTypes, retType, null);
        BOperatorSymbol symbol = new BOperatorSymbol(name, rootPkgSymbol.pkgID, opType, rootPkgSymbol);
        rootScope.define(name, symbol);
    }
}<|MERGE_RESOLUTION|>--- conflicted
+++ resolved
@@ -122,12 +122,6 @@
     public final BArrayType arrayJsonType = new BArrayType(jsonType);
     public final BType tupleType = new BTupleType(Lists.of(noType));
     public final BType recordType = new BRecordType(null);
-<<<<<<< HEAD
-    public final BType stringArrayType = new BArrayType(stringType);
-    public final BType jsonArrayType = new BArrayType(jsonType);
-    public final BType anydataArrayType = new BArrayType(anydataType);
-=======
->>>>>>> f640e911
     public final BType anyServiceType = new BServiceType(null);
     public final BType handleType = new BHandleType(TypeTags.HANDLE, null);
     public final BType typeDesc = new BTypedescType(this.anyType, null);
