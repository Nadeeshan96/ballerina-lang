--- conflicted
+++ resolved
@@ -90,11 +90,8 @@
     public final BType nullType = new BNullType();
     public final BType xmlAttributesType = new BXMLAttributesType(TypeTags.XML_ATTRIBUTES);
     public final BType connectorType = new BConnectorType(null, null);
-<<<<<<< HEAD
     public final BType endpointType = new BType(TypeTags.CONNECTOR, null);
-=======
     public final BType streamletType = new BStreamletType(null, null);
->>>>>>> a2ded037
     public final BType arrayType = new BArrayType(noType);
 
     public final BTypeSymbol errSymbol;
