/*
 *  Copyright (c) 2017, WSO2 Inc. (http://www.wso2.org) All Rights Reserved.
 *
 *  WSO2 Inc. licenses this file to you under the Apache License,
 *  Version 2.0 (the "License"); you may not use this file except
 *  in compliance with the License.
 *  You may obtain a copy of the License at
 *
 *    http://www.apache.org/licenses/LICENSE-2.0
 *
 *  Unless required by applicable law or agreed to in writing,
 *  software distributed under the License is distributed on an
 *  "AS IS" BASIS, WITHOUT WARRANTIES OR CONDITIONS OF ANY
 *  KIND, either express or implied.  See the License for the
 *  specific language governing permissions and limitations
 *  under the License.
 */
package org.wso2.ballerinalang.compiler.semantics.model;

import io.ballerina.tools.diagnostics.Location;
import org.ballerinalang.model.TreeBuilder;
import org.ballerinalang.model.elements.PackageID;
import org.ballerinalang.model.symbols.SymbolOrigin;
import org.ballerinalang.model.tree.OperatorKind;
import org.ballerinalang.model.types.SelectivelyImmutableReferenceType;
import org.ballerinalang.model.types.TypeKind;
import org.wso2.ballerinalang.compiler.diagnostic.BLangDiagnosticLocation;
import org.wso2.ballerinalang.compiler.semantics.model.symbols.BConstructorSymbol;
import org.wso2.ballerinalang.compiler.semantics.model.symbols.BOperatorSymbol;
import org.wso2.ballerinalang.compiler.semantics.model.symbols.BPackageSymbol;
import org.wso2.ballerinalang.compiler.semantics.model.symbols.BSymbol;
import org.wso2.ballerinalang.compiler.semantics.model.symbols.BTypeSymbol;
import org.wso2.ballerinalang.compiler.semantics.model.symbols.SymTag;
import org.wso2.ballerinalang.compiler.semantics.model.symbols.Symbols;
import org.wso2.ballerinalang.compiler.semantics.model.types.BAnyType;
import org.wso2.ballerinalang.compiler.semantics.model.types.BAnydataType;
import org.wso2.ballerinalang.compiler.semantics.model.types.BArrayType;
import org.wso2.ballerinalang.compiler.semantics.model.types.BErrorType;
import org.wso2.ballerinalang.compiler.semantics.model.types.BFiniteType;
import org.wso2.ballerinalang.compiler.semantics.model.types.BFutureType;
import org.wso2.ballerinalang.compiler.semantics.model.types.BHandleType;
import org.wso2.ballerinalang.compiler.semantics.model.types.BIntSubType;
import org.wso2.ballerinalang.compiler.semantics.model.types.BIntersectionType;
import org.wso2.ballerinalang.compiler.semantics.model.types.BInvokableType;
import org.wso2.ballerinalang.compiler.semantics.model.types.BJSONType;
import org.wso2.ballerinalang.compiler.semantics.model.types.BMapType;
import org.wso2.ballerinalang.compiler.semantics.model.types.BNeverType;
import org.wso2.ballerinalang.compiler.semantics.model.types.BNilType;
import org.wso2.ballerinalang.compiler.semantics.model.types.BNoType;
import org.wso2.ballerinalang.compiler.semantics.model.types.BObjectType;
import org.wso2.ballerinalang.compiler.semantics.model.types.BReadonlyType;
import org.wso2.ballerinalang.compiler.semantics.model.types.BRecordType;
import org.wso2.ballerinalang.compiler.semantics.model.types.BStreamType;
import org.wso2.ballerinalang.compiler.semantics.model.types.BStringSubType;
import org.wso2.ballerinalang.compiler.semantics.model.types.BTableType;
import org.wso2.ballerinalang.compiler.semantics.model.types.BTupleType;
import org.wso2.ballerinalang.compiler.semantics.model.types.BType;
import org.wso2.ballerinalang.compiler.semantics.model.types.BTypedescType;
import org.wso2.ballerinalang.compiler.semantics.model.types.BUnionType;
import org.wso2.ballerinalang.compiler.semantics.model.types.BXMLSubType;
import org.wso2.ballerinalang.compiler.semantics.model.types.BXMLType;
import org.wso2.ballerinalang.compiler.tree.BLangPackage;
import org.wso2.ballerinalang.compiler.tree.expressions.BLangLiteral;
import org.wso2.ballerinalang.compiler.util.CompilerContext;
import org.wso2.ballerinalang.compiler.util.ImmutableTypeCloner;
import org.wso2.ballerinalang.compiler.util.Name;
import org.wso2.ballerinalang.compiler.util.Names;
import org.wso2.ballerinalang.compiler.util.TypeTags;
import org.wso2.ballerinalang.util.Flags;
import org.wso2.ballerinalang.util.Lists;

import java.util.HashMap;
import java.util.HashSet;
import java.util.List;
import java.util.Map;

import static org.ballerinalang.model.symbols.SymbolOrigin.BUILTIN;
import static org.ballerinalang.model.symbols.SymbolOrigin.VIRTUAL;

/**
 * @since 0.94
 */
public class SymbolTable {

    private static final CompilerContext.Key<SymbolTable> SYM_TABLE_KEY =
            new CompilerContext.Key<>();

    public static final PackageID TRANSACTION = new PackageID(Names.BUILTIN_ORG, Names.TRANSACTION_PACKAGE,
            Names.EMPTY);

    public static final Integer BBYTE_MIN_VALUE = 0;
    public static final Integer BBYTE_MAX_VALUE = 255;
    public static final Integer SIGNED32_MAX_VALUE = 2147483647;
    public static final Integer SIGNED32_MIN_VALUE = -2147483648;
    public static final Integer SIGNED16_MAX_VALUE = 32767;
    public static final Integer SIGNED16_MIN_VALUE = -32768;
    public static final Integer SIGNED8_MAX_VALUE = 127;
    public static final Integer SIGNED8_MIN_VALUE = -128;
    public static final Long UNSIGNED32_MAX_VALUE = 4294967295L;
    public static final Integer UNSIGNED16_MAX_VALUE = 65535;
    public static final Integer UNSIGNED8_MAX_VALUE = 255;

    public final Location builtinPos;
    public final BLangPackage rootPkgNode;
    public final BPackageSymbol rootPkgSymbol;
    public final BSymbol notFoundSymbol;
    public final Scope rootScope;

    public final BType noType = new BNoType(TypeTags.NONE);
    public final BType nilType = new BNilType();
    public final BType neverType = new BNeverType();
    public final BType intType = new BType(TypeTags.INT, null, Flags.READONLY);
    public final BType byteType = new BType(TypeTags.BYTE, null, Flags.READONLY);
    public final BType floatType = new BType(TypeTags.FLOAT, null, Flags.READONLY);
    public final BType decimalType = new BType(TypeTags.DECIMAL, null, Flags.READONLY);
    public final BType stringType = new BType(TypeTags.STRING, null, Flags.READONLY);
    public final BType booleanType = new BType(TypeTags.BOOLEAN, null, Flags.READONLY);
    public final BType jsonType = new BJSONType(TypeTags.JSON, null);
    public final BType anyType = new BAnyType(TypeTags.ANY, null);
    public final BType anydataType = new BAnydataType(TypeTags.ANYDATA, null);
    public final BMapType mapType = new BMapType(TypeTags.MAP, anyType, null);
    public final BMapType mapStringType = new BMapType(TypeTags.MAP, stringType, null);
    public final BMapType mapAnydataType = new BMapType(TypeTags.MAP, anydataType, null);
    public final BMapType mapJsonType = new BMapType(TypeTags.MAP, jsonType, null);
    public final BFutureType futureType = new BFutureType(TypeTags.FUTURE, nilType, null);
    public final BArrayType arrayType = new BArrayType(anyType);
    public final BArrayType arrayStringType = new BArrayType(stringType);
    public final BArrayType arrayAnydataType = new BArrayType(anydataType);
    public final BArrayType arrayJsonType = new BArrayType(jsonType);
    public final BType tupleType = new BTupleType(Lists.of(noType));
    public final BType recordType = new BRecordType(null);
    public final BType stringArrayType = new BArrayType(stringType);
    public final BType jsonArrayType = new BArrayType(jsonType);
    public final BType anydataArrayType = new BArrayType(anydataType);
    public final BType handleType = new BHandleType(TypeTags.HANDLE, null);
    public final BTypedescType typeDesc = new BTypedescType(this.anyType, null);
    public final BType readonlyType = new BReadonlyType(TypeTags.READONLY, null);
    public final BType anydataOrReadonly = BUnionType.create(null, anydataType, readonlyType);
<<<<<<< HEAD
    public final BType pathParamAllowedType = BUnionType.create(null,
            intType, stringType, floatType, booleanType, decimalType);
=======
    public final BType intStringFloatOrBoolean = BUnionType.create(null, intType, stringType, floatType, booleanType);
    public final BIntersectionType anyAndReadonly;
>>>>>>> be64c812

    public final BType semanticError = new BType(TypeTags.SEMANTIC_ERROR, null);
    public final BType nullSet = new BType(TypeTags.NULL_SET, null);
    public final BUnionType anydataOrReadOnlyType = BUnionType.create(null, anydataType, readonlyType);

    public BType streamType = new BStreamType(TypeTags.STREAM, anydataType, null, null);
    public BType tableType = new BTableType(TypeTags.TABLE, anydataType, null);
    public BMapType detailType = new BMapType(TypeTags.MAP, anydataOrReadonly, null);
    public BErrorType errorType = new BErrorType(null, detailType);
    public BConstructorSymbol errorConstructor;
    public BUnionType anyOrErrorType;
    public BUnionType pureType;
    public BUnionType errorOrNilType;
    public BFiniteType trueType;
    public BObjectType intRangeType;
    public BMapType mapAllType;
    public BArrayType arrayAllType;
    public BObjectType rawTemplateType;

    // builtin subtypes
    public final BIntSubType signed32IntType = new BIntSubType(TypeTags.SIGNED32_INT, Names.SIGNED32);
    public final BIntSubType signed16IntType = new BIntSubType(TypeTags.SIGNED16_INT, Names.SIGNED16);
    public final BIntSubType signed8IntType = new BIntSubType(TypeTags.SIGNED8_INT, Names.SIGNED8);
    public final BIntSubType unsigned32IntType = new BIntSubType(TypeTags.UNSIGNED32_INT, Names.UNSIGNED32);
    public final BIntSubType unsigned16IntType = new BIntSubType(TypeTags.UNSIGNED16_INT, Names.UNSIGNED16);
    public final BIntSubType unsigned8IntType = new BIntSubType(TypeTags.UNSIGNED8_INT, Names.UNSIGNED8);
    public final BStringSubType charStringType = new BStringSubType(TypeTags.CHAR_STRING, Names.CHAR);
    public final BXMLSubType xmlElementType = new BXMLSubType(TypeTags.XML_ELEMENT, Names.XML_ELEMENT);
    public final BXMLSubType xmlPIType = new BXMLSubType(TypeTags.XML_PI, Names.XML_PI);
    public final BXMLSubType xmlCommentType = new BXMLSubType(TypeTags.XML_COMMENT, Names.XML_COMMENT);
    public final BXMLSubType xmlTextType = new BXMLSubType(TypeTags.XML_TEXT, Names.XML_TEXT, Flags.READONLY);

    public final BType xmlType = new BXMLType(BUnionType.create(null, xmlElementType, xmlCommentType,
            xmlPIType, xmlTextType),  null);

    public BPackageSymbol langInternalModuleSymbol;
    public BPackageSymbol langAnnotationModuleSymbol;
    public BPackageSymbol langJavaModuleSymbol;
    public BPackageSymbol langArrayModuleSymbol;
    public BPackageSymbol langDecimalModuleSymbol;
    public BPackageSymbol langErrorModuleSymbol;
    public BPackageSymbol langFloatModuleSymbol;
    public BPackageSymbol langFutureModuleSymbol;
    public BPackageSymbol langIntModuleSymbol;
    public BPackageSymbol langMapModuleSymbol;
    public BPackageSymbol langObjectModuleSymbol;
    public BPackageSymbol langStreamModuleSymbol;
    public BPackageSymbol langStringModuleSymbol;
    public BPackageSymbol langTableModuleSymbol;
    public BPackageSymbol langTypedescModuleSymbol;
    public BPackageSymbol langValueModuleSymbol;
    public BPackageSymbol langXmlModuleSymbol;
    public BPackageSymbol langBooleanModuleSymbol;
    public BPackageSymbol langQueryModuleSymbol;
    public BPackageSymbol langRuntimeModuleSymbol;
    public BPackageSymbol langTransactionModuleSymbol;
    public BPackageSymbol internalTransactionModuleSymbol;

    private Names names;
    public Map<BPackageSymbol, SymbolEnv> pkgEnvMap = new HashMap<>();
    public Map<Name, BPackageSymbol> predeclaredModules = new HashMap<>();

    public static SymbolTable getInstance(CompilerContext context) {
        SymbolTable symTable = context.get(SYM_TABLE_KEY);
        if (symTable == null) {
            symTable = new SymbolTable(context);
        }

        return symTable;
    }

    private SymbolTable(CompilerContext context) {
        context.put(SYM_TABLE_KEY, this);

        this.names = Names.getInstance(context);

        this.rootPkgNode = (BLangPackage) TreeBuilder.createPackageNode();
        this.rootPkgSymbol = new BPackageSymbol(PackageID.ANNOTATIONS, null, null, BUILTIN);
        this.builtinPos = new BLangDiagnosticLocation(Names.EMPTY.value, -1, -1,
                                            -1, -1);
        this.rootPkgNode.pos = this.builtinPos;
        this.rootPkgNode.symbol = this.rootPkgSymbol;
        this.rootScope = new Scope(rootPkgSymbol);
        this.rootPkgSymbol.scope = this.rootScope;
        this.rootPkgSymbol.pos = this.builtinPos;

        this.notFoundSymbol = new BSymbol(SymTag.NIL, Flags.PUBLIC, Names.INVALID, rootPkgSymbol.pkgID, noType,
                                          rootPkgSymbol, builtinPos, SymbolOrigin.VIRTUAL);
        // Initialize built-in types in Ballerina
        initializeType(intType, TypeKind.INT.typeName(), BUILTIN);
        initializeType(byteType, TypeKind.BYTE.typeName(), BUILTIN);
        initializeType(floatType, TypeKind.FLOAT.typeName(), BUILTIN);
        initializeType(decimalType, TypeKind.DECIMAL.typeName(), BUILTIN);
        initializeType(stringType, TypeKind.STRING.typeName(), BUILTIN);
        initializeType(booleanType, TypeKind.BOOLEAN.typeName(), BUILTIN);
        initializeType(jsonType, TypeKind.JSON.typeName(), BUILTIN);
        initializeType(xmlType, TypeKind.XML.typeName(), BUILTIN);
        initializeType(streamType, TypeKind.STREAM.typeName(), BUILTIN);
        initializeType(tableType, TypeKind.TABLE.typeName(), BUILTIN);
        initializeType(mapType, TypeKind.MAP.typeName(), VIRTUAL);
        initializeType(mapStringType, TypeKind.MAP.typeName(), VIRTUAL);
        initializeType(mapAnydataType, TypeKind.MAP.typeName(), VIRTUAL);
        initializeType(futureType, TypeKind.FUTURE.typeName(), BUILTIN);
        initializeType(anyType, TypeKind.ANY.typeName(), BUILTIN);
        initializeType(anydataType, TypeKind.ANYDATA.typeName(), BUILTIN);
        initializeType(nilType, TypeKind.NIL.typeName(), BUILTIN);
        initializeType(neverType, TypeKind.NEVER.typeName(), BUILTIN);
        initializeType(handleType, TypeKind.HANDLE.typeName(), BUILTIN);
        initializeType(typeDesc, TypeKind.TYPEDESC.typeName(), BUILTIN);
        initializeType(readonlyType, TypeKind.READONLY.typeName(), BUILTIN);

        // Define subtypes
        initializeTSymbol(signed32IntType, Names.SIGNED32, PackageID.INT);
        initializeTSymbol(signed16IntType, Names.SIGNED16, PackageID.INT);
        initializeTSymbol(signed8IntType, Names.SIGNED8, PackageID.INT);
        initializeTSymbol(unsigned32IntType, Names.UNSIGNED32, PackageID.INT);
        initializeTSymbol(unsigned16IntType, Names.UNSIGNED16, PackageID.INT);
        initializeTSymbol(unsigned8IntType, Names.UNSIGNED8, PackageID.INT);
        initializeTSymbol(charStringType, Names.CHAR, PackageID.STRING);
        initializeTSymbol(xmlElementType, Names.XML_ELEMENT, PackageID.XML);
        initializeTSymbol(xmlPIType, Names.XML_PI, PackageID.XML);
        initializeTSymbol(xmlCommentType, Names.XML_COMMENT, PackageID.XML);
        initializeTSymbol(xmlTextType, Names.XML_TEXT, PackageID.XML);

        BLangLiteral trueLiteral = new BLangLiteral();
        trueLiteral.type = this.booleanType;
        trueLiteral.value = Boolean.TRUE;

        BTypeSymbol finiteTypeSymbol = Symbols.createTypeSymbol(SymTag.FINITE_TYPE, Flags.PUBLIC,
                                                                names.fromString("$anonType$TRUE"),
                                                                rootPkgNode.packageID, null, rootPkgNode.symbol.owner,
                                                                this.builtinPos, VIRTUAL);
        this.trueType = new BFiniteType(finiteTypeSymbol, new HashSet<>() {{
            add(trueLiteral);
        }});
        this.anyAndReadonly =
                ImmutableTypeCloner.getImmutableIntersectionType((SelectivelyImmutableReferenceType) this.anyType,
                        this, names);
        initializeType(this.anyAndReadonly, this.anyAndReadonly.effectiveType.name.getValue(), BUILTIN);
    }

    public BType getTypeFromTag(int tag) {
        switch (tag) {
            case TypeTags.INT:
                return intType;
            case TypeTags.BYTE:
                return byteType;
            case TypeTags.FLOAT:
                return floatType;
            case TypeTags.DECIMAL:
                return decimalType;
            case TypeTags.STRING:
                return stringType;
            case TypeTags.BOOLEAN:
                return booleanType;
            case TypeTags.JSON:
                return jsonType;
            case TypeTags.XML:
                return xmlType;
            case TypeTags.XML_COMMENT:
                return xmlCommentType;
            case TypeTags.XML_PI:
                return xmlPIType;
            case TypeTags.XML_ELEMENT:
                return xmlElementType;
            case TypeTags.XML_TEXT:
                return xmlTextType;
            case TypeTags.STREAM:
                return streamType;
            case TypeTags.TABLE:
                return tableType;
            case TypeTags.NIL:
                return nilType;
            case TypeTags.NEVER:
                return neverType;
            case TypeTags.ERROR:
                return errorType;
            case TypeTags.SIGNED32_INT:
                return signed32IntType;
            case TypeTags.SIGNED16_INT:
                return signed16IntType;
            case TypeTags.SIGNED8_INT:
                return signed8IntType;
            case TypeTags.UNSIGNED32_INT:
                return unsigned32IntType;
            case TypeTags.UNSIGNED16_INT:
                return unsigned16IntType;
            case TypeTags.UNSIGNED8_INT:
                return unsigned8IntType;
            case TypeTags.CHAR_STRING:
                return charStringType;
            default:
                return semanticError;
        }
    }

    public BType getLangLibSubType(String name) {
        // Assuming subtype names are unique across LangLib
        switch (name) {
            case Names.STRING_SIGNED32:
                return this.signed32IntType;
            case Names.STRING_SIGNED16:
                return this.signed16IntType;
            case Names.STRING_SIGNED8:
                return this.signed8IntType;
            case Names.STRING_UNSIGNED32:
                return this.unsigned32IntType;
            case Names.STRING_UNSIGNED16:
                return this.unsigned16IntType;
            case Names.STRING_UNSIGNED8:
                return this.unsigned8IntType;
            case Names.STRING_CHAR:
                return this.charStringType;
            case Names.STRING_XML_ELEMENT:
                return this.xmlElementType;
            case Names.STRING_XML_PI:
                return this.xmlPIType;
            case Names.STRING_XML_COMMENT:
                return this.xmlCommentType;
            case Names.STRING_XML_TEXT:
                return this.xmlTextType;
        }
        throw new IllegalStateException("LangLib Subtype not found: " + name);
    }

    public void loadPredeclaredModules() {
        this.predeclaredModules = Map.ofEntries(Map.entry(Names.BOOLEAN, this.langBooleanModuleSymbol),
                                                Map.entry(Names.DECIMAL, this.langDecimalModuleSymbol),
                                                Map.entry(Names.ERROR, this.langErrorModuleSymbol),
                                                Map.entry(Names.FLOAT, this.langFloatModuleSymbol),
                                                Map.entry(Names.FUTURE, this.langFutureModuleSymbol),
                                                Map.entry(Names.INT, this.langIntModuleSymbol),
                                                Map.entry(Names.MAP, this.langMapModuleSymbol),
                                                Map.entry(Names.OBJECT, this.langObjectModuleSymbol),
                                                Map.entry(Names.STREAM, this.langStreamModuleSymbol),
                                                Map.entry(Names.STRING, this.langStringModuleSymbol),
                                                Map.entry(Names.TABLE, this.langTableModuleSymbol),
                                                Map.entry(Names.TYPEDESC, this.langTypedescModuleSymbol),
                                                Map.entry(Names.XML, this.langXmlModuleSymbol));
    }

    private void initializeType(BType type, String name, SymbolOrigin origin) {
        initializeType(type, names.fromString(name), origin);
    }

    private void initializeType(BType type, Name name, SymbolOrigin origin) {
        defineType(type, new BTypeSymbol(SymTag.TYPE, Flags.PUBLIC, name, rootPkgSymbol.pkgID, type, rootPkgSymbol,
                                         builtinPos, origin));
    }

    private void initializeTSymbol(BType type, Name name, PackageID packageID) {
        type.tsymbol = new BTypeSymbol(SymTag.TYPE, Flags.PUBLIC, name, packageID, type, rootPkgSymbol, builtinPos,
                                       BUILTIN);
    }

    private void defineType(BType type, BTypeSymbol tSymbol) {
        type.tsymbol = tSymbol;
        rootScope.define(tSymbol.name, tSymbol);
    }

    public void defineOperators() {
        // Binary arithmetic operators
        defineIntegerArithmeticOperations();

        // XML arithmetic operators
        defineXmlStringConcatanationOperations();
        defineBinaryOperator(OperatorKind.ADD, stringType, stringType, stringType);
        defineBinaryOperator(OperatorKind.ADD, stringType, charStringType, stringType);
        defineBinaryOperator(OperatorKind.ADD, charStringType, stringType, stringType);
        defineBinaryOperator(OperatorKind.ADD, charStringType, charStringType, stringType);
        defineBinaryOperator(OperatorKind.ADD, floatType, floatType, floatType);
        defineBinaryOperator(OperatorKind.ADD, decimalType, decimalType, decimalType);
        defineBinaryOperator(OperatorKind.ADD, intType, floatType, floatType);
        defineBinaryOperator(OperatorKind.ADD, floatType, intType, floatType);
        defineBinaryOperator(OperatorKind.ADD, intType, decimalType, decimalType);
        defineBinaryOperator(OperatorKind.ADD, decimalType, intType, decimalType);
        defineBinaryOperator(OperatorKind.ADD, floatType, decimalType, decimalType);
        defineBinaryOperator(OperatorKind.ADD, decimalType, floatType, decimalType);
        defineBinaryOperator(OperatorKind.SUB, floatType, floatType, floatType);
        defineBinaryOperator(OperatorKind.SUB, decimalType, decimalType, decimalType);
        defineBinaryOperator(OperatorKind.SUB, floatType, intType, floatType);
        defineBinaryOperator(OperatorKind.SUB, intType, floatType, floatType);
        defineBinaryOperator(OperatorKind.SUB, decimalType, intType, decimalType);
        defineBinaryOperator(OperatorKind.SUB, intType, decimalType, decimalType);
        defineBinaryOperator(OperatorKind.SUB, decimalType, floatType, decimalType);
        defineBinaryOperator(OperatorKind.SUB, floatType, decimalType, decimalType);
        defineBinaryOperator(OperatorKind.DIV, floatType, floatType, floatType);
        defineBinaryOperator(OperatorKind.DIV, decimalType, decimalType, decimalType);
        defineBinaryOperator(OperatorKind.DIV, intType, floatType, floatType);
        defineBinaryOperator(OperatorKind.DIV, floatType, intType, floatType);
        defineBinaryOperator(OperatorKind.DIV, intType, decimalType, decimalType);
        defineBinaryOperator(OperatorKind.DIV, decimalType, intType, decimalType);
        defineBinaryOperator(OperatorKind.DIV, floatType, decimalType, decimalType);
        defineBinaryOperator(OperatorKind.DIV, decimalType, floatType, decimalType);
        defineBinaryOperator(OperatorKind.MUL, floatType, floatType, floatType);
        defineBinaryOperator(OperatorKind.MUL, decimalType, decimalType, decimalType);
        defineBinaryOperator(OperatorKind.MUL, floatType, intType, floatType);
        defineBinaryOperator(OperatorKind.MUL, intType, floatType, floatType);
        defineBinaryOperator(OperatorKind.MUL, decimalType, intType, decimalType);
        defineBinaryOperator(OperatorKind.MUL, intType, decimalType, decimalType);
        defineBinaryOperator(OperatorKind.MUL, decimalType, floatType, decimalType);
        defineBinaryOperator(OperatorKind.MUL, floatType, decimalType, decimalType);
        defineBinaryOperator(OperatorKind.MOD, floatType, floatType, floatType);
        defineBinaryOperator(OperatorKind.MOD, decimalType, decimalType, decimalType);
        defineBinaryOperator(OperatorKind.MOD, floatType, intType, floatType);
        defineBinaryOperator(OperatorKind.MOD, intType, floatType, floatType);
        defineBinaryOperator(OperatorKind.MOD, decimalType, intType, decimalType);
        defineBinaryOperator(OperatorKind.MOD, intType, decimalType, decimalType);

        defineIntegerBitwiseAndOperations();
        defineIntegerBitwiseOrOperations(OperatorKind.BITWISE_OR);
        defineIntegerBitwiseOrOperations(OperatorKind.BITWISE_XOR);
        defineIntegerLeftShiftOperations();
        defineIntegerRightShiftOperations(OperatorKind.BITWISE_RIGHT_SHIFT);
        defineIntegerRightShiftOperations(OperatorKind.BITWISE_UNSIGNED_RIGHT_SHIFT);

        // Binary equality operators ==, !=, equals
        defineBinaryOperator(OperatorKind.EQUAL, intType, intType, booleanType);
        defineBinaryOperator(OperatorKind.EQUAL, byteType, byteType, booleanType);
        defineBinaryOperator(OperatorKind.EQUAL, floatType, floatType, booleanType);
        defineBinaryOperator(OperatorKind.EQUAL, decimalType, decimalType, booleanType);
        defineBinaryOperator(OperatorKind.EQUAL, booleanType, booleanType, booleanType);
        defineBinaryOperator(OperatorKind.EQUAL, stringType, stringType, booleanType);
        defineBinaryOperator(OperatorKind.EQUAL, intType, byteType, booleanType);
        defineBinaryOperator(OperatorKind.EQUAL, byteType, intType, booleanType);
        defineBinaryOperator(OperatorKind.EQUAL, jsonType, nilType, booleanType);
        defineBinaryOperator(OperatorKind.EQUAL, nilType, jsonType, booleanType);
        defineBinaryOperator(OperatorKind.EQUAL, anyType, nilType, booleanType);
        defineBinaryOperator(OperatorKind.EQUAL, nilType, anyType, booleanType);
        defineBinaryOperator(OperatorKind.EQUAL, anydataType, nilType, booleanType);
        defineBinaryOperator(OperatorKind.EQUAL, nilType, anydataType, booleanType);
        defineBinaryOperator(OperatorKind.EQUAL, nilType, nilType, booleanType);
        defineBinaryOperator(OperatorKind.NOT_EQUAL, intType, intType, booleanType);
        defineBinaryOperator(OperatorKind.NOT_EQUAL, byteType, byteType, booleanType);
        defineBinaryOperator(OperatorKind.NOT_EQUAL, floatType, floatType, booleanType);
        defineBinaryOperator(OperatorKind.NOT_EQUAL, decimalType, decimalType, booleanType);
        defineBinaryOperator(OperatorKind.NOT_EQUAL, booleanType, booleanType, booleanType);
        defineBinaryOperator(OperatorKind.NOT_EQUAL, stringType, stringType, booleanType);
        defineBinaryOperator(OperatorKind.NOT_EQUAL, intType, byteType, booleanType);
        defineBinaryOperator(OperatorKind.NOT_EQUAL, byteType, intType, booleanType);
        defineBinaryOperator(OperatorKind.NOT_EQUAL, jsonType, nilType, booleanType);
        defineBinaryOperator(OperatorKind.NOT_EQUAL, nilType, jsonType, booleanType);
        defineBinaryOperator(OperatorKind.NOT_EQUAL, anyType, nilType, booleanType);
        defineBinaryOperator(OperatorKind.NOT_EQUAL, nilType, anyType, booleanType);
        defineBinaryOperator(OperatorKind.NOT_EQUAL, anydataType, nilType, booleanType);
        defineBinaryOperator(OperatorKind.NOT_EQUAL, nilType, anydataType, booleanType);
        defineBinaryOperator(OperatorKind.NOT_EQUAL, nilType, nilType, booleanType);
        defineBinaryOperator(OperatorKind.EQUALS, intType, intType, booleanType);
        defineBinaryOperator(OperatorKind.EQUALS, byteType, byteType, booleanType);
        defineBinaryOperator(OperatorKind.EQUALS, floatType, floatType, booleanType);
        defineBinaryOperator(OperatorKind.EQUALS, decimalType, decimalType, booleanType);
        defineBinaryOperator(OperatorKind.EQUALS, booleanType, booleanType, booleanType);
        defineBinaryOperator(OperatorKind.EQUALS, stringType, stringType, booleanType);
        defineBinaryOperator(OperatorKind.EQUALS, intType, byteType, booleanType);
        defineBinaryOperator(OperatorKind.EQUALS, byteType, intType, booleanType);
        defineBinaryOperator(OperatorKind.EQUALS, jsonType, nilType, booleanType);
        defineBinaryOperator(OperatorKind.EQUALS, nilType, jsonType, booleanType);
        defineBinaryOperator(OperatorKind.EQUALS, anyType, nilType, booleanType);
        defineBinaryOperator(OperatorKind.EQUALS, nilType, anyType, booleanType);
        defineBinaryOperator(OperatorKind.EQUALS, anydataType, nilType, booleanType);
        defineBinaryOperator(OperatorKind.EQUALS, nilType, anydataType, booleanType);
        defineBinaryOperator(OperatorKind.EQUALS, nilType, nilType, booleanType);

        // Binary reference equality operators ===, !==
        defineBinaryOperator(OperatorKind.REF_EQUAL, intType, intType, booleanType);
        defineBinaryOperator(OperatorKind.REF_EQUAL, byteType, byteType, booleanType);
        defineBinaryOperator(OperatorKind.REF_EQUAL, floatType, floatType, booleanType);
        defineBinaryOperator(OperatorKind.REF_EQUAL, decimalType, decimalType, booleanType);
        defineBinaryOperator(OperatorKind.REF_EQUAL, booleanType, booleanType, booleanType);
        defineBinaryOperator(OperatorKind.REF_EQUAL, stringType, stringType, booleanType);
        defineBinaryOperator(OperatorKind.REF_EQUAL, intType, byteType, booleanType);
        defineBinaryOperator(OperatorKind.REF_EQUAL, byteType, intType, booleanType);
        defineBinaryOperator(OperatorKind.REF_NOT_EQUAL, intType, intType, booleanType);
        defineBinaryOperator(OperatorKind.REF_NOT_EQUAL, byteType, byteType, booleanType);
        defineBinaryOperator(OperatorKind.REF_NOT_EQUAL, floatType, floatType, booleanType);
        defineBinaryOperator(OperatorKind.REF_NOT_EQUAL, decimalType, decimalType, booleanType);
        defineBinaryOperator(OperatorKind.REF_NOT_EQUAL, booleanType, booleanType, booleanType);
        defineBinaryOperator(OperatorKind.REF_NOT_EQUAL, stringType, stringType, booleanType);
        defineBinaryOperator(OperatorKind.REF_NOT_EQUAL, intType, byteType, booleanType);
        defineBinaryOperator(OperatorKind.REF_NOT_EQUAL, byteType, intType, booleanType);

        // Binary comparison operators <=, <, >=, >
        defineBinaryOperator(OperatorKind.LESS_THAN, intType, intType, booleanType);
        defineBinaryOperator(OperatorKind.LESS_THAN, intType, floatType, booleanType);
        defineBinaryOperator(OperatorKind.LESS_THAN, floatType, intType, booleanType);
        defineBinaryOperator(OperatorKind.LESS_THAN, floatType, floatType, booleanType);
        defineBinaryOperator(OperatorKind.LESS_THAN, decimalType, decimalType, booleanType);
        defineBinaryOperator(OperatorKind.LESS_THAN, intType, decimalType, booleanType);
        defineBinaryOperator(OperatorKind.LESS_THAN, decimalType, intType, booleanType);
        defineBinaryOperator(OperatorKind.LESS_THAN, floatType, decimalType, booleanType);
        defineBinaryOperator(OperatorKind.LESS_THAN, decimalType, floatType, booleanType);

        defineBinaryOperator(OperatorKind.LESS_EQUAL, intType, intType, booleanType);
        defineBinaryOperator(OperatorKind.LESS_EQUAL, floatType, intType, booleanType);
        defineBinaryOperator(OperatorKind.LESS_EQUAL, intType, floatType, booleanType);
        defineBinaryOperator(OperatorKind.LESS_EQUAL, floatType, floatType, booleanType);
        defineBinaryOperator(OperatorKind.LESS_EQUAL, decimalType, decimalType, booleanType);
        defineBinaryOperator(OperatorKind.LESS_EQUAL, intType, decimalType, booleanType);
        defineBinaryOperator(OperatorKind.LESS_EQUAL, decimalType, intType, booleanType);
        defineBinaryOperator(OperatorKind.LESS_EQUAL, floatType, decimalType, booleanType);
        defineBinaryOperator(OperatorKind.LESS_EQUAL, decimalType, floatType, booleanType);

        defineBinaryOperator(OperatorKind.GREATER_THAN, intType, intType, booleanType);
        defineBinaryOperator(OperatorKind.GREATER_THAN, floatType, intType, booleanType);
        defineBinaryOperator(OperatorKind.GREATER_THAN, intType, floatType, booleanType);
        defineBinaryOperator(OperatorKind.GREATER_THAN, floatType, floatType, booleanType);
        defineBinaryOperator(OperatorKind.GREATER_THAN, decimalType, decimalType, booleanType);
        defineBinaryOperator(OperatorKind.GREATER_THAN, intType, decimalType, booleanType);
        defineBinaryOperator(OperatorKind.GREATER_THAN, decimalType, intType, booleanType);
        defineBinaryOperator(OperatorKind.GREATER_THAN, floatType, decimalType, booleanType);
        defineBinaryOperator(OperatorKind.GREATER_THAN, decimalType, floatType, booleanType);

        defineBinaryOperator(OperatorKind.GREATER_EQUAL, intType, intType, booleanType);
        defineBinaryOperator(OperatorKind.GREATER_EQUAL, floatType, intType, booleanType);
        defineBinaryOperator(OperatorKind.GREATER_EQUAL, intType, floatType, booleanType);
        defineBinaryOperator(OperatorKind.GREATER_EQUAL, floatType, floatType, booleanType);
        defineBinaryOperator(OperatorKind.GREATER_EQUAL, decimalType, decimalType, booleanType);
        defineBinaryOperator(OperatorKind.GREATER_EQUAL, intType, decimalType, booleanType);
        defineBinaryOperator(OperatorKind.GREATER_EQUAL, decimalType, intType, booleanType);
        defineBinaryOperator(OperatorKind.GREATER_EQUAL, floatType, decimalType, booleanType);
        defineBinaryOperator(OperatorKind.GREATER_EQUAL, decimalType, floatType, booleanType);

        defineBinaryOperator(OperatorKind.AND, booleanType, booleanType, booleanType);
        defineBinaryOperator(OperatorKind.OR, booleanType, booleanType, booleanType);

        // Unary operator symbols
        defineUnaryOperator(OperatorKind.ADD, floatType, floatType);
        defineUnaryOperator(OperatorKind.ADD, decimalType, decimalType);
        defineUnaryOperator(OperatorKind.ADD, intType, intType);

        defineUnaryOperator(OperatorKind.SUB, floatType, floatType);
        defineUnaryOperator(OperatorKind.SUB, decimalType, decimalType);
        defineUnaryOperator(OperatorKind.SUB, intType, intType);

        defineUnaryOperator(OperatorKind.NOT, booleanType, booleanType);
        defineUnaryOperator(OperatorKind.BITWISE_COMPLEMENT, byteType, byteType);
        defineUnaryOperator(OperatorKind.BITWISE_COMPLEMENT, intType, intType);

    }

    private void defineXmlStringConcatanationOperations() {
        defineBinaryOperator(OperatorKind.ADD, xmlType, stringType, xmlType);
        defineBinaryOperator(OperatorKind.ADD, xmlType, charStringType, xmlType);

        defineBinaryOperator(OperatorKind.ADD, stringType, xmlType, xmlType);
        defineBinaryOperator(OperatorKind.ADD, charStringType, xmlType, xmlType);

        defineBinaryOperator(OperatorKind.ADD, stringType, xmlTextType, xmlTextType);
        defineBinaryOperator(OperatorKind.ADD, charStringType, xmlTextType, xmlTextType);

        defineBinaryOperator(OperatorKind.ADD, xmlTextType, stringType, xmlTextType);
        defineBinaryOperator(OperatorKind.ADD, xmlTextType, charStringType, xmlTextType);
    }

    private void defineIntegerArithmeticOperations() {

        BType[] intTypes = {intType, byteType, signed32IntType, signed16IntType, signed8IntType, unsigned32IntType,
                unsigned16IntType,
                unsigned8IntType};
        for (BType lhs : intTypes) {
            for (BType rhs : intTypes) {
                defineBinaryOperator(OperatorKind.ADD, lhs, rhs, intType);
                defineBinaryOperator(OperatorKind.SUB, lhs, rhs, intType);
                defineBinaryOperator(OperatorKind.DIV, lhs, rhs, intType);
                defineBinaryOperator(OperatorKind.MUL, lhs, rhs, intType);
                defineBinaryOperator(OperatorKind.MOD, lhs, rhs, intType);
            }
        }
    }

    private void defineIntegerBitwiseAndOperations() {
        BType[] unsignedIntTypes = {byteType, unsigned8IntType, unsigned16IntType, unsigned32IntType};
        BType[] signedIntTypes = {intType, signed8IntType, signed16IntType, signed32IntType};

        for (BType unsigned : unsignedIntTypes) {
            for (BType signed : signedIntTypes) {
                defineBinaryOperator(OperatorKind.BITWISE_AND, unsigned, signed, unsigned);
            }
        }

        for (int i = 0; i < unsignedIntTypes.length; i++) {
            for (int j = 0; j < unsignedIntTypes.length; j++) {
                BType unsignedIntTypeLhs = unsignedIntTypes[i];
                BType unsignedIntTypeRhs = unsignedIntTypes[j];
                defineBinaryOperator(OperatorKind.BITWISE_AND, unsignedIntTypeLhs, unsignedIntTypeRhs,
                                     i <= j ? unsignedIntTypeLhs : unsignedIntTypeRhs);
            }
        }

        for (BType signed : signedIntTypes) {
            for (BType unsigned : unsignedIntTypes) {
                defineBinaryOperator(OperatorKind.BITWISE_AND, signed, unsigned, unsigned);
            }
        }

        for (BType signedLhs : signedIntTypes) {
            for (BType signedRhs : signedIntTypes) {
                defineBinaryOperator(OperatorKind.BITWISE_AND, signedLhs, signedRhs, intType);
            }
        }
    }

    private void defineIntegerBitwiseOrOperations(OperatorKind orOpKind) {
        BType[] unsignedIntTypes = {byteType, unsigned8IntType, unsigned16IntType, unsigned32IntType};
        BType[] signedIntTypes = {intType, signed8IntType, signed16IntType, signed32IntType};

        for (BType unsigned : unsignedIntTypes) {
            for (BType signed : signedIntTypes) {
                defineBinaryOperator(orOpKind, unsigned, signed, intType);
            }
        }

        for (int i = 0; i < unsignedIntTypes.length; i++) {
            for (int j = 0; j < unsignedIntTypes.length; j++) {
                BType unsignedIntTypeLhs = unsignedIntTypes[i];
                BType unsignedIntTypeRhs = unsignedIntTypes[j];
                defineBinaryOperator(orOpKind, unsignedIntTypeLhs, unsignedIntTypeRhs,
                                     i <= j ? unsignedIntTypeLhs : unsignedIntTypeRhs);
            }
        }

        for (BType signed : signedIntTypes) {
            for (BType unsigned : unsignedIntTypes) {
                defineBinaryOperator(orOpKind, signed, unsigned, intType);
            }
        }

        for (BType signedLhs : signedIntTypes) {
            for (BType signedRhs : signedIntTypes) {
                defineBinaryOperator(orOpKind, signedLhs, signedRhs, intType);
            }
        }
    }

    private void defineIntegerLeftShiftOperations() {
        BType[] allIntTypes = {intType, byteType, signed32IntType, signed16IntType, signed8IntType, unsigned32IntType,
                unsigned16IntType, unsigned8IntType};

        for (BType lhs : allIntTypes) {
            for (BType rhs : allIntTypes) {
                defineBinaryOperator(OperatorKind.BITWISE_LEFT_SHIFT, lhs, rhs, intType);
            }
        }
    }

    private void defineIntegerRightShiftOperations(OperatorKind rightShiftOpKind) {
        BType[] unsignedIntTypes = {byteType, unsigned8IntType, unsigned16IntType, unsigned32IntType};
        BType[] signedIntTypes = {intType, signed8IntType, signed16IntType, signed32IntType};

        BType[] allIntTypes = {intType, byteType, signed32IntType, signed16IntType, signed8IntType, unsigned32IntType,
                unsigned16IntType, unsigned8IntType};

        for (BType unsignedLhs : unsignedIntTypes) {
            for (BType intRhs : allIntTypes) {
                defineBinaryOperator(rightShiftOpKind, unsignedLhs, intRhs, unsignedLhs);
            }
        }

        for (BType signedLhs : signedIntTypes) {
            for (BType intRhs : allIntTypes) {
                defineBinaryOperator(rightShiftOpKind, signedLhs, intRhs, intType);
            }
        }
    }

    public void defineBinaryOperator(OperatorKind kind,
                                     BType lhsType,
                                     BType rhsType,
                                     BType retType) {

        List<BType> paramTypes = Lists.of(lhsType, rhsType);
        defineOperator(names.fromString(kind.value()), paramTypes, retType);
    }

    private void defineUnaryOperator(OperatorKind kind,
                                     BType type,
                                     BType retType) {
        List<BType> paramTypes = Lists.of(type);
        defineOperator(names.fromString(kind.value()), paramTypes, retType);
    }

    private void defineOperator(Name name,
                                List<BType> paramTypes,
                                BType retType) {
        BInvokableType opType = new BInvokableType(paramTypes, retType, null);
        BOperatorSymbol symbol = new BOperatorSymbol(name, rootPkgSymbol.pkgID, opType, rootPkgSymbol, this.builtinPos,
                                                     BUILTIN);
        rootScope.define(name, symbol);
    }
}<|MERGE_RESOLUTION|>--- conflicted
+++ resolved
@@ -136,13 +136,9 @@
     public final BTypedescType typeDesc = new BTypedescType(this.anyType, null);
     public final BType readonlyType = new BReadonlyType(TypeTags.READONLY, null);
     public final BType anydataOrReadonly = BUnionType.create(null, anydataType, readonlyType);
-<<<<<<< HEAD
     public final BType pathParamAllowedType = BUnionType.create(null,
             intType, stringType, floatType, booleanType, decimalType);
-=======
-    public final BType intStringFloatOrBoolean = BUnionType.create(null, intType, stringType, floatType, booleanType);
     public final BIntersectionType anyAndReadonly;
->>>>>>> be64c812
 
     public final BType semanticError = new BType(TypeTags.SEMANTIC_ERROR, null);
     public final BType nullSet = new BType(TypeTags.NULL_SET, null);
