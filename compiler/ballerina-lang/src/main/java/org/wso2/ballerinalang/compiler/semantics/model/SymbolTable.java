/*
*  Copyright (c) 2017, WSO2 Inc. (http://www.wso2.org) All Rights Reserved.
*
*  WSO2 Inc. licenses this file to you under the Apache License,
*  Version 2.0 (the "License"); you may not use this file except
*  in compliance with the License.
*  You may obtain a copy of the License at
*
*    http://www.apache.org/licenses/LICENSE-2.0
*
*  Unless required by applicable law or agreed to in writing,
*  software distributed under the License is distributed on an
*  "AS IS" BASIS, WITHOUT WARRANTIES OR CONDITIONS OF ANY
*  KIND, either express or implied.  See the License for the
*  specific language governing permissions and limitations
*  under the License.
*/
package org.wso2.ballerinalang.compiler.semantics.model;


import org.ballerinalang.model.TreeBuilder;
import org.ballerinalang.model.elements.PackageID;
import org.ballerinalang.model.symbols.SymbolKind;
import org.ballerinalang.model.tree.OperatorKind;
import org.ballerinalang.model.types.TypeKind;
import org.wso2.ballerinalang.compiler.semantics.model.symbols.BCastOperatorSymbol;
import org.wso2.ballerinalang.compiler.semantics.model.symbols.BConversionOperatorSymbol;
import org.wso2.ballerinalang.compiler.semantics.model.symbols.BOperatorSymbol;
import org.wso2.ballerinalang.compiler.semantics.model.symbols.BPackageSymbol;
import org.wso2.ballerinalang.compiler.semantics.model.symbols.BSymbol;
import org.wso2.ballerinalang.compiler.semantics.model.symbols.BTypeSymbol;
import org.wso2.ballerinalang.compiler.semantics.model.symbols.SymTag;
import org.wso2.ballerinalang.compiler.semantics.model.types.BAnyType;
import org.wso2.ballerinalang.compiler.semantics.model.types.BArrayType;
import org.wso2.ballerinalang.compiler.semantics.model.types.BBuiltInRefType;
import org.wso2.ballerinalang.compiler.semantics.model.types.BConnectorType;
import org.wso2.ballerinalang.compiler.semantics.model.types.BErrorType;
import org.wso2.ballerinalang.compiler.semantics.model.types.BInvokableType;
import org.wso2.ballerinalang.compiler.semantics.model.types.BJSONType;
import org.wso2.ballerinalang.compiler.semantics.model.types.BMapType;
import org.wso2.ballerinalang.compiler.semantics.model.types.BNoType;
import org.wso2.ballerinalang.compiler.semantics.model.types.BNullType;
import org.wso2.ballerinalang.compiler.semantics.model.types.BStructType;
import org.wso2.ballerinalang.compiler.semantics.model.types.BTableType;
import org.wso2.ballerinalang.compiler.semantics.model.types.BType;
import org.wso2.ballerinalang.compiler.semantics.model.types.BXMLAttributesType;
import org.wso2.ballerinalang.compiler.tree.BLangPackage;
import org.wso2.ballerinalang.compiler.util.CompilerContext;
import org.wso2.ballerinalang.compiler.util.Name;
import org.wso2.ballerinalang.compiler.util.Names;
import org.wso2.ballerinalang.compiler.util.TypeTags;
import org.wso2.ballerinalang.programfile.InstructionCodes;
import org.wso2.ballerinalang.util.Flags;
import org.wso2.ballerinalang.util.Lists;

import java.util.List;

/**
 * @since 0.94
 */
public class SymbolTable {

    private static final CompilerContext.Key<SymbolTable> SYM_TABLE_KEY =
            new CompilerContext.Key<>();

    public static final PackageID BUILTIN = new PackageID(Names.BUILTIN_PACKAGE, Names.DEFAULT_VERSION);


    public final BLangPackage rootPkgNode;
    public final BPackageSymbol rootPkgSymbol;
    public final BSymbol notFoundSymbol;
    public final Scope rootScope;

    public final BType noType = new BNoType(TypeTags.NONE);
    public final BType intType = new BType(TypeTags.INT, null);
    public final BType floatType = new BType(TypeTags.FLOAT, null);
    public final BType stringType = new BType(TypeTags.STRING, null);
    public final BType booleanType = new BType(TypeTags.BOOLEAN, null);
    public final BType blobType = new BType(TypeTags.BLOB, null);
    public final BType typeType = new BType(TypeTags.TYPE, null);
    public final BType jsonType = new BJSONType(TypeTags.JSON, noType, null);
    public final BType xmlType = new BBuiltInRefType(TypeTags.XML, null);
    public final BType tableType = new BTableType(TypeTags.TABLE, noType, null);
    public final BType anyType = new BAnyType(TypeTags.ANY, null);
    public final BType mapType = new BMapType(TypeTags.MAP, anyType, null);
    public final BType nullType = new BNullType();
    public final BType voidType = new BNoType(TypeTags.VOID);
    public final BType xmlAttributesType = new BXMLAttributesType(TypeTags.XML_ATTRIBUTES);
    public final BType connectorType = new BConnectorType(null, null);
    public final BType arrayType = new BArrayType(noType);

    public final BTypeSymbol errSymbol;
    public final BType errType;

    public BStructType errStructType;
    public BStructType errTypeConversionType;
    public BStructType errTypeCastType;

    public BPackageSymbol builtInPackageSymbol;

    private Names names;

    private CompilerContext context;

    public static SymbolTable getInstance(CompilerContext context) {
        SymbolTable symTable = context.get(SYM_TABLE_KEY);
        if (symTable == null) {
            symTable = new SymbolTable(context);
        }

        return symTable;
    }

    private SymbolTable(CompilerContext context) {
        this.context = context;
        this.context.put(SYM_TABLE_KEY, this);

        this.names = Names.getInstance(context);

        this.rootPkgNode = (BLangPackage) TreeBuilder.createPackageNode();
        this.rootPkgSymbol = new BPackageSymbol(BUILTIN, null);
        this.rootPkgNode.symbol = this.rootPkgSymbol;
        this.rootScope = new BuiltInScope(rootPkgSymbol);
        this.rootPkgSymbol.scope = this.rootScope;
        this.notFoundSymbol = new BSymbol(SymTag.NIL, Flags.PUBLIC, Names.INVALID,
                rootPkgSymbol.pkgID, noType, rootPkgSymbol);

        // Initialize built-in types in Ballerina
        initializeType(intType, TypeKind.INT.typeName());
        initializeType(floatType, TypeKind.FLOAT.typeName());
        initializeType(stringType, TypeKind.STRING.typeName());
        initializeType(booleanType, TypeKind.BOOLEAN.typeName());
        initializeType(blobType, TypeKind.BLOB.typeName());
        initializeType(typeType, TypeKind.TYPE.typeName());
        initializeType(jsonType, TypeKind.JSON.typeName());
        initializeType(xmlType, TypeKind.XML.typeName());
        initializeType(tableType, TypeKind.TABLE.typeName());
        initializeType(mapType, TypeKind.MAP.typeName());
        initializeType(anyType, TypeKind.ANY.typeName());

        // Initialize error type;
        this.errType = new BErrorType(null);
        this.errSymbol = new BTypeSymbol(SymTag.ERROR, Flags.PUBLIC, Names.INVALID,
                rootPkgSymbol.pkgID, errType, rootPkgSymbol);
        defineType(errType, errSymbol);
    }

    public void createErrorTypes() {
        this.errStructType = (BStructType) rootScope.lookup(Names.ERROR).symbol.type;
        this.errTypeCastType = (BStructType) rootScope.lookup(Names.ERROR_TYPE_CAST).symbol.type;
        this.errTypeConversionType = (BStructType) rootScope.lookup(Names.ERROR_TYPE_CONVERSION).symbol.type;
    }

    public void loadOperators() {
        // Define all operators e.g. binary, unary, cast and conversion
        defineOperators();
    }

    public BType getTypeFromTag(int tag) {
        switch (tag) {
            case TypeTags.INT:
                return intType;
            case TypeTags.FLOAT:
                return floatType;
            case TypeTags.STRING:
                return stringType;
            case TypeTags.BOOLEAN:
                return booleanType;
            case TypeTags.BLOB:
                return blobType;
            case TypeTags.JSON:
                return jsonType;
            case TypeTags.XML:
                return xmlType;
            case TypeTags.TABLE:
                return tableType;
            case TypeTags.NULL:
                return nullType;
            default:
                return errType;
        }
    }

    private void initializeType(BType type, String name) {
        initializeType(type, names.fromString(name));
    }

    private void initializeType(BType type, Name name) {
        defineType(type, new BTypeSymbol(SymTag.TYPE, Flags.PUBLIC, name, rootPkgSymbol.pkgID, type, rootPkgSymbol));
    }

    private void defineType(BType type, BTypeSymbol tSymbol) {
        type.tsymbol = tSymbol;
        rootScope.define(tSymbol.name, tSymbol);
    }

    private void defineOperators() {
        // Binary arithmetic operators
        defineBinaryOperator(OperatorKind.ADD, xmlType, xmlType, xmlType, InstructionCodes.XMLADD);
        defineBinaryOperator(OperatorKind.ADD, floatType, stringType, stringType, InstructionCodes.SADD);
        defineBinaryOperator(OperatorKind.ADD, intType, stringType, stringType, InstructionCodes.SADD);
        defineBinaryOperator(OperatorKind.ADD, booleanType, stringType, stringType, InstructionCodes.SADD);
        defineBinaryOperator(OperatorKind.ADD, stringType, floatType, stringType, InstructionCodes.SADD);
        defineBinaryOperator(OperatorKind.ADD, stringType, intType, stringType, InstructionCodes.SADD);
        defineBinaryOperator(OperatorKind.ADD, stringType, booleanType, stringType, InstructionCodes.SADD);
        defineBinaryOperator(OperatorKind.ADD, stringType, stringType, stringType, InstructionCodes.SADD);
        defineBinaryOperator(OperatorKind.ADD, stringType, booleanType, stringType, InstructionCodes.SADD);
        defineBinaryOperator(OperatorKind.ADD, booleanType, stringType, stringType, InstructionCodes.SADD);
        defineBinaryOperator(OperatorKind.ADD, floatType, floatType, floatType, InstructionCodes.FADD);
        defineBinaryOperator(OperatorKind.ADD, intType, intType, intType, InstructionCodes.IADD);
        defineBinaryOperator(OperatorKind.ADD, intType, floatType, floatType, InstructionCodes.FADD);
        defineBinaryOperator(OperatorKind.ADD, floatType, intType, floatType, InstructionCodes.FADD);
        defineBinaryOperator(OperatorKind.SUB, floatType, floatType, floatType, InstructionCodes.FSUB);
        defineBinaryOperator(OperatorKind.SUB, intType, intType, intType, InstructionCodes.ISUB);
        defineBinaryOperator(OperatorKind.SUB, floatType, intType, floatType, InstructionCodes.FSUB);
        defineBinaryOperator(OperatorKind.SUB, intType, floatType, floatType, InstructionCodes.FSUB);
        defineBinaryOperator(OperatorKind.DIV, floatType, floatType, floatType, InstructionCodes.FDIV);
        defineBinaryOperator(OperatorKind.DIV, intType, intType, intType, InstructionCodes.IDIV);
        defineBinaryOperator(OperatorKind.DIV, intType, floatType, floatType, InstructionCodes.FDIV);
        defineBinaryOperator(OperatorKind.DIV, floatType, intType, floatType, InstructionCodes.FDIV);
        defineBinaryOperator(OperatorKind.MUL, floatType, floatType, floatType, InstructionCodes.FMUL);
        defineBinaryOperator(OperatorKind.MUL, intType, intType, intType, InstructionCodes.IMUL);
        defineBinaryOperator(OperatorKind.MUL, floatType, intType, floatType, InstructionCodes.FMUL);
        defineBinaryOperator(OperatorKind.MUL, intType, floatType, floatType, InstructionCodes.FMUL);
        defineBinaryOperator(OperatorKind.MOD, floatType, floatType, floatType, InstructionCodes.FMOD);
        defineBinaryOperator(OperatorKind.MOD, intType, intType, intType, InstructionCodes.IMOD);
        defineBinaryOperator(OperatorKind.MOD, floatType, intType, floatType, InstructionCodes.FMOD);
        defineBinaryOperator(OperatorKind.MOD, intType, floatType, floatType, InstructionCodes.FMOD);

        // Binary equality operators ==, !=
        defineBinaryOperator(OperatorKind.EQUAL, intType, intType, booleanType, InstructionCodes.IEQ);
        defineBinaryOperator(OperatorKind.EQUAL, floatType, floatType, booleanType, InstructionCodes.FEQ);
        defineBinaryOperator(OperatorKind.EQUAL, booleanType, booleanType, booleanType, InstructionCodes.BEQ);
        defineBinaryOperator(OperatorKind.EQUAL, stringType, stringType, booleanType, InstructionCodes.SEQ);
        defineBinaryOperator(OperatorKind.EQUAL, typeType, typeType, booleanType, InstructionCodes.TEQ);
        defineBinaryOperator(OperatorKind.EQUAL, jsonType, nullType, booleanType, InstructionCodes.REQ);
        defineBinaryOperator(OperatorKind.EQUAL, nullType, jsonType, booleanType, InstructionCodes.REQ);
        defineBinaryOperator(OperatorKind.EQUAL, xmlType, nullType, booleanType, InstructionCodes.REQ);
        defineBinaryOperator(OperatorKind.EQUAL, nullType, xmlType, booleanType, InstructionCodes.REQ);
        defineBinaryOperator(OperatorKind.EQUAL, tableType, nullType, booleanType, InstructionCodes.REQ);
        defineBinaryOperator(OperatorKind.EQUAL, nullType, tableType, booleanType, InstructionCodes.REQ);
        defineBinaryOperator(OperatorKind.EQUAL, anyType, nullType, booleanType, InstructionCodes.REQ);
        defineBinaryOperator(OperatorKind.EQUAL, nullType, anyType, booleanType, InstructionCodes.REQ);
        defineBinaryOperator(OperatorKind.EQUAL, mapType, nullType, booleanType, InstructionCodes.REQ);
        defineBinaryOperator(OperatorKind.EQUAL, nullType, mapType, booleanType, InstructionCodes.REQ);
        defineBinaryOperator(OperatorKind.EQUAL, connectorType, nullType, booleanType, InstructionCodes.REQ);
        defineBinaryOperator(OperatorKind.EQUAL, nullType, connectorType, booleanType, InstructionCodes.REQ);
        defineBinaryOperator(OperatorKind.EQUAL, nullType, arrayType, booleanType, InstructionCodes.REQ);
        defineBinaryOperator(OperatorKind.EQUAL, arrayType, nullType, booleanType, InstructionCodes.REQ);
        defineBinaryOperator(OperatorKind.EQUAL, nullType, nullType, booleanType, InstructionCodes.REQ);
        defineBinaryOperator(OperatorKind.EQUAL, stringType, nullType, booleanType, InstructionCodes.SEQ_NULL);
        defineBinaryOperator(OperatorKind.EQUAL, nullType, stringType, booleanType, InstructionCodes.SEQ_NULL);
        defineBinaryOperator(OperatorKind.NOT_EQUAL, intType, intType, booleanType, InstructionCodes.INE);
        defineBinaryOperator(OperatorKind.NOT_EQUAL, floatType, floatType, booleanType, InstructionCodes.FNE);
        defineBinaryOperator(OperatorKind.NOT_EQUAL, booleanType, booleanType, booleanType, InstructionCodes.BNE);
        defineBinaryOperator(OperatorKind.NOT_EQUAL, stringType, stringType, booleanType, InstructionCodes.SNE);
        defineBinaryOperator(OperatorKind.NOT_EQUAL, typeType, typeType, booleanType, InstructionCodes.TNE);
        defineBinaryOperator(OperatorKind.NOT_EQUAL, jsonType, nullType, booleanType, InstructionCodes.RNE);
        defineBinaryOperator(OperatorKind.NOT_EQUAL, nullType, jsonType, booleanType, InstructionCodes.RNE);
        defineBinaryOperator(OperatorKind.NOT_EQUAL, xmlType, nullType, booleanType, InstructionCodes.RNE);
        defineBinaryOperator(OperatorKind.NOT_EQUAL, nullType, xmlType, booleanType, InstructionCodes.RNE);
        defineBinaryOperator(OperatorKind.NOT_EQUAL, tableType, nullType, booleanType, InstructionCodes.RNE);
        defineBinaryOperator(OperatorKind.NOT_EQUAL, nullType, tableType, booleanType, InstructionCodes.RNE);
        defineBinaryOperator(OperatorKind.NOT_EQUAL, anyType, nullType, booleanType, InstructionCodes.RNE);
        defineBinaryOperator(OperatorKind.NOT_EQUAL, nullType, anyType, booleanType, InstructionCodes.RNE);
        defineBinaryOperator(OperatorKind.NOT_EQUAL, mapType, nullType, booleanType, InstructionCodes.RNE);
        defineBinaryOperator(OperatorKind.NOT_EQUAL, nullType, mapType, booleanType, InstructionCodes.RNE);
        defineBinaryOperator(OperatorKind.NOT_EQUAL, connectorType, nullType, booleanType, InstructionCodes.RNE);
        defineBinaryOperator(OperatorKind.NOT_EQUAL, nullType, connectorType, booleanType, InstructionCodes.RNE);
        defineBinaryOperator(OperatorKind.NOT_EQUAL, nullType, arrayType, booleanType, InstructionCodes.RNE);
        defineBinaryOperator(OperatorKind.NOT_EQUAL, arrayType, nullType, booleanType, InstructionCodes.RNE);
        defineBinaryOperator(OperatorKind.NOT_EQUAL, nullType, nullType, booleanType, InstructionCodes.RNE);
        defineBinaryOperator(OperatorKind.NOT_EQUAL, stringType, nullType, booleanType, InstructionCodes.SNE_NULL);
        defineBinaryOperator(OperatorKind.NOT_EQUAL, nullType, stringType, booleanType, InstructionCodes.SNE_NULL);
<<<<<<< HEAD
    
        //// Binary deep equality operators ===
        // Primitives
        defineBinaryOperator(OperatorKind.DEEP_EQUAL, intType, intType, booleanType, InstructionCodes.IEQ);
        defineBinaryOperator(OperatorKind.DEEP_EQUAL, floatType, floatType, booleanType, InstructionCodes.FEQ);
        defineBinaryOperator(OperatorKind.DEEP_EQUAL, booleanType, booleanType, booleanType, InstructionCodes.BEQ);
        defineBinaryOperator(OperatorKind.DEEP_EQUAL, stringType, stringType, booleanType, InstructionCodes.SEQ);
        defineBinaryOperator(OperatorKind.DEEP_EQUAL, typeType, typeType, booleanType, InstructionCodes.TEQ);
        defineBinaryOperator(OperatorKind.DEEP_EQUAL, jsonType, nullType, booleanType, InstructionCodes.REQ);
        defineBinaryOperator(OperatorKind.DEEP_EQUAL, nullType, jsonType, booleanType, InstructionCodes.REQ);
        defineBinaryOperator(OperatorKind.DEEP_EQUAL, xmlType, nullType, booleanType, InstructionCodes.REQ);
        defineBinaryOperator(OperatorKind.DEEP_EQUAL, nullType, xmlType, booleanType, InstructionCodes.REQ);
        defineBinaryOperator(OperatorKind.DEEP_EQUAL, tableType, nullType, booleanType, InstructionCodes.REQ);
        defineBinaryOperator(OperatorKind.DEEP_EQUAL, nullType, tableType, booleanType, InstructionCodes.REQ);
        defineBinaryOperator(OperatorKind.DEEP_EQUAL, anyType, nullType, booleanType, InstructionCodes.REQ);
        defineBinaryOperator(OperatorKind.DEEP_EQUAL, nullType, anyType, booleanType, InstructionCodes.REQ);
        defineBinaryOperator(OperatorKind.DEEP_EQUAL, mapType, nullType, booleanType, InstructionCodes.REQ);
        defineBinaryOperator(OperatorKind.DEEP_EQUAL, nullType, mapType, booleanType, InstructionCodes.REQ);
        defineBinaryOperator(OperatorKind.DEEP_EQUAL, connectorType, nullType, booleanType, InstructionCodes.REQ);
        defineBinaryOperator(OperatorKind.DEEP_EQUAL, nullType, connectorType, booleanType, InstructionCodes.REQ);
        defineBinaryOperator(OperatorKind.DEEP_EQUAL, nullType, arrayType, booleanType, InstructionCodes.REQ);
        defineBinaryOperator(OperatorKind.DEEP_EQUAL, arrayType, nullType, booleanType, InstructionCodes.REQ);
        defineBinaryOperator(OperatorKind.DEEP_EQUAL, nullType, nullType, booleanType, InstructionCodes.REQ);
        defineBinaryOperator(OperatorKind.DEEP_EQUAL, stringType, nullType, booleanType, InstructionCodes.SEQ_NULL);
        defineBinaryOperator(OperatorKind.DEEP_EQUAL, nullType, stringType, booleanType, InstructionCodes.SEQ_NULL);
        // Refs
        defineBinaryOperator(OperatorKind.DEEP_EQUAL, structType, structType, booleanType, InstructionCodes.RDEQ);
        defineBinaryOperator(OperatorKind.DEEP_EQUAL, structType, nullType, booleanType, InstructionCodes.RDEQ);
        defineBinaryOperator(OperatorKind.DEEP_EQUAL, nullType, structType, booleanType, InstructionCodes.RDEQ);
        defineBinaryOperator(OperatorKind.DEEP_EQUAL, arrayType, arrayType, booleanType, InstructionCodes.RDEQ);
        defineBinaryOperator(OperatorKind.DEEP_EQUAL, mapType, mapType, booleanType, InstructionCodes.RDEQ);
        defineBinaryOperator(OperatorKind.DEEP_EQUAL, anyType, anyType, booleanType, InstructionCodes.RDEQ);
        defineBinaryOperator(OperatorKind.DEEP_EQUAL, jsonType, jsonType, booleanType, InstructionCodes.RDEQ);
        defineBinaryOperator(OperatorKind.DEEP_EQUAL, tableType, tableType, booleanType, InstructionCodes.RDEQ);
    
        //// Binary deep not equality operators !==
        // Primitives
        defineBinaryOperator(OperatorKind.DEEP_NOT_EQUAL, intType, intType, booleanType, InstructionCodes.INE);
        defineBinaryOperator(OperatorKind.DEEP_NOT_EQUAL, floatType, floatType, booleanType, InstructionCodes.FNE);
        defineBinaryOperator(OperatorKind.DEEP_NOT_EQUAL, booleanType, booleanType, booleanType, InstructionCodes.BNE);
        defineBinaryOperator(OperatorKind.DEEP_NOT_EQUAL, stringType, stringType, booleanType, InstructionCodes.SNE);
        defineBinaryOperator(OperatorKind.DEEP_NOT_EQUAL, typeType, typeType, booleanType, InstructionCodes.TNE);
        defineBinaryOperator(OperatorKind.DEEP_NOT_EQUAL, jsonType, nullType, booleanType, InstructionCodes.RNE);
        defineBinaryOperator(OperatorKind.DEEP_NOT_EQUAL, nullType, jsonType, booleanType, InstructionCodes.RNE);
        defineBinaryOperator(OperatorKind.DEEP_NOT_EQUAL, xmlType, nullType, booleanType, InstructionCodes.RNE);
        defineBinaryOperator(OperatorKind.DEEP_NOT_EQUAL, nullType, xmlType, booleanType, InstructionCodes.RNE);
        defineBinaryOperator(OperatorKind.DEEP_NOT_EQUAL, tableType, nullType, booleanType, InstructionCodes.RNE);
        defineBinaryOperator(OperatorKind.DEEP_NOT_EQUAL, nullType, tableType, booleanType, InstructionCodes.RNE);
        defineBinaryOperator(OperatorKind.DEEP_NOT_EQUAL, anyType, nullType, booleanType, InstructionCodes.RNE);
        defineBinaryOperator(OperatorKind.DEEP_NOT_EQUAL, nullType, anyType, booleanType, InstructionCodes.RNE);
        defineBinaryOperator(OperatorKind.DEEP_NOT_EQUAL, mapType, nullType, booleanType, InstructionCodes.RNE);
        defineBinaryOperator(OperatorKind.DEEP_NOT_EQUAL, nullType, mapType, booleanType, InstructionCodes.RNE);
        defineBinaryOperator(OperatorKind.DEEP_NOT_EQUAL, connectorType, nullType, booleanType, InstructionCodes.RNE);
        defineBinaryOperator(OperatorKind.DEEP_NOT_EQUAL, nullType, connectorType, booleanType, InstructionCodes.RNE);
        defineBinaryOperator(OperatorKind.DEEP_NOT_EQUAL, nullType, arrayType, booleanType, InstructionCodes.RNE);
        defineBinaryOperator(OperatorKind.DEEP_NOT_EQUAL, arrayType, nullType, booleanType, InstructionCodes.RNE);
        defineBinaryOperator(OperatorKind.DEEP_NOT_EQUAL, nullType, nullType, booleanType, InstructionCodes.RNE);
        defineBinaryOperator(OperatorKind.DEEP_NOT_EQUAL, stringType, nullType, booleanType, InstructionCodes.SNE_NULL);
        defineBinaryOperator(OperatorKind.DEEP_NOT_EQUAL, nullType, stringType, booleanType, InstructionCodes.SNE_NULL);
        // Refs
        defineBinaryOperator(OperatorKind.DEEP_NOT_EQUAL, structType, structType, booleanType, InstructionCodes.RDNE);
        defineBinaryOperator(OperatorKind.DEEP_NOT_EQUAL, structType, nullType, booleanType, InstructionCodes.RDNE);
        defineBinaryOperator(OperatorKind.DEEP_NOT_EQUAL, nullType, structType, booleanType, InstructionCodes.RDNE);
        defineBinaryOperator(OperatorKind.DEEP_NOT_EQUAL, arrayType, arrayType, booleanType, InstructionCodes.RDNE);
        defineBinaryOperator(OperatorKind.DEEP_NOT_EQUAL, mapType, mapType, booleanType, InstructionCodes.RDNE);
        defineBinaryOperator(OperatorKind.DEEP_NOT_EQUAL, anyType, anyType, booleanType, InstructionCodes.RDNE);
        defineBinaryOperator(OperatorKind.DEEP_NOT_EQUAL, jsonType, jsonType, booleanType, InstructionCodes.RDNE);
        defineBinaryOperator(OperatorKind.DEEP_NOT_EQUAL, tableType, tableType, booleanType, InstructionCodes.RDNE);
        
=======

>>>>>>> 94cad853
        // Binary comparison operators <=, <, >=, >
        defineBinaryOperator(OperatorKind.LESS_THAN, intType, intType, booleanType, InstructionCodes.ILT);
        defineBinaryOperator(OperatorKind.LESS_THAN, intType, floatType, booleanType, InstructionCodes.FLT);
        defineBinaryOperator(OperatorKind.LESS_THAN, floatType, intType, booleanType, InstructionCodes.FLT);
        defineBinaryOperator(OperatorKind.LESS_THAN, floatType, floatType, booleanType, InstructionCodes.FLT);

        defineBinaryOperator(OperatorKind.LESS_EQUAL, intType, intType, booleanType, InstructionCodes.ILE);
        defineBinaryOperator(OperatorKind.LESS_EQUAL, floatType, intType, booleanType, InstructionCodes.FLE);
        defineBinaryOperator(OperatorKind.LESS_EQUAL, intType, floatType, booleanType, InstructionCodes.FLE);
        defineBinaryOperator(OperatorKind.LESS_EQUAL, floatType, floatType, booleanType, InstructionCodes.FLE);

        defineBinaryOperator(OperatorKind.GREATER_THAN, intType, intType, booleanType, InstructionCodes.IGT);
        defineBinaryOperator(OperatorKind.GREATER_THAN, floatType, intType, booleanType, InstructionCodes.FGT);
        defineBinaryOperator(OperatorKind.GREATER_THAN, intType, floatType, booleanType, InstructionCodes.FGT);
        defineBinaryOperator(OperatorKind.GREATER_THAN, floatType, floatType, booleanType, InstructionCodes.FGT);

        defineBinaryOperator(OperatorKind.GREATER_EQUAL, intType, intType, booleanType, InstructionCodes.IGE);
        defineBinaryOperator(OperatorKind.GREATER_EQUAL, floatType, intType, booleanType, InstructionCodes.FGE);
        defineBinaryOperator(OperatorKind.GREATER_EQUAL, intType, floatType, booleanType, InstructionCodes.FGE);
        defineBinaryOperator(OperatorKind.GREATER_EQUAL, floatType, floatType, booleanType, InstructionCodes.FGE);

        defineBinaryOperator(OperatorKind.AND, booleanType, booleanType, booleanType, -1);
        defineBinaryOperator(OperatorKind.OR, booleanType, booleanType, booleanType, -1);

        // Unary operator symbols
        defineUnaryOperator(OperatorKind.ADD, floatType, floatType, -1);
        defineUnaryOperator(OperatorKind.ADD, intType, intType, -1);

        defineUnaryOperator(OperatorKind.SUB, floatType, floatType, InstructionCodes.FNEG);
        defineUnaryOperator(OperatorKind.SUB, intType, intType, InstructionCodes.INEG);

        defineUnaryOperator(OperatorKind.NOT, booleanType, booleanType, InstructionCodes.BNOT);

        defineUnaryOperator(OperatorKind.LENGTHOF, jsonType, intType, InstructionCodes.LENGTHOF);
        defineUnaryOperator(OperatorKind.LENGTHOF, arrayType, intType, InstructionCodes.LENGTHOF);
        defineUnaryOperator(OperatorKind.LENGTHOF, xmlType, intType, InstructionCodes.LENGTHOF);
        defineUnaryOperator(OperatorKind.LENGTHOF, mapType, intType, InstructionCodes.LENGTHOF);
        defineUnaryOperator(OperatorKind.LENGTHOF, stringType, intType, InstructionCodes.LENGTHOF);
        defineUnaryOperator(OperatorKind.LENGTHOF, blobType, intType, InstructionCodes.LENGTHOF);

        defineCastOperators();
        defineConversionOperators();
    }

    private void defineCastOperators() {
        // Define both implicit and explicit cast operators
        defineCastOperator(intType, jsonType, true, InstructionCodes.I2JSON);
        defineCastOperator(intType, anyType, true, InstructionCodes.I2ANY);
        defineCastOperator(intType, floatType, true, InstructionCodes.I2F);
        defineCastOperator(floatType, jsonType, true, InstructionCodes.F2JSON);
        defineCastOperator(floatType, anyType, true, InstructionCodes.F2ANY);
        defineCastOperator(stringType, jsonType, true, InstructionCodes.S2JSON);
        defineCastOperator(stringType, anyType, true, InstructionCodes.S2ANY);
        defineCastOperator(booleanType, jsonType, true, InstructionCodes.B2JSON);
        defineCastOperator(booleanType, anyType, true, InstructionCodes.B2ANY);
        defineCastOperator(blobType, anyType, true, InstructionCodes.L2ANY);
        defineCastOperator(typeType, anyType, true, InstructionCodes.NOP);
        defineCastOperator(nullType, stringType, true, InstructionCodes.NULL2S);

        // Define explicit cast operators
        defineExplicitCastOperator(anyType, intType, false, InstructionCodes.ANY2I);
        defineExplicitCastOperator(anyType, floatType, false, InstructionCodes.ANY2F);
        defineExplicitCastOperator(anyType, stringType, false, InstructionCodes.ANY2S);
        defineExplicitCastOperator(anyType, booleanType, false, InstructionCodes.ANY2B);
        defineExplicitCastOperator(anyType, blobType, false, InstructionCodes.ANY2L);
        defineExplicitCastOperator(anyType, typeType, false, InstructionCodes.ANY2TYPE);
        defineExplicitCastOperator(anyType, jsonType, false, InstructionCodes.ANY2JSON);
        defineExplicitCastOperator(anyType, xmlType, false, InstructionCodes.ANY2XML);
        defineExplicitCastOperator(anyType, mapType, false, InstructionCodes.ANY2MAP);
        defineExplicitCastOperator(anyType, tableType, false, InstructionCodes.ANY2DT);

        defineExplicitCastOperator(jsonType, intType, false, InstructionCodes.JSON2I);
        defineExplicitCastOperator(jsonType, floatType, false, InstructionCodes.JSON2F);
        defineExplicitCastOperator(jsonType, stringType, false, InstructionCodes.JSON2S);
        defineExplicitCastOperator(jsonType, booleanType, false, InstructionCodes.JSON2B);
    }

    private void defineConversionOperators() {
        // Define conversion operators
        defineConversionOperator(intType, floatType, true, InstructionCodes.I2F);
        defineConversionOperator(intType, stringType, true, InstructionCodes.I2S);
        defineConversionOperator(intType, booleanType, true, InstructionCodes.I2B);
        defineConversionOperator(floatType, stringType, true, InstructionCodes.F2S);
        defineConversionOperator(floatType, booleanType, true, InstructionCodes.F2B);
        defineConversionOperator(floatType, intType, true, InstructionCodes.F2I);
        defineConversionOperator(stringType, floatType, false, InstructionCodes.S2F);
        defineConversionOperator(stringType, intType, false, InstructionCodes.S2I);
        defineConversionOperator(stringType, booleanType, false, InstructionCodes.S2B);
        defineConversionOperator(booleanType, stringType, true, InstructionCodes.B2S);
        defineConversionOperator(booleanType, intType, true, InstructionCodes.B2I);
        defineConversionOperator(booleanType, floatType, true, InstructionCodes.B2F);
        defineConversionOperator(tableType, xmlType, false, InstructionCodes.DT2XML);
        defineConversionOperator(tableType, jsonType, false, InstructionCodes.DT2JSON);
        defineConversionOperator(xmlAttributesType, mapType, true, InstructionCodes.XMLATTRS2MAP);
        defineConversionOperator(stringType, xmlType, false, InstructionCodes.S2XML);
        defineConversionOperator(xmlType, stringType, true, InstructionCodes.XML2S);
        defineConversionOperator(stringType, jsonType, false, InstructionCodes.S2JSONX);
    }

    private void defineBinaryOperator(OperatorKind kind,
                                      BType lhsType,
                                      BType rhsType,
                                      BType retType,
                                      int opcode) {
        List<BType> paramTypes = Lists.of(lhsType, rhsType);
        List<BType> retTypes = Lists.of(retType);
        defineOperator(names.fromString(kind.value()), paramTypes, retTypes, opcode);
    }

    private void defineUnaryOperator(OperatorKind kind,
                                     BType type,
                                     BType retType,
                                     int opcode) {
        List<BType> paramTypes = Lists.of(type);
        List<BType> retTypes = Lists.of(retType);
        defineOperator(names.fromString(kind.value()), paramTypes, retTypes, opcode);
    }

    private void defineExplicitCastOperator(BType sourceType,
                                            BType targetType,
                                            boolean safe,
                                            int opcode) {
        defineCastOperator(sourceType, targetType, false, safe, opcode);
    }

    private void defineCastOperator(BType sourceType,
                                    BType targetType,
                                    boolean safe,
                                    int opcode) {
        defineCastOperator(sourceType, targetType, true, safe, opcode);
    }

    private void defineCastOperator(BType sourceType,
                                    BType targetType,
                                    boolean implicit,
                                    boolean safe,
                                    int opcode) {
        List<BType> paramTypes = Lists.of(sourceType, targetType);
        List<BType> retTypes = Lists.of(targetType, this.errTypeCastType);
        BInvokableType opType = new BInvokableType(paramTypes, retTypes, null);
        BCastOperatorSymbol symbol = new BCastOperatorSymbol(this.rootPkgSymbol.pkgID, opType, this.rootPkgSymbol,
                implicit, safe, opcode);
        symbol.kind = SymbolKind.CAST_OPERATOR;
        rootScope.define(symbol.name, symbol);
    }

    private void defineConversionOperator(BType sourceType,
                                          BType targetType,
                                          boolean safe,
                                          int opcode) {
        List<BType> paramTypes = Lists.of(sourceType, targetType);
        List<BType> retTypes;
        if (safe) {
            retTypes = Lists.of(targetType);
        } else {
            retTypes = Lists.of(targetType, this.errTypeConversionType);
        }
        BInvokableType opType = new BInvokableType(paramTypes, retTypes, null);
        BConversionOperatorSymbol symbol = new BConversionOperatorSymbol(this.rootPkgSymbol.pkgID, opType,
                this.rootPkgSymbol, safe, opcode);
        symbol.kind = SymbolKind.CONVERSION_OPERATOR;
        rootScope.define(symbol.name, symbol);
    }

    private void defineOperator(Name name,
                                List<BType> paramTypes,
                                List<BType> retTypes,
                                int opcode) {
        BInvokableType opType = new BInvokableType(paramTypes, retTypes, null);
        BOperatorSymbol symbol = new BOperatorSymbol(name, rootPkgSymbol.pkgID, opType, rootPkgSymbol, opcode);
        rootScope.define(name, symbol);
    }
}<|MERGE_RESOLUTION|>--- conflicted
+++ resolved
@@ -272,79 +272,7 @@
         defineBinaryOperator(OperatorKind.NOT_EQUAL, nullType, nullType, booleanType, InstructionCodes.RNE);
         defineBinaryOperator(OperatorKind.NOT_EQUAL, stringType, nullType, booleanType, InstructionCodes.SNE_NULL);
         defineBinaryOperator(OperatorKind.NOT_EQUAL, nullType, stringType, booleanType, InstructionCodes.SNE_NULL);
-<<<<<<< HEAD
-    
-        //// Binary deep equality operators ===
-        // Primitives
-        defineBinaryOperator(OperatorKind.DEEP_EQUAL, intType, intType, booleanType, InstructionCodes.IEQ);
-        defineBinaryOperator(OperatorKind.DEEP_EQUAL, floatType, floatType, booleanType, InstructionCodes.FEQ);
-        defineBinaryOperator(OperatorKind.DEEP_EQUAL, booleanType, booleanType, booleanType, InstructionCodes.BEQ);
-        defineBinaryOperator(OperatorKind.DEEP_EQUAL, stringType, stringType, booleanType, InstructionCodes.SEQ);
-        defineBinaryOperator(OperatorKind.DEEP_EQUAL, typeType, typeType, booleanType, InstructionCodes.TEQ);
-        defineBinaryOperator(OperatorKind.DEEP_EQUAL, jsonType, nullType, booleanType, InstructionCodes.REQ);
-        defineBinaryOperator(OperatorKind.DEEP_EQUAL, nullType, jsonType, booleanType, InstructionCodes.REQ);
-        defineBinaryOperator(OperatorKind.DEEP_EQUAL, xmlType, nullType, booleanType, InstructionCodes.REQ);
-        defineBinaryOperator(OperatorKind.DEEP_EQUAL, nullType, xmlType, booleanType, InstructionCodes.REQ);
-        defineBinaryOperator(OperatorKind.DEEP_EQUAL, tableType, nullType, booleanType, InstructionCodes.REQ);
-        defineBinaryOperator(OperatorKind.DEEP_EQUAL, nullType, tableType, booleanType, InstructionCodes.REQ);
-        defineBinaryOperator(OperatorKind.DEEP_EQUAL, anyType, nullType, booleanType, InstructionCodes.REQ);
-        defineBinaryOperator(OperatorKind.DEEP_EQUAL, nullType, anyType, booleanType, InstructionCodes.REQ);
-        defineBinaryOperator(OperatorKind.DEEP_EQUAL, mapType, nullType, booleanType, InstructionCodes.REQ);
-        defineBinaryOperator(OperatorKind.DEEP_EQUAL, nullType, mapType, booleanType, InstructionCodes.REQ);
-        defineBinaryOperator(OperatorKind.DEEP_EQUAL, connectorType, nullType, booleanType, InstructionCodes.REQ);
-        defineBinaryOperator(OperatorKind.DEEP_EQUAL, nullType, connectorType, booleanType, InstructionCodes.REQ);
-        defineBinaryOperator(OperatorKind.DEEP_EQUAL, nullType, arrayType, booleanType, InstructionCodes.REQ);
-        defineBinaryOperator(OperatorKind.DEEP_EQUAL, arrayType, nullType, booleanType, InstructionCodes.REQ);
-        defineBinaryOperator(OperatorKind.DEEP_EQUAL, nullType, nullType, booleanType, InstructionCodes.REQ);
-        defineBinaryOperator(OperatorKind.DEEP_EQUAL, stringType, nullType, booleanType, InstructionCodes.SEQ_NULL);
-        defineBinaryOperator(OperatorKind.DEEP_EQUAL, nullType, stringType, booleanType, InstructionCodes.SEQ_NULL);
-        // Refs
-        defineBinaryOperator(OperatorKind.DEEP_EQUAL, structType, structType, booleanType, InstructionCodes.RDEQ);
-        defineBinaryOperator(OperatorKind.DEEP_EQUAL, structType, nullType, booleanType, InstructionCodes.RDEQ);
-        defineBinaryOperator(OperatorKind.DEEP_EQUAL, nullType, structType, booleanType, InstructionCodes.RDEQ);
-        defineBinaryOperator(OperatorKind.DEEP_EQUAL, arrayType, arrayType, booleanType, InstructionCodes.RDEQ);
-        defineBinaryOperator(OperatorKind.DEEP_EQUAL, mapType, mapType, booleanType, InstructionCodes.RDEQ);
-        defineBinaryOperator(OperatorKind.DEEP_EQUAL, anyType, anyType, booleanType, InstructionCodes.RDEQ);
-        defineBinaryOperator(OperatorKind.DEEP_EQUAL, jsonType, jsonType, booleanType, InstructionCodes.RDEQ);
-        defineBinaryOperator(OperatorKind.DEEP_EQUAL, tableType, tableType, booleanType, InstructionCodes.RDEQ);
-    
-        //// Binary deep not equality operators !==
-        // Primitives
-        defineBinaryOperator(OperatorKind.DEEP_NOT_EQUAL, intType, intType, booleanType, InstructionCodes.INE);
-        defineBinaryOperator(OperatorKind.DEEP_NOT_EQUAL, floatType, floatType, booleanType, InstructionCodes.FNE);
-        defineBinaryOperator(OperatorKind.DEEP_NOT_EQUAL, booleanType, booleanType, booleanType, InstructionCodes.BNE);
-        defineBinaryOperator(OperatorKind.DEEP_NOT_EQUAL, stringType, stringType, booleanType, InstructionCodes.SNE);
-        defineBinaryOperator(OperatorKind.DEEP_NOT_EQUAL, typeType, typeType, booleanType, InstructionCodes.TNE);
-        defineBinaryOperator(OperatorKind.DEEP_NOT_EQUAL, jsonType, nullType, booleanType, InstructionCodes.RNE);
-        defineBinaryOperator(OperatorKind.DEEP_NOT_EQUAL, nullType, jsonType, booleanType, InstructionCodes.RNE);
-        defineBinaryOperator(OperatorKind.DEEP_NOT_EQUAL, xmlType, nullType, booleanType, InstructionCodes.RNE);
-        defineBinaryOperator(OperatorKind.DEEP_NOT_EQUAL, nullType, xmlType, booleanType, InstructionCodes.RNE);
-        defineBinaryOperator(OperatorKind.DEEP_NOT_EQUAL, tableType, nullType, booleanType, InstructionCodes.RNE);
-        defineBinaryOperator(OperatorKind.DEEP_NOT_EQUAL, nullType, tableType, booleanType, InstructionCodes.RNE);
-        defineBinaryOperator(OperatorKind.DEEP_NOT_EQUAL, anyType, nullType, booleanType, InstructionCodes.RNE);
-        defineBinaryOperator(OperatorKind.DEEP_NOT_EQUAL, nullType, anyType, booleanType, InstructionCodes.RNE);
-        defineBinaryOperator(OperatorKind.DEEP_NOT_EQUAL, mapType, nullType, booleanType, InstructionCodes.RNE);
-        defineBinaryOperator(OperatorKind.DEEP_NOT_EQUAL, nullType, mapType, booleanType, InstructionCodes.RNE);
-        defineBinaryOperator(OperatorKind.DEEP_NOT_EQUAL, connectorType, nullType, booleanType, InstructionCodes.RNE);
-        defineBinaryOperator(OperatorKind.DEEP_NOT_EQUAL, nullType, connectorType, booleanType, InstructionCodes.RNE);
-        defineBinaryOperator(OperatorKind.DEEP_NOT_EQUAL, nullType, arrayType, booleanType, InstructionCodes.RNE);
-        defineBinaryOperator(OperatorKind.DEEP_NOT_EQUAL, arrayType, nullType, booleanType, InstructionCodes.RNE);
-        defineBinaryOperator(OperatorKind.DEEP_NOT_EQUAL, nullType, nullType, booleanType, InstructionCodes.RNE);
-        defineBinaryOperator(OperatorKind.DEEP_NOT_EQUAL, stringType, nullType, booleanType, InstructionCodes.SNE_NULL);
-        defineBinaryOperator(OperatorKind.DEEP_NOT_EQUAL, nullType, stringType, booleanType, InstructionCodes.SNE_NULL);
-        // Refs
-        defineBinaryOperator(OperatorKind.DEEP_NOT_EQUAL, structType, structType, booleanType, InstructionCodes.RDNE);
-        defineBinaryOperator(OperatorKind.DEEP_NOT_EQUAL, structType, nullType, booleanType, InstructionCodes.RDNE);
-        defineBinaryOperator(OperatorKind.DEEP_NOT_EQUAL, nullType, structType, booleanType, InstructionCodes.RDNE);
-        defineBinaryOperator(OperatorKind.DEEP_NOT_EQUAL, arrayType, arrayType, booleanType, InstructionCodes.RDNE);
-        defineBinaryOperator(OperatorKind.DEEP_NOT_EQUAL, mapType, mapType, booleanType, InstructionCodes.RDNE);
-        defineBinaryOperator(OperatorKind.DEEP_NOT_EQUAL, anyType, anyType, booleanType, InstructionCodes.RDNE);
-        defineBinaryOperator(OperatorKind.DEEP_NOT_EQUAL, jsonType, jsonType, booleanType, InstructionCodes.RDNE);
-        defineBinaryOperator(OperatorKind.DEEP_NOT_EQUAL, tableType, tableType, booleanType, InstructionCodes.RDNE);
-        
-=======
-
->>>>>>> 94cad853
+
         // Binary comparison operators <=, <, >=, >
         defineBinaryOperator(OperatorKind.LESS_THAN, intType, intType, booleanType, InstructionCodes.ILT);
         defineBinaryOperator(OperatorKind.LESS_THAN, intType, floatType, booleanType, InstructionCodes.FLT);
