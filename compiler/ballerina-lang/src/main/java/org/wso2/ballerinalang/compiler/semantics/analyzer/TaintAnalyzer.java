--- conflicted
+++ resolved
@@ -1219,14 +1219,11 @@
         // TODO: Fix me.
     }
 
-<<<<<<< HEAD
-=======
     @Override
     public void visit(BLangTypeTestExpr typeTestExpr) {
         typeTestExpr.expr.accept(this);
     }
 
->>>>>>> 87c9f5c8
     // Type nodes
 
     @Override
