/*
 *  Copyright (c) 2018, WSO2 Inc. (http://www.wso2.org) All Rights Reserved.
 *
 *  WSO2 Inc. licenses this file to you under the Apache License,
 *  Version 2.0 (the "License"); you may not use this file except
 *  in compliance with the License.
 *  You may obtain a copy of the License at
 *
 *    http://www.apache.org/licenses/LICENSE-2.0
 *
 *  Unless required by applicable law or agreed to in writing,
 *  software distributed under the License is distributed on an
 *  "AS IS" BASIS, WITHOUT WARRANTIES OR CONDITIONS OF ANY
 *  KIND, either express or implied.  See the License for the
 *  specific language governing permissions and limitations
 *  under the License.
 */

package org.wso2.ballerinalang.compiler.semantics.analyzer;

import org.ballerinalang.compiler.CompilerPhase;
import org.ballerinalang.model.elements.PackageID;
import org.ballerinalang.model.symbols.SymbolKind;
import org.ballerinalang.model.tree.NodeKind;
import org.ballerinalang.util.diagnostic.DiagnosticCode;
import org.wso2.ballerinalang.compiler.semantics.model.SymbolEnv;
import org.wso2.ballerinalang.compiler.semantics.model.SymbolTable;
import org.wso2.ballerinalang.compiler.semantics.model.symbols.BInvokableSymbol;
import org.wso2.ballerinalang.compiler.semantics.model.symbols.BObjectTypeSymbol;
import org.wso2.ballerinalang.compiler.semantics.model.symbols.BPackageSymbol;
import org.wso2.ballerinalang.compiler.semantics.model.symbols.BSymbol;
import org.wso2.ballerinalang.compiler.semantics.model.symbols.BVarSymbol;
import org.wso2.ballerinalang.compiler.semantics.model.symbols.SymTag;
import org.wso2.ballerinalang.compiler.semantics.model.symbols.Symbols;
import org.wso2.ballerinalang.compiler.semantics.model.symbols.TaintRecord;
import org.wso2.ballerinalang.compiler.semantics.model.types.BType;
import org.wso2.ballerinalang.compiler.tree.BLangAction;
import org.wso2.ballerinalang.compiler.tree.BLangAnnotation;
import org.wso2.ballerinalang.compiler.tree.BLangAnnotationAttachment;
import org.wso2.ballerinalang.compiler.tree.BLangCompilationUnit;
import org.wso2.ballerinalang.compiler.tree.BLangDeprecatedNode;
import org.wso2.ballerinalang.compiler.tree.BLangEndpoint;
import org.wso2.ballerinalang.compiler.tree.BLangFunction;
import org.wso2.ballerinalang.compiler.tree.BLangIdentifier;
import org.wso2.ballerinalang.compiler.tree.BLangImportPackage;
import org.wso2.ballerinalang.compiler.tree.BLangInvokableNode;
import org.wso2.ballerinalang.compiler.tree.BLangNode;
import org.wso2.ballerinalang.compiler.tree.BLangNodeVisitor;
import org.wso2.ballerinalang.compiler.tree.BLangPackage;
import org.wso2.ballerinalang.compiler.tree.BLangRecordVariable;
import org.wso2.ballerinalang.compiler.tree.BLangResource;
import org.wso2.ballerinalang.compiler.tree.BLangService;
import org.wso2.ballerinalang.compiler.tree.BLangSimpleVariable;
import org.wso2.ballerinalang.compiler.tree.BLangTupleVariable;
import org.wso2.ballerinalang.compiler.tree.BLangTypeDefinition;
import org.wso2.ballerinalang.compiler.tree.BLangVariable;
import org.wso2.ballerinalang.compiler.tree.BLangWorker;
import org.wso2.ballerinalang.compiler.tree.BLangXMLNS;
import org.wso2.ballerinalang.compiler.tree.clauses.BLangFunctionClause;
import org.wso2.ballerinalang.compiler.tree.clauses.BLangGroupBy;
import org.wso2.ballerinalang.compiler.tree.clauses.BLangHaving;
import org.wso2.ballerinalang.compiler.tree.clauses.BLangJoinStreamingInput;
import org.wso2.ballerinalang.compiler.tree.clauses.BLangLimit;
import org.wso2.ballerinalang.compiler.tree.clauses.BLangOrderBy;
import org.wso2.ballerinalang.compiler.tree.clauses.BLangPatternClause;
import org.wso2.ballerinalang.compiler.tree.clauses.BLangPatternStreamingEdgeInput;
import org.wso2.ballerinalang.compiler.tree.clauses.BLangPatternStreamingInput;
import org.wso2.ballerinalang.compiler.tree.clauses.BLangSelectClause;
import org.wso2.ballerinalang.compiler.tree.clauses.BLangSelectExpression;
import org.wso2.ballerinalang.compiler.tree.clauses.BLangSetAssignment;
import org.wso2.ballerinalang.compiler.tree.clauses.BLangStreamAction;
import org.wso2.ballerinalang.compiler.tree.clauses.BLangStreamingInput;
import org.wso2.ballerinalang.compiler.tree.clauses.BLangTableQuery;
import org.wso2.ballerinalang.compiler.tree.clauses.BLangWhere;
import org.wso2.ballerinalang.compiler.tree.clauses.BLangWindow;
import org.wso2.ballerinalang.compiler.tree.clauses.BLangWithinClause;
import org.wso2.ballerinalang.compiler.tree.expressions.BLangAccessExpression;
import org.wso2.ballerinalang.compiler.tree.expressions.BLangArrayLiteral;
import org.wso2.ballerinalang.compiler.tree.expressions.BLangArrowFunction;
import org.wso2.ballerinalang.compiler.tree.expressions.BLangAwaitExpr;
import org.wso2.ballerinalang.compiler.tree.expressions.BLangBinaryExpr;
import org.wso2.ballerinalang.compiler.tree.expressions.BLangBracedOrTupleExpr;
import org.wso2.ballerinalang.compiler.tree.expressions.BLangCheckedExpr;
import org.wso2.ballerinalang.compiler.tree.expressions.BLangConstant;
import org.wso2.ballerinalang.compiler.tree.expressions.BLangElvisExpr;
import org.wso2.ballerinalang.compiler.tree.expressions.BLangErrorConstructorExpr;
import org.wso2.ballerinalang.compiler.tree.expressions.BLangExpression;
import org.wso2.ballerinalang.compiler.tree.expressions.BLangFieldBasedAccess;
import org.wso2.ballerinalang.compiler.tree.expressions.BLangIndexBasedAccess;
import org.wso2.ballerinalang.compiler.tree.expressions.BLangIntRangeExpression;
import org.wso2.ballerinalang.compiler.tree.expressions.BLangInvocation;
import org.wso2.ballerinalang.compiler.tree.expressions.BLangLambdaFunction;
import org.wso2.ballerinalang.compiler.tree.expressions.BLangLiteral;
import org.wso2.ballerinalang.compiler.tree.expressions.BLangMatchExpression;
import org.wso2.ballerinalang.compiler.tree.expressions.BLangNamedArgsExpression;
import org.wso2.ballerinalang.compiler.tree.expressions.BLangRecordLiteral;
import org.wso2.ballerinalang.compiler.tree.expressions.BLangRestArgsExpression;
import org.wso2.ballerinalang.compiler.tree.expressions.BLangSimpleVarRef;
import org.wso2.ballerinalang.compiler.tree.expressions.BLangStatementExpression;
import org.wso2.ballerinalang.compiler.tree.expressions.BLangStringTemplateLiteral;
import org.wso2.ballerinalang.compiler.tree.expressions.BLangTableLiteral;
import org.wso2.ballerinalang.compiler.tree.expressions.BLangTableQueryExpression;
import org.wso2.ballerinalang.compiler.tree.expressions.BLangTernaryExpr;
import org.wso2.ballerinalang.compiler.tree.expressions.BLangTrapExpr;
import org.wso2.ballerinalang.compiler.tree.expressions.BLangTypeConversionExpr;
import org.wso2.ballerinalang.compiler.tree.expressions.BLangTypeInit;
import org.wso2.ballerinalang.compiler.tree.expressions.BLangTypeTestExpr;
import org.wso2.ballerinalang.compiler.tree.expressions.BLangTypedescExpr;
import org.wso2.ballerinalang.compiler.tree.expressions.BLangUnaryExpr;
import org.wso2.ballerinalang.compiler.tree.expressions.BLangVariableReference;
import org.wso2.ballerinalang.compiler.tree.expressions.BLangXMLAttribute;
import org.wso2.ballerinalang.compiler.tree.expressions.BLangXMLAttributeAccess;
import org.wso2.ballerinalang.compiler.tree.expressions.BLangXMLCommentLiteral;
import org.wso2.ballerinalang.compiler.tree.expressions.BLangXMLElementLiteral;
import org.wso2.ballerinalang.compiler.tree.expressions.BLangXMLProcInsLiteral;
import org.wso2.ballerinalang.compiler.tree.expressions.BLangXMLQName;
import org.wso2.ballerinalang.compiler.tree.expressions.BLangXMLQuotedString;
import org.wso2.ballerinalang.compiler.tree.expressions.BLangXMLSequenceLiteral;
import org.wso2.ballerinalang.compiler.tree.expressions.BLangXMLTextLiteral;
import org.wso2.ballerinalang.compiler.tree.statements.BLangAbort;
import org.wso2.ballerinalang.compiler.tree.statements.BLangAssignment;
import org.wso2.ballerinalang.compiler.tree.statements.BLangBlockStmt;
import org.wso2.ballerinalang.compiler.tree.statements.BLangBreak;
import org.wso2.ballerinalang.compiler.tree.statements.BLangCatch;
import org.wso2.ballerinalang.compiler.tree.statements.BLangCompensate;
import org.wso2.ballerinalang.compiler.tree.statements.BLangCompoundAssignment;
import org.wso2.ballerinalang.compiler.tree.statements.BLangContinue;
import org.wso2.ballerinalang.compiler.tree.statements.BLangDone;
import org.wso2.ballerinalang.compiler.tree.statements.BLangExpressionStmt;
import org.wso2.ballerinalang.compiler.tree.statements.BLangForeach;
import org.wso2.ballerinalang.compiler.tree.statements.BLangForever;
import org.wso2.ballerinalang.compiler.tree.statements.BLangForkJoin;
import org.wso2.ballerinalang.compiler.tree.statements.BLangIf;
import org.wso2.ballerinalang.compiler.tree.statements.BLangLock;
import org.wso2.ballerinalang.compiler.tree.statements.BLangMatch;
import org.wso2.ballerinalang.compiler.tree.statements.BLangPanic;
import org.wso2.ballerinalang.compiler.tree.statements.BLangRecordDestructure;
import org.wso2.ballerinalang.compiler.tree.statements.BLangRecordVariableDef;
import org.wso2.ballerinalang.compiler.tree.statements.BLangRetry;
import org.wso2.ballerinalang.compiler.tree.statements.BLangReturn;
import org.wso2.ballerinalang.compiler.tree.statements.BLangScope;
import org.wso2.ballerinalang.compiler.tree.statements.BLangSimpleVariableDef;
import org.wso2.ballerinalang.compiler.tree.statements.BLangStatement;
import org.wso2.ballerinalang.compiler.tree.statements.BLangStreamingQueryStatement;
import org.wso2.ballerinalang.compiler.tree.statements.BLangTransaction;
import org.wso2.ballerinalang.compiler.tree.statements.BLangTryCatchFinally;
import org.wso2.ballerinalang.compiler.tree.statements.BLangTupleDestructure;
import org.wso2.ballerinalang.compiler.tree.statements.BLangTupleVariableDef;
import org.wso2.ballerinalang.compiler.tree.statements.BLangWhile;
import org.wso2.ballerinalang.compiler.tree.statements.BLangWorkerReceive;
import org.wso2.ballerinalang.compiler.tree.statements.BLangWorkerSend;
import org.wso2.ballerinalang.compiler.tree.statements.BLangXMLNSStatement;
import org.wso2.ballerinalang.compiler.tree.types.BLangArrayType;
import org.wso2.ballerinalang.compiler.tree.types.BLangBuiltInRefTypeNode;
import org.wso2.ballerinalang.compiler.tree.types.BLangConstrainedType;
import org.wso2.ballerinalang.compiler.tree.types.BLangFunctionTypeNode;
import org.wso2.ballerinalang.compiler.tree.types.BLangObjectTypeNode;
import org.wso2.ballerinalang.compiler.tree.types.BLangRecordTypeNode;
import org.wso2.ballerinalang.compiler.tree.types.BLangTupleTypeNode;
import org.wso2.ballerinalang.compiler.tree.types.BLangUnionTypeNode;
import org.wso2.ballerinalang.compiler.tree.types.BLangUserDefinedType;
import org.wso2.ballerinalang.compiler.tree.types.BLangValueType;
import org.wso2.ballerinalang.compiler.util.CompilerContext;
import org.wso2.ballerinalang.compiler.util.CompilerUtils;
import org.wso2.ballerinalang.compiler.util.Name;
import org.wso2.ballerinalang.compiler.util.Names;
import org.wso2.ballerinalang.compiler.util.TypeTags;
import org.wso2.ballerinalang.compiler.util.diagnotic.BLangDiagnosticLog;
import org.wso2.ballerinalang.compiler.util.diagnotic.DiagnosticPos;

import java.util.ArrayList;
import java.util.Collections;
import java.util.HashMap;
import java.util.LinkedHashSet;
import java.util.List;
import java.util.Map;
import java.util.Set;
import java.util.stream.Collectors;

import javax.xml.XMLConstants;

import static org.wso2.ballerinalang.compiler.tree.expressions.BLangRecordVarRef.BLangRecordVarRefKeyValue;

/**
 * Generate taint-table for each invokable node.
 * <p>
 * Taint-table will contain the tainted status of return values, depending on the tainted status of parameters.
 * <p>
 * Propagate tainted status of variables across the program.
 * <p>
 * Evaluate invocations and generate errors if:
 * (*) Tainted value has been passed to a sensitive parameter.
 * (*) Tainted value has been passed to a global variable.
 *
 * @since 0.965.0
 */
public class TaintAnalyzer extends BLangNodeVisitor {
    private static final CompilerContext.Key<TaintAnalyzer> TAINT_ANALYZER_KEY = new CompilerContext.Key<>();

    private SymbolEnv env;
    private SymbolEnv currPkgEnv;
    private Names names;
    private SymbolTable symTable;
    private BLangDiagnosticLog dlog;

    private boolean overridingAnalysis = true;
    private boolean mainFunctionAnalysis;
    private boolean entryPointAnalysis;
    private boolean stopAnalysis;
    private boolean blockedOnWorkerInteraction;
    private BlockedNode blockedNode;
    private Set<TaintRecord.TaintError> taintErrorSet = new LinkedHashSet<>();

    private List<BlockedNode> blockedNodeList = new ArrayList<>();
    private List<BlockedNode> blockedEntryPointNodeList = new ArrayList<>();

    private BInvokableSymbol ignoredInvokableSymbol = null;
    private Map<BLangIdentifier, TaintedStatus> workerInteractionTaintedStatusMap;
    private BLangIdentifier currWorkerIdentifier;
    private BLangIdentifier currForkIdentifier;

    private enum TaintedStatus {
        TAINTED, UNTAINTED, IGNORED
    }

    private TaintedStatus taintedStatus;
    private TaintedStatus returnTaintedStatus;

    // Used to analyze the tainted status of parameters when returning.
    private List<BLangSimpleVariable> requiredParams;
    private List<BLangSimpleVariable> defaultableParams;
    private BLangSimpleVariable restParam;
    private List<TaintedStatus> parameterTaintedStatus;

    private static final String ANNOTATION_TAINTED = "tainted";
    private static final String ANNOTATION_UNTAINTED = "untainted";
    private static final String ANNOTATION_SENSITIVE = "sensitive";

    public static final int ALL_UNTAINTED_TABLE_ENTRY_INDEX = -1;

    private enum AnalyzerPhase {
        INITIAL_ANALYSIS,
        BLOCKED_NODE_ANALYSIS,
        LOOP_ANALYSIS,
        LOOP_ANALYSIS_COMPLETE,
        LOOPS_RESOLVED_ANALYSIS
    }

    private AnalyzerPhase analyzerPhase;

    public static TaintAnalyzer getInstance(CompilerContext context) {
        TaintAnalyzer taintAnalyzer = context.get(TAINT_ANALYZER_KEY);
        if (taintAnalyzer == null) {
            taintAnalyzer = new TaintAnalyzer(context);
        }
        return taintAnalyzer;
    }

    public TaintAnalyzer(CompilerContext context) {
        context.put(TAINT_ANALYZER_KEY, this);
        this.names = Names.getInstance(context);
        this.dlog = BLangDiagnosticLog.getInstance(context);
        this.symTable = SymbolTable.getInstance(context);
    }

    public BLangPackage analyze(BLangPackage pkgNode) {
        blockedNodeList = new ArrayList<>();
        blockedEntryPointNodeList = new ArrayList<>();
        pkgNode.accept(this);
        return pkgNode;
    }

    @Override
    public void visit(BLangPackage pkgNode) {
        analyzerPhase = AnalyzerPhase.INITIAL_ANALYSIS;
        if (pkgNode.completedPhases.contains(CompilerPhase.TAINT_ANALYZE)) {
            return;
        }
        SymbolEnv pkgEnv = this.symTable.pkgEnvMap.get(pkgNode.symbol);
        analyze(pkgNode, pkgEnv);
        pkgNode.getTestablePkgs().forEach(testablePackage -> visit((BLangPackage) testablePackage));
    }

    private void analyze(BLangPackage pkgNode, SymbolEnv pkgEnv) {
        SymbolEnv prevPkgEnv = this.currPkgEnv;
        this.currPkgEnv = pkgEnv;
        this.env = pkgEnv;

        pkgNode.topLevelNodes.forEach(e -> {
            ((BLangNode) e).accept(this);
        });

        analyzerPhase = AnalyzerPhase.BLOCKED_NODE_ANALYSIS;
        resolveBlockedInvokable(blockedNodeList);
        resolveBlockedInvokable(blockedEntryPointNodeList);

        this.currPkgEnv = prevPkgEnv;
        pkgNode.completedPhases.add(CompilerPhase.TAINT_ANALYZE);
    }

    @Override
    public void visit(BLangCompilationUnit compUnit) {
        compUnit.topLevelNodes.forEach(e -> ((BLangNode) e).accept(this));
    }

    @Override
    public void visit(BLangTypeDefinition typeDefinition) {
        if (typeDefinition.typeNode.getKind() == NodeKind.OBJECT_TYPE
                || typeDefinition.typeNode.getKind() == NodeKind.RECORD_TYPE) {
            typeDefinition.typeNode.accept(this);
        }
    }

    @Override
    public void visit(BLangImportPackage importPkgNode) {
        BPackageSymbol pkgSymbol = importPkgNode.symbol;
        SymbolEnv pkgEnv = symTable.pkgEnvMap.get(pkgSymbol);
        if (pkgEnv == null) {
            return;
        }
        this.env = pkgEnv;
        pkgEnv.node.accept(this);
    }

    @Override
    public void visit(BLangXMLNS xmlnsNode) {
        xmlnsNode.namespaceURI.accept(this);
    }

    @Override
    public void visit(BLangFunction funcNode) {
        List<BLangSimpleVariable> defaultableParamsVarList = new ArrayList<>();
        funcNode.defaultableParams.forEach(defaultableParam -> defaultableParamsVarList.add(defaultableParam.var));

        requiredParams = funcNode.requiredParams;
        defaultableParams = defaultableParamsVarList;
        restParam = funcNode.restParam;

        SymbolEnv funcEnv = SymbolEnv.createFunctionEnv(funcNode, funcNode.symbol.scope, env);
        if (CompilerUtils.isMainFunction(funcNode)) {
            mainFunctionAnalysis = true;
            boolean isBlocked = visitInvokable(funcNode, funcEnv);
            mainFunctionAnalysis = false;

            if (!isBlocked) {
                visitEntryPoint(funcNode, funcEnv);
            }
        } else {
            visitInvokable(funcNode, funcEnv);
        }
        this.blockedNode = null;
        this.ignoredInvokableSymbol = null;
        this.taintErrorSet.clear();
    }

    @Override
    public void visit(BLangService serviceNode) {
        BSymbol serviceSymbol = serviceNode.symbol;
        SymbolEnv serviceEnv = SymbolEnv.createPkgLevelSymbolEnv(serviceNode, serviceSymbol.scope, env);
        serviceNode.vars.forEach(var -> analyzeNode(var, serviceEnv));
        analyzeNode(serviceNode.initFunction, serviceEnv);
        serviceNode.resources.forEach(resource -> analyzeNode(resource, serviceEnv));
    }

    @Override
    public void visit(BLangResource resourceNode) {
        BSymbol resourceSymbol = resourceNode.symbol;
        SymbolEnv resourceEnv = SymbolEnv.createResourceActionSymbolEnv(resourceNode, resourceSymbol.scope, env);
        visitEntryPoint(resourceNode, resourceEnv);
        resourceNode.symbol.taintTable = new HashMap<>();
    }

    @Override
    public void visit(BLangAction actionNode) {
        BSymbol actionSymbol = actionNode.symbol;
        SymbolEnv actionEnv = SymbolEnv.createResourceActionSymbolEnv(actionNode, actionSymbol.scope, env);
        visitInvokable(actionNode, actionEnv);
    }

    @Override
    public void visit(BLangObjectTypeNode objectNode) {
        BSymbol objectSymbol = objectNode.symbol;
        SymbolEnv objectEnv = SymbolEnv.createPkgLevelSymbolEnv(objectNode, objectSymbol.scope, env);
        objectNode.fields.forEach(field -> analyzeNode(field, objectEnv));
        if (objectNode.initFunction != null) {
            analyzeNode(objectNode.initFunction, objectEnv);
        }
        objectNode.functions.forEach(f -> analyzeNode(f, objectEnv));
    }

    @Override
    public void visit(BLangRecordTypeNode recordNode) {
        BSymbol objectSymbol = recordNode.symbol;
        SymbolEnv objectEnv = SymbolEnv.createPkgLevelSymbolEnv(recordNode, objectSymbol.scope, env);
        recordNode.fields.forEach(field -> analyzeNode(field, objectEnv));
        analyzeNode(recordNode.initFunction, objectEnv);
    }

    @Override
    public void visit(BLangTupleVariable bLangTupleVariable) {
        if (bLangTupleVariable.expr != null) {
            SymbolEnv varInitEnv = SymbolEnv.createVarInitEnv(bLangTupleVariable, env, bLangTupleVariable.symbol);
            analyzeNode(bLangTupleVariable.expr, varInitEnv);
            setTaintedStatus(bLangTupleVariable, this.taintedStatus);
        }
    }

    @Override
    public void visit(BLangRecordVariable bLangRecordVariable) {
        if (bLangRecordVariable.expr != null) {
            SymbolEnv varInitEnv = SymbolEnv.createVarInitEnv(bLangRecordVariable, env, bLangRecordVariable.symbol);
            analyzeNode(bLangRecordVariable.expr, varInitEnv);
            setTaintedStatus(bLangRecordVariable, this.taintedStatus);
        }
    }

    @Override
    public void visit(BLangSimpleVariable varNode) {
        if (varNode.expr != null) {
            SymbolEnv varInitEnv = SymbolEnv.createVarInitEnv(varNode, env, varNode.symbol);
            analyzeNode(varNode.expr, varInitEnv);
            setTaintedStatus(varNode, this.taintedStatus);
        }
    }

    @Override
    public void visit(BLangWorker workerNode) {
        currWorkerIdentifier = workerNode.name;
        SymbolEnv workerEnv = SymbolEnv.createWorkerEnv(workerNode, this.env);
        analyzeNode(workerNode.body, workerEnv);
    }

    @Override
    public void visit(BLangEndpoint endpoint) {
        /* ignore */
    }

    @Override
    public void visit(BLangIdentifier identifierNode) {
        /* ignore */
    }

    @Override
    public void visit(BLangAnnotation annotationNode) {
        /* ignore */
    }

    @Override
    public void visit(BLangAnnotationAttachment annAttachmentNode) {
        /* ignore */
    }

    @Override
    public void visit(BLangDeprecatedNode deprecatedNode) {
        /* ignore */
    }

    // Statements
    @Override
    public void visit(BLangBlockStmt blockNode) {
        SymbolEnv blockEnv = SymbolEnv.createBlockEnv(blockNode, env);
        for (BLangStatement stmt : blockNode.stmts) {
            if (stopAnalysis) {
                break;
            } else {
                analyzeNode(stmt, blockEnv);
            }
        }
    }

    @Override
    public void visit(BLangSimpleVariableDef varDefNode) {
        varDefNode.var.accept(this);
    }

    @Override
    public void visit(BLangAssignment assignNode) {
        assignNode.expr.accept(this);
        BLangExpression varRefExpr = assignNode.varRef;
        visitAssignment(varRefExpr, this.taintedStatus, assignNode.pos);
    }

    @Override
    public void visit(BLangCompoundAssignment compoundAssignment) {
        compoundAssignment.varRef.accept(this);
        TaintedStatus varRefTaintedStatus = this.taintedStatus;

        compoundAssignment.expr.accept(this);
        TaintedStatus exprTaintedStatus = this.taintedStatus;

        TaintedStatus combinedTaintedStatus = getCombinedTaintedStatus(varRefTaintedStatus, exprTaintedStatus);
        visitAssignment(compoundAssignment.varRef, combinedTaintedStatus, compoundAssignment.pos);
    }

    @Override
    public void visit(BLangCompensate node) {
        /* ignore */
    }

    @Override
    public void visit(BLangScope scopeNode) {
        scopeNode.scopeBody.accept(this);
    }

    private void visitAssignment(BLangExpression varRefExpr, TaintedStatus varTaintedStatus, DiagnosticPos pos) {
        if (varTaintedStatus != TaintedStatus.IGNORED) {
            // Generate error if a global variable has been assigned with a tainted value.
            if (varTaintedStatus == TaintedStatus.TAINTED && varRefExpr instanceof BLangVariableReference) {
                BLangVariableReference varRef = (BLangVariableReference) varRefExpr;
                if (varRef.symbol != null && varRef.symbol.owner != null
                        && (varRef.symbol.owner instanceof BPackageSymbol
                        || SymbolKind.SERVICE.equals(varRef.symbol.owner.kind))) {
                    addTaintError(pos, varRef.symbol.name.value,
                            DiagnosticCode.TAINTED_VALUE_PASSED_TO_GLOBAL_VARIABLE);
                    return;
                }
            }
            // TODO: Re-evaluating the full data-set (array) when a change occur.
            if (varRefExpr.getKind() == NodeKind.INDEX_BASED_ACCESS_EXPR) {
                overridingAnalysis = false;
                updatedVarRefTaintedState(varRefExpr, varTaintedStatus);
                overridingAnalysis = true;
            } else if (varRefExpr.getKind() == NodeKind.FIELD_BASED_ACCESS_EXPR) {
                BLangFieldBasedAccess fieldBasedAccessExpr = (BLangFieldBasedAccess) varRefExpr;
                // Propagate tainted status to fields, when field symbols are present (Example: struct).
                if (fieldBasedAccessExpr.symbol != null) {
                    setTaintedStatus(fieldBasedAccessExpr, varTaintedStatus);
                }
                overridingAnalysis = false;
                updatedVarRefTaintedState(fieldBasedAccessExpr, varTaintedStatus);
                overridingAnalysis = true;
            } else if (varRefExpr.getKind() == NodeKind.BRACED_TUPLE_EXPR) {
                BLangBracedOrTupleExpr bracedOrTupleExpr = (BLangBracedOrTupleExpr) varRefExpr;
                // Propagate tainted status to fields, when field symbols are present (Example: struct).
                bracedOrTupleExpr.expressions.forEach(expr -> visitAssignment(expr, varTaintedStatus,
                        bracedOrTupleExpr.pos));
            } else if (varRefExpr.getKind() == NodeKind.XML_ATTRIBUTE_ACCESS_EXPR) {
                overridingAnalysis = false;
                updatedVarRefTaintedState(((BLangXMLAttributeAccess) varRefExpr).expr, varTaintedStatus);
                overridingAnalysis = true;
            } else if (varRefExpr.getKind() == NodeKind.SIMPLE_VARIABLE_REF) {
                setTaintedStatus((BLangVariableReference) varRefExpr, varTaintedStatus);
            }
        }
    }

    private void updatedVarRefTaintedState(BLangExpression varRef, TaintedStatus taintedState) {
        if (varRef.getKind() == NodeKind.SIMPLE_VARIABLE_REF) {
            setTaintedStatus((BLangVariableReference) varRef, taintedState);
        } else if (varRef.getKind() == NodeKind.INDEX_BASED_ACCESS_EXPR
                || varRef.getKind() == NodeKind.FIELD_BASED_ACCESS_EXPR) {
            BLangAccessExpression accessExpr = (BLangAccessExpression) varRef;
            updatedVarRefTaintedState(accessExpr.expr, taintedState);
        }
    }

    @Override
    public void visit(BLangAbort abortNode) {
        /* ignore */
    }

    @Override
    public void visit(BLangDone abortNode) {
        /* ignore */
    }

    @Override
    public void visit(BLangRetry retryNode) {
        /* ignore */
    }

    @Override
    public void visit(BLangContinue continueNode) {
        /* ignore */
    }

    @Override
    public void visit(BLangBreak breakNode) {
        /* ignore */
    }

    @Override
    public void visit(BLangReturn returnNode) {
        returnNode.expr.accept(this);
        if (taintedStatus == TaintedStatus.TAINTED) {
            this.returnTaintedStatus = TaintedStatus.TAINTED;
        }
        taintedStatus = this.returnTaintedStatus;
        updateParameterTaintedStatuses();
    }

    @Override
    public void visit(BLangPanic throwNode) {
        throwNode.expr.accept(this);
    }

    @Override
    public void visit(BLangXMLNSStatement xmlnsStmtNode) {
        xmlnsStmtNode.xmlnsDecl.accept(this);
    }

    @Override
    public void visit(BLangExpressionStmt exprStmtNode) {
        SymbolEnv stmtEnv = new SymbolEnv(exprStmtNode, this.env.scope);
        this.env.copyTo(stmtEnv);
        analyzeNode(exprStmtNode.expr, stmtEnv);
    }

    @Override
    public void visit(BLangIf ifNode) {
        overridingAnalysis = false;

        // Copy the taint information from the original symbol to the newly created type guarded symbol
        ifNode.ifTypeGuards.forEach((originalSymbol, guardedSymbol) -> guardedSymbol.tainted = originalSymbol.tainted);
        ifNode.elseTypeGuards
                .forEach((originalSymbol, guardedSymbol) -> guardedSymbol.tainted = originalSymbol.tainted);

        ifNode.body.accept(this);
        if (ifNode.elseStmt != null) {
            ifNode.elseStmt.accept(this);
        }
        overridingAnalysis = true;
    }

    @Override
    public void visit(BLangMatch matchStmt) {
        matchStmt.expr.accept(this);
        TaintedStatus observedTaintedStatusOfMatchExpr = this.taintedStatus;
        matchStmt.patternClauses.forEach(clause -> {
            this.taintedStatus = observedTaintedStatusOfMatchExpr;
            clause.accept(this);
        });
    }

    @Override
<<<<<<< HEAD
    public void visit(BLangMatch.BLangMatchStmtTypedBindingPatternClause clause) {
        TaintedStatus observedTaintedStatusOfMatchExpr = this.taintedStatus;
        setTaintedStatus(clause.variable.symbol, observedTaintedStatusOfMatchExpr);
=======
    public void visit(BLangMatch.BLangMatchTypedBindingPatternClause clause) {
        TaintedStatus observedTaintedStatus = this.taintedStatus;
        setTaintedStatus(clause.variable.symbol, observedTaintedStatus);
>>>>>>> 6d8f9cb6
        clause.body.accept(this);
    }

    @Override
<<<<<<< HEAD
    public void visit(BLangMatch.BLangMatchStmtStaticBindingPatternClause clause) {
        clause.body.accept(this);
=======
    public void visit(BLangMatch.BLangMatchStaticBindingPatternClause clause) {
        /*ignore*/
    }

    @Override
    public void visit(BLangMatch.BLangMatchStructuredBindingPatternClause clause) {
        /*ignore*/
>>>>>>> 6d8f9cb6
    }

    @Override
    public void visit(BLangForeach foreach) {
        SymbolEnv blockEnv = SymbolEnv.createBlockEnv(foreach.body, env);
        // Propagate the tainted status of collection to foreach variables.
        foreach.collection.accept(this);
        if (taintedStatus == TaintedStatus.TAINTED) {
            foreach.varRefs
                    .forEach(varRef -> setTaintedStatus((BLangVariableReference) varRef, this.taintedStatus));
        }
        analyzeNode(foreach.body, blockEnv);
    }

    @Override
    public void visit(BLangWhile whileNode) {
        SymbolEnv blockEnv = SymbolEnv.createBlockEnv(whileNode.body, env);
        analyzeNode(whileNode.body, blockEnv);
    }

    @Override
    public void visit(BLangLock lockNode) {
        lockNode.body.accept(this);
    }

    @Override
    public void visit(BLangTransaction transactionNode) {
        transactionNode.transactionBody.accept(this);
        overridingAnalysis = false;
        if (transactionNode.onRetryBody != null) {
            transactionNode.onRetryBody.accept(this);
        }
        overridingAnalysis = true;
    }

    @Override
    public void visit(BLangTryCatchFinally tryNode) {
        tryNode.tryBody.accept(this);
        overridingAnalysis = false;
        tryNode.catchBlocks.forEach(c -> c.accept(this));
        if (tryNode.finallyBody != null) {
            tryNode.finallyBody.accept(this);
        }
        overridingAnalysis = true;
    }

    @Override
    public void visit(BLangTupleDestructure stmt) {
        stmt.expr.accept(this);
        // Propagate tainted status of each variable separately (when multi returns are used).
        for (int varIndex = 0; varIndex < stmt.varRef.expressions.size(); varIndex++) {
            BLangExpression varRefExpr = stmt.varRef.expressions.get(varIndex);
            visitAssignment(varRefExpr, taintedStatus, stmt.pos);
        }
    }

    @Override
    public void visit(BLangRecordDestructure stmt) {
        stmt.expr.accept(this);
        // Propagate tainted status of each variable separately (when multi returns are used).
        for (int varIndex = 0; varIndex < stmt.varRef.recordRefFields.size(); varIndex++) {
            BLangRecordVarRefKeyValue varRefExpr = stmt.varRef.recordRefFields.get(varIndex);
            visitAssignment(varRefExpr.variableReference, taintedStatus, stmt.pos);
        }
    }

    @Override
    public void visit(BLangCatch catchNode) {
        /* ignore */
    }

    @Override
    public void visit(BLangForkJoin forkJoin) {
        analyzeWorkers(forkJoin.workers, true);
        if (currForkIdentifier != null) {
            TaintedStatus taintedStatus = workerInteractionTaintedStatusMap.get(currForkIdentifier);
            if (taintedStatus != null) {
                setTaintedStatus(forkJoin.joinResultVar, taintedStatus);
            }
        }
        overridingAnalysis = false;
        if (forkJoin.joinedBody != null) {
            forkJoin.joinedBody.accept(this);
        }
        if (forkJoin.timeoutBody != null) {
            forkJoin.timeoutBody.accept(this);
        }
        overridingAnalysis = true;
    }

    @Override
    public void visit(BLangOrderBy orderBy) {
        /* ignore */
    }

    @Override
    public void visit(BLangLimit limit) {
        /* ignore */
    }

    @Override
    public void visit(BLangGroupBy groupBy) {
        /* ignore */
    }

    @Override
    public void visit(BLangHaving having) {
        /* ignore */
    }

    @Override
    public void visit(BLangSelectExpression selectExpression) {
        /* ignore */
    }

    @Override
    public void visit(BLangSelectClause selectClause) {
        /* ignore */
    }

    @Override
    public void visit(BLangWhere whereClause) {
        /* ignore */
    }

    @Override
    public void visit(BLangStreamingInput streamingInput) {
        /* ignore */
    }

    @Override
    public void visit(BLangJoinStreamingInput joinStreamingInput) {
        /* ignore */
    }

    @Override
    public void visit(BLangTableQuery tableQuery) {
        /* ignore */
    }

    @Override
    public void visit(BLangStreamAction streamAction) {
        /* ignore */
    }

    @Override
    public void visit(BLangFunctionClause functionClause) {
        /* ignore */
    }

    @Override
    public void visit(BLangSetAssignment setAssignmentClause) {
        /* ignore */
    }

    @Override
    public void visit(BLangPatternStreamingEdgeInput patternStreamingEdgeInput) {
        /* ignore */
    }

    @Override
    public void visit(BLangWindow windowClause) {
        /* ignore */
    }

    @Override
    public void visit(BLangPatternStreamingInput patternStreamingInput) {
        /* ignore */
    }

    @Override
    public void visit(BLangTableLiteral tableLiteral) {
        // TODO: Improve to include tainted status identification for table literals
        this.taintedStatus = TaintedStatus.UNTAINTED;
    }

    @Override
    public void visit(BLangWorkerSend workerSendNode) {
        if (workerSendNode.isChannel) {
            List<BLangExpression> exprsList = new ArrayList<>();
            exprsList.add(workerSendNode.expr);
            if (workerSendNode.keyExpr != null) {
                exprsList.add(workerSendNode.keyExpr);
            }
            analyzeExprList(exprsList);
            return;
        }
        if (workerSendNode.isForkJoinSend) {
            currForkIdentifier = workerSendNode.workerIdentifier;
        }
        workerSendNode.expr.accept(this);
        TaintedStatus taintedStatus = workerInteractionTaintedStatusMap.get(workerSendNode.workerIdentifier);
        if (taintedStatus == null) {
            workerInteractionTaintedStatusMap.put(workerSendNode.workerIdentifier, this.taintedStatus);
        } else if (this.taintedStatus == TaintedStatus.TAINTED) {
            // Worker interactions should be non-overriding. Hence changing the status only if the expression used in
            // sending is evaluated to be a tainted value. By doing so, analyzer will not change an interaction that
            // was identified to return a `Tainted` value to be `Untainted` later on. (Example: Conditional worker
            // interactions)
            workerInteractionTaintedStatusMap.put(workerSendNode.workerIdentifier, TaintedStatus.TAINTED);
        }
    }

    @Override
    public void visit(BLangWorkerReceive workerReceiveNode) {
        if (workerReceiveNode.isChannel) {
            List<BLangExpression> exprList = new ArrayList<>();
            exprList.add(workerReceiveNode.expr);
            if (workerReceiveNode.keyExpr != null) {
                exprList.add(workerReceiveNode.keyExpr);
            }
            analyzeExprList(exprList);
            return;
        }

        TaintedStatus taintedStatus = workerInteractionTaintedStatusMap.get(currWorkerIdentifier);
        if (taintedStatus == null) {
            blockedOnWorkerInteraction = true;
            stopAnalysis = true;
        } else {
            visitAssignment(workerReceiveNode.expr, taintedStatus, workerReceiveNode.pos);
        }
    }

    // Expressions

    @Override
    public void visit(BLangLiteral literalExpr) {
        this.taintedStatus = TaintedStatus.UNTAINTED;
    }

    @Override
    public void visit(BLangArrayLiteral arrayLiteral) {
        if (arrayLiteral.exprs.size() == 0) {
            // Empty arrays are untainted.
            this.taintedStatus = TaintedStatus.UNTAINTED;
        } else {
            for (BLangExpression expr : arrayLiteral.exprs) {
                expr.accept(this);
                if (this.taintedStatus == TaintedStatus.TAINTED) {
                    break;
                }
            }
        }
    }

    @Override
    public void visit(BLangRecordLiteral recordLiteral) {
        TaintedStatus isTainted = TaintedStatus.UNTAINTED;
        for (BLangRecordLiteral.BLangRecordKeyValue keyValuePair : recordLiteral.keyValuePairs) {
            keyValuePair.valueExpr.accept(this);
            // Used to update the variable this literal is getting assigned to.
            if (this.taintedStatus == TaintedStatus.TAINTED) {
                isTainted = TaintedStatus.TAINTED;
            }
        }
        this.taintedStatus = isTainted;
    }

    @Override
    public void visit(BLangSimpleVarRef varRefExpr) {
        if (varRefExpr.symbol == null) {
            Name varName = names.fromIdNode(varRefExpr.variableName);
            if (varName != Names.IGNORE) {
                if (varRefExpr.pkgSymbol.tag == SymTag.XMLNS) {
                    this.taintedStatus = varRefExpr.pkgSymbol.tainted ? TaintedStatus.TAINTED : TaintedStatus.UNTAINTED;
                    return;
                }
            }
            this.taintedStatus = TaintedStatus.UNTAINTED;
        } else {
            this.taintedStatus = varRefExpr.symbol.tainted ? TaintedStatus.TAINTED : TaintedStatus.UNTAINTED;
        }
    }

    @Override
    public void visit(BLangFieldBasedAccess fieldAccessExpr) {
        BType varRefType = fieldAccessExpr.expr.type;
        switch (varRefType.tag) {
            case TypeTags.OBJECT:
                fieldAccessExpr.expr.accept(this);
                break;
            case TypeTags.RECORD:
                fieldAccessExpr.expr.accept(this);
                break;
            case TypeTags.MAP:
                fieldAccessExpr.expr.accept(this);
                break;
            case TypeTags.JSON:
                fieldAccessExpr.expr.accept(this);
                break;
        }
    }

    @Override
    public void visit(BLangIndexBasedAccess indexAccessExpr) {
        indexAccessExpr.expr.accept(this);
    }

    @Override
    public void visit(BLangInvocation invocationExpr) {
        if (invocationExpr.functionPointerInvocation) {
            // Skip function pointers and assume returns of function pointer executions are untainted.
            // TODO: Resolving function pointers / lambda expressions and perform analysis.
            taintedStatus = TaintedStatus.UNTAINTED;
        } else if (invocationExpr.iterableOperationInvocation) {
            invocationExpr.expr.accept(this);
            TaintedStatus exprTaintedStatus = this.taintedStatus;
            if (invocationExpr.argExprs != null) {
                invocationExpr.argExprs.forEach(argExpr -> {
                    // If argument of iterable operation is a lambda expression, propagate the tainted status
                    // to function parameters and validate function body.
                    if (argExpr.getKind() == NodeKind.LAMBDA) {
                        analyzeIterableLambdaInvocationArgExpression(argExpr);
                    }
                });
            }
            this.taintedStatus = exprTaintedStatus;
        } else if (invocationExpr.builtinMethodInvocation) {
            // TODO: Fix this properly.
            taintedStatus = TaintedStatus.UNTAINTED;
        } else {
            BInvokableSymbol invokableSymbol = (BInvokableSymbol) invocationExpr.symbol;
            if (invokableSymbol.taintTable == null) {
                if (analyzerPhase == AnalyzerPhase.LOOP_ANALYSIS) {
                    // If a looping invocation is being analyzed, skip analysis of invokable that does not have taint
                    // table already attached. This will prevent the analyzer to go in to a loop unnecessarily.
                    ignoredInvokableSymbol = invokableSymbol;
                }
                if (analyzerPhase == AnalyzerPhase.LOOP_ANALYSIS || (
                        analyzerPhase == AnalyzerPhase.LOOP_ANALYSIS_COMPLETE
                                && ignoredInvokableSymbol == invokableSymbol)) {
                    this.taintedStatus = TaintedStatus.IGNORED;
                    analyzerPhase = AnalyzerPhase.LOOP_ANALYSIS_COMPLETE;
                } else {
                    // If taint-table of invoked function is not generated yet, add it to the blocked list for latter
                    // processing.
                    addToBlockedList(invocationExpr);
                }
            } else {
                analyzeInvocation(invocationExpr);
            }
        }
    }

    @Override
    public void visit(BLangTypeInit typeInit) {
        TaintedStatus typeTaintedStatus = TaintedStatus.UNTAINTED;
        for (BLangExpression expr : typeInit.argsExpr) {
            expr.accept(this);
            // TODO: Improve: If one value ot type init is tainted, the complete type is tainted.
            if (this.taintedStatus == TaintedStatus.TAINTED) {
                typeTaintedStatus = TaintedStatus.TAINTED;
            }
        }

        // If this is an object init using the default constructor,
        // then skip the taint checking.
        if (typeInit.type.tag != TypeTags.OBJECT ||
                ((BObjectTypeSymbol) typeInit.type.tsymbol).initializerFunc != null) {
            typeInit.objectInitInvocation.accept(this);
        }

        this.taintedStatus = typeTaintedStatus;
    }

    @Override
    public void visit(BLangInvocation.BLangActionInvocation actionInvocationExpr) {
        /* ignore */
    }

    @Override
    public void visit(BLangTernaryExpr ternaryExpr) {
        overridingAnalysis = false;

        // Copy the taint information from the original symbol to the newly created type guarded symbol
        ternaryExpr.typeGuards
                .forEach((originalSymbol, guardedSymbol) -> guardedSymbol.tainted = originalSymbol.tainted);

        ternaryExpr.thenExpr.accept(this);
        TaintedStatus thenTaintedCheckResult = this.taintedStatus;
        ternaryExpr.elseExpr.accept(this);
        overridingAnalysis = true;
        TaintedStatus elseTaintedCheckResult = this.taintedStatus;
        this.taintedStatus = getCombinedTaintedStatus(thenTaintedCheckResult, elseTaintedCheckResult);
    }

    @Override
    public void visit(BLangAwaitExpr awaitExpr) {
        awaitExpr.expr.accept(this);
    }

    @Override
    public void visit(BLangTrapExpr trapExpr) {
        trapExpr.expr.accept(this);
    }

    @Override
    public void visit(BLangBinaryExpr binaryExpr) {
        binaryExpr.lhsExpr.accept(this);
        TaintedStatus lhsTaintedCheckResult = this.taintedStatus;
        binaryExpr.rhsExpr.accept(this);
        TaintedStatus rhsTaintedCheckResult = this.taintedStatus;
        this.taintedStatus = getCombinedTaintedStatus(lhsTaintedCheckResult, rhsTaintedCheckResult);
    }

    @Override
    public void visit(BLangElvisExpr elvisExpr) {
        elvisExpr.lhsExpr.accept(this);
        TaintedStatus lhsTaintedCheckResult = this.taintedStatus;
        elvisExpr.rhsExpr.accept(this);
        TaintedStatus rhsTaintedCheckResult = this.taintedStatus;
        this.taintedStatus = getCombinedTaintedStatus(lhsTaintedCheckResult, rhsTaintedCheckResult);
    }

    @Override
    public void visit(BLangBracedOrTupleExpr bracedOrTupleExpr) {
        TaintedStatus isTainted = TaintedStatus.UNTAINTED;
        for (BLangExpression expression : bracedOrTupleExpr.expressions) {
            expression.accept(this);
            // Used to update the variable this literal is getting assigned to.
            if (this.taintedStatus == TaintedStatus.TAINTED) {
                isTainted = TaintedStatus.TAINTED;
            }
        }
        this.taintedStatus = isTainted;
    }

    @Override
    public void visit(BLangUnaryExpr unaryExpr) {
        switch (unaryExpr.operator) {
            case LENGTHOF:
                this.taintedStatus = TaintedStatus.UNTAINTED;
                break;
            case UNTAINT:
                this.taintedStatus = TaintedStatus.UNTAINTED;
                break;
            default:
                unaryExpr.expr.accept(this);
                break;
        }
    }

    @Override
    public void visit(BLangTypedescExpr accessExpr) {
        this.taintedStatus = TaintedStatus.UNTAINTED;
    }

    @Override
    public void visit(BLangTypeConversionExpr conversionExpr) {
        // Result of the conversion is tainted if value being converted is tainted.
        conversionExpr.expr.accept(this);
    }

    @Override
    public void visit(BLangXMLQName xmlQName) {
        this.taintedStatus = TaintedStatus.UNTAINTED;
    }

    @Override
    public void visit(BLangXMLAttribute xmlAttribute) {
        xmlAttribute.name.accept(this);
        TaintedStatus attrNameTaintedStatus = this.taintedStatus;
        xmlAttribute.value.accept(this);
        TaintedStatus attrValueTaintedStatus = this.taintedStatus;
        this.taintedStatus = getCombinedTaintedStatus(attrNameTaintedStatus, attrValueTaintedStatus);
    }

    @Override
    public void visit(BLangXMLElementLiteral xmlElementLiteral) {
        // Visit in-line namespace declarations
        boolean inLineNamespaceTainted = false;
        for (BLangXMLAttribute attribute : xmlElementLiteral.attributes) {
            if (attribute.name.getKind() == NodeKind.XML_QNAME && ((BLangXMLQName) attribute.name).prefix.value
                    .equals(XMLConstants.XMLNS_ATTRIBUTE)) {
                attribute.accept(this);
                if (this.taintedStatus == TaintedStatus.IGNORED) {
                    return;
                }
                setTaintedStatus(attribute.symbol, this.taintedStatus);
                if (attribute.symbol.tainted) {
                    inLineNamespaceTainted = true;
                }
            }
        }

        // Visit attributes.
        boolean attributesTainted = false;
        for (BLangXMLAttribute attribute : xmlElementLiteral.attributes) {
            if (attribute.name.getKind() == NodeKind.XML_QNAME && !((BLangXMLQName) attribute.name).prefix.value
                    .equals(XMLConstants.XMLNS_ATTRIBUTE)) {
                attribute.accept(this);
                if (this.taintedStatus == TaintedStatus.IGNORED) {
                    return;
                }
                setTaintedStatus(attribute.symbol, this.taintedStatus);
                if (attribute.symbol.tainted) {
                    attributesTainted = true;
                }
            }
        }

        // Visit the tag names
        xmlElementLiteral.startTagName.accept(this);
        if (this.taintedStatus == TaintedStatus.IGNORED) {
            return;
        }
        TaintedStatus startTagTaintedStatus = this.taintedStatus;
        TaintedStatus endTagTaintedStatus = TaintedStatus.UNTAINTED;
        if (xmlElementLiteral.endTagName != null) {
            xmlElementLiteral.endTagName.accept(this);
            if (this.taintedStatus == TaintedStatus.IGNORED) {
                return;
            }
            endTagTaintedStatus = this.taintedStatus;
        }
        boolean tagNamesTainted = startTagTaintedStatus == TaintedStatus.TAINTED
                || endTagTaintedStatus == TaintedStatus.TAINTED;

        // Visit the children
        boolean childrenTainted = false;
        for (BLangExpression expr : xmlElementLiteral.children) {
            expr.accept(this);
            if (this.taintedStatus == TaintedStatus.IGNORED) {
                return;
            }
            if (this.taintedStatus == TaintedStatus.TAINTED) {
                childrenTainted = true;
            }
        }

        this.taintedStatus = inLineNamespaceTainted || attributesTainted || tagNamesTainted || childrenTainted ?
                TaintedStatus.TAINTED : TaintedStatus.UNTAINTED;
    }

    @Override
    public void visit(BLangXMLTextLiteral xmlTextLiteral) {
        analyzeExprList(xmlTextLiteral.textFragments);
    }

    @Override
    public void visit(BLangXMLCommentLiteral xmlCommentLiteral) {
        analyzeExprList(xmlCommentLiteral.textFragments);
    }

    @Override
    public void visit(BLangXMLProcInsLiteral xmlProcInsLiteral) {
        xmlProcInsLiteral.target.accept(this);
        if (this.taintedStatus == TaintedStatus.UNTAINTED) {
            analyzeExprList(xmlProcInsLiteral.dataFragments);
        }
    }

    @Override
    public void visit(BLangXMLQuotedString xmlQuotedString) {
        analyzeExprList(xmlQuotedString.textFragments);
    }

    @Override
    public void visit(BLangStringTemplateLiteral stringTemplateLiteral) {
        analyzeExprList(stringTemplateLiteral.exprs);
    }

    @Override
    public void visit(BLangLambdaFunction bLangLambdaFunction) {
        /* ignore */
    }

    @Override
    public void visit(BLangArrowFunction bLangArrowFunction) {
        /* ignore */
    }

    @Override
    public void visit(BLangXMLAttributeAccess xmlAttributeAccessExpr) {
        xmlAttributeAccessExpr.expr.accept(this);
    }

    @Override
    public void visit(BLangIntRangeExpression intRangeExpression) {
        this.taintedStatus = TaintedStatus.UNTAINTED;
    }

    @Override
    public void visit(BLangTableQueryExpression tableQueryExpression) {
        /* ignore */
    }

    @Override
    public void visit(BLangRestArgsExpression varArgsExpression) {
        varArgsExpression.expr.accept(this);
    }

    @Override
    public void visit(BLangNamedArgsExpression namedArgsExpression) {
        namedArgsExpression.expr.accept(this);
    }

    @Override
    public void visit(BLangStreamingQueryStatement streamingQueryStatement) {
        /* ignore */
    }

    @Override
    public void visit(BLangWithinClause withinClause) {
        /* ignore */
    }

    @Override
    public void visit(BLangPatternClause patternClause) {
        /* ignore */
    }

    @Override
    public void visit(BLangForever foreverStatement) {
        /* ignore */
    }

    @Override
    public void visit(BLangMatchExpression bLangMatchExpression) {
        bLangMatchExpression.expr.accept(this);
    }

    @Override
    public void visit(BLangCheckedExpr match) {
        match.expr.accept(this);
    }

    @Override
    public void visit(BLangErrorConstructorExpr errorConstructorExpr) {
        // TODO: Fix me.
    }

    @Override
    public void visit(BLangTypeTestExpr typeTestExpr) {
        typeTestExpr.expr.accept(this);
    }

    // Type nodes

    @Override
    public void visit(BLangValueType valueType) {
        /* ignore */
    }

    @Override
    public void visit(BLangArrayType arrayType) {
        /* ignore */
    }

    @Override
    public void visit(BLangBuiltInRefTypeNode builtInRefType) {
        /* ignore */
    }

    @Override
    public void visit(BLangConstrainedType constrainedType) {
        /* ignore */
    }

    @Override
    public void visit(BLangUserDefinedType userDefinedType) {
        /* ignore */
    }

    @Override
    public void visit(BLangFunctionTypeNode functionTypeNode) {
        /* ignore */
    }

    @Override
    public void visit(BLangUnionTypeNode unionTypeNode) {
        /* ignore */
    }

    @Override
    public void visit(BLangTupleTypeNode tupleTypeNode) {
        /* ignore */
    }

    // expressions that will used only from the Desugar phase

    @Override
    public void visit(BLangSimpleVarRef.BLangLocalVarRef localVarRef) {
        /* ignore */
    }

    @Override
    public void visit(BLangSimpleVarRef.BLangFieldVarRef fieldVarRef) {
        /* ignore */
    }

    @Override
    public void visit(BLangSimpleVarRef.BLangPackageVarRef packageVarRef) {
        /* ignore */
    }

    @Override
    public void visit(BLangSimpleVarRef.BLangFunctionVarRef functionVarRef) {
        /* ignore */
    }

    @Override
    public void visit(BLangSimpleVarRef.BLangTypeLoad typeLoad) {
        /* ignore */
    }

    @Override
    public void visit(BLangIndexBasedAccess.BLangStructFieldAccessExpr fieldAccessExpr) {
        /* ignore */
    }

    @Override
    public void visit(BLangFieldBasedAccess.BLangStructFunctionVarRef functionVarRef) {
        /* ignore */
    }

    @Override
    public void visit(BLangIndexBasedAccess.BLangMapAccessExpr mapKeyAccessExpr) {
        /* ignore */
    }

    @Override
    public void visit(BLangIndexBasedAccess.BLangArrayAccessExpr arrayIndexAccessExpr) {
        /* ignore */
    }

    @Override
    public void visit(BLangIndexBasedAccess.BLangTupleAccessExpr arrayIndexAccessExpr) {
        /* ignore */
    }

    @Override
    public void visit(BLangIndexBasedAccess.BLangXMLAccessExpr xmlIndexAccessExpr) {
        /* ignore */
    }

    @Override
    public void visit(BLangRecordLiteral.BLangJSONLiteral jsonLiteral) {
        /* ignore */
    }

    @Override
    public void visit(BLangRecordLiteral.BLangMapLiteral mapLiteral) {
        /* ignore */
    }

    @Override
    public void visit(BLangRecordLiteral.BLangStructLiteral structLiteral) {
        /* ignore */
    }

    @Override
    public void visit(BLangRecordLiteral.BLangStreamLiteral streamLiteral) {
        /* ignore */
    }

    @Override
    public void visit(BLangInvocation.BFunctionPointerInvocation bFunctionPointerInvocation) {
        /* ignore */
    }

    @Override
    public void visit(BLangInvocation.BLangAttachedFunctionInvocation iExpr) {
        /* ignore */
    }

    @Override
    public void visit(BLangArrayLiteral.BLangJSONArrayLiteral jsonArrayLiteral) {
        /* ignore */
    }

    @Override
    public void visit(BLangIndexBasedAccess.BLangJSONAccessExpr jsonAccessExpr) {
        /* ignore */
    }

    @Override
    public void visit(BLangXMLNS.BLangLocalXMLNS xmlnsNode) {
        /* ignore */
    }

    @Override
    public void visit(BLangXMLNS.BLangPackageXMLNS xmlnsNode) {
        /* ignore */
    }

    @Override
    public void visit(BLangXMLSequenceLiteral bLangXMLSequenceLiteral) {
        /* ignore */
    }

    @Override
    public void visit(BLangStatementExpression bLangStatementExpression) {
        /* ignore */
    }

    @Override
    public void visit(BLangConstant constant) {
        /* ignore */
    }

    // Private

    private <T extends BLangNode, U extends SymbolEnv> void analyzeNode(T t, U u) {
        SymbolEnv prevEnv = this.env;
        this.env = u;
        t.accept(this);
        this.env = prevEnv;
    }

    @Override
    public void visit(BLangTupleVariableDef bLangTupleVariableDef) {
        visit(bLangTupleVariableDef.var);
    }

    @Override
    public void visit(BLangRecordVariableDef bLangRecordVariableDef) {
        visit(bLangRecordVariableDef.var);
    }

    /**
     * If any one of the given expressions are tainted, the final result will be tainted.
     *
     * @param exprs List of expressions to analyze.
     */
    private void analyzeExprList(List<BLangExpression> exprs) {
        for (BLangExpression expr : exprs) {
            expr.accept(this);
            if (this.taintedStatus == TaintedStatus.TAINTED) {
                break;
            }
        }
    }

    private boolean hasAnnotation(BLangSimpleVariable variable, String expectedAnnotation) {
        return hasAnnotation(variable.annAttachments, expectedAnnotation);
    }

    private boolean hasAnnotation(List<BLangAnnotationAttachment> annotationAttachmentList, String expectedAnnotation) {
        return annotationAttachmentList.stream().anyMatch(annotation ->
                annotation.annotationName.value.equals(expectedAnnotation));
    }

    /**
     * Combines multiple tainted-statuses together and decide the final tainted-status.
     * If any one of the combined tainted-statuses is "tainted", the combined status is tainted.
     * <p>
     * Example: string x = a + b;
     * if "a" or "b" is tainted "x" is tainted.
     *
     * @param taintedStatuses list of tainted statues
     * @return tainted status after combining multiple tainted statuses
     */
    private TaintedStatus getCombinedTaintedStatus(TaintedStatus... taintedStatuses) {
        TaintedStatus combinedTaintedStatus = TaintedStatus.IGNORED;
        for (TaintedStatus taintedStatus : taintedStatuses) {
            if (taintedStatus == TaintedStatus.TAINTED) {
                combinedTaintedStatus = TaintedStatus.TAINTED;
            } else if (combinedTaintedStatus == TaintedStatus.IGNORED && taintedStatus == TaintedStatus.UNTAINTED) {
                combinedTaintedStatus = TaintedStatus.UNTAINTED;
            }
        }
        return combinedTaintedStatus;
    }

    /**
     * Set tainted status of the variable. When non-overriding analysis is in progress, this will not override "tainted"
     * status with "untainted" status. As an example, the "else" section of a "if-else" block, cannot change a value
     * marked "tainted" by the "if" block.
     *
     * @param varNode       Variable node to be updated.
     * @param taintedStatus Tainted status.
     */
    private void setTaintedStatus(BLangVariable varNode, TaintedStatus taintedStatus) {
        if (varNode.getKind() == NodeKind.RECORD_VARIABLE) {
            ((BLangRecordVariable) varNode).variableList
                    .forEach(variable -> setTaintedStatus(variable.valueBindingPattern, taintedStatus));
            return;
        }

        if (varNode.getKind() == NodeKind.TUPLE_VARIABLE) {
            ((BLangTupleVariable) varNode).memberVariables
                    .forEach(variable -> setTaintedStatus(variable, taintedStatus));
            return;
        }

        if (varNode.getKind() == NodeKind.VARIABLE) {
            BLangSimpleVariable simpleVarNode = (BLangSimpleVariable) varNode;
            if (taintedStatus != TaintedStatus.IGNORED && (overridingAnalysis || !simpleVarNode.symbol.tainted)) {
                setTaintedStatus(simpleVarNode.symbol, taintedStatus);
            }
        }
    }

    /**
     * Set tainted status of the variable. When non-overriding analysis is in progress, this will not override "tainted"
     * status with "untainted" status. As an example, the "else" section of a "if-else" block, cannot change a value
     * marked "tainted" by the "if" block.
     *
     * @param varNode       Variable node to be updated.
     * @param taintedStatus Tainted status.
     */
    private void setTaintedStatus(BLangVariableReference varNode, TaintedStatus taintedStatus) {
        if (taintedStatus != TaintedStatus.IGNORED && (overridingAnalysis || (varNode.symbol != null
                && !varNode.symbol.tainted))) {
            setTaintedStatus(varNode.symbol, taintedStatus);
        }
    }

    private void setTaintedStatus(BSymbol symbol, TaintedStatus taintedStatus) {
        if (taintedStatus != TaintedStatus.IGNORED && symbol != null) {
            if (taintedStatus == TaintedStatus.TAINTED) {
                symbol.tainted = true;
            } else {
                symbol.tainted = false;
            }
        }
    }

    // Private methods related to invokable node analysis and taint-table generation.

    private void visitEntryPoint(BLangInvokableNode invNode, SymbolEnv funcEnv) {
        if (analyzerPhase == AnalyzerPhase.LOOP_ANALYSIS) {
            return;
        }
        // Entry point input parameters are all tainted, since they contain user controlled data.
        // If any value has been marked "sensitive" generate an error.
        if (isEntryPointParamsInvalid(invNode.requiredParams)) {
            return;
        }
        List<BLangSimpleVariable> defaultableParamsVarList = new ArrayList<>();
        invNode.defaultableParams.forEach(defaultableParam -> defaultableParamsVarList.add(defaultableParam.var));
        if (isEntryPointParamsInvalid(defaultableParamsVarList)) {
            return;
        }
        if (invNode.restParam != null && isEntryPointParamsInvalid(Collections.singletonList(invNode.restParam))) {
            return;
        }
        // Perform end point analysis.
        entryPointAnalysis = true;
        analyzeReturnTaintedStatus(invNode, funcEnv);
        entryPointAnalysis = false;

        boolean isBlocked = processBlockedNode(invNode);
        if (isBlocked) {
            return;
        } else {
            // Display errors only if scan of was fully complete, so that errors will not get duplicated.
            taintErrorSet.forEach(error -> this.dlog.error(error.pos, error.diagnosticCode, error.paramName));
        }
        this.blockedNode = null;
        this.ignoredInvokableSymbol = null;
        this.taintErrorSet.clear();
    }

    private boolean isEntryPointParamsInvalid(List<BLangSimpleVariable> params) {
        if (params != null) {
            for (BLangSimpleVariable param : params) {
                param.symbol.tainted = true;
                if (hasAnnotation(param, ANNOTATION_SENSITIVE)) {
                    this.dlog.error(param.pos, DiagnosticCode.ENTRY_POINT_PARAMETERS_CANNOT_BE_SENSITIVE,
                            param.name.value);
                    return true;
                }
            }
        }
        return false;
    }

    /**
     * Analyze the invokable body and identify the tainted status of the return value and the tainted status of
     * parameters after the completion of the invokable. Based on that, attach the created taint table explaining
     * possible taint outcomes of the function.
     *
     * @param invNode   invokable node to be analyzed
     * @param symbolEnv symbol environment for the invokable
     * @return if the invocation is blocked due to an unanalyzed invocation
     */
    private boolean visitInvokable(BLangInvokableNode invNode, SymbolEnv symbolEnv) {
        if (analyzerPhase == AnalyzerPhase.LOOPS_RESOLVED_ANALYSIS || invNode.symbol.taintTable == null
                || (invNode.getKind() == NodeKind.FUNCTION && ((BLangFunction) invNode).attachedOuterFunction)) {
            if (Symbols.isNative(invNode.symbol)
                    || (invNode.getKind() == NodeKind.FUNCTION && ((BLangFunction) invNode).interfaceFunction)) {
                attachTaintTableBasedOnAnnotations(invNode);
                return false;
            }
            Map<Integer, TaintRecord> taintTable = new HashMap<>();

            // Check the tainted status of return values when no parameter is tainted.
            analyzeAllParamsUntaintedReturnTaintedStatus(taintTable, invNode, symbolEnv);
            if (analyzerPhase == AnalyzerPhase.LOOP_ANALYSIS_COMPLETE) {
                analyzerPhase = AnalyzerPhase.LOOP_ANALYSIS;
            }
            boolean isBlocked = processBlockedNode(invNode);

            if (isBlocked) {
                return true;
            }
            int requiredParamCount = invNode.requiredParams.size();
            int defaultableParamCount = invNode.defaultableParams.size();
            int totalParamCount = requiredParamCount + defaultableParamCount + (invNode.restParam == null ? 0 : 1);
            if (taintErrorSet.size() > 0) {
                // If taint error occurred when no parameter is tainted, there is no point of checking tainted status of
                // returns when each parameter is tainted. An compiler error will get generated for the usage anyway,
                // hence adding dummy table to the function to make sure remaining analysis stays intact.
                List<Boolean> paramTaintedStatus = Collections.nCopies(totalParamCount, Boolean.FALSE);
                taintTable.put(ALL_UNTAINTED_TABLE_ENTRY_INDEX, new TaintRecord(Boolean.FALSE, paramTaintedStatus));
                for (int paramIndex = 0; paramIndex < totalParamCount; paramIndex++) {
                    taintTable.put(paramIndex, new TaintRecord(Boolean.FALSE, paramTaintedStatus));
                }
                taintErrorSet.clear();
            } else {
                for (int paramIndex = 0; paramIndex < totalParamCount; paramIndex++) {
                    BLangSimpleVariable param = getParam(invNode, paramIndex, requiredParamCount,
                            defaultableParamCount);
                    // If parameter is sensitive, it's invalid to have a case where tainted status of parameter is true.
                    if (hasAnnotation(param, ANNOTATION_SENSITIVE)) {
                        continue;
                    }
                    // Set each parameter "tainted", then analyze the body to observe the outcome of the function.
                    analyzeReturnTaintedStatus(taintTable, invNode, symbolEnv, paramIndex, requiredParamCount,
                            defaultableParamCount);
                    if (analyzerPhase == AnalyzerPhase.LOOP_ANALYSIS_COMPLETE) {
                        analyzerPhase = AnalyzerPhase.LOOP_ANALYSIS;
                    }
                    taintErrorSet.clear();
                }
            }
            invNode.symbol.taintTable = taintTable;
        }
        return false;
    }

    private void analyzeAllParamsUntaintedReturnTaintedStatus(Map<Integer, TaintRecord> taintTable,
                                                              BLangInvokableNode invokableNode, SymbolEnv symbolEnv) {
        analyzeReturnTaintedStatus(taintTable, invokableNode, symbolEnv, ALL_UNTAINTED_TABLE_ENTRY_INDEX, 0, 0);
    }

    private void analyzeReturnTaintedStatus(Map<Integer, TaintRecord> taintTable, BLangInvokableNode invokableNode,
                                            SymbolEnv symbolEnv, int paramIndex, int requiredParamCount,
                                            int defaultableParamCount) {
        this.returnTaintedStatus = TaintedStatus.UNTAINTED;
        this.parameterTaintedStatus = new ArrayList<>();

        resetTaintedStatusOfVariables(invokableNode.requiredParams);
        resetTaintedStatusOfVariableDef(invokableNode.defaultableParams);
        if (invokableNode.restParam != null) {
            resetTaintedStatusOfVariables(Collections.singletonList(invokableNode.restParam));
        }
        // Mark the given parameter "tainted".
        if (paramIndex != ALL_UNTAINTED_TABLE_ENTRY_INDEX) {
            if (paramIndex < requiredParamCount) {
                invokableNode.requiredParams.get(paramIndex).symbol.tainted = true;
            } else if (paramIndex < requiredParamCount + defaultableParamCount) {
                invokableNode.defaultableParams.get(paramIndex - requiredParamCount).var.symbol.tainted = true;
            } else {
                invokableNode.restParam.symbol.tainted = true;
            }
        }
        analyzeReturnTaintedStatus(invokableNode, symbolEnv);
        if (taintErrorSet.size() > 0) {
            // When invocation returns an error (due to passing a tainted argument to a sensitive parameter) add current
            // error to the table for future reference. However, if taint-error is raised when analyzing all-parameters
            // are untainted, the code of the function is wrong (and passes a tainted value generated within the
            // function body to a sensitive parameter). Hence, instead of adding error to table, directly generate the
            // error and fail the compilation.
            if (!mainFunctionAnalysis && paramIndex == ALL_UNTAINTED_TABLE_ENTRY_INDEX &&
                    (analyzerPhase == AnalyzerPhase.INITIAL_ANALYSIS
                            || analyzerPhase == AnalyzerPhase.BLOCKED_NODE_ANALYSIS
                            || analyzerPhase == AnalyzerPhase.LOOPS_RESOLVED_ANALYSIS)) {
                taintErrorSet.forEach(error -> this.dlog.error(error.pos, error.diagnosticCode, error.paramName));
            } else {
                taintTable.put(paramIndex, new TaintRecord(new ArrayList<>(taintErrorSet)));
            }
        } else if (this.blockedNode == null) {
            if (invokableNode.returnTypeNode.type != symTable.nilType) {
                updatedReturnTaintedStatusBasedOnAnnotations(invokableNode.returnTypeAnnAttachments);
            } else {
                this.returnTaintedStatus = TaintedStatus.UNTAINTED;
            }

            Boolean storedReturnTaintedStatus = this.returnTaintedStatus == TaintedStatus.TAINTED;

            updateParameterTaintedStatuses();
            List<Boolean> paramTaintedStatusList = parameterTaintedStatus.stream()
                    .map(taintedStatus -> taintedStatus == TaintedStatus.TAINTED ? Boolean.TRUE : Boolean.FALSE)
                    .collect(Collectors.toList());

            taintTable.put(paramIndex, new TaintRecord(storedReturnTaintedStatus, paramTaintedStatusList));
        }
    }

    private void resetTaintedStatusOfVariables(List<BLangSimpleVariable> params) {
        if (params != null) {
            params.forEach(param -> param.symbol.tainted = false);
        }
    }

    private void resetTaintedStatusOfVariableDef(List<BLangSimpleVariableDef> params) {
        if (params != null) {
            List<BLangSimpleVariable> defaultableParamsVarList = new ArrayList<>();
            params.forEach(defaultableParam -> defaultableParamsVarList.add(defaultableParam.var));
            resetTaintedStatusOfVariables(defaultableParamsVarList);
        }
    }

    private void analyzeReturnTaintedStatus(BLangInvokableNode invokableNode, SymbolEnv symbolEnv) {
        ignoredInvokableSymbol = null;
        invokableNode.endpoints.forEach(endpoint -> endpoint.accept(this));
        if (invokableNode.workers.isEmpty()) {
            analyzeNode(invokableNode.body, symbolEnv);
        } else {
            analyzeWorkers(invokableNode.workers, true);
        }
        if (stopAnalysis) {
            stopAnalysis = false;
        }
    }

    private void analyzeWorkers(List<BLangWorker> workers, boolean resetStatusMap) {
        if (resetStatusMap) {
            workerInteractionTaintedStatusMap = new HashMap<>();
        }
        boolean recurse = false;
        for (BLangWorker worker : workers) {
            blockedOnWorkerInteraction = false;
            worker.endpoints.forEach(endpoint -> endpoint.accept(this));
            worker.accept(this);
            if (this.blockedNode != null || taintErrorSet.size() > 0) {
                return;
            } else if (blockedOnWorkerInteraction) {
                recurse = true;
                stopAnalysis = false;
            } else if (stopAnalysis) {
                return;
            }
        }
        // If any of the workers were blocked on a worker interaction, re-analyze the workers after completing the
        // analysis of all workers, to resolve blocked interactions.
        if (recurse) {
            analyzeWorkers(workers, false);
        }
    }

    private void attachTaintTableBasedOnAnnotations(BLangInvokableNode invokableNode) {
        if (invokableNode.symbol.taintTable == null) {
            // Extract tainted status of the function by looking at annotations added to returns.
            Boolean retParamsTaintedStatus = hasAnnotation(invokableNode.returnTypeAnnAttachments, ANNOTATION_TAINTED);

            int requiredParamCount = invokableNode.requiredParams.size();
            int defaultableParamCount = invokableNode.defaultableParams.size();
            int totalParamCount =
                    requiredParamCount + defaultableParamCount + (invokableNode.restParam == null ? 0 : 1);

            List<Boolean> paramTaintedStatusList = Collections.nCopies(totalParamCount, Boolean.FALSE);
            // Append taint table with tainted status when no parameter is tainted.
            Map<Integer, TaintRecord> taintTable = new HashMap<>();
            taintTable.put(ALL_UNTAINTED_TABLE_ENTRY_INDEX, new TaintRecord(retParamsTaintedStatus,
                    paramTaintedStatusList));

            if (totalParamCount > 0) {
                // Append taint table with tainted status when each parameter is tainted.
                for (int paramIndex = 0; paramIndex < totalParamCount; paramIndex++) {
                    BLangSimpleVariable param = getParam(invokableNode, paramIndex, requiredParamCount,
                            defaultableParamCount);
                    // If parameter is sensitive, test for this parameter being tainted is invalid.
                    if (hasAnnotation(param, ANNOTATION_SENSITIVE)) {
                        continue;
                    }
                    taintTable.put(paramIndex, new TaintRecord(retParamsTaintedStatus, paramTaintedStatusList));
                }
            }
            invokableNode.symbol.taintTable = taintTable;
        }
    }

    private void updatedReturnTaintedStatusBasedOnAnnotations(List<BLangAnnotationAttachment> retParamsAnnotations) {
        if (hasAnnotation(retParamsAnnotations, ANNOTATION_UNTAINTED)) {
            this.returnTaintedStatus = TaintedStatus.UNTAINTED;
        }
        if (hasAnnotation(retParamsAnnotations, ANNOTATION_TAINTED)) {
            this.returnTaintedStatus = TaintedStatus.TAINTED;
        }
    }

    private boolean processBlockedNode(BLangInvokableNode invokableNode) {
        boolean isBlocked = false;
        if (this.blockedNode != null) {
            // Add the function being blocked into the blocked node list for later processing.
            this.blockedNode.invokableNode = invokableNode;
            if (analyzerPhase == AnalyzerPhase.INITIAL_ANALYSIS) {
                if (mainFunctionAnalysis || entryPointAnalysis) {
                    blockedEntryPointNodeList.add(blockedNode);
                } else {
                    blockedNodeList.add(blockedNode);
                }
            }
            this.blockedNode = null;
            // Discard any error generated if invokable was found to be blocked. This will avoid duplicates when
            // blocked invokable is re-examined.
            taintErrorSet.clear();
            isBlocked = true;
        }
        return isBlocked;
    }

    private void analyzeIterableLambdaInvocationArgExpression(BLangExpression argExpr) {
        BLangFunction function = ((BLangLambdaFunction) argExpr).function;
        if (function.symbol.taintTable == null) {
            this.blockedNode = new BlockedNode(this.currPkgEnv, null);
            stopAnalysis = true;
            this.taintedStatus = TaintedStatus.UNTAINTED;
        } else if (this.taintedStatus == TaintedStatus.TAINTED) {
            int requiredParamCount = function.requiredParams.size();
            int defaultableParamCount = function.defaultableParams.size();
            int totalParamCount = requiredParamCount + defaultableParamCount + (function.restParam == null ? 0 : 1);
            Map<Integer, TaintRecord> taintTable = function.symbol.taintTable;
            for (int paramIndex = 0; paramIndex < totalParamCount; paramIndex++) {
                TaintRecord taintRecord = taintTable.get(paramIndex);
                BLangSimpleVariable param = getParam(function, paramIndex, requiredParamCount, defaultableParamCount);
                if (taintRecord == null) {
                    addTaintError(argExpr.pos, param.name.value,
                            DiagnosticCode.TAINTED_VALUE_PASSED_TO_SENSITIVE_PARAMETER);
                } else if (taintRecord.taintError != null && taintRecord.taintError.size() > 0) {
                    addTaintError(taintRecord.taintError);
                }
                if (stopAnalysis) {
                    break;
                }
            }
        }
    }

    private void addTaintError(DiagnosticPos diagnosticPos, String paramName, DiagnosticCode diagnosticCode) {
        TaintRecord.TaintError taintError = new TaintRecord.TaintError(diagnosticPos, paramName, diagnosticCode);
        taintErrorSet.add(taintError);
        if (!entryPointAnalysis) {
            stopAnalysis = true;
        }
    }

    private void addTaintError(List<TaintRecord.TaintError> taintErrors) {
        taintErrorSet.addAll(taintErrors);
        if (!entryPointAnalysis) {
            stopAnalysis = true;
        }
    }

    private void addToBlockedList(BLangInvocation invocationExpr) {
        BlockingNode blockingNode = new BlockingNode(invocationExpr.symbol.pkgID, invocationExpr.symbol.name);
        this.blockedNode = new BlockedNode(this.currPkgEnv, blockingNode);
        stopAnalysis = true;
        this.taintedStatus = TaintedStatus.UNTAINTED;
    }

    private void combinedParameterTaintedStatus(List<TaintedStatus> combinedArgTaintedStatus,
                                                List<Boolean> argTaintedStatus) {
        if (combinedArgTaintedStatus.isEmpty()) {
            List<TaintedStatus> argTaintedStatusTempList = argTaintedStatus.stream().map(taintedStatus ->
                    taintedStatus ? TaintedStatus.TAINTED : TaintedStatus.UNTAINTED).collect(Collectors.toList());
            combinedArgTaintedStatus.addAll(argTaintedStatusTempList);
        } else {
            // Merge lists together while making sure "Tainted" status of "argTaintedStatus" list is not overwritten
            // with "Untainted", whereas it is allowed to overwritten "Untainted" status with with "Tainted".
            for (int paramIndex = 0; paramIndex < argTaintedStatus.size(); paramIndex++) {
                if (argTaintedStatus.get(paramIndex) == Boolean.TRUE) {
                    combinedArgTaintedStatus.set(paramIndex, TaintedStatus.TAINTED);
                }
            }
        }
    }

    private void updateParameterTaintedStatuses() {
        updateParameterTaintedStatuses(requiredParams, 0);
        updateParameterTaintedStatuses(defaultableParams, requiredParams.size());
        if (restParam != null) {
            updateParameterTaintedStatuses(Collections.singletonList(restParam),
                    requiredParams.size() + defaultableParams.size());
        }
    }

    private void updateParameterTaintedStatuses(List<BLangSimpleVariable> paramList, int startIndex) {
        if (parameterTaintedStatus.size() <= startIndex) {
            paramList.forEach(param -> {
                if (hasAnnotation(param.annAttachments, ANNOTATION_TAINTED)) {
                    parameterTaintedStatus.add(TaintedStatus.TAINTED);
                } else {
                    parameterTaintedStatus.add(param.symbol.tainted ?
                            TaintedStatus.TAINTED : TaintedStatus.UNTAINTED);
                }
            });
        } else {
            for (int paramIndex = 0; paramIndex < paramList.size(); paramIndex++) {
                BLangSimpleVariable param = paramList.get(paramIndex);
                if (param.symbol.tainted) {
                    parameterTaintedStatus.set(startIndex + paramIndex, TaintedStatus.TAINTED);
                }
                // Ignore if param is untainted. Where there are multiple return statements in a function, it is
                // required to get the combined tainted status of parameters. This condition is skipped to make sure we
                // do not change tainted status back to untainted.
            }
        }
    }

    // Private methods relevant to invocation analysis.

    private void analyzeInvocation(BLangInvocation invocationExpr) {
        BInvokableSymbol invokableSymbol = (BInvokableSymbol) invocationExpr.symbol;
        Map<Integer, TaintRecord> taintTable = invokableSymbol.taintTable;
        TaintedStatus returnTaintedStatus = TaintedStatus.UNTAINTED;
        List<TaintedStatus> argTaintedStatusList = new ArrayList<>();

        // Get tainted status when all parameters are untainted
        TaintRecord allParamsUntaintedRecord = taintTable.get(ALL_UNTAINTED_TABLE_ENTRY_INDEX);
        if (allParamsUntaintedRecord != null) {
            if (allParamsUntaintedRecord.taintError != null && allParamsUntaintedRecord.taintError.size() > 0) {
                // This can occur when there is a error regardless of tainted status of parameters.
                // Example: Tainted value returned by function is passed to another functions's sensitive parameter.
                addTaintError(allParamsUntaintedRecord.taintError);
            } else {
                returnTaintedStatus = allParamsUntaintedRecord.returnTaintedStatus ?
                        TaintedStatus.TAINTED : TaintedStatus.UNTAINTED;
                if (allParamsUntaintedRecord.parameterTaintedStatusList != null) {
                    argTaintedStatusList = allParamsUntaintedRecord.parameterTaintedStatusList.stream()
                            .map(taintedStatus -> taintedStatus ? TaintedStatus.TAINTED : TaintedStatus.UNTAINTED)
                            .collect(Collectors.toList());
                }
            }
        }
        // Check tainted status of each argument. If argument is tainted, get the taint table when the given parameter
        // is tainted and use it to update "allParamsUntaintedRecord". Do same for all parameters to identify the
        // complete taint outcome of the current function.
        if (invocationExpr.argExprs != null) {
            int requiredParamCount = invokableSymbol.params.size();
            int defaultableParamCount = invokableSymbol.defaultableParams.size();

            int requiredArgsCount = invocationExpr.requiredArgs.size();
            int namedArgsCount = invocationExpr.namedArgs.size();
            int restArgsCount = invocationExpr.restArgs.size();

            for (int argIndex = 0; argIndex < requiredArgsCount; argIndex++) {
                BLangExpression argExpr = invocationExpr.requiredArgs.get(argIndex);
                TaintedStatus argumentAnalysisResult = analyzeInvocationArgument(argIndex, invokableSymbol,
                        invocationExpr, argExpr, argTaintedStatusList);
                if (argumentAnalysisResult == TaintedStatus.IGNORED) {
                    return;
                } else if (argumentAnalysisResult == TaintedStatus.TAINTED) {
                    returnTaintedStatus = TaintedStatus.TAINTED;
                }
                if (stopAnalysis) {
                    break;
                }
            }
            for (int argIndex = 0; argIndex < namedArgsCount; argIndex++) {
                BLangExpression argExpr = invocationExpr.namedArgs.get(argIndex);
                if (argExpr.getKind() == NodeKind.NAMED_ARGS_EXPR) {
                    String currentNamedArgExprName = ((BLangNamedArgsExpression) argExpr).name.value;
                    // Pick the index of this defaultable parameter in the invokable definition.
                    int paramIndex = 0;
                    for (int defaultableParamIndex = 0; defaultableParamIndex < defaultableParamCount;
                         defaultableParamIndex++) {
                        BVarSymbol defaultableParam = invokableSymbol.defaultableParams.get(defaultableParamIndex);
                        if (defaultableParam.name.value.equals(currentNamedArgExprName)) {
                            paramIndex = requiredParamCount + defaultableParamIndex;
                            break;
                        }
                    }
                    TaintedStatus argumentAnalysisResult = analyzeInvocationArgument(paramIndex, invokableSymbol,
                            invocationExpr, argExpr, argTaintedStatusList);
                    if (argumentAnalysisResult == TaintedStatus.IGNORED) {
                        return;
                    } else if (argumentAnalysisResult == TaintedStatus.TAINTED) {
                        returnTaintedStatus = TaintedStatus.TAINTED;
                    }
                    if (stopAnalysis) {
                        break;
                    }
                }
            }
            for (int argIndex = 0; argIndex < restArgsCount; argIndex++) {
                BLangExpression argExpr = invocationExpr.restArgs.get(argIndex);
                // Pick the index of the rest parameter in the invokable definition.
                int paramIndex = requiredParamCount + defaultableParamCount;
                TaintedStatus argumentAnalysisResult = analyzeInvocationArgument(paramIndex, invokableSymbol,
                        invocationExpr, argExpr, argTaintedStatusList);
                if (argumentAnalysisResult == TaintedStatus.IGNORED) {
                    return;
                } else if (argumentAnalysisResult == TaintedStatus.TAINTED) {
                    returnTaintedStatus = TaintedStatus.TAINTED;
                }
                if (stopAnalysis) {
                    break;
                }
            }
            updateArgTaintedStatus(invocationExpr, argTaintedStatusList);

        }
        // When an invocation like stringValue.trim() happens, if stringValue is tainted, the result should also be
        // tainted.
        if (invocationExpr.expr != null) {
            //TODO: TaintedIf annotation, so that it's possible to define what can taint or untaint the return.
            invocationExpr.expr.accept(this);
            if (this.taintedStatus == TaintedStatus.IGNORED) {
                return;
            } else if (this.taintedStatus == TaintedStatus.TAINTED) {
                returnTaintedStatus = TaintedStatus.TAINTED;
            }
        }
        taintedStatus = returnTaintedStatus;
    }

    private void updateArgTaintedStatus(BLangInvocation invocationExpr, List<TaintedStatus> argTaintedStatusList) {
        BInvokableSymbol invokableSymbol = (BInvokableSymbol) invocationExpr.symbol;
        int requiredParamCount = invokableSymbol.params.size();
        int defaultableParamCount = invokableSymbol.defaultableParams.size();

        int requiredArgsCount = invocationExpr.requiredArgs.size();
        int namedArgsCount = invocationExpr.namedArgs.size();
        int restArgsCount = invocationExpr.restArgs.size();

        for (int argIndex = 0; argIndex < requiredArgsCount; argIndex++) {
            BLangExpression argExpr = invocationExpr.requiredArgs.get(argIndex);
            TaintedStatus argTaintedStatus = TaintedStatus.UNTAINTED;
            if (!argTaintedStatusList.isEmpty()) {
                argTaintedStatus = argTaintedStatusList.get(argIndex);
            }
            updateArgTaintedStatus(argExpr, argTaintedStatus);
        }

        for (int argIndex = 0; argIndex < namedArgsCount; argIndex++) {
            BLangExpression argExpr = invocationExpr.namedArgs.get(argIndex);
            if (argExpr.getKind() == NodeKind.NAMED_ARGS_EXPR) {
                String currentNamedArgExprName = ((BLangNamedArgsExpression) argExpr).name.value;
                // Pick the index of this defaultable parameter in the invokable definition.
                int paramIndex = 0;
                for (int defaultableParamIndex = 0; defaultableParamIndex < defaultableParamCount;
                     defaultableParamIndex++) {
                    BVarSymbol defaultableParam = invokableSymbol.defaultableParams.get(defaultableParamIndex);
                    if (defaultableParam.name.value.equals(currentNamedArgExprName)) {
                        paramIndex = requiredParamCount + defaultableParamIndex;
                        break;
                    }
                }
                TaintedStatus argTaintedStatus = argTaintedStatusList.get(paramIndex);
                updateArgTaintedStatus(argExpr, argTaintedStatus);
            }
        }

        for (int argIndex = 0; argIndex < restArgsCount; argIndex++) {
            BLangExpression argExpr = invocationExpr.restArgs.get(argIndex);
            // Pick the index of the rest parameter in the invokable definition.
            int paramIndex = requiredParamCount + defaultableParamCount;
            TaintedStatus argTaintedStatus = argTaintedStatusList.get(paramIndex);
            updateArgTaintedStatus(argExpr, argTaintedStatus);
        }
    }

    /**
     * Update the tainted state of the given argument expression of a function invocation. This will make sure tainted
     * state changes made within the invoked function is reflected back on the arguments.
     * <p>
     * XML access expressions do not have a variable symbol attached. Therefore, such simple variable references are not
     * updated. Since such expressions only result in simple values, this does not affect the accuracy of the analyzer.
     *
     * @param varRefExpr       argument expressions
     * @param varTaintedStatus tainted status of the argument
     */
    private void updateArgTaintedStatus(BLangExpression varRefExpr, TaintedStatus varTaintedStatus) {
        if (varRefExpr.getKind() == NodeKind.INDEX_BASED_ACCESS_EXPR
                || varRefExpr.getKind() == NodeKind.FIELD_BASED_ACCESS_EXPR
                || varRefExpr.getKind() == NodeKind.BRACED_TUPLE_EXPR
                || (varRefExpr.getKind() == NodeKind.SIMPLE_VARIABLE_REF
                && ((BLangSimpleVarRef) varRefExpr).pkgSymbol.tag != SymTag.XMLNS)) {
            visitAssignment(varRefExpr, varTaintedStatus, varRefExpr.pos);
        }
    }

    private TaintedStatus analyzeInvocationArgument(int paramIndex, BInvokableSymbol invokableSymbol,
                                                    BLangInvocation invocationExpr, BLangExpression argExpr,
                                                    List<TaintedStatus> argTaintedStatusList) {
        argExpr.accept(this);
        // If current argument is tainted, look-up the taint-table for the record of return-tainted-status when the
        // given argument is in tainted state.
        if (this.taintedStatus == TaintedStatus.TAINTED) {
            TaintRecord taintRecord = invokableSymbol.taintTable.get(paramIndex);
            int requiredParamCount = invokableSymbol.params.size();
            int defaultableParamCount = invokableSymbol.defaultableParams.size();
            BVarSymbol paramSymbol = getParamSymbol(invokableSymbol, paramIndex, requiredParamCount,
                    defaultableParamCount);

            if (taintRecord == null) {
                // This is when current parameter is "sensitive". Therefore, providing a tainted value to a sensitive
                // parameter is invalid and should return a compiler error.
                DiagnosticPos argPos = argExpr.pos != null ? argExpr.pos : invocationExpr.pos;
                addTaintError(argPos, paramSymbol.name.value,
                        DiagnosticCode.TAINTED_VALUE_PASSED_TO_SENSITIVE_PARAMETER);
            } else if (taintRecord.taintError != null && taintRecord.taintError.size() > 0) {
                // This is when current parameter is derived to be sensitive.
                taintRecord.taintError.forEach(error -> {
                    if (error.diagnosticCode == DiagnosticCode.TAINTED_VALUE_PASSED_TO_GLOBAL_VARIABLE) {
                        addTaintError(taintRecord.taintError);
                    } else {
                        DiagnosticPos argPos = argExpr.pos != null ? argExpr.pos : invocationExpr.pos;
                        addTaintError(argPos, paramSymbol.name.value,
                                DiagnosticCode.TAINTED_VALUE_PASSED_TO_SENSITIVE_PARAMETER);
                    }
                });
            } else {
                combinedParameterTaintedStatus(argTaintedStatusList, taintRecord.parameterTaintedStatusList);
                return taintRecord.returnTaintedStatus ? TaintedStatus.TAINTED : TaintedStatus.UNTAINTED;
            }
        } else if (this.taintedStatus == TaintedStatus.IGNORED) {
            return TaintedStatus.IGNORED;
        }
        return TaintedStatus.UNTAINTED;
    }

    private void resolveBlockedInvokable(List<BlockedNode> blockedNodeList) {
        List<BlockedNode> remainingBlockedNodeList = new ArrayList<>();
        // Revisit blocked nodes and attempt to generate the table.
        for (BlockedNode blockedNode : blockedNodeList) {
            this.env = blockedNode.pkgSymbol;
            blockedNode.invokableNode.accept(this);
            if (blockedNode.invokableNode.symbol.taintTable == null) {
                remainingBlockedNodeList.add(blockedNode);
            }
        }
        // If list is not moving, there is a recursion. Derive the tainted status of all the blocked functions by using
        // annotations and if annotations are not present generate error.
        if (remainingBlockedNodeList.size() != 0 && blockedNodeList.size() == remainingBlockedNodeList.size()) {
            for (BlockedNode blockedNode : remainingBlockedNodeList) {
                analyzerPhase = AnalyzerPhase.LOOP_ANALYSIS;
                this.env = blockedNode.pkgSymbol;
                blockedNode.invokableNode.accept(this);
            }
            analyzerPhase = AnalyzerPhase.LOOPS_RESOLVED_ANALYSIS;
            resolveBlockedInvokable(remainingBlockedNodeList);
        } else if (remainingBlockedNodeList.size() > 0) {
            resolveBlockedInvokable(remainingBlockedNodeList);
        }
        // If remainingBlockedNodeList is empty, end the recursion.
    }

    private BLangSimpleVariable getParam(BLangInvokableNode invNode, int paramIndex, int requiredParamCount,
                                         int defaultableParamCount) {
        BLangSimpleVariable param;
        if (paramIndex < requiredParamCount) {
            param = invNode.requiredParams.get(paramIndex);
        } else if (paramIndex < requiredParamCount + defaultableParamCount) {
            param = invNode.defaultableParams.get(paramIndex - requiredParamCount).var;
        } else {
            param = invNode.restParam;
        }
        return param;
    }

    private BVarSymbol getParamSymbol(BInvokableSymbol invSymbol, int paramIndex, int requiredParamCount,
                                      int defaultableParamCount) {
        BVarSymbol param;
        if (paramIndex < requiredParamCount) {
            param = invSymbol.params.get(paramIndex);
        } else if (paramIndex < requiredParamCount + defaultableParamCount) {
            param = invSymbol.defaultableParams.get(paramIndex - requiredParamCount);
        } else {
            param = invSymbol.restParam;
        }
        return param;
    }

    private class BlockingNode {

        PackageID packageID;
        Name name;

        BlockingNode(PackageID packageID, Name name) {
            this.packageID = packageID;
            this.name = name;
        }

        @Override
        public boolean equals(Object o) {
            if (this == o) {
                return true;
            }
            if (o == null || getClass() != o.getClass()) {
                return false;
            }

            BlockingNode that = (BlockingNode) o;

            if (!packageID.equals(that.packageID)) {
                return false;
            }
            return name.equals(that.name);
        }

        @Override
        public int hashCode() {
            int result = packageID.hashCode();
            result = 31 * result + name.hashCode();
            return result;
        }
    }

    private class BlockedNode {

        SymbolEnv pkgSymbol;
        BLangInvokableNode invokableNode;
        BlockingNode blockingNode;

        BlockedNode(SymbolEnv pkgSymbol, BlockingNode blockingNode) {
            this.pkgSymbol = pkgSymbol;
            this.blockingNode = blockingNode;
        }

        @Override
        public boolean equals(Object o) {
            if (this == o) {
                return true;
            }
            if (o == null || getClass() != o.getClass()) {
                return false;
            }

            BlockedNode that = (BlockedNode) o;

            return invokableNode.symbol.pkgID.equals(that.invokableNode.symbol.pkgID) && invokableNode.symbol.name
                    .equals(that.invokableNode.symbol.name);
        }

        @Override
        public int hashCode() {
            int result = invokableNode.symbol.pkgID.hashCode();
            result = 31 * result + invokableNode.symbol.name.hashCode();
            return result;
        }
    }
}<|MERGE_RESOLUTION|>--- conflicted
+++ resolved
@@ -633,23 +633,13 @@
     }
 
     @Override
-<<<<<<< HEAD
-    public void visit(BLangMatch.BLangMatchStmtTypedBindingPatternClause clause) {
+    public void visit(BLangMatch.BLangMatchTypedBindingPatternClause clause) {
         TaintedStatus observedTaintedStatusOfMatchExpr = this.taintedStatus;
         setTaintedStatus(clause.variable.symbol, observedTaintedStatusOfMatchExpr);
-=======
-    public void visit(BLangMatch.BLangMatchTypedBindingPatternClause clause) {
-        TaintedStatus observedTaintedStatus = this.taintedStatus;
-        setTaintedStatus(clause.variable.symbol, observedTaintedStatus);
->>>>>>> 6d8f9cb6
         clause.body.accept(this);
     }
 
     @Override
-<<<<<<< HEAD
-    public void visit(BLangMatch.BLangMatchStmtStaticBindingPatternClause clause) {
-        clause.body.accept(this);
-=======
     public void visit(BLangMatch.BLangMatchStaticBindingPatternClause clause) {
         /*ignore*/
     }
@@ -657,7 +647,6 @@
     @Override
     public void visit(BLangMatch.BLangMatchStructuredBindingPatternClause clause) {
         /*ignore*/
->>>>>>> 6d8f9cb6
     }
 
     @Override
