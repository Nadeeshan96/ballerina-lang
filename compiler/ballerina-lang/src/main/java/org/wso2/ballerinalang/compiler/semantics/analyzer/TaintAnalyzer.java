--- conflicted
+++ resolved
@@ -22,7 +22,6 @@
 import org.ballerinalang.model.elements.PackageID;
 import org.ballerinalang.model.symbols.SymbolKind;
 import org.ballerinalang.model.tree.NodeKind;
-import org.ballerinalang.model.tree.TopLevelNode;
 import org.ballerinalang.util.diagnostic.DiagnosticCode;
 import org.wso2.ballerinalang.compiler.semantics.model.SymbolEnv;
 import org.wso2.ballerinalang.compiler.semantics.model.SymbolTable;
@@ -958,16 +957,9 @@
         boolean typeTaintedStatus = false;
         for (BLangExpression expr : typeInit.argsExpr) {
             expr.accept(this);
-<<<<<<< HEAD
-            // TODO: Improve
-            // If one value ot type init is tainted, the complete type is tainted.
+            // TODO: Improve: If one value ot type init is tainted, the complete type is tainted.
             if (this.taintedStatus != null && this.taintedStatus) {
                 typeTaintedStatus = true;
-=======
-            // TODO: Improve: If one value ot type init is tainted, the complete type is tainted.
-            if (getObservedTaintedStatus()) {
-                typeTaintedStatus = getObservedTaintedStatus();
->>>>>>> 8fbbf294
             }
             //TODO: Move following line out of the loop
             typeInit.objectInitInvocation.accept(this);
@@ -1495,17 +1487,10 @@
         }
         // Perform end point analysis.
         entryPointAnalysis = true;
-<<<<<<< HEAD
-        try {
-            analyzeReturnTaintedStatus(invNode, funcEnv);
-        } catch (InvokableAnalysisBlockedOnDependencyException blockedException) {
-            processBlockedNode(invNode, true);
-=======
         analyzeReturnTaintedStatus(invNode, funcEnv);
         entryPointAnalysis = false;
-        boolean isBlocked = processBlockedNode(invNode);
+        boolean isBlocked = processBlockedNode(invNode, true);
         if (isBlocked) {
->>>>>>> 8fbbf294
             return;
         } else {
             // Display errors only if scan of was fully complete, so that errors will not get duplicated.
@@ -1537,21 +1522,13 @@
             }
             Map<Integer, TaintRecord> taintTable = new HashMap<>();
             this.returnTaintedStatus = false;
-<<<<<<< HEAD
-            try {
-                // Check the tainted status of return values when no parameter is tainted.
-                analyzeAllParamsUntaintedReturnTaintedStatus(taintTable, invNode, symbolEnv);
-                if (analyzerPhase == AnalyzerPhase.LOOP_ANALYSIS_COMPLETE) {
-                    analyzerPhase = AnalyzerPhase.LOOP_ANALYSIS;
-                }
-            } catch (InvokableAnalysisBlockedOnDependencyException blockedException) {
-                processBlockedNode(invNode, false);
-=======
             // Check the tainted status of return values when no parameter is tainted.
             analyzeAllParamsUntaintedReturnTaintedStatus(taintTable, invNode, symbolEnv);
-            boolean isBlocked = processBlockedNode(invNode);
+            if (analyzerPhase == AnalyzerPhase.LOOP_ANALYSIS_COMPLETE) {
+                analyzerPhase = AnalyzerPhase.LOOP_ANALYSIS;
+            }
+            boolean isBlocked = processBlockedNode(invNode, false);
             if (isBlocked) {
->>>>>>> 8fbbf294
                 return;
             }
             int requiredParamCount = invNode.requiredParams.size();
@@ -1584,21 +1561,13 @@
             }
             Map<Integer, TaintRecord> taintTable = new HashMap<>();
             this.returnTaintedStatus = false;
-<<<<<<< HEAD
-            try {
-                // Check the tainted status of return values when no parameter is tainted.
-                analyzeAllParamsUntaintedReturnTaintedStatus(taintTable, invNode, symbolEnv);
-                if (analyzerPhase == AnalyzerPhase.LOOP_ANALYSIS_COMPLETE) {
-                    analyzerPhase = AnalyzerPhase.LOOP_ANALYSIS;
-                }
-            } catch (InvokableAnalysisBlockedOnDependencyException blockedException) {
-                processBlockedNode(invNode, false);
-=======
             // Check the tainted status of return values when no parameter is tainted.
             analyzeAllParamsUntaintedReturnTaintedStatus(taintTable, invNode, symbolEnv);
-            boolean isBlocked = processBlockedNode(invNode);
+            if (analyzerPhase == AnalyzerPhase.LOOP_ANALYSIS_COMPLETE) {
+                analyzerPhase = AnalyzerPhase.LOOP_ANALYSIS;
+            }
+            boolean isBlocked = processBlockedNode(invNode, false);
             if (isBlocked) {
->>>>>>> 8fbbf294
                 return;
             }
             int requiredParamCount = invNode.requiredParams.size();
@@ -1766,12 +1735,8 @@
         }
     }
 
-<<<<<<< HEAD
-    private void processBlockedNode(BLangInvokableNode invokableNode, boolean isEntryPoint) {
-=======
-    private boolean processBlockedNode(BLangInvokableNode invokableNode) {
+    private boolean processBlockedNode(BLangInvokableNode invokableNode, boolean isEntryPoint) {
         boolean isBlocked = false;
->>>>>>> 8fbbf294
         if (this.blockedNode != null) {
             // Add the function being blocked into the blocked node list for later processing.
             this.blockedNode.invokableNode = invokableNode;
@@ -1845,15 +1810,9 @@
 
     private void addToBlockedList(BLangInvocation invocationExpr) {
         BlockingNode blockingNode = new BlockingNode(invocationExpr.symbol.pkgID, invocationExpr.symbol.name);
-<<<<<<< HEAD
         this.blockedNode = new BlockedNode(this.currPkgEnv, blockingNode);
-        taintedStatus = false;
-        throw new InvokableAnalysisBlockedOnDependencyException();
-=======
-        this.blockedNode = new BlockedNode(this.currPkgEnv, invocationExpr.pos, blockingNode);
         stopAnalysis = true;
         this.taintedStatus = false;
->>>>>>> 8fbbf294
     }
 
     // Private methods relevant to invocation analysis.
