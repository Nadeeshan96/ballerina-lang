/*
 * Copyright (c) 2020, WSO2 Inc. (http://www.wso2.org) All Rights Reserved.
 *
 * WSO2 Inc. licenses this file to you under the Apache License,
 * Version 2.0 (the "License"); you may not use this file except
 * in compliance with the License.
 * You may obtain a copy of the License at
 *
 * http://www.apache.org/licenses/LICENSE-2.0
 *
 * Unless required by applicable law or agreed to in writing,
 * software distributed under the License is distributed on an
 * "AS IS" BASIS, WITHOUT WARRANTIES OR CONDITIONS OF ANY
 * KIND, either express or implied. See the License for the
 * specific language governing permissions and limitations
 * under the License.
 */
package org.wso2.ballerinalang.compiler.util;

import io.ballerina.tools.diagnostics.Location;
import org.ballerinalang.model.elements.Flag;
import org.ballerinalang.model.elements.PackageID;
import org.ballerinalang.model.types.SelectivelyImmutableReferenceType;
import org.ballerinalang.model.types.TypeKind;
import org.wso2.ballerinalang.compiler.desugar.ASTBuilderUtil;
import org.wso2.ballerinalang.compiler.parser.BLangAnonymousModelHelper;
import org.wso2.ballerinalang.compiler.semantics.analyzer.Types;
import org.wso2.ballerinalang.compiler.semantics.model.Scope;
import org.wso2.ballerinalang.compiler.semantics.model.SymbolEnv;
import org.wso2.ballerinalang.compiler.semantics.model.SymbolTable;
import org.wso2.ballerinalang.compiler.semantics.model.symbols.BAttachedFunction;
import org.wso2.ballerinalang.compiler.semantics.model.symbols.BInvokableSymbol;
import org.wso2.ballerinalang.compiler.semantics.model.symbols.BInvokableTypeSymbol;
import org.wso2.ballerinalang.compiler.semantics.model.symbols.BObjectTypeSymbol;
import org.wso2.ballerinalang.compiler.semantics.model.symbols.BRecordTypeSymbol;
import org.wso2.ballerinalang.compiler.semantics.model.symbols.BSymbol;
import org.wso2.ballerinalang.compiler.semantics.model.symbols.BTypeSymbol;
import org.wso2.ballerinalang.compiler.semantics.model.symbols.BVarSymbol;
import org.wso2.ballerinalang.compiler.semantics.model.symbols.SymTag;
import org.wso2.ballerinalang.compiler.semantics.model.symbols.Symbols;
import org.wso2.ballerinalang.compiler.semantics.model.types.BAnyType;
import org.wso2.ballerinalang.compiler.semantics.model.types.BAnydataType;
import org.wso2.ballerinalang.compiler.semantics.model.types.BArrayType;
import org.wso2.ballerinalang.compiler.semantics.model.types.BField;
import org.wso2.ballerinalang.compiler.semantics.model.types.BIntersectionType;
import org.wso2.ballerinalang.compiler.semantics.model.types.BInvokableType;
import org.wso2.ballerinalang.compiler.semantics.model.types.BJSONType;
import org.wso2.ballerinalang.compiler.semantics.model.types.BMapType;
import org.wso2.ballerinalang.compiler.semantics.model.types.BObjectType;
import org.wso2.ballerinalang.compiler.semantics.model.types.BRecordType;
import org.wso2.ballerinalang.compiler.semantics.model.types.BStructureType;
import org.wso2.ballerinalang.compiler.semantics.model.types.BTableType;
import org.wso2.ballerinalang.compiler.semantics.model.types.BTupleType;
import org.wso2.ballerinalang.compiler.semantics.model.types.BType;
import org.wso2.ballerinalang.compiler.semantics.model.types.BUnionType;
import org.wso2.ballerinalang.compiler.semantics.model.types.BXMLSubType;
import org.wso2.ballerinalang.compiler.semantics.model.types.BXMLType;
import org.wso2.ballerinalang.compiler.tree.BLangClassDefinition;
import org.wso2.ballerinalang.compiler.tree.BLangImportPackage;
import org.wso2.ballerinalang.compiler.tree.BLangSimpleVariable;
import org.wso2.ballerinalang.compiler.tree.BLangTypeDefinition;
import org.wso2.ballerinalang.compiler.tree.types.BLangObjectTypeNode;
import org.wso2.ballerinalang.compiler.tree.types.BLangRecordTypeNode;
import org.wso2.ballerinalang.compiler.tree.types.BLangStructureTypeNode;
import org.wso2.ballerinalang.compiler.tree.types.BLangUserDefinedType;
import org.wso2.ballerinalang.util.Flags;

import java.util.ArrayList;
import java.util.EnumSet;
import java.util.HashSet;
import java.util.Iterator;
import java.util.LinkedHashMap;
import java.util.LinkedHashSet;
import java.util.List;
import java.util.Set;

import static org.ballerinalang.model.symbols.SymbolOrigin.SOURCE;
import static org.ballerinalang.model.symbols.SymbolOrigin.VIRTUAL;

/**
 * Helper class to create a clone of it.
 *
 * @since 1.3.0
 */
public class ImmutableTypeCloner {

    private static final String AND_READONLY_SUFFIX = " & readonly";

    public static BType getEffectiveImmutableType(Location pos, Types types,
                                                  SelectivelyImmutableReferenceType type, SymbolEnv env,
                                                  SymbolTable symTable, BLangAnonymousModelHelper anonymousModelHelper,
                                                  Names names) {
        return getImmutableIntersectionType(pos, types, type, env, env.enclPkg.packageID, env.scope.owner,
                                            symTable, anonymousModelHelper, names, new HashSet<>(),
                                            new HashSet<>()).effectiveType;
    }

    public static BType getEffectiveImmutableType(Location pos, Types types,
                                                  SelectivelyImmutableReferenceType type, PackageID pkgId,
                                                  BSymbol owner, SymbolTable symTable,
                                                  BLangAnonymousModelHelper anonymousModelHelper, Names names) {
        return getImmutableIntersectionType(pos, types, type, null, pkgId, owner,
                                            symTable, anonymousModelHelper, names, new HashSet<>(),
                                            new HashSet<>()).effectiveType;
    }

<<<<<<< HEAD
    public static BIntersectionType getImmutableIntersectionType(DiagnosticPos pos, Types types,
=======
    public static BIntersectionType getImmutableIntersectionType(Location pos, Types types,
>>>>>>> dfa1fba9
                                                                 SelectivelyImmutableReferenceType type,
                                                                 SymbolEnv env, SymbolTable symTable,
                                                                 BLangAnonymousModelHelper anonymousModelHelper,
                                                                 Names names, Set<Flag> origObjFlagSet) {
        return getImmutableIntersectionType(pos, types, type, env, env.enclPkg.packageID, env.scope.owner,
                                            symTable, anonymousModelHelper, names, origObjFlagSet, new HashSet<>());
<<<<<<< HEAD
=======
    }

    public static void markFieldsAsImmutable(BLangClassDefinition classDef, SymbolEnv pkgEnv, BObjectType objectType,
                                             Types types, BLangAnonymousModelHelper anonymousModelHelper,
                                             SymbolTable symbolTable, Names names, Location pos) {
        SymbolEnv typeDefEnv = SymbolEnv.createClassEnv(classDef, objectType.tsymbol.scope, pkgEnv);

        Iterator<BField> objectTypeFieldIterator = objectType.fields.values().iterator();
        Iterator<BLangSimpleVariable> classFieldIterator = classDef.fields.iterator();

        while (objectTypeFieldIterator.hasNext()) {
            BField typeField = objectTypeFieldIterator.next();
            BLangSimpleVariable classField = classFieldIterator.next();

            BType type = typeField.type;

            if (!types.isInherentlyImmutableType(type)) {
                BType immutableFieldType = typeField.symbol.type = ImmutableTypeCloner.getImmutableIntersectionType(
                        pos, types, (SelectivelyImmutableReferenceType) type, typeDefEnv, symbolTable,
                        anonymousModelHelper, names, classDef.flagSet);
                classField.type = typeField.type = immutableFieldType;
            }

            typeField.symbol.flags |= Flags.FINAL;
        }
>>>>>>> dfa1fba9
    }

    private static BType getImmutableType(Location pos, Types types, BType type, SymbolEnv env,
                                          PackageID pkgId,
                                          BSymbol owner, SymbolTable symTable,
                                          BLangAnonymousModelHelper anonymousModelHelper, Names names,
                                          Set<BType> unresolvedTypes) {
        if (types.isInherentlyImmutableType(type)) {
            return type;
        }

        if (!types.isSelectivelyImmutableType(type, unresolvedTypes)) {
            return symTable.semanticError;
        }

        return getImmutableIntersectionType(pos, types, (SelectivelyImmutableReferenceType) type, env, pkgId,
                                            owner, symTable, anonymousModelHelper, names, new HashSet<>(),
                                            unresolvedTypes);
    }

<<<<<<< HEAD
    private static BIntersectionType getImmutableIntersectionType(DiagnosticPos pos,
=======
    private static BIntersectionType getImmutableIntersectionType(Location pos,
>>>>>>> dfa1fba9
                                                                  Types types, SelectivelyImmutableReferenceType type,
                                                                  SymbolEnv env, PackageID pkgId,
                                                                  BSymbol owner, SymbolTable symTable,
                                                                  BLangAnonymousModelHelper anonymousModelHelper,
                                                                  Names names,
                                                                  Set<Flag> origObjFlagSet,
                                                                  Set<BType> unresolvedTypes) {
        BType origBType =  (BType) type;
        if (origBType.tag == TypeTags.INTERSECTION && Symbols.isFlagOn(origBType.flags, Flags.READONLY)) {
            return (BIntersectionType) origBType;
        }

        BIntersectionType immutableType = type.getImmutableType();
        if (immutableType != null) {
            return immutableType;
        }

        return ImmutableTypeCloner.setImmutableType(pos, types, type, env, pkgId, owner, symTable,
                                                    anonymousModelHelper, names, origObjFlagSet, unresolvedTypes);
    }

<<<<<<< HEAD
    private static BIntersectionType setImmutableType(DiagnosticPos pos, Types types,
=======
    private static BIntersectionType setImmutableType(Location pos, Types types,
>>>>>>> dfa1fba9
                                                      SelectivelyImmutableReferenceType selectivelyImmutableRefType,
                                                      SymbolEnv env, PackageID pkgId, BSymbol owner,
                                                      SymbolTable symTable,
                                                      BLangAnonymousModelHelper anonymousModelHelper,
                                                      Names names,
                                                      Set<Flag> origObjFlagSet, Set<BType> unresolvedTypes) {
        BType type = (BType) selectivelyImmutableRefType;
        switch (type.tag) {
            case TypeTags.XML_COMMENT:
            case TypeTags.XML_ELEMENT:
            case TypeTags.XML_PI:
                BXMLSubType origXmlSubType = (BXMLSubType) type;

                // TODO: 4/28/20 Check tsymbol
                BXMLSubType immutableXmlSubType =
                        new BXMLSubType(origXmlSubType.tag,
                                        names.fromString(origXmlSubType.name.getValue().concat(AND_READONLY_SUFFIX)),
                                        origXmlSubType.flags | Flags.READONLY);

                BIntersectionType immutableXmlSubTypeIntersectionType =
                        createImmutableIntersectionType(pkgId, owner, origXmlSubType, immutableXmlSubType, symTable);
                origXmlSubType.immutableType = immutableXmlSubTypeIntersectionType;
                return immutableXmlSubTypeIntersectionType;
            case TypeTags.XML:
                BXMLType origXmlType = (BXMLType) type;

                BTypeSymbol immutableXmlTSymbol = getReadonlyTSymbol(names, origXmlType.tsymbol, env, pkgId, owner);
                BXMLType immutableXmlType = new BXMLType(getImmutableType(pos, types, origXmlType.constraint, env,
                                                                          pkgId, owner, symTable, anonymousModelHelper,
                                                                          names, unresolvedTypes),
                                                immutableXmlTSymbol, origXmlType.flags | Flags.READONLY);
                immutableXmlTSymbol.type = immutableXmlType;

                BIntersectionType immutableXmlIntersectionType = createImmutableIntersectionType(pkgId, owner,
                                                                                                 origXmlType,
                                                                                                 immutableXmlType,
                                                                                                 symTable);
                origXmlType.immutableType = immutableXmlIntersectionType;
                return immutableXmlIntersectionType;
            case TypeTags.ARRAY:
                BArrayType origArrayType = (BArrayType) type;

                BTypeSymbol immutableArrayTSymbol = getReadonlyTSymbol(names, origArrayType.tsymbol, env, pkgId, owner);
                BArrayType immutableArrayType = new BArrayType(getImmutableType(pos, types,
                                                                                origArrayType.getElementType(), env,
                                                                                pkgId, owner, symTable,
                                                                                anonymousModelHelper,
                                                                                names, unresolvedTypes),
                                                    immutableArrayTSymbol, origArrayType.size, origArrayType.state,
                                                    origArrayType.flags | Flags.READONLY);

                if (immutableArrayTSymbol != null) {
                    immutableArrayTSymbol.type = immutableArrayType;
                }

                BIntersectionType immutableArrayIntersectionType = createImmutableIntersectionType(env, origArrayType,
                                                                                                   immutableArrayType,
                                                                                                   symTable);
                origArrayType.immutableType = immutableArrayIntersectionType;
                return immutableArrayIntersectionType;
            case TypeTags.TUPLE:
                BTupleType origTupleType = (BTupleType) type;

                List<BType> origTupleMemTypes = origTupleType.tupleTypes;
                List<BType> immutableMemTypes = new ArrayList<>(origTupleMemTypes.size());

                for (BType origTupleMemType : origTupleMemTypes) {
                    immutableMemTypes.add(getImmutableType(pos, types, origTupleMemType, env, pkgId, owner, symTable,
                                                           anonymousModelHelper, names, unresolvedTypes));
                }

                BTypeSymbol immutableTupleTSymbol = getReadonlyTSymbol(names, origTupleType.tsymbol, env, pkgId, owner);
                BType origRestType = origTupleType.restType;
                BType tupleRestType = origRestType == null ? origRestType :
                        getImmutableType(pos, types, origRestType, env, pkgId, owner, symTable, anonymousModelHelper,
                                         names, unresolvedTypes);

                BTupleType immutableTupleType = new BTupleType(immutableTupleTSymbol, immutableMemTypes, tupleRestType,
                                                    origTupleType.flags | Flags.READONLY);
                if (immutableTupleTSymbol != null) {
                    immutableTupleTSymbol.type = immutableTupleType;
                }

                BIntersectionType immutableTupleIntersectionType = createImmutableIntersectionType(env, origTupleType,
                                                                                                   immutableTupleType,
                                                                                                   symTable);
                origTupleType.immutableType = immutableTupleIntersectionType;
                return immutableTupleIntersectionType;
            case TypeTags.MAP:
                BMapType origMapType = (BMapType) type;

                BTypeSymbol immutableMapTSymbol = getReadonlyTSymbol(names, origMapType.tsymbol, env, pkgId, owner);
                BMapType immutableMapType = new BMapType(origMapType.tag,
                                                         getImmutableType(pos, types, origMapType.constraint, env,
                                                                          pkgId, owner, symTable, anonymousModelHelper,
                                                                          names, unresolvedTypes),
                                                immutableMapTSymbol, origMapType.flags | Flags.READONLY);
                if (immutableMapTSymbol != null) {
                    immutableMapTSymbol.type = immutableMapType;
                }

                BIntersectionType immutableMapIntersectionType = createImmutableIntersectionType(env, origMapType,
                                                                                                 immutableMapType,
                                                                                                 symTable);
                origMapType.immutableType = immutableMapIntersectionType;
                return immutableMapIntersectionType;
            case TypeTags.RECORD:
                BRecordType origRecordType = (BRecordType) type;

                return defineImmutableRecordType(pos, origRecordType, env, symTable, anonymousModelHelper, names, types,
                                                 unresolvedTypes);
            case TypeTags.OBJECT:
                BObjectType origObjectType = (BObjectType) type;

                return defineImmutableObjectType(pos, origObjectType, env, symTable, anonymousModelHelper, names, types,
                                                 origObjFlagSet, unresolvedTypes);
            case TypeTags.TABLE:
                BTableType origTableType = (BTableType) type;

                BTypeSymbol immutableTableTSymbol = getReadonlyTSymbol(names, origTableType.tsymbol, env, pkgId, owner);
                BTableType immutableTableType = new BTableType(origTableType.tag,
                                                               getImmutableType(pos, types, origTableType.constraint,
                                                                                env, pkgId, owner, symTable,
                                                                                anonymousModelHelper, names,
                                                                                unresolvedTypes),
                                                immutableTableTSymbol, origTableType.flags | Flags.READONLY);

                BType origKeyTypeConstraint = origTableType.keyTypeConstraint;
                if (origKeyTypeConstraint != null) {
                    immutableTableType.keyTypeConstraint = getImmutableType(pos, types, origKeyTypeConstraint, env,
                                                                            pkgId, owner, symTable,
                                                                            anonymousModelHelper, names,
                                                                            unresolvedTypes);
                }

                immutableTableType.keyPos = origTableType.keyPos;
                immutableTableType.constraintPos = origTableType.constraintPos;
                immutableTableType.fieldNameList = origTableType.fieldNameList;

                if (immutableTableTSymbol != null) {
                    immutableTableTSymbol.type = immutableTableType;
                }

                BIntersectionType immutableTableIntersectionType = createImmutableIntersectionType(env, origTableType,
                                                                                                   immutableTableType,
                                                                                                   symTable);
                origTableType.immutableType = immutableTableIntersectionType;
                return immutableTableIntersectionType;
            case TypeTags.ANY:
                BAnyType origAnyType = (BAnyType) type;

                BTypeSymbol immutableAnyTSymbol = getReadonlyTSymbol(names, origAnyType.tsymbol, env, pkgId, owner);

                BAnyType immutableAnyType;
                if (immutableAnyTSymbol != null) {
                    immutableAnyType = new BAnyType(origAnyType.tag, immutableAnyTSymbol, immutableAnyTSymbol.name,
                                                    origAnyType.flags | Flags.READONLY, origAnyType.isNullable());
                    immutableAnyTSymbol.type = immutableAnyType;
                } else {
                    immutableAnyType = new BAnyType(origAnyType.tag, immutableAnyTSymbol,
                                                    getImmutableTypeName(names, TypeKind.ANY.typeName()),
                                                    origAnyType.flags | Flags.READONLY, origAnyType.isNullable());
                }

                BIntersectionType immutableAnyIntersectionType = createImmutableIntersectionType(pkgId, owner,
                                                                                                 origAnyType,
                                                                                                 immutableAnyType,
                                                                                                 symTable);
                origAnyType.immutableType = immutableAnyIntersectionType;
                return immutableAnyIntersectionType;
            case TypeTags.ANYDATA:
                BAnydataType origAnydataType = (BAnydataType) type;

                BTypeSymbol immutableAnydataTSymbol = getReadonlyTSymbol(names, origAnydataType.tsymbol, env, pkgId,
                                                                         owner);

                BAnydataType immutableAnydataType;
                if (immutableAnydataTSymbol != null) {
                    immutableAnydataType =
                            new BAnydataType(origAnydataType.tag, immutableAnydataTSymbol,
                                             immutableAnydataTSymbol.name, origAnydataType.flags | Flags.READONLY,
                                             origAnydataType.isNullable());
                    immutableAnydataTSymbol.type = immutableAnydataType;
                } else {
                    immutableAnydataType =
                            new BAnydataType(origAnydataType.tag, immutableAnydataTSymbol,
                                             getImmutableTypeName(names, TypeKind.ANYDATA.typeName()),
                                             origAnydataType.flags | Flags.READONLY, origAnydataType.isNullable());
                }

                BIntersectionType immutableAnydataIntersectionType =
                        createImmutableIntersectionType(pkgId, owner, origAnydataType, immutableAnydataType, symTable);
                origAnydataType.immutableType = immutableAnydataIntersectionType;
                return immutableAnydataIntersectionType;
            case TypeTags.JSON:
                BJSONType origJsonType = (BJSONType) type;

                BTypeSymbol immutableJsonTSymbol = getReadonlyTSymbol(names, origJsonType.tsymbol, env, pkgId, owner);
                BJSONType immutableJsonType = new BJSONType(origJsonType.tag, immutableJsonTSymbol,
                                                            origJsonType.isNullable(),
                                                            origJsonType.flags | Flags.READONLY);
                if (immutableJsonTSymbol != null) {
                    immutableJsonTSymbol.type = immutableJsonType;
                }

                BIntersectionType immutableJsonIntersectionType = createImmutableIntersectionType(pkgId, owner,
                                                                                                  origJsonType,
                                                                                                  immutableJsonType,
                                                                                                  symTable);
                origJsonType.immutableType = immutableJsonIntersectionType;
                return immutableJsonIntersectionType;
            case TypeTags.INTERSECTION:
                return (BIntersectionType) type;
            default:
                BUnionType origUnionType = (BUnionType) type;
                BType immutableType;

                LinkedHashSet<BType> readOnlyMemTypes = new LinkedHashSet<>();

                for (BType memberType : origUnionType.getMemberTypes()) {
                    if (types.isInherentlyImmutableType(memberType)) {
                        readOnlyMemTypes.add(memberType);
                        continue;
                    }

                    if (!types.isSelectivelyImmutableType(memberType, unresolvedTypes)) {
                        continue;
                    }

                    readOnlyMemTypes.add(getImmutableType(pos, types, memberType, env, pkgId, owner, symTable,
                                                          anonymousModelHelper, names, unresolvedTypes));
                }

                if (readOnlyMemTypes.size() == 1) {
                    immutableType = readOnlyMemTypes.iterator().next();
                } else if (origUnionType.tsymbol != null) {
                    BTypeSymbol immutableUnionTSymbol = getReadonlyTSymbol(names, origUnionType.tsymbol, env, pkgId,
                                                                           owner);
                    immutableType = BUnionType.create(immutableUnionTSymbol, readOnlyMemTypes);
                    immutableType.flags |= (origUnionType.flags | Flags.READONLY);
                    if (immutableUnionTSymbol != null) {
                        immutableUnionTSymbol.type = immutableType;
                    }
                } else {
                    immutableType = BUnionType.create(null, readOnlyMemTypes);
                    immutableType.flags |= (origUnionType.flags | Flags.READONLY);
                }

                BIntersectionType immutableUnionIntersectionType = createImmutableIntersectionType(env, origUnionType,
                                                                                                   immutableType,
                                                                                                   symTable);
                origUnionType.immutableType = immutableUnionIntersectionType;
                return immutableUnionIntersectionType;
        }
    }

    public static void defineUndefinedImmutableFields(BLangTypeDefinition immutableTypeDefinition,
                                                      Types types, SymbolEnv pkgEnv, SymbolTable symTable,
                                                      BLangAnonymousModelHelper anonymousModelHelper,
                                                      Names names) {
        Location pos = immutableTypeDefinition.pos;
        SymbolEnv env = SymbolEnv.createTypeEnv(immutableTypeDefinition.typeNode, immutableTypeDefinition.symbol.scope,
                                                pkgEnv);
        PackageID pkgID = env.enclPkg.symbol.pkgID;

        BType immutableType = immutableTypeDefinition.type;
        if (immutableType.tag == TypeTags.RECORD) {
            defineUndefinedImmutableRecordFields((BRecordType) immutableType, pos, pkgID, immutableTypeDefinition,
                                                 types, env, symTable, anonymousModelHelper, names);
            return;
        }
        defineUndefinedImmutableObjectFields((BObjectType) immutableType, pos, pkgID, immutableTypeDefinition,
                                             types, env, symTable, anonymousModelHelper, names);
    }

    private static void defineUndefinedImmutableRecordFields(BRecordType immutableRecordType,
                                                             Location loc,
                                                             PackageID pkgID,
                                                             BLangTypeDefinition immutableTypeDefinition,
                                                             Types types, SymbolEnv env, SymbolTable symTable,
                                                             BLangAnonymousModelHelper anonymousModelHelper,
                                                             Names names) {
        BRecordType origRecordType = immutableRecordType.mutableType;
        if (origRecordType.fields.size() != immutableRecordType.fields.size()) {

            populateImmutableStructureFields(types, symTable, anonymousModelHelper, names,
                                             (BLangRecordTypeNode) immutableTypeDefinition.typeNode,
                                             immutableRecordType, origRecordType, loc, env, pkgID, new HashSet<>());
        }

        BType currentRestFieldType = immutableRecordType.restFieldType;
        if (currentRestFieldType != null && currentRestFieldType != symTable.noType) {
            return;
        }

        setRestType(types, symTable, anonymousModelHelper, names, immutableRecordType, origRecordType, loc, env,
                    new HashSet<>());
    }

    private static void defineUndefinedImmutableObjectFields(BObjectType immutableObjectType,
                                                             Location location,
                                                             PackageID pkgID,
                                                             BLangTypeDefinition immutableTypeDefinition,
                                                             Types types, SymbolEnv env, SymbolTable symTable,
                                                             BLangAnonymousModelHelper anonymousModelHelper,
                                                             Names names) {
        BObjectType origObjectType = immutableObjectType.mutableType;
        if (origObjectType.fields.size() != immutableObjectType.fields.size()) {

            populateImmutableStructureFields(types, symTable, anonymousModelHelper, names,
                                             (BLangObjectTypeNode) immutableTypeDefinition.typeNode,
                                             immutableObjectType, origObjectType,
<<<<<<< HEAD
                                             pos, env, pkgID, new HashSet<>(), Flags.FINAL);
=======
                                             location, env, pkgID, new HashSet<>(), Flags.FINAL);
>>>>>>> dfa1fba9
        }
    }

    private static void populateImmutableStructureFields(Types types, SymbolTable symTable,
                                                         BLangAnonymousModelHelper anonymousModelHelper, Names names,
                                                         BLangStructureTypeNode immutableStructureTypeNode,
                                                         BStructureType immutableStructureType,
                                                         BStructureType origStructureType, Location pos,
                                                         SymbolEnv env, PackageID pkgID, Set<BType> unresolvedTypes) {
        populateImmutableStructureFields(types, symTable, anonymousModelHelper, names, immutableStructureTypeNode,
                                         immutableStructureType, origStructureType, pos, env, pkgID, unresolvedTypes,
                                         Flags.READONLY);
    }

    private static void populateImmutableStructureFields(Types types, SymbolTable symTable,
                                                         BLangAnonymousModelHelper anonymousModelHelper, Names names,
                                                         BLangStructureTypeNode immutableStructureTypeNode,
                                                         BStructureType immutableStructureType,
<<<<<<< HEAD
                                                         BStructureType origStructureType, DiagnosticPos pos,
                                                         SymbolEnv env, PackageID pkgID, Set<BType> unresolvedTypes,
                                                         int flag) {
=======
                                                         BStructureType origStructureType, Location pos,
                                                         SymbolEnv env, PackageID pkgID, Set<BType> unresolvedTypes,
                                                         long flag) {
>>>>>>> dfa1fba9
        BTypeSymbol immutableStructureSymbol = immutableStructureType.tsymbol;
        LinkedHashMap<String, BField> fields = new LinkedHashMap<>();
        for (BField origField : origStructureType.fields.values()) {
            BType immutableFieldType = getImmutableType(pos, types, origField.type, env, env.enclPkg.packageID,
                                                        env.scope.owner, symTable, anonymousModelHelper, names,
                                                        unresolvedTypes);

            Name origFieldName = origField.name;
            BVarSymbol immutableFieldSymbol = new BVarSymbol(origField.symbol.flags | flag,
                                                             origFieldName, pkgID, immutableFieldType,
                                                             immutableStructureSymbol, origField.pos, SOURCE);
            if (immutableFieldType.tag == TypeTags.INVOKABLE && immutableFieldType.tsymbol != null) {
                BInvokableTypeSymbol tsymbol = (BInvokableTypeSymbol) immutableFieldType.tsymbol;
                BInvokableSymbol invokableSymbol = (BInvokableSymbol) immutableFieldSymbol;
                invokableSymbol.params = tsymbol.params;
                invokableSymbol.restParam = tsymbol.restParam;
                invokableSymbol.retType = tsymbol.returnType;
                invokableSymbol.flags = tsymbol.flags;
            }
            String nameString = origFieldName.value;
            fields.put(nameString, new BField(origFieldName, null, immutableFieldSymbol));
            immutableStructureSymbol.scope.define(origFieldName, immutableFieldSymbol);
        }
        immutableStructureType.fields = fields;

        BLangUserDefinedType origTypeRef = new BLangUserDefinedType(
                ASTBuilderUtil.createIdentifier(pos, getPackageAlias(env, pos.lineRange().filePath(),
                                                                     origStructureType.tsymbol.pkgID)),
                ASTBuilderUtil.createIdentifier(pos, origStructureType.tsymbol.name.value));
        origTypeRef.pos = pos;
        origTypeRef.type = origStructureType;
        immutableStructureTypeNode.typeRefs.add(origTypeRef);
    }

    private static String getPackageAlias(SymbolEnv env, String compUnitName, PackageID typePkgId) {
        for (BLangImportPackage importStmt : env.enclPkg.imports) {
            if (!typePkgId.equals(importStmt.symbol.pkgID)) {
                continue;
            }

            if (importStmt.compUnit.value.equals(compUnitName)) {
                return importStmt.alias.value;
            }

        }

        return ""; // current module
    }

    private static void setRestType(Types types, SymbolTable symTable, BLangAnonymousModelHelper anonymousModelHelper,
                                    Names names, BRecordType immutableRecordType, BRecordType origRecordType,
                                    Location pos, SymbolEnv env, Set<BType> unresolvedTypes) {
        immutableRecordType.sealed = origRecordType.sealed;

        BType origRestFieldType = origRecordType.restFieldType;

        if (origRestFieldType == null || origRestFieldType == symTable.noType) {
            immutableRecordType.restFieldType = origRestFieldType;
            return;
        }
        immutableRecordType.restFieldType = getImmutableType(pos, types, origRestFieldType, env, env.enclPkg.packageID,
                                                             env.scope.owner, symTable, anonymousModelHelper, names,
                                                             unresolvedTypes);
    }

    private static BIntersectionType defineImmutableRecordType(Location pos, BRecordType origRecordType,
                                                               SymbolEnv env, SymbolTable symTable,
                                                               BLangAnonymousModelHelper anonymousModelHelper,
                                                               Names names, Types types, Set<BType> unresolvedTypes) {
        PackageID pkgID = env.enclPkg.symbol.pkgID;
        BRecordTypeSymbol recordSymbol =
                Symbols.createRecordSymbol(origRecordType.tsymbol.flags | Flags.READONLY,
                        getImmutableTypeName(names, origRecordType.tsymbol.toString()),
                        pkgID, null, env.scope.owner, pos, SOURCE);

        BInvokableType bInvokableType = new BInvokableType(new ArrayList<>(), symTable.nilType, null);
        BInvokableSymbol initFuncSymbol = Symbols.createFunctionSymbol(
                Flags.PUBLIC, Names.EMPTY, env.enclPkg.symbol.pkgID, bInvokableType, env.scope.owner, false,
                symTable.builtinPos, VIRTUAL);
        initFuncSymbol.retType = symTable.nilType;
        recordSymbol.initializerFunc = new BAttachedFunction(Names.INIT_FUNCTION_SUFFIX, initFuncSymbol,
                                                             bInvokableType, symTable.builtinPos);

        recordSymbol.scope = new Scope(recordSymbol);
        recordSymbol.scope.define(
                names.fromString(recordSymbol.name.value + "." + recordSymbol.initializerFunc.funcName.value),
                recordSymbol.initializerFunc.symbol);

        BRecordType immutableRecordType = new BRecordType(recordSymbol, origRecordType.flags | Flags.READONLY);

        BIntersectionType immutableRecordIntersectionType = createImmutableIntersectionType(env, origRecordType,
                                                                                            immutableRecordType,
                                                                                            symTable);

        origRecordType.immutableType = immutableRecordIntersectionType;
        immutableRecordType.mutableType = origRecordType;

        recordSymbol.type = immutableRecordType;
        immutableRecordType.tsymbol = recordSymbol;

        BLangRecordTypeNode recordTypeNode = TypeDefBuilderHelper.createRecordTypeNode(new ArrayList<>(),
                                                                                       immutableRecordType, pos);

        populateImmutableStructureFields(types, symTable, anonymousModelHelper, names, recordTypeNode,
                                         immutableRecordType, origRecordType, pos, env, pkgID, unresolvedTypes);

        setRestType(types, symTable, anonymousModelHelper, names, immutableRecordType, origRecordType, pos, env,
                    unresolvedTypes);

        TypeDefBuilderHelper.createInitFunctionForRecordType(recordTypeNode, env, names, symTable);
        BLangTypeDefinition typeDefinition = TypeDefBuilderHelper.addTypeDefinition(immutableRecordType, recordSymbol,
                                                                                    recordTypeNode, env);
        typeDefinition.pos = pos;
        return immutableRecordIntersectionType;
    }

<<<<<<< HEAD
    private static BIntersectionType defineImmutableObjectType(DiagnosticPos pos,
=======
    private static BIntersectionType defineImmutableObjectType(Location pos,
>>>>>>> dfa1fba9
                                                               BObjectType origObjectType, SymbolEnv env,
                                                               SymbolTable symTable,
                                                               BLangAnonymousModelHelper anonymousModelHelper,
                                                               Names names, Types types,
                                                               Set<Flag> flagSet, Set<BType> unresolvedTypes) {
        PackageID pkgID = env.enclPkg.symbol.pkgID;
        BObjectTypeSymbol origObjectTSymbol = (BObjectTypeSymbol) origObjectType.tsymbol;
        BObjectTypeSymbol objectSymbol =
                Symbols.createObjectSymbol(origObjectTSymbol.flags | Flags.READONLY,
                        getImmutableTypeName(names, origObjectTSymbol.toString()),
                        pkgID, null, env.scope.owner, pos, SOURCE);

        objectSymbol.scope = new Scope(objectSymbol);

        defineObjectFunctions(objectSymbol, origObjectTSymbol, names, symTable);

        BObjectType immutableObjectType = new BObjectType(objectSymbol, origObjectType.flags | Flags.READONLY);

        BIntersectionType immutableObjectIntersectionType = createImmutableIntersectionType(env, origObjectType,
                                                                                            immutableObjectType,
                                                                                            symTable);

        origObjectType.immutableType = immutableObjectIntersectionType;
        immutableObjectType.mutableType = origObjectType;

        objectSymbol.type = immutableObjectType;
        immutableObjectType.tsymbol = objectSymbol;

        BLangObjectTypeNode objectTypeNode = TypeDefBuilderHelper.createObjectTypeNode(new ArrayList<>(),
                                                                                       immutableObjectType, pos);
        objectTypeNode.flagSet.addAll(flagSet);

        populateImmutableStructureFields(types, symTable, anonymousModelHelper, names, objectTypeNode,
                                         immutableObjectType, origObjectType, pos, env, pkgID, unresolvedTypes,
                                         Flags.FINAL);

        BLangTypeDefinition typeDefinition = TypeDefBuilderHelper.addTypeDefinition(immutableObjectType, objectSymbol,
                                                                                    objectTypeNode, env);
        typeDefinition.pos = pos;
        return immutableObjectIntersectionType;
    }

    public static void defineObjectFunctions(BObjectTypeSymbol immutableObjectSymbol,
                                             BObjectTypeSymbol originalObjectSymbol, Names names,
                                             SymbolTable symTable) {
        List<BAttachedFunction> originalObjectAttachedFuncs = originalObjectSymbol.attachedFuncs;
        List<BAttachedFunction> immutableObjectAttachedFuncs = immutableObjectSymbol.attachedFuncs;

        if (originalObjectAttachedFuncs.isEmpty() ||
                immutableObjectAttachedFuncs.size() == originalObjectAttachedFuncs.size()) {
            return;
        }

        List<BAttachedFunction> immutableFuncs = new ArrayList<>();
        for (BAttachedFunction origFunc : originalObjectAttachedFuncs) {
            Name funcName = names.fromString(Symbols.getAttachedFuncSymbolName(immutableObjectSymbol.name.value,
                                                                               origFunc.funcName.value));
            BInvokableSymbol immutableFuncSymbol =
                    ASTBuilderUtil.duplicateFunctionDeclarationSymbol(origFunc.symbol, immutableObjectSymbol,
                                                                      funcName, immutableObjectSymbol.pkgID,
                                                                      symTable.builtinPos, VIRTUAL);
            immutableFuncs.add(new BAttachedFunction(origFunc.funcName, immutableFuncSymbol,
                                                     (BInvokableType) immutableFuncSymbol.type, symTable.builtinPos));
            immutableObjectSymbol.scope.define(funcName, immutableFuncSymbol);
        }
        immutableObjectSymbol.attachedFuncs = immutableFuncs;
    }

    private static BTypeSymbol getReadonlyTSymbol(Names names, BTypeSymbol originalTSymbol, SymbolEnv env,
                                                  PackageID pkgId, BSymbol owner) {
        if (originalTSymbol == null) {
            return null;
        }

        if (env == null) {
            return Symbols.createTypeSymbol(originalTSymbol.tag, originalTSymbol.flags | Flags.READONLY,
                                            getImmutableTypeName(names, originalTSymbol), pkgId, null, owner,
                                            originalTSymbol.pos, SOURCE);
        }

        return Symbols.createTypeSymbol(originalTSymbol.tag, originalTSymbol.flags | Flags.READONLY,
                                        getImmutableTypeName(names, originalTSymbol), env.enclPkg.symbol.pkgID, null,
                                        env.scope.owner, originalTSymbol.pos, SOURCE);
    }

    private static Name getImmutableTypeName(Names names, BTypeSymbol originalTSymbol) {
        return getImmutableTypeName(names, originalTSymbol.name.getValue());
    }

    private static Name getImmutableTypeName(Names names, String origName) {
        return names.fromString("(".concat(origName).concat(AND_READONLY_SUFFIX).concat(")"));
    }

    private static BIntersectionType createImmutableIntersectionType(SymbolEnv env, BType nonReadOnlyType,
                                                                     BType effectiveType, SymbolTable symTable) {
        return createImmutableIntersectionType(env.enclPkg.symbol.pkgID, env.scope.owner, nonReadOnlyType,
                                               effectiveType, symTable);
    }

    private static BIntersectionType createImmutableIntersectionType(PackageID pkgId, BSymbol owner,
                                                                     BType nonReadOnlyType, BType effectiveType,
                                                                     SymbolTable symTable) {
        BTypeSymbol intersectionTypeSymbol = Symbols.createTypeSymbol(SymTag.INTERSECTION_TYPE,
                                                                      Flags.asMask(EnumSet.of(Flag.PUBLIC,
                                                                                              Flag.READONLY)),
                                                                      Names.EMPTY, pkgId, null, owner,
                                                                      symTable.builtinPos, VIRTUAL);

        LinkedHashSet<BType> constituentTypes = new LinkedHashSet<BType>() {{
            add(nonReadOnlyType);
            add(symTable.readonlyType);
        }};

        BIntersectionType intersectionType = new BIntersectionType(intersectionTypeSymbol, constituentTypes,
                                                                   effectiveType, Flags.READONLY);
        intersectionTypeSymbol.type = intersectionType;
        return intersectionType;
    }
}<|MERGE_RESOLUTION|>--- conflicted
+++ resolved
@@ -104,19 +104,13 @@
                                             new HashSet<>()).effectiveType;
     }
 
-<<<<<<< HEAD
-    public static BIntersectionType getImmutableIntersectionType(DiagnosticPos pos, Types types,
-=======
     public static BIntersectionType getImmutableIntersectionType(Location pos, Types types,
->>>>>>> dfa1fba9
                                                                  SelectivelyImmutableReferenceType type,
                                                                  SymbolEnv env, SymbolTable symTable,
                                                                  BLangAnonymousModelHelper anonymousModelHelper,
                                                                  Names names, Set<Flag> origObjFlagSet) {
         return getImmutableIntersectionType(pos, types, type, env, env.enclPkg.packageID, env.scope.owner,
                                             symTable, anonymousModelHelper, names, origObjFlagSet, new HashSet<>());
-<<<<<<< HEAD
-=======
     }
 
     public static void markFieldsAsImmutable(BLangClassDefinition classDef, SymbolEnv pkgEnv, BObjectType objectType,
@@ -142,7 +136,6 @@
 
             typeField.symbol.flags |= Flags.FINAL;
         }
->>>>>>> dfa1fba9
     }
 
     private static BType getImmutableType(Location pos, Types types, BType type, SymbolEnv env,
@@ -163,11 +156,7 @@
                                             unresolvedTypes);
     }
 
-<<<<<<< HEAD
-    private static BIntersectionType getImmutableIntersectionType(DiagnosticPos pos,
-=======
     private static BIntersectionType getImmutableIntersectionType(Location pos,
->>>>>>> dfa1fba9
                                                                   Types types, SelectivelyImmutableReferenceType type,
                                                                   SymbolEnv env, PackageID pkgId,
                                                                   BSymbol owner, SymbolTable symTable,
@@ -189,11 +178,7 @@
                                                     anonymousModelHelper, names, origObjFlagSet, unresolvedTypes);
     }
 
-<<<<<<< HEAD
-    private static BIntersectionType setImmutableType(DiagnosticPos pos, Types types,
-=======
     private static BIntersectionType setImmutableType(Location pos, Types types,
->>>>>>> dfa1fba9
                                                       SelectivelyImmutableReferenceType selectivelyImmutableRefType,
                                                       SymbolEnv env, PackageID pkgId, BSymbol owner,
                                                       SymbolTable symTable,
@@ -506,11 +491,7 @@
             populateImmutableStructureFields(types, symTable, anonymousModelHelper, names,
                                              (BLangObjectTypeNode) immutableTypeDefinition.typeNode,
                                              immutableObjectType, origObjectType,
-<<<<<<< HEAD
-                                             pos, env, pkgID, new HashSet<>(), Flags.FINAL);
-=======
                                              location, env, pkgID, new HashSet<>(), Flags.FINAL);
->>>>>>> dfa1fba9
         }
     }
 
@@ -529,15 +510,9 @@
                                                          BLangAnonymousModelHelper anonymousModelHelper, Names names,
                                                          BLangStructureTypeNode immutableStructureTypeNode,
                                                          BStructureType immutableStructureType,
-<<<<<<< HEAD
-                                                         BStructureType origStructureType, DiagnosticPos pos,
-                                                         SymbolEnv env, PackageID pkgID, Set<BType> unresolvedTypes,
-                                                         int flag) {
-=======
                                                          BStructureType origStructureType, Location pos,
                                                          SymbolEnv env, PackageID pkgID, Set<BType> unresolvedTypes,
                                                          long flag) {
->>>>>>> dfa1fba9
         BTypeSymbol immutableStructureSymbol = immutableStructureType.tsymbol;
         LinkedHashMap<String, BField> fields = new LinkedHashMap<>();
         for (BField origField : origStructureType.fields.values()) {
@@ -654,11 +629,7 @@
         return immutableRecordIntersectionType;
     }
 
-<<<<<<< HEAD
-    private static BIntersectionType defineImmutableObjectType(DiagnosticPos pos,
-=======
     private static BIntersectionType defineImmutableObjectType(Location pos,
->>>>>>> dfa1fba9
                                                                BObjectType origObjectType, SymbolEnv env,
                                                                SymbolTable symTable,
                                                                BLangAnonymousModelHelper anonymousModelHelper,
