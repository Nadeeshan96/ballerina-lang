--- conflicted
+++ resolved
@@ -1027,11 +1027,8 @@
             case TypeTags.FLOAT:
             case TypeTags.DECIMAL:
             case TypeTags.STRING:
-<<<<<<< HEAD
+            case TypeTags.NIL:
             case TypeTags.MAP:
-=======
-            case TypeTags.NIL:
->>>>>>> 6dfc2044
                 return true;
         }
         return false;
