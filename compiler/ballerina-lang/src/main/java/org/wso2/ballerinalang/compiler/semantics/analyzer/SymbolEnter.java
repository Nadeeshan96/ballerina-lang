--- conflicted
+++ resolved
@@ -4036,11 +4036,7 @@
         }
     }
 
-<<<<<<< HEAD
     public void defineFieldsOfObjectOrRecordTypeDef(BLangTypeDefinition typeDef, SymbolEnv pkgEnv) {
-=======
-    private void defineFields(BLangTypeDefinition typeDef, SymbolEnv pkgEnv) {
->>>>>>> df3e5694
         NodeKind nodeKind = typeDef.typeNode.getKind();
         if (nodeKind != NodeKind.RECORD_TYPE) {
             defineNode(typeDef.typeNode, pkgEnv);
