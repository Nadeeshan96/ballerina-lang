--- conflicted
+++ resolved
@@ -71,12 +71,9 @@
 import org.wso2.ballerinalang.compiler.tree.BLangRecordVariable;
 import org.wso2.ballerinalang.compiler.tree.BLangResource;
 import org.wso2.ballerinalang.compiler.tree.BLangService;
-<<<<<<< HEAD
+import org.wso2.ballerinalang.compiler.tree.BLangTestablePackage;
 import org.wso2.ballerinalang.compiler.tree.BLangSimpleVariable;
 import org.wso2.ballerinalang.compiler.tree.BLangTupleVariable;
-=======
-import org.wso2.ballerinalang.compiler.tree.BLangTestablePackage;
->>>>>>> 71ee9f39
 import org.wso2.ballerinalang.compiler.tree.BLangTypeDefinition;
 import org.wso2.ballerinalang.compiler.tree.BLangWorker;
 import org.wso2.ballerinalang.compiler.tree.BLangXMLNS;
@@ -109,11 +106,7 @@
 import java.util.List;
 import java.util.Set;
 import java.util.stream.Collectors;
-<<<<<<< HEAD
-=======
 import java.util.stream.Stream;
-
->>>>>>> 71ee9f39
 import javax.xml.XMLConstants;
 
 import static org.ballerinalang.model.tree.NodeKind.IMPORT;
@@ -373,7 +366,7 @@
         if (typeDefinition.typeNode.getKind() == NodeKind.OBJECT_TYPE ||
                 typeDefinition.typeNode.getKind() == NodeKind.RECORD_TYPE) {
             BLangStructureTypeNode structureTypeNode = (BLangStructureTypeNode) typeDefinition.typeNode;
-            // For each referenced type, check whether the types are already resolved. 
+            // For each referenced type, check whether the types are already resolved.
             // If not, then that type should get a higher precedence.
             for (BLangType typeRef : structureTypeNode.typeRefs) {
                 BType referencedType = symResolver.resolveTypeNode(typeRef, env);
@@ -900,7 +893,7 @@
             structureType.fields =
                     Stream.concat(structureTypeNode.fields.stream(), structureTypeNode.referencedFields.stream())
                             .peek(field -> defineNode(field, typeDefEnv))
-                            .filter(field -> field.symbol.type != symTable.errType) // filter out erroneous fields 
+                            .filter(field -> field.symbol.type != symTable.errType) // filter out erroneous fields
                             .map(field -> new BField(names.fromIdNode(field.name), field.symbol, field.expr != null))
                             .collect(Collectors.toList());
 
@@ -946,8 +939,8 @@
                 });
 
                 // Add the attached functions of the referenced types to this object.
-                // Here it is assumed that all the attached functions of the referred type are 
-                // resolved by the time we reach here. It is achieved by ordering the typeDefs 
+                // Here it is assumed that all the attached functions of the referred type are
+                // resolved by the time we reach here. It is achieved by ordering the typeDefs
                 // according to the precedence.
                 for (BLangType typeRef : objTypeNode.typeRefs) {
                     if (typeRef.type.tsymbol.kind != SymbolKind.OBJECT) {
