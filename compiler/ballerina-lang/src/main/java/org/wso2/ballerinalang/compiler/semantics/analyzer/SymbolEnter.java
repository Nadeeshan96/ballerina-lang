/*
 *  Copyright (c) 2017, WSO2 Inc. (http://www.wso2.org) All Rights Reserved.
 *
 *  WSO2 Inc. licenses this file to you under the Apache License,
 *  Version 2.0 (the "License"); you may not use this file except
 *  in compliance with the License.
 *  You may obtain a copy of the License at
 *
 *    http://www.apache.org/licenses/LICENSE-2.0
 *
 *  Unless required by applicable law or agreed to in writing,
 *  software distributed under the License is distributed on an
 *  "AS IS" BASIS, WITHOUT WARRANTIES OR CONDITIONS OF ANY
 *  KIND, either express or implied.  See the License for the
 *  specific language governing permissions and limitations
 *  under the License.
 */
package org.wso2.ballerinalang.compiler.semantics.analyzer;

import io.ballerina.compiler.api.symbols.DiagnosticState;
import io.ballerina.tools.diagnostics.Location;
import org.ballerinalang.compiler.CompilerOptionName;
import org.ballerinalang.compiler.CompilerPhase;
import org.ballerinalang.model.TreeBuilder;
import org.ballerinalang.model.elements.Flag;
import org.ballerinalang.model.elements.MarkdownDocAttachment;
import org.ballerinalang.model.elements.PackageID;
import org.ballerinalang.model.symbols.SymbolKind;
import org.ballerinalang.model.symbols.SymbolOrigin;
import org.ballerinalang.model.tree.IdentifierNode;
import org.ballerinalang.model.tree.NodeKind;
import org.ballerinalang.model.tree.OrderedNode;
import org.ballerinalang.model.tree.TopLevelNode;
import org.ballerinalang.model.tree.TypeDefinition;
import org.ballerinalang.model.tree.statements.StatementNode;
import org.ballerinalang.model.tree.types.TypeNode;
import org.ballerinalang.model.types.SelectivelyImmutableReferenceType;
import org.ballerinalang.model.types.TypeKind;
import org.ballerinalang.util.diagnostic.DiagnosticErrorCode;
import org.wso2.ballerinalang.compiler.PackageCache;
import org.wso2.ballerinalang.compiler.SourceDirectory;
import org.wso2.ballerinalang.compiler.desugar.ASTBuilderUtil;
import org.wso2.ballerinalang.compiler.diagnostic.BLangDiagnosticLog;
import org.wso2.ballerinalang.compiler.parser.BLangAnonymousModelHelper;
import org.wso2.ballerinalang.compiler.parser.BLangMissingNodesHelper;
import org.wso2.ballerinalang.compiler.semantics.model.Scope;
import org.wso2.ballerinalang.compiler.semantics.model.Scope.ScopeEntry;
import org.wso2.ballerinalang.compiler.semantics.model.SymbolEnv;
import org.wso2.ballerinalang.compiler.semantics.model.SymbolTable;
import org.wso2.ballerinalang.compiler.semantics.model.symbols.BAnnotationSymbol;
import org.wso2.ballerinalang.compiler.semantics.model.symbols.BAttachedFunction;
import org.wso2.ballerinalang.compiler.semantics.model.symbols.BClassSymbol;
import org.wso2.ballerinalang.compiler.semantics.model.symbols.BConstantSymbol;
import org.wso2.ballerinalang.compiler.semantics.model.symbols.BEnumSymbol;
import org.wso2.ballerinalang.compiler.semantics.model.symbols.BErrorTypeSymbol;
import org.wso2.ballerinalang.compiler.semantics.model.symbols.BInvokableSymbol;
import org.wso2.ballerinalang.compiler.semantics.model.symbols.BInvokableTypeSymbol;
import org.wso2.ballerinalang.compiler.semantics.model.symbols.BObjectTypeSymbol;
import org.wso2.ballerinalang.compiler.semantics.model.symbols.BPackageSymbol;
import org.wso2.ballerinalang.compiler.semantics.model.symbols.BRecordTypeSymbol;
import org.wso2.ballerinalang.compiler.semantics.model.symbols.BResourceFunction;
import org.wso2.ballerinalang.compiler.semantics.model.symbols.BServiceSymbol;
import org.wso2.ballerinalang.compiler.semantics.model.symbols.BSymbol;
import org.wso2.ballerinalang.compiler.semantics.model.symbols.BTypeSymbol;
import org.wso2.ballerinalang.compiler.semantics.model.symbols.BVarSymbol;
import org.wso2.ballerinalang.compiler.semantics.model.symbols.BXMLAttributeSymbol;
import org.wso2.ballerinalang.compiler.semantics.model.symbols.BXMLNSSymbol;
import org.wso2.ballerinalang.compiler.semantics.model.symbols.SymTag;
import org.wso2.ballerinalang.compiler.semantics.model.symbols.Symbols;
import org.wso2.ballerinalang.compiler.semantics.model.types.BAnnotationType;
import org.wso2.ballerinalang.compiler.semantics.model.types.BArrayType;
import org.wso2.ballerinalang.compiler.semantics.model.types.BErrorType;
import org.wso2.ballerinalang.compiler.semantics.model.types.BField;
import org.wso2.ballerinalang.compiler.semantics.model.types.BFutureType;
import org.wso2.ballerinalang.compiler.semantics.model.types.BIntersectionType;
import org.wso2.ballerinalang.compiler.semantics.model.types.BInvokableType;
import org.wso2.ballerinalang.compiler.semantics.model.types.BMapType;
import org.wso2.ballerinalang.compiler.semantics.model.types.BObjectType;
import org.wso2.ballerinalang.compiler.semantics.model.types.BRecordType;
import org.wso2.ballerinalang.compiler.semantics.model.types.BStructureType;
import org.wso2.ballerinalang.compiler.semantics.model.types.BTableType;
import org.wso2.ballerinalang.compiler.semantics.model.types.BTupleType;
import org.wso2.ballerinalang.compiler.semantics.model.types.BType;
import org.wso2.ballerinalang.compiler.semantics.model.types.BTypeIdSet;
import org.wso2.ballerinalang.compiler.semantics.model.types.BTypeReferenceType;
import org.wso2.ballerinalang.compiler.semantics.model.types.BUnionType;
import org.wso2.ballerinalang.compiler.tree.BLangAnnotation;
import org.wso2.ballerinalang.compiler.tree.BLangAnnotationAttachment;
import org.wso2.ballerinalang.compiler.tree.BLangClassDefinition;
import org.wso2.ballerinalang.compiler.tree.BLangCompilationUnit;
import org.wso2.ballerinalang.compiler.tree.BLangErrorVariable;
import org.wso2.ballerinalang.compiler.tree.BLangFunction;
import org.wso2.ballerinalang.compiler.tree.BLangIdentifier;
import org.wso2.ballerinalang.compiler.tree.BLangImportPackage;
import org.wso2.ballerinalang.compiler.tree.BLangInvokableNode;
import org.wso2.ballerinalang.compiler.tree.BLangMarkdownDocumentation;
import org.wso2.ballerinalang.compiler.tree.BLangNode;
import org.wso2.ballerinalang.compiler.tree.BLangNodeVisitor;
import org.wso2.ballerinalang.compiler.tree.BLangPackage;
import org.wso2.ballerinalang.compiler.tree.BLangRecordVariable;
import org.wso2.ballerinalang.compiler.tree.BLangResource;
import org.wso2.ballerinalang.compiler.tree.BLangResourceFunction;
import org.wso2.ballerinalang.compiler.tree.BLangService;
import org.wso2.ballerinalang.compiler.tree.BLangSimpleVariable;
import org.wso2.ballerinalang.compiler.tree.BLangTestablePackage;
import org.wso2.ballerinalang.compiler.tree.BLangTupleVariable;
import org.wso2.ballerinalang.compiler.tree.BLangTypeDefinition;
import org.wso2.ballerinalang.compiler.tree.BLangVariable;
import org.wso2.ballerinalang.compiler.tree.BLangWorker;
import org.wso2.ballerinalang.compiler.tree.BLangXMLNS;
import org.wso2.ballerinalang.compiler.tree.expressions.BLangConstant;
import org.wso2.ballerinalang.compiler.tree.expressions.BLangExpression;
import org.wso2.ballerinalang.compiler.tree.expressions.BLangLambdaFunction;
import org.wso2.ballerinalang.compiler.tree.expressions.BLangLiteral;
import org.wso2.ballerinalang.compiler.tree.expressions.BLangMarkDownDeprecatedParametersDocumentation;
import org.wso2.ballerinalang.compiler.tree.expressions.BLangMarkDownDeprecationDocumentation;
import org.wso2.ballerinalang.compiler.tree.expressions.BLangMarkdownParameterDocumentation;
import org.wso2.ballerinalang.compiler.tree.expressions.BLangSimpleVarRef;
import org.wso2.ballerinalang.compiler.tree.expressions.BLangXMLAttribute;
import org.wso2.ballerinalang.compiler.tree.expressions.BLangXMLQName;
import org.wso2.ballerinalang.compiler.tree.statements.BLangAssignment;
import org.wso2.ballerinalang.compiler.tree.statements.BLangXMLNSStatement;
import org.wso2.ballerinalang.compiler.tree.types.BLangArrayType;
import org.wso2.ballerinalang.compiler.tree.types.BLangConstrainedType;
import org.wso2.ballerinalang.compiler.tree.types.BLangErrorType;
import org.wso2.ballerinalang.compiler.tree.types.BLangFiniteTypeNode;
import org.wso2.ballerinalang.compiler.tree.types.BLangFunctionTypeNode;
import org.wso2.ballerinalang.compiler.tree.types.BLangIntersectionTypeNode;
import org.wso2.ballerinalang.compiler.tree.types.BLangObjectTypeNode;
import org.wso2.ballerinalang.compiler.tree.types.BLangRecordTypeNode;
import org.wso2.ballerinalang.compiler.tree.types.BLangStreamType;
import org.wso2.ballerinalang.compiler.tree.types.BLangStructureTypeNode;
import org.wso2.ballerinalang.compiler.tree.types.BLangTableTypeNode;
import org.wso2.ballerinalang.compiler.tree.types.BLangTupleTypeNode;
import org.wso2.ballerinalang.compiler.tree.types.BLangType;
import org.wso2.ballerinalang.compiler.tree.types.BLangUnionTypeNode;
import org.wso2.ballerinalang.compiler.tree.types.BLangUserDefinedType;
import org.wso2.ballerinalang.compiler.util.BArrayState;
import org.wso2.ballerinalang.compiler.util.CompilerContext;
import org.wso2.ballerinalang.compiler.util.CompilerOptions;
import org.wso2.ballerinalang.compiler.util.ImmutableTypeCloner;
import org.wso2.ballerinalang.compiler.util.Name;
import org.wso2.ballerinalang.compiler.util.Names;
import org.wso2.ballerinalang.compiler.util.TypeDefBuilderHelper;
import org.wso2.ballerinalang.compiler.util.TypeTags;
import org.wso2.ballerinalang.util.Flags;

import java.util.ArrayList;
import java.util.Arrays;
import java.util.Collection;
import java.util.Collections;
import java.util.Comparator;
import java.util.EnumSet;
import java.util.HashMap;
import java.util.HashSet;
import java.util.Iterator;
import java.util.LinkedHashMap;
import java.util.LinkedHashSet;
import java.util.List;
import java.util.Map;
import java.util.Objects;
import java.util.Optional;
import java.util.Set;
import java.util.Stack;
import java.util.StringJoiner;
import java.util.function.BinaryOperator;
import java.util.function.Function;
import java.util.stream.Collector;
import java.util.stream.Collectors;
import java.util.stream.Stream;

import javax.xml.XMLConstants;

import static org.ballerinalang.model.elements.PackageID.ARRAY;
import static org.ballerinalang.model.elements.PackageID.BOOLEAN;
import static org.ballerinalang.model.elements.PackageID.DECIMAL;
import static org.ballerinalang.model.elements.PackageID.ERROR;
import static org.ballerinalang.model.elements.PackageID.FLOAT;
import static org.ballerinalang.model.elements.PackageID.FUTURE;
import static org.ballerinalang.model.elements.PackageID.INT;
import static org.ballerinalang.model.elements.PackageID.MAP;
import static org.ballerinalang.model.elements.PackageID.OBJECT;
import static org.ballerinalang.model.elements.PackageID.QUERY;
import static org.ballerinalang.model.elements.PackageID.STREAM;
import static org.ballerinalang.model.elements.PackageID.STRING;
import static org.ballerinalang.model.elements.PackageID.TABLE;
import static org.ballerinalang.model.elements.PackageID.TRANSACTION;
import static org.ballerinalang.model.elements.PackageID.TYPEDESC;
import static org.ballerinalang.model.elements.PackageID.VALUE;
import static org.ballerinalang.model.elements.PackageID.XML;
import static org.ballerinalang.model.symbols.SymbolOrigin.BUILTIN;
import static org.ballerinalang.model.symbols.SymbolOrigin.SOURCE;
import static org.ballerinalang.model.symbols.SymbolOrigin.VIRTUAL;
import static org.ballerinalang.model.tree.NodeKind.IMPORT;
import static org.ballerinalang.util.diagnostic.DiagnosticErrorCode.DEFAULTABLE_PARAM_DEFINED_AFTER_INCLUDED_RECORD_PARAM;
import static org.ballerinalang.util.diagnostic.DiagnosticErrorCode.EXPECTED_RECORD_TYPE_AS_INCLUDED_PARAMETER;
import static org.ballerinalang.util.diagnostic.DiagnosticErrorCode.REDECLARED_SYMBOL;
import static org.ballerinalang.util.diagnostic.DiagnosticErrorCode.REQUIRED_PARAM_DEFINED_AFTER_DEFAULTABLE_PARAM;
import static org.ballerinalang.util.diagnostic.DiagnosticErrorCode.REQUIRED_PARAM_DEFINED_AFTER_INCLUDED_RECORD_PARAM;
import static org.wso2.ballerinalang.compiler.semantics.model.Scope.NOT_FOUND_ENTRY;

/**
 * @since 0.94
 */
public class SymbolEnter extends BLangNodeVisitor {

    private static final CompilerContext.Key<SymbolEnter> SYMBOL_ENTER_KEY =
            new CompilerContext.Key<>();

    private final SymbolTable symTable;
    private final Names names;
    private final SymbolResolver symResolver;
    private final BLangDiagnosticLog dlog;
    private final Types types;
    private final SourceDirectory sourceDirectory;
    private List<BLangNode> unresolvedTypes;
    private Set<BLangNode> unresolvedRecordDueToFields;
    private boolean resolveRecordsUnresolvedDueToFields;
    private List<BLangClassDefinition> unresolvedClasses;
    private HashSet<LocationData> unknownTypeRefs;
    private List<PackageID> importedPackages;
    private int typePrecedence;
    private final TypeParamAnalyzer typeParamAnalyzer;
    private BLangAnonymousModelHelper anonymousModelHelper;
    private BLangMissingNodesHelper missingNodesHelper;
    private PackageCache packageCache;
    private List<BLangNode> intersectionTypes;

    private SymbolEnv env;
    private final boolean projectAPIInitiatedCompilation;

    private static final String DEPRECATION_ANNOTATION = "deprecated";
    private static final String ANONYMOUS_RECORD_NAME = "anonymous-record";

    public static SymbolEnter getInstance(CompilerContext context) {
        SymbolEnter symbolEnter = context.get(SYMBOL_ENTER_KEY);
        if (symbolEnter == null) {
            symbolEnter = new SymbolEnter(context);
        }

        return symbolEnter;
    }

    public SymbolEnter(CompilerContext context) {
        context.put(SYMBOL_ENTER_KEY, this);

        this.symTable = SymbolTable.getInstance(context);
        this.names = Names.getInstance(context);
        this.symResolver = SymbolResolver.getInstance(context);
        this.dlog = BLangDiagnosticLog.getInstance(context);
        this.types = Types.getInstance(context);
        this.typeParamAnalyzer = TypeParamAnalyzer.getInstance(context);
        this.anonymousModelHelper = BLangAnonymousModelHelper.getInstance(context);
        this.sourceDirectory = context.get(SourceDirectory.class);
        this.missingNodesHelper = BLangMissingNodesHelper.getInstance(context);
        this.packageCache = PackageCache.getInstance(context);

        this.importedPackages = new ArrayList<>();
        this.unknownTypeRefs = new HashSet<>();
        this.intersectionTypes = new ArrayList<>();

        CompilerOptions options = CompilerOptions.getInstance(context);
        projectAPIInitiatedCompilation = Boolean.parseBoolean(
                options.get(CompilerOptionName.PROJECT_API_INITIATED_COMPILATION));
    }

    private void cleanup() {
        unknownTypeRefs.clear();
    }

    public BLangPackage definePackage(BLangPackage pkgNode) {
        dlog.setCurrentPackageId(pkgNode.packageID);
        populatePackageNode(pkgNode);
        defineNode(pkgNode, this.symTable.pkgEnvMap.get(symTable.langAnnotationModuleSymbol));
        return pkgNode;
    }

    public void defineNode(BLangNode node, SymbolEnv env) {
        SymbolEnv prevEnv = this.env;
        this.env = env;
        node.accept(this);
        this.env = prevEnv;
    }

    public BLangPackage defineTestablePackage(BLangTestablePackage pkgNode, SymbolEnv env) {
        populatePackageNode(pkgNode);
        defineNode(pkgNode, env);
        return pkgNode;
    }

    // Visitor methods

    @Override
    public void visit(BLangPackage pkgNode) {
        if (pkgNode.completedPhases.contains(CompilerPhase.DEFINE)) {
            return;
        }

        // Create PackageSymbol
        BPackageSymbol pkgSymbol;
        if (Symbols.isFlagOn(Flags.asMask(pkgNode.flagSet), Flags.TESTABLE)) {
            pkgSymbol = Symbols.createPackageSymbol(pkgNode.packageID, this.symTable, Flags.asMask(pkgNode.flagSet),
                                                    SOURCE);
        } else {
            pkgSymbol = Symbols.createPackageSymbol(pkgNode.packageID, this.symTable, SOURCE);
        }
        if (PackageID.isLangLibPackageID(pkgSymbol.pkgID)) {
            populateLangLibInSymTable(pkgSymbol);
        }

        if (pkgNode.moduleContextDataHolder != null) {
            pkgSymbol.exported = pkgNode.moduleContextDataHolder.isExported();
            pkgSymbol.descriptor = pkgNode.moduleContextDataHolder.descriptor();
        }

        pkgNode.symbol = pkgSymbol;
        SymbolEnv pkgEnv = SymbolEnv.createPkgEnv(pkgNode, pkgSymbol.scope, this.env);
        this.symTable.pkgEnvMap.put(pkgSymbol, pkgEnv);

        // Add the current package node's ID to the imported package list. This is used to identify cyclic module
        // imports.
        importedPackages.add(pkgNode.packageID);

        defineConstructs(pkgNode, pkgEnv);
        pkgNode.getTestablePkgs().forEach(testablePackage -> defineTestablePackage(testablePackage, pkgEnv));
        pkgNode.completedPhases.add(CompilerPhase.DEFINE);

        // cleanup to avoid caching on compile context
        cleanup();

        // After we have visited a package node, we need to remove it from the imports list.
        importedPackages.remove(pkgNode.packageID);
    }

    private void defineConstructs(BLangPackage pkgNode, SymbolEnv pkgEnv) {
        // visit the package node recursively and define all package level symbols.
        // And maintain a list of created package symbols.
        Map<String, ImportResolveHolder> importPkgHolder = new HashMap<>();
        pkgNode.imports.forEach(importNode -> {
            String qualifiedName = importNode.getQualifiedPackageName();
            if (importPkgHolder.containsKey(qualifiedName)) {
                importPkgHolder.get(qualifiedName).unresolved.add(importNode);
                return;
            }
            defineNode(importNode, pkgEnv);
            if (importNode.symbol != null) {
                importPkgHolder.put(qualifiedName, new ImportResolveHolder(importNode));
            }
        });

        for (ImportResolveHolder importHolder : importPkgHolder.values()) {
            BPackageSymbol pkgSymbol = importHolder.resolved.symbol; // get a copy of the package symbol, add
            // compilation unit info to it,

            for (BLangImportPackage unresolvedPkg : importHolder.unresolved) {
                BPackageSymbol importSymbol = importHolder.resolved.symbol;
                Name resolvedPkgAlias = names.fromIdNode(importHolder.resolved.alias);
                Name unresolvedPkgAlias = names.fromIdNode(unresolvedPkg.alias);

                // check if its the same import or has the same alias.
                if (!Names.IGNORE.equals(unresolvedPkgAlias) && unresolvedPkgAlias.equals(resolvedPkgAlias)
                    && importSymbol.compUnit.equals(names.fromIdNode(unresolvedPkg.compUnit))) {
                    if (isSameImport(unresolvedPkg, importSymbol)) {
                        dlog.error(unresolvedPkg.pos, DiagnosticErrorCode.REDECLARED_IMPORT_MODULE,
                                unresolvedPkg.getQualifiedPackageName());
                    } else {
                        dlog.error(unresolvedPkg.pos, DiagnosticErrorCode.REDECLARED_SYMBOL, unresolvedPkgAlias);
                    }
                    continue;
                }

                unresolvedPkg.symbol = pkgSymbol;
                // and define it in the current package scope
                BPackageSymbol symbol = dupPackageSymbolAndSetCompUnit(pkgSymbol,
                        names.fromIdNode(unresolvedPkg.compUnit));
                symbol.scope = pkgSymbol.scope;
                unresolvedPkg.symbol = symbol;
                pkgEnv.scope.define(unresolvedPkgAlias, symbol);
            }
        }
        initPredeclaredModules(symTable.predeclaredModules, pkgNode.compUnits, pkgEnv);
        // Define type definitions.
        this.typePrecedence = 0;

        // Treat constants and type definitions in the same manner, since constants can be used as
        // types. Also, there can be references between constant and type definitions in both ways.
        // Thus visit them according to the precedence.
        List<BLangNode> typeAndClassDefs = new ArrayList<>();
        pkgNode.constants.forEach(constant -> typeAndClassDefs.add(constant));
        pkgNode.typeDefinitions.forEach(typDef -> typeAndClassDefs.add(typDef));
        List<BLangClassDefinition> classDefinitions = getClassDefinitions(pkgNode.topLevelNodes);
        classDefinitions.forEach(classDefn -> typeAndClassDefs.add(classDefn));
        defineTypeNodes(typeAndClassDefs, pkgEnv);

        for (BLangVariable variable : pkgNode.globalVars) {
            if (variable.expr != null && variable.expr.getKind() == NodeKind.LAMBDA && variable.isDeclaredWithVar) {
                resolveAndSetFunctionTypeFromRHSLambda(variable, pkgEnv);
            }
        }

        // Enabled logging errors after type def visit.
        // TODO: Do this in a cleaner way
        pkgEnv.logErrors = true;

        // Sort type definitions with precedence, before defining their members.
        pkgNode.typeDefinitions.sort(getTypePrecedenceComparator());
        typeAndClassDefs.sort(getTypePrecedenceComparator());

        // Add distinct type information
        defineDistinctClassAndObjectDefinitions(typeAndClassDefs);

        // Define type def fields (if any)
        defineFields(typeAndClassDefs, pkgEnv);

        // Calculate error intersections types.
        defineIntersectionTypes(pkgEnv);

        // Define error details.
        defineErrorDetails(pkgNode.typeDefinitions, pkgEnv);

        // Define type def members (if any)
        defineMembers(typeAndClassDefs, pkgEnv);

        // Intersection type nodes need to look at the member fields of a structure too.
        // Once all the fields and members of other types are set revisit intersection type definitions to validate
        // them and set the fields and members of the relevant immutable type.
        validateIntersectionTypeDefinitions(pkgNode.typeDefinitions);
        defineUndefinedReadOnlyTypes(pkgNode.typeDefinitions, typeAndClassDefs, pkgEnv);

        // Define service and resource nodes.
        pkgNode.services.forEach(service -> defineNode(service, pkgEnv));

        // Define function nodes.
        pkgNode.functions.forEach(func -> defineNode(func, pkgEnv));

        // Define annotation nodes.
        pkgNode.annotations.forEach(annot -> defineNode(annot, pkgEnv));

        pkgNode.globalVars.forEach(var -> defineNode(var, pkgEnv));

        // Update globalVar for endpoints.
        for (BLangVariable var : pkgNode.globalVars) {
            if (var.getKind() == NodeKind.VARIABLE) {
                BVarSymbol varSymbol = var.symbol;
                if (varSymbol != null) {
                    BTypeSymbol tSymbol = varSymbol.type.tsymbol;
                    if (tSymbol != null && Symbols.isFlagOn(tSymbol.flags, Flags.CLIENT)) {
                        varSymbol.tag = SymTag.ENDPOINT;
                    }
                }
            }
        }
    }

    private void defineIntersectionTypes(SymbolEnv env) {
        for (BLangNode typeDescriptor : this.intersectionTypes) {
            defineNode(typeDescriptor, env);
        }
        this.intersectionTypes.clear();
    }

    private void defineErrorType(Location pos, BErrorType errorType, SymbolEnv env) {
        SymbolEnv pkgEnv = symTable.pkgEnvMap.get(env.enclPkg.symbol);
        BTypeSymbol errorTSymbol = errorType.tsymbol;
        errorTSymbol.scope = new Scope(errorTSymbol);

        if (symResolver.checkForUniqueSymbol(pos, pkgEnv, errorTSymbol)) {
            pkgEnv.scope.define(errorTSymbol.name, errorTSymbol);
        }

        SymbolEnv prevEnv = this.env;
        this.env = pkgEnv;
        this.env = prevEnv;
    }

    private void defineDistinctClassAndObjectDefinitions(List<BLangNode> typDefs) {
        for (BLangNode node : typDefs) {
            if (node.getKind() == NodeKind.CLASS_DEFN) {
                populateDistinctTypeIdsFromIncludedTypeReferences((BLangClassDefinition) node);
            } else if (node.getKind() == NodeKind.TYPE_DEFINITION) {
                populateDistinctTypeIdsFromIncludedTypeReferences((BLangTypeDefinition) node);
            }
        }
    }

    private void populateDistinctTypeIdsFromIncludedTypeReferences(BLangTypeDefinition typeDefinition) {
        if (typeDefinition.typeNode.getKind() == NodeKind.INTERSECTION_TYPE_NODE) {
            if (typeDefinition.typeNode.getBType() == null) {
                return;
            }

            BType definingType = types.getTypeWithEffectiveIntersectionTypes(typeDefinition.typeNode.getBType());
            if (definingType.tag != TypeTags.OBJECT) {
                return;
            }
            BObjectType definigObjType = (BObjectType) definingType;

            BLangIntersectionTypeNode typeNode = (BLangIntersectionTypeNode) typeDefinition.typeNode;
            for (BLangType constituentTypeNode : typeNode.getConstituentTypeNodes()) {
                if (constituentTypeNode.getBType().tag != TypeTags.OBJECT) {
                    continue;
                }
                definigObjType.typeIdSet.add(((BObjectType) constituentTypeNode.getBType()).typeIdSet);
            }
        } else if (typeDefinition.typeNode.getKind() == NodeKind.OBJECT_TYPE) {
            BLangObjectTypeNode objectTypeNode = (BLangObjectTypeNode) typeDefinition.typeNode;
            BTypeIdSet typeIdSet = ((BObjectType) objectTypeNode.getBType()).typeIdSet;

            for (BLangType typeRef : objectTypeNode.typeRefs) {
                BType type = types.getTypeWithEffectiveIntersectionTypes(typeRef.getBType());
                if (type.tag != TypeTags.OBJECT) {
                    continue;
                }
                BObjectType refType = (BObjectType) type;
                typeIdSet.add(refType.typeIdSet);
            }
        }
    }

    private void populateDistinctTypeIdsFromIncludedTypeReferences(BLangClassDefinition typeDef) {
        BLangClassDefinition classDefinition = typeDef;
        BTypeIdSet typeIdSet = ((BObjectType) classDefinition.getBType()).typeIdSet;

        for (BLangType typeRef : classDefinition.typeRefs) {
            BType type = types.getTypeWithEffectiveIntersectionTypes(typeRef.getBType());
            if (type.tag != TypeTags.OBJECT) {
                continue;
            }
            BObjectType refType = (BObjectType) type;
            typeIdSet.add(refType.typeIdSet);
        }
    }

    private Comparator<BLangNode> getTypePrecedenceComparator() {
        return (l, r) -> {
            if (l instanceof OrderedNode && r instanceof OrderedNode) {
                return ((OrderedNode) l).getPrecedence() - ((OrderedNode) r).getPrecedence();
            }
            return 0;
        };
    }

    private void defineMembersOfClassDef(SymbolEnv pkgEnv, BLangClassDefinition classDefinition) {
        BObjectType objectType = (BObjectType) classDefinition.symbol.type;

        if (objectType.mutableType != null) {
            // If this is an object type definition defined for an immutable type.
            // We skip defining methods here since they would either be defined already, or would be defined
            // later.
            return;
        }

        SymbolEnv objMethodsEnv =
                SymbolEnv.createClassMethodsEnv(classDefinition, (BObjectTypeSymbol) classDefinition.symbol, pkgEnv);

        // Define the functions defined within the object
        defineClassInitFunction(classDefinition, objMethodsEnv);
        classDefinition.functions.forEach(f -> {
            f.flagSet.add(Flag.FINAL); // Method can't be changed
            f.setReceiver(ASTBuilderUtil.createReceiver(classDefinition.pos, objectType));
            defineNode(f, objMethodsEnv);
        });

        defineIncludedMethods(classDefinition, objMethodsEnv, false);
    }

    private void defineIncludedMethods(BLangClassDefinition classDefinition, SymbolEnv objMethodsEnv,
                                       boolean defineReadOnlyInclusionsOnly) {
        Set<String> includedFunctionNames = new HashSet<>();

        if (defineReadOnlyInclusionsOnly) {
            for (BAttachedFunction function :
                    ((BObjectTypeSymbol) classDefinition.getBType().tsymbol).referencedFunctions) {
                includedFunctionNames.add(function.funcName.value);
            }
        }

        // Add the attached functions of the referenced types to this object.
        // Here it is assumed that all the attached functions of the referred type are
        // resolved by the time we reach here. It is achieved by ordering the typeDefs
        // according to the precedence.
        for (BLangType typeRef : classDefinition.typeRefs) {
            BType type = types.getConstraintFromReferenceType(typeRef.getBType());

            if (type == null || type == symTable.semanticError) {
                return;
            }

            if (type.tag == TypeTags.INTERSECTION) {
                if (!defineReadOnlyInclusionsOnly) {
                    // Will be defined once all the readonly type's methods are defined.
                    continue;
                }

                type = ((BIntersectionType) type).effectiveType;
            } else {
                if (defineReadOnlyInclusionsOnly) {
                    if (!isImmutable((BObjectType) type)) {
                        continue;
                    }
                } else if (isImmutable((BObjectType) type)) {
                    continue;
                }
            }

            List<BAttachedFunction> functions = ((BObjectTypeSymbol) type.tsymbol).attachedFuncs;
            for (BAttachedFunction function : functions) {
                defineReferencedFunction(classDefinition.pos, classDefinition.flagSet, objMethodsEnv,
                        typeRef, function, includedFunctionNames, classDefinition.symbol, classDefinition.functions,
                        classDefinition.internal);
            }
        }
    }

    private void defineReferencedClassFields(BLangClassDefinition classDefinition, SymbolEnv typeDefEnv,
                                             BObjectType objType, boolean defineReadOnlyInclusionsOnly) {
        Set<BSymbol> referencedTypes = new HashSet<>();
        List<BLangType> invalidTypeRefs = new ArrayList<>();
        // Get the inherited fields from the type references

        Map<String, BLangSimpleVariable> fieldNames = new HashMap<>();
        for (BLangSimpleVariable fieldVariable : classDefinition.fields) {
            fieldNames.put(fieldVariable.name.value, fieldVariable);
        }

        List<BLangSimpleVariable> referencedFields = new ArrayList<>();

        for (BLangType typeRef : classDefinition.typeRefs) {
            BType referredType = types.getConstraintFromReferenceType(symResolver.resolveTypeNode(typeRef, typeDefEnv));
            if (referredType == symTable.semanticError) {
                continue;
            }

            int tag = classDefinition.getBType().tag;
            if (tag == TypeTags.OBJECT) {
                if (isInvalidIncludedTypeInClass(referredType)) {
                    if (!defineReadOnlyInclusionsOnly) {
                        dlog.error(typeRef.pos, DiagnosticErrorCode.INCOMPATIBLE_TYPE_REFERENCE, typeRef);
                    }
                    invalidTypeRefs.add(typeRef);
                    continue;
                }

                BObjectType objectType = null;

                if (referredType.tag == TypeTags.INTERSECTION) {
                    if (!defineReadOnlyInclusionsOnly) {
                        // Will be defined once all the readonly type's fields are defined.
                        continue;
                    }
                } else {
                    objectType = (BObjectType) referredType;

                    if (defineReadOnlyInclusionsOnly) {
                        if (!isImmutable(objectType)) {
                            continue;
                        }
                    } else if (isImmutable(objectType)) {
                        continue;
                    }
                }
            } else if (defineReadOnlyInclusionsOnly) {
                continue;
            }

            // Check for duplicate type references
            if (!referencedTypes.add(referredType.tsymbol)) {
                dlog.error(typeRef.pos, DiagnosticErrorCode.REDECLARED_TYPE_REFERENCE, typeRef);
                continue;
            }

            BType effectiveIncludedType = referredType;

            if (tag == TypeTags.OBJECT) {
                BObjectType objectType;
                referredType = types.getConstraintFromReferenceType(referredType);

                if (referredType.tag == TypeTags.INTERSECTION) {
                    effectiveIncludedType = objectType = (BObjectType) ((BIntersectionType) referredType).effectiveType;
                } else {
                    objectType = (BObjectType) referredType;
                }

                if (classDefinition.getBType().tsymbol.owner != referredType.tsymbol.owner) {
                    boolean errored = false;
                    for (BField field : objectType.fields.values()) {
                        if (!Symbols.isPublic(field.symbol)) {
                            dlog.error(typeRef.pos, DiagnosticErrorCode.INCOMPATIBLE_TYPE_REFERENCE_NON_PUBLIC_MEMBERS,
                                       typeRef);
                            invalidTypeRefs.add(typeRef);
                            errored = true;
                            break;
                        }
                    }

                    if (errored) {
                        continue;
                    }

                    for (BAttachedFunction func : ((BObjectTypeSymbol) objectType.tsymbol).attachedFuncs) {
                        if (!Symbols.isPublic(func.symbol)) {
                            dlog.error(typeRef.pos, DiagnosticErrorCode.INCOMPATIBLE_TYPE_REFERENCE_NON_PUBLIC_MEMBERS,
                                       typeRef);
                            invalidTypeRefs.add(typeRef);
                            errored = true;
                            break;
                        }
                    }

                    if (errored) {
                        continue;
                    }
                }
            }

            // Here it is assumed that all the fields of the referenced types are resolved
            // by the time we reach here. It is achieved by ordering the typeDefs according
            // to the precedence.
            // Default values of fields are not inherited.
            for (BField field : ((BStructureType) effectiveIncludedType).fields.values()) {
                if (fieldNames.containsKey(field.name.value)) {
                    BLangSimpleVariable existingVariable = fieldNames.get(field.name.value);
                    if ((existingVariable.flagSet.contains(Flag.PUBLIC) !=
                            Symbols.isFlagOn(field.symbol.flags, Flags.PUBLIC)) ||
                            (existingVariable.flagSet.contains(Flag.PRIVATE) !=
                                    Symbols.isFlagOn(field.symbol.flags, Flags.PRIVATE))) {
                        dlog.error(existingVariable.pos,
                                DiagnosticErrorCode.MISMATCHED_VISIBILITY_QUALIFIERS_IN_OBJECT_FIELD,
                                existingVariable.name.value);
                    }
                    if (!types.isAssignable(existingVariable.getBType(), field.type)) {
                        dlog.error(existingVariable.pos, DiagnosticErrorCode.INCOMPATIBLE_SUB_TYPE_FIELD,
                                field.name, field.getType(), existingVariable.getBType());
                    }
                    continue;
                }

                BLangSimpleVariable var = ASTBuilderUtil.createVariable(typeRef.pos, field.name.value, field.type);
                var.flagSet = field.symbol.getFlags();
                referencedFields.add(var);
            }
        }
        classDefinition.typeRefs.removeAll(invalidTypeRefs);

        for (BLangSimpleVariable field : referencedFields) {
            defineNode(field, typeDefEnv);
            if (field.symbol.type == symTable.semanticError) {
                continue;
            }
            objType.fields.put(field.name.value, new BField(names.fromIdNode(field.name), field.pos, field.symbol));
        }

        classDefinition.referencedFields.addAll(referencedFields);
    }

    private List<BLangClassDefinition> getClassDefinitions(List<TopLevelNode> topLevelNodes) {
        List<BLangClassDefinition> classDefinitions = new ArrayList<>();
        for (TopLevelNode topLevelNode : topLevelNodes) {
            if (topLevelNode.getKind() == NodeKind.CLASS_DEFN) {
                classDefinitions.add((BLangClassDefinition) topLevelNode);
            }
        }
        return classDefinitions;
    }

    @Override
    public void visit(BLangClassDefinition classDefinition) {
        EnumSet<Flag> flags = EnumSet.copyOf(classDefinition.flagSet);
        boolean isPublicType = flags.contains(Flag.PUBLIC);
        Name className = names.fromIdNode(classDefinition.name);
        Name classOrigName = names.originalNameFromIdNode(classDefinition.name);

        BClassSymbol tSymbol = Symbols.createClassSymbol(Flags.asMask(flags), className, env.enclPkg.symbol.pkgID, null,
                                                         env.scope.owner, classDefinition.name.pos,
                                                         getOrigin(className, flags), classDefinition.isServiceDecl);
        tSymbol.originalName = classOrigName;
        tSymbol.scope = new Scope(tSymbol);
        tSymbol.markdownDocumentation = getMarkdownDocAttachment(classDefinition.markdownDocumentationAttachment);


        long typeFlags = 0;

        if (flags.contains(Flag.READONLY)) {
            typeFlags |= Flags.READONLY;
        }

        if (flags.contains(Flag.ISOLATED)) {
            typeFlags |= Flags.ISOLATED;
        }

        if (flags.contains(Flag.SERVICE)) {
            typeFlags |= Flags.SERVICE;
        }

        if (flags.contains(Flag.OBJECT_CTOR)) {
            typeFlags |= Flags.OBJECT_CTOR;
        }

        BObjectType objectType = new BObjectType(tSymbol, typeFlags);

        if (flags.contains(Flag.DISTINCT)) {
            objectType.typeIdSet = BTypeIdSet.from(env.enclPkg.symbol.pkgID, classDefinition.name.value, isPublicType);
        }

        if (flags.contains(Flag.CLIENT)) {
            objectType.flags |= Flags.CLIENT;
        }

        tSymbol.type = objectType;
        classDefinition.setBType(objectType);
        classDefinition.setDeterminedType(objectType);
        classDefinition.symbol = tSymbol;

        if (isDeprecated(classDefinition.annAttachments)) {
            tSymbol.flags |= Flags.DEPRECATED;
        }

        // For each referenced type, check whether the types are already resolved.
        // If not, then that type should get a higher precedence.
        for (BLangType typeRef : classDefinition.typeRefs) {
            BType referencedType = symResolver.resolveTypeNode(typeRef, env);
            if (referencedType == symTable.noType && !this.unresolvedTypes.contains(classDefinition)) {
                this.unresolvedTypes.add(classDefinition);
                return;
            }
            objectType.typeInclusions.add(referencedType);
        }

        classDefinition.setPrecedence(this.typePrecedence++);
        if (symResolver.checkForUniqueSymbol(classDefinition.pos, env, tSymbol)) {
            env.scope.define(tSymbol.name, tSymbol);
        }
        env.scope.define(tSymbol.name, tSymbol);
    }

    public void visit(BLangAnnotation annotationNode) {
        Name annotName = names.fromIdNode(annotationNode.name);
        Name annotOrigName = names.originalNameFromIdNode(annotationNode.name);
        BAnnotationSymbol annotationSymbol = Symbols.createAnnotationSymbol(Flags.asMask(annotationNode.flagSet),
                                                                            annotationNode.getAttachPoints(),
                                                                            annotName, annotOrigName,
                                                                            env.enclPkg.symbol.pkgID, null,
                                                                            env.scope.owner, annotationNode.name.pos,
                                                                            getOrigin(annotName));
        annotationSymbol.markdownDocumentation =
                getMarkdownDocAttachment(annotationNode.markdownDocumentationAttachment);
        if (isDeprecated(annotationNode.annAttachments)) {
            annotationSymbol.flags |= Flags.DEPRECATED;
        }
        annotationSymbol.type = new BAnnotationType(annotationSymbol);
        annotationNode.symbol = annotationSymbol;
        defineSymbol(annotationNode.name.pos, annotationSymbol);
        SymbolEnv annotationEnv = SymbolEnv.createAnnotationEnv(annotationNode, annotationSymbol.scope, env);
        BLangType annotTypeNode = annotationNode.typeNode;
        if (annotTypeNode != null) {
            BType type = this.symResolver.resolveTypeNode(annotTypeNode, annotationEnv);
            annotationSymbol.attachedType = type.tsymbol;
            if (!isValidAnnotationType(type)) {
                dlog.error(annotTypeNode.pos, DiagnosticErrorCode.ANNOTATION_INVALID_TYPE, type);
            }

//            if (annotationNode.flagSet.contains(Flag.CONSTANT) && !type.isAnydata()) {
//                dlog.error(annotTypeNode.pos, DiagnosticErrorCode.ANNOTATION_INVALID_CONST_TYPE, type);
//            }
        }

        if (!annotationNode.flagSet.contains(Flag.CONSTANT) &&
                annotationNode.getAttachPoints().stream().anyMatch(attachPoint -> attachPoint.source)) {
            dlog.error(annotationNode.pos, DiagnosticErrorCode.ANNOTATION_REQUIRES_CONST);
        }
    }

    private boolean isNullOrEmpty(String s) {
        return s == null || s.isEmpty();
    }

    @Override
    public void visit(BLangImportPackage importPkgNode) {
        Name pkgAlias = names.fromIdNode(importPkgNode.alias);
        if (!Names.IGNORE.equals(pkgAlias)) {
            BSymbol importSymbol =
                    symResolver.resolvePrefixSymbol(env, pkgAlias, names.fromIdNode(importPkgNode.compUnit));
            if (importSymbol != symTable.notFoundSymbol) {
                if (isSameImport(importPkgNode, (BPackageSymbol) importSymbol)) {
                    dlog.error(importPkgNode.pos, DiagnosticErrorCode.REDECLARED_IMPORT_MODULE,
                            importPkgNode.getQualifiedPackageName());
                } else {
                    dlog.error(importPkgNode.pos, DiagnosticErrorCode.REDECLARED_SYMBOL, pkgAlias);
                }
                return;
            }
        }

        // TODO Clean this code up. Can we move the this to BLangPackageBuilder class
        // Create import package symbol
        Name orgName;
        Name pkgName = null;
        Name version;
        PackageID enclPackageID = env.enclPkg.packageID;
        // The pattern of the import statement is 'import [org-name /] module-name [version sem-ver]'
        // Three cases should be considered here.
        // 1. import org-name/module-name version
        // 2. import org-name/module-name
        //      2a. same project
        //      2b. different project
        // 3. import module-name
        if (!isNullOrEmpty(importPkgNode.orgName.value)) {
            orgName = names.fromIdNode(importPkgNode.orgName);
            if (!isNullOrEmpty(importPkgNode.version.value)) {
                version = names.fromIdNode(importPkgNode.version);
            } else {
                // TODO We are removing the version in the import declaration anyway
                if (projectAPIInitiatedCompilation) {
                    version = Names.EMPTY;
                } else {
                    String pkgNameComps = importPkgNode.getPackageName().stream()
                            .map(id -> id.value)
                            .collect(Collectors.joining("."));
                    if (this.sourceDirectory.getSourcePackageNames().contains(pkgNameComps)
                            && orgName.value.equals(enclPackageID.orgName.value)) {
                        version = enclPackageID.version;
                    } else {
                        version = Names.EMPTY;
                    }
                }
            }
        } else {
            orgName = enclPackageID.orgName;
            pkgName = enclPackageID.pkgName;
            version = (Names.DEFAULT_VERSION.equals(enclPackageID.version)) ? Names.EMPTY : enclPackageID.version;
        }

        List<Name> nameComps = importPkgNode.pkgNameComps.stream()
                .map(identifier -> names.fromIdNode(identifier))
                .collect(Collectors.toList());
        Name moduleName = new Name(nameComps.stream().map(Name::getValue).collect(Collectors.joining(".")));

        if (pkgName == null) {
            pkgName = moduleName;
        }

        PackageID pkgId = new PackageID(orgName, pkgName, moduleName, version, null);

        // Un-exported modules not inside current package is not allowed to import.
        BPackageSymbol bPackageSymbol = this.packageCache.getSymbol(pkgId);
        if (bPackageSymbol != null && this.env.enclPkg.moduleContextDataHolder != null) {
            boolean isCurrentPackageModuleImport =
                this.env.enclPkg.moduleContextDataHolder.descriptor().org() == bPackageSymbol.descriptor.org()
                    && this.env.enclPkg.moduleContextDataHolder.descriptor().packageName() ==
                        bPackageSymbol.descriptor.packageName();
            if (!isCurrentPackageModuleImport && !bPackageSymbol.exported) {
                dlog.error(importPkgNode.pos, DiagnosticErrorCode.MODULE_NOT_FOUND,
                           bPackageSymbol.toString() + " is not exported");
                           return;
            }
        }

        // Built-in Annotation module is not allowed to import.
        if (pkgId.equals(PackageID.ANNOTATIONS) || pkgId.equals(PackageID.INTERNAL) || pkgId.equals(PackageID.QUERY)) {
            // Only peer lang.* modules able to see these two modules.
            // Spec allows to annotation model to be imported, but implementation not support this.
            if (!(enclPackageID.orgName.equals(Names.BALLERINA_ORG)
                    && enclPackageID.name.value.startsWith(Names.LANG.value))) {
                dlog.error(importPkgNode.pos, DiagnosticErrorCode.MODULE_NOT_FOUND,
                        importPkgNode.getQualifiedPackageName());
                return;
            }
        }

        // Detect cyclic module dependencies. This will not detect cycles which starts with the entry package because
        // entry package has a version. So we check import cycles which starts with the entry package in next step.
        if (importedPackages.contains(pkgId)) {
            int index = importedPackages.indexOf(pkgId);
            // Generate the import cycle.
            StringBuilder stringBuilder = new StringBuilder();
            for (int i = index; i < importedPackages.size(); i++) {
                stringBuilder.append(importedPackages.get(i).toString()).append(" -> ");
            }
            // Append the current package to complete the cycle.
            stringBuilder.append(pkgId);
            dlog.error(importPkgNode.pos, DiagnosticErrorCode.CYCLIC_MODULE_IMPORTS_DETECTED, stringBuilder.toString());
            return;
        }

        boolean samePkg = false;
        // Get the entry package.
        PackageID entryPackage = importedPackages.get(0);
        if (entryPackage.isUnnamed == pkgId.isUnnamed) {
            samePkg = (!entryPackage.isUnnamed) || (entryPackage.sourceFileName.equals(pkgId.sourceFileName));
        }
        // Check whether the package which we have encountered is the same as the entry package. We don't need to
        // check the version here because we cannot import two different versions of the same package at the moment.
        if (samePkg && entryPackage.orgName.equals(pkgId.orgName) && entryPackage.name.equals(pkgId.name)) {
            StringBuilder stringBuilder = new StringBuilder();
            String entryPackageString = importedPackages.get(0).toString();
            // We need to remove the package.
            int packageIndex = entryPackageString.indexOf(":");
            if (packageIndex != -1) {
                entryPackageString = entryPackageString.substring(0, packageIndex);
            }
            // Generate the import cycle.
            stringBuilder.append(entryPackageString).append(" -> ");
            for (int i = 1; i < importedPackages.size(); i++) {
                stringBuilder.append(importedPackages.get(i).toString()).append(" -> ");
            }
            stringBuilder.append(pkgId);
            dlog.error(importPkgNode.pos, DiagnosticErrorCode.CYCLIC_MODULE_IMPORTS_DETECTED, stringBuilder.toString());
            return;
        }

        BPackageSymbol pkgSymbol = packageCache.getSymbol(pkgId);

        if (pkgSymbol == null) {
            dlog.error(importPkgNode.pos, DiagnosticErrorCode.MODULE_NOT_FOUND,
                    importPkgNode.getQualifiedPackageName());
            return;
        }

        List<BPackageSymbol> imports = ((BPackageSymbol) this.env.scope.owner).imports;
        if (!imports.contains(pkgSymbol)) {
            imports.add(pkgSymbol);
        }

        // get a copy of the package symbol, add compilation unit info to it,
        // and define it in the current package scope
        BPackageSymbol symbol = dupPackageSymbolAndSetCompUnit(pkgSymbol, names.fromIdNode(importPkgNode.compUnit));
        symbol.scope = pkgSymbol.scope;
        importPkgNode.symbol = symbol;
        this.env.scope.define(pkgAlias, symbol);
    }

    public void initPredeclaredModules(Map<Name, BPackageSymbol> predeclaredModules,
                                       List<BLangCompilationUnit> compUnits, SymbolEnv env) {
        SymbolEnv prevEnv = this.env;
        this.env = env;
        for (Name alias : predeclaredModules.keySet()) {
            int index = 0;
            ScopeEntry entry = this.env.scope.lookup(alias);
            if (entry == NOT_FOUND_ENTRY && !compUnits.isEmpty()) {
                this.env.scope.define(alias, dupPackageSymbolAndSetCompUnit(predeclaredModules.get(alias),
                        new Name(compUnits.get(index++).name)));
                entry = this.env.scope.lookup(alias);
            }
            for (int i = index; i < compUnits.size(); i++) {
                boolean isUndefinedModule = true;
                String compUnitName = compUnits.get(i).name;
                if (((BPackageSymbol) entry.symbol).compUnit.value.equals(compUnitName)) {
                    isUndefinedModule = false;
                }
                while (entry.next != NOT_FOUND_ENTRY) {
                    if (((BPackageSymbol) entry.next.symbol).compUnit.value.equals(compUnitName)) {
                        isUndefinedModule = false;
                        break;
                    }
                    entry = entry.next;
                }
                if (isUndefinedModule) {
                    entry.next = new ScopeEntry(dupPackageSymbolAndSetCompUnit(predeclaredModules.get(alias),
                            new Name(compUnitName)), NOT_FOUND_ENTRY);
                }
            }
        }
        this.env = prevEnv;
    }

    @Override
    public void visit(BLangXMLNS xmlnsNode) {
        String nsURI;
        if (xmlnsNode.namespaceURI.getKind() == NodeKind.SIMPLE_VARIABLE_REF) {
            BLangSimpleVarRef varRef = (BLangSimpleVarRef) xmlnsNode.namespaceURI;
            if (missingNodesHelper.isMissingNode(varRef.variableName.value)) {
                nsURI = "";
            } else {
                // TODO: handle const-ref (#24911)
                nsURI = "";
            }
        } else {
            nsURI = (String) ((BLangLiteral) xmlnsNode.namespaceURI).value;
            if (!nullOrEmpty(xmlnsNode.prefix.value) && nsURI.isEmpty()) {
                dlog.error(xmlnsNode.pos, DiagnosticErrorCode.INVALID_NAMESPACE_DECLARATION, xmlnsNode.prefix);
            }
        }

        // set the prefix of the default namespace
        if (xmlnsNode.prefix.value == null) {
            xmlnsNode.prefix.value = XMLConstants.DEFAULT_NS_PREFIX;
        }

        Name prefix = names.fromIdNode(xmlnsNode.prefix);
        Location nsSymbolPos = prefix.value.isEmpty() ? xmlnsNode.pos : xmlnsNode.prefix.pos;
        BXMLNSSymbol xmlnsSymbol = Symbols.createXMLNSSymbol(prefix, nsURI, env.enclPkg.symbol.pkgID, env.scope.owner,
                                                             nsSymbolPos, getOrigin(prefix));
        xmlnsNode.symbol = xmlnsSymbol;

        // First check for package-imports with the same alias.
        // Here we do not check for owner equality, since package import is always at the package
        // level, but the namespace declaration can be at any level.
        BSymbol foundSym = symResolver.lookupSymbolInPrefixSpace(env, xmlnsSymbol.name);
        if ((foundSym.tag & SymTag.PACKAGE) != SymTag.PACKAGE) {
            foundSym = symTable.notFoundSymbol;
        }
        if (foundSym != symTable.notFoundSymbol) {
            dlog.error(xmlnsNode.pos, DiagnosticErrorCode.REDECLARED_SYMBOL, xmlnsSymbol.name);
            return;
        }

        // Define it in the enclosing scope. Here we check for the owner equality,
        // to support overriding of namespace declarations defined at package level.
        defineSymbol(xmlnsNode.prefix.pos, xmlnsSymbol);
    }

    private boolean nullOrEmpty(String value) {
        return value == null || value.isEmpty();
    }

    public void visit(BLangXMLNSStatement xmlnsStmtNode) {
        defineNode(xmlnsStmtNode.xmlnsDecl, env);
    }

    private void defineTypeNodes(List<BLangNode> typeDefs, SymbolEnv env) {
        if (typeDefs.isEmpty()) {
            return;
        }

        this.unresolvedTypes = new ArrayList<>(typeDefs.size());
        this.unresolvedRecordDueToFields = new HashSet<>(typeDefs.size());
        this.resolveRecordsUnresolvedDueToFields = false;
        for (BLangNode typeDef : typeDefs) {
            if (isErrorIntersectionTypeCreatingNewType(typeDef, env)) {
                populateUndefinedErrorIntersection((BLangTypeDefinition) typeDef, env);
                continue;
            }

            defineNode(typeDef, env);
        }

        if (typeDefs.size() <= unresolvedTypes.size()) {

            this.resolveRecordsUnresolvedDueToFields = true;
            unresolvedTypes.removeAll(unresolvedRecordDueToFields);
            for (BLangNode unresolvedType : unresolvedRecordDueToFields) {
                defineNode(unresolvedType, env);
            }
            this.resolveRecordsUnresolvedDueToFields = false;

            // This situation can occur due to either a cyclic dependency or at least one of member types in type
            // definition node cannot be resolved. So we iterate through each node recursively looking for cyclic
            // dependencies or undefined types in type node.

            for (BLangNode unresolvedType : unresolvedTypes) {
                Stack<String> references = new Stack<>();
                NodeKind unresolvedKind = unresolvedType.getKind();
                if (unresolvedKind == NodeKind.TYPE_DEFINITION || unresolvedKind == NodeKind.CONSTANT) {
                    TypeDefinition def = (TypeDefinition) unresolvedType;
                    // We need to keep track of all visited types to print cyclic dependency.
                    references.push(def.getName().getValue());
                    checkErrors(env, unresolvedType, (BLangNode) def.getTypeNode(), references, false);
                } else if (unresolvedType.getKind() == NodeKind.CLASS_DEFN) {
                    BLangClassDefinition classDefinition = (BLangClassDefinition) unresolvedType;
                    references.push(classDefinition.getName().getValue());
                    checkErrors(env, unresolvedType, classDefinition, references, true);
                }
            }
            defineAllUnresolvedCyclicTypesInScope(env);

            Set<String> alreadyDefinedTypeDefNames = new HashSet<>();
            int unresolvedTypeCount = unresolvedTypes.size();
            for (int i = 0; i < unresolvedTypeCount; i++) {
                for (BLangNode node : this.unresolvedTypes) {
                    String name = getTypeOrClassName(node);
                    boolean symbolNotFound = false;
                    boolean isTypeOrClassDefinition =
                            node.getKind() == NodeKind.TYPE_DEFINITION || node.getKind() == NodeKind.CLASS_DEFN;
                    // Skip the type resolving in the first iteration (i == 0)
                    // as we want to define the type before trying to resolve it.
                    if (isTypeOrClassDefinition && i != 0) { // Do not skip the first iteration
                        BSymbol bSymbol = symResolver.lookupSymbolInMainSpace(env, names.fromString(name));
                        symbolNotFound = (bSymbol == symTable.notFoundSymbol);
                    }

                    boolean notFoundInList = alreadyDefinedTypeDefNames.add(name);

                    // Prevent defining already defined type names.
                    if (notFoundInList || symbolNotFound) {
                        defineNode(node, env);
                    }
                }
            }
            return;
        }
        defineTypeNodes(unresolvedTypes, env);
    }

    private void populateUndefinedErrorIntersection(BLangTypeDefinition typeDef, SymbolEnv env) {
        BErrorType intersectionErrorType = types.createErrorType(null, Flags.PUBLIC, env);
        intersectionErrorType.tsymbol.name = names.fromString(typeDef.name.value);
        defineErrorType(typeDef.pos, intersectionErrorType, env);

        this.intersectionTypes.add(typeDef);
    }

    private boolean isErrorIntersectionTypeCreatingNewType(BLangNode typeDef, SymbolEnv env) {
        boolean isIntersectionType = typeDef.getKind() == NodeKind.TYPE_DEFINITION
                && ((BLangTypeDefinition) typeDef).typeNode.getKind() == NodeKind.INTERSECTION_TYPE_NODE;
        if (!isIntersectionType) {
            return false;
        }

        BLangIntersectionTypeNode intersectionTypeNode =
                (BLangIntersectionTypeNode) ((BLangTypeDefinition) typeDef).typeNode;

        Set<BType> errorTypes = new HashSet<>();

        for (BLangType type : intersectionTypeNode.constituentTypeNodes) {
            BType bType = symResolver.resolveTypeNode(type, env);
            if (types.getConstraintFromReferenceType(bType).tag == TypeTags.ERROR) {
                errorTypes.add(bType);
            }
        }
        return errorTypes.size() > 1;
    }

    private void checkErrors(SymbolEnv env, BLangNode unresolvedType, BLangNode currentTypeOrClassNode,
                             Stack<String> visitedNodes,
                             boolean fromStructuredType) {
        // Check errors in the type definition.
        List<BLangType> memberTypeNodes;
        switch (currentTypeOrClassNode.getKind()) {
            case ARRAY_TYPE:
                checkErrors(env, unresolvedType, ((BLangArrayType) currentTypeOrClassNode).elemtype, visitedNodes,
                        true);
                break;
            case UNION_TYPE_NODE:
                // If the current type node is a union type node, we need to check all member nodes.
                memberTypeNodes = ((BLangUnionTypeNode) currentTypeOrClassNode).memberTypeNodes;
                // Recursively check all members.
                for (BLangType memberTypeNode : memberTypeNodes) {
                    checkErrors(env, unresolvedType, memberTypeNode, visitedNodes, fromStructuredType);
                }
                break;
            case INTERSECTION_TYPE_NODE:
                memberTypeNodes = ((BLangIntersectionTypeNode) currentTypeOrClassNode).constituentTypeNodes;
                for (BLangType memberTypeNode : memberTypeNodes) {
                    checkErrors(env, unresolvedType, memberTypeNode, visitedNodes, fromStructuredType);
                }
                break;
            case TUPLE_TYPE_NODE:
                BLangTupleTypeNode tupleNode = (BLangTupleTypeNode) currentTypeOrClassNode;
                memberTypeNodes = tupleNode.memberTypeNodes;
                for (BLangType memberTypeNode : memberTypeNodes) {
                    checkErrors(env, unresolvedType, memberTypeNode, visitedNodes, true);
                }
                if (tupleNode.restParamType != null) {
                    checkErrors(env, unresolvedType, tupleNode.restParamType, visitedNodes, true);
                }
                break;
            case CONSTRAINED_TYPE:
                checkErrors(env, unresolvedType, ((BLangConstrainedType) currentTypeOrClassNode).constraint,
                        visitedNodes,
                        true);
                break;
            case TABLE_TYPE:
                checkErrors(env, unresolvedType, ((BLangTableTypeNode) currentTypeOrClassNode).constraint, visitedNodes,
                        true);
                break;
            case STREAM_TYPE:
                checkErrors(env, unresolvedType, ((BLangStreamType) currentTypeOrClassNode).constraint, visitedNodes,
                        true);
                BLangType completionType = ((BLangStreamType) currentTypeOrClassNode).error;
                if (completionType != null) {
                    checkErrors(env, unresolvedType, completionType, visitedNodes, true);
                }
                break;
            case USER_DEFINED_TYPE:
                checkErrorsOfUserDefinedType(env, unresolvedType, (BLangUserDefinedType) currentTypeOrClassNode,
                        visitedNodes, fromStructuredType);
                break;
            case BUILT_IN_REF_TYPE:
                // Eg - `xml`. This is not needed to be checked because no types are available in the `xml`.
            case FINITE_TYPE_NODE:
            case VALUE_TYPE:
            case ERROR_TYPE:
                // Do nothing.
                break;
            case FUNCTION_TYPE:
                BLangFunctionTypeNode functionTypeNode = (BLangFunctionTypeNode) currentTypeOrClassNode;
                functionTypeNode.params.forEach(p -> checkErrors(env, unresolvedType, p.typeNode, visitedNodes,
                        fromStructuredType));
                if (functionTypeNode.restParam != null) {
                    checkErrors(env, unresolvedType, functionTypeNode.restParam.typeNode, visitedNodes,
                            fromStructuredType);
                }
                if (functionTypeNode.returnTypeNode != null) {
                    checkErrors(env, unresolvedType, functionTypeNode.returnTypeNode, visitedNodes, fromStructuredType);
                }
                break;
            case RECORD_TYPE:
                for (TypeNode typeNode : ((BLangRecordTypeNode) currentTypeOrClassNode).getTypeReferences()) {
                    checkErrors(env, unresolvedType, (BLangType) typeNode, visitedNodes, true);
                }
                break;
            case OBJECT_TYPE:
                for (TypeNode typeNode : ((BLangObjectTypeNode) currentTypeOrClassNode).getTypeReferences()) {
                    checkErrors(env, unresolvedType, (BLangType) typeNode, visitedNodes, true);
                }
                break;
            case CLASS_DEFN:
                for (TypeNode typeNode : ((BLangClassDefinition) currentTypeOrClassNode).typeRefs) {
                    checkErrors(env, unresolvedType, (BLangType) typeNode, visitedNodes, true);
                }
                break;
            default:
                throw new RuntimeException("unhandled type kind: " + currentTypeOrClassNode.getKind());
        }
    }

    private boolean isTypeConstructorAvailable(NodeKind unresolvedType) {
        switch (unresolvedType) {
            case OBJECT_TYPE:
            case RECORD_TYPE:
            case CONSTRAINED_TYPE:
            case ARRAY_TYPE:
            case TUPLE_TYPE_NODE:
            case TABLE_TYPE:
            case ERROR_TYPE:
            case FUNCTION_TYPE:
            case STREAM_TYPE:
                return true;
            default:
                return false;
        }
    }

    private void checkErrorsOfUserDefinedType(SymbolEnv env, BLangNode unresolvedType,
                                              BLangUserDefinedType currentTypeOrClassNode,
                                              Stack<String> visitedNodes, boolean fromStructuredType) {
        String currentTypeNodeName = currentTypeOrClassNode.typeName.value;
        // Skip all types defined as anonymous types.
        if (currentTypeNodeName.startsWith("$")) {
            return;
        }
        String unresolvedTypeNodeName = getTypeOrClassName(unresolvedType);
        boolean sameTypeNode = unresolvedTypeNodeName.equals(currentTypeNodeName);
        boolean isVisited = visitedNodes.contains(currentTypeNodeName);
        boolean typeDef = unresolvedType.getKind() == NodeKind.TYPE_DEFINITION;

        if (sameTypeNode || isVisited) {
            if (typeDef) {
                BLangTypeDefinition typeDefinition = (BLangTypeDefinition) unresolvedType;
                NodeKind unresolvedTypeNodeKind = typeDefinition.getTypeNode().getKind();
                if (fromStructuredType && (unresolvedTypeNodeKind == NodeKind.UNION_TYPE_NODE
                        || unresolvedTypeNodeKind == NodeKind.TUPLE_TYPE_NODE)) {
                    // Type definitions with tuples and unions are allowed to have cyclic references atm
                    typeDefinition.hasCyclicReference = true;
                    return;
                }
                // Recursive types (A -> B -> C -> B) are valid provided they go through a type constructor
                if (unresolvedTypeNodeKind != NodeKind.OBJECT_TYPE && isTypeConstructorAvailable(unresolvedTypeNodeKind)
                    && !sameTypeNode) {
                    return;
                }
            }
            if (isVisited) {
                // Invalid dependency detected. But in here, all the types in the list might not
                // be necessary for the cyclic dependency error message.
                //
                // Eg - A -> B -> C -> B // Last B is what we are currently checking
                //
                // In such case, we create a new list with relevant type names.
                int i = visitedNodes.indexOf(currentTypeNodeName);
                List<String> dependencyList = new ArrayList<>(visitedNodes.size() - i);
                for (; i < visitedNodes.size(); i++) {
                    dependencyList.add(visitedNodes.get(i));
                }
                if (!sameTypeNode && dependencyList.size() == 1
                        && dependencyList.get(0).equals(currentTypeNodeName)) {
                    // Check to support valid scenarios such as the following
                    // type A int\A[];
                    // type B A;
                    // @typeparam type B A;
                    return;
                }
                // Add the `currentTypeNodeName` to complete the cycle.
                dependencyList.add(currentTypeNodeName);
                dlog.error(unresolvedType.getPosition(), DiagnosticErrorCode.CYCLIC_TYPE_REFERENCE, dependencyList);
            } else {
                visitedNodes.push(currentTypeNodeName);
                dlog.error(unresolvedType.getPosition(), DiagnosticErrorCode.CYCLIC_TYPE_REFERENCE, visitedNodes);
                visitedNodes.remove(currentTypeNodeName);
            }
        } else {
            // Check whether the current type node is in the unresolved list. If it is in the list, we need to
            // check it recursively.
            List<BLangNode> typeDefinitions = unresolvedTypes.stream()
                    .filter(node -> getTypeOrClassName(node).equals(currentTypeNodeName)).collect(Collectors.toList());

            if (typeDefinitions.isEmpty()) {
                BType referredType = symResolver.resolveTypeNode(currentTypeOrClassNode, env);
                // We are referring a fully or partially defined type from another cyclic type
                if (referredType != symTable.noType) {
                    return;
                }

                // If a type is declared, it should either get defined successfully or added to the unresolved
                // types list. If a type is not in either one of them, that means it is an undefined type.
                LocationData locationData = new LocationData(
                        currentTypeNodeName, currentTypeOrClassNode.pos.lineRange().startLine().line(),
                        currentTypeOrClassNode.pos.lineRange().startLine().offset());
                if (unknownTypeRefs.add(locationData)) {
                    dlog.error(currentTypeOrClassNode.pos, DiagnosticErrorCode.UNKNOWN_TYPE, currentTypeNodeName);
                }
            } else {
                for (BLangNode typeDefinition : typeDefinitions) {
                    if (typeDefinition.getKind() == NodeKind.TYPE_DEFINITION) {
                        BLangTypeDefinition langTypeDefinition = (BLangTypeDefinition) typeDefinition;
                        String typeName = langTypeDefinition.getName().getValue();
                        // Add the node name to the list.
                        visitedNodes.push(typeName);
                        // Recursively check for errors.
                        checkErrors(env, unresolvedType, langTypeDefinition.getTypeNode(), visitedNodes,
                                fromStructuredType);
                        // We need to remove the added type node here since we have finished checking errors.
                        visitedNodes.pop();
                    } else {
                        BLangClassDefinition classDefinition = (BLangClassDefinition) typeDefinition;
                        visitedNodes.push(classDefinition.getName().getValue());
                        checkErrors(env, unresolvedType, classDefinition, visitedNodes, fromStructuredType);
                        visitedNodes.pop();
                    }
                }
            }
        }
    }

    private String getTypeOrClassName(BLangNode node) {
        if (node.getKind() == NodeKind.TYPE_DEFINITION || node.getKind() == NodeKind.CONSTANT) {
            return ((TypeDefinition) node).getName().getValue();
        } else  {
            return ((BLangClassDefinition) node).getName().getValue();
        }
    }

    public boolean isUnknownTypeRef(BLangUserDefinedType bLangUserDefinedType) {
        var startLine = bLangUserDefinedType.pos.lineRange().startLine();
        LocationData locationData = new LocationData(bLangUserDefinedType.typeName.value, startLine.line(),
                startLine.offset());
        return unknownTypeRefs.contains(locationData);
    }

    @Override
    public void visit(BLangTypeDefinition typeDefinition) {
        BType definedType;
        if (typeDefinition.hasCyclicReference) {
            definedType = getCyclicDefinedType(typeDefinition, env);
        } else {
            definedType = symResolver.resolveTypeNode(typeDefinition.typeNode, env);
        }

        if (definedType == symTable.semanticError) {
            // TODO : Fix this properly. issue #21242

            invalidateAlreadyDefinedErrorType(typeDefinition);
            return;
        }
        if (definedType == symTable.noType) {
            // This is to prevent concurrent modification exception.
            if (!this.unresolvedTypes.contains(typeDefinition)) {
                this.unresolvedTypes.add(typeDefinition);
            }
            return;
        }

        // Check for any circular type references
        boolean hasTypeInclusions = false;
        NodeKind typeNodeKind = typeDefinition.typeNode.getKind();
        if (typeNodeKind == NodeKind.OBJECT_TYPE || typeNodeKind == NodeKind.RECORD_TYPE) {
            if (definedType.tsymbol.scope == null) {
                definedType.tsymbol.scope = new Scope(definedType.tsymbol);
            }
            BLangStructureTypeNode structureTypeNode = (BLangStructureTypeNode) typeDefinition.typeNode;
            // For each referenced type, check whether the types are already resolved.
            // If not, then that type should get a higher precedence.
            for (BLangType typeRef : structureTypeNode.typeRefs) {
                hasTypeInclusions = true;
                BType referencedType = symResolver.resolveTypeNode(typeRef, env);
                if (referencedType == symTable.noType) {
                    if (!this.unresolvedTypes.contains(typeDefinition)) {
                        this.unresolvedTypes.add(typeDefinition);
                        return;
                    }
                }
            }
        }

        // check for unresolved fields. This record may be referencing another record
        if (!this.resolveRecordsUnresolvedDueToFields && typeNodeKind == NodeKind.RECORD_TYPE) {
            BLangStructureTypeNode structureTypeNode = (BLangStructureTypeNode) typeDefinition.typeNode;
            for (BLangSimpleVariable variable : structureTypeNode.fields) {
                Scope scope = new Scope(structureTypeNode.symbol);
                structureTypeNode.symbol.scope = scope;
                SymbolEnv typeEnv = SymbolEnv.createTypeEnv(structureTypeNode, scope, env);
                BType referencedType = symResolver.resolveTypeNode(variable.typeNode, typeEnv);
                if (referencedType == symTable.noType) {
                    if (this.unresolvedRecordDueToFields.add(typeDefinition) &&
                            !this.unresolvedTypes.contains(typeDefinition)) {
                        this.unresolvedTypes.add(typeDefinition);
                        return;
                    }
                }
            }
        }

        if (typeDefinition.typeNode.getKind() == NodeKind.FUNCTION_TYPE && definedType.tsymbol == null) {
            definedType.tsymbol = Symbols.createTypeSymbol(SymTag.FUNCTION_TYPE, Flags.asMask(typeDefinition.flagSet),
                                                           Names.EMPTY, env.enclPkg.symbol.pkgID,
                                                           definedType, env.scope.owner, typeDefinition.pos, SOURCE);
        }

        if (typeDefinition.flagSet.contains(Flag.ENUM)) {
            definedType.tsymbol = createEnumSymbol(typeDefinition, definedType);
        }

        typeDefinition.setPrecedence(this.typePrecedence++);
        BSymbol typeDefSymbol;

        typeDefSymbol = Symbols.createTypeDefinitionSymbol(Flags.asMask(typeDefinition.flagSet),
                names.fromIdNode(typeDefinition.name), env.enclPkg.symbol.pkgID, definedType, env.scope.owner,
                typeDefinition.name.pos, SOURCE);
        typeDefSymbol.markdownDocumentation
                = getMarkdownDocAttachment(typeDefinition.markdownDocumentationAttachment);

        if (definedType.tsymbol.name == Names.EMPTY) {
            definedType.tsymbol.name = names.fromIdNode(typeDefinition.name);
            definedType.tsymbol.originalName = names.fromIdNode(typeDefinition.name);
            definedType.tsymbol.flags |= typeDefSymbol.flags;
            definedType.tsymbol.pos = typeDefSymbol.pos;
            definedType.tsymbol.markdownDocumentation = typeDefSymbol.markdownDocumentation;
        }
        if (typeDefinition.flagSet.contains(Flag.ENUM)) {
            typeDefSymbol = definedType.tsymbol;
        }

        boolean isErrorIntersection = isErrorIntersection(definedType);
        if (isErrorIntersection) {
            populateSymbolNameOfErrorIntersection(definedType, typeDefinition);
            populateAllReadyDefinedErrorIntersection(definedType, typeDefinition, env);
        }

        BType referenceConstraintType = types.getConstraintFromReferenceType(definedType);
        boolean isIntersectionType = types.referenceTypeMatchesTag(referenceConstraintType, TypeTags.INTERSECTION);

        BType effectiveDefinedType = isIntersectionType ? ((BIntersectionType) referenceConstraintType).effectiveType :
                referenceConstraintType;

        typeDefSymbol.name = names.fromIdNode(typeDefinition.getName());
        typeDefSymbol.originalName = names.originalNameFromIdNode(typeDefinition.getName());
        typeDefSymbol.pkgID = env.enclPkg.packageID;
        typeDefSymbol.pos = typeDefinition.name.pos;
        typeDefSymbol.origin = getOrigin(typeDefSymbol.name);

<<<<<<< HEAD
        if (isIntersectionType) {
=======
        if (typeDefSymbol instanceof BErrorTypeSymbol) {
            typeDefSymbol.owner = env.scope.owner;
        }

        if (isNonLabelIntersectionType) {
>>>>>>> dd7aa7c2
            BTypeSymbol effectiveTypeSymbol = effectiveDefinedType.tsymbol;
            effectiveTypeSymbol.name = typeDefSymbol.name;
            effectiveTypeSymbol.pkgID = typeDefSymbol.pkgID;
        }

        if (isDistinctFlagPresent(typeDefinition)) {
            if (referenceConstraintType.getKind() == TypeKind.ERROR) {
                BErrorType distinctType = getDistinctErrorType(typeDefinition, (BErrorType) referenceConstraintType,
                        typeDefSymbol);
                typeDefinition.typeNode.setBType(distinctType);
                definedType = distinctType;
            } else if (referenceConstraintType.tag == TypeTags.INTERSECTION &&
                    ((BIntersectionType) referenceConstraintType).effectiveType.getKind() == TypeKind.ERROR) {
                boolean distinctFlagPresentInTypeDef = typeDefinition.typeNode.flagSet.contains(Flag.DISTINCT);

                BTypeIdSet typeIdSet = BTypeIdSet.emptySet();
                int numberOfDistinctConstituentTypes = 0;
                BLangIntersectionTypeNode intersectionTypeNode = (BLangIntersectionTypeNode) typeDefinition.typeNode;
                for (BLangType constituentType : intersectionTypeNode.constituentTypeNodes) {
                    BType type = constituentType.getBType();

                    if (type.getKind() == TypeKind.ERROR) {
                        if (constituentType.flagSet.contains(Flag.DISTINCT)) {
                            numberOfDistinctConstituentTypes++;
                            typeIdSet.addSecondarySet(((BErrorType) type).typeIdSet.getAll());
                        } else {
                            typeIdSet.add(((BErrorType) type).typeIdSet);
                        }
                    }
                }

                BErrorType effectiveType = (BErrorType) ((BIntersectionType) referenceConstraintType).effectiveType;

                // if the distinct keyword is part of a distinct-type-descriptor that is the
                // only distinct-type-descriptor occurring within a module-type-defn,
                // then the local id is the name of the type defined by the module-type-defn.
                if (numberOfDistinctConstituentTypes == 1
                        || (numberOfDistinctConstituentTypes == 0 && distinctFlagPresentInTypeDef)) {
                    BTypeIdSet typeIdSetForDefinedType = BTypeIdSet.from(
                            env.enclPkg.packageID,
                            typeDefinition.name.value,
                            typeDefinition.flagSet.contains(Flag.PUBLIC),
                            typeIdSet);
                    effectiveType.typeIdSet.add(typeIdSetForDefinedType);
                } else {
                    for (BLangType constituentType : intersectionTypeNode.constituentTypeNodes) {
                        if (constituentType.getBType().getKind() != TypeKind.ERROR) {
                            continue;
                        }
                        if (constituentType.flagSet.contains(Flag.DISTINCT)) {
                            typeIdSet.add(BTypeIdSet.from(env.enclPkg.packageID,
                                    anonymousModelHelper.getNextAnonymousTypeId(env.enclPkg.packageID), true));
                        }
                    }
                    effectiveType.typeIdSet.add(typeIdSet);
                }

            } else if (referenceConstraintType.getKind() == TypeKind.OBJECT) {
                BObjectType distinctType = getDistinctObjectType(typeDefinition, (BObjectType) referenceConstraintType,
                        referenceConstraintType.tsymbol);
                typeDefinition.typeNode.setBType(distinctType);
                definedType = distinctType;
            }
            definedType.flags |= Flags.DISTINCT;
        }

        typeDefSymbol.flags |= Flags.asMask(typeDefinition.flagSet);
        // Reset public flag when set on a non public type.
        typeDefSymbol.flags &= getPublicFlagResetingMask(typeDefinition.flagSet, typeDefinition.typeNode);
        if (isDeprecated(typeDefinition.annAttachments)) {
            typeDefSymbol.flags |= Flags.DEPRECATED;
        }

        // Reset origin for anonymous types
        if (Symbols.isFlagOn(typeDefSymbol.flags, Flags.ANONYMOUS)) {
            typeDefSymbol.origin = VIRTUAL;
        }

        if (typeDefinition.annAttachments.stream()
                .anyMatch(attachment -> attachment.annotationName.value.equals(Names.ANNOTATION_TYPE_PARAM.value))) {
            // TODO : Clean this. Not a nice way to handle this.
            //  TypeParam is built-in annotation, and limited only within lang.* modules.
            if (PackageID.isLangLibPackageID(this.env.enclPkg.packageID)) {
                typeDefSymbol.type = typeParamAnalyzer.createTypeParam(typeDefSymbol.type, typeDefSymbol.name);
                typeDefSymbol.flags |= Flags.TYPE_PARAM;
            } else {
                dlog.error(typeDefinition.pos, DiagnosticErrorCode.TYPE_PARAM_OUTSIDE_LANG_MODULE);
            }
        }
        definedType.flags |= typeDefSymbol.flags;

        if (isIntersectionType) {
            BTypeSymbol effectiveTypeSymbol = effectiveDefinedType.tsymbol;
            effectiveTypeSymbol.flags |= definedType.tsymbol.flags;
            effectiveTypeSymbol.origin = VIRTUAL;
            effectiveDefinedType.flags |= definedType.flags;
        }

        typeDefinition.symbol = typeDefSymbol;
        if (typeDefinition.hasCyclicReference) {
            // Workaround for https://github.com/ballerina-platform/ballerina-lang/issues/29742
            typeDefinition.getBType().tsymbol = definedType.tsymbol;
        } else {
            boolean isLanglibModule = PackageID.isLangLibPackageID(this.env.enclPkg.packageID);
            if (isLanglibModule) {
                handleLangLibTypes(typeDefinition);
                return;
            }
            // We may have already defined error intersection
            if (!isErrorIntersection || lookupTypeSymbol(env, typeDefinition.name) == symTable.notFoundSymbol) {
                defineSymbol(typeDefinition.name.pos, typeDefSymbol);
            }
        }
    }

    private void invalidateAlreadyDefinedErrorType(BLangTypeDefinition typeDefinition) {
        // We need to invalidate the already defined type as we don't have a way to undefine it.
        BSymbol alreadyDefinedTypeSymbol = lookupTypeSymbol(env, typeDefinition.name);
        if (alreadyDefinedTypeSymbol.type.tag == TypeTags.ERROR) {
            alreadyDefinedTypeSymbol.type = symTable.errorType;
        }
    }

    private void populateErrorTypeIds(BErrorType effectiveType, BLangIntersectionTypeNode typeNode, String name,
                                      boolean distinctFlagPresentInTypeDef) {
        BTypeIdSet typeIdSet = BTypeIdSet.emptySet();
        int numberOfDistinctConstituentTypes = 0;

        for (BLangType constituentType : typeNode.constituentTypeNodes) {
            BType resolvedTypeNode = symResolver.resolveTypeNode(constituentType, env);
            BType type = types.getConstraintFromReferenceType(resolvedTypeNode);

            if (types.getConstraintFromReferenceType(type).getKind() == TypeKind.ERROR) {
                if (constituentType.flagSet.contains(Flag.DISTINCT)) {
                    numberOfDistinctConstituentTypes++;
                    typeIdSet.addSecondarySet(((BErrorType) type).typeIdSet.getAll());
                } else {
                    typeIdSet.add(((BErrorType) type).typeIdSet);
                }
            }
        }

        // if the distinct keyword is part of a distinct-type-descriptor that is the
        // only distinct-type-descriptor occurring within a module-type-defn,
        // then the local id is the name of the type defined by the module-type-defn.
        if (numberOfDistinctConstituentTypes == 1
                || (numberOfDistinctConstituentTypes == 0 && distinctFlagPresentInTypeDef)) {
            effectiveType.typeIdSet = BTypeIdSet.from(env.enclPkg.packageID, name, true, typeIdSet);
        } else {
            for (BLangType constituentType : typeNode.constituentTypeNodes) {
                if (constituentType.flagSet.contains(Flag.DISTINCT)) {
                    typeIdSet.add(BTypeIdSet.from(env.enclPkg.packageID,
                                    anonymousModelHelper.getNextAnonymousTypeId(env.enclPkg.packageID), true));
                }
            }
            effectiveType.typeIdSet = typeIdSet;
        }
    }

    private void populateAllReadyDefinedErrorIntersection(BType definedType, BLangTypeDefinition typeDefinition,
                                                          SymbolEnv env) {

        BSymbol bSymbol = lookupTypeSymbol(env, typeDefinition.name);
        BErrorType alreadyDefinedErrorType = (BErrorType) bSymbol.type;

        boolean distinctFlagPresent = typeDefinition.typeNode.flagSet.contains(Flag.DISTINCT);

        BIntersectionType intersectionType = (BIntersectionType) definedType;
        BErrorType errorType = (BErrorType) intersectionType.effectiveType;
        populateErrorTypeIds(errorType, (BLangIntersectionTypeNode) typeDefinition.typeNode,
                typeDefinition.name.value, distinctFlagPresent);

        alreadyDefinedErrorType.typeIdSet = errorType.typeIdSet;
        alreadyDefinedErrorType.detailType = errorType.detailType;
        alreadyDefinedErrorType.flags = errorType.flags;
        alreadyDefinedErrorType.name = errorType.name;
        intersectionType.effectiveType = alreadyDefinedErrorType;

        if (!errorType.typeIdSet.isEmpty()) {
            definedType.flags |= Flags.DISTINCT;
        }
    }

    private BSymbol lookupTypeSymbol(SymbolEnv env, BLangIdentifier name) {
        return symResolver.lookupSymbolInMainSpace(env, names.fromString(name.value));
    }

    private void populateSymbolNameOfErrorIntersection(BType definedType, BLangTypeDefinition typeDefinition) {
        String typeDefName = typeDefinition.name.value;
        definedType.tsymbol.name = names.fromString(typeDefName);

        BErrorType effectiveErrorType = (BErrorType) ((BIntersectionType) definedType).effectiveType;
        effectiveErrorType.tsymbol.name = names.fromString(typeDefName);
    }

    private boolean isErrorIntersection(BType definedType) {
        BType type = types.getConstraintFromReferenceType(definedType);

        if (type.tag == TypeTags.INTERSECTION) {
            BIntersectionType intersectionType = (BIntersectionType) type;
            return intersectionType.effectiveType.tag == TypeTags.ERROR;
        }

        return false;
    }

    private BEnumSymbol createEnumSymbol(BLangTypeDefinition typeDefinition, BType definedType) {
        List<BConstantSymbol> enumMembers = new ArrayList<>();

        List<BLangType> members = ((BLangUnionTypeNode) typeDefinition.typeNode).memberTypeNodes;
        for (BLangType member : members) {
            enumMembers.add((BConstantSymbol) ((BLangUserDefinedType) member).symbol);
        }

        return new BEnumSymbol(enumMembers, Flags.asMask(typeDefinition.flagSet), Names.EMPTY, Names.EMPTY,
                               env.enclPkg.symbol.pkgID, definedType, env.scope.owner, typeDefinition.pos, SOURCE);
    }

    private BObjectType getDistinctObjectType(BLangTypeDefinition typeDefinition, BObjectType definedType,
                                              BTypeSymbol typeDefSymbol) {
        BTypeSymbol tSymbol = typeDefSymbol.kind == SymbolKind.TYPE_DEF ? typeDefSymbol.type.tsymbol : typeDefSymbol;
        BObjectType definedObjType = definedType;
        // Create a new type for distinct type definition such as `type FooErr distinct BarErr;`
        // `typeDefSymbol` is different to `definedObjType.tsymbol` in a type definition statement that use
        // already defined type as the base type.
        if (definedObjType.tsymbol != tSymbol) {
            BObjectType objType = new BObjectType(tSymbol);
            tSymbol.type = objType;
            definedObjType = objType;
        }
        boolean isPublicType = typeDefinition.flagSet.contains(Flag.PUBLIC);
        definedObjType.typeIdSet = calculateTypeIdSet(typeDefinition, isPublicType, definedType.typeIdSet);
        return definedObjType;
    }

    private void defineTypeInMainScope(BTypeSymbol typeDefSymbol, BLangTypeDefinition typeDef, SymbolEnv env) {
        if (PackageID.isLangLibPackageID(env.enclPkg.packageID)) {
            typeDefSymbol.origin = BUILTIN;
            handleLangLibTypes(typeDef);
        } else {
            defineSymbol(typeDef.name.pos, typeDefSymbol, env);
        }
    }

    private BType defineSymbolForCyclicTypeDefinition(BLangTypeDefinition typeDef, SymbolEnv env) {
        Name newTypeDefName = names.fromIdNode(typeDef.name);
        BTypeSymbol typeDefSymbol;
        BType newTypeNode;

        switch (typeDef.typeNode.getKind()) {
            case TUPLE_TYPE_NODE:
                newTypeNode = new BTupleType(null, new ArrayList<>(), true);
                typeDefSymbol = Symbols.createTypeSymbol(SymTag.TUPLE_TYPE, Flags.asMask(typeDef.flagSet),
                        newTypeDefName, env.enclPkg.symbol.pkgID, newTypeNode, env.scope.owner,
                        typeDef.name.pos, SOURCE);
                break;
            default:
                newTypeNode = BUnionType.create(null, new LinkedHashSet<>(), true);
                typeDefSymbol = Symbols.createTypeSymbol(SymTag.UNION_TYPE, Flags.asMask(typeDef.flagSet),
                        newTypeDefName, env.enclPkg.symbol.pkgID, newTypeNode, env.scope.owner,
                        typeDef.name.pos, SOURCE);
        }
        typeDef.symbol = typeDefSymbol;
        defineTypeInMainScope(typeDefSymbol, typeDef, env);
        newTypeNode.tsymbol = typeDefSymbol;
        newTypeNode.flags |= typeDefSymbol.flags;
        return newTypeNode;
    }

    private BType getCyclicDefinedType(BLangTypeDefinition typeDef, SymbolEnv env) {
        // Get cyclic type reference from main scope
        BSymbol foundSym = symResolver.lookupSymbolInMainSpace(env, names.fromIdNode(typeDef.name));
        BType newTypeNode = foundSym.type;

        // Resolver only manages to resolve members as they are defined as user defined types.
        // Since we defined the symbols, the user defined types get resolved.
        // Since we are calling this API we don't have to call
        // `markParameterizedType(unionType, memberTypes);` again for resolved members
        BType resolvedTypeNodes = symResolver.resolveTypeNode(typeDef.typeNode, env);

        if (resolvedTypeNodes == symTable.noType) {
            return symTable.semanticError;
        }

        switch (resolvedTypeNodes.tag) {
            case TypeTags.TUPLE:
                BTupleType definedTupleType = (BTupleType) resolvedTypeNodes;
                for (BType member : definedTupleType.getTupleTypes()) {
                    if (!((BTupleType) newTypeNode).addMembers(member)) {
                        return constructDependencyListError(typeDef, member);
                    }
                }
                if (!((BTupleType) newTypeNode).addRestType(definedTupleType.restType)) {
                    return constructDependencyListError(typeDef, definedTupleType.restType);
                }
                break;
            default:
                BUnionType definedUnionType = (BUnionType) resolvedTypeNodes;
                for (BType member : definedUnionType.getMemberTypes()) {
                    ((BUnionType) newTypeNode).add(member);
                }
                break;
        }
        typeDef.typeNode.setBType(newTypeNode);
        typeDef.typeNode.getBType().tsymbol.type = newTypeNode;
        typeDef.symbol.type = newTypeNode;
        typeDef.setBType(newTypeNode);
        return newTypeNode;
    }

    private void defineAllUnresolvedCyclicTypesInScope(SymbolEnv env) {
        SymbolEnv prevEnv = this.env;
        this.env = env;
        for (BLangNode unresolvedNode : unresolvedTypes) {
            if (unresolvedNode.getKind() == NodeKind.TYPE_DEFINITION &&
                    ((BLangTypeDefinition) unresolvedNode).hasCyclicReference) {
                defineSymbolForCyclicTypeDefinition((BLangTypeDefinition) unresolvedNode, env);
            }
        }
        this.env = prevEnv;
    }

    private BType constructDependencyListError(BLangTypeDefinition typeDef, BType member) {
        List<String> dependencyList = new ArrayList<>();
        dependencyList.add(getTypeOrClassName(typeDef));
        dependencyList.add(member.tsymbol.name.value);
        dlog.error(typeDef.getPosition(), DiagnosticErrorCode.CYCLIC_TYPE_REFERENCE, dependencyList);
        return symTable.semanticError;
    }

    private BErrorType getDistinctErrorType(BLangTypeDefinition typeDefinition, BErrorType definedType,
                                            BSymbol typeDefSymbol) {
        BErrorType definedErrorType = definedType;
        // Create a new type for distinct type definition such as `type FooErr distinct BarErr;`
        // `typeDefSymbol` is different to `definedErrorType.tsymbol` in a type definition statement that use
        // already defined type as the base type.
        if (definedErrorType.tsymbol != typeDefSymbol) {
            BTypeSymbol typeSymbol = new BTypeSymbol(SymTag.TYPE_DEF, typeDefSymbol.flags, typeDefSymbol.name,
                    typeDefSymbol.pkgID, null, typeDefSymbol.owner, typeDefSymbol.pos, typeDefSymbol.origin);
            BErrorType bErrorType = new BErrorType(typeSymbol);
            typeSymbol.type = bErrorType;
            bErrorType.detailType = definedErrorType.detailType;
            typeDefSymbol.type = bErrorType;
            definedErrorType = bErrorType;
        }
        boolean isPublicType = typeDefinition.flagSet.contains(Flag.PUBLIC);
        definedErrorType.typeIdSet = calculateTypeIdSet(typeDefinition, isPublicType, definedType.typeIdSet);
        return definedErrorType;
    }

    private BTypeIdSet calculateTypeIdSet(BLangTypeDefinition typeDefinition, boolean isPublicType,
                                          BTypeIdSet secondary) {
        String name = typeDefinition.flagSet.contains(Flag.ANONYMOUS)
                ? anonymousModelHelper.getNextAnonymousTypeId(env.enclPkg.packageID)
                : typeDefinition.getName().value;

        return BTypeIdSet.from(env.enclPkg.packageID, name, isPublicType, secondary);
    }

    private boolean isDistinctFlagPresent(BLangTypeDefinition typeDefinition) {
        if (typeDefinition.typeNode.flagSet.contains(Flag.DISTINCT)) {
            return true;
        }

        return false;
    }

    private void handleLangLibTypes(BLangTypeDefinition typeDefinition) {

        // As per spec 2020R3 built-in types are limited only within lang.* modules.
        for (BLangAnnotationAttachment attachment : typeDefinition.annAttachments) {
            if (attachment.annotationName.value.equals(Names.ANNOTATION_TYPE_PARAM.value)) {
                BSymbol typeDefSymbol = typeDefinition.symbol;
                typeDefSymbol.type = typeParamAnalyzer.createTypeParam(typeDefSymbol.type, typeDefSymbol.name);
                typeDefSymbol.flags |= Flags.TYPE_PARAM;
                break;
            } else if (attachment.annotationName.value.equals(Names.ANNOTATION_BUILTIN_SUBTYPE.value)) {
                // Type is pre-defined in symbol Table.
                BType type = symTable.getLangLibSubType(typeDefinition.name.value);
                typeDefinition.symbol = type.tsymbol;
                typeDefinition.setBType(type);
                typeDefinition.typeNode.setBType(type);
                typeDefinition.isBuiltinTypeDef = true;
                break;
            }
            throw new IllegalStateException("Not supported annotation attachment at:" + attachment.pos);
        }
        defineSymbol(typeDefinition.name.pos, typeDefinition.symbol);
    }

    // If this type is defined to a public type or this is a anonymous type, return int with all bits set to 1,
    // so that we can bitwise and it with any flag and the original flag will not change.
    // If the type is not a public type then return a mask where public flag is set to zero and all others are set
    // to 1 so that we can perform bitwise and operation to remove the public flag from given flag.
    private long getPublicFlagResetingMask(Set<Flag> flagSet, BLangType typeNode) {
        boolean isAnonType =
                typeNode instanceof BLangStructureTypeNode && ((BLangStructureTypeNode) typeNode).isAnonymous;
        if (flagSet.contains(Flag.PUBLIC) || isAnonType) {
            return Long.MAX_VALUE;
        } else {
            return ~Flags.PUBLIC;
        }
    }

    @Override
    public void visit(BLangWorker workerNode) {
        BInvokableSymbol workerSymbol = Symbols.createWorkerSymbol(Flags.asMask(workerNode.flagSet),
                                                                   names.fromIdNode(workerNode.name),
                                                                   names.originalNameFromIdNode(workerNode.name),
                                                                   env.enclPkg.symbol.pkgID, null, env.scope.owner,
                                                                   workerNode.pos, SOURCE);
        workerSymbol.markdownDocumentation = getMarkdownDocAttachment(workerNode.markdownDocumentationAttachment);
        workerSymbol.originalName = names.originalNameFromIdNode(workerNode.name);
        workerNode.symbol = workerSymbol;
        defineSymbolWithCurrentEnvOwner(workerNode.pos, workerSymbol);
    }

    @Override
    public void visit(BLangService serviceNode) {
        defineNode(serviceNode.serviceVariable, env);

        Name generatedServiceName = names.fromString("service$" + serviceNode.serviceClass.symbol.name.value);
        BType type = serviceNode.serviceClass.typeRefs.isEmpty() ? null : serviceNode.serviceClass.typeRefs.get(0)
                .getBType();
        BServiceSymbol serviceSymbol = new BServiceSymbol((BClassSymbol) serviceNode.serviceClass.symbol,
                                                          Flags.asMask(serviceNode.flagSet), generatedServiceName,
                                                          env.enclPkg.symbol.pkgID, type, env.enclPkg.symbol,
                                                          serviceNode.pos, SOURCE);
        serviceNode.symbol = serviceSymbol;

        if (!serviceNode.absoluteResourcePath.isEmpty()) {
            if ("/".equals(serviceNode.absoluteResourcePath.get(0).getValue())) {
                serviceSymbol.setAbsResourcePath(Collections.emptyList());
            } else {
                List<String> list = new ArrayList<>();
                for (IdentifierNode identifierNode : serviceNode.absoluteResourcePath) {
                    list.add(identifierNode.getValue());
                }
                serviceSymbol.setAbsResourcePath(list);
            }
        }

        if (serviceNode.serviceNameLiteral != null) {
            serviceSymbol.setAttachPointStringLiteral(serviceNode.serviceNameLiteral.value.toString());
        }

        env.scope.define(serviceSymbol.name, serviceSymbol);
    }

    @Override
    public void visit(BLangResourceFunction funcNode) {
        boolean validAttachedFunc = validateFuncReceiver(funcNode);

        if (PackageID.isLangLibPackageID(env.enclPkg.symbol.pkgID)) {
            funcNode.flagSet.add(Flag.LANG_LIB);
        }

        BInvokableSymbol funcSymbol = Symbols.createFunctionSymbol(Flags.asMask(funcNode.flagSet),
                getFuncSymbolName(funcNode), getFuncSymbolOriginalName(funcNode),
                env.enclPkg.symbol.pkgID, null, env.scope.owner,
                funcNode.hasBody(), funcNode.name.pos, SOURCE);
        funcSymbol.source = funcNode.pos.lineRange().filePath();
        funcSymbol.markdownDocumentation = getMarkdownDocAttachment(funcNode.markdownDocumentationAttachment);
        SymbolEnv invokableEnv = SymbolEnv.createFunctionEnv(funcNode, funcSymbol.scope, env);
        defineInvokableSymbol(funcNode, funcSymbol, invokableEnv);
        funcNode.setBType(funcSymbol.type);

        if (isDeprecated(funcNode.annAttachments)) {
            funcSymbol.flags |= Flags.DEPRECATED;
        }
        // Define function receiver if any.
        if (funcNode.receiver != null) {
            defineAttachedFunctions(funcNode, funcSymbol, invokableEnv, validAttachedFunc);
        }
    }

    @Override
    public void visit(BLangFunction funcNode) {
        boolean validAttachedFunc = validateFuncReceiver(funcNode);
        boolean remoteFlagSetOnNode = Symbols.isFlagOn(Flags.asMask(funcNode.flagSet), Flags.REMOTE);

        if (!funcNode.attachedFunction && Symbols.isFlagOn(Flags.asMask(funcNode.flagSet), Flags.PRIVATE)) {
            dlog.error(funcNode.pos, DiagnosticErrorCode.PRIVATE_FUNCTION_VISIBILITY, funcNode.name);
        }

        if (funcNode.receiver == null && !funcNode.attachedFunction && remoteFlagSetOnNode) {
            dlog.error(funcNode.pos, DiagnosticErrorCode.REMOTE_IN_NON_OBJECT_FUNCTION, funcNode.name.value);
        }

        if (PackageID.isLangLibPackageID(env.enclPkg.symbol.pkgID)) {
            funcNode.flagSet.add(Flag.LANG_LIB);
        }

        Location symbolPos = funcNode.flagSet.contains(Flag.LAMBDA) ?
                                                        symTable.builtinPos : funcNode.name.pos;
        BInvokableSymbol funcSymbol = Symbols.createFunctionSymbol(Flags.asMask(funcNode.flagSet),
                                                                   getFuncSymbolName(funcNode),
                                                                   getFuncSymbolOriginalName(funcNode),
                                                                   env.enclPkg.symbol.pkgID, null, env.scope.owner,
                                                                   funcNode.hasBody(), symbolPos,
                                                                   getOrigin(funcNode.name.value));
        funcSymbol.source = funcNode.pos.lineRange().filePath();
        funcSymbol.markdownDocumentation = getMarkdownDocAttachment(funcNode.markdownDocumentationAttachment);
        SymbolEnv invokableEnv = SymbolEnv.createFunctionEnv(funcNode, funcSymbol.scope, env);
        defineInvokableSymbol(funcNode, funcSymbol, invokableEnv);
        funcNode.setBType(funcSymbol.type);

        // Reset origin if it's the generated function node for a lambda
        if (Symbols.isFlagOn(funcSymbol.flags, Flags.LAMBDA)) {
            funcSymbol.origin = VIRTUAL;
        }

        if (isDeprecated(funcNode.annAttachments)) {
            funcSymbol.flags |= Flags.DEPRECATED;
        }
        // Define function receiver if any.
        if (funcNode.receiver != null) {
            defineAttachedFunctions(funcNode, funcSymbol, invokableEnv, validAttachedFunc);
        }
    }

    private boolean isDeprecated(List<BLangAnnotationAttachment> annAttachments) {
        for (BLangAnnotationAttachment annotationAttachment : annAttachments) {
            if (annotationAttachment.annotationName.getValue().equals(DEPRECATION_ANNOTATION)) {
                return true;
            }
        }
        return false;
    }

    @Override
    public void visit(BLangResource resourceNode) {
    }

    @Override
    public void visit(BLangConstant constant) {
        BType staticType;
        if (constant.typeNode != null) {
            staticType = symResolver.resolveTypeNode(constant.typeNode, env);
            if (staticType == symTable.noType) {
                constant.symbol = getConstantSymbol(constant);
                // This is to prevent concurrent modification exception.
                if (!this.unresolvedTypes.contains(constant)) {
                    this.unresolvedTypes.add(constant);
                }
                return;
            }
        } else {
            staticType = symTable.semanticError;
        }
        BConstantSymbol constantSymbol = getConstantSymbol(constant);
        constant.symbol = constantSymbol;

        NodeKind nodeKind = constant.expr.getKind();
        if (nodeKind == NodeKind.LITERAL || nodeKind == NodeKind.NUMERIC_LITERAL) {
            if (constant.typeNode != null) {
                if (types.isValidLiteral((BLangLiteral) constant.expr, staticType)) {
                    // A literal type constant is defined with correct type.
                    // Update the type of the finiteType node to the static type.
                    // This is done to make the type inferring work.
                    // eg: const decimal d = 5.0;
                    BLangFiniteTypeNode finiteType = (BLangFiniteTypeNode) constant.associatedTypeDefinition.typeNode;
                    BLangExpression valueSpaceExpr = finiteType.valueSpace.iterator().next();
                    valueSpaceExpr.setBType(staticType);
                    defineNode(constant.associatedTypeDefinition, env);

                    constantSymbol.type = constant.associatedTypeDefinition.symbol.type;
                    constantSymbol.literalType = staticType;
                } else {
                    // A literal type constant is defined with some incorrect type. Set the original
                    // types and continue the flow and let it fail at semantic analyzer.
                    defineNode(constant.associatedTypeDefinition, env);
                    constantSymbol.type = staticType;
                    constantSymbol.literalType = constant.expr.getBType();
                }
            } else {
                // A literal type constant is defined without the type.
                // Then the type of the symbol is the finite type.
                defineNode(constant.associatedTypeDefinition, env);
                constantSymbol.type = constant.associatedTypeDefinition.symbol.type;
                constantSymbol.literalType = constant.expr.getBType();
            }
        } else if (constant.typeNode != null) {
            constantSymbol.type = constantSymbol.literalType = staticType;
        }

        constantSymbol.markdownDocumentation = getMarkdownDocAttachment(constant.markdownDocumentationAttachment);
        if (isDeprecated(constant.annAttachments)) {
            constantSymbol.flags |= Flags.DEPRECATED;
        }
        // Add the symbol to the enclosing scope.
        if (!symResolver.checkForUniqueSymbol(constant.name.pos, env, constantSymbol)) {
            return;
        }

        if (constant.symbol.name == Names.IGNORE) {
            // Avoid symbol definition for constants with name '_'
            return;
        }
        // Add the symbol to the enclosing scope.
        env.scope.define(constantSymbol.name, constantSymbol);
    }

    private BConstantSymbol getConstantSymbol(BLangConstant constant) {
        // Create a new constant symbol.
        Name name = names.fromIdNode(constant.name);
        PackageID pkgID = env.enclPkg.symbol.pkgID;
        return new BConstantSymbol(Flags.asMask(constant.flagSet), name, names.originalNameFromIdNode(constant.name),
                                   pkgID, symTable.semanticError, symTable.noType, env.scope.owner,
                                   constant.name.pos, getOrigin(name));
    }

    @Override
    public void visit(BLangSimpleVariable varNode) {
        // assign the type to var type node
        if (varNode.getBType() == null) {
            if (varNode.typeNode != null) {
                varNode.setBType(symResolver.resolveTypeNode(varNode.typeNode, env));
            } else {
                varNode.setBType(symTable.noType);
            }
        }

        Name varName = names.fromIdNode(varNode.name);
        Name varOrigName = names.originalNameFromIdNode(varNode.name);
        if (varName == Names.EMPTY || varName == Names.IGNORE) {
            // This is a variable created for a return type
            // e.g. function foo() (int);
            return;
        }

        BVarSymbol varSymbol = defineVarSymbol(varNode.name.pos, varNode.flagSet, varNode.getBType(), varName,
                                               varOrigName, env, varNode.internal);
        if (isDeprecated(varNode.annAttachments)) {
            varSymbol.flags |= Flags.DEPRECATED;
        }

        // Skip setting the state if there's a diagnostic already (e.g., redeclared symbol)
        if (varSymbol.type == symTable.semanticError && varSymbol.state == DiagnosticState.VALID) {
            varSymbol.state = DiagnosticState.UNKNOWN_TYPE;
        }

        varSymbol.markdownDocumentation = getMarkdownDocAttachment(varNode.markdownDocumentationAttachment);
        varNode.symbol = varSymbol;
        if (varNode.symbol.type.tsymbol != null && Symbols.isFlagOn(varNode.symbol.type.tsymbol.flags, Flags.CLIENT)) {
            varSymbol.tag = SymTag.ENDPOINT;
        }

        if (varSymbol.type.tag == TypeTags.FUTURE && ((BFutureType) varSymbol.type).workerDerivative) {
            Iterator<BLangLambdaFunction> lambdaFunctions = env.enclPkg.lambdaFunctions.iterator();
            while (lambdaFunctions.hasNext()) {
                BLangLambdaFunction lambdaFunction = lambdaFunctions.next();
                // let's inject future symbol to all the lambdas
                // last lambda needs to be skipped to avoid self reference
                // lambda's form others functions also need to be skiped
                BLangInvokableNode enclInvokable = lambdaFunction.capturedClosureEnv.enclInvokable;
                if (lambdaFunctions.hasNext() && enclInvokable != null && varSymbol.owner == enclInvokable.symbol) {
                    lambdaFunction.capturedClosureEnv.scope.define(varSymbol.name, varSymbol);
                }
            }
        }

        if (varSymbol.type.tag == TypeTags.INVOKABLE) {
            BInvokableSymbol symbol = (BInvokableSymbol) varSymbol;
            BTypeSymbol typeSymbol = symbol.type.tsymbol.kind == SymbolKind.TYPE_DEF ?
                    symbol.type.tsymbol.type.tsymbol : symbol.type.tsymbol;
            BInvokableTypeSymbol tsymbol = (BInvokableTypeSymbol) typeSymbol;
            symbol.params = tsymbol.params == null ? null : new ArrayList<>(tsymbol.params);
            symbol.restParam = tsymbol.restParam;
            symbol.retType = tsymbol.returnType;
        }

        if ((env.scope.owner.tag & SymTag.RECORD) != SymTag.RECORD && !varNode.flagSet.contains(Flag.NEVER_ALLOWED) &&
                types.isNeverTypeOrStructureTypeWithARequiredNeverMember(varSymbol.type)) {
            // check if the variable is defined as a 'never' type or equivalent to 'never'
            // (except inside a record type or iterative use (followed by in) in typed binding pattern)
            // if so, log an error
            if (varNode.flagSet.contains(Flag.REQUIRED_PARAM) || varNode.flagSet.contains(Flag.DEFAULTABLE_PARAM)) {
                dlog.error(varNode.pos, DiagnosticErrorCode.NEVER_TYPE_NOT_ALLOWED_FOR_REQUIRED_DEFAULTABLE_PARAMS);
            } else {
                if ((env.scope.owner.tag & SymTag.OBJECT) == SymTag.OBJECT) {
                    dlog.error(varNode.pos, DiagnosticErrorCode.NEVER_TYPED_OBJECT_FIELD_NOT_ALLOWED);
                } else {
                    dlog.error(varNode.pos, DiagnosticErrorCode.NEVER_TYPED_VAR_DEF_NOT_ALLOWED);
                }
            }
        }
    }

    @Override
    public void visit(BLangTupleVariable varNode) {
        if (varNode.isDeclaredWithVar) {
            varNode.symbol =
                    defineVarSymbol(varNode.pos, varNode.flagSet, symTable.noType,
                                    names.fromString(anonymousModelHelper.getNextTupleVarKey(env.enclPkg.packageID)),
                                    env, true);
            // Symbol enter with type other
            List<BLangVariable> memberVariables = new ArrayList<>(varNode.memberVariables);
            if (varNode.restVariable != null) {
                memberVariables.add(varNode.restVariable);
            }
            for (int i = 0; i < memberVariables.size(); i++) {
                BLangVariable memberVar = memberVariables.get(i);
                memberVar.isDeclaredWithVar = true;
                defineNode(memberVar, env);
            }
            return;
        }
        if (varNode.getBType() == null) {
            varNode.setBType(symResolver.resolveTypeNode(varNode.typeNode, env));
        }
        // To support variable forward referencing we need to symbol enter each tuple member with type at SymbolEnter.
        if (!(checkTypeAndVarCountConsistency(varNode, env))) {
            varNode.setBType(symTable.semanticError);
            return;
        }
    }

    boolean checkTypeAndVarCountConsistency(BLangTupleVariable var, SymbolEnv env) {
        if (var.symbol == null) {
            Name varName = names.fromString(anonymousModelHelper.getNextTupleVarKey(env.enclPkg.packageID));
            var.symbol = defineVarSymbol(var.pos, var.flagSet, var.getBType(), varName, env, true);
        }
        
        return checkTypeAndVarCountConsistency(var, null, env);
    }

    boolean checkTypeAndVarCountConsistency(BLangTupleVariable varNode, BTupleType tupleTypeNode,
                                                    SymbolEnv env) {
        if (tupleTypeNode == null) {
        /*
          This switch block will resolve the tuple type of the tuple variable.
          For example consider the following - [int, string]|[boolean, float] [a, b] = foo();
          Since the varNode type is a union, the types of 'a' and 'b' will be resolved as follows:
          Type of 'a' will be (int | boolean) while the type of 'b' will be (string | float).
          Consider anydata (a, b) = foo();
          Here, the type of 'a'and type of 'b' will be both anydata.
         */
            switch (varNode.getBType().tag) {
                case TypeTags.UNION:
                    Set<BType> unionType = types.expandAndGetMemberTypesRecursive(varNode.getBType());
                    List<BType> possibleTypes = new ArrayList<>();
                    for (BType type : unionType) {
                        if (!(TypeTags.TUPLE == type.tag &&
                                checkMemVarCountMatchWithMemTypeCount(varNode, (BTupleType) type)) &&
                        TypeTags.ANY != type.tag && TypeTags.ANYDATA != type.tag &&
                                (TypeTags.ARRAY != type.tag || ((BArrayType) type).state == BArrayState.OPEN)) {
                            continue;
                        }
                        possibleTypes.add(type);
                    }
                    if (possibleTypes.isEmpty()) {
                        // handle var count mismatch in foreach declared with `var`
                        if (varNode.isDeclaredWithVar) {
                            dlog.error(varNode.pos, DiagnosticErrorCode.INVALID_LIST_BINDING_PATTERN);
                            return false;
                        }
                        dlog.error(varNode.pos, DiagnosticErrorCode.INVALID_LIST_BINDING_PATTERN_DECL,
                                   varNode.getBType());
                        return false;
                    }

                    if (possibleTypes.size() > 1) {
                        List<BType> memberTupleTypes = new ArrayList<>();
                        for (int i = 0; i < varNode.memberVariables.size(); i++) {
                            LinkedHashSet<BType> memberTypes = new LinkedHashSet<>();
                            for (BType possibleType : possibleTypes) {
                                if (possibleType.tag == TypeTags.TUPLE) {
                                    memberTypes.add(((BTupleType) possibleType).tupleTypes.get(i));
                                } else if (possibleType.tag == TypeTags.ARRAY) {
                                    memberTypes.add(((BArrayType) possibleType).eType);
                                } else {
                                    memberTupleTypes.add(varNode.getBType());
                                }
                            }

                            if (memberTypes.size() > 1) {
                                memberTupleTypes.add(BUnionType.create(null, memberTypes));
                            } else {
                                memberTupleTypes.addAll(memberTypes);
                            }
                        }
                        tupleTypeNode = new BTupleType(memberTupleTypes);
                        tupleTypeNode.restType = getPossibleRestTypeForUnion(varNode, possibleTypes);
                        break;
                    }

                    if (possibleTypes.get(0).tag == TypeTags.TUPLE) {
                        tupleTypeNode = (BTupleType) possibleTypes.get(0);
                        tupleTypeNode.restType = getPossibleRestTypeForUnion(varNode, possibleTypes);
                        break;
                    }

                    List<BType> memberTypes = new ArrayList<>();
                    for (int i = 0; i < varNode.memberVariables.size(); i++) {
                        memberTypes.add(possibleTypes.get(0));
                    }
                    tupleTypeNode = new BTupleType(memberTypes);
                    tupleTypeNode.restType = getPossibleRestTypeForUnion(varNode, possibleTypes);
                    break;
                case TypeTags.ANY:
                case TypeTags.ANYDATA:
                    List<BType> memberTupleTypes = new ArrayList<>();
                    for (int i = 0; i < varNode.memberVariables.size(); i++) {
                        memberTupleTypes.add(varNode.getBType());
                    }
                    tupleTypeNode = new BTupleType(memberTupleTypes);
                    if (varNode.restVariable != null) {
                        tupleTypeNode.restType = varNode.getBType();
                    }
                    break;
                case TypeTags.TUPLE:
                    tupleTypeNode = (BTupleType) varNode.getBType();
                    break;
                case TypeTags.ARRAY:
                    List<BType> tupleTypes = new ArrayList<>();
                    BArrayType arrayType = (BArrayType) varNode.getBType();
                    for (int i = 0; i < arrayType.size; i++) {
                        tupleTypes.add(arrayType.eType);
                    }
                    tupleTypeNode = new BTupleType(tupleTypes);
                    break;
                default:
                    dlog.error(varNode.pos, DiagnosticErrorCode.INVALID_LIST_BINDING_PATTERN_DECL, varNode.getBType());
                    return false;
            }
        }

        if (!checkMemVarCountMatchWithMemTypeCount(varNode, tupleTypeNode)) {
            dlog.error(varNode.pos, DiagnosticErrorCode.INVALID_LIST_BINDING_PATTERN);
            return false;
        }

        int ignoredCount = 0;
        int i = 0;
        BType type;
        for (BLangVariable var : varNode.memberVariables) {
            type = tupleTypeNode.tupleTypes.get(i);
            i++;
            if (var.getKind() == NodeKind.VARIABLE) {
                // '_' is allowed in tuple variables. Not allowed if all variables are named as '_'
                BLangSimpleVariable simpleVar = (BLangSimpleVariable) var;
                Name varName = names.fromIdNode(simpleVar.name);
                if (varName == Names.IGNORE) {
                    ignoredCount++;
                    simpleVar.setBType(symTable.anyType);
                    if (!types.isAssignable(type, symTable.anyType)) {
                        dlog.error(varNode.pos, DiagnosticErrorCode.WILD_CARD_BINDING_PATTERN_ONLY_SUPPORTS_TYPE_ANY);
                    }
                    continue;
                }
            }
            defineMemberNode(var, env, type);
        }

        if (varNode.restVariable != null) {
            int tupleNodeMemCount = tupleTypeNode.tupleTypes.size();
            int varNodeMemCount = varNode.memberVariables.size();
            BType restType = tupleTypeNode.restType;
            List<BType> memberTypes = new ArrayList<>();
            if (varNodeMemCount < tupleNodeMemCount) {
                for (int j = varNodeMemCount; j < tupleNodeMemCount; j++) {
                    memberTypes.add(tupleTypeNode.tupleTypes.get(j));
                }
            }
            if (!memberTypes.isEmpty()) {
                BTupleType restTupleType = new BTupleType(memberTypes);
                restTupleType.restType = restType;
                type = restTupleType;
            } else {
                type = restType != null ? new BArrayType(restType) : null;
            }
            defineMemberNode(varNode.restVariable, env, type);
        }

        if (!varNode.memberVariables.isEmpty() && ignoredCount == varNode.memberVariables.size()
                && varNode.restVariable == null) {
            dlog.error(varNode.pos, DiagnosticErrorCode.NO_NEW_VARIABLES_VAR_ASSIGNMENT);
            return false;
        }
        return true;
    }

    private BType getPossibleRestTypeForUnion(BLangTupleVariable varNode, List<BType> possibleTypes) {
        if (varNode.restVariable == null) {
            return null;
        }
        LinkedHashSet<BType> memberRestTypes = new LinkedHashSet<>();
        for (BType possibleType : possibleTypes) {
            if (possibleType.tag == TypeTags.TUPLE) {
                BTupleType tupleType = (BTupleType) possibleType;
                for (int j = varNode.memberVariables.size(); j < tupleType.tupleTypes.size();
                     j++) {
                    memberRestTypes.add(tupleType.tupleTypes.get(j));
                }
                if (tupleType.restType != null) {
                    memberRestTypes.add(tupleType.restType);
                }
            } else if (possibleType.tag == TypeTags.ARRAY) {
                memberRestTypes.add(((BArrayType) possibleType).eType);
            } else {
                memberRestTypes.add(possibleType);
            }
        }
        if (!memberRestTypes.isEmpty()) {
            return memberRestTypes.size() > 1 ? BUnionType.create(null, memberRestTypes) :
                    memberRestTypes.iterator().next();
        } else {
            return varNode.getBType();
        }
    }

    private boolean checkMemVarCountMatchWithMemTypeCount(BLangTupleVariable varNode, BTupleType tupleTypeNode) {
        int memberVarsSize = varNode.memberVariables.size();
        BLangVariable restVariable = varNode.restVariable;
        int tupleTypesSize = tupleTypeNode.tupleTypes.size();
        if (memberVarsSize > tupleTypesSize) {
            return false;
        }
        return restVariable != null ||
                (tupleTypesSize == memberVarsSize && tupleTypeNode.restType == null);
    }

    @Override
    public void visit(BLangRecordVariable recordVar) {
        if (recordVar.isDeclaredWithVar) {
            recordVar.symbol =
                    defineVarSymbol(recordVar.pos, recordVar.flagSet, symTable.noType,
                                    names.fromString(anonymousModelHelper.getNextRecordVarKey(env.enclPkg.packageID)),
                                    env, true);
            // Symbol enter each member with type other.
            for (BLangRecordVariable.BLangRecordVariableKeyValue variable : recordVar.variableList) {
                BLangVariable value = variable.getValue();
                value.isDeclaredWithVar = true;
                defineNode(value, env);
            }

            BLangSimpleVariable restParam = (BLangSimpleVariable) recordVar.restParam;
            if (restParam != null) {
                restParam.isDeclaredWithVar = true;
                defineNode(restParam, env);
            }
            return;
        }

        if (recordVar.getBType() == null) {
            recordVar.setBType(symResolver.resolveTypeNode(recordVar.typeNode, env));
        }
        // To support variable forward referencing we need to symbol enter each record member with type at SymbolEnter.
        if (!(symbolEnterAndValidateRecordVariable(recordVar, env))) {
            recordVar.setBType(symTable.semanticError);
            return;
        }
    }

    boolean symbolEnterAndValidateRecordVariable(BLangRecordVariable var, SymbolEnv env) {
        if (var.symbol == null) {
            Name varName = names.fromString(anonymousModelHelper.getNextRecordVarKey(env.enclPkg.packageID));
            var.symbol = defineVarSymbol(var.pos, var.flagSet, var.getBType(), varName, env, true);
        }

        return validateRecordVariable(var, env);
    }

    boolean validateRecordVariable(BLangRecordVariable recordVar, SymbolEnv env) {
        BType recordType = types.getConstraintFromReferenceType(recordVar.getBType());
        BRecordType recordVarType;
        /*
          This switch block will resolve the record type of the record variable.
          For example consider the following -
          type Foo record {int a, boolean b};
          type Bar record {string a, float b};
          Foo|Bar {a, b} = foo();
          Since the varNode type is a union, the types of 'a' and 'b' will be resolved as follows:
          Type of 'a' will be a union of the types of field 'a' in both Foo and Bar.
          i.e. type of 'a' is (int | string) and type of 'b' is (boolean | float).
          Consider anydata {a, b} = foo();
          Here, the type of 'a'and type of 'b' will be both anydata.
         */
        switch (recordType.tag) {
            case TypeTags.UNION:
                BUnionType unionType = (BUnionType) recordType;
                Set<BType> bTypes = types.expandAndGetMemberTypesRecursive(unionType);
                List<BType> possibleTypes = bTypes.stream()
                        .filter(rec -> doesRecordContainKeys(rec, recordVar.variableList, recordVar.restParam != null))
                        .collect(Collectors.toList());

                if (possibleTypes.isEmpty()) {
                    dlog.error(recordVar.pos, DiagnosticErrorCode.INVALID_RECORD_BINDING_PATTERN, recordType);
                    return false;
                }

                if (possibleTypes.size() > 1) {
                    recordVarType = populatePossibleFields(recordVar, possibleTypes, env);
                    break;
                }

                if (possibleTypes.get(0).tag == TypeTags.RECORD) {
                    recordVarType = (BRecordType) possibleTypes.get(0);
                    break;
                }

                if (possibleTypes.get(0).tag == TypeTags.MAP) {
                    recordVarType = createSameTypedFieldsRecordType(recordVar,
                            ((BMapType) possibleTypes.get(0)).constraint, env);
                    break;
                }

                recordVarType = createSameTypedFieldsRecordType(recordVar, possibleTypes.get(0), env);
                break;
            case TypeTags.RECORD:
                recordVarType = (BRecordType) recordType;
                break;
            case TypeTags.MAP:
                recordVarType = createSameTypedFieldsRecordType(recordVar,
                                                                ((BMapType) recordType).constraint, env);
                break;
            default:
                dlog.error(recordVar.pos, DiagnosticErrorCode.INVALID_RECORD_BINDING_PATTERN, recordType);
                return false;
        }

        return defineVariableList(recordVar, recordVarType, env);
    }

    private BRecordType populatePossibleFields(BLangRecordVariable recordVar, List<BType> possibleTypes,
                                               SymbolEnv env) {
        BRecordTypeSymbol recordSymbol = Symbols.createRecordSymbol(Flags.ANONYMOUS,
                names.fromString(ANONYMOUS_RECORD_NAME),
                env.enclPkg.symbol.pkgID, null,
                env.scope.owner, recordVar.pos, SOURCE);
        BRecordType recordVarType = (BRecordType) symTable.recordType;

        List<String> mappedFields = recordVar.variableList.stream().map(varKeyValue -> varKeyValue.getKey().value)
                .collect(Collectors.toList());
        LinkedHashMap<String, BField> fields = populateAndGetPossibleFieldsForRecVar(recordVar.pos, possibleTypes,
                mappedFields, recordSymbol, env);

        if (recordVar.restParam != null) {
            recordVarType.restFieldType = createRestFieldFromPossibleTypes(recordVar.pos, env, possibleTypes,
                    fields, recordSymbol);
        }
        recordVarType.tsymbol = recordSymbol;
        recordVarType.fields = fields;
        recordSymbol.type = recordVarType;
        return recordVarType;
    }

    private BType createRestFieldFromPossibleTypes(Location pos, SymbolEnv env, List<BType> possibleTypes,
                                                   LinkedHashMap<String, BField> boundedFields, BSymbol recordSymbol) {
        LinkedHashSet<BType> restFieldMemberTypes = new LinkedHashSet<>();
        List<LinkedHashMap<String, BField>> possibleRecordFieldMapList = new ArrayList<>();

        for (BType possibleType : possibleTypes) {
            if (possibleType.tag == TypeTags.RECORD) {
                BRecordType recordType = (BRecordType) possibleType;
                possibleRecordFieldMapList.add(recordType.fields);
                restFieldMemberTypes.add(recordType.restFieldType);
            } else if (possibleType.tag == TypeTags.MAP) {
                restFieldMemberTypes.add(((BMapType) possibleType).constraint);
            } else {
                restFieldMemberTypes.add(possibleType);
            }
        }

        BType restFieldType = restFieldMemberTypes.size() > 1 ?
                BUnionType.create(null, restFieldMemberTypes) :
                restFieldMemberTypes.iterator().next();

        if (!possibleRecordFieldMapList.isEmpty()) {
            List<String> intersectionFields = getIntersectionFields(possibleRecordFieldMapList);
            LinkedHashMap<String, BField> unmappedMembers = populateAndGetPossibleFieldsForRecVar(pos,
                    possibleTypes, intersectionFields, recordSymbol, env);

            LinkedHashMap<String, BField> optionalFields = new LinkedHashMap<>() {{
                possibleRecordFieldMapList.forEach(map -> putAll(map));
            }};

            intersectionFields.forEach(optionalFields::remove);
            boundedFields.keySet().forEach(unmappedMembers::remove);

            for (BField field : optionalFields.values()) {
                field.symbol.flags = setSymbolAsOptional(field.symbol.flags);
            }
            unmappedMembers.putAll(optionalFields);

            BRecordType restRecord = new BRecordType(null);
            restRecord.fields = unmappedMembers;
            restRecord.restFieldType = restFieldType;
            restFieldType = restRecord;
        }

        return restFieldType;
    }

    private List<String> getIntersectionFields(List<LinkedHashMap<String, BField>> fieldList) {
        LinkedHashMap<String, BField> intersectionMap = fieldList.get(0);
        HashSet<String> intersectionSet = new HashSet<>(intersectionMap.keySet());

        for (int i = 1; i < fieldList.size(); i++) {
            LinkedHashMap<String, BField> map = fieldList.get(i);
            HashSet<String> set = new HashSet<>(map.keySet());
            intersectionSet.retainAll(set);
        }

        return new ArrayList<>(intersectionSet);
    }

    /**
     * This method will resolve field types based on a list of possible types.
     * When a record variable has multiple possible assignable types, each field will be a union of the relevant
     * possible types field type.
     *
     * @param pos line number information of the source file
     * @param possibleTypes list of possible types
     * @param fieldNames fields types to be resolved
     * @param recordSymbol symbol of the record type to be used in creating fields
     * @param env environment to define the symbol
     * @return the list of fields
     */
    private LinkedHashMap<String, BField> populateAndGetPossibleFieldsForRecVar(Location pos, List<BType> possibleTypes,
                                                                                List<String> fieldNames,
                                                                                BSymbol recordSymbol, SymbolEnv env) {
        LinkedHashMap<String, BField> fields = new LinkedHashMap<>();
        for (String fieldName : fieldNames) {
            LinkedHashSet<BType> memberTypes = new LinkedHashSet<>();
            for (BType possibleType : possibleTypes) {
                if (possibleType.tag == TypeTags.RECORD) {
                    BRecordType possibleRecordType = (BRecordType) possibleType;

                    if (possibleRecordType.fields.containsKey(fieldName)) {
                        BField field = possibleRecordType.fields.get(fieldName);
                        if (Symbols.isOptional(field.symbol)) {
                            memberTypes.add(symTable.nilType);
                        }
                        memberTypes.add(field.type);
                    } else {
                        memberTypes.add(possibleRecordType.restFieldType);
                        memberTypes.add(symTable.nilType);
                    }

                    continue;
                }

                if (possibleType.tag == TypeTags.MAP) {
                    BMapType possibleMapType = (BMapType) possibleType;
                    memberTypes.add(possibleMapType.constraint);
                    continue;
                }
                memberTypes.add(possibleType); // possible type is any or anydata}
            }

            BType fieldType = memberTypes.size() > 1 ?
                    BUnionType.create(null, memberTypes) : memberTypes.iterator().next();
            BField field = new BField(names.fromString(fieldName), pos,
                    new BVarSymbol(0, names.fromString(fieldName), env.enclPkg.symbol.pkgID,
                            fieldType, recordSymbol, pos, SOURCE));
            fields.put(field.name.value, field);
        }
        return fields;
    }

    private BRecordType createSameTypedFieldsRecordType(BLangRecordVariable recordVar, BType fieldTypes,
                                                        SymbolEnv env) {
        BType fieldType;
        if (fieldTypes.isNullable()) {
            fieldType = fieldTypes;
        } else {
            fieldType = BUnionType.create(null, fieldTypes, symTable.nilType);
        }

        BRecordTypeSymbol recordSymbol = Symbols.createRecordSymbol(Flags.ANONYMOUS,
                names.fromString(ANONYMOUS_RECORD_NAME),
                env.enclPkg.symbol.pkgID, null, env.scope.owner,
                recordVar.pos, SOURCE);
        //TODO check below field position
        LinkedHashMap<String, BField> fields = new LinkedHashMap<>();
        for (BLangRecordVariable.BLangRecordVariableKeyValue bLangRecordVariableKeyValue : recordVar.variableList) {
            Name fieldName = names.fromIdNode(bLangRecordVariableKeyValue.key);
            BField bField = new BField(fieldName, recordVar.pos,
                    new BVarSymbol(0, fieldName, names.originalNameFromIdNode(bLangRecordVariableKeyValue.key),
                                   env.enclPkg.symbol.pkgID, fieldType, recordSymbol, recordVar.pos, SOURCE));
            fields.put(fieldName.getValue(), bField);
        }

        BRecordType recordVarType = (BRecordType) symTable.recordType;
        recordVarType.fields = fields;
        recordSymbol.type = recordVarType;
        recordVarType.tsymbol = recordSymbol;

        // Since this is for record variables, we consider its record type as an open record type.
        recordVarType.sealed = false;
        recordVarType.restFieldType = fieldTypes; // TODO: 7/26/19 Check if this should be `fieldType`

        return recordVarType;
    }

    private boolean defineVariableList(BLangRecordVariable recordVar, BRecordType recordVarType, SymbolEnv env) {
        LinkedHashMap<String, BField> recordVarTypeFields = recordVarType.fields;

        boolean validRecord = true;
        int ignoredCount = 0;
        for (BLangRecordVariable.BLangRecordVariableKeyValue variable : recordVar.variableList) {
            // Infer the type of each variable in recordVariable from the given record type
            // so that symbol enter is done recursively
            if (names.fromIdNode(variable.getKey()) == Names.IGNORE) {
                dlog.error(recordVar.pos, DiagnosticErrorCode.UNDERSCORE_NOT_ALLOWED);
                continue;
            }

            BLangVariable value = variable.getValue();
            if (value.getKind() == NodeKind.VARIABLE) {
                // '_' is allowed in record variables. Not allowed if all variables are named as '_'
                BLangSimpleVariable simpleVar = (BLangSimpleVariable) value;
                Name varName = names.fromIdNode(simpleVar.name);
                if (varName == Names.IGNORE) {
                    ignoredCount++;
                    simpleVar.setBType(symTable.anyType);
                    if (!recordVarTypeFields.containsKey(variable.getKey().getValue())) {
                        continue;
                    }
                    if (!types.isAssignable(recordVarTypeFields.get((variable.getKey().getValue())).type,
                            symTable.anyType)) {
                        dlog.error(variable.valueBindingPattern.pos,
                                DiagnosticErrorCode.WILD_CARD_BINDING_PATTERN_ONLY_SUPPORTS_TYPE_ANY);
                    }
                    continue;
                }
            }

            if (!recordVarTypeFields.containsKey(variable.getKey().getValue())) {
                if (recordVarType.sealed) {
                    validRecord = false;
                    dlog.error(recordVar.pos, DiagnosticErrorCode.INVALID_FIELD_IN_RECORD_BINDING_PATTERN,
                               variable.getKey().getValue(), recordVar.getBType());
                } else {
                    BType restType;
                    if (recordVarType.restFieldType.tag == TypeTags.ANYDATA ||
                            recordVarType.restFieldType.tag == TypeTags.ANY) {
                        restType = recordVarType.restFieldType;
                    } else {
                        restType = BUnionType.create(null, recordVarType.restFieldType, symTable.nilType);
                    }
                    defineMemberNode(value, env, restType);
                }
                continue;
            }
            defineMemberNode(value, env, recordVarTypeFields.get((variable.getKey().getValue())).type);
        }

        if (!recordVar.variableList.isEmpty() && ignoredCount == recordVar.variableList.size()
                && recordVar.restParam == null) {
            dlog.error(recordVar.pos, DiagnosticErrorCode.NO_NEW_VARIABLES_VAR_ASSIGNMENT);
            return false;
        }

        if (recordVar.restParam != null) {
            BType restType = getRestParamType(recordVarType);
            List<String> varList = recordVar.variableList.stream().map(t -> t.getKey().value)
                    .collect(Collectors.toList());
            BRecordType restConstraint = createRecordTypeForRestField(recordVar.restParam.getPosition(), env,
                    recordVarType, varList, restType);
            defineMemberNode(((BLangSimpleVariable) recordVar.restParam), env, restConstraint);
        }

        return validRecord;
    }

    private boolean doesRecordContainKeys(BType varType,
                                          List<BLangRecordVariable.BLangRecordVariableKeyValue> variableList,
                                          boolean hasRestParam) {
        if (varType.tag == TypeTags.MAP || varType.tag == TypeTags.ANY || varType.tag == TypeTags.ANYDATA) {
            return true;
        }
        if (varType.tag != TypeTags.RECORD) {
            return false;
        }
        BRecordType recordVarType = (BRecordType) varType;
        Map<String, BField> recordVarTypeFields = recordVarType.fields;

        for (BLangRecordVariable.BLangRecordVariableKeyValue var : variableList) {
            if (!recordVarTypeFields.containsKey(var.key.value) && recordVarType.sealed) {
                return false;
            }
        }

        if (!hasRestParam) {
            return true;
        }

        return !recordVarType.sealed;
    }

    public BRecordTypeSymbol createAnonRecordSymbol(SymbolEnv env, Location pos) {
        EnumSet<Flag> flags = EnumSet.of(Flag.PUBLIC, Flag.ANONYMOUS);
        BRecordTypeSymbol recordSymbol = Symbols.createRecordSymbol(Flags.asMask(flags), Names.EMPTY,
                env.enclPkg.packageID, null, env.scope.owner, pos, VIRTUAL);
        recordSymbol.name = names.fromString(anonymousModelHelper.getNextAnonymousTypeKey(env.enclPkg.packageID));
        recordSymbol.scope = new Scope(recordSymbol);
        return recordSymbol;
    }

    BType getRestParamType(BRecordType recordType)  {
        BType memberType;
        if (recordType.restFieldType != null) {
            memberType = recordType.restFieldType;
        } else if (hasErrorTypedField(recordType)) {
            memberType = hasOnlyPureTypedFields(recordType) ? symTable.pureType :
                    BUnionType.create(null, symTable.anyType, symTable.errorType);
        } else {
            memberType = hasOnlyAnyDataTypedFields(recordType) ? symTable.anydataType : symTable.anyType;
        }
        if (memberType.tag == TypeTags.RECORD) {
            memberType = getRestParamType((BRecordType) memberType);
        }
        return memberType;
    }

    public BType getRestMatchPatternConstraintType(BRecordType recordType,
                                           Map<String, BField> remainingFields,
                                           BType restVarSymbolMapType) {
        LinkedHashSet<BType> constraintTypes = new LinkedHashSet<>();
        for (BField field : remainingFields.values()) {
            constraintTypes.add(field.type);
        }

        if (!recordType.sealed) {
            BType restFieldType = recordType.restFieldType;
            if (!this.types.isNeverTypeOrStructureTypeWithARequiredNeverMember(restFieldType)) {
                constraintTypes.add(restFieldType);
            }
        }

        BType restConstraintType;
        if (constraintTypes.isEmpty()) {
            restConstraintType = symTable.neverType;
        } else if (constraintTypes.size() == 1) {
            restConstraintType = constraintTypes.iterator().next();
        } else {
            restConstraintType = BUnionType.create(null, constraintTypes);
        }
        return this.types.mergeTypes(restVarSymbolMapType, restConstraintType);
    }

    BRecordType createRecordTypeForRestField(Location pos, SymbolEnv env, BRecordType recordType,
                                       List<String> variableList,
                                       BType restConstraint) {
        BRecordTypeSymbol recordSymbol = createAnonRecordSymbol(env, pos);
        BRecordType recordVarType = new BRecordType(recordSymbol);
        LinkedHashMap<String, BField> unMappedFields = new LinkedHashMap<>() {{
            putAll(recordType.fields);
            if (recordType.restFieldType.tag == TypeTags.RECORD) {
                putAll(((BRecordType) recordType.restFieldType).fields);
            }
        }};

        setRestRecordFields(pos, env, unMappedFields, variableList, restConstraint, recordVarType);

        BLangRecordTypeNode recordTypeNode = TypeDefBuilderHelper.createRecordTypeNode(recordVarType,
                env.enclPkg.packageID, symTable, pos);
        recordTypeNode.initFunction =
                TypeDefBuilderHelper.createInitFunctionForRecordType(recordTypeNode, env, names, symTable);
        TypeDefBuilderHelper.addTypeDefinition(recordVarType, recordSymbol, recordTypeNode, env);

        return recordVarType;
    }

    void setRestRecordFields(Location pos, SymbolEnv env,
                             LinkedHashMap<String, BField> unMappedFields,
                             List<String> variableList, BType restConstraint,
                             BRecordType targetRestRecType) {
        LinkedHashMap<String, BField> fields = new LinkedHashMap<>();
        LinkedHashMap<String, BField> markAsOptional = new LinkedHashMap<>();

        if (!targetRestRecType.fields.isEmpty()) {
            fields.putAll(targetRestRecType.fields);
            List<String> intersectionFields = getIntersectionFields(Arrays.asList(targetRestRecType.fields,
                    unMappedFields));
            markAsOptional.putAll(unMappedFields);
            markAsOptional.putAll(targetRestRecType.fields);
            intersectionFields.forEach(markAsOptional::remove);
        }

        //adds a never-typed optional field for the mapped bindings
        for (String fieldName : variableList) {
            unMappedFields.remove(fieldName);
            BField newField = new BField(names.fromString(fieldName), pos,
                    new BVarSymbol(Flags.OPTIONAL, names.fromString(fieldName), env.enclPkg.symbol.pkgID,
                            symTable.neverType, targetRestRecType.tsymbol, pos, VIRTUAL));
            fields.put(fieldName, newField);
        }

        for (BField field : unMappedFields.values()) {
            if (fields.containsKey(field.name.value)) {
                BField targetField = fields.get(field.getName().value);
                targetField.type = types.mergeTypes(targetField.type, field.type);
            } else {
                BField newField = new BField(field.name, pos,
                        new BVarSymbol(field.symbol.flags, field.name, env.enclPkg.symbol.pkgID,
                                field.type, targetRestRecType.tsymbol, pos, VIRTUAL));
                fields.put(field.name.value, newField);
                targetRestRecType.tsymbol.scope.define(newField.name, newField.symbol);
            }
        }

        //marks field as optional if the field is not common for all union members
        for (BField optionalField : markAsOptional.values()) {
            optionalField.symbol.flags = setSymbolAsOptional(optionalField.symbol.flags);
        }

        targetRestRecType.fields = fields;
        targetRestRecType.restFieldType = restConstraint;
    }

    private long setSymbolAsOptional(long existingFlags) {
        Set<Flag> unmaskedFlags = Flags.unMask(existingFlags);
        unmaskedFlags.remove(Flag.REQUIRED);
        unmaskedFlags.add(Flag.OPTIONAL);
        return Flags.asMask(unmaskedFlags);
    }

    private boolean hasOnlyAnyDataTypedFields(BRecordType recordType) {
        IsAnydataUniqueVisitor isAnydataUniqueVisitor = new IsAnydataUniqueVisitor();
        return isAnydataUniqueVisitor.visit(recordType);
    }

    private boolean hasOnlyPureTypedFields(BRecordType recordType) {
        IsPureTypeUniqueVisitor isPureTypeUniqueVisitor = new IsPureTypeUniqueVisitor();
        for (BField field : recordType.fields.values()) {
            BType fieldType = field.type;
            if (!isPureTypeUniqueVisitor.visit(fieldType)) {
                return false;
            }
            isPureTypeUniqueVisitor.reset();
        }
        return recordType.sealed || isPureTypeUniqueVisitor.visit(recordType);
    }

    private boolean hasErrorTypedField(BRecordType recordType) {
        for (BField field : recordType.fields.values()) {
            BType type = field.type;
            if (hasErrorType(type)) {
                return true;
            }
        }
        return hasErrorType(recordType.restFieldType);
    }

    private boolean hasErrorType(BType type) {
        if (type.tag != TypeTags.UNION) {
            return type.tag == TypeTags.ERROR;
        }

        return ((BUnionType) type).getMemberTypes().stream().anyMatch(this::hasErrorType);
    }

    @Override
    public void visit(BLangErrorVariable errorVar) {
        if (errorVar.isDeclaredWithVar) {
            errorVar.symbol =
                    defineVarSymbol(errorVar.pos, errorVar.flagSet, symTable.noType,
                                    names.fromString(anonymousModelHelper.getNextErrorVarKey(env.enclPkg.packageID)),
                                    env, true);

            // Symbol enter each member with type other.
            BLangSimpleVariable errorMsg = errorVar.message;
            if (errorMsg != null) {
                errorMsg.isDeclaredWithVar = true;
                defineNode(errorMsg, env);
            }

            BLangVariable cause = errorVar.cause;
            if (cause != null) {
                cause.isDeclaredWithVar = true;
                defineNode(cause, env);
            }

            for (BLangErrorVariable.BLangErrorDetailEntry detailEntry: errorVar.detail) {
                BLangVariable value = detailEntry.getValue();
                value.isDeclaredWithVar = true;
                defineNode(value, env);
            }

            BLangSimpleVariable restDetail = errorVar.restDetail;
            if (restDetail != null) {
                restDetail.isDeclaredWithVar = true;
                defineNode(restDetail, env);
            }

            return;
        }

        if (errorVar.getBType() == null) {
            errorVar.setBType(symResolver.resolveTypeNode(errorVar.typeNode, env));
        }
        // To support variable forward referencing we need to symbol enter each variable inside error variable
        // with type at SymbolEnter.
        if (!symbolEnterAndValidateErrorVariable(errorVar, env)) {
            errorVar.setBType(symTable.semanticError);
            return;
        }
    }

    boolean symbolEnterAndValidateErrorVariable(BLangErrorVariable var, SymbolEnv env) {
        if (var.symbol == null) {
            Name varName = names.fromString(anonymousModelHelper.getNextErrorVarKey(env.enclPkg.packageID));
            var.symbol = defineVarSymbol(var.pos, var.flagSet, var.getBType(), varName, env, true);
        }

        return validateErrorVariable(var, env);
    }

    boolean validateErrorVariable(BLangErrorVariable errorVariable, SymbolEnv env) {
        BType varType = types.getConstraintFromReferenceType(errorVariable.getBType());
        BErrorType errorType;
        switch (varType.tag) {
            case TypeTags.UNION:
                BUnionType unionType = ((BUnionType) varType);
                List<BErrorType> possibleTypes = unionType.getMemberTypes().stream()
                        .filter(type -> TypeTags.ERROR == type.tag)
                        .map(BErrorType.class::cast)
                        .collect(Collectors.toList());

                if (possibleTypes.isEmpty()) {
                    dlog.error(errorVariable.pos, DiagnosticErrorCode.INVALID_ERROR_BINDING_PATTERN, varType);
                    return false;
                }

                if (possibleTypes.size() > 1) {
                    LinkedHashSet<BType> detailType = new LinkedHashSet<>();
                    for (BErrorType possibleErrType : possibleTypes) {
                        detailType.add(possibleErrType.detailType);
                    }
                    BType errorDetailType = detailType.size() > 1
                            ? BUnionType.create(null, detailType)
                            : detailType.iterator().next();
                    errorType = new BErrorType(null, errorDetailType);
                } else {
                    errorType = possibleTypes.get(0);
                }
                break;
            case TypeTags.ERROR:
                errorType = (BErrorType) varType;
                break;
            default:
                dlog.error(errorVariable.pos, DiagnosticErrorCode.INVALID_ERROR_BINDING_PATTERN,
                        varType);
                return false;
        }
        errorVariable.setBType(errorType);

        if (!errorVariable.isInMatchStmt) {
            BLangSimpleVariable errorMsg = errorVariable.message;
            if (errorMsg != null) {
                defineMemberNode(errorVariable.message, env, symTable.stringType);
            }

            BLangVariable cause = errorVariable.cause;
            if (cause != null) {
                defineMemberNode(errorVariable.cause, env, symTable.errorOrNilType);
            }
        }

        if (errorVariable.detail == null || (errorVariable.detail.isEmpty()
                && !isRestDetailBindingAvailable(errorVariable))) {
            return validateErrorMessageMatchPatternSyntax(errorVariable, env);
        }

        BType detailType = types.getConstraintFromReferenceType(errorType.detailType);
        if (detailType.getKind() == TypeKind.RECORD || detailType.getKind() == TypeKind.MAP) {
            return validateErrorVariable(errorVariable, errorType, env);
        } else if (detailType.getKind() == TypeKind.UNION) {
            BErrorTypeSymbol errorTypeSymbol = new BErrorTypeSymbol(SymTag.ERROR, Flags.PUBLIC, Names.ERROR,
                    env.enclPkg.packageID, symTable.errorType,
                    env.scope.owner, errorVariable.pos, SOURCE);
            // TODO: detail type need to be a union representing all details of members of `errorType`
            errorVariable.setBType(new BErrorType(errorTypeSymbol, symTable.detailType));
            return validateErrorVariable(errorVariable, env);
        }

        if (isRestDetailBindingAvailable(errorVariable)) {
            defineMemberNode(errorVariable.restDetail, env, symTable.detailType);
        }
        return true;
    }

    private boolean validateErrorVariable(BLangErrorVariable errorVariable, BErrorType errorType, SymbolEnv env) {
        BLangSimpleVariable errorMsg = errorVariable.message;
        if (errorMsg != null && errorMsg.symbol == null) {
            defineMemberNode(errorMsg, env, symTable.stringType);
        }

        BRecordType recordType = getDetailAsARecordType(errorType);
        LinkedHashMap<String, BField> detailFields = recordType.fields;
        Set<String> matchedDetailFields = new HashSet<>();
        for (BLangErrorVariable.BLangErrorDetailEntry errorDetailEntry : errorVariable.detail) {
            String entryName = errorDetailEntry.key.getValue();
            matchedDetailFields.add(entryName);
            BField entryField = detailFields.get(entryName);

            BLangVariable boundVar = errorDetailEntry.valueBindingPattern;
            if (entryField != null) {
                if ((entryField.symbol.flags & Flags.OPTIONAL) == Flags.OPTIONAL) {
                    boundVar.setBType(BUnionType.create(null, entryField.type, symTable.nilType));
                } else {
                    boundVar.setBType(entryField.type);
                }
            } else {
                if (recordType.sealed) {
                    dlog.error(errorVariable.pos, DiagnosticErrorCode.INVALID_ERROR_BINDING_PATTERN,
                               errorVariable.getBType());
                    boundVar.setBType(symTable.semanticError);
                    return false;
                } else {
                    boundVar.setBType(BUnionType.create(null, recordType.restFieldType, symTable.nilType));
                }
            }

            boolean isIgnoredVar = boundVar.getKind() == NodeKind.VARIABLE
                    && ((BLangSimpleVariable) boundVar).name.value.equals(Names.IGNORE.value);
            if (!isIgnoredVar) {
                defineMemberNode(boundVar, env, boundVar.getBType());
            }
        }

        if (isRestDetailBindingAvailable(errorVariable)) {
            // Type of rest pattern is a map type where constraint type is,
            // union of keys whose values are not matched in error binding/match pattern.
            BTypeSymbol typeSymbol = createTypeSymbol(SymTag.TYPE, env);
            BType constraint = getRestMapConstraintType(detailFields, matchedDetailFields, recordType);
            BMapType restType = new BMapType(TypeTags.MAP, constraint, typeSymbol);
            typeSymbol.type = restType;
            errorVariable.restDetail.setBType(restType);
            defineMemberNode(errorVariable.restDetail, env, restType);
        }
        return true;
    }

    BRecordType getDetailAsARecordType(BErrorType errorType) {
        BType detailType = types.getConstraintFromReferenceType(errorType.detailType);
        if (detailType.getKind() == TypeKind.RECORD) {
            return (BRecordType) detailType;
        }
        BRecordType detailRecord = new BRecordType(null);
        BMapType detailMap = (BMapType) detailType;
        detailRecord.sealed = false;
        detailRecord.restFieldType = detailMap.constraint;
        return detailRecord;
    }

    private BType getRestMapConstraintType(Map<String, BField> errorDetailFields, Set<String> matchedDetailFields,
                                           BRecordType recordType) {
        BUnionType restUnionType = BUnionType.create(null);
        if (!recordType.sealed) {
            if (recordType.restFieldType.tag == TypeTags.UNION) {
                BUnionType restFieldUnion = (BUnionType) recordType.restFieldType;
                // This is to update type name for users to read easily the cyclic unions
                if (restFieldUnion.isCyclic && errorDetailFields.entrySet().isEmpty()) {
                    restUnionType.isCyclic = true;
                    restUnionType.tsymbol = restFieldUnion.tsymbol;
                }
            } else {
                restUnionType.add(recordType.restFieldType);
            }
        }
        for (Map.Entry<String, BField> entry : errorDetailFields.entrySet()) {
            if (!matchedDetailFields.contains(entry.getKey())) {
                BType type = entry.getValue().getType();
                if (!types.isAssignable(type, restUnionType)) {
                    restUnionType.add(type);
                }
            }
        }

        Set<BType> memberTypes = restUnionType.getMemberTypes();
        if (memberTypes.size() == 1) {
            return memberTypes.iterator().next();
        }

        return restUnionType;
    }

    private boolean validateErrorMessageMatchPatternSyntax(BLangErrorVariable errorVariable, SymbolEnv env) {
        if (errorVariable.isInMatchStmt
                && !errorVariable.reasonVarPrefixAvailable
                && errorVariable.reasonMatchConst == null
                && isReasonSpecified(errorVariable)) {

            BSymbol reasonConst = symResolver.lookupSymbolInMainSpace(env.enclEnv,
                    names.fromString(errorVariable.message.name.value));
            if ((reasonConst.tag & SymTag.CONSTANT) != SymTag.CONSTANT) {
                dlog.error(errorVariable.message.pos, DiagnosticErrorCode.INVALID_ERROR_REASON_BINDING_PATTERN,
                        errorVariable.message.name);
            } else {
                dlog.error(errorVariable.message.pos, DiagnosticErrorCode.UNSUPPORTED_ERROR_REASON_CONST_MATCH);
            }
            return false;
        }
        return true;
    }

    private boolean isReasonSpecified(BLangErrorVariable errorVariable) {
        return !isIgnoredOrEmpty(errorVariable.message);
    }

    boolean isIgnoredOrEmpty(BLangSimpleVariable varNode) {
        return varNode.name.value.equals(Names.IGNORE.value) || varNode.name.value.equals("");
    }

    private boolean isRestDetailBindingAvailable(BLangErrorVariable errorVariable) {
        return errorVariable.restDetail != null &&
                !errorVariable.restDetail.name.value.equals(Names.IGNORE.value);
    }

    private BTypeSymbol createTypeSymbol(int type, SymbolEnv env) {
        return new BTypeSymbol(type, Flags.PUBLIC, Names.EMPTY, env.enclPkg.packageID,
                null, env.scope.owner, symTable.builtinPos, VIRTUAL);
    }

    private void defineMemberNode(BLangVariable memberVar, SymbolEnv env, BType type) {
        memberVar.setBType(type);
        // Module level variables declared with `var` already defined
        if ((env.scope.owner.tag & SymTag.PACKAGE) == SymTag.PACKAGE && memberVar.isDeclaredWithVar) {
            memberVar.symbol.type = type;
            memberVar.isDeclaredWithVar = false;
            // Need to assign resolved type for member variables inside complex variable declared with `var`
            if (memberVar.getKind() == NodeKind.VARIABLE) {
                return;
            }
        }
        defineNode(memberVar, env);
    }

    public void visit(BLangXMLAttribute bLangXMLAttribute) {
        if (!(bLangXMLAttribute.name.getKind() == NodeKind.XML_QNAME)) {
            return;
        }

        BLangXMLQName qname = (BLangXMLQName) bLangXMLAttribute.name;

        // If the attribute is not an in-line namespace declaration, check for duplicate attributes.
        // If no duplicates, then define this attribute symbol.
        if (!bLangXMLAttribute.isNamespaceDeclr) {
            BXMLAttributeSymbol attrSymbol = new BXMLAttributeSymbol(qname.localname.value, qname.namespaceURI,
                                                                     env.enclPkg.symbol.pkgID, env.scope.owner,
                                                                     bLangXMLAttribute.pos, SOURCE);

            if (missingNodesHelper.isMissingNode(qname.localname.value)
                    || (qname.namespaceURI != null && missingNodesHelper.isMissingNode(qname.namespaceURI))) {
                attrSymbol.origin = VIRTUAL;
            }
            if (symResolver.checkForUniqueMemberSymbol(bLangXMLAttribute.pos, env, attrSymbol)) {
                env.scope.define(attrSymbol.name, attrSymbol);
                bLangXMLAttribute.symbol = attrSymbol;
            }
            return;
        }

        List<BLangExpression> exprs = bLangXMLAttribute.value.textFragments;
        String nsURI = null;

        // We reach here if the attribute is an in-line namesapce declaration.
        // Get the namespace URI, only if it is statically defined. Then define the namespace symbol.
        // This namespace URI is later used by the attributes, when they lookup for duplicate attributes.
        // TODO: find a better way to get the statically defined URI.
        NodeKind nodeKind = exprs.get(0).getKind();
        if (exprs.size() == 1 && (nodeKind == NodeKind.LITERAL || nodeKind == NodeKind.NUMERIC_LITERAL)) {
            nsURI = (String) ((BLangLiteral) exprs.get(0)).value;
        }

        String symbolName = qname.localname.value;
        if (symbolName.equals(XMLConstants.XMLNS_ATTRIBUTE)) {
            symbolName = XMLConstants.DEFAULT_NS_PREFIX;
        }

        Name prefix = names.fromString(symbolName);
        BXMLNSSymbol xmlnsSymbol = new BXMLNSSymbol(prefix, nsURI, env.enclPkg.symbol.pkgID, env.scope.owner,
                                                    qname.localname.pos, getOrigin(prefix));

        if (symResolver.checkForUniqueMemberSymbol(bLangXMLAttribute.pos, env, xmlnsSymbol)) {
            env.scope.define(xmlnsSymbol.name, xmlnsSymbol);
            bLangXMLAttribute.symbol = xmlnsSymbol;
        }
    }

    @Override
    public void visit(BLangRecordTypeNode recordTypeNode) {
        SymbolEnv typeDefEnv = SymbolEnv.createTypeEnv(recordTypeNode, recordTypeNode.symbol.scope, env);
        defineRecordTypeNode(recordTypeNode, typeDefEnv);
    }

    private void defineRecordTypeNode(BLangRecordTypeNode recordTypeNode, SymbolEnv env) {
        BRecordType recordType = (BRecordType) recordTypeNode.symbol.type;
        recordTypeNode.setBType(recordType);

        // Define all the fields
        resolveFields(recordType, recordTypeNode, env);

        recordType.sealed = recordTypeNode.sealed;
        if (recordTypeNode.sealed && recordTypeNode.restFieldType != null) {
            dlog.error(recordTypeNode.restFieldType.pos, DiagnosticErrorCode.REST_FIELD_NOT_ALLOWED_IN_CLOSED_RECORDS);
            return;
        }

        List<BType> fieldTypes = new ArrayList<>(recordType.fields.size());
        for (BField field : recordType.fields.values()) {
            BType type = field.type;
            fieldTypes.add(type);
        }

        if (recordTypeNode.restFieldType == null) {
            symResolver.markParameterizedType(recordType, fieldTypes);
            if (recordTypeNode.sealed) {
                recordType.restFieldType = symTable.noType;
                return;
            }
            recordType.restFieldType = symTable.anydataType;
            return;
        }

        recordType.restFieldType = symResolver.resolveTypeNode(recordTypeNode.restFieldType, env);
        fieldTypes.add(recordType.restFieldType);
        symResolver.markParameterizedType(recordType, fieldTypes);
    }

    private Collector<BField, ?, LinkedHashMap<String, BField>> getFieldCollector() {
        BinaryOperator<BField> mergeFunc = (u, v) -> {
            throw new IllegalStateException(String.format("Duplicate key %s", u));
        };
        return Collectors.toMap(field -> field.name.value, Function.identity(), mergeFunc, LinkedHashMap::new);
    }

    // Private methods

    private void populateLangLibInSymTable(BPackageSymbol packageSymbol) {

        PackageID langLib = packageSymbol.pkgID;
        if (langLib.equals(ARRAY)) {
            symTable.langArrayModuleSymbol = packageSymbol;
            return;
        }
        if (langLib.equals(DECIMAL)) {
            symTable.langDecimalModuleSymbol = packageSymbol;
            return;
        }
        if (langLib.equals(ERROR)) {
            symTable.langErrorModuleSymbol = packageSymbol;
            return;
        }
        if (langLib.equals(FLOAT)) {
            symTable.langFloatModuleSymbol = packageSymbol;
            return;
        }
        if (langLib.equals(FUTURE)) {
            symTable.langFutureModuleSymbol = packageSymbol;
            return;
        }
        if (langLib.equals(INT)) {
            symTable.langIntModuleSymbol = packageSymbol;
            symTable.updateIntSubtypeOwners();
            return;
        }
        if (langLib.equals(MAP)) {
            symTable.langMapModuleSymbol = packageSymbol;
            return;
        }
        if (langLib.equals(OBJECT)) {
            symTable.langObjectModuleSymbol = packageSymbol;
            return;
        }
        if (langLib.equals(STREAM)) {
            symTable.langStreamModuleSymbol = packageSymbol;
            return;
        }
        if (langLib.equals(STRING)) {
            symTable.langStringModuleSymbol = packageSymbol;
            symTable.updateStringSubtypeOwners();
            return;
        }
        if (langLib.equals(TABLE)) {
            symTable.langTableModuleSymbol = packageSymbol;
            return;
        }
        if (langLib.equals(TYPEDESC)) {
            symTable.langTypedescModuleSymbol = packageSymbol;
            return;
        }
        if (langLib.equals(VALUE)) {
            symTable.langValueModuleSymbol = packageSymbol;
            return;
        }
        if (langLib.equals(XML)) {
            symTable.langXmlModuleSymbol = packageSymbol;
            symTable.updateXMLSubtypeOwners();
            return;
        }
        if (langLib.equals(BOOLEAN)) {
            symTable.langBooleanModuleSymbol = packageSymbol;
            return;
        }
        if (langLib.equals(QUERY)) {
            symTable.langQueryModuleSymbol = packageSymbol;
            return;
        }
        if (langLib.equals(TRANSACTION)) {
            symTable.langTransactionModuleSymbol = packageSymbol;
            return;
        }
    }

    public boolean isValidAnnotationType(BType type) {
        if (type == symTable.semanticError) {
            return false;
        }

        switch (type.tag) {
            case TypeTags.MAP:
                BType constraintType = ((BMapType) type).constraint;
                return isCloneableTypeTypeSkippingObjectType(constraintType);
            case TypeTags.RECORD:
                BRecordType recordType = (BRecordType) type;
                for (BField field : recordType.fields.values()) {
                    if (!isCloneableTypeTypeSkippingObjectType(field.type)) {
                        return false;
                    }
                }

                BType recordRestType = recordType.restFieldType;
                if (recordRestType == null || recordRestType == symTable.noType) {
                    return true;
                }

                return isCloneableTypeTypeSkippingObjectType(recordRestType);
            case TypeTags.ARRAY:
                BType elementType = types.getConstraintFromReferenceType(((BArrayType) type).eType);
                if ((elementType.tag == TypeTags.MAP) || (elementType.tag == TypeTags.RECORD)) {
                    return isValidAnnotationType(elementType);
                }
                return false;
            case TypeTags.TYPEREFDESC:
                return isValidAnnotationType(((BTypeReferenceType) type).constraint);
        }

        return types.isAssignable(type, symTable.trueType);
    }

    private boolean isCloneableTypeTypeSkippingObjectType(BType type) {
        return isCloneableTypeSkippingObjectTypeHelper(type, new HashSet<>());
    }

    private boolean isCloneableTypeSkippingObjectTypeHelper(BType type, Set<BType> unresolvedTypes) {
        if (type == symTable.semanticError) {
            return false;
        }

        if (!unresolvedTypes.add(type)) {
            return true;
        }

        switch (type.tag) {
            case TypeTags.OBJECT:
            case TypeTags.ANYDATA:
                return true;
            case TypeTags.RECORD:
                BRecordType recordType = (BRecordType) type;
                for (BField field : recordType.fields.values()) {
                    if (!isCloneableTypeSkippingObjectTypeHelper(field.type, unresolvedTypes)) {
                        return false;
                    }
                }
                BType recordRestType = recordType.restFieldType;
                if (recordRestType == null || recordRestType == symTable.noType) {
                    return true;
                }
                return isCloneableTypeSkippingObjectTypeHelper(recordRestType, unresolvedTypes);
            case TypeTags.MAP:
                BType constraintType = ((BMapType) type).constraint;
                return isCloneableTypeSkippingObjectTypeHelper(constraintType, unresolvedTypes);
            case TypeTags.UNION:
                for (BType memberType : ((BUnionType) type).getMemberTypes()) {
                    if (!isCloneableTypeSkippingObjectTypeHelper(memberType, unresolvedTypes)) {
                        return false;
                    }
                }
                return true;
            case TypeTags.TUPLE:
                BTupleType tupleType = (BTupleType) type;
                for (BType tupMemType : tupleType.getTupleTypes()) {
                    if (!isCloneableTypeSkippingObjectTypeHelper(tupMemType, unresolvedTypes)) {
                        return false;
                    }
                }
                BType tupRestType = tupleType.restType;
                if (tupRestType == null) {
                    return true;
                }
                return isCloneableTypeSkippingObjectTypeHelper(tupRestType, unresolvedTypes);
            case TypeTags.TABLE:
                return isCloneableTypeSkippingObjectTypeHelper(((BTableType) type).constraint, unresolvedTypes);
            case TypeTags.ARRAY:
                return isCloneableTypeSkippingObjectTypeHelper(((BArrayType) type).getElementType(),
                        unresolvedTypes);
            case TypeTags.TYPEREFDESC:
                if (!isCloneableTypeSkippingObjectTypeHelper(((BTypeReferenceType) type).constraint, unresolvedTypes)) {
                    return false;
                }
                return true;
        }

        return types.isAssignable(type, symTable.cloneableType);
    }


    /**
     * Visit each compilation unit (.bal file) and add each top-level node
     * in the compilation unit to the package node.
     *
     * @param pkgNode current package node
     */
    private void populatePackageNode(BLangPackage pkgNode) {
        List<BLangCompilationUnit> compUnits = pkgNode.getCompilationUnits();
        compUnits.forEach(compUnit -> populateCompilationUnit(pkgNode, compUnit));
    }

    /**
     * Visit each top-level node and add it to the package node.
     *
     * @param pkgNode  current package node
     * @param compUnit current compilation unit
     */
    private void populateCompilationUnit(BLangPackage pkgNode, BLangCompilationUnit compUnit) {
        compUnit.getTopLevelNodes().forEach(node -> addTopLevelNode(pkgNode, node));
    }

    private void addTopLevelNode(BLangPackage pkgNode, TopLevelNode node) {
        NodeKind kind = node.getKind();

        // Here we keep all the top-level nodes of a compilation unit (aka file) in exact same
        // order as they appear in the compilation unit. This list contains all the top-level
        // nodes of all the compilation units grouped by the compilation unit.
        // This allows other compiler phases to visit top-level nodes in the exact same order
        // as they appear in compilation units. This is required for error reporting.
        if (kind != NodeKind.PACKAGE_DECLARATION && kind != IMPORT) {
            pkgNode.topLevelNodes.add(node);
        }

        switch (kind) {
            case IMPORT:
                // TODO Verify the rules..
                // TODO Check whether the same package alias (if any) has been used for the same import
                // TODO The version of an import package can be specified only once for a package
                pkgNode.imports.add((BLangImportPackage) node);
                break;
            case FUNCTION:
                pkgNode.functions.add((BLangFunction) node);
                break;
            case TYPE_DEFINITION:
                pkgNode.typeDefinitions.add((BLangTypeDefinition) node);
                break;
            case SERVICE:
                pkgNode.services.add((BLangService) node);
                break;
            case VARIABLE:
            case TUPLE_VARIABLE:
            case RECORD_VARIABLE:
            case ERROR_VARIABLE:
                pkgNode.globalVars.add((BLangVariable) node);
                // TODO There are two kinds of package level variables, constant and regular variables.
                break;
            case ANNOTATION:
                // TODO
                pkgNode.annotations.add((BLangAnnotation) node);
                break;
            case XMLNS:
                pkgNode.xmlnsList.add((BLangXMLNS) node);
                break;
            case CONSTANT:
                pkgNode.constants.add((BLangConstant) node);
                break;
            case CLASS_DEFN:
                pkgNode.classDefinitions.add((BLangClassDefinition) node);
        }
    }

    private void defineErrorDetails(List<BLangTypeDefinition> typeDefNodes, SymbolEnv pkgEnv) {
        for (BLangTypeDefinition typeDef : typeDefNodes) {
            BLangType typeNode = typeDef.typeNode;
            if (typeNode.getKind() == NodeKind.ERROR_TYPE) {
                SymbolEnv typeDefEnv = SymbolEnv.createTypeEnv(typeNode, typeDef.symbol.scope, pkgEnv);
                BLangErrorType errorTypeNode = (BLangErrorType) typeNode;
                BType typeDefType = types.getConstraintFromReferenceType(typeDef.symbol.type);
                ((BErrorType) typeDefType).detailType = getDetailType(typeDefEnv, errorTypeNode);
            } else if (typeNode.getBType() != null && typeNode.getBType().tag == TypeTags.ERROR) {
                SymbolEnv typeDefEnv = SymbolEnv.createTypeEnv(typeNode, typeDef.symbol.scope, pkgEnv);
                BType detailType = ((BErrorType) typeNode.getBType()).detailType;
                if (detailType == symTable.noType) {
                    BType resolvedType = symResolver.resolveTypeNode(typeNode, typeDefEnv);
                    BErrorType type = (BErrorType) types.getConstraintFromReferenceType(resolvedType);
                    ((BErrorType) types.getConstraintFromReferenceType(typeDef.symbol.type))
                            .detailType = type.detailType;
                }
            }
        }
    }

    private BType getDetailType(SymbolEnv typeDefEnv, BLangErrorType errorTypeNode) {
        BLangType detailType = errorTypeNode.detailType;
        if (detailType != null && detailType.getKind() == NodeKind.CONSTRAINED_TYPE) {
            BLangType constraint = ((BLangConstrainedType) detailType).constraint;
            if (constraint.getKind() == NodeKind.USER_DEFINED_TYPE) {
                BLangUserDefinedType userDefinedType = (BLangUserDefinedType) constraint;
                if (userDefinedType.typeName.value.equals(TypeDefBuilderHelper.INTERSECTED_ERROR_DETAIL)) {
                    errorTypeNode.detailType = null;
                    return ((BErrorType) errorTypeNode.getBType()).detailType;
                }
            }
        }

        return Optional.ofNullable(errorTypeNode.detailType)
                .map(bLangType -> symResolver.resolveTypeNode(bLangType, typeDefEnv))
                .orElse(symTable.detailType);
    }

    private void defineFields(List<BLangNode> typeDefNodes, SymbolEnv pkgEnv) {
        for (BLangNode typeDef : typeDefNodes) {
            if (typeDef.getKind() == NodeKind.CLASS_DEFN) {
                defineFieldsOfClassDef((BLangClassDefinition) typeDef, pkgEnv);
            } else if (typeDef.getKind() == NodeKind.TYPE_DEFINITION) {
                defineFieldsOfObjectOrRecordTypeDef((BLangTypeDefinition) typeDef, pkgEnv);
            }
        }
    }

    private void defineFieldsOfClassDef(BLangClassDefinition classDefinition, SymbolEnv env) {
        SymbolEnv typeDefEnv = SymbolEnv.createClassEnv(classDefinition, classDefinition.symbol.scope, env);
        BObjectTypeSymbol tSymbol = (BObjectTypeSymbol) classDefinition.symbol;
        BObjectType objType = (BObjectType) tSymbol.type;

        for (BLangSimpleVariable field : classDefinition.fields) {
            defineNode(field, typeDefEnv);
            if (field.expr != null) {
                field.symbol.isDefaultable = true;
            }
            // Unless skipped, this causes issues in negative cases such as duplicate fields.
            if (field.symbol.type == symTable.semanticError) {
                continue;
            }
            objType.fields.put(field.name.value, new BField(names.fromIdNode(field.name), field.pos, field.symbol));
        }

        // todo: check for class fields and object fields
        defineReferencedClassFields(classDefinition, typeDefEnv, objType, false);
    }

    private void defineFieldsOfObjectOrRecordTypeDef(BLangTypeDefinition typeDef, SymbolEnv pkgEnv) {
        NodeKind nodeKind = typeDef.typeNode.getKind();
        if (nodeKind != NodeKind.OBJECT_TYPE && nodeKind != NodeKind.RECORD_TYPE) {
            return;
        }

        // Create typeDef type
        BStructureType structureType = (BStructureType) typeDef.symbol.type;
        BLangStructureTypeNode structureTypeNode = (BLangStructureTypeNode) typeDef.typeNode;

        if (typeDef.symbol.kind == SymbolKind.TYPE_DEF && structureType.tsymbol.kind == SymbolKind.RECORD) {
            BLangRecordTypeNode recordTypeNode = (BLangRecordTypeNode) structureTypeNode;
            BRecordType recordType = (BRecordType) structureType;
            // update this before resolving fields type checker to work properly for field resolution
            recordType.sealed = recordTypeNode.sealed;
        }

        Scope recordScope = structureType.tsymbol.scope;
        SymbolEnv typeDefEnv = SymbolEnv.createTypeEnv(structureTypeNode, recordScope, pkgEnv);

        // Define all the fields
        resolveFields(structureType, structureTypeNode, typeDefEnv);

        if (typeDef.symbol.kind == SymbolKind.TYPE_DEF && structureType.tsymbol.kind != SymbolKind.RECORD) {
            return;
        }

        BLangRecordTypeNode recordTypeNode = (BLangRecordTypeNode) structureTypeNode;
        BRecordType recordType = (BRecordType) structureType;
        recordType.sealed = recordTypeNode.sealed;
        if (recordTypeNode.sealed && recordTypeNode.restFieldType != null) {
            dlog.error(recordTypeNode.restFieldType.pos, DiagnosticErrorCode.REST_FIELD_NOT_ALLOWED_IN_CLOSED_RECORDS);
            return;
        }

        if (recordTypeNode.restFieldType != null) {
            recordType.restFieldType = symResolver.resolveTypeNode(recordTypeNode.restFieldType, typeDefEnv);
            return;
        }

        if (!recordTypeNode.sealed) {
            recordType.restFieldType = symTable.anydataType;
            return;
        }

        // analyze restFieldType for open records
        for (BLangType typeRef : recordTypeNode.typeRefs) {
            BType refType = types.getConstraintFromReferenceType(typeRef.getBType());
            if (refType.tag != TypeTags.RECORD) {
                continue;
            }
            BType restFieldType = ((BRecordType) refType).restFieldType;
            if (restFieldType == symTable.noType) {
                continue;
            }
            if (recordType.restFieldType != null && !types.isSameType(recordType.restFieldType, restFieldType)) {
                recordType.restFieldType = symTable.noType;
                dlog.error(recordTypeNode.pos,
                        DiagnosticErrorCode.
                        CANNOT_USE_TYPE_INCLUSION_WITH_MORE_THAN_ONE_OPEN_RECORD_WITH_DIFFERENT_REST_DESCRIPTOR_TYPES);
                return;
            }
            recordType.restFieldType = restFieldType;
            recordType.sealed = false;
        }

        if (recordType.restFieldType != null) {
            return;
        }
        recordType.restFieldType = symTable.noType;
    }

    private void resolveFields(BStructureType structureType, BLangStructureTypeNode structureTypeNode,
                               SymbolEnv typeDefEnv) {
        structureType.fields = structureTypeNode.fields.stream()
                .peek((BLangSimpleVariable field) -> defineNode(field, typeDefEnv))
                .filter(field -> field.symbol.type != symTable.semanticError) // filter out erroneous fields
                .map((BLangSimpleVariable field) -> {
                    field.symbol.isDefaultable = field.expr != null;
                    return new BField(names.fromIdNode(field.name), field.pos, field.symbol);
                })
                .collect(getFieldCollector());

        // Resolve referenced types and their fields of structural type
        resolveIncludedFields(structureTypeNode, typeDefEnv);

        // collect resolved type refs from structural type
        structureType.typeInclusions = new ArrayList<>();
        for (BLangType tRef : structureTypeNode.typeRefs) {
            BType type = tRef.getBType();
            structureType.typeInclusions.add(type);
        }

        // Add referenced fields of structural type
        defineReferencedFields(structureType, structureTypeNode, typeDefEnv);
    }

    private void defineReferencedFields(BStructureType structureType, BLangStructureTypeNode structureTypeNode,
                                        SymbolEnv typeDefEnv) {
        for (BLangSimpleVariable field : structureTypeNode.includedFields) {
            defineNode(field, typeDefEnv);
            if (field.symbol.type == symTable.semanticError) {
                continue;
            }
            structureType.fields.put(field.name.value, new BField(names.fromIdNode(field.name), field.pos,
                    field.symbol));
        }
    }

    private void defineMembers(List<BLangNode> typeDefNodes, SymbolEnv pkgEnv) {
        for (BLangNode node : typeDefNodes) {
            if (node.getKind() == NodeKind.CLASS_DEFN) {
                defineMembersOfClassDef(pkgEnv, (BLangClassDefinition) node);
            } else if (node.getKind() == NodeKind.TYPE_DEFINITION) {
                defineMemberOfObjectTypeDef(pkgEnv, (BLangTypeDefinition) node);
            }
        }
    }

    private void defineMemberOfObjectTypeDef(SymbolEnv pkgEnv, BLangTypeDefinition node) {
        BLangTypeDefinition typeDef = node;
        if (typeDef.typeNode.getKind() == NodeKind.OBJECT_TYPE) {
            BObjectType objectType = (BObjectType) typeDef.symbol.type;

            if (objectType.mutableType != null) {
                // If this is an object type definition defined for an immutable type.
                // We skip defining methods here since they would either be defined already, or would be defined
                // later.
                return;
            }

            BLangObjectTypeNode objTypeNode = (BLangObjectTypeNode) typeDef.typeNode;
            SymbolEnv objMethodsEnv =
                    SymbolEnv.createObjectMethodsEnv(objTypeNode, (BObjectTypeSymbol) objTypeNode.symbol, pkgEnv);

            // Define the functions defined within the object
            defineObjectInitFunction(objTypeNode, objMethodsEnv);
            objTypeNode.functions.forEach(f -> {
                f.flagSet.add(Flag.FINAL); // Method's can't change once defined.
                f.setReceiver(ASTBuilderUtil.createReceiver(typeDef.pos, objectType));
                defineNode(f, objMethodsEnv);
            });

            Set<String> includedFunctionNames = new HashSet<>();
            // Add the attached functions of the referenced types to this object.
            // Here it is assumed that all the attached functions of the referred type are
            // resolved by the time we reach here. It is achieved by ordering the typeDefs
            // according to the precedence.
            for (BLangType typeRef : objTypeNode.typeRefs) {
                if (typeRef.getBType().tsymbol == null) {
                    continue;
                }
                BTypeSymbol objectSymbol = types.getConstraintFromReferenceType(typeRef.getBType()).tsymbol;
                if (objectSymbol.kind != SymbolKind.OBJECT) {
                    continue;
                }

                List<BAttachedFunction> functions = ((BObjectTypeSymbol) objectSymbol).attachedFuncs;
                for (BAttachedFunction function : functions) {
                    defineReferencedFunction(typeDef.pos, typeDef.flagSet, objMethodsEnv,
                            typeRef, function, includedFunctionNames, typeDef.symbol,
                            ((BLangObjectTypeNode) typeDef.typeNode).functions, node.internal);
                }
            }
        }
    }

    private void validateIntersectionTypeDefinitions(List<BLangTypeDefinition> typeDefNodes) {
        Set<BType> loggedTypes = new HashSet<>();

        for (BLangTypeDefinition typeDefNode : typeDefNodes) {
            BLangType typeNode = typeDefNode.typeNode;
            NodeKind kind = typeNode.getKind();
            if (kind == NodeKind.INTERSECTION_TYPE_NODE) {
                BType currentType = types.getConstraintFromReferenceType(typeNode.getBType());

                if (currentType.tag != TypeTags.INTERSECTION) {
                    continue;
                }

                BIntersectionType intersectionType = (BIntersectionType) currentType;

                BType effectiveType = intersectionType.effectiveType;
                if (!loggedTypes.add(effectiveType)) {
                    continue;
                }

                boolean hasNonReadOnlyElement = false;
                for (BType constituentType : intersectionType.getConstituentTypes()) {
                    if (types.getConstraintFromReferenceType(constituentType) == symTable.readonlyType) {
                        continue;
                    }
                    // If constituent type is error, we have already validated error intersections.
                    if (!types.isSelectivelyImmutableType(constituentType, true)
                            && types.getConstraintFromReferenceType(constituentType).tag != TypeTags.ERROR) {

                        hasNonReadOnlyElement = true;
                        break;
                    }
                }

                if (hasNonReadOnlyElement) {
                    dlog.error(typeDefNode.typeNode.pos, DiagnosticErrorCode.INVALID_INTERSECTION_TYPE, typeNode);
                    typeNode.setBType(symTable.semanticError);
                }

                continue;
            }

            BStructureType immutableType;
            BStructureType mutableType;

            if (kind == NodeKind.OBJECT_TYPE) {
                BObjectType currentType = (BObjectType) typeNode.getBType();
                mutableType = currentType.mutableType;
                if (mutableType == null) {
                    continue;
                }
                immutableType = currentType;
            } else if (kind == NodeKind.RECORD_TYPE) {
                BRecordType currentType = (BRecordType) typeNode.getBType();
                mutableType = currentType.mutableType;
                if (mutableType == null) {
                    continue;
                }
                immutableType = currentType;
            } else {
                continue;
            }

            if (!loggedTypes.add(immutableType)) {
                continue;
            }

            if (!types.isSelectivelyImmutableType(mutableType, true)) {
                dlog.error(typeDefNode.typeNode.pos, DiagnosticErrorCode.INVALID_INTERSECTION_TYPE, typeDefNode.name);
                typeNode.setBType(symTable.semanticError);
            }
        }
    }

    private void defineUndefinedReadOnlyTypes(List<BLangTypeDefinition> typeDefNodes, List<BLangNode> typeDefs,
                                              SymbolEnv pkgEnv) {
        // Any newly added typedefs are due to `T & readonly` typed fields. Once the fields are set for all
        // type-definitions we can revisit the newly added type-definitions and define the fields and members for them.
        populateImmutableTypeFieldsAndMembers(typeDefNodes, pkgEnv);

        // If all the fields of a structure are readonly or final, mark the structure type itself as readonly.
        // If the type is a `readonly object` validate if all fields are compatible.
        validateFieldsAndSetReadOnlyType(typeDefs, pkgEnv);

        defineReadOnlyInclusions(typeDefs, pkgEnv);
    }

    private void populateImmutableTypeFieldsAndMembers(List<BLangTypeDefinition> typeDefNodes, SymbolEnv pkgEnv) {
        int size = typeDefNodes.size();
        for (int i = 0; i < size; i++) {
            BLangTypeDefinition typeDef = typeDefNodes.get(i);
            NodeKind nodeKind = typeDef.typeNode.getKind();
            if (nodeKind == NodeKind.OBJECT_TYPE) {
                if (((BObjectType) typeDef.symbol.type).mutableType == null) {
                    continue;
                }
            } else if (nodeKind == NodeKind.RECORD_TYPE) {
                if (((BRecordType) typeDef.symbol.type).mutableType == null) {
                    continue;
                }
            } else {
                continue;
            }

            SymbolEnv typeDefEnv = SymbolEnv.createTypeEnv(typeDef.typeNode, typeDef.symbol.scope, pkgEnv);
            ImmutableTypeCloner.defineUndefinedImmutableFields(typeDef, types, typeDefEnv, symTable,
                                                               anonymousModelHelper, names);

            if (nodeKind != NodeKind.OBJECT_TYPE) {
                continue;
            }

            BObjectType immutableObjectType = (BObjectType) typeDef.symbol.type;
            BObjectType mutableObjectType = immutableObjectType.mutableType;

            ImmutableTypeCloner.defineObjectFunctions((BObjectTypeSymbol) immutableObjectType.tsymbol,
                                                      (BObjectTypeSymbol) mutableObjectType.tsymbol, names, symTable);
        }
    }

    private void validateFieldsAndSetReadOnlyType(List<BLangNode> typeDefNodes, SymbolEnv pkgEnv) {
        int origSize = typeDefNodes.size();
        for (int i = 0; i < origSize; i++) {
            BLangNode typeDefOrClass = typeDefNodes.get(i);
            if (typeDefOrClass.getKind() == NodeKind.CLASS_DEFN) {
                setReadOnlynessOfClassDef((BLangClassDefinition) typeDefOrClass, pkgEnv);
                continue;
            } else if (typeDefOrClass.getKind() != NodeKind.TYPE_DEFINITION) {
                continue;
            }

            BLangTypeDefinition typeDef = (BLangTypeDefinition) typeDefOrClass;
            BLangType typeNode = typeDef.typeNode;
            NodeKind nodeKind = typeNode.getKind();
            if (nodeKind != NodeKind.OBJECT_TYPE && nodeKind != NodeKind.RECORD_TYPE) {
                continue;
            }

            BSymbol symbol = typeDef.symbol;
            BStructureType structureType = (BStructureType) symbol.type;

            if (Symbols.isFlagOn(structureType.flags, Flags.READONLY)) {
                if (structureType.tag != TypeTags.OBJECT) {
                    continue;
                }

                BObjectType objectType = (BObjectType) structureType;
                if (objectType.mutableType != null) {
                    // This is an object defined due to `T & readonly` like usage, thus validation has been done
                    // already.
                    continue;
                }

                Location pos = typeDef.pos;
                // We reach here for `readonly object`s.
                // We now validate if it is a valid `readonly object` - i.e., all the fields are compatible readonly
                // types.
                if (!types.isSelectivelyImmutableType(objectType, new HashSet<>())) {
                    dlog.error(pos, DiagnosticErrorCode.INVALID_READONLY_OBJECT_TYPE, objectType);
                    return;
                }

                SymbolEnv typeDefEnv = SymbolEnv.createTypeEnv(typeNode, symbol.scope, pkgEnv);
                for (BField field : objectType.fields.values()) {
                    BType type = field.type;

                    Set<Flag> flagSet;
                    if (typeNode.getKind() == NodeKind.OBJECT_TYPE) {
                        flagSet = ((BLangObjectTypeNode) typeNode).flagSet;
                    } else if (typeNode.getKind() == NodeKind.USER_DEFINED_TYPE) {
                        flagSet = ((BLangUserDefinedType) typeNode).flagSet;
                    } else {
                        flagSet = new HashSet<>();
                    }

                    if (!types.isInherentlyImmutableType(type)) {
                        field.type = field.symbol.type = ImmutableTypeCloner.getImmutableIntersectionType(
                                pos, types, (SelectivelyImmutableReferenceType) type, typeDefEnv, symTable,
                                anonymousModelHelper, names, flagSet);

                    }

                    field.symbol.flags |= Flags.READONLY;
                }
                continue;
            }

            if (nodeKind != NodeKind.RECORD_TYPE) {
                continue;
            }

            BRecordType recordType = (BRecordType) structureType;
            if (!recordType.sealed && recordType.restFieldType.tag != TypeTags.NEVER) {
                continue;
            }

            boolean allImmutableFields = true;

            Collection<BField> fields = structureType.fields.values();

            for (BField field : fields) {
                if (!Symbols.isFlagOn(field.symbol.flags, Flags.READONLY)) {
                    allImmutableFields = false;
                    break;
                }
            }

            if (allImmutableFields) {
                structureType.tsymbol.flags |= Flags.READONLY;
                structureType.flags |= Flags.READONLY;
            }
        }
    }

    private void defineReadOnlyInclusions(List<BLangNode> typeDefs, SymbolEnv pkgEnv) {
        for (BLangNode typeDef : typeDefs) {
            if (typeDef.getKind() != NodeKind.CLASS_DEFN) {
                continue;
            }

            BLangClassDefinition classDefinition = (BLangClassDefinition) typeDef;
            SymbolEnv typeDefEnv = SymbolEnv.createClassEnv(classDefinition, classDefinition.symbol.scope, pkgEnv);
            BObjectType objType = (BObjectType) ((BObjectTypeSymbol) classDefinition.symbol).type;
            defineReferencedClassFields(classDefinition, typeDefEnv, objType, true);

            SymbolEnv objMethodsEnv = SymbolEnv.createClassMethodsEnv(classDefinition,
                                                                      (BObjectTypeSymbol) classDefinition.symbol,
                                                                      pkgEnv);
            defineIncludedMethods(classDefinition, objMethodsEnv, true);
        }
    }

    private void setReadOnlynessOfClassDef(BLangClassDefinition classDef, SymbolEnv pkgEnv) {
        BObjectType objectType = (BObjectType) classDef.getBType();
        Location pos = classDef.pos;

        if (Symbols.isFlagOn(classDef.getBType().flags, Flags.READONLY)) {
            if (!types.isSelectivelyImmutableType(objectType, new HashSet<>())) {
                dlog.error(pos, DiagnosticErrorCode.INVALID_READONLY_OBJECT_TYPE, objectType);
                return;
            }

            ImmutableTypeCloner.markFieldsAsImmutable(classDef, pkgEnv, objectType, types, anonymousModelHelper,
                                                      symTable, names, pos);
        } else {
            Collection<BField> fields = objectType.fields.values();
            if (fields.isEmpty()) {
                return;
            }

            for (BField field : fields) {
                if (!Symbols.isFlagOn(field.symbol.flags, Flags.FINAL) ||
                        !Symbols.isFlagOn(field.type.flags, Flags.READONLY)) {
                    return;
                }
            }

            classDef.getBType().tsymbol.flags |= Flags.READONLY;
            classDef.getBType().flags |= Flags.READONLY;
        }
    }

    private void defineInvokableSymbol(BLangInvokableNode invokableNode, BInvokableSymbol funcSymbol,
                                       SymbolEnv invokableEnv) {
        invokableNode.symbol = funcSymbol;
        defineSymbol(invokableNode.name.pos, funcSymbol);
        invokableEnv.scope = funcSymbol.scope;
        defineInvokableSymbolParams(invokableNode, funcSymbol, invokableEnv);

        if (Symbols.isFlagOn(funcSymbol.type.tsymbol.flags, Flags.ISOLATED)) {
            funcSymbol.type.flags |= Flags.ISOLATED;
        }

        if (Symbols.isFlagOn(funcSymbol.type.tsymbol.flags, Flags.TRANSACTIONAL)) {
            funcSymbol.type.flags |= Flags.TRANSACTIONAL;
        }
    }

    private void defineInvokableSymbolParams(BLangInvokableNode invokableNode, BInvokableSymbol invokableSymbol,
                                             SymbolEnv invokableEnv) {
        boolean foundDefaultableParam = false;
        boolean foundIncludedRecordParam = false;
        List<BVarSymbol> paramSymbols = new ArrayList<>();
        Set<String> requiredParamNames = new HashSet<>();
        invokableNode.clonedEnv = invokableEnv.shallowClone();
        for (BLangSimpleVariable varNode : invokableNode.requiredParams) {
            boolean isDefaultableParam = varNode.expr != null;
            boolean isIncludedRecordParam = varNode.flagSet.contains(Flag.INCLUDED);
            defineNode(varNode, invokableEnv);
            if (isDefaultableParam) {
                foundDefaultableParam = true;
            } else if (isIncludedRecordParam) {
                foundIncludedRecordParam = true;
            }

            if (isDefaultableParam) {
                if (foundIncludedRecordParam) {
                    dlog.error(varNode.pos, DEFAULTABLE_PARAM_DEFINED_AFTER_INCLUDED_RECORD_PARAM);
                }
            } else if (!isIncludedRecordParam) {
                if (foundDefaultableParam) {
                    dlog.error(varNode.pos, REQUIRED_PARAM_DEFINED_AFTER_DEFAULTABLE_PARAM);
                } else if (foundIncludedRecordParam) {
                    dlog.error(varNode.pos, REQUIRED_PARAM_DEFINED_AFTER_INCLUDED_RECORD_PARAM);
                }
            }
            BVarSymbol symbol = varNode.symbol;
            if (varNode.expr != null) {
                symbol.flags |= Flags.OPTIONAL;
                symbol.isDefaultable = true;

                if (varNode.expr.getKind() == NodeKind.INFER_TYPEDESC_EXPR) {
                    symbol.flags |= Flags.INFER;
                }
            }
            if (varNode.flagSet.contains(Flag.INCLUDED)) {
                BType varNodeType = types.getConstraintFromReferenceType(varNode.getBType());
                if (varNodeType.getKind() == TypeKind.RECORD) {
                    symbol.flags |= Flags.INCLUDED;
                    LinkedHashMap<String, BField> fields = ((BRecordType) varNodeType).fields;
                    for (String fieldName : fields.keySet()) {
                        BField field = fields.get(fieldName);
                        if (field.symbol.type.tag != TypeTags.NEVER) {
                            if (!requiredParamNames.add(fieldName)) {
                                dlog.error(varNode.pos, REDECLARED_SYMBOL, fieldName);
                            }
                        }
                    }
                } else {
                    dlog.error(varNode.typeNode.pos, EXPECTED_RECORD_TYPE_AS_INCLUDED_PARAMETER);
                }
            } else {
                requiredParamNames.add(symbol.name.value);
            }
            paramSymbols.add(symbol);
        }

        if (!invokableNode.desugaredReturnType) {
            symResolver.resolveTypeNode(invokableNode.returnTypeNode, invokableEnv);
        }
        invokableSymbol.params = paramSymbols;
        BType retType = invokableNode.returnTypeNode.getBType();
        invokableSymbol.retType = retType;

        symResolver.validateInferTypedescParams(invokableNode.pos, invokableNode.getParameters(), retType);

        // Create function type
        List<BType> paramTypes = paramSymbols.stream()
                .map(paramSym -> paramSym.type)
                .collect(Collectors.toList());

        BInvokableTypeSymbol functionTypeSymbol = Symbols.createInvokableTypeSymbol(SymTag.FUNCTION_TYPE,
                                                                                    invokableSymbol.flags,
                                                                                    env.enclPkg.symbol.pkgID,
                                                                                    invokableSymbol.type,
                                                                                    env.scope.owner, invokableNode.pos,
                                                                                    SOURCE);
        functionTypeSymbol.params = invokableSymbol.params == null ? null : new ArrayList<>(invokableSymbol.params);
        functionTypeSymbol.returnType = invokableSymbol.retType;

        BType restType = null;
        if (invokableNode.restParam != null) {
            defineNode(invokableNode.restParam, invokableEnv);
            invokableSymbol.restParam = invokableNode.restParam.symbol;
            functionTypeSymbol.restParam = invokableSymbol.restParam;
            restType = invokableSymbol.restParam.type;
        }
        invokableSymbol.type = new BInvokableType(paramTypes, restType, retType, null);
        invokableSymbol.type.tsymbol = functionTypeSymbol;
        invokableSymbol.type.tsymbol.type = invokableSymbol.type;
    }

    private void defineSymbol(Location pos, BSymbol symbol) {
        symbol.scope = new Scope(symbol);
        if (symResolver.checkForUniqueSymbol(pos, env, symbol)) {
            env.scope.define(symbol.name, symbol);
        }
    }

    public void defineSymbol(Location pos, BSymbol symbol, SymbolEnv env) {
        symbol.scope = new Scope(symbol);
        if (symResolver.checkForUniqueSymbol(pos, env, symbol)) {
            env.scope.define(symbol.name, symbol);
        }
    }

    /**
     * Define a symbol that is unique only for the current scope.
     *
     * @param pos Line number information of the source file
     * @param symbol Symbol to be defines
     * @param env Environment to define the symbol
     */
    public void defineShadowedSymbol(Location pos, BSymbol symbol, SymbolEnv env) {
        symbol.scope = new Scope(symbol);
        if (symResolver.checkForUniqueSymbolInCurrentScope(pos, env, symbol, symbol.tag)) {
            env.scope.define(symbol.name, symbol);
        }
    }

    public void defineTypeNarrowedSymbol(Location location, SymbolEnv targetEnv, BVarSymbol symbol,
                                         BType type, boolean isInternal) {
        if (symbol.owner.tag == SymTag.PACKAGE) {
            // Avoid defining shadowed symbol for global vars, since the type is not narrowed.
            return;
        }

        BVarSymbol varSymbol = createVarSymbol(symbol.flags, type, symbol.name, targetEnv, symbol.pos, isInternal);
        if (type.tag == TypeTags.INVOKABLE && type.tsymbol != null) {
            BInvokableTypeSymbol tsymbol = (BInvokableTypeSymbol) type.tsymbol;
            BInvokableSymbol invokableSymbol = (BInvokableSymbol) varSymbol;
            invokableSymbol.params = tsymbol.params == null ? null : new ArrayList(tsymbol.params);
            invokableSymbol.restParam = tsymbol.restParam;
            invokableSymbol.retType = tsymbol.returnType;
            invokableSymbol.flags = tsymbol.flags;
        }
        varSymbol.originalName = symbol.getOriginalName();
        varSymbol.owner = symbol.owner;
        varSymbol.originalSymbol = symbol;
        defineShadowedSymbol(location, varSymbol, targetEnv);
    }

    private void defineSymbolWithCurrentEnvOwner(Location pos, BSymbol symbol) {
        symbol.scope = new Scope(env.scope.owner);
        if (symResolver.checkForUniqueSymbol(pos, env, symbol)) {
            env.scope.define(symbol.name, symbol);
        }
    }

    public BVarSymbol defineVarSymbol(Location pos, Set<Flag> flagSet, BType varType, Name varName,
                                      SymbolEnv env, boolean isInternal) {
        return defineVarSymbol(pos, flagSet, varType, varName, varName, env, isInternal);
    }

    public BVarSymbol defineVarSymbol(Location pos, Set<Flag> flagSet, BType varType, Name varName, Name origName,
                                      SymbolEnv env, boolean isInternal) {
        // Create variable symbol
        Scope enclScope = env.scope;
        BVarSymbol varSymbol = createVarSymbol(flagSet, varType, varName, env, pos, isInternal);
        varSymbol.originalName = origName;
        boolean considerAsMemberSymbol = flagSet.contains(Flag.FIELD) || flagSet.contains(Flag.REQUIRED_PARAM) ||
                flagSet.contains(Flag.DEFAULTABLE_PARAM) || flagSet.contains(Flag.REST_PARAM) ||
                flagSet.contains(Flag.INCLUDED);

        if (considerAsMemberSymbol && !symResolver.checkForUniqueMemberSymbol(pos, env, varSymbol) ||
                !considerAsMemberSymbol && !symResolver.checkForUniqueSymbol(pos, env, varSymbol)) {
            varSymbol.type = symTable.semanticError;
            varSymbol.state = DiagnosticState.REDECLARED;
        }

        enclScope.define(varSymbol.name, varSymbol);
        return varSymbol;
    }

    public void defineExistingVarSymbolInEnv(BVarSymbol varSymbol, SymbolEnv env) {
        if (!symResolver.checkForUniqueSymbol(env, varSymbol)) {
            varSymbol.type = symTable.semanticError;
            varSymbol.state = DiagnosticState.REDECLARED;
        }
        env.scope.define(varSymbol.name, varSymbol);
    }

    public BVarSymbol createVarSymbol(Set<Flag> flagSet, BType varType, Name varName, SymbolEnv env,
                                      Location pos, boolean isInternal) {
        return createVarSymbol(Flags.asMask(flagSet), varType, varName, env, pos, isInternal);
    }

    public BVarSymbol createVarSymbol(long flags, BType type, Name varName, SymbolEnv env,
                                      Location location, boolean isInternal) {
        BVarSymbol varSymbol;
        BType varType = types.getConstraintFromReferenceType(type);
        if (varType.tag == TypeTags.INVOKABLE) {
            varSymbol = new BInvokableSymbol(SymTag.VARIABLE, flags, varName, env.enclPkg.symbol.pkgID, varType,
                                             env.scope.owner, location, isInternal ? VIRTUAL : getOrigin(varName));
            varSymbol.kind = SymbolKind.FUNCTION;
        } else {
            varSymbol = new BVarSymbol(flags, varName, env.enclPkg.symbol.pkgID, varType, env.scope.owner, location,
                                       isInternal ? VIRTUAL : getOrigin(varName));
            if (varType.tsymbol != null && Symbols.isFlagOn(varType.tsymbol.flags, Flags.CLIENT)) {
                varSymbol.tag = SymTag.ENDPOINT;
            }
        }
        return varSymbol;
    }

    private void defineObjectInitFunction(BLangObjectTypeNode object, SymbolEnv conEnv) {
        BLangFunction initFunction = object.initFunction;
        if (initFunction == null) {
            return;
        }

        //Set cached receiver to the init function
        initFunction.receiver = ASTBuilderUtil.createReceiver(object.pos, object.getBType());

        initFunction.attachedFunction = true;
        initFunction.flagSet.add(Flag.ATTACHED);
        defineNode(initFunction, conEnv);
    }

    private void defineClassInitFunction(BLangClassDefinition classDefinition, SymbolEnv conEnv) {
        BLangFunction initFunction = classDefinition.initFunction;
        if (initFunction == null) {
            return;
        }

        //Set cached receiver to the init function
        initFunction.receiver = ASTBuilderUtil.createReceiver(classDefinition.pos, classDefinition.getBType());

        initFunction.attachedFunction = true;
        initFunction.flagSet.add(Flag.ATTACHED);
        defineNode(initFunction, conEnv);
    }

    private void defineAttachedFunctions(BLangFunction funcNode, BInvokableSymbol funcSymbol,
                                         SymbolEnv invokableEnv, boolean isValidAttachedFunc) {
        BTypeSymbol typeSymbol = funcNode.receiver.getBType().tsymbol;

        // Check whether there exists a struct field with the same name as the function name.
        if (isValidAttachedFunc) {
            if (typeSymbol.tag == SymTag.OBJECT) {
                validateFunctionsAttachedToObject(funcNode, funcSymbol);
            } else if (typeSymbol.tag == SymTag.RECORD) {
                validateFunctionsAttachedToRecords(funcNode, funcSymbol);
            }
        }

        defineNode(funcNode.receiver, invokableEnv);
        funcSymbol.receiverSymbol = funcNode.receiver.symbol;
    }

    private void validateFunctionsAttachedToRecords(BLangFunction funcNode, BInvokableSymbol funcSymbol) {
        BInvokableType funcType = (BInvokableType) funcSymbol.type;
        BRecordTypeSymbol recordSymbol = (BRecordTypeSymbol) funcNode.receiver.getBType().tsymbol;

        recordSymbol.initializerFunc = new BAttachedFunction(
                names.fromIdNode(funcNode.name), funcSymbol, funcType, funcNode.pos);
    }

    private void validateFunctionsAttachedToObject(BLangFunction funcNode, BInvokableSymbol funcSymbol) {

        BInvokableType funcType = (BInvokableType) funcSymbol.type;
        BObjectTypeSymbol objectSymbol = (BObjectTypeSymbol) funcNode.receiver.getBType().tsymbol;
        BAttachedFunction attachedFunc;
        if (funcNode.getKind() == NodeKind.RESOURCE_FUNC) {
            attachedFunc = createResourceFunction(funcNode, funcSymbol, funcType);
        } else {
            attachedFunc = new BAttachedFunction(names.fromIdNode(funcNode.name), funcSymbol, funcType, funcNode.pos);
        }

        validateRemoteFunctionAttachedToObject(funcNode, objectSymbol);
        validateResourceFunctionAttachedToObject(funcNode, objectSymbol);

        // Check whether this attached function is a object initializer.
        if (!funcNode.objInitFunction) {
            objectSymbol.attachedFuncs.add(attachedFunc);
            return;
        }

        types.validateErrorOrNilReturn(funcNode, DiagnosticErrorCode.INVALID_OBJECT_CONSTRUCTOR);
        objectSymbol.initializerFunc = attachedFunc;
    }

    private BAttachedFunction createResourceFunction(BLangFunction funcNode, BInvokableSymbol funcSymbol,
                                                     BInvokableType funcType) {
        BLangResourceFunction resourceFunction = (BLangResourceFunction) funcNode;
        Name accessor = names.fromIdNode(resourceFunction.methodName);
        List<Name> resourcePath = resourceFunction.resourcePath.stream()
                .map(names::fromIdNode)
                .collect(Collectors.toList());

        List<BVarSymbol> pathParamSymbols = resourceFunction.pathParams.stream()
                .map(p -> {
                    p.symbol.kind = SymbolKind.PATH_PARAMETER;
                    return p.symbol;
                })
                .collect(Collectors.toList());

        BVarSymbol restPathParamSym = null;
        if (resourceFunction.restPathParam != null) {
            restPathParamSym = resourceFunction.restPathParam.symbol;
            restPathParamSym.kind = SymbolKind.PATH_REST_PARAMETER;
        }

        return new BResourceFunction(names.fromIdNode(funcNode.name), funcSymbol, funcType, resourcePath,
                                     accessor, pathParamSymbols, restPathParamSym, funcNode.pos);
    }

    private void validateRemoteFunctionAttachedToObject(BLangFunction funcNode, BObjectTypeSymbol objectSymbol) {
        if (!Symbols.isFlagOn(Flags.asMask(funcNode.flagSet), Flags.REMOTE)) {
            return;
        }
        funcNode.symbol.flags |= Flags.REMOTE;
        funcNode.symbol.flags |= Flags.PUBLIC;

        if (!isNetworkQualified(objectSymbol)) {
            this.dlog.error(funcNode.pos, DiagnosticErrorCode.REMOTE_FUNCTION_IN_NON_NETWORK_OBJECT);
        }
    }

    private boolean isNetworkQualified(BObjectTypeSymbol objectSymbol) {
        return Symbols.isFlagOn(objectSymbol.flags, Flags.CLIENT)
                || Symbols.isFlagOn(objectSymbol.flags, Flags.SERVICE);
    }

    private void validateResourceFunctionAttachedToObject(BLangFunction funcNode, BObjectTypeSymbol objectSymbol) {
        if (!Symbols.isFlagOn(Flags.asMask(funcNode.flagSet), Flags.RESOURCE)) {
            return;
        }
        funcNode.symbol.flags |= Flags.RESOURCE;

        if (!Symbols.isFlagOn(objectSymbol.flags, Flags.SERVICE)) {
            this.dlog.error(funcNode.pos, DiagnosticErrorCode.RESOURCE_FUNCTION_IN_NON_SERVICE_OBJECT);
        }
    }

    private StatementNode createAssignmentStmt(BLangSimpleVariable variable, BVarSymbol varSym, BSymbol fieldVar) {
        //Create LHS reference variable
        BLangSimpleVarRef varRef = (BLangSimpleVarRef) TreeBuilder.createSimpleVariableReferenceNode();
        varRef.pos = variable.pos;
        varRef.variableName = (BLangIdentifier) createIdentifier(fieldVar.name.getValue());
        varRef.pkgAlias = (BLangIdentifier) TreeBuilder.createIdentifierNode();
        varRef.symbol = fieldVar;
        varRef.setBType(fieldVar.type);

        //Create RHS variable reference
        BLangSimpleVarRef exprVar = (BLangSimpleVarRef) TreeBuilder.createSimpleVariableReferenceNode();
        exprVar.pos = variable.pos;
        exprVar.variableName = (BLangIdentifier) createIdentifier(varSym.name.getValue());
        exprVar.pkgAlias = (BLangIdentifier) TreeBuilder.createIdentifierNode();
        exprVar.symbol = varSym;
        exprVar.setBType(varSym.type);

        //Create assignment statement
        BLangAssignment assignmentStmt = (BLangAssignment) TreeBuilder.createAssignmentNode();
        assignmentStmt.expr = exprVar;
        assignmentStmt.pos = variable.pos;
        assignmentStmt.setVariable(varRef);
        return assignmentStmt;
    }

    private IdentifierNode createIdentifier(String value) {
        IdentifierNode node = TreeBuilder.createIdentifierNode();
        if (value != null) {
            node.setValue(value);
        }
        return node;
    }

    private boolean validateFuncReceiver(BLangFunction funcNode) {
        if (funcNode.receiver == null) {
            return true;
        }

        if (funcNode.receiver.getBType() == null) {
            funcNode.receiver.setBType(symResolver.resolveTypeNode(funcNode.receiver.typeNode, env));
        }
        if (funcNode.receiver.getBType().tag == TypeTags.SEMANTIC_ERROR) {
            return true;
        }

        if (funcNode.receiver.getBType().tag == TypeTags.OBJECT
                && !this.env.enclPkg.symbol.pkgID.equals(funcNode.receiver.getBType().tsymbol.pkgID)) {
            dlog.error(funcNode.receiver.pos, DiagnosticErrorCode.FUNC_DEFINED_ON_NON_LOCAL_TYPE,
                       funcNode.name.value, funcNode.receiver.getBType().toString());
            return false;
        }
        return true;
    }

    private Name getFuncSymbolName(BLangFunction funcNode) {
        if (funcNode.receiver != null) {
            return names.fromString(Symbols.getAttachedFuncSymbolName(
                    funcNode.receiver.getBType().tsymbol.name.value, funcNode.name.value));
        }
        return names.fromIdNode(funcNode.name);
    }

    private Name getFuncSymbolOriginalName(BLangFunction funcNode) {
        return names.originalNameFromIdNode(funcNode.name);
    }

    private Name getFieldSymbolName(BLangSimpleVariable receiver, BLangSimpleVariable variable) {
        return names.fromString(Symbols.getAttachedFuncSymbolName(
                receiver.getBType().tsymbol.name.value, variable.name.value));
    }

    private MarkdownDocAttachment getMarkdownDocAttachment(BLangMarkdownDocumentation docNode) {
        if (docNode == null) {
            return new MarkdownDocAttachment(0);
        }
        MarkdownDocAttachment docAttachment = new MarkdownDocAttachment(docNode.getParameters().size());
        docAttachment.description = docNode.getDocumentation();

        for (BLangMarkdownParameterDocumentation p : docNode.getParameters()) {
            docAttachment.parameters.add(new MarkdownDocAttachment.Parameter(p.parameterName.value,
                                                                             p.getParameterDocumentation()));
        }

        docAttachment.returnValueDescription = docNode.getReturnParameterDocumentation();
        BLangMarkDownDeprecationDocumentation deprecatedDocs = docNode.getDeprecationDocumentation();

        if (deprecatedDocs == null) {
            return docAttachment;
        }

        docAttachment.deprecatedDocumentation = deprecatedDocs.getDocumentation();

        BLangMarkDownDeprecatedParametersDocumentation deprecatedParamsDocs =
                docNode.getDeprecatedParametersDocumentation();

        if (deprecatedParamsDocs == null) {
            return docAttachment;
        }

        for (BLangMarkdownParameterDocumentation param : deprecatedParamsDocs.getParameters()) {
            docAttachment.deprecatedParams.add(
                    new MarkdownDocAttachment.Parameter(param.parameterName.value, param.getParameterDocumentation()));
        }

        return docAttachment;
    }

    private void resolveIncludedFields(BLangStructureTypeNode structureTypeNode, SymbolEnv typeDefEnv) {
        Set<BSymbol> referencedTypes = new HashSet<>();
        List<BLangType> invalidTypeRefs = new ArrayList<>();
        // Get the inherited fields from the type references

        Map<String, BLangSimpleVariable> fieldNames = new HashMap<>(structureTypeNode.fields.size());
        for (BLangSimpleVariable fieldVariable : structureTypeNode.fields) {
            fieldNames.put(fieldVariable.name.value, fieldVariable);
        }

        structureTypeNode.includedFields = structureTypeNode.typeRefs.stream().flatMap(typeRef -> {
            BType referredType = symResolver.resolveTypeNode(typeRef, typeDefEnv);
            referredType = types.getConstraintFromReferenceType(referredType);
            if (referredType == symTable.semanticError) {
                return Stream.empty();
            }

            // Check for duplicate type references
            if (!referencedTypes.add(referredType.tsymbol)) {
                dlog.error(typeRef.pos, DiagnosticErrorCode.REDECLARED_TYPE_REFERENCE, typeRef);
                return Stream.empty();
            }

            int referredTypeTag = referredType.tag;
            if (structureTypeNode.getBType().tag == TypeTags.OBJECT) {
                if (referredTypeTag != TypeTags.OBJECT) {
                    DiagnosticErrorCode errorCode = DiagnosticErrorCode.INCOMPATIBLE_TYPE_REFERENCE;

                    if (referredTypeTag == TypeTags.INTERSECTION &&
                            isReadOnlyAndObjectIntersection((BIntersectionType) referredType)) {
                        errorCode = DiagnosticErrorCode.INVALID_READ_ONLY_TYPEDESC_INCLUSION_IN_OBJECT_TYPEDESC;
                    }

                    dlog.error(typeRef.pos, errorCode, typeRef);
                    invalidTypeRefs.add(typeRef);
                    return Stream.empty();
                }

                BObjectType objectType = (BObjectType) referredType;
                if (structureTypeNode.getBType().tsymbol.owner != referredType.tsymbol.owner) {
                    for (BField field : objectType.fields.values()) {
                        if (!Symbols.isPublic(field.symbol)) {
                            dlog.error(typeRef.pos, DiagnosticErrorCode.INCOMPATIBLE_TYPE_REFERENCE_NON_PUBLIC_MEMBERS,
                                       typeRef);
                            invalidTypeRefs.add(typeRef);
                            return Stream.empty();
                        }
                    }

                    for (BAttachedFunction func : ((BObjectTypeSymbol) objectType.tsymbol).attachedFuncs) {
                        if (!Symbols.isPublic(func.symbol)) {
                            dlog.error(typeRef.pos, DiagnosticErrorCode.INCOMPATIBLE_TYPE_REFERENCE_NON_PUBLIC_MEMBERS,
                                       typeRef);
                            invalidTypeRefs.add(typeRef);
                            return Stream.empty();
                        }
                    }
                }
            }

            if (structureTypeNode.getBType().tag == TypeTags.RECORD && referredTypeTag != TypeTags.RECORD) {
                dlog.error(typeRef.pos, DiagnosticErrorCode.INCOMPATIBLE_RECORD_TYPE_REFERENCE, typeRef);
                invalidTypeRefs.add(typeRef);
                return Stream.empty();
            }

            // Here it is assumed that all the fields of the referenced types are resolved
            // by the time we reach here. It is achieved by ordering the typeDefs according
            // to the precedence.
            // Default values of fields are not inherited.
            return ((BStructureType) referredType).fields.values().stream().filter(f -> {
                if (fieldNames.containsKey(f.name.value)) {
                    BLangSimpleVariable existingVariable = fieldNames.get(f.name.value);
                    if (existingVariable.flagSet.contains(Flag.PUBLIC) !=
                            Symbols.isFlagOn(f.symbol.flags, Flags.PUBLIC)) {
                        dlog.error(existingVariable.pos,
                                DiagnosticErrorCode.MISMATCHED_VISIBILITY_QUALIFIERS_IN_OBJECT_FIELD,
                                existingVariable.name.value);
                    }
                    if (!types.isAssignable(existingVariable.getBType(), f.type)) {
                        dlog.error(existingVariable.pos, DiagnosticErrorCode.INCOMPATIBLE_SUB_TYPE_FIELD,
                                f.name, f.getType(), existingVariable.getBType());
                    }
                    return false;
                }
                return true;
            }).map(field -> {
                BLangSimpleVariable var = ASTBuilderUtil.createVariable(typeRef.pos, field.name.value, field.type);
                var.flagSet = field.symbol.getFlags();
                return var;
            });
        }).collect(Collectors.toList());
        structureTypeNode.typeRefs.removeAll(invalidTypeRefs);
    }

    private void defineReferencedFunction(Location location, Set<Flag> flagSet, SymbolEnv objEnv,
                                          BLangType typeRef, BAttachedFunction referencedFunc,
                                          Set<String> includedFunctionNames, BSymbol typeDefSymbol,
                                          List<BLangFunction> declaredFunctions, boolean isInternal) {
        typeDefSymbol = typeDefSymbol.tag == SymTag.TYPE_DEF ? typeDefSymbol.type.tsymbol : typeDefSymbol;
        String referencedFuncName = referencedFunc.funcName.value;
        Name funcName = names.fromString(
                Symbols.getAttachedFuncSymbolName(typeDefSymbol.name.value, referencedFuncName));
        BSymbol matchingObjFuncSym = symResolver.lookupSymbolInMainSpace(objEnv, funcName);

        BInvokableSymbol referencedFuncSymbol = referencedFunc.symbol;
        if (matchingObjFuncSym != symTable.notFoundSymbol) {
            if (!includedFunctionNames.add(referencedFuncName)) {
                dlog.error(typeRef.pos, DiagnosticErrorCode.REDECLARED_SYMBOL, referencedFuncName);
                return;
            }

            if (!hasSameFunctionSignature((BInvokableSymbol) matchingObjFuncSym, referencedFuncSymbol)) {
                BLangFunction matchingFunc = findFunctionBySymbol(declaredFunctions, matchingObjFuncSym);
                Location methodPos = matchingFunc != null ? matchingFunc.pos : typeRef.pos;
                dlog.error(methodPos, DiagnosticErrorCode.REFERRED_FUNCTION_SIGNATURE_MISMATCH,
                           getCompleteFunctionSignature(referencedFuncSymbol),
                           getCompleteFunctionSignature((BInvokableSymbol) matchingObjFuncSym));
            }

            if (Symbols.isFunctionDeclaration(matchingObjFuncSym) && Symbols.isFunctionDeclaration(
                    referencedFuncSymbol) && !types.isAssignable(matchingObjFuncSym.type, referencedFunc.type)) {
                BLangFunction matchingFunc = findFunctionBySymbol(declaredFunctions, matchingObjFuncSym);
                Location methodPos = matchingFunc != null ? matchingFunc.pos : typeRef.pos;
                dlog.error(methodPos, DiagnosticErrorCode.REDECLARED_FUNCTION_FROM_TYPE_REFERENCE,
                        referencedFunc.funcName, typeRef);
            }
            return;
        }

        if (Symbols.isPrivate(referencedFuncSymbol) || Symbols.isResource(referencedFuncSymbol)) {
            // we should not copy private functions. And we ignore the resource functions as they are not part of the
            // type.
            return;
        }

        // If not, define the function symbol within the object.
        // Take a copy of the symbol, with the new name, and the package ID same as the object type.
        BInvokableSymbol funcSymbol = ASTBuilderUtil.duplicateFunctionDeclarationSymbol(referencedFuncSymbol,
                typeDefSymbol, funcName, typeDefSymbol.pkgID, typeRef.pos, getOrigin(funcName));
        defineSymbol(typeRef.pos, funcSymbol, objEnv);

        // Create and define the parameters and receiver. This should be done after defining the function symbol.
        SymbolEnv funcEnv = SymbolEnv.createFunctionEnv(null, funcSymbol.scope, objEnv);
        funcSymbol.params.forEach(param -> defineSymbol(typeRef.pos, param, funcEnv));
        if (funcSymbol.restParam != null) {
            defineSymbol(typeRef.pos, funcSymbol.restParam, funcEnv);
        }
        funcSymbol.receiverSymbol =
                defineVarSymbol(location, flagSet, typeDefSymbol.type, Names.SELF, funcEnv, isInternal);

        // Cache the function symbol.
        BAttachedFunction attachedFunc;
        if (referencedFunc instanceof BResourceFunction) {
            BResourceFunction resourceFunction = (BResourceFunction) referencedFunc;
            attachedFunc = new BResourceFunction(referencedFunc.funcName,
                    funcSymbol, (BInvokableType) funcSymbol.type, resourceFunction.resourcePath,
                    resourceFunction.accessor, resourceFunction.pathParams, resourceFunction.restPathParam,
                    referencedFunc.pos);
        } else {
            attachedFunc = new BAttachedFunction(referencedFunc.funcName, funcSymbol, (BInvokableType) funcSymbol.type,
                    referencedFunc.pos);
        }

        ((BObjectTypeSymbol) typeDefSymbol).attachedFuncs.add(attachedFunc);
        ((BObjectTypeSymbol) typeDefSymbol).referencedFunctions.add(attachedFunc);
    }

    private BLangFunction findFunctionBySymbol(List<BLangFunction> declaredFunctions, BSymbol symbol) {
        for (BLangFunction fn : declaredFunctions) {
            if (fn.symbol == symbol) {
                return fn;
            }
        }
        return null;
    }

    private boolean hasSameFunctionSignature(BInvokableSymbol attachedFuncSym, BInvokableSymbol referencedFuncSym) {
        if (!hasSameVisibilityModifier(referencedFuncSym.flags, attachedFuncSym.flags)) {
            return false;
        }

        if (!types.isAssignable(attachedFuncSym.type, referencedFuncSym.type)) {
            return false;
        }

        List<BVarSymbol> params = referencedFuncSym.params;
        for (int i = 0; i < params.size(); i++) {
            BVarSymbol referencedFuncParam = params.get(i);
            BVarSymbol attachedFuncParam = attachedFuncSym.params.get(i);
            if (!referencedFuncParam.name.value.equals(attachedFuncParam.name.value) ||
                    !hasSameVisibilityModifier(referencedFuncParam.flags, attachedFuncParam.flags)) {
                return false;
            }
        }

        if (referencedFuncSym.restParam != null && attachedFuncSym.restParam != null) {
            return referencedFuncSym.restParam.name.value.equals(attachedFuncSym.restParam.name.value);
        }

        return referencedFuncSym.restParam == null && attachedFuncSym.restParam == null;
    }

    private boolean hasSameVisibilityModifier(long flags1, long flags2) {
        var xorOfFlags = flags1 ^ flags2;
        return ((xorOfFlags & Flags.PUBLIC) != Flags.PUBLIC) && ((xorOfFlags & Flags.PRIVATE) != Flags.PRIVATE);
    }

    private String getCompleteFunctionSignature(BInvokableSymbol funcSymbol) {
        StringBuilder signatureBuilder = new StringBuilder();
        StringJoiner paramListBuilder = new StringJoiner(", ", "(", ")");

        String visibilityModifier = "";
        if (Symbols.isPublic(funcSymbol)) {
            visibilityModifier = "public ";
        } else if (Symbols.isPrivate(funcSymbol)) {
            visibilityModifier = "private ";
        }

        signatureBuilder.append(visibilityModifier).append("function ")
                .append(funcSymbol.name.value.split("\\.")[1]);

        funcSymbol.params.forEach(param -> paramListBuilder.add(
                (Symbols.isPublic(param) ? "public " : "") + param.type.toString() + " " + param.name.value));

        if (funcSymbol.restParam != null) {
            paramListBuilder.add(((BArrayType) funcSymbol.restParam.type).eType.toString() + "... " +
                                         funcSymbol.restParam.name.value);
        }

        signatureBuilder.append(paramListBuilder.toString());

        if (funcSymbol.retType != symTable.nilType) {
            signatureBuilder.append(" returns ").append(funcSymbol.retType.toString());
        }

        return signatureBuilder.toString();
    }

    private BPackageSymbol dupPackageSymbolAndSetCompUnit(BPackageSymbol originalSymbol, Name compUnit) {
        BPackageSymbol copy = new BPackageSymbol(originalSymbol.pkgID, originalSymbol.owner, originalSymbol.flags,
                                                 originalSymbol.pos, originalSymbol.origin);
        copy.initFunctionSymbol = originalSymbol.initFunctionSymbol;
        copy.startFunctionSymbol = originalSymbol.startFunctionSymbol;
        copy.stopFunctionSymbol = originalSymbol.stopFunctionSymbol;
        copy.testInitFunctionSymbol = originalSymbol.testInitFunctionSymbol;
        copy.testStartFunctionSymbol = originalSymbol.testStartFunctionSymbol;
        copy.testStopFunctionSymbol = originalSymbol.testStopFunctionSymbol;
        copy.packageFile = originalSymbol.packageFile;
        copy.compiledPackage = originalSymbol.compiledPackage;
        copy.entryPointExists = originalSymbol.entryPointExists;
        copy.scope = originalSymbol.scope;
        copy.owner = originalSymbol.owner;
        copy.compUnit = compUnit;
        return copy;
    }

    private boolean isSameImport(BLangImportPackage importPkgNode, BPackageSymbol importSymbol) {
        if (!importPkgNode.orgName.value.equals(importSymbol.pkgID.orgName.value)) {
            return false;
        }

        BLangIdentifier pkgName = importPkgNode.pkgNameComps.get(importPkgNode.pkgNameComps.size() - 1);
        return pkgName.value.equals(importSymbol.pkgID.name.value);
    }

    private void resolveAndSetFunctionTypeFromRHSLambda(BLangVariable variable, SymbolEnv env) {
        BLangFunction function = ((BLangLambdaFunction) variable.expr).function;
        BInvokableType invokableType = (BInvokableType) symResolver.createInvokableType(function.getParameters(),
                                                                                        function.restParam,
                                                                                        function.returnTypeNode,
                                                                                        Flags.asMask(variable.flagSet),
                                                                                        env,
                                                                                        function.pos);

        if (function.flagSet.contains(Flag.ISOLATED)) {
            invokableType.flags |= Flags.ISOLATED;
            invokableType.tsymbol.flags |= Flags.ISOLATED;
        }

        if (function.flagSet.contains(Flag.TRANSACTIONAL)) {
            invokableType.flags |= Flags.TRANSACTIONAL;
            invokableType.tsymbol.flags |= Flags.TRANSACTIONAL;
        }

        variable.setBType(invokableType);
    }

    private SymbolOrigin getOrigin(Name name, Set<Flag> flags) {
        if ((flags.contains(Flag.ANONYMOUS) && (flags.contains(Flag.SERVICE) || flags.contains(Flag.CLASS)))
                || missingNodesHelper.isMissingNode(name)) {
            return VIRTUAL;
        }
        return SOURCE;
    }

    private SymbolOrigin getOrigin(Name name) {
        return getOrigin(name.value);
    }

    private SymbolOrigin getOrigin(String name) {
        if (missingNodesHelper.isMissingNode(name)) {
            return VIRTUAL;
        }
        return SOURCE;
    }

    private boolean isInvalidIncludedTypeInClass(BType includedType) {
        int tag = includedType.tag;

        if (tag == TypeTags.OBJECT) {
            return false;
        }

        if (tag != TypeTags.INTERSECTION) {
            return true;
        }

        for (BType constituentType : ((BIntersectionType) includedType).getConstituentTypes()) {
            int constituentTypeTag = constituentType.tag;

            if (constituentTypeTag != TypeTags.OBJECT && constituentTypeTag != TypeTags.READONLY) {
                return true;
            }
        }
        return false;
    }

    private boolean isImmutable(BObjectType objectType) {
        if (Symbols.isFlagOn(objectType.flags, Flags.READONLY)) {
            return true;
        }

        Collection<BField> fields = objectType.fields.values();
        if (fields.isEmpty()) {
            return false;
        }

        for (BField field : fields) {
            if (!Symbols.isFlagOn(field.symbol.flags, Flags.FINAL) ||
                    !Symbols.isFlagOn(field.type.flags, Flags.READONLY)) {
                return false;
            }
        }

        return true;
    }

    private boolean isReadOnlyAndObjectIntersection(BIntersectionType referredType) {
        BType effectiveType = referredType.effectiveType;

        if (effectiveType.tag != TypeTags.OBJECT || !Symbols.isFlagOn(effectiveType.flags, Flags.READONLY)) {
            return false;
        }

        for (BType constituentType : referredType.getConstituentTypes()) {
            if (constituentType.tag == TypeTags.READONLY) {
                return true;
            }
        }
        return false;
    }

    /**
     * Holds imports that are resolved and unresolved.
     */
    public static class ImportResolveHolder {
        public BLangImportPackage resolved;
        public List<BLangImportPackage> unresolved;

        public ImportResolveHolder() {
            this.unresolved = new ArrayList<>();
        }

        public ImportResolveHolder(BLangImportPackage resolved) {
            this.resolved = resolved;
            this.unresolved = new ArrayList<>();
        }
    }

    /**
     * Used to store location data for encountered unknown types in `checkErrors` method.
     *
     * @since 0.985.0
     */
    class LocationData {

        private String name;
        private int row;
        private int column;

        LocationData(String name, int row, int column) {
            this.name = name;
            this.row = row;
            this.column = column;
        }

        @Override
        public boolean equals(Object o) {
            if (this == o) {
                return true;
            }
            if (o == null || getClass() != o.getClass()) {
                return false;
            }
            LocationData that = (LocationData) o;
            return row == that.row &&
                    column == that.column &&
                    name.equals(that.name);
        }

        @Override
        public int hashCode() {
            return Objects.hash(name, row, column);
        }
    }
}<|MERGE_RESOLUTION|>--- conflicted
+++ resolved
@@ -1314,7 +1314,7 @@
         }
     }
 
-    private boolean isTypeConstructorAvailable(NodeKind unresolvedType) {
+    private  boolean isTypeConstructorAvailable(NodeKind unresolvedType) {
         switch (unresolvedType) {
             case OBJECT_TYPE:
             case RECORD_TYPE:
@@ -1558,15 +1558,11 @@
         typeDefSymbol.pos = typeDefinition.name.pos;
         typeDefSymbol.origin = getOrigin(typeDefSymbol.name);
 
-<<<<<<< HEAD
-        if (isIntersectionType) {
-=======
         if (typeDefSymbol instanceof BErrorTypeSymbol) {
             typeDefSymbol.owner = env.scope.owner;
         }
 
-        if (isNonLabelIntersectionType) {
->>>>>>> dd7aa7c2
+        if (isIntersectionType) {
             BTypeSymbol effectiveTypeSymbol = effectiveDefinedType.tsymbol;
             effectiveTypeSymbol.name = typeDefSymbol.name;
             effectiveTypeSymbol.pkgID = typeDefSymbol.pkgID;
