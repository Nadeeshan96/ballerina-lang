--- conflicted
+++ resolved
@@ -5117,13 +5117,9 @@
             return true;
         }
 
-<<<<<<< HEAD
-        if (receiverType.tag == TypeTags.OBJECT
-=======
         BType receiverType = funcNode.receiver.getBType();
         BType referredReceiverType = Types.getReferredType(receiverType);
         if (referredReceiverType.tag == TypeTags.OBJECT
->>>>>>> 3cb1251a
                 && !this.env.enclPkg.symbol.pkgID.equals(receiverType.tsymbol.pkgID)) {
             dlog.error(funcNode.receiver.pos, DiagnosticErrorCode.FUNC_DEFINED_ON_NON_LOCAL_TYPE,
                        funcNode.name.value, receiverType.toString());
