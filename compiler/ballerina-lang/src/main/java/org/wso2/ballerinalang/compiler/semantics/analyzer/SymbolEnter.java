/*
 *  Copyright (c) 2017, WSO2 Inc. (http://www.wso2.org) All Rights Reserved.
 *
 *  WSO2 Inc. licenses this file to you under the Apache License,
 *  Version 2.0 (the "License"); you may not use this file except
 *  in compliance with the License.
 *  You may obtain a copy of the License at
 *
 *    http://www.apache.org/licenses/LICENSE-2.0
 *
 *  Unless required by applicable law or agreed to in writing,
 *  software distributed under the License is distributed on an
 *  "AS IS" BASIS, WITHOUT WARRANTIES OR CONDITIONS OF ANY
 *  KIND, either express or implied.  See the License for the
 *  specific language governing permissions and limitations
 *  under the License.
 */
package org.wso2.ballerinalang.compiler.semantics.analyzer;

import org.ballerinalang.compiler.CompilerPhase;
import org.ballerinalang.model.TreeBuilder;
import org.ballerinalang.model.elements.DocAttachment;
import org.ballerinalang.model.elements.DocTag;
import org.ballerinalang.model.elements.Flag;
import org.ballerinalang.model.elements.PackageID;
import org.ballerinalang.model.symbols.SymbolKind;
import org.ballerinalang.model.tree.IdentifierNode;
import org.ballerinalang.model.tree.NodeKind;
import org.ballerinalang.model.tree.TopLevelNode;
import org.ballerinalang.model.tree.statements.StatementNode;
import org.ballerinalang.model.types.TypeKind;
import org.ballerinalang.util.diagnostic.DiagnosticCode;
import org.wso2.ballerinalang.compiler.PackageCache;
import org.wso2.ballerinalang.compiler.PackageLoader;
import org.wso2.ballerinalang.compiler.desugar.ASTBuilderUtil;
import org.wso2.ballerinalang.compiler.semantics.model.Scope;
import org.wso2.ballerinalang.compiler.semantics.model.SymbolEnv;
import org.wso2.ballerinalang.compiler.semantics.model.SymbolTable;
import org.wso2.ballerinalang.compiler.semantics.model.symbols.BAnnotationAttributeSymbol;
import org.wso2.ballerinalang.compiler.semantics.model.symbols.BAnnotationSymbol;
import org.wso2.ballerinalang.compiler.semantics.model.symbols.BAttachedFunction;
import org.wso2.ballerinalang.compiler.semantics.model.symbols.BEndpointVarSymbol;
import org.wso2.ballerinalang.compiler.semantics.model.symbols.BInvokableSymbol;
import org.wso2.ballerinalang.compiler.semantics.model.symbols.BObjectTypeSymbol;
import org.wso2.ballerinalang.compiler.semantics.model.symbols.BPackageSymbol;
import org.wso2.ballerinalang.compiler.semantics.model.symbols.BRecordTypeSymbol;
import org.wso2.ballerinalang.compiler.semantics.model.symbols.BServiceSymbol;
import org.wso2.ballerinalang.compiler.semantics.model.symbols.BSymbol;
import org.wso2.ballerinalang.compiler.semantics.model.symbols.BTypeSymbol;
import org.wso2.ballerinalang.compiler.semantics.model.symbols.BVarSymbol;
import org.wso2.ballerinalang.compiler.semantics.model.symbols.BXMLAttributeSymbol;
import org.wso2.ballerinalang.compiler.semantics.model.symbols.BXMLNSSymbol;
import org.wso2.ballerinalang.compiler.semantics.model.symbols.SymTag;
import org.wso2.ballerinalang.compiler.semantics.model.symbols.Symbols;
import org.wso2.ballerinalang.compiler.semantics.model.types.BAnnotationType;
import org.wso2.ballerinalang.compiler.semantics.model.types.BEnumType;
import org.wso2.ballerinalang.compiler.semantics.model.types.BField;
import org.wso2.ballerinalang.compiler.semantics.model.types.BInvokableType;
import org.wso2.ballerinalang.compiler.semantics.model.types.BServiceType;
import org.wso2.ballerinalang.compiler.semantics.model.types.BStructureType;
import org.wso2.ballerinalang.compiler.semantics.model.types.BType;
import org.wso2.ballerinalang.compiler.tree.BLangAction;
import org.wso2.ballerinalang.compiler.tree.BLangAnnotAttribute;
import org.wso2.ballerinalang.compiler.tree.BLangAnnotation;
import org.wso2.ballerinalang.compiler.tree.BLangAnnotationAttachment;
import org.wso2.ballerinalang.compiler.tree.BLangCompilationUnit;
import org.wso2.ballerinalang.compiler.tree.BLangDocumentation;
import org.wso2.ballerinalang.compiler.tree.BLangEndpoint;
import org.wso2.ballerinalang.compiler.tree.BLangEnum;
import org.wso2.ballerinalang.compiler.tree.BLangEnum.BLangEnumerator;
import org.wso2.ballerinalang.compiler.tree.BLangFunction;
import org.wso2.ballerinalang.compiler.tree.BLangIdentifier;
import org.wso2.ballerinalang.compiler.tree.BLangImportPackage;
import org.wso2.ballerinalang.compiler.tree.BLangInvokableNode;
import org.wso2.ballerinalang.compiler.tree.BLangNode;
import org.wso2.ballerinalang.compiler.tree.BLangNodeVisitor;
import org.wso2.ballerinalang.compiler.tree.BLangPackage;
import org.wso2.ballerinalang.compiler.tree.BLangResource;
import org.wso2.ballerinalang.compiler.tree.BLangService;
import org.wso2.ballerinalang.compiler.tree.BLangTypeDefinition;
import org.wso2.ballerinalang.compiler.tree.BLangVariable;
import org.wso2.ballerinalang.compiler.tree.BLangWorker;
import org.wso2.ballerinalang.compiler.tree.BLangXMLNS;
import org.wso2.ballerinalang.compiler.tree.expressions.BLangExpression;
import org.wso2.ballerinalang.compiler.tree.expressions.BLangLiteral;
import org.wso2.ballerinalang.compiler.tree.expressions.BLangSimpleVarRef;
import org.wso2.ballerinalang.compiler.tree.expressions.BLangXMLAttribute;
import org.wso2.ballerinalang.compiler.tree.expressions.BLangXMLQName;
import org.wso2.ballerinalang.compiler.tree.statements.BLangAssignment;
import org.wso2.ballerinalang.compiler.tree.statements.BLangBlockStmt;
import org.wso2.ballerinalang.compiler.tree.statements.BLangReturn;
import org.wso2.ballerinalang.compiler.tree.statements.BLangStatement;
import org.wso2.ballerinalang.compiler.tree.statements.BLangVariableDef;
import org.wso2.ballerinalang.compiler.tree.statements.BLangXMLNSStatement;
import org.wso2.ballerinalang.compiler.tree.types.BLangObjectTypeNode;
import org.wso2.ballerinalang.compiler.tree.types.BLangRecordTypeNode;
import org.wso2.ballerinalang.compiler.tree.types.BLangStructureTypeNode;
import org.wso2.ballerinalang.compiler.tree.types.BLangUserDefinedType;
import org.wso2.ballerinalang.compiler.tree.types.BLangValueType;
import org.wso2.ballerinalang.compiler.util.CompilerContext;
import org.wso2.ballerinalang.compiler.util.Name;
import org.wso2.ballerinalang.compiler.util.Names;
import org.wso2.ballerinalang.compiler.util.TypeTags;
import org.wso2.ballerinalang.compiler.util.diagnotic.BLangDiagnosticLog;
import org.wso2.ballerinalang.compiler.util.diagnotic.DiagnosticPos;
import org.wso2.ballerinalang.util.AttachPoints;
import org.wso2.ballerinalang.util.Flags;

import java.util.ArrayList;
import java.util.EnumSet;
import java.util.List;
import java.util.Objects;
import java.util.Set;
import java.util.stream.Collectors;

import javax.xml.XMLConstants;

import static org.ballerinalang.model.tree.NodeKind.IMPORT;

/**
 * @since 0.94
 */
public class SymbolEnter extends BLangNodeVisitor {

    private static final CompilerContext.Key<SymbolEnter> SYMBOL_ENTER_KEY =
            new CompilerContext.Key<>();

    private final PackageLoader pkgLoader;
    private final SymbolTable symTable;
    private final PackageCache packageCache;
    private final Names names;
    private final SymbolResolver symResolver;
    private final BLangDiagnosticLog dlog;
    private final EndpointSPIAnalyzer endpointSPIAnalyzer;
    private final Types types;
    private List<BLangTypeDefinition> unresolvedTypes;
    private int typePrecedence;

    private SymbolEnv env;

    public static SymbolEnter getInstance(CompilerContext context) {
        SymbolEnter symbolEnter = context.get(SYMBOL_ENTER_KEY);
        if (symbolEnter == null) {
            symbolEnter = new SymbolEnter(context);
        }

        return symbolEnter;
    }

    public SymbolEnter(CompilerContext context) {
        context.put(SYMBOL_ENTER_KEY, this);

        this.pkgLoader = PackageLoader.getInstance(context);
        this.symTable = SymbolTable.getInstance(context);
        this.packageCache = PackageCache.getInstance(context);
        this.names = Names.getInstance(context);
        this.symResolver = SymbolResolver.getInstance(context);
        this.endpointSPIAnalyzer = EndpointSPIAnalyzer.getInstance(context);
        this.dlog = BLangDiagnosticLog.getInstance(context);
        this.types = Types.getInstance(context);
    }

    public BLangPackage definePackage(BLangPackage pkgNode) {
        populatePackageNode(pkgNode);
        defineNode(pkgNode, null);
        return pkgNode;
    }

    public void defineNode(BLangNode node, SymbolEnv env) {
        SymbolEnv prevEnv = this.env;
        this.env = env;
        node.accept(this);
        this.env = prevEnv;
    }


    // Visitor methods

    @Override
    public void visit(BLangPackage pkgNode) {
        if (pkgNode.completedPhases.contains(CompilerPhase.DEFINE)) {
            return;
        }

        // Create PackageSymbol
        BPackageSymbol pkgSymbol = Symbols.createPackageSymbol(pkgNode.packageID, this.symTable);
        pkgNode.symbol = pkgSymbol;
        SymbolEnv builtinEnv = this.symTable.pkgEnvMap.get(symTable.builtInPackageSymbol);
        SymbolEnv pkgEnv = SymbolEnv.createPkgEnv(pkgNode, pkgSymbol.scope, builtinEnv);
        this.symTable.pkgEnvMap.put(pkgSymbol, pkgEnv);

        createPackageInitFunctions(pkgNode);
        // visit the package node recursively and define all package level symbols.
        // And maintain a list of created package symbols.
        pkgNode.imports.forEach(importNode -> defineNode(importNode, pkgEnv));

        // Define type definitions.
        this.typePrecedence = 0;
        defineTypeNodes(pkgNode.typeDefinitions, pkgEnv);

        // Define type def fields (if any)
        defineFields(pkgNode.typeDefinitions, pkgEnv);

        // Define type def members (if any)
        defineMembers(pkgNode.typeDefinitions, pkgEnv);

        // Enabled logging errors after type def visit.
        // TODO: Do this in a cleaner way
        pkgEnv.logErrors = true;

        // Define service and resource nodes.
        pkgNode.services.forEach(service -> defineNode(service, pkgEnv));

        // Define function nodes.
        pkgNode.functions.forEach(func -> defineNode(func, pkgEnv));

        // Define service resource nodes.
        defineServiceMembers(pkgNode.services, pkgEnv);

        // Define annotation nodes.
        pkgNode.annotations.forEach(annot -> defineNode(annot, pkgEnv));

        resolveAnnotationAttributeTypes(pkgNode.annotations, pkgEnv);

        pkgNode.globalVars.forEach(var -> defineNode(var, pkgEnv));

        pkgNode.globalEndpoints.forEach(ep -> defineNode(ep, pkgEnv));

        definePackageInitFunctions(pkgNode, pkgEnv);
        pkgNode.completedPhases.add(CompilerPhase.DEFINE);
    }

    @Deprecated
    private void resolveAnnotationAttributeTypes(List<BLangAnnotation> annotations, SymbolEnv pkgEnv) {
        annotations.forEach(annotation -> {
            annotation.attributes.forEach(attribute -> {
                SymbolEnv annotationEnv = SymbolEnv.createAnnotationEnv(annotation, annotation.symbol.scope, pkgEnv);
                BType actualType = this.symResolver.resolveTypeNode(attribute.typeNode, annotationEnv);
                attribute.symbol.type = actualType;
            });
        });
    }

    public void visit(BLangAnnotation annotationNode) {
<<<<<<< HEAD
        BSymbol annotationSymbol = Symbols.createAnnotationSymbol(Flags.asMask(annotationNode.flagSet), names.
                fromIdNode(annotationNode.name), env.enclPkg.symbol.pkgID, null, env.scope.owner);
        annotationSymbol.documentation = getDocAttachment(annotationNode.docAttachments);
=======
        BSymbol annotationSymbol = Symbols.createAnnotationSymbol(Flags.asMask(annotationNode.flagSet),
                AttachPoints.asMask(annotationNode.attachPoints), names.fromIdNode(annotationNode.name),
                env.enclPkg.symbol.pkgID, null, env.scope.owner);
>>>>>>> 3da369cd
        annotationSymbol.type = new BAnnotationType((BAnnotationSymbol) annotationSymbol);
        annotationNode.symbol = annotationSymbol;
        defineSymbol(annotationNode.pos, annotationSymbol);
        SymbolEnv annotationEnv = SymbolEnv.createAnnotationEnv(annotationNode, annotationSymbol.scope, env);
        annotationNode.attributes.forEach(att -> this.defineNode(att, annotationEnv));
        if (annotationNode.typeNode != null) {
            BType structType = this.symResolver.resolveTypeNode(annotationNode.typeNode, annotationEnv);
            ((BAnnotationSymbol) annotationSymbol).attachedType = structType.tsymbol;
        }
    }

    public void visit(BLangAnnotAttribute annotationAttribute) {
        BAnnotationAttributeSymbol annotationAttributeSymbol = Symbols.createAnnotationAttributeSymbol(names.
                        fromIdNode(annotationAttribute.name), env.enclPkg.symbol.pkgID,
                null, env.scope.owner);
        annotationAttributeSymbol.docTag = DocTag.FIELD;
        annotationAttributeSymbol.expr = annotationAttribute.expr;
        annotationAttribute.symbol = annotationAttributeSymbol;
        ((BAnnotationSymbol) env.scope.owner).attributes.add(annotationAttributeSymbol);
        defineSymbol(annotationAttribute.pos, annotationAttributeSymbol);
    }

    @Override
    public void visit(BLangImportPackage importPkgNode) {
        Name pkgAlias = names.fromIdNode(importPkgNode.alias);
        if (symResolver.lookupSymbol(env, pkgAlias, SymTag.IMPORT) != symTable.notFoundSymbol) {
            dlog.error(importPkgNode.pos, DiagnosticCode.REDECLARED_SYMBOL, pkgAlias);
            return;
        }

        // TODO Clean this code up. Can we move the this to BLangPackageBuilder class
        // Create import package symbol
        Name orgName;
        if (importPkgNode.orgName.value == null || importPkgNode.orgName.value.isEmpty()) {
            // means it's in 'import <pkg-name>' style
            orgName = env.enclPkg.packageID.orgName;
        } else {
            // means it's in 'import <org-name>/<pkg-name>' style
            orgName = names.fromIdNode(importPkgNode.orgName);
        }
        List<Name> nameComps = importPkgNode.pkgNameComps.stream()
                .map(identifier -> names.fromIdNode(identifier))
                .collect(Collectors.toList());

        String version = names.fromIdNode(importPkgNode.version).getValue();
        PackageID pkgId = new PackageID(orgName, nameComps, new Name(version));
        if (pkgId.name.getValue().startsWith(Names.BUILTIN_PACKAGE.value)) {
            dlog.error(importPkgNode.pos, DiagnosticCode.PACKAGE_NOT_FOUND,
                    importPkgNode.getQualifiedPackageName());
            return;
        }

        BPackageSymbol pkgSymbol = pkgLoader.loadPackageSymbol(pkgId, env.enclPkg.packageRepository);
        if (pkgSymbol == null) {
            dlog.error(importPkgNode.pos, DiagnosticCode.PACKAGE_NOT_FOUND,
                    importPkgNode.getQualifiedPackageName());
            return;
        }

        // define the import package symbol in the current package scope
        importPkgNode.symbol = pkgSymbol;
        ((BPackageSymbol) this.env.scope.owner).imports.add(pkgSymbol);
        this.env.scope.define(pkgAlias, pkgSymbol);
    }

    @Override
    public void visit(BLangXMLNS xmlnsNode) {
        String nsURI = (String) ((BLangLiteral) xmlnsNode.namespaceURI).value;

        if (xmlnsNode.prefix.value != null && nsURI.isEmpty()) {
            dlog.error(xmlnsNode.pos, DiagnosticCode.INVALID_NAMESPACE_DECLARATION, xmlnsNode.prefix);
        }

        // set the prefix of the default namespace
        if (xmlnsNode.prefix.value == null) {
            xmlnsNode.prefix.value = XMLConstants.DEFAULT_NS_PREFIX;
        }

        BXMLNSSymbol xmlnsSymbol = Symbols.createXMLNSSymbol(names.fromIdNode(xmlnsNode.prefix), nsURI,
                env.enclPkg.symbol.pkgID, env.scope.owner);
        xmlnsNode.symbol = xmlnsSymbol;

        // First check for package-imports with the same alias.
        // Here we do not check for owner equality, since package import is always at the package
        // level, but the namespace declaration can be at any level.
        BSymbol foundSym = symResolver.lookupSymbol(env, xmlnsSymbol.name, SymTag.PACKAGE);
        if (foundSym != symTable.notFoundSymbol) {
            dlog.error(xmlnsNode.pos, DiagnosticCode.REDECLARED_SYMBOL, xmlnsSymbol.name);
            return;
        }

        // Define it in the enclosing scope. Here we check for the owner equality,
        // to support overriding of namespace declarations defined at package level.
        defineSymbol(xmlnsNode.pos, xmlnsSymbol);
    }

    public void visit(BLangXMLNSStatement xmlnsStmtNode) {
        defineNode(xmlnsStmtNode.xmlnsDecl, env);
    }

    private void defineTypeNodes(List<BLangTypeDefinition> typeDefs, SymbolEnv env) {
        if (typeDefs.size() == 0) {
            return;
        }
        this.unresolvedTypes = new ArrayList<>();
        for (BLangTypeDefinition typeDef : typeDefs) {
            defineNode(typeDef, env);
        }
        if (typeDefs.size() <= unresolvedTypes.size()) {
            dlog.error(typeDefs.get(0).pos, DiagnosticCode.CYCLIC_TYPE_REFERENCE, unresolvedTypes);
            return;
        }
        defineTypeNodes(unresolvedTypes, env);
    }

    @Override
    public void visit(BLangTypeDefinition typeDefinition) {
        BType definedType = symResolver.resolveTypeNode(typeDefinition.typeNode, env);
        if (definedType == symTable.noType) {
            this.unresolvedTypes.add(typeDefinition);
            return;
        }
        typeDefinition.precedence = this.typePrecedence++;
        BTypeSymbol typeDefSymbol;
        if (definedType.tsymbol.name != Names.EMPTY) {
            typeDefSymbol = definedType.tsymbol.createLabelSymbol();
        } else  {
            typeDefSymbol = definedType.tsymbol;
        }
        typeDefSymbol.documentation = getDocAttachment(typeDefinition.docAttachments);
        typeDefSymbol.name = names.fromIdNode(typeDefinition.getName());
        typeDefSymbol.pkgID = env.enclPkg.packageID;
        typeDefSymbol.flags = Flags.asMask(typeDefinition.flagSet);

        typeDefinition.symbol = typeDefSymbol;

        defineSymbol(typeDefinition.pos, typeDefSymbol);
    }

    @Override
    public void visit(BLangEnum enumNode) {
        BTypeSymbol enumSymbol = Symbols.createEnumSymbol(Flags.asMask(enumNode.flagSet),
                names.fromIdNode(enumNode.name), env.enclPkg.symbol.pkgID, null, env.scope.owner);
        enumSymbol.documentation = getDocAttachment(enumNode.docAttachments);
        enumNode.symbol = enumSymbol;
        defineSymbol(enumNode.pos, enumSymbol);

        BEnumType enumType = new BEnumType(enumSymbol, null);
        enumSymbol.type = enumType;

        SymbolEnv enumEnv = SymbolEnv.createPkgLevelSymbolEnv(enumNode, enumSymbol.scope, this.env);
        for (int i = 0; i < enumNode.enumerators.size(); i++) {
            BLangEnumerator enumerator = enumNode.enumerators.get(i);
            BVarSymbol enumeratorSymbol = new BVarSymbol(Flags.PUBLIC,
                    names.fromIdNode(enumerator.name), enumSymbol.pkgID, enumType, enumSymbol);
            enumeratorSymbol.docTag = DocTag.FIELD;
            enumerator.symbol = enumeratorSymbol;

            if (symResolver.checkForUniqueSymbol(enumerator.pos, enumEnv, enumeratorSymbol, enumeratorSymbol.tag)) {
                enumEnv.scope.define(enumeratorSymbol.name, enumeratorSymbol);
            }
        }
    }

    @Override
    public void visit(BLangWorker workerNode) {
        BInvokableSymbol workerSymbol = Symbols.createWorkerSymbol(Flags.asMask(workerNode.flagSet),
                names.fromIdNode(workerNode.name), env.enclPkg.symbol.pkgID, null, env.scope.owner);
        workerSymbol.documentation = getDocAttachment(workerNode.docAttachments);
        workerNode.symbol = workerSymbol;
        defineSymbolWithCurrentEnvOwner(workerNode.pos, workerSymbol);
    }

    @Override
    public void visit(BLangService serviceNode) {
        BServiceSymbol serviceSymbol = Symbols.createServiceSymbol(Flags.asMask(serviceNode.flagSet),
                names.fromIdNode(serviceNode.name), env.enclPkg.symbol.pkgID, serviceNode.type, env.scope.owner);
        serviceSymbol.documentation = getDocAttachment(serviceNode.docAttachments);
        serviceNode.symbol = serviceSymbol;
        serviceNode.symbol.type = new BServiceType(serviceSymbol);
        defineSymbol(serviceNode.pos, serviceSymbol);
    }

    @Override
    public void visit(BLangFunction funcNode) {
        boolean validAttachedFunc = validateFuncReceiver(funcNode);
        if (funcNode.attachedOuterFunction) {
            if (funcNode.receiver.type.tsymbol.kind == SymbolKind.RECORD) {
                dlog.error(funcNode.pos, DiagnosticCode.CANNOT_ATTACH_FUNCTIONS_TO_RECORDS, funcNode.name,
                        funcNode.receiver.type.tsymbol.name);
                createDummyFunctionSymbol(funcNode);
                visitObjectAttachedFunction(funcNode);
                return;
            }
            SymbolEnv objectEnv = SymbolEnv.createTypeDefEnv(null, funcNode.receiver.type.
                    tsymbol.scope, env);
            BSymbol funcSymbol = symResolver.lookupSymbol(objectEnv, getFuncSymbolName(funcNode), SymTag.FUNCTION);
            if (funcSymbol == symTable.notFoundSymbol) {
                dlog.error(funcNode.pos, DiagnosticCode.CANNOT_FIND_MATCHING_FUNCTION, funcNode.name,
                        funcNode.receiver.type.tsymbol.name);
                createDummyFunctionSymbol(funcNode);
                visitObjectAttachedFunction(funcNode);
                return;
            }
            funcNode.symbol = (BInvokableSymbol) funcSymbol;
            if (funcNode.symbol.bodyExist) {
                dlog.error(funcNode.pos, DiagnosticCode.IMPLEMENTATION_ALREADY_EXIST, funcNode.name);
            }
            validateAttachedFunction(funcNode, funcNode.receiver.type.tsymbol.name);
            visitObjectAttachedFunction(funcNode);
            return;
        }
        BInvokableSymbol funcSymbol = Symbols.createFunctionSymbol(Flags.asMask(funcNode.flagSet),
                getFuncSymbolName(funcNode), env.enclPkg.symbol.pkgID, null, env.scope.owner, funcNode.body != null);
        funcSymbol.documentation = getDocAttachment(funcNode.docAttachments);
        SymbolEnv invokableEnv = SymbolEnv.createFunctionEnv(funcNode, funcSymbol.scope, env);
        defineInvokableSymbol(funcNode, funcSymbol, invokableEnv);
        // Define function receiver if any.
        if (funcNode.receiver != null) {
            defineAttachedFunctions(funcNode, funcSymbol, invokableEnv, validAttachedFunc);
        }
    }

    private void createDummyFunctionSymbol(BLangFunction funcNode) {
        // This is only to keep the flow running so that at the end there will be proper semantic errors
        funcNode.symbol = Symbols.createFunctionSymbol(Flags.asMask(funcNode.flagSet),
                getFuncSymbolName(funcNode), env.enclPkg.symbol.pkgID, null, env.scope.owner, true);
        funcNode.symbol.scope = new Scope(funcNode.symbol);
    }

    private void visitObjectAttachedFunction(BLangFunction funcNode) {
        //TODO check function parameters and return types
        SymbolEnv invokableEnv = SymbolEnv.createFunctionEnv(funcNode, funcNode.symbol.scope, env);

        invokableEnv.scope = funcNode.symbol.scope;
        defineObjectAttachedInvokableSymbolParams(funcNode, invokableEnv);

        if (env.enclPkg.objAttachedFunctions.contains(funcNode.symbol)) {
            dlog.error(funcNode.pos, DiagnosticCode.IMPLEMENTATION_ALREADY_EXIST, funcNode.name);
            return;
        }

        env.enclPkg.objAttachedFunctions.add(funcNode.symbol);

        funcNode.receiver.symbol = funcNode.symbol.receiverSymbol;
    }

    private void validateAttachedFunction(BLangFunction funcNode, Name objName) {
        SymbolEnv invokableEnv = SymbolEnv.createDummyEnv(funcNode, env.scope, env);
        List<BType> paramTypes = funcNode.requiredParams.stream()
                        .peek(varNode -> varNode.type = symResolver.resolveTypeNode(varNode.typeNode, invokableEnv))
                        .map(varNode -> varNode.type)
                        .collect(Collectors.toList());

        funcNode.defaultableParams.forEach(p -> paramTypes.add(symResolver
                .resolveTypeNode(p.var.typeNode, invokableEnv)));

        if (!funcNode.desugaredReturnType) {
            symResolver.resolveTypeNode(funcNode.returnTypeNode, invokableEnv);
        }

        if (funcNode.restParam != null) {
            if (!funcNode.symbol.restParam.name.equals(names.fromIdNode(funcNode.restParam.name))) {
                dlog.error(funcNode.pos, DiagnosticCode.CANNOT_FIND_MATCHING_INTERFACE, funcNode.name, objName);
                return;
            }
            defineNode(funcNode.restParam, invokableEnv);
            paramTypes.add(funcNode.restParam.symbol.type);
        }

        BInvokableType sourceType = (BInvokableType) funcNode.symbol.type;
        int flags = Flags.asMask(funcNode.flagSet);
        if (((flags & Flags.NATIVE) != (funcNode.symbol.flags & Flags.NATIVE))
                || ((flags & Flags.PUBLIC) != (funcNode.symbol.flags & Flags.PUBLIC))) {
            dlog.error(funcNode.pos, DiagnosticCode.CANNOT_FIND_MATCHING_INTERFACE, funcNode.name, objName);
            return;
        }

        if (typesMissMatch(paramTypes, sourceType.paramTypes)
                || namesMissMatch(funcNode.requiredParams, funcNode.symbol.params)
                || namesMissMatchDef(funcNode.defaultableParams, funcNode.symbol.defaultableParams)) {
            dlog.error(funcNode.pos, DiagnosticCode.CANNOT_FIND_MATCHING_INTERFACE, funcNode.name, objName);
            return;
        }

        if (funcNode.returnTypeNode.type == null && sourceType.retType == null) {
            return;
        } else if (funcNode.returnTypeNode.type == null || sourceType.retType == null) {
            dlog.error(funcNode.pos, DiagnosticCode.CANNOT_FIND_MATCHING_INTERFACE, funcNode.name, objName);
            return;
        }

        if (funcNode.returnTypeNode.type.tag != sourceType.retType.tag) {
            dlog.error(funcNode.pos, DiagnosticCode.CANNOT_FIND_MATCHING_INTERFACE, funcNode.name, objName);
            return;
        }
        //Reset symbol flags to remove interface flag
        funcNode.symbol.flags = funcNode.symbol.flags ^ Flags.INTERFACE;
    }

    private boolean typesMissMatch(List<BType> lhs, List<BType> rhs) {
        if (lhs.size() != rhs.size()) {
            return true;
        }

        for (int i = 0; i < lhs.size(); i++) {
            if (!types.isSameType(lhs.get(i), rhs.get(i))) {
                return true;
            }
        }
        return false;
    }

    private boolean namesMissMatch(List<BLangVariable> lhs, List<BVarSymbol> rhs) {
        if (lhs.size() != rhs.size()) {
            return true;
        }

        for (int i = 0; i < lhs.size(); i++) {
            if (!rhs.get(i).name.equals(names.fromIdNode(lhs.get(i).name))) {
                return true;
            }
        }
        return false;
    }

    private boolean namesMissMatchDef(List<BLangVariableDef> lhs, List<BVarSymbol> rhs) {
        if (lhs.size() != rhs.size()) {
            return true;
        }

        for (int i = 0; i < lhs.size(); i++) {
            if (!rhs.get(i).name.equals(names.fromIdNode(lhs.get(i).var.name))) {
                return true;
            }
        }
        return false;
    }

    private void defineObjectAttachedInvokableSymbolParams(BLangInvokableNode invokableNode, SymbolEnv invokableEnv) {
        // visit required params of the function
        invokableNode.requiredParams.forEach(varNode -> {
            visitObjectAttachedFunctionParam(varNode, invokableEnv);
        });

        invokableNode.defaultableParams.forEach(varDefNode -> {
            visitObjectAttachedFunctionParam(varDefNode.var, invokableEnv);
        });

        if (invokableNode.returnTypeNode != null) {
            invokableNode.returnTypeNode.type = symResolver.resolveTypeNode(invokableNode.returnTypeNode, env);
        }

        if (invokableNode.restParam != null) {
            visitObjectAttachedFunctionParam(invokableNode.restParam, invokableEnv);
        }
    }

    void visitObjectAttachedFunctionParam(BLangVariable variable, SymbolEnv invokableEnv) {
        // assign the type to var type node
        if (variable.type == null) {
            variable.type = symResolver.resolveTypeNode(variable.typeNode, env);
        }

        visitObjectAttachedFunctionParamSymbol(variable, invokableEnv);
    }

    void visitObjectAttachedFunctionParamSymbol(BLangVariable variable, SymbolEnv invokableEnv) {
        BSymbol varSymbol = symResolver.lookupSymbol(invokableEnv, names.fromIdNode(variable.name),
                SymTag.VARIABLE);
        if (varSymbol == symTable.notFoundSymbol) {
            defineNode(variable, invokableEnv);
        } else {
            variable.symbol = (BVarSymbol) varSymbol;
        }
        if (variable.expr == null) {
            return;
        }
        if (variable.expr.getKind() != NodeKind.LITERAL) {
            this.dlog.error(variable.expr.pos, DiagnosticCode.INVALID_DEFAULT_PARAM_VALUE, variable.name);
            return;
        }
        BLangLiteral literal = (BLangLiteral) variable.expr;
        variable.symbol.defaultValue = literal.value;
    }

    @Override
    public void visit(BLangAction actionNode) {
        BInvokableSymbol actionSymbol = Symbols
                .createActionSymbol(Flags.asMask(actionNode.flagSet), names.fromIdNode(actionNode.name),
                        env.enclPkg.symbol.pkgID, null, env.scope.owner);
        actionSymbol.documentation = getDocAttachment(actionNode.docAttachments);
        SymbolEnv invokableEnv = SymbolEnv.createResourceActionSymbolEnv(actionNode, actionSymbol.scope, env);
        defineInvokableSymbol(actionNode, actionSymbol, invokableEnv);
        actionNode.endpoints.forEach(ep -> defineNode(ep, invokableEnv));
    }

    @Override
    public void visit(BLangResource resourceNode) {
        BInvokableSymbol resourceSymbol = Symbols
                .createResourceSymbol(Flags.asMask(resourceNode.flagSet), names.fromIdNode(resourceNode.name),
                        env.enclPkg.symbol.pkgID, null, env.scope.owner);
        resourceSymbol.documentation = getDocAttachment(resourceNode.docAttachments);
        SymbolEnv invokableEnv = SymbolEnv.createResourceActionSymbolEnv(resourceNode, resourceSymbol.scope, env);
        if (!resourceNode.getParameters().isEmpty()
                && resourceNode.getParameters().get(0) != null
                && resourceNode.getParameters().get(0).typeNode == null) {
            // This is endpoint variable. Setting temporary type for now till we find actual type at semantic phase.
            resourceNode.getParameters().get(0).type = symTable.endpointType;
        }
        defineInvokableSymbol(resourceNode, resourceSymbol, invokableEnv);
    }

    @Override
    public void visit(BLangVariable varNode) {
        // this is a field variable defined for object init function
        if (varNode.isField) {
            Name varName = names.fromIdNode(varNode.name);
            BSymbol symbol = symResolver.resolveObjectField(varNode.pos, env, varName,
                    env.enclTypeDefinition.symbol.type.tsymbol);

            if (symbol == symTable.notFoundSymbol) {
                dlog.error(varNode.pos, DiagnosticCode.UNDEFINED_OBJECT_FIELD, varName, env.enclTypeDefinition.name);
            }
            varNode.type = symbol.type;
            Name updatedVarName = getFieldSymbolName(((BLangFunction) env.enclInvokable).receiver, varNode);
            BVarSymbol varSymbol = defineVarSymbol(varNode.pos, varNode.flagSet, varNode.type, updatedVarName, env);

            // Reset the name of the symbol to the original var name
            varSymbol.name = varName;

            // This means enclosing type definition is a object type defintion
            BLangObjectTypeNode objectTypeNode = (BLangObjectTypeNode) env.enclTypeDefinition.typeNode;
            objectTypeNode.initFunction.initFunctionStmts.put(symbol,
                    (BLangStatement) createAssignmentStmt(varNode, varSymbol, symbol));
            varSymbol.docTag = varNode.docTag;
            varNode.symbol = varSymbol;
            return;
        }

        // assign the type to var type node
        if (varNode.type == null) {
            varNode.type = symResolver.resolveTypeNode(varNode.typeNode, env);
        }

        Name varName = names.fromIdNode(varNode.name);
        if (varName == Names.EMPTY || varName == Names.IGNORE) {
            // This is a variable created for a return type
            // e.g. function foo() (int);
            return;
        }

        //Check annotations attached to the variable
        if (varNode.annAttachments.size() > 0) {
            if (hasAnnotation(varNode.annAttachments, Names.ANNOTATION_FINAL.getValue())) {
                varNode.flagSet.add(Flag.FINAL);
            }
            if (hasAnnotation(varNode.annAttachments, Names.ANNOTATION_READONLY.getValue())) {
                varNode.flagSet.add(Flag.READONLY);
            }
        }

        BVarSymbol varSymbol = defineVarSymbol(varNode.pos, varNode.flagSet,
                varNode.type, varName, env);
        varSymbol.documentation = getDocAttachment(varNode.docAttachments);
        varSymbol.docTag = varNode.docTag;
        varNode.symbol = varSymbol;
    }

    @Override
    public void visit(BLangEndpoint endpoint) {
        BType varType = symResolver.resolveTypeNode(endpoint.endpointTypeNode, env);
        Name varName = names.fromIdNode(endpoint.name);
        endpoint.type = varType;
        endpoint.symbol = defineEndpointVarSymbol(endpoint.pos, endpoint.flagSet, varType, varName, env);
        endpointSPIAnalyzer.resolveEndpointSymbol(endpoint);
    }

    public void visit(BLangXMLAttribute bLangXMLAttribute) {
        if (!(bLangXMLAttribute.name.getKind() == NodeKind.XML_QNAME)) {
            return;
        }

        BLangXMLQName qname = (BLangXMLQName) bLangXMLAttribute.name;

        // If the attribute is not an in-line namespace declaration, check for duplicate attributes.
        // If no duplicates, then define this attribute symbol.
        if (!bLangXMLAttribute.isNamespaceDeclr) {
            BXMLAttributeSymbol attrSymbol = new BXMLAttributeSymbol(qname.localname.value, qname.namespaceURI,
                    env.enclPkg.symbol.pkgID, env.scope.owner);
            if (symResolver.checkForUniqueMemberSymbol(bLangXMLAttribute.pos, env, attrSymbol)) {
                env.scope.define(attrSymbol.name, attrSymbol);
                bLangXMLAttribute.symbol = attrSymbol;
            }
            return;
        }

        List<BLangExpression> exprs = bLangXMLAttribute.value.textFragments;
        String nsURI = null;

        // We reach here if the attribute is an in-line namesapce declaration.
        // Get the namespace URI, only if it is statically defined. Then define the namespace symbol.
        // This namespace URI is later used by the attributes, when they lookup for duplicate attributes.
        // TODO: find a better way to get the statically defined URI.
        if (exprs.size() == 1 && exprs.get(0).getKind() == NodeKind.LITERAL) {
            nsURI = (String) ((BLangLiteral) exprs.get(0)).value;
        }

        String symbolName = qname.localname.value;
        if (symbolName.equals(XMLConstants.XMLNS_ATTRIBUTE)) {
            symbolName = XMLConstants.DEFAULT_NS_PREFIX;
        }
        BXMLNSSymbol xmlnsSymbol =
                new BXMLNSSymbol(names.fromString(symbolName), nsURI, env.enclPkg.symbol.pkgID, env.scope.owner);
        if (symResolver.checkForUniqueMemberSymbol(bLangXMLAttribute.pos, env, xmlnsSymbol)) {
            env.scope.define(xmlnsSymbol.name, xmlnsSymbol);
            bLangXMLAttribute.symbol = xmlnsSymbol;
        }
    }


    // Private methods

    private boolean hasAnnotation(List<BLangAnnotationAttachment> annotationAttachmentList, String expectedAnnotation) {
        return annotationAttachmentList.stream()
                .filter(annotation -> annotation.annotationName.value.equals(expectedAnnotation)).count() > 0;
    }

    /**
     * Visit each compilation unit (.bal file) and add each top-level node
     * in the compilation unit to the package node.
     *
     * @param pkgNode current package node
     */
    private void populatePackageNode(BLangPackage pkgNode) {
        List<BLangCompilationUnit> compUnits = pkgNode.getCompilationUnits();
        compUnits.forEach(compUnit -> populateCompilationUnit(pkgNode, compUnit));
    }

    /**
     * Visit each top-level node and add it to the package node.
     *
     * @param pkgNode  current package node
     * @param compUnit current compilation unit
     */
    private void populateCompilationUnit(BLangPackage pkgNode, BLangCompilationUnit compUnit) {
        compUnit.getTopLevelNodes().forEach(node -> addTopLevelNode(pkgNode, node));
    }

    private void addTopLevelNode(BLangPackage pkgNode, TopLevelNode node) {
        NodeKind kind = node.getKind();

        // Here we keep all the top-level nodes of a compilation unit (aka file) in exact same
        // order as they appear in the compilation unit. This list contains all the top-level
        // nodes of all the compilation units grouped by the compilation unit.
        // This allows other compiler phases to visit top-level nodes in the exact same order
        // as they appear in compilation units. This is required for error reporting.
        if (kind != NodeKind.PACKAGE_DECLARATION && kind != IMPORT) {
            pkgNode.topLevelNodes.add(node);
        }

        switch (kind) {
            case IMPORT:
                // TODO Verify the rules..
                // TODO Check whether the same package alias (if any) has been used for the same import
                // TODO The version of an import package can be specified only once for a package
                if (!pkgNode.imports.contains(node)) {
                    pkgNode.imports.add((BLangImportPackage) node);
                }
                break;
            case FUNCTION:
                pkgNode.functions.add((BLangFunction) node);
                break;
            case ENUM:
                pkgNode.enums.add((BLangEnum) node);
                break;
            case TYPE_DEFINITION:
                pkgNode.typeDefinitions.add((BLangTypeDefinition) node);
                break;
            case SERVICE:
                pkgNode.services.add((BLangService) node);
                break;
            case VARIABLE:
                pkgNode.globalVars.add((BLangVariable) node);
                // TODO There are two kinds of package level variables, constant and regular variables.
                break;
            case ANNOTATION:
                // TODO
                pkgNode.annotations.add((BLangAnnotation) node);
                break;
            case XMLNS:
                pkgNode.xmlnsList.add((BLangXMLNS) node);
                break;
            case ENDPOINT:
                pkgNode.globalEndpoints.add((BLangEndpoint) node);
                break;
        }
    }

    private void defineFields(List<BLangTypeDefinition> typeDefNodes, SymbolEnv pkgEnv) {
        for (BLangTypeDefinition typeDef : typeDefNodes) {
            if (typeDef.typeNode.getKind() == NodeKind.USER_DEFINED_TYPE) {
                continue;
            }
            if (typeDef.symbol.kind == SymbolKind.OBJECT || typeDef.symbol.kind == SymbolKind.RECORD) {
                // Create typeDef type
                BStructureType structureType = (BStructureType) typeDef.symbol.type;
                BLangStructureTypeNode structureTypeNode = (BLangStructureTypeNode) typeDef.typeNode;
                SymbolEnv typeDefEnv = SymbolEnv.createTypeDefEnv(typeDef, typeDef.symbol.scope, pkgEnv);
                structureType.fields = structureTypeNode.fields.stream()
                        .peek(field -> defineNode(field, typeDefEnv))
                        .map(field -> new BField(names.fromIdNode(field.name),
                                field.symbol, field.expr != null))
                        .collect(Collectors.toList());
            }
        }
    }

    private void defineMembers(List<BLangTypeDefinition> typeDefNodes, SymbolEnv pkgEnv) {
        for (BLangTypeDefinition typeDef : typeDefNodes) {
            if (typeDef.typeNode.getKind() == NodeKind.USER_DEFINED_TYPE) {
                continue;
            }
            if (typeDef.symbol.kind == SymbolKind.OBJECT) {
                BLangObjectTypeNode objTypeNode = (BLangObjectTypeNode) typeDef.typeNode;
                SymbolEnv objEnv = SymbolEnv.createTypeDefEnv(typeDef, typeDef.symbol.scope, pkgEnv);
                defineObjectInitFunction(objTypeNode, objEnv);
                objTypeNode.functions.forEach(f -> {
                    f.setReceiver(createReceiver(typeDef.pos, typeDef.symbol.type));
                    defineNode(f, objEnv);
                });
            } else if (typeDef.symbol.kind == SymbolKind.RECORD) {
                // Create typeDef type
                BLangRecordTypeNode recordTypeNode = (BLangRecordTypeNode) typeDef.typeNode;
                SymbolEnv typeDefEnv = SymbolEnv.createPkgLevelSymbolEnv(recordTypeNode, typeDef.symbol.scope, pkgEnv);
                defineRecordInitFunction(typeDef, typeDefEnv);
            }
        }
    }

    private void defineServiceMembers(List<BLangService> services, SymbolEnv pkgEnv) {
        services.forEach(service -> {
            SymbolEnv serviceEnv = SymbolEnv.createServiceEnv(service, service.symbol.scope, pkgEnv);
            service.nsDeclarations.forEach(xmlns -> defineNode(xmlns, serviceEnv));
            service.vars.forEach(varDef -> defineNode(varDef.var, serviceEnv));
            defineServiceInitFunction(service, serviceEnv);
            service.resources.stream()
                    .peek(action -> action.flagSet.add(Flag.PUBLIC))
                    .forEach(resource -> defineNode(resource, serviceEnv));
        });
    }

    private void defineInvokableSymbol(BLangInvokableNode invokableNode, BInvokableSymbol funcSymbol,
                                       SymbolEnv invokableEnv) {
        invokableNode.symbol = funcSymbol;
        defineSymbol(invokableNode.pos, funcSymbol);
        invokableEnv.scope = funcSymbol.scope;
        defineInvokableSymbolParams(invokableNode, funcSymbol, invokableEnv);
    }

    private void defineInvokableSymbolParams(BLangInvokableNode invokableNode, BInvokableSymbol invokableSymbol,
                                             SymbolEnv invokableEnv) {
        List<BVarSymbol> paramSymbols =
                invokableNode.requiredParams.stream()
                        .peek(varNode -> defineNode(varNode, invokableEnv))
                        .map(varNode -> varNode.symbol)
                        .collect(Collectors.toList());

        List<BVarSymbol> namedParamSymbols =
                invokableNode.defaultableParams.stream()
                        .peek(varDefNode -> defineNode(varDefNode.var, invokableEnv))
                        .map(varDefNode -> {
                            BVarSymbol varSymbol = varDefNode.var.symbol;
                            if (varDefNode.var.expr.getKind() != NodeKind.LITERAL) {
                                this.dlog.error(varDefNode.var.expr.pos, DiagnosticCode.INVALID_DEFAULT_PARAM_VALUE,
                                        varDefNode.var.name);
                            } else {
                                BLangLiteral literal = (BLangLiteral) varDefNode.var.expr;
                                varSymbol.defaultValue = literal.value;
                            }
                            return varSymbol;
                        })
                        .collect(Collectors.toList());

        if (!invokableNode.desugaredReturnType) {
            symResolver.resolveTypeNode(invokableNode.returnTypeNode, invokableEnv);
        }
        invokableSymbol.params = paramSymbols;
        invokableSymbol.retType = invokableNode.returnTypeNode.type;
        invokableSymbol.defaultableParams = namedParamSymbols;

        // Create function type
        List<BType> paramTypes = paramSymbols.stream()
                .map(paramSym -> paramSym.type)
                .collect(Collectors.toList());
        namedParamSymbols.forEach(paramSymbol -> paramTypes.add(paramSymbol.type));

        if (invokableNode.restParam != null) {
            defineNode(invokableNode.restParam, invokableEnv);
            invokableSymbol.restParam = invokableNode.restParam.symbol;
            paramTypes.add(invokableSymbol.restParam.type);
        }
        invokableSymbol.type = new BInvokableType(paramTypes, invokableNode.returnTypeNode.type, null);
    }

    private void defineSymbol(DiagnosticPos pos, BSymbol symbol) {
        symbol.scope = new Scope(symbol);
        if (symResolver.checkForUniqueSymbol(pos, env, symbol, symbol.tag)) {
            env.scope.define(symbol.name, symbol);
        }
    }

    private void defineSymbolWithCurrentEnvOwner(DiagnosticPos pos, BSymbol symbol) {
        symbol.scope = new Scope(env.scope.owner);
        if (symResolver.checkForUniqueSymbol(pos, env, symbol, symbol.tag)) {
            env.scope.define(symbol.name, symbol);
        }
    }

    public BVarSymbol defineVarSymbol(DiagnosticPos pos, Set<Flag> flagSet, BType varType, Name varName,
                                      SymbolEnv env) {
        // Create variable symbol
        Scope enclScope = env.scope;
        BVarSymbol varSymbol = createVarSymbol(flagSet, varType, varName, env);

        // Add it to the enclosing scope
        // Find duplicates in current scope only
        if (!symResolver.checkForUniqueSymbolInCurrentScope(pos, env, varSymbol, SymTag.VARIABLE_NAME)) {
            varSymbol.type = symTable.errType;
        }
        enclScope.define(varSymbol.name, varSymbol);
        return varSymbol;
    }

    private BVarSymbol createVarSymbol(Set<Flag> flagSet, BType varType, Name varName, SymbolEnv env) {
        BVarSymbol varSymbol;
        if (varType.tag == TypeTags.INVOKABLE) {
            varSymbol = new BInvokableSymbol(SymTag.VARIABLE, Flags.asMask(flagSet), varName,
                    env.enclPkg.symbol.pkgID, varType, env.scope.owner);
        } else {
            varSymbol = new BVarSymbol(Flags.asMask(flagSet), varName,
                    env.enclPkg.symbol.pkgID, varType, env.scope.owner);
        }
        return varSymbol;
    }

    public BEndpointVarSymbol defineEndpointVarSymbol(DiagnosticPos pos, Set<Flag> flagSet, BType varType,
                                                      Name varName, SymbolEnv env) {
        // Create variable symbol
        Scope enclScope = env.scope;
        BEndpointVarSymbol varSymbol = new BEndpointVarSymbol(Flags.asMask(flagSet), varName, env.enclPkg.symbol
                .pkgID, varType, enclScope.owner);
        Scope.ScopeEntry scopeEntry = enclScope.entries.get(names.fromString("$" + varName.value));
        if (scopeEntry != null && scopeEntry.symbol != null && scopeEntry.symbol instanceof BVarSymbol) {
            varSymbol.docTag = ((BVarSymbol) scopeEntry.symbol).docTag;
        }

        // Add it to the enclosing scope
        // Find duplicates
        if (!symResolver.checkForUniqueSymbol(pos, env, varSymbol, SymTag.VARIABLE_NAME)) {
            varSymbol.type = symTable.errType;
        }
        enclScope.define(varSymbol.name, varSymbol);
        return varSymbol;
    }

    private void defineObjectInitFunction(BLangObjectTypeNode object, SymbolEnv conEnv) {
        BLangFunction initFunction = object.initFunction;
        if (initFunction == null) {
            initFunction = createInitFunction(object.pos, "", Names.OBJECT_INIT_SUFFIX);
        }

        initFunction.attachedFunction = true;

        //Set cached receiver to the init function
        initFunction.receiver = createReceiver(object.pos, object.type);

        initFunction.flagSet.add(Flag.ATTACHED);

        object.initFunction = initFunction;

        defineNode(object.initFunction, conEnv);
    }

    private BLangVariable createReceiver(DiagnosticPos pos, BType type) {
        BLangVariable receiver = (BLangVariable) TreeBuilder.createVariableNode();
        receiver.pos = pos;
        IdentifierNode identifier = createIdentifier(Names.SELF.getValue());
        receiver.setName(identifier);
        receiver.docTag = DocTag.RECEIVER;

        receiver.type = type;
        return receiver;
    }

    private void defineRecordInitFunction(BLangTypeDefinition typeDef, SymbolEnv conEnv) {
        BLangRecordTypeNode recordTypeNode = (BLangRecordTypeNode) typeDef.typeNode;
        recordTypeNode.initFunction = createInitFunction(typeDef.pos, "", Names.INIT_FUNCTION_SUFFIX);

        recordTypeNode.initFunction.receiver = createReceiver(typeDef.pos, typeDef.name);
        recordTypeNode.initFunction.attachedFunction = true;
        recordTypeNode.initFunction.flagSet.add(Flag.ATTACHED);

        // Adding record level variables to the init function is done at desugar phase

        defineNode(recordTypeNode.initFunction, conEnv);
    }

    private void defineServiceInitFunction(BLangService service, SymbolEnv conEnv) {
        BLangFunction initFunction = createInitFunction(service.pos, service.getName().getValue(),
                Names.INIT_FUNCTION_SUFFIX);
        service.initFunction = initFunction;
        defineNode(service.initFunction, conEnv);
    }

    private void defineAttachedFunctions(BLangFunction funcNode, BInvokableSymbol funcSymbol,
                                         SymbolEnv invokableEnv, boolean isValidAttachedFunc) {
        BTypeSymbol typeSymbol = funcNode.receiver.type.tsymbol;

        // Check whether there exists a struct field with the same name as the function name.
        if (isValidAttachedFunc) {
            if (typeSymbol.tag == SymTag.OBJECT) {
                validateFunctionsAttachedToObject(funcNode, funcSymbol, invokableEnv);
            } else if (typeSymbol.tag == SymTag.RECORD) {
                validateFunctionsAttachedToRecords(funcNode, funcSymbol, invokableEnv);
            }
        }

        defineNode(funcNode.receiver, invokableEnv);
        funcSymbol.receiverSymbol = funcNode.receiver.symbol;
    }

    private void validateFunctionsAttachedToRecords(BLangFunction funcNode, BInvokableSymbol funcSymbol,
                                                    SymbolEnv invokableEnv) {
        BInvokableType funcType = (BInvokableType) funcSymbol.type;
        BRecordTypeSymbol recordSymbol = (BRecordTypeSymbol) funcNode.receiver.type.tsymbol;
        BSymbol symbol = symResolver.lookupMemberSymbol(
                funcNode.receiver.pos, recordSymbol.scope, invokableEnv,
                names.fromIdNode(funcNode.name), SymTag.VARIABLE);
        if (symbol != symTable.notFoundSymbol) {
            dlog.error(funcNode.pos, DiagnosticCode.STRUCT_FIELD_AND_FUNC_WITH_SAME_NAME,
                    funcNode.name.value, funcNode.receiver.type.toString());
            return;
        }

        BAttachedFunction attachedFunc = new BAttachedFunction(
                names.fromIdNode(funcNode.name), funcSymbol, funcType);

        // Check whether this attached function is a struct initializer.
        if (!Names.INIT_FUNCTION_SUFFIX.value.equals(funcNode.name.value)) {
            dlog.error(funcNode.pos, DiagnosticCode.INVALID_STRUCT_INITIALIZER_FUNCTION,
                    funcNode.name.value, funcNode.receiver.type.toString());
            return;
        }

        if (!funcNode.requiredParams.isEmpty() || funcNode.returnTypeNode.type != symTable.nilType) {
            dlog.error(funcNode.pos, DiagnosticCode.INVALID_STRUCT_INITIALIZER_FUNCTION,
                    funcNode.name.value, funcNode.receiver.type.toString());
        }
        recordSymbol.initializerFunc = attachedFunc;
    }

    private void validateFunctionsAttachedToObject(BLangFunction funcNode, BInvokableSymbol funcSymbol,
                                                    SymbolEnv invokableEnv) {

        BInvokableType funcType = (BInvokableType) funcSymbol.type;
        BObjectTypeSymbol objectSymbol = (BObjectTypeSymbol) funcNode.receiver.type.tsymbol;
        BSymbol symbol = symResolver.lookupMemberSymbol(funcNode.receiver.pos, objectSymbol.scope, invokableEnv,
                names.fromIdNode(funcNode.name), SymTag.VARIABLE);
        if (symbol != symTable.notFoundSymbol) {
            dlog.error(funcNode.pos, DiagnosticCode.STRUCT_FIELD_AND_FUNC_WITH_SAME_NAME,
                    funcNode.name.value, funcNode.receiver.type.toString());
            return;
        }

        BAttachedFunction attachedFunc = new BAttachedFunction(
                names.fromIdNode(funcNode.name), funcSymbol, funcType);
        objectSymbol.attachedFuncs.add(attachedFunc);

        // Check whether this attached function is a object initializer.
        if (!Names.OBJECT_INIT_SUFFIX.value.equals(funcNode.name.value)) {
            // Not a object initializer.
            return;
        }

        if (funcNode.returnTypeNode.type != symTable.nilType) {
            //TODO change message
            dlog.error(funcNode.pos, DiagnosticCode.INVALID_STRUCT_INITIALIZER_FUNCTION,
                    funcNode.name.value, funcNode.receiver.type.toString());
        }
        objectSymbol.initializerFunc = attachedFunc;
    }

    private StatementNode createAssignmentStmt(BLangVariable variable, BVarSymbol varSym, BSymbol fieldVar) {
        //Create LHS reference variable
        BLangSimpleVarRef varRef = (BLangSimpleVarRef) TreeBuilder.createSimpleVariableReferenceNode();
        varRef.pos = variable.pos;
        varRef.variableName = (BLangIdentifier) createIdentifier(fieldVar.name.getValue());
        varRef.pkgAlias = (BLangIdentifier) TreeBuilder.createIdentifierNode();
        varRef.symbol = fieldVar;
        varRef.type = fieldVar.type;

        //Create RHS variable reference
        BLangSimpleVarRef exprVar = (BLangSimpleVarRef) TreeBuilder.createSimpleVariableReferenceNode();
        exprVar.pos = variable.pos;
        exprVar.variableName = (BLangIdentifier) createIdentifier(varSym.name.getValue());
        exprVar.pkgAlias = (BLangIdentifier) TreeBuilder.createIdentifierNode();
        exprVar.symbol = varSym;
        exprVar.type = varSym.type;

        //Create assignment statement
        BLangAssignment assignmentStmt = (BLangAssignment) TreeBuilder.createAssignmentNode();
        assignmentStmt.expr = exprVar;
        assignmentStmt.pos = variable.pos;
        assignmentStmt.setVariable(varRef);
        return assignmentStmt;
    }

    private BLangVariable createReceiver(DiagnosticPos pos, BLangIdentifier name) {
        BLangVariable receiver = (BLangVariable) TreeBuilder.createVariableNode();
        receiver.pos = pos;
        IdentifierNode identifier = createIdentifier(Names.SELF.getValue());
        receiver.setName(identifier);
        receiver.docTag = DocTag.RECEIVER;

        BLangUserDefinedType structTypeNode = (BLangUserDefinedType) TreeBuilder.createUserDefinedTypeNode();
        structTypeNode.pkgAlias = new BLangIdentifier();
        structTypeNode.typeName = name;
        receiver.setTypeNode(structTypeNode);
        return receiver;
    }

    private void definePackageInitFunctions(BLangPackage pkgNode, SymbolEnv env) {
        BLangFunction initFunction = pkgNode.initFunction;
        // Add package level namespace declarations to the init function
        pkgNode.xmlnsList.forEach(xmlns -> {
            initFunction.body.addStatement(createNamespaceDeclrStatement(xmlns));
        });

        defineNode(pkgNode.initFunction, env);
        pkgNode.symbol.initFunctionSymbol = pkgNode.initFunction.symbol;

        addInitReturnStatement(pkgNode.startFunction.body);
        defineNode(pkgNode.startFunction, env);
        pkgNode.symbol.startFunctionSymbol = pkgNode.startFunction.symbol;

        addInitReturnStatement(pkgNode.stopFunction.body);
        defineNode(pkgNode.stopFunction, env);
        pkgNode.symbol.stopFunctionSymbol = pkgNode.stopFunction.symbol;
    }

    private void createPackageInitFunctions(BLangPackage pkgNode) {
        String alias = pkgNode.symbol.pkgID.bvmAlias();
        pkgNode.initFunction = createInitFunction(pkgNode.pos, alias,
                Names.INIT_FUNCTION_SUFFIX);
        pkgNode.startFunction = createInitFunction(pkgNode.pos, alias,
                Names.START_FUNCTION_SUFFIX);
        pkgNode.stopFunction = createInitFunction(pkgNode.pos, alias,
                Names.STOP_FUNCTION_SUFFIX);
    }

    private BLangFunction createInitFunction(DiagnosticPos pos, String name, Name sufix) {
        BLangFunction initFunction = (BLangFunction) TreeBuilder.createFunctionNode();
        initFunction.setName(createIdentifier(name + sufix.getValue()));
        initFunction.flagSet = EnumSet.of(Flag.PUBLIC);
        initFunction.pos = pos;

        BLangValueType typeNode = (BLangValueType) TreeBuilder.createValueTypeNode();
        typeNode.pos = pos;
        typeNode.typeKind = TypeKind.NIL;
        initFunction.returnTypeNode = typeNode;

        //Create body of the init function
        BLangBlockStmt body = (BLangBlockStmt) TreeBuilder.createBlockNode();
        body.pos = pos;
        initFunction.setBody(body);
        return initFunction;
    }

    private IdentifierNode createIdentifier(String value) {
        IdentifierNode node = TreeBuilder.createIdentifierNode();
        if (value != null) {
            node.setValue(value);
        }
        return node;
    }

    private void addInitReturnStatement(BLangBlockStmt bLangBlockStmt) {
        BLangReturn returnStmt = ASTBuilderUtil.createNilReturnStmt(bLangBlockStmt.pos, symTable.nilType);
        bLangBlockStmt.addStatement(returnStmt);
    }

    private BLangXMLNSStatement createNamespaceDeclrStatement(BLangXMLNS xmlns) {
        BLangXMLNSStatement xmlnsStmt = (BLangXMLNSStatement) TreeBuilder.createXMLNSDeclrStatementNode();
        xmlnsStmt.xmlnsDecl = xmlns;
        xmlnsStmt.pos = xmlns.pos;
        return xmlnsStmt;
    }

    private boolean validateFuncReceiver(BLangFunction funcNode) {
        if (funcNode.receiver == null) {
            return true;
        }

        if (funcNode.receiver.type == null) {
            funcNode.receiver.type = symResolver.resolveTypeNode(funcNode.receiver.typeNode, env);
        }
        if (funcNode.receiver.type.tag == TypeTags.ERROR) {
            return true;
        }

        if (funcNode.receiver.type.tag != TypeTags.BOOLEAN
                && funcNode.receiver.type.tag != TypeTags.STRING
                && funcNode.receiver.type.tag != TypeTags.INT
                && funcNode.receiver.type.tag != TypeTags.FLOAT
                && funcNode.receiver.type.tag != TypeTags.BLOB
                && funcNode.receiver.type.tag != TypeTags.JSON
                && funcNode.receiver.type.tag != TypeTags.XML
                && funcNode.receiver.type.tag != TypeTags.MAP
                && funcNode.receiver.type.tag != TypeTags.TABLE
                && funcNode.receiver.type.tag != TypeTags.STREAM
                && funcNode.receiver.type.tag != TypeTags.FUTURE
                && funcNode.receiver.type.tag != TypeTags.OBJECT
                && funcNode.receiver.type.tag != TypeTags.RECORD) {
            dlog.error(funcNode.receiver.pos, DiagnosticCode.FUNC_DEFINED_ON_NOT_SUPPORTED_TYPE,
                    funcNode.name.value, funcNode.receiver.type.toString());
            return false;
        }

        if (!this.env.enclPkg.symbol.pkgID.equals(funcNode.receiver.type.tsymbol.pkgID)) {
            dlog.error(funcNode.receiver.pos, DiagnosticCode.FUNC_DEFINED_ON_NON_LOCAL_TYPE,
                    funcNode.name.value, funcNode.receiver.type.toString());
            return false;
        }
        return true;
    }

    private Name getFuncSymbolName(BLangFunction funcNode) {
        if (funcNode.receiver != null) {
            return names.fromString(Symbols.getAttachedFuncSymbolName(
                    funcNode.receiver.type.tsymbol.name.value, funcNode.name.value));
        }
        return names.fromIdNode(funcNode.name);
    }

    private Name getFieldSymbolName(BLangVariable receiver, BLangVariable variable) {
        return names.fromString(Symbols.getAttachedFuncSymbolName(
                receiver.type.tsymbol.name.value, variable.name.value));
    }

    private DocAttachment getDocAttachment(List<BLangDocumentation> docNodes) {
        // At max we can have only one doc node.
        BLangDocumentation docNode = docNodes.get(0);
        if (Objects.isNull(docNode)) {
            return new DocAttachment();
        }

        DocAttachment docAttachment = new DocAttachment();
        docAttachment.description = docNode.documentationText;
        docNode.attributes.forEach(attr -> {
            DocAttachment.DocAttribute attribute = new DocAttachment
                    .DocAttribute(attr.documentationField.getValue(),
                    attr.documentationText,
                    attr.docTag);
            docAttachment.attributes.add(attribute);

        });
        return docAttachment;
    }
}<|MERGE_RESOLUTION|>--- conflicted
+++ resolved
@@ -242,15 +242,10 @@
     }
 
     public void visit(BLangAnnotation annotationNode) {
-<<<<<<< HEAD
-        BSymbol annotationSymbol = Symbols.createAnnotationSymbol(Flags.asMask(annotationNode.flagSet), names.
-                fromIdNode(annotationNode.name), env.enclPkg.symbol.pkgID, null, env.scope.owner);
-        annotationSymbol.documentation = getDocAttachment(annotationNode.docAttachments);
-=======
         BSymbol annotationSymbol = Symbols.createAnnotationSymbol(Flags.asMask(annotationNode.flagSet),
                 AttachPoints.asMask(annotationNode.attachPoints), names.fromIdNode(annotationNode.name),
                 env.enclPkg.symbol.pkgID, null, env.scope.owner);
->>>>>>> 3da369cd
+        annotationSymbol.documentation = getDocAttachment(annotationNode.docAttachments);
         annotationSymbol.type = new BAnnotationType((BAnnotationSymbol) annotationSymbol);
         annotationNode.symbol = annotationSymbol;
         defineSymbol(annotationNode.pos, annotationSymbol);
