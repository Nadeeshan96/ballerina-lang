/*
 *  Copyright (c) 2017, WSO2 Inc. (http://www.wso2.org) All Rights Reserved.
 *
 *  WSO2 Inc. licenses this file to you under the Apache License,
 *  Version 2.0 (the "License"); you may not use this file except
 *  in compliance with the License.
 *  You may obtain a copy of the License at
 *
 *    http://www.apache.org/licenses/LICENSE-2.0
 *
 *  Unless required by applicable law or agreed to in writing,
 *  software distributed under the License is distributed on an
 *  "AS IS" BASIS, WITHOUT WARRANTIES OR CONDITIONS OF ANY
 *  KIND, either express or implied.  See the License for the
 *  specific language governing permissions and limitations
 *  under the License.
 */
package org.wso2.ballerinalang.compiler.semantics.analyzer;

import org.ballerinalang.compiler.CompilerPhase;
import org.ballerinalang.model.TreeBuilder;
import org.ballerinalang.model.elements.Flag;
import org.ballerinalang.model.elements.MarkdownDocAttachment;
import org.ballerinalang.model.elements.PackageID;
import org.ballerinalang.model.symbols.SymbolKind;
import org.ballerinalang.model.tree.IdentifierNode;
import org.ballerinalang.model.tree.NodeKind;
import org.ballerinalang.model.tree.TopLevelNode;
import org.ballerinalang.model.tree.statements.StatementNode;
import org.ballerinalang.util.diagnostic.DiagnosticCode;
import org.wso2.ballerinalang.compiler.PackageLoader;
import org.wso2.ballerinalang.compiler.desugar.ASTBuilderUtil;
import org.wso2.ballerinalang.compiler.semantics.model.Scope;
import org.wso2.ballerinalang.compiler.semantics.model.SymbolEnv;
import org.wso2.ballerinalang.compiler.semantics.model.SymbolTable;
import org.wso2.ballerinalang.compiler.semantics.model.symbols.BAnnotationSymbol;
import org.wso2.ballerinalang.compiler.semantics.model.symbols.BAttachedFunction;
import org.wso2.ballerinalang.compiler.semantics.model.symbols.BEndpointVarSymbol;
import org.wso2.ballerinalang.compiler.semantics.model.symbols.BInvokableSymbol;
import org.wso2.ballerinalang.compiler.semantics.model.symbols.BObjectTypeSymbol;
import org.wso2.ballerinalang.compiler.semantics.model.symbols.BPackageSymbol;
import org.wso2.ballerinalang.compiler.semantics.model.symbols.BRecordTypeSymbol;
import org.wso2.ballerinalang.compiler.semantics.model.symbols.BServiceSymbol;
import org.wso2.ballerinalang.compiler.semantics.model.symbols.BSymbol;
import org.wso2.ballerinalang.compiler.semantics.model.symbols.BTypeSymbol;
import org.wso2.ballerinalang.compiler.semantics.model.symbols.BVarSymbol;
import org.wso2.ballerinalang.compiler.semantics.model.symbols.BXMLAttributeSymbol;
import org.wso2.ballerinalang.compiler.semantics.model.symbols.BXMLNSSymbol;
import org.wso2.ballerinalang.compiler.semantics.model.symbols.SymTag;
import org.wso2.ballerinalang.compiler.semantics.model.symbols.Symbols;
import org.wso2.ballerinalang.compiler.semantics.model.types.BAnnotationType;
import org.wso2.ballerinalang.compiler.semantics.model.types.BField;
import org.wso2.ballerinalang.compiler.semantics.model.types.BInvokableType;
import org.wso2.ballerinalang.compiler.semantics.model.types.BRecordType;
import org.wso2.ballerinalang.compiler.semantics.model.types.BServiceType;
import org.wso2.ballerinalang.compiler.semantics.model.types.BStructureType;
import org.wso2.ballerinalang.compiler.semantics.model.types.BType;
import org.wso2.ballerinalang.compiler.tree.BLangAction;
import org.wso2.ballerinalang.compiler.tree.BLangAnnotation;
import org.wso2.ballerinalang.compiler.tree.BLangAnnotationAttachment;
import org.wso2.ballerinalang.compiler.tree.BLangCompilationUnit;
import org.wso2.ballerinalang.compiler.tree.BLangEndpoint;
import org.wso2.ballerinalang.compiler.tree.BLangFunction;
import org.wso2.ballerinalang.compiler.tree.BLangIdentifier;
import org.wso2.ballerinalang.compiler.tree.BLangImportPackage;
import org.wso2.ballerinalang.compiler.tree.BLangInvokableNode;
import org.wso2.ballerinalang.compiler.tree.BLangMarkdownDocumentation;
import org.wso2.ballerinalang.compiler.tree.BLangNode;
import org.wso2.ballerinalang.compiler.tree.BLangNodeVisitor;
import org.wso2.ballerinalang.compiler.tree.BLangPackage;
import org.wso2.ballerinalang.compiler.tree.BLangRecordVariable;
import org.wso2.ballerinalang.compiler.tree.BLangResource;
import org.wso2.ballerinalang.compiler.tree.BLangService;
import org.wso2.ballerinalang.compiler.tree.BLangSimpleVariable;
import org.wso2.ballerinalang.compiler.tree.BLangTestablePackage;
import org.wso2.ballerinalang.compiler.tree.BLangTupleVariable;
import org.wso2.ballerinalang.compiler.tree.BLangTypeDefinition;
import org.wso2.ballerinalang.compiler.tree.BLangWorker;
import org.wso2.ballerinalang.compiler.tree.BLangXMLNS;
import org.wso2.ballerinalang.compiler.tree.expressions.BLangExpression;
import org.wso2.ballerinalang.compiler.tree.expressions.BLangLiteral;
import org.wso2.ballerinalang.compiler.tree.expressions.BLangSimpleVarRef;
import org.wso2.ballerinalang.compiler.tree.expressions.BLangXMLAttribute;
import org.wso2.ballerinalang.compiler.tree.expressions.BLangXMLQName;
import org.wso2.ballerinalang.compiler.tree.statements.BLangAssignment;
import org.wso2.ballerinalang.compiler.tree.statements.BLangScope;
import org.wso2.ballerinalang.compiler.tree.statements.BLangSimpleVariableDef;
import org.wso2.ballerinalang.compiler.tree.statements.BLangStatement;
import org.wso2.ballerinalang.compiler.tree.statements.BLangXMLNSStatement;
import org.wso2.ballerinalang.compiler.tree.types.BLangObjectTypeNode;
import org.wso2.ballerinalang.compiler.tree.types.BLangRecordTypeNode;
import org.wso2.ballerinalang.compiler.tree.types.BLangStructureTypeNode;
import org.wso2.ballerinalang.compiler.tree.types.BLangType;
import org.wso2.ballerinalang.compiler.tree.types.BLangUserDefinedType;
import org.wso2.ballerinalang.compiler.util.CompilerContext;
import org.wso2.ballerinalang.compiler.util.Name;
import org.wso2.ballerinalang.compiler.util.Names;
import org.wso2.ballerinalang.compiler.util.TypeTags;
import org.wso2.ballerinalang.compiler.util.diagnotic.BLangDiagnosticLog;
import org.wso2.ballerinalang.compiler.util.diagnotic.DiagnosticPos;
import org.wso2.ballerinalang.util.AttachPoints;
import org.wso2.ballerinalang.util.Flags;

import java.util.ArrayList;
import java.util.Comparator;
import java.util.List;
import java.util.Set;
import java.util.stream.Collectors;
import java.util.stream.Stream;
import javax.xml.XMLConstants;

import static org.ballerinalang.model.tree.NodeKind.IMPORT;

/**
 * @since 0.94
 */
public class SymbolEnter extends BLangNodeVisitor {

    private static final CompilerContext.Key<SymbolEnter> SYMBOL_ENTER_KEY =
            new CompilerContext.Key<>();

    private final PackageLoader pkgLoader;
    private final SymbolTable symTable;
    private final Names names;
    private final SymbolResolver symResolver;
    private final BLangDiagnosticLog dlog;
    private final EndpointSPIAnalyzer endpointSPIAnalyzer;
    private final Types types;
    private List<BLangTypeDefinition> unresolvedTypes;
    private int typePrecedence;

    private SymbolEnv env;

    public static SymbolEnter getInstance(CompilerContext context) {
        SymbolEnter symbolEnter = context.get(SYMBOL_ENTER_KEY);
        if (symbolEnter == null) {
            symbolEnter = new SymbolEnter(context);
        }

        return symbolEnter;
    }

    public SymbolEnter(CompilerContext context) {
        context.put(SYMBOL_ENTER_KEY, this);

        this.pkgLoader = PackageLoader.getInstance(context);
        this.symTable = SymbolTable.getInstance(context);
        this.names = Names.getInstance(context);
        this.symResolver = SymbolResolver.getInstance(context);
        this.endpointSPIAnalyzer = EndpointSPIAnalyzer.getInstance(context);
        this.dlog = BLangDiagnosticLog.getInstance(context);
        this.types = Types.getInstance(context);
    }

    public BLangPackage definePackage(BLangPackage pkgNode) {
        populatePackageNode(pkgNode);
        defineNode(pkgNode, this.symTable.pkgEnvMap.get(symTable.builtInPackageSymbol));
        return pkgNode;
    }

    public void defineNode(BLangNode node, SymbolEnv env) {
        SymbolEnv prevEnv = this.env;
        this.env = env;
        node.accept(this);
        this.env = prevEnv;
    }

    public BLangPackage defineTestablePackage(BLangTestablePackage pkgNode, SymbolEnv env,
                                              List<BLangImportPackage> enclPkgImports) {
        populatePackageNode(pkgNode, enclPkgImports);
        defineNode(pkgNode, env);
        return pkgNode;
    }

    // Visitor methods

    @Override
    public void visit(BLangPackage pkgNode) {
        if (pkgNode.completedPhases.contains(CompilerPhase.DEFINE)) {
            return;
        }

        // Create PackageSymbol
        BPackageSymbol pkgSymbol;
        if (Symbols.isFlagOn(Flags.asMask(pkgNode.flagSet), Flags.TESTABLE)) {
            pkgSymbol = Symbols.createPackageSymbol(pkgNode.packageID, this.symTable, Flags.asMask(pkgNode.flagSet));
        } else {
            pkgSymbol = Symbols.createPackageSymbol(pkgNode.packageID, this.symTable);
        }

        pkgNode.symbol = pkgSymbol;
        SymbolEnv pkgEnv = SymbolEnv.createPkgEnv(pkgNode, pkgSymbol.scope, this.env);
        this.symTable.pkgEnvMap.put(pkgSymbol, pkgEnv);

        defineConstructs(pkgNode, pkgEnv);
        pkgNode.getTestablePkgs().forEach(testablePackage -> defineTestablePackage(testablePackage, pkgEnv,
                                                                                   pkgNode.imports));
        pkgNode.completedPhases.add(CompilerPhase.DEFINE);
    }

    private void defineConstructs(BLangPackage pkgNode, SymbolEnv pkgEnv) {
        // visit the package node recursively and define all package level symbols.
        // And maintain a list of created package symbols.
        pkgNode.imports.forEach(importNode -> defineNode(importNode, pkgEnv));

        // Define type definitions.
        this.typePrecedence = 0;
        defineTypeNodes(pkgNode.typeDefinitions, pkgEnv);

        pkgNode.globalVars.forEach(var -> defineNode(var, pkgEnv));

        // Enabled logging errors after type def visit.
        // TODO: Do this in a cleaner way
        pkgEnv.logErrors = true;

        // Sort type definitions with precedence, before defining their members.
        pkgNode.typeDefinitions.sort(Comparator.comparing(t -> t.precedence));

        // Define type def fields (if any)
        defineFields(pkgNode.typeDefinitions, pkgEnv);

        // Define type def members (if any)
        defineMembers(pkgNode.typeDefinitions, pkgEnv);

        // Define service and resource nodes.
        pkgNode.services.forEach(service -> defineNode(service, pkgEnv));

        // Define function nodes.
        pkgNode.functions.forEach(func -> defineNode(func, pkgEnv));

        // Define service resource nodes.
        defineServiceMembers(pkgNode.services, pkgEnv);

        // Define annotation nodes.
        pkgNode.annotations.forEach(annot -> defineNode(annot, pkgEnv));

        pkgNode.globalEndpoints.forEach(ep -> defineNode(ep, pkgEnv));
    }

    public void visit(BLangAnnotation annotationNode) {
        BSymbol annotationSymbol = Symbols.createAnnotationSymbol(Flags.asMask(annotationNode.flagSet),
                AttachPoints.asMask(annotationNode.attachPoints), names.fromIdNode(annotationNode.name),
                env.enclPkg.symbol.pkgID, null, env.scope.owner);
        annotationSymbol.markdownDocumentation =
                getMarkdownDocAttachment(annotationNode.markdownDocumentationAttachment);
        annotationSymbol.type = new BAnnotationType((BAnnotationSymbol) annotationSymbol);
        annotationNode.symbol = annotationSymbol;
        defineSymbol(annotationNode.name.pos, annotationSymbol);
        SymbolEnv annotationEnv = SymbolEnv.createAnnotationEnv(annotationNode, annotationSymbol.scope, env);
        if (annotationNode.typeNode != null) {
            BType structType = this.symResolver.resolveTypeNode(annotationNode.typeNode, annotationEnv);
            ((BAnnotationSymbol) annotationSymbol).attachedType = structType.tsymbol;
        }
    }

    @Override
    public void visit(BLangImportPackage importPkgNode) {
        Name pkgAlias = names.fromIdNode(importPkgNode.alias);
        if (symResolver.lookupSymbol(env, pkgAlias, SymTag.IMPORT) != symTable.notFoundSymbol) {
            dlog.error(importPkgNode.pos, DiagnosticCode.REDECLARED_SYMBOL, pkgAlias);
            return;
        }

        // TODO Clean this code up. Can we move the this to BLangPackageBuilder class
        // Create import package symbol
        Name orgName;
        Name version;
        PackageID enclPackageID = env.enclPkg.packageID;
        if (importPkgNode.orgName.value == null || importPkgNode.orgName.value.isEmpty()) {
            // means it's in 'import <pkg-name>' style
            orgName = enclPackageID.orgName;
            version = (Names.DEFAULT_VERSION.equals(enclPackageID.version)) ? new Name("") : enclPackageID.version;
        } else {
            // means it's in 'import <org-name>/<pkg-name>' style
            orgName = names.fromIdNode(importPkgNode.orgName);
            version = names.fromIdNode(importPkgNode.version);
        }
        List<Name> nameComps = importPkgNode.pkgNameComps.stream()
                .map(identifier -> names.fromIdNode(identifier))
                .collect(Collectors.toList());

        PackageID pkgId = new PackageID(orgName, nameComps, version);
        if (pkgId.name.getValue().startsWith(Names.BUILTIN_PACKAGE.value)) {
            dlog.error(importPkgNode.pos, DiagnosticCode.MODULE_NOT_FOUND,
                    importPkgNode.getQualifiedPackageName());
            return;
        }

        BPackageSymbol pkgSymbol = pkgLoader.loadPackageSymbol(pkgId, enclPackageID, this.env.enclPkg.repos);
        if (pkgSymbol == null) {
            dlog.error(importPkgNode.pos, DiagnosticCode.MODULE_NOT_FOUND,
                    importPkgNode.getQualifiedPackageName());
            return;
        }

        // define the import package symbol in the current package scope
        importPkgNode.symbol = pkgSymbol;
        ((BPackageSymbol) this.env.scope.owner).imports.add(pkgSymbol);
        this.env.scope.define(pkgAlias, pkgSymbol);
    }

    @Override
    public void visit(BLangXMLNS xmlnsNode) {
        String nsURI = (String) ((BLangLiteral) xmlnsNode.namespaceURI).value;

        if (xmlnsNode.prefix.value != null && nsURI.isEmpty()) {
            dlog.error(xmlnsNode.pos, DiagnosticCode.INVALID_NAMESPACE_DECLARATION, xmlnsNode.prefix);
        }

        // set the prefix of the default namespace
        if (xmlnsNode.prefix.value == null) {
            xmlnsNode.prefix.value = XMLConstants.DEFAULT_NS_PREFIX;
        }

        BXMLNSSymbol xmlnsSymbol = Symbols.createXMLNSSymbol(names.fromIdNode(xmlnsNode.prefix), nsURI,
                env.enclPkg.symbol.pkgID, env.scope.owner);
        xmlnsNode.symbol = xmlnsSymbol;

        // First check for package-imports with the same alias.
        // Here we do not check for owner equality, since package import is always at the package
        // level, but the namespace declaration can be at any level.
        BSymbol foundSym = symResolver.lookupSymbol(env, xmlnsSymbol.name, SymTag.PACKAGE);
        if (foundSym != symTable.notFoundSymbol) {
            dlog.error(xmlnsNode.pos, DiagnosticCode.REDECLARED_SYMBOL, xmlnsSymbol.name);
            return;
        }

        // Define it in the enclosing scope. Here we check for the owner equality,
        // to support overriding of namespace declarations defined at package level.
        defineSymbol(xmlnsNode.pos, xmlnsSymbol);
    }

    public void visit(BLangXMLNSStatement xmlnsStmtNode) {
        defineNode(xmlnsStmtNode.xmlnsDecl, env);
    }

    private void defineTypeNodes(List<BLangTypeDefinition> typeDefs, SymbolEnv env) {
        if (typeDefs.size() == 0) {
            return;
        }
        this.unresolvedTypes = new ArrayList<>();
        for (BLangTypeDefinition typeDef : typeDefs) {
            defineNode(typeDef, env);
        }
        if (typeDefs.size() <= unresolvedTypes.size()) {
            dlog.error(typeDefs.get(0).pos, DiagnosticCode.CYCLIC_TYPE_REFERENCE,
                    unresolvedTypes.stream().map(type -> type.name).collect(Collectors.toList()));
            // Create and define dummy symbols and continue. This done to keep the remaining compiler
            // phases running, and to make the semantic validations happen properly.
            unresolvedTypes.forEach(type -> createDummyTypeDefSymbol(type, env));
            unresolvedTypes.forEach(type -> defineNode(type, env));
            return;
        }
        defineTypeNodes(unresolvedTypes, env);
    }

    @Override
    public void visit(BLangTypeDefinition typeDefinition) {
        BType definedType = symResolver.resolveTypeNode(typeDefinition.typeNode, env);
        if (definedType == symTable.noType) {
            this.unresolvedTypes.add(typeDefinition);
            return;
        }

        // Check for any circular type references
        if (typeDefinition.typeNode.getKind() == NodeKind.OBJECT_TYPE ||
                typeDefinition.typeNode.getKind() == NodeKind.RECORD_TYPE) {
            BLangStructureTypeNode structureTypeNode = (BLangStructureTypeNode) typeDefinition.typeNode;
            // For each referenced type, check whether the types are already resolved.
            // If not, then that type should get a higher precedence.
            for (BLangType typeRef : structureTypeNode.typeRefs) {
                BType referencedType = symResolver.resolveTypeNode(typeRef, env);
                if (referencedType == symTable.noType) {
                    this.unresolvedTypes.add(typeDefinition);
                    return;
                }
            }
        }

        typeDefinition.precedence = this.typePrecedence++;
        BTypeSymbol typeDefSymbol;
        if (definedType.tsymbol.name != Names.EMPTY) {
            typeDefSymbol = definedType.tsymbol.createLabelSymbol();
        } else {
            typeDefSymbol = definedType.tsymbol;
        }
        typeDefSymbol.markdownDocumentation = getMarkdownDocAttachment(typeDefinition.markdownDocumentationAttachment);
        typeDefSymbol.name = names.fromIdNode(typeDefinition.getName());
        typeDefSymbol.pkgID = env.enclPkg.packageID;
        typeDefSymbol.flags |= Flags.asMask(typeDefinition.flagSet);

        typeDefinition.symbol = typeDefSymbol;
        defineSymbol(typeDefinition.name.pos, typeDefSymbol);
    }

    @Override
    public void visit(BLangWorker workerNode) {
        BInvokableSymbol workerSymbol = Symbols.createWorkerSymbol(Flags.asMask(workerNode.flagSet),
                names.fromIdNode(workerNode.name), env.enclPkg.symbol.pkgID, null, env.scope.owner);
        workerSymbol.markdownDocumentation = getMarkdownDocAttachment(workerNode.markdownDocumentationAttachment);
        workerNode.symbol = workerSymbol;
        defineSymbolWithCurrentEnvOwner(workerNode.pos, workerSymbol);
    }

    @Override
    public void visit(BLangService serviceNode) {
        BServiceSymbol serviceSymbol = Symbols.createServiceSymbol(Flags.asMask(serviceNode.flagSet),
                names.fromIdNode(serviceNode.name), env.enclPkg.symbol.pkgID, serviceNode.type, env.scope.owner);
        serviceSymbol.markdownDocumentation = getMarkdownDocAttachment(serviceNode.markdownDocumentationAttachment);
        serviceNode.symbol = serviceSymbol;
        serviceNode.symbol.type = new BServiceType(serviceSymbol);
        defineSymbol(serviceNode.name.pos, serviceSymbol);
    }

    @Override
    public void visit(BLangFunction funcNode) {
        boolean validAttachedFunc = validateFuncReceiver(funcNode);
        if (funcNode.attachedOuterFunction) {
            if (Symbols.isFlagOn(Flags.asMask(funcNode.flagSet), Flags.PUBLIC)) { //no visibility modifiers allowed
                dlog.error(funcNode.pos, DiagnosticCode.ATTACHED_FUNC_CANT_HAVE_VISIBILITY_MODIFIERS, funcNode.name);
            }
            if (funcNode.receiver.type.tsymbol.kind == SymbolKind.RECORD) {
                dlog.error(funcNode.pos, DiagnosticCode.CANNOT_ATTACH_FUNCTIONS_TO_RECORDS, funcNode.name,
                        funcNode.receiver.type.tsymbol.name);
                createDummyFunctionSymbol(funcNode);
                visitObjectAttachedFunction(funcNode);
                return;
            }
            SymbolEnv objectEnv = SymbolEnv.createTypeDefEnv(null, funcNode.receiver.type.
                    tsymbol.scope, env);
            BSymbol funcSymbol = symResolver.lookupSymbol(objectEnv, getFuncSymbolName(funcNode), SymTag.FUNCTION);
            if (funcSymbol == symTable.notFoundSymbol) {
                dlog.error(funcNode.pos, DiagnosticCode.CANNOT_FIND_MATCHING_FUNCTION, funcNode.name,
                        funcNode.receiver.type.tsymbol.name);
                createDummyFunctionSymbol(funcNode);
                visitObjectAttachedFunction(funcNode);
                return;
            }
            funcNode.symbol = (BInvokableSymbol) funcSymbol;
            if (funcNode.symbol.bodyExist) {
                dlog.error(funcNode.pos, DiagnosticCode.IMPLEMENTATION_ALREADY_EXIST, funcNode.name);
            }
            validateAttachedFunction(funcNode, funcNode.receiver.type.tsymbol.name);
            visitObjectAttachedFunction(funcNode);
            return;
        }
        BInvokableSymbol funcSymbol = Symbols.createFunctionSymbol(Flags.asMask(funcNode.flagSet),
                getFuncSymbolName(funcNode), env.enclPkg.symbol.pkgID, null, env.scope.owner, funcNode.body != null);
        funcSymbol.markdownDocumentation = getMarkdownDocAttachment(funcNode.markdownDocumentationAttachment);
        SymbolEnv invokableEnv = SymbolEnv.createFunctionEnv(funcNode, funcSymbol.scope, env);
        defineInvokableSymbol(funcNode, funcSymbol, invokableEnv);
        // Define function receiver if any.
        if (funcNode.receiver != null) {
            defineAttachedFunctions(funcNode, funcSymbol, invokableEnv, validAttachedFunc);
        }
    }

    private void createDummyFunctionSymbol(BLangFunction funcNode) {
        // This is only to keep the flow running so that at the end there will be proper semantic errors
        funcNode.symbol = Symbols.createFunctionSymbol(Flags.asMask(funcNode.flagSet),
                getFuncSymbolName(funcNode), env.enclPkg.symbol.pkgID, null, env.scope.owner, true);
        funcNode.symbol.scope = new Scope(funcNode.symbol);
    }

    private void visitObjectAttachedFunction(BLangFunction funcNode) {
        //TODO check function parameters and return types
        SymbolEnv invokableEnv = SymbolEnv.createFunctionEnv(funcNode, funcNode.symbol.scope, env);

        invokableEnv.scope = funcNode.symbol.scope;
        defineObjectAttachedInvokableSymbolParams(funcNode, invokableEnv);
        if (env.enclPkg.objAttachedFunctions.contains(funcNode.symbol)) {
            dlog.error(funcNode.pos, DiagnosticCode.IMPLEMENTATION_ALREADY_EXIST, funcNode.name);
            return;
        }

        env.enclPkg.objAttachedFunctions.add(funcNode.symbol);
        funcNode.receiver.symbol = funcNode.symbol.receiverSymbol;
    }

    private void validateAttachedFunction(BLangFunction funcNode, Name objName) {
        SymbolEnv invokableEnv = SymbolEnv.createDummyEnv(funcNode, funcNode.symbol.scope, env);
        List<BType> paramTypes = funcNode.requiredParams.stream()
                .peek(varNode -> varNode.type = symResolver.resolveTypeNode(varNode.typeNode, invokableEnv))
                .map(varNode -> varNode.type)
                .collect(Collectors.toList());

        funcNode.defaultableParams.forEach(p -> paramTypes.add(symResolver
                .resolveTypeNode(p.var.typeNode, invokableEnv)));

        if (!funcNode.desugaredReturnType) {
            symResolver.resolveTypeNode(funcNode.returnTypeNode, invokableEnv);
        }

        if (funcNode.restParam != null) {
            if (!funcNode.symbol.restParam.name.equals(names.fromIdNode(funcNode.restParam.name))) {
                dlog.error(funcNode.pos, DiagnosticCode.CANNOT_FIND_MATCHING_INTERFACE, funcNode.name, objName);
                return;
            }
            BType restParamType = symResolver.resolveTypeNode(funcNode.restParam.typeNode, invokableEnv);
            paramTypes.add(restParamType);
        }

        BInvokableType sourceType = (BInvokableType) funcNode.symbol.type;
        //this was used earlier to one to one match object declaration with definitions for attached functions
        // keeping this commented as we may need uncomment this later.
        //        int flags = Flags.asMask(funcNode.flagSet);
        //        if (((flags & Flags.NATIVE) != (funcNode.symbol.flags & Flags.NATIVE))
        //                || ((flags & Flags.PUBLIC) != (funcNode.symbol.flags & Flags.PUBLIC))) {
        //            dlog.error(funcNode.pos, DiagnosticCode.CANNOT_FIND_MATCHING_INTERFACE, funcNode.name, objName);
        //            return;
        //        }

        if (typesMissMatch(paramTypes, sourceType.paramTypes)
                || namesMissMatch(funcNode.requiredParams, funcNode.symbol.params)
                || namesMissMatchDef(funcNode.defaultableParams, funcNode.symbol.defaultableParams)) {
            dlog.error(funcNode.pos, DiagnosticCode.CANNOT_FIND_MATCHING_INTERFACE, funcNode.name, objName);
            return;
        }

        if (funcNode.returnTypeNode.type == null && sourceType.retType == null) {
            return;
        } else if (funcNode.returnTypeNode.type == null || sourceType.retType == null) {
            dlog.error(funcNode.pos, DiagnosticCode.CANNOT_FIND_MATCHING_INTERFACE, funcNode.name, objName);
            return;
        }

        if (funcNode.returnTypeNode.type.tag != sourceType.retType.tag) {
            dlog.error(funcNode.pos, DiagnosticCode.CANNOT_FIND_MATCHING_INTERFACE, funcNode.name, objName);
            return;
        }
        //Reset symbol flags to remove interface flag
        funcNode.symbol.flags = funcNode.symbol.flags ^ Flags.INTERFACE;
    }

    private boolean typesMissMatch(List<BType> lhs, List<BType> rhs) {
        if (lhs.size() != rhs.size()) {
            return true;
        }

        for (int i = 0; i < lhs.size(); i++) {
            if (!types.isSameType(lhs.get(i), rhs.get(i))) {
                return true;
            }
        }
        return false;
    }

    private boolean namesMissMatch(List<BLangSimpleVariable> lhs, List<BVarSymbol> rhs) {
        if (lhs.size() != rhs.size()) {
            return true;
        }

        for (int i = 0; i < lhs.size(); i++) {
            if (!rhs.get(i).name.equals(names.fromIdNode(lhs.get(i).name))) {
                return true;
            }
        }
        return false;
    }

    private boolean namesMissMatchDef(List<BLangSimpleVariableDef> lhs, List<BVarSymbol> rhs) {
        if (lhs.size() != rhs.size()) {
            return true;
        }

        for (int i = 0; i < lhs.size(); i++) {
            if (!rhs.get(i).name.equals(names.fromIdNode(lhs.get(i).var.name))) {
                return true;
            }
        }
        return false;
    }

    private void defineObjectAttachedInvokableSymbolParams(BLangInvokableNode invokableNode, SymbolEnv invokableEnv) {
        // visit required params of the function
        invokableNode.requiredParams.forEach(varNode -> {
            visitObjectAttachedFunctionParam(varNode, invokableEnv);
        });

        invokableNode.defaultableParams.forEach(varDefNode -> {
            visitObjectAttachedFunctionParam(varDefNode.var, invokableEnv);
        });

        if (invokableNode.returnTypeNode != null) {
            invokableNode.returnTypeNode.type = symResolver.resolveTypeNode(invokableNode.returnTypeNode, env);
        }

        if (invokableNode.restParam != null) {
            visitObjectAttachedFunctionParam(invokableNode.restParam, invokableEnv);
        }
    }

    void visitObjectAttachedFunctionParam(BLangSimpleVariable variable, SymbolEnv invokableEnv) {
        // assign the type to var type node
        if (variable.type == null) {
            variable.type = symResolver.resolveTypeNode(variable.typeNode, env);
        }

        visitObjectAttachedFunctionParamSymbol(variable, invokableEnv);
    }

    void visitObjectAttachedFunctionParamSymbol(BLangSimpleVariable variable, SymbolEnv invokableEnv) {
        BSymbol varSymbol = symResolver.lookupSymbol(invokableEnv, names.fromIdNode(variable.name),
                SymTag.VARIABLE);
        if (varSymbol == symTable.notFoundSymbol) {
            defineNode(variable, invokableEnv);
        } else {
            variable.symbol = (BVarSymbol) varSymbol;
        }
        if (variable.expr == null) {
            return;
        }
        if (variable.expr.getKind() != NodeKind.LITERAL) {
            this.dlog.error(variable.expr.pos, DiagnosticCode.INVALID_DEFAULT_PARAM_VALUE, variable.name);
            return;
        }
        BLangLiteral literal = (BLangLiteral) variable.expr;
        variable.symbol.defaultValue = literal.value;
    }

    @Override
    public void visit(BLangAction actionNode) {
        BInvokableSymbol actionSymbol = Symbols
                .createActionSymbol(Flags.asMask(actionNode.flagSet), names.fromIdNode(actionNode.name),
                        env.enclPkg.symbol.pkgID, null, env.scope.owner);
        actionSymbol.markdownDocumentation = getMarkdownDocAttachment(actionNode.markdownDocumentationAttachment);
        SymbolEnv invokableEnv = SymbolEnv.createResourceActionSymbolEnv(actionNode, actionSymbol.scope, env);
        defineInvokableSymbol(actionNode, actionSymbol, invokableEnv);
        actionNode.endpoints.forEach(ep -> defineNode(ep, invokableEnv));
    }

    @Override
    public void visit(BLangResource resourceNode) {
        BInvokableSymbol resourceSymbol = Symbols
                .createResourceSymbol(Flags.asMask(resourceNode.flagSet), names.fromIdNode(resourceNode.name),
                        env.enclPkg.symbol.pkgID, null, env.scope.owner);
        resourceSymbol.markdownDocumentation = getMarkdownDocAttachment(resourceNode.markdownDocumentationAttachment);
        SymbolEnv invokableEnv = SymbolEnv.createResourceActionSymbolEnv(resourceNode, resourceSymbol.scope, env);
        if (!resourceNode.getParameters().isEmpty()
                && resourceNode.getParameters().get(0) != null
                && resourceNode.getParameters().get(0).typeNode == null) {
            // This is endpoint variable. Setting temporary type for now till we find actual type at semantic phase.
            resourceNode.getParameters().get(0).type = symTable.endpointType;
        }
        defineInvokableSymbol(resourceNode, resourceSymbol, invokableEnv);
    }

    @Override
    public void visit(BLangSimpleVariable varNode) {
        // this is a field variable defined for object init function
        if (varNode.isField) {
            Name varName = names.fromIdNode(varNode.name);
            BSymbol symbol;
            if (env.enclTypeDefinition != null) {
                symbol = symResolver.resolveObjectField(varNode.pos, env, varName,
                        env.enclTypeDefinition.symbol.type.tsymbol);
            } else {
                symbol = symResolver.lookupSymbol(env, varName, SymTag.VARIABLE);
            }

            if (symbol == symTable.notFoundSymbol) {
                dlog.error(varNode.pos, DiagnosticCode.UNDEFINED_STRUCTURE_FIELD, varName,
                        env.enclTypeDefinition.symbol.type.getKind().typeName(), env.enclTypeDefinition.name);
            }
            varNode.type = symbol.type;
            Name updatedVarName = varName;
            if (((BLangFunction) env.enclInvokable).receiver != null) {
                updatedVarName = getFieldSymbolName(((BLangFunction) env.enclInvokable).receiver, varNode);
            }
            BVarSymbol varSymbol = defineVarSymbol(varNode.pos, varNode.flagSet, varNode.type, updatedVarName, env);

            // Reset the name of the symbol to the original var name
            varSymbol.name = varName;

            // This means enclosing type definition is a object type definition
            if (env.enclTypeDefinition != null) {
                BLangObjectTypeNode objectTypeNode = (BLangObjectTypeNode) env.enclTypeDefinition.typeNode;
                objectTypeNode.initFunction.initFunctionStmts
                        .put(symbol, (BLangStatement) createAssignmentStmt(varNode, varSymbol, symbol));
            }
            varNode.symbol = varSymbol;
            return;
        }

        // assign the type to var type node
        if (varNode.type == null) {
            varNode.type = symResolver.resolveTypeNode(varNode.typeNode, env);
        }

        Name varName = names.fromIdNode(varNode.name);
        if (varName == Names.EMPTY || varName == Names.IGNORE) {
            // This is a variable created for a return type
            // e.g. function foo() (int);
            return;
        }

        //Check annotations attached to the variable
        if (varNode.annAttachments.size() > 0) {
            if (hasAnnotation(varNode.annAttachments, Names.ANNOTATION_FINAL.getValue())) {
                varNode.flagSet.add(Flag.FINAL);
            }
            if (hasAnnotation(varNode.annAttachments, Names.ANNOTATION_READONLY.getValue())) {
                varNode.flagSet.add(Flag.READONLY);
            }
        }

        BVarSymbol varSymbol = defineVarSymbol(varNode.pos, varNode.flagSet,
                varNode.type, varName, env);
        varSymbol.markdownDocumentation = getMarkdownDocAttachment(varNode.markdownDocumentationAttachment);
        varNode.symbol = varSymbol;
    }

    @Override
    public void visit(BLangTupleVariable varNode) {
        // assign the type to var type node
        if (varNode.type == null) {
            varNode.type = symResolver.resolveTypeNode(varNode.typeNode, env);
        }
    }

    @Override
    public void visit(BLangRecordVariable varNode) {
        if (varNode.type == null) {
            varNode.type = symResolver.resolveTypeNode(varNode.typeNode, env);
        }
    }

    @Override
    public void visit(BLangEndpoint endpoint) {
        BType varType = symResolver.resolveTypeNode(endpoint.endpointTypeNode, env);
        Name varName = names.fromIdNode(endpoint.name);
        endpoint.type = varType;
        endpoint.symbol = defineEndpointVarSymbol(endpoint.pos, endpoint.flagSet, varType, varName, env);
        endpointSPIAnalyzer.resolveEndpointSymbol(endpoint);
    }

    public void visit(BLangXMLAttribute bLangXMLAttribute) {
        if (!(bLangXMLAttribute.name.getKind() == NodeKind.XML_QNAME)) {
            return;
        }

        BLangXMLQName qname = (BLangXMLQName) bLangXMLAttribute.name;

        // If the attribute is not an in-line namespace declaration, check for duplicate attributes.
        // If no duplicates, then define this attribute symbol.
        if (!bLangXMLAttribute.isNamespaceDeclr) {
            BXMLAttributeSymbol attrSymbol = new BXMLAttributeSymbol(qname.localname.value, qname.namespaceURI,
                    env.enclPkg.symbol.pkgID, env.scope.owner);
            if (symResolver.checkForUniqueMemberSymbol(bLangXMLAttribute.pos, env, attrSymbol)) {
                env.scope.define(attrSymbol.name, attrSymbol);
                bLangXMLAttribute.symbol = attrSymbol;
            }
            return;
        }

        List<BLangExpression> exprs = bLangXMLAttribute.value.textFragments;
        String nsURI = null;

        // We reach here if the attribute is an in-line namesapce declaration.
        // Get the namespace URI, only if it is statically defined. Then define the namespace symbol.
        // This namespace URI is later used by the attributes, when they lookup for duplicate attributes.
        // TODO: find a better way to get the statically defined URI.
        if (exprs.size() == 1 && exprs.get(0).getKind() == NodeKind.LITERAL) {
            nsURI = (String) ((BLangLiteral) exprs.get(0)).value;
        }

        String symbolName = qname.localname.value;
        if (symbolName.equals(XMLConstants.XMLNS_ATTRIBUTE)) {
            symbolName = XMLConstants.DEFAULT_NS_PREFIX;
        }
        BXMLNSSymbol xmlnsSymbol =
                new BXMLNSSymbol(names.fromString(symbolName), nsURI, env.enclPkg.symbol.pkgID, env.scope.owner);
        if (symResolver.checkForUniqueMemberSymbol(bLangXMLAttribute.pos, env, xmlnsSymbol)) {
            env.scope.define(xmlnsSymbol.name, xmlnsSymbol);
            bLangXMLAttribute.symbol = xmlnsSymbol;
        }
    }

    @Override
    public void visit(BLangScope scopeNode) {
        BTypeSymbol symbol = Symbols
                .createScopeSymbol(names.fromString(scopeNode.name.getValue()), env.enclPkg.symbol.pkgID,
                        scopeNode.type, env.scope.owner);
        scopeNode.type = symbol.type;
        env.scope.define(names.fromString(scopeNode.name.getValue()), symbol);
    }


    // Private methods

    private boolean hasAnnotation(List<BLangAnnotationAttachment> annotationAttachmentList, String expectedAnnotation) {
        return annotationAttachmentList.stream()
                .filter(annotation -> annotation.annotationName.value.equals(expectedAnnotation)).count() > 0;
    }

    /**
     * Visit each compilation unit (.bal file) and add each top-level node
     * in the compilation unit to the package node.
     *
     * @param pkgNode current package node
     */
    private void populatePackageNode(BLangPackage pkgNode) {
        List<BLangCompilationUnit> compUnits = pkgNode.getCompilationUnits();
        compUnits.forEach(compUnit -> populateCompilationUnit(pkgNode, compUnit));
    }

    /**
     * Visit each compilation unit (.bal file) and add each top-level node in the compilation unit to the
     * testable package node.
     *
     * @param pkgNode current package node
     * @param enclPkgImports imports of the enclosed package
     */
    private void populatePackageNode(BLangTestablePackage pkgNode, List<BLangImportPackage> enclPkgImports) {
        populatePackageNode(pkgNode);
        // Remove recurring imports from the testable package which appears in the enclosing bLangPackage
        pkgNode.getImports().removeIf(enclPkgImports::contains);
    }

    /**
     * Visit each top-level node and add it to the package node.
     *
     * @param pkgNode  current package node
     * @param compUnit current compilation unit
     */
    private void populateCompilationUnit(BLangPackage pkgNode, BLangCompilationUnit compUnit) {
        compUnit.getTopLevelNodes().forEach(node -> addTopLevelNode(pkgNode, node));
    }

    private void addTopLevelNode(BLangPackage pkgNode, TopLevelNode node) {
        NodeKind kind = node.getKind();

        // Here we keep all the top-level nodes of a compilation unit (aka file) in exact same
        // order as they appear in the compilation unit. This list contains all the top-level
        // nodes of all the compilation units grouped by the compilation unit.
        // This allows other compiler phases to visit top-level nodes in the exact same order
        // as they appear in compilation units. This is required for error reporting.
        if (kind != NodeKind.PACKAGE_DECLARATION && kind != IMPORT) {
            pkgNode.topLevelNodes.add(node);
        }

        switch (kind) {
            case IMPORT:
                // TODO Verify the rules..
                // TODO Check whether the same package alias (if any) has been used for the same import
                // TODO The version of an import package can be specified only once for a package
                if (!pkgNode.imports.contains(node)) {
                    pkgNode.imports.add((BLangImportPackage) node);
                }
                break;
            case FUNCTION:
                pkgNode.functions.add((BLangFunction) node);
                break;
            case TYPE_DEFINITION:
                pkgNode.typeDefinitions.add((BLangTypeDefinition) node);
                break;
            case SERVICE:
                pkgNode.services.add((BLangService) node);
                break;
            case VARIABLE:
                pkgNode.globalVars.add((BLangSimpleVariable) node);
                // TODO There are two kinds of package level variables, constant and regular variables.
                break;
            case ANNOTATION:
                // TODO
                pkgNode.annotations.add((BLangAnnotation) node);
                break;
            case XMLNS:
                pkgNode.xmlnsList.add((BLangXMLNS) node);
                break;
            case ENDPOINT:
                pkgNode.globalEndpoints.add((BLangEndpoint) node);
                break;
        }
    }

    private void defineFields(List<BLangTypeDefinition> typeDefNodes, SymbolEnv pkgEnv) {
        for (BLangTypeDefinition typeDef : typeDefNodes) {
            if (typeDef.typeNode.getKind() == NodeKind.USER_DEFINED_TYPE ||
                    (typeDef.symbol.kind != SymbolKind.OBJECT && typeDef.symbol.kind != SymbolKind.RECORD)) {
                continue;
            }

            // Create typeDef type
            BStructureType structureType = (BStructureType) typeDef.symbol.type;
            BLangStructureTypeNode structureTypeNode = (BLangStructureTypeNode) typeDef.typeNode;
            SymbolEnv typeDefEnv = SymbolEnv.createTypeDefEnv(typeDef, typeDef.symbol.scope, pkgEnv);

            // Resolve and add the fields of the referenced types to this object.
            resolveReferencedFields(structureTypeNode, typeDefEnv);

            // Define all the fields
            structureType.fields =
                    Stream.concat(structureTypeNode.fields.stream(), structureTypeNode.referencedFields.stream())
                            .peek(field -> defineNode(field, typeDefEnv))
<<<<<<< HEAD
                            .filter(field -> field.symbol.type != symTable.errType) // filter out erroneous fields
=======
                            .filter(field -> field.symbol.type != symTable.semanticError) // filter out erroneous fields
>>>>>>> 55817355
                            .map(field -> new BField(names.fromIdNode(field.name), field.symbol, field.expr != null))
                            .collect(Collectors.toList());

            if (typeDef.symbol.kind != SymbolKind.RECORD) {
                continue;
            }

            BLangRecordTypeNode recordTypeNode = (BLangRecordTypeNode) structureTypeNode;
            BRecordType recordType = (BRecordType) structureType;
            recordType.sealed = recordTypeNode.sealed;
            if (recordTypeNode.sealed && recordTypeNode.restFieldType != null) {
                dlog.error(recordTypeNode.restFieldType.pos, DiagnosticCode.REST_FIELD_NOT_ALLOWED_IN_SEALED_RECORDS);
                continue;
            }

            if (recordTypeNode.restFieldType == null) {
                if (recordTypeNode.sealed) {
                    recordType.restFieldType = symTable.noType;
                    continue;
                }
                recordType.restFieldType = symTable.anyType;
                continue;
            }

            recordType.restFieldType = symResolver.resolveTypeNode(recordTypeNode.restFieldType, typeDefEnv);
        }
    }

    private void defineMembers(List<BLangTypeDefinition> typeDefNodes, SymbolEnv pkgEnv) {
        for (BLangTypeDefinition typeDef : typeDefNodes) {
            if (typeDef.typeNode.getKind() == NodeKind.USER_DEFINED_TYPE) {
                continue;
            }
            if (typeDef.symbol.kind == SymbolKind.OBJECT) {
                BLangObjectTypeNode objTypeNode = (BLangObjectTypeNode) typeDef.typeNode;
                SymbolEnv objEnv = SymbolEnv.createTypeDefEnv(typeDef, typeDef.symbol.scope, pkgEnv);

                // Define the functions defined within the object
                defineObjectInitFunction(objTypeNode, objEnv);
                objTypeNode.functions.forEach(f -> {
                    f.setReceiver(ASTBuilderUtil.createReceiver(typeDef.pos, typeDef.symbol.type));
                    defineNode(f, objEnv);
                });

                // Add the attached functions of the referenced types to this object.
                // Here it is assumed that all the attached functions of the referred type are
                // resolved by the time we reach here. It is achieved by ordering the typeDefs
                // according to the precedence.
                for (BLangType typeRef : objTypeNode.typeRefs) {
                    if (typeRef.type.tsymbol.kind != SymbolKind.OBJECT) {
                        continue;
                    }

                    List<BAttachedFunction> functions = ((BObjectTypeSymbol) typeRef.type.tsymbol).attachedFuncs;
                    for (BAttachedFunction function : functions) {
                        defineReferencedFunction(typeDef, objEnv, typeRef, function);
                    }
                }
            } else if (typeDef.symbol.kind == SymbolKind.RECORD) {
                // Create typeDef type
                BLangRecordTypeNode recordTypeNode = (BLangRecordTypeNode) typeDef.typeNode;
                SymbolEnv typeDefEnv = SymbolEnv.createPkgLevelSymbolEnv(recordTypeNode, typeDef.symbol.scope, pkgEnv);
                defineRecordInitFunction(typeDef, typeDefEnv);
            }
        }
    }

    private void defineServiceMembers(List<BLangService> services, SymbolEnv pkgEnv) {
        services.forEach(service -> {
            SymbolEnv serviceEnv = SymbolEnv.createServiceEnv(service, service.symbol.scope, pkgEnv);
            service.nsDeclarations.forEach(xmlns -> defineNode(xmlns, serviceEnv));
            service.vars.forEach(varDef -> {
                if (varDef.var.isDeclaredWithVar) {
                    dlog.error(varDef.pos, DiagnosticCode.EXTRANEOUS_INPUT, "'var'");
                } else {
                    defineNode(varDef.var, serviceEnv);
                }
            });
            defineServiceInitFunction(service, serviceEnv);
            service.resources.stream()
                    .peek(action -> action.flagSet.add(Flag.PUBLIC))
                    .forEach(resource -> defineNode(resource, serviceEnv));
        });
    }

    private void defineInvokableSymbol(BLangInvokableNode invokableNode, BInvokableSymbol funcSymbol,
                                       SymbolEnv invokableEnv) {
        invokableNode.symbol = funcSymbol;
        defineSymbol(invokableNode.name.pos, funcSymbol);
        invokableEnv.scope = funcSymbol.scope;
        defineInvokableSymbolParams(invokableNode, funcSymbol, invokableEnv);
    }

    private void defineInvokableSymbolParams(BLangInvokableNode invokableNode, BInvokableSymbol invokableSymbol,
                                             SymbolEnv invokableEnv) {
        List<BVarSymbol> paramSymbols =
                invokableNode.requiredParams.stream()
                        .peek(varNode -> defineNode(varNode, invokableEnv))
                        .map(varNode -> varNode.symbol)
                        .collect(Collectors.toList());

        List<BVarSymbol> namedParamSymbols =
                invokableNode.defaultableParams.stream()
                        .peek(varDefNode -> defineNode(varDefNode.var, invokableEnv))
                        .map(varDefNode -> {
                            BVarSymbol varSymbol = varDefNode.var.symbol;
                            if (varDefNode.var.expr.getKind() != NodeKind.LITERAL) {
                                this.dlog.error(varDefNode.var.expr.pos, DiagnosticCode.INVALID_DEFAULT_PARAM_VALUE,
                                        varDefNode.var.name);
                            } else {
                                BLangLiteral literal = (BLangLiteral) varDefNode.var.expr;
                                varSymbol.defaultValue = literal.value;
                            }
                            return varSymbol;
                        })
                        .collect(Collectors.toList());

        if (!invokableNode.desugaredReturnType) {
            symResolver.resolveTypeNode(invokableNode.returnTypeNode, invokableEnv);
        }
        invokableSymbol.params = paramSymbols;
        invokableSymbol.retType = invokableNode.returnTypeNode.type;
        invokableSymbol.defaultableParams = namedParamSymbols;

        // Create function type
        List<BType> paramTypes = paramSymbols.stream()
                .map(paramSym -> paramSym.type)
                .collect(Collectors.toList());
        namedParamSymbols.forEach(paramSymbol -> paramTypes.add(paramSymbol.type));

        if (invokableNode.restParam != null) {
            defineNode(invokableNode.restParam, invokableEnv);
            invokableSymbol.restParam = invokableNode.restParam.symbol;
            paramTypes.add(invokableSymbol.restParam.type);
        }
        invokableSymbol.type = new BInvokableType(paramTypes, invokableNode.returnTypeNode.type, null);
    }

    private void defineSymbol(DiagnosticPos pos, BSymbol symbol) {
        symbol.scope = new Scope(symbol);
        if (symResolver.checkForUniqueSymbol(pos, env, symbol, symbol.tag)) {
            env.scope.define(symbol.name, symbol);
        }
    }

    public void defineSymbol(DiagnosticPos pos, BSymbol symbol, SymbolEnv env) {
        symbol.scope = new Scope(symbol);
        if (symResolver.checkForUniqueSymbol(pos, env, symbol, symbol.tag)) {
            env.scope.define(symbol.name, symbol);
        }
    }

    /**
     * Define a symbol that is unique only for the current scope.
     * 
     * @param pos Line number information of the source file
     * @param symbol Symbol to be defines
     * @param env Environment to define the symbol
     */
    public void defineShadowedSymbol(DiagnosticPos pos, BSymbol symbol, SymbolEnv env) {
        symbol.scope = new Scope(symbol);
        if (symResolver.checkForUniqueSymbolInCurrentScope(pos, env, symbol, symbol.tag)) {
            env.scope.define(symbol.name, symbol);
        }
    }

    private void defineSymbolWithCurrentEnvOwner(DiagnosticPos pos, BSymbol symbol) {
        symbol.scope = new Scope(env.scope.owner);
        if (symResolver.checkForUniqueSymbol(pos, env, symbol, symbol.tag)) {
            env.scope.define(symbol.name, symbol);
        }
    }

    public BVarSymbol defineVarSymbol(DiagnosticPos pos, Set<Flag> flagSet, BType varType, Name varName,
                                      SymbolEnv env) {
        // Create variable symbol
        Scope enclScope = env.scope;
        BVarSymbol varSymbol = createVarSymbol(flagSet, varType, varName, env);

        // Add it to the enclosing scope
        if (!symResolver.checkForUniqueSymbol(pos, env, varSymbol, SymTag.VARIABLE_NAME)) {
            varSymbol.type = symTable.semanticError;
        }
        enclScope.define(varSymbol.name, varSymbol);
        return varSymbol;
    }

    private BVarSymbol createVarSymbol(Set<Flag> flagSet, BType varType, Name varName, SymbolEnv env) {
        BVarSymbol varSymbol;
        if (varType.tag == TypeTags.INVOKABLE) {
            varSymbol = new BInvokableSymbol(SymTag.VARIABLE, Flags.asMask(flagSet), varName,
                    env.enclPkg.symbol.pkgID, varType, env.scope.owner);
        } else {
            varSymbol = new BVarSymbol(Flags.asMask(flagSet), varName,
                    env.enclPkg.symbol.pkgID, varType, env.scope.owner);
        }
        return varSymbol;
    }

    public BEndpointVarSymbol defineEndpointVarSymbol(DiagnosticPos pos, Set<Flag> flagSet, BType varType,
                                                      Name varName, SymbolEnv env) {
        // Create variable symbol
        Scope enclScope = env.scope;
        BEndpointVarSymbol varSymbol = new BEndpointVarSymbol(Flags.asMask(flagSet), varName,
                env.enclPkg.symbol.pkgID, varType, enclScope.owner);
        // Add it to the enclosing scope
        // Find duplicates
        if (!symResolver.checkForUniqueSymbol(pos, env, varSymbol, SymTag.VARIABLE_NAME)) {
            varSymbol.type = symTable.semanticError;
        }
        enclScope.define(varSymbol.name, varSymbol);
        return varSymbol;
    }

    private void defineObjectInitFunction(BLangObjectTypeNode object, SymbolEnv conEnv) {
        BLangFunction initFunction = object.initFunction;
        if (initFunction == null) {
            return;
        }

        //Set cached receiver to the init function
        initFunction.receiver = ASTBuilderUtil.createReceiver(object.pos, object.type);

        initFunction.attachedFunction = true;
        initFunction.flagSet.add(Flag.ATTACHED);
        defineNode(initFunction, conEnv);
    }

    private void defineRecordInitFunction(BLangTypeDefinition typeDef, SymbolEnv conEnv) {
        BLangRecordTypeNode recordTypeNode = (BLangRecordTypeNode) typeDef.typeNode;
        recordTypeNode.initFunction = ASTBuilderUtil.createInitFunction(typeDef.pos, "", Names.INIT_FUNCTION_SUFFIX);

        recordTypeNode.initFunction.receiver = createReceiver(typeDef.pos, typeDef.name);
        recordTypeNode.initFunction.attachedFunction = true;
        recordTypeNode.initFunction.flagSet.add(Flag.ATTACHED);

        // Adding record level variables to the init function is done at desugar phase

        defineNode(recordTypeNode.initFunction, conEnv);
    }

    private void defineServiceInitFunction(BLangService service, SymbolEnv conEnv) {
        BLangFunction initFunction = ASTBuilderUtil.createInitFunction(service.pos, service.getName().getValue(),
                Names.INIT_FUNCTION_SUFFIX);
        service.initFunction = initFunction;
        defineNode(service.initFunction, conEnv);
    }

    private void defineAttachedFunctions(BLangFunction funcNode, BInvokableSymbol funcSymbol,
                                         SymbolEnv invokableEnv, boolean isValidAttachedFunc) {
        BTypeSymbol typeSymbol = funcNode.receiver.type.tsymbol;

        // Check whether there exists a struct field with the same name as the function name.
        if (isValidAttachedFunc) {
            if (typeSymbol.tag == SymTag.OBJECT) {
                validateFunctionsAttachedToObject(funcNode, funcSymbol, invokableEnv);
            } else if (typeSymbol.tag == SymTag.RECORD) {
                validateFunctionsAttachedToRecords(funcNode, funcSymbol, invokableEnv);
            }
        }

        defineNode(funcNode.receiver, invokableEnv);
        funcSymbol.receiverSymbol = funcNode.receiver.symbol;
    }

    private void validateFunctionsAttachedToRecords(BLangFunction funcNode, BInvokableSymbol funcSymbol,
                                                    SymbolEnv invokableEnv) {
        BInvokableType funcType = (BInvokableType) funcSymbol.type;
        BRecordTypeSymbol recordSymbol = (BRecordTypeSymbol) funcNode.receiver.type.tsymbol;

        recordSymbol.initializerFunc = new BAttachedFunction(
                names.fromIdNode(funcNode.name), funcSymbol, funcType);
    }

    private void validateFunctionsAttachedToObject(BLangFunction funcNode, BInvokableSymbol funcSymbol,
                                                   SymbolEnv invokableEnv) {

        BInvokableType funcType = (BInvokableType) funcSymbol.type;
        BObjectTypeSymbol objectSymbol = (BObjectTypeSymbol) funcNode.receiver.type.tsymbol;
        BSymbol symbol = symResolver.lookupMemberSymbol(funcNode.receiver.pos, objectSymbol.scope, invokableEnv,
                names.fromIdNode(funcNode.name), SymTag.VARIABLE);
        if (symbol != symTable.notFoundSymbol) {
            dlog.error(funcNode.pos, DiagnosticCode.OBJECT_FIELD_AND_FUNC_WITH_SAME_NAME,
                    funcNode.name.value, funcNode.receiver.type.toString());
            return;
        }

        BAttachedFunction attachedFunc = new BAttachedFunction(
                names.fromIdNode(funcNode.name), funcSymbol, funcType);
        objectSymbol.attachedFuncs.add(attachedFunc);

        // Check whether this attached function is a object initializer.
        if (!Names.OBJECT_INIT_SUFFIX.value.equals(funcNode.name.value)) {
            // Not a object initializer.
            return;
        }

        if (funcNode.returnTypeNode.type != symTable.nilType) {
            dlog.error(funcNode.pos, DiagnosticCode.INVALID_OBJECT_CONSTRUCTOR,
                    funcNode.name.value, funcNode.receiver.type.toString());
        }
        objectSymbol.initializerFunc = attachedFunc;
    }

    private StatementNode createAssignmentStmt(BLangSimpleVariable variable, BVarSymbol varSym, BSymbol fieldVar) {
        //Create LHS reference variable
        BLangSimpleVarRef varRef = (BLangSimpleVarRef) TreeBuilder.createSimpleVariableReferenceNode();
        varRef.pos = variable.pos;
        varRef.variableName = (BLangIdentifier) createIdentifier(fieldVar.name.getValue());
        varRef.pkgAlias = (BLangIdentifier) TreeBuilder.createIdentifierNode();
        varRef.symbol = fieldVar;
        varRef.type = fieldVar.type;

        //Create RHS variable reference
        BLangSimpleVarRef exprVar = (BLangSimpleVarRef) TreeBuilder.createSimpleVariableReferenceNode();
        exprVar.pos = variable.pos;
        exprVar.variableName = (BLangIdentifier) createIdentifier(varSym.name.getValue());
        exprVar.pkgAlias = (BLangIdentifier) TreeBuilder.createIdentifierNode();
        exprVar.symbol = varSym;
        exprVar.type = varSym.type;

        //Create assignment statement
        BLangAssignment assignmentStmt = (BLangAssignment) TreeBuilder.createAssignmentNode();
        assignmentStmt.expr = exprVar;
        assignmentStmt.pos = variable.pos;
        assignmentStmt.setVariable(varRef);
        return assignmentStmt;
    }

    private BLangSimpleVariable createReceiver(DiagnosticPos pos, BLangIdentifier name) {
        BLangSimpleVariable receiver = (BLangSimpleVariable) TreeBuilder.createSimpleVariableNode();
        receiver.pos = pos;
        IdentifierNode identifier = createIdentifier(Names.SELF.getValue());
        receiver.setName(identifier);
        BLangUserDefinedType structTypeNode = (BLangUserDefinedType) TreeBuilder.createUserDefinedTypeNode();
        structTypeNode.pkgAlias = new BLangIdentifier();
        structTypeNode.typeName = name;
        receiver.setTypeNode(structTypeNode);
        return receiver;
    }

    private IdentifierNode createIdentifier(String value) {
        IdentifierNode node = TreeBuilder.createIdentifierNode();
        if (value != null) {
            node.setValue(value);
        }
        return node;
    }

    private boolean validateFuncReceiver(BLangFunction funcNode) {
        if (funcNode.receiver == null) {
            return true;
        }

        if (funcNode.receiver.type == null) {
            funcNode.receiver.type = symResolver.resolveTypeNode(funcNode.receiver.typeNode, env);
        }
        if (funcNode.receiver.type.tag == TypeTags.SEMANTIC_ERROR) {
            return true;
        }

        if (funcNode.receiver.type.tag != TypeTags.BOOLEAN
                && funcNode.receiver.type.tag != TypeTags.STRING
                && funcNode.receiver.type.tag != TypeTags.INT
                && funcNode.receiver.type.tag != TypeTags.FLOAT
                && funcNode.receiver.type.tag != TypeTags.JSON
                && funcNode.receiver.type.tag != TypeTags.XML
                && funcNode.receiver.type.tag != TypeTags.MAP
                && funcNode.receiver.type.tag != TypeTags.TABLE
                && funcNode.receiver.type.tag != TypeTags.STREAM
                && funcNode.receiver.type.tag != TypeTags.FUTURE
                && funcNode.receiver.type.tag != TypeTags.OBJECT
                && funcNode.receiver.type.tag != TypeTags.RECORD) {
            dlog.error(funcNode.receiver.pos, DiagnosticCode.FUNC_DEFINED_ON_NOT_SUPPORTED_TYPE,
                    funcNode.name.value, funcNode.receiver.type.toString());
            return false;
        }

        if (!this.env.enclPkg.symbol.pkgID.equals(funcNode.receiver.type.tsymbol.pkgID)) {
            dlog.error(funcNode.receiver.pos, DiagnosticCode.FUNC_DEFINED_ON_NON_LOCAL_TYPE,
                    funcNode.name.value, funcNode.receiver.type.toString());
            return false;
        }
        return true;
    }

    private Name getFuncSymbolName(BLangFunction funcNode) {
        if (funcNode.receiver != null) {
            return names.fromString(Symbols.getAttachedFuncSymbolName(
                    funcNode.receiver.type.tsymbol.name.value, funcNode.name.value));
        }
        return names.fromIdNode(funcNode.name);
    }

    private Name getFieldSymbolName(BLangSimpleVariable receiver, BLangSimpleVariable variable) {
        return names.fromString(Symbols.getAttachedFuncSymbolName(
                receiver.type.tsymbol.name.value, variable.name.value));
    }

    private MarkdownDocAttachment getMarkdownDocAttachment(BLangMarkdownDocumentation docNode) {
        if (docNode == null) {
            return new MarkdownDocAttachment();
        }
        MarkdownDocAttachment docAttachment = new MarkdownDocAttachment();
        docAttachment.description = docNode.getDocumentation();

        docNode.getParameters().forEach(p ->
                docAttachment.parameters.add(new MarkdownDocAttachment.Parameter(p.parameterName.value,
                        p.getParameterDocumentation())));

        docAttachment.returnValueDescription = docNode.getReturnParameterDocumentation();
        return docAttachment;
    }

    private void createDummyTypeDefSymbol(BLangTypeDefinition typeDef, SymbolEnv env) {
        // This is only to keep the flow running so that at the end there will be proper semantic errors
        typeDef.symbol = Symbols.createTypeSymbol(SymTag.TYPE_DEF, Flags.asMask(typeDef.flagSet),
                names.fromIdNode(typeDef.name), env.enclPkg.symbol.pkgID, null, env.scope.owner);
        defineSymbol(typeDef.pos, typeDef.symbol, env);
    }

    private void resolveReferencedFields(BLangStructureTypeNode structureTypeNode, SymbolEnv typeDefEnv) {
        List<BSymbol> referencedTypes = new ArrayList<>();
        // Get the inherited fields from the type references
        structureTypeNode.referencedFields = structureTypeNode.typeRefs.stream().flatMap(typeRef -> {
            BType referredType = symResolver.resolveTypeNode(typeRef, typeDefEnv);
            if (referredType == symTable.semanticError) {
                return Stream.empty();
            }

            // Check for duplicate type references
            if (referencedTypes.contains(referredType.tsymbol)) {
                dlog.error(typeRef.pos, DiagnosticCode.REDECLARED_TYPE_REFERENCE, typeRef);
                return Stream.empty();
            }

            if (referredType.tag != TypeTags.OBJECT || !Symbols.isFlagOn(referredType.tsymbol.flags, Flags.ABSTRACT)) {
                dlog.error(typeRef.pos, DiagnosticCode.INCOMPATIBLE_TYPE_REFERENCE, typeRef);
                return Stream.empty();
            }

            referencedTypes.add(referredType.tsymbol);

            // Here it is assumed that all the fields of the referenced types are resolved
            // by the time we reach here. It is achieved by ordering the typeDefs according
            // to the precedence.
            // Default values of fields are not inherited.
            return ((BStructureType) referredType).fields.stream().map(field -> {
                BLangVariable var = ASTBuilderUtil.createVariable(typeRef.pos, field.name.value, field.type);
                var.flagSet = field.symbol.getFlags();
                return var;
            });
        }).collect(Collectors.toList());
    }

    private void defineReferencedFunction(BLangTypeDefinition typeDef, SymbolEnv objEnv, BLangType typeRef,
                                          BAttachedFunction function) {
        Name funcName = names.fromString(
                Symbols.getAttachedFuncSymbolName(typeDef.symbol.name.value, function.funcName.value));
        BSymbol foundSymbol = symResolver.lookupSymbol(objEnv, funcName, SymTag.VARIABLE);
        if (foundSymbol != symTable.notFoundSymbol) {
            if (Symbols.isFlagOn(foundSymbol.flags, Flags.INTERFACE) &&
                    Symbols.isFlagOn(function.symbol.flags, Flags.INTERFACE)) {
                dlog.error(typeRef.pos, DiagnosticCode.REDECLARED_FUNCTION_FROM_TYPE_REFERENCE, function.funcName,
                        typeRef);
            }
            return;
        }

        // If not, define the function symbol within the object.
        // Take a copy of the symbol, with the new name, and the package ID same as the object type.
        BInvokableSymbol funcSymbol = ASTBuilderUtil.duplicateInvokableSymbol(function.symbol, typeDef.symbol, funcName,
                typeDef.symbol.pkgID);
        defineSymbol(typeRef.pos, funcSymbol, objEnv);

        // Create and define the parameters and receiver. This should be done after defining the function symbol.
        SymbolEnv funcEnv = SymbolEnv.createFunctionEnv(null, funcSymbol.scope, objEnv);
        funcSymbol.params.forEach(param -> defineSymbol(typeRef.pos, param, funcEnv));
        funcSymbol.defaultableParams.forEach(param -> defineSymbol(typeRef.pos, param, funcEnv));
        if (funcSymbol.restParam != null) {
            defineSymbol(typeRef.pos, funcSymbol.restParam, funcEnv);
        }
        funcSymbol.receiverSymbol =
                defineVarSymbol(typeDef.pos, typeDef.flagSet, typeDef.symbol.type, Names.SELF, funcEnv);

        // Cache the function symbol.
        BAttachedFunction attachedFunc =
                new BAttachedFunction(function.funcName, funcSymbol, (BInvokableType) funcSymbol.type);
        ((BObjectTypeSymbol) typeDef.symbol).attachedFuncs.add(attachedFunc);
        ((BObjectTypeSymbol) typeDef.symbol).referencedFunctions.add(attachedFunc);
    }
}<|MERGE_RESOLUTION|>--- conflicted
+++ resolved
@@ -893,11 +893,7 @@
             structureType.fields =
                     Stream.concat(structureTypeNode.fields.stream(), structureTypeNode.referencedFields.stream())
                             .peek(field -> defineNode(field, typeDefEnv))
-<<<<<<< HEAD
-                            .filter(field -> field.symbol.type != symTable.errType) // filter out erroneous fields
-=======
                             .filter(field -> field.symbol.type != symTable.semanticError) // filter out erroneous fields
->>>>>>> 55817355
                             .map(field -> new BField(names.fromIdNode(field.name), field.symbol, field.expr != null))
                             .collect(Collectors.toList());
 
@@ -1346,7 +1342,7 @@
             // to the precedence.
             // Default values of fields are not inherited.
             return ((BStructureType) referredType).fields.stream().map(field -> {
-                BLangVariable var = ASTBuilderUtil.createVariable(typeRef.pos, field.name.value, field.type);
+                BLangSimpleVariable var = ASTBuilderUtil.createVariable(typeRef.pos, field.name.value, field.type);
                 var.flagSet = field.symbol.getFlags();
                 return var;
             });
