--- conflicted
+++ resolved
@@ -2040,20 +2040,18 @@
                 .map(field -> new BField(names.fromIdNode(field.name), field.pos, field.symbol))
                 .collect(getFieldCollector());
 
-<<<<<<< HEAD
+        List<BType> list = new ArrayList<>();
+        for (BLangType tRef : structureTypeNode.typeRefs) {
+            BType type = tRef.type;
+            list.add(type);
+        }
+        structureType.typeInclusions = list;
+
         for (Map.Entry<String, BField> fieldEntry : structureType.fields.entrySet()) {
             boolean isService = Symbols.isService(structureType.tsymbol);
             validateResourceField(fieldEntry.getValue(), isService);
             updateServiceResourceFieldVisibilityRegion(fieldEntry.getValue(), isService);
         }
-=======
-        List<BType> list = new ArrayList<>();
-        for (BLangType tRef : structureTypeNode.typeRefs) {
-            BType type = tRef.type;
-            list.add(type);
-        }
-        structureType.typeInclusions = list;
->>>>>>> 157c76f1
 
         // Resolve and add the fields of the referenced types to this object.
         resolveReferencedFields(structureTypeNode, typeDefEnv);
@@ -2652,13 +2650,8 @@
         funcNode.symbol.flags |= Flags.REMOTE;
         funcNode.symbol.flags |= Flags.PUBLIC;
 
-<<<<<<< HEAD
         if (!isNetworkQualified(objectSymbol)) {
-            this.dlog.error(funcNode.pos, DiagnosticCode.REMOTE_FUNCTION_IN_NON_NETWORK_OBJECT);
-=======
-        if (!Symbols.isFlagOn(objectSymbol.flags, Flags.CLIENT)) {
-            this.dlog.error(funcNode.pos, DiagnosticErrorCode.REMOTE_FUNCTION_IN_NON_CLIENT_OBJECT);
->>>>>>> 157c76f1
+            this.dlog.error(funcNode.pos, DiagnosticErrorCode.REMOTE_FUNCTION_IN_NON_NETWORK_OBJECT);
         }
     }
 
@@ -2668,14 +2661,6 @@
     }
 
     private void validateResourceFunctionAttachedToObject(BLangFunction funcNode, BObjectTypeSymbol objectSymbol) {
-<<<<<<< HEAD
-=======
-        if (Symbols.isFlagOn(objectSymbol.flags, Flags.SERVICE)
-                && (Symbols.isFlagOn(Flags.asMask(funcNode.flagSet), Flags.PUBLIC)
-                || Symbols.isFlagOn(Flags.asMask(funcNode.flagSet), Flags.PRIVATE))) {
-            this.dlog.error(funcNode.pos, DiagnosticErrorCode.SERVICE_FUNCTION_INVALID_MODIFIER);
-        }
->>>>>>> 157c76f1
         if (!Symbols.isFlagOn(Flags.asMask(funcNode.flagSet), Flags.RESOURCE)) {
             return;
         }
@@ -2684,11 +2669,6 @@
         if (!Symbols.isFlagOn(objectSymbol.flags, Flags.SERVICE)) {
             this.dlog.error(funcNode.pos, DiagnosticErrorCode.RESOURCE_FUNCTION_IN_NON_SERVICE_OBJECT);
         }
-<<<<<<< HEAD
-=======
-
-        types.validateErrorOrNilReturn(funcNode, DiagnosticErrorCode.RESOURCE_FUNCTION_INVALID_RETURN_TYPE);
->>>>>>> 157c76f1
     }
 
     private StatementNode createAssignmentStmt(BLangSimpleVariable variable, BVarSymbol varSym, BSymbol fieldVar) {
