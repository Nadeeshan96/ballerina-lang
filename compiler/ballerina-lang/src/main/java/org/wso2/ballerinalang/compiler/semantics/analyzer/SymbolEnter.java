--- conflicted
+++ resolved
@@ -2085,14 +2085,8 @@
         }
 
         Name varName = names.fromIdNode(varNode.name);
-<<<<<<< HEAD
+        Name varOrigName = names.originalNameFromIdNode(varNode.name);
         if (varName == Names.IGNORE || varNode.symbol != null) {
-=======
-        Name varOrigName = names.originalNameFromIdNode(varNode.name);
-        if (varName == Names.EMPTY || varName == Names.IGNORE) {
-            // This is a variable created for a return type
-            // e.g. function foo() (int);
->>>>>>> d3d57fd1
             return;
         }
 
@@ -4373,25 +4367,11 @@
         // Create variable symbol
         Scope enclScope = env.scope;
         BVarSymbol varSymbol = createVarSymbol(flagSet, varType, varName, env, pos, isInternal);
-<<<<<<< HEAD
-        if (varSymbol.name == Names.EMPTY) {
-            return varSymbol;
-        }
-        boolean isMemberOfFunc = (flagSet.contains(Flag.REQUIRED_PARAM) || flagSet.contains(Flag.DEFAULTABLE_PARAM) ||
-                                 flagSet.contains(Flag.REST_PARAM) || flagSet.contains(Flag.INCLUDED));
-        boolean considerAsMemberSymbol;
-        if (isMemberOfFunc) {
-            considerAsMemberSymbol = env.enclEnv.enclInvokable == null;
-        } else {
-            considerAsMemberSymbol = flagSet.contains(Flag.FIELD);
-        }
-=======
         varSymbol.originalName = origName;
         boolean considerAsMemberSymbol = flagSet.contains(Flag.FIELD) || flagSet.contains(Flag.REQUIRED_PARAM) ||
                 flagSet.contains(Flag.DEFAULTABLE_PARAM) || flagSet.contains(Flag.REST_PARAM) ||
                 flagSet.contains(Flag.INCLUDED);
 
->>>>>>> d3d57fd1
         if (considerAsMemberSymbol && !symResolver.checkForUniqueMemberSymbol(pos, env, varSymbol) ||
                 !considerAsMemberSymbol && !symResolver.checkForUniqueSymbol(pos, env, varSymbol)) {
             varSymbol.type = symTable.semanticError;
