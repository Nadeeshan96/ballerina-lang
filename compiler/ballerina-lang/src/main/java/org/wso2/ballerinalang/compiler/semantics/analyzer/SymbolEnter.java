/*
 *  Copyright (c) 2017, WSO2 Inc. (http://www.wso2.org) All Rights Reserved.
 *
 *  WSO2 Inc. licenses this file to you under the Apache License,
 *  Version 2.0 (the "License"); you may not use this file except
 *  in compliance with the License.
 *  You may obtain a copy of the License at
 *
 *    http://www.apache.org/licenses/LICENSE-2.0
 *
 *  Unless required by applicable law or agreed to in writing,
 *  software distributed under the License is distributed on an
 *  "AS IS" BASIS, WITHOUT WARRANTIES OR CONDITIONS OF ANY
 *  KIND, either express or implied.  See the License for the
 *  specific language governing permissions and limitations
 *  under the License.
 */
package org.wso2.ballerinalang.compiler.semantics.analyzer;

import org.ballerinalang.compiler.CompilerPhase;
import org.ballerinalang.model.TreeBuilder;
import org.ballerinalang.model.elements.Flag;
import org.ballerinalang.model.elements.MarkdownDocAttachment;
import org.ballerinalang.model.elements.PackageID;
import org.ballerinalang.model.symbols.SymbolKind;
import org.ballerinalang.model.tree.IdentifierNode;
import org.ballerinalang.model.tree.NodeKind;
import org.ballerinalang.model.tree.SortableTypeDefNode;
import org.ballerinalang.model.tree.TopLevelNode;
import org.ballerinalang.model.tree.TypeDefinition;
import org.ballerinalang.model.tree.statements.StatementNode;
import org.ballerinalang.model.tree.types.TypeNode;
import org.ballerinalang.model.types.SelectivelyImmutableReferenceType;
import org.ballerinalang.model.types.TypeKind;
import org.ballerinalang.util.diagnostic.DiagnosticCode;
import org.wso2.ballerinalang.compiler.PackageLoader;
import org.wso2.ballerinalang.compiler.SourceDirectory;
import org.wso2.ballerinalang.compiler.desugar.ASTBuilderUtil;
import org.wso2.ballerinalang.compiler.parser.BLangAnonymousModelHelper;
import org.wso2.ballerinalang.compiler.parser.BLangMissingNodesHelper;
import org.wso2.ballerinalang.compiler.semantics.model.Scope;
import org.wso2.ballerinalang.compiler.semantics.model.Scope.ScopeEntry;
import org.wso2.ballerinalang.compiler.semantics.model.SymbolEnv;
import org.wso2.ballerinalang.compiler.semantics.model.SymbolTable;
import org.wso2.ballerinalang.compiler.semantics.model.symbols.BAnnotationSymbol;
import org.wso2.ballerinalang.compiler.semantics.model.symbols.BAttachedFunction;
import org.wso2.ballerinalang.compiler.semantics.model.symbols.BConstantSymbol;
import org.wso2.ballerinalang.compiler.semantics.model.symbols.BConstructorSymbol;
import org.wso2.ballerinalang.compiler.semantics.model.symbols.BErrorTypeSymbol;
import org.wso2.ballerinalang.compiler.semantics.model.symbols.BInvokableSymbol;
import org.wso2.ballerinalang.compiler.semantics.model.symbols.BInvokableTypeSymbol;
import org.wso2.ballerinalang.compiler.semantics.model.symbols.BObjectTypeSymbol;
import org.wso2.ballerinalang.compiler.semantics.model.symbols.BPackageSymbol;
import org.wso2.ballerinalang.compiler.semantics.model.symbols.BRecordTypeSymbol;
import org.wso2.ballerinalang.compiler.semantics.model.symbols.BServiceSymbol;
import org.wso2.ballerinalang.compiler.semantics.model.symbols.BSymbol;
import org.wso2.ballerinalang.compiler.semantics.model.symbols.BTypeSymbol;
import org.wso2.ballerinalang.compiler.semantics.model.symbols.BVarSymbol;
import org.wso2.ballerinalang.compiler.semantics.model.symbols.BXMLAttributeSymbol;
import org.wso2.ballerinalang.compiler.semantics.model.symbols.BXMLNSSymbol;
import org.wso2.ballerinalang.compiler.semantics.model.symbols.SymTag;
import org.wso2.ballerinalang.compiler.semantics.model.symbols.Symbols;
import org.wso2.ballerinalang.compiler.semantics.model.types.BAnnotationType;
import org.wso2.ballerinalang.compiler.semantics.model.types.BArrayType;
import org.wso2.ballerinalang.compiler.semantics.model.types.BErrorType;
import org.wso2.ballerinalang.compiler.semantics.model.types.BField;
import org.wso2.ballerinalang.compiler.semantics.model.types.BFutureType;
import org.wso2.ballerinalang.compiler.semantics.model.types.BIntersectionType;
import org.wso2.ballerinalang.compiler.semantics.model.types.BInvokableType;
import org.wso2.ballerinalang.compiler.semantics.model.types.BMapType;
import org.wso2.ballerinalang.compiler.semantics.model.types.BObjectType;
import org.wso2.ballerinalang.compiler.semantics.model.types.BRecordType;
import org.wso2.ballerinalang.compiler.semantics.model.types.BServiceType;
import org.wso2.ballerinalang.compiler.semantics.model.types.BStructureType;
import org.wso2.ballerinalang.compiler.semantics.model.types.BTableType;
import org.wso2.ballerinalang.compiler.semantics.model.types.BTupleType;
import org.wso2.ballerinalang.compiler.semantics.model.types.BType;
import org.wso2.ballerinalang.compiler.semantics.model.types.BTypeIdSet;
import org.wso2.ballerinalang.compiler.semantics.model.types.BUnionType;
import org.wso2.ballerinalang.compiler.tree.BLangAnnotation;
import org.wso2.ballerinalang.compiler.tree.BLangAnnotationAttachment;
import org.wso2.ballerinalang.compiler.tree.BLangClassDefinition;
import org.wso2.ballerinalang.compiler.tree.BLangCompilationUnit;
import org.wso2.ballerinalang.compiler.tree.BLangErrorVariable;
import org.wso2.ballerinalang.compiler.tree.BLangFunction;
import org.wso2.ballerinalang.compiler.tree.BLangIdentifier;
import org.wso2.ballerinalang.compiler.tree.BLangImportPackage;
import org.wso2.ballerinalang.compiler.tree.BLangInvokableNode;
import org.wso2.ballerinalang.compiler.tree.BLangMarkdownDocumentation;
import org.wso2.ballerinalang.compiler.tree.BLangNode;
import org.wso2.ballerinalang.compiler.tree.BLangNodeVisitor;
import org.wso2.ballerinalang.compiler.tree.BLangPackage;
import org.wso2.ballerinalang.compiler.tree.BLangRecordVariable;
import org.wso2.ballerinalang.compiler.tree.BLangResource;
import org.wso2.ballerinalang.compiler.tree.BLangService;
import org.wso2.ballerinalang.compiler.tree.BLangSimpleVariable;
import org.wso2.ballerinalang.compiler.tree.BLangTestablePackage;
import org.wso2.ballerinalang.compiler.tree.BLangTupleVariable;
import org.wso2.ballerinalang.compiler.tree.BLangTypeDefinition;
import org.wso2.ballerinalang.compiler.tree.BLangWorker;
import org.wso2.ballerinalang.compiler.tree.BLangXMLNS;
import org.wso2.ballerinalang.compiler.tree.expressions.BLangConstant;
import org.wso2.ballerinalang.compiler.tree.expressions.BLangExpression;
import org.wso2.ballerinalang.compiler.tree.expressions.BLangLambdaFunction;
import org.wso2.ballerinalang.compiler.tree.expressions.BLangLiteral;
import org.wso2.ballerinalang.compiler.tree.expressions.BLangSimpleVarRef;
import org.wso2.ballerinalang.compiler.tree.expressions.BLangXMLAttribute;
import org.wso2.ballerinalang.compiler.tree.expressions.BLangXMLQName;
import org.wso2.ballerinalang.compiler.tree.statements.BLangAssignment;
import org.wso2.ballerinalang.compiler.tree.statements.BLangXMLNSStatement;
import org.wso2.ballerinalang.compiler.tree.types.BLangArrayType;
import org.wso2.ballerinalang.compiler.tree.types.BLangConstrainedType;
import org.wso2.ballerinalang.compiler.tree.types.BLangErrorType;
import org.wso2.ballerinalang.compiler.tree.types.BLangFiniteTypeNode;
import org.wso2.ballerinalang.compiler.tree.types.BLangIntersectionTypeNode;
import org.wso2.ballerinalang.compiler.tree.types.BLangObjectTypeNode;
import org.wso2.ballerinalang.compiler.tree.types.BLangRecordTypeNode;
import org.wso2.ballerinalang.compiler.tree.types.BLangStructureTypeNode;
import org.wso2.ballerinalang.compiler.tree.types.BLangTableTypeNode;
import org.wso2.ballerinalang.compiler.tree.types.BLangTupleTypeNode;
import org.wso2.ballerinalang.compiler.tree.types.BLangType;
import org.wso2.ballerinalang.compiler.tree.types.BLangUnionTypeNode;
import org.wso2.ballerinalang.compiler.tree.types.BLangUserDefinedType;
import org.wso2.ballerinalang.compiler.util.CompilerContext;
import org.wso2.ballerinalang.compiler.util.ImmutableTypeCloner;
import org.wso2.ballerinalang.compiler.util.Name;
import org.wso2.ballerinalang.compiler.util.Names;
import org.wso2.ballerinalang.compiler.util.TypeTags;
import org.wso2.ballerinalang.compiler.util.diagnotic.BLangDiagnosticLogHelper;
import org.wso2.ballerinalang.compiler.util.diagnotic.DiagnosticPos;
import org.wso2.ballerinalang.util.Flags;

import java.util.ArrayList;
import java.util.Collection;
import java.util.Comparator;
import java.util.EnumSet;
import java.util.HashMap;
import java.util.HashSet;
import java.util.Iterator;
import java.util.LinkedHashMap;
import java.util.List;
import java.util.Map;
import java.util.Objects;
import java.util.Optional;
import java.util.Set;
import java.util.Stack;
import java.util.StringJoiner;
import java.util.function.BinaryOperator;
import java.util.function.Function;
import java.util.stream.Collector;
import java.util.stream.Collectors;
import java.util.stream.Stream;

import javax.xml.XMLConstants;

import static org.ballerinalang.model.elements.PackageID.ARRAY;
import static org.ballerinalang.model.elements.PackageID.BOOLEAN;
import static org.ballerinalang.model.elements.PackageID.DECIMAL;
import static org.ballerinalang.model.elements.PackageID.ERROR;
import static org.ballerinalang.model.elements.PackageID.FLOAT;
import static org.ballerinalang.model.elements.PackageID.FUTURE;
import static org.ballerinalang.model.elements.PackageID.INT;
import static org.ballerinalang.model.elements.PackageID.MAP;
import static org.ballerinalang.model.elements.PackageID.OBJECT;
import static org.ballerinalang.model.elements.PackageID.QUERY;
import static org.ballerinalang.model.elements.PackageID.STREAM;
import static org.ballerinalang.model.elements.PackageID.STRING;
import static org.ballerinalang.model.elements.PackageID.TABLE;
import static org.ballerinalang.model.elements.PackageID.TRANSACTION;
import static org.ballerinalang.model.elements.PackageID.TYPEDESC;
import static org.ballerinalang.model.elements.PackageID.VALUE;
import static org.ballerinalang.model.elements.PackageID.XML;
import static org.ballerinalang.model.symbols.SymbolOrigin.SOURCE;
import static org.ballerinalang.model.symbols.SymbolOrigin.VIRTUAL;
import static org.ballerinalang.model.tree.NodeKind.IMPORT;
import static org.ballerinalang.util.diagnostic.DiagnosticCode.REQUIRED_PARAM_DEFINED_AFTER_DEFAULTABLE_PARAM;
import static org.wso2.ballerinalang.compiler.semantics.model.Scope.NOT_FOUND_ENTRY;

/**
 * @since 0.94
 */
public class SymbolEnter extends BLangNodeVisitor {

    private static final CompilerContext.Key<SymbolEnter> SYMBOL_ENTER_KEY =
            new CompilerContext.Key<>();

    private final PackageLoader pkgLoader;
    private final SymbolTable symTable;
    private final Names names;
    private final SymbolResolver symResolver;
    private final BLangDiagnosticLogHelper dlog;
    private final Types types;
    private final SourceDirectory sourceDirectory;
    private List<BLangNode> unresolvedTypes;
    private List<BLangClassDefinition> unresolvedClasses;
    private HashSet<LocationData> unknownTypeRefs;
    private List<PackageID> importedPackages;
    private int typePrecedence;
    private final TypeParamAnalyzer typeParamAnalyzer;
    private BLangAnonymousModelHelper anonymousModelHelper;
    private BLangMissingNodesHelper missingNodesHelper;

    private SymbolEnv env;

    private static final String DEPRECATION_ANNOTATION = "deprecated";

    public static SymbolEnter getInstance(CompilerContext context) {
        SymbolEnter symbolEnter = context.get(SYMBOL_ENTER_KEY);
        if (symbolEnter == null) {
            symbolEnter = new SymbolEnter(context);
        }

        return symbolEnter;
    }

    public SymbolEnter(CompilerContext context) {
        context.put(SYMBOL_ENTER_KEY, this);

        this.pkgLoader = PackageLoader.getInstance(context);
        this.symTable = SymbolTable.getInstance(context);
        this.names = Names.getInstance(context);
        this.symResolver = SymbolResolver.getInstance(context);
        this.dlog = BLangDiagnosticLogHelper.getInstance(context);
        this.types = Types.getInstance(context);
        this.typeParamAnalyzer = TypeParamAnalyzer.getInstance(context);
        this.anonymousModelHelper = BLangAnonymousModelHelper.getInstance(context);
        this.sourceDirectory = context.get(SourceDirectory.class);
        this.importedPackages = new ArrayList<>();
        this.unknownTypeRefs = new HashSet<>();
        this.missingNodesHelper = BLangMissingNodesHelper.getInstance(context);
    }

    public BLangPackage definePackage(BLangPackage pkgNode) {
        populatePackageNode(pkgNode);
        defineNode(pkgNode, this.symTable.pkgEnvMap.get(symTable.langAnnotationModuleSymbol));
        return pkgNode;
    }

    public void defineNode(BLangNode node, SymbolEnv env) {
        SymbolEnv prevEnv = this.env;
        this.env = env;
        node.accept(this);
        this.env = prevEnv;
    }

    public BLangPackage defineTestablePackage(BLangTestablePackage pkgNode, SymbolEnv env,
                                              List<BLangImportPackage> enclPkgImports) {
        populatePackageNode(pkgNode, enclPkgImports);
        defineNode(pkgNode, env);
        return pkgNode;
    }

    // Visitor methods

    @Override
    public void visit(BLangPackage pkgNode) {
        if (pkgNode.completedPhases.contains(CompilerPhase.DEFINE)) {
            return;
        }

        // Create PackageSymbol
        BPackageSymbol pkgSymbol;
        if (Symbols.isFlagOn(Flags.asMask(pkgNode.flagSet), Flags.TESTABLE)) {
            pkgSymbol = Symbols.createPackageSymbol(pkgNode.packageID, this.symTable, Flags.asMask(pkgNode.flagSet),
                                                    SOURCE);
        } else {
            pkgSymbol = Symbols.createPackageSymbol(pkgNode.packageID, this.symTable, SOURCE);
        }
        if (PackageID.isLangLibPackageID(pkgSymbol.pkgID)) {
            populateLangLibInSymTable(pkgSymbol);
        }

        pkgNode.symbol = pkgSymbol;
        SymbolEnv pkgEnv = SymbolEnv.createPkgEnv(pkgNode, pkgSymbol.scope, this.env);
        this.symTable.pkgEnvMap.put(pkgSymbol, pkgEnv);

        // Add the current package node's ID to the imported package list. This is used to identify cyclic module
        // imports.
        importedPackages.add(pkgNode.packageID);

        defineConstructs(pkgNode, pkgEnv);
        pkgNode.getTestablePkgs().forEach(testablePackage -> defineTestablePackage(testablePackage, pkgEnv,
                                                                                   pkgNode.imports));
        pkgNode.completedPhases.add(CompilerPhase.DEFINE);

        // After we have visited a package node, we need to remove it from the imports list.
        importedPackages.remove(pkgNode.packageID);
    }

    private void defineConstructs(BLangPackage pkgNode, SymbolEnv pkgEnv) {
        // visit the package node recursively and define all package level symbols.
        // And maintain a list of created package symbols.
        Map<String, ImportResolveHolder> importPkgHolder = new HashMap<>();
        pkgNode.imports.forEach(importNode -> {
            String qualifiedName = importNode.getQualifiedPackageName();
            if (importPkgHolder.containsKey(qualifiedName)) {
                importPkgHolder.get(qualifiedName).unresolved.add(importNode);
                return;
            }
            defineNode(importNode, pkgEnv);
            if (importNode.symbol != null) {
                importPkgHolder.put(qualifiedName, new ImportResolveHolder(importNode));
            }
        });

        for (ImportResolveHolder importHolder : importPkgHolder.values()) {
            BPackageSymbol pkgSymbol = importHolder.resolved.symbol; // get a copy of the package symbol, add
            // compilation unit info to it,

            for (BLangImportPackage unresolvedPkg : importHolder.unresolved) {
                BPackageSymbol importSymbol = importHolder.resolved.symbol;
                Name resolvedPkgAlias = names.fromIdNode(importHolder.resolved.alias);
                Name unresolvedPkgAlias = names.fromIdNode(unresolvedPkg.alias);

                // check if its the same import or has the same alias.
                if (!Names.IGNORE.equals(unresolvedPkgAlias) && unresolvedPkgAlias.equals(resolvedPkgAlias)
                    && importSymbol.compUnit.equals(names.fromIdNode(unresolvedPkg.compUnit))) {
                    if (isSameImport(unresolvedPkg, importSymbol)) {
                        dlog.error(unresolvedPkg.pos, DiagnosticCode.REDECLARED_IMPORT_MODULE,
                                unresolvedPkg.getQualifiedPackageName());
                    } else {
                        dlog.error(unresolvedPkg.pos, DiagnosticCode.REDECLARED_SYMBOL, unresolvedPkgAlias);
                    }
                    continue;
                }

                unresolvedPkg.symbol = pkgSymbol;
                // and define it in the current package scope
                BPackageSymbol symbol = duplicatePackagSymbol(pkgSymbol);
                symbol.compUnit = names.fromIdNode(unresolvedPkg.compUnit);
                symbol.scope = pkgSymbol.scope;
                unresolvedPkg.symbol = symbol;
                pkgEnv.scope.define(unresolvedPkgAlias, symbol);
            }
        }
        initPredeclaredModules(symTable.predeclaredModules, pkgEnv);
        // Define type definitions.
        this.typePrecedence = 0;

        // Treat constants and type definitions in the same manner, since constants can be used as
        // types. Also, there can be references between constant and type definitions in both ways.
        // Thus visit them according to the precedence.
        List<BLangNode> typeAndClassDefs = new ArrayList<>();
        pkgNode.constants.forEach(constant -> typeAndClassDefs.add(constant));
        pkgNode.typeDefinitions.forEach(typDef -> typeAndClassDefs.add(typDef));
        List<BLangClassDefinition> classDefinitions = getClassDefinitions(pkgNode.topLevelNodes);
        classDefinitions.forEach(classDefn -> typeAndClassDefs.add(classDefn));
        defineTypeNodes(typeAndClassDefs, pkgEnv);

        for (BLangSimpleVariable variable : pkgNode.globalVars) {
            if (variable.expr != null && variable.expr.getKind() == NodeKind.LAMBDA && variable.isDeclaredWithVar) {
                resolveAndSetFunctionTypeFromRHSLambda(variable, pkgEnv);
            }
        }

        // Enabled logging errors after type def visit.
        // TODO: Do this in a cleaner way
        pkgEnv.logErrors = true;

        // Sort type definitions with precedence, before defining their members.
        pkgNode.typeDefinitions.sort(getTypePrecedenceComparator());
        typeAndClassDefs.sort(getTypePrecedenceComparator());

        // Define error details
        defineErrorDetails(pkgNode.typeDefinitions, pkgEnv);

        // Define type def fields (if any)
        defineFields(typeAndClassDefs, pkgEnv);

        // Define type def members (if any)
        defineMembers(typeAndClassDefs, pkgEnv);

        // Add distinct type information
        defineDistinctClassAndObjectDefinitions(typeAndClassDefs);

        // Intersection type nodes need to look at the member fields of a structure too.
        // Once all the fields and members of other types are set revisit intersection type definitions to validate
        // them and set the fields and members of the relevant immutable type.
        validateReadOnlyIntersectionTypeDefinitions(pkgNode.typeDefinitions);
        defineUndefinedReadOnlyTypes(pkgNode.typeDefinitions, typeAndClassDefs, pkgEnv);

        // Define service and resource nodes.
        pkgNode.services.forEach(service -> defineNode(service, pkgEnv));

        // Define function nodes.
        pkgNode.functions.forEach(func -> defineNode(func, pkgEnv));

        // Define annotation nodes.
        pkgNode.annotations.forEach(annot -> defineNode(annot, pkgEnv));

        pkgNode.globalVars.forEach(var -> defineNode(var, pkgEnv));

        // Update globalVar for endpoints.
        pkgNode.globalVars.stream().filter(var -> var.symbol.type.tsymbol != null && Symbols
                .isFlagOn(var.symbol.type.tsymbol.flags, Flags.CLIENT)).map(varNode -> varNode.symbol)
                .forEach(varSymbol -> varSymbol.tag = SymTag.ENDPOINT);
    }

    private void defineDistinctClassAndObjectDefinitions(List<BLangNode> typDefs) {
        for (BLangNode node : typDefs) {
            if (node.getKind() == NodeKind.CLASS_DEFN) {
                populateDistinctTypeIdsFromIncludedTypeReferences((BLangClassDefinition) node);
            } else if (node.getKind() == NodeKind.TYPE_DEFINITION) {
                populateDistinctTypeIdsFromIncludedTypeReferences((BLangTypeDefinition) node);
            }
        }
    }

    private void populateDistinctTypeIdsFromIncludedTypeReferences(BLangTypeDefinition typeDefinition) {
        if (!typeDefinition.typeNode.flagSet.contains(Flag.DISTINCT)) {
            return;
        }

        if (typeDefinition.typeNode.type.tag != TypeTags.OBJECT) {
            return;
        }

        BLangObjectTypeNode objectTypeNode = (BLangObjectTypeNode) typeDefinition.typeNode;
        BTypeIdSet typeIdSet = ((BObjectType) objectTypeNode.type).typeIdSet;

        for (BLangType typeRef : objectTypeNode.typeRefs) {
            if (typeRef.type.tag != TypeTags.OBJECT) {
                continue;
            }
            BObjectType refType = (BObjectType) typeRef.type;

            typeIdSet.primary.addAll(refType.typeIdSet.primary);
            typeIdSet.secondary.addAll(refType.typeIdSet.secondary);
        }
    }

    private void populateDistinctTypeIdsFromIncludedTypeReferences(BLangClassDefinition typeDef) {
        BLangClassDefinition classDefinition = typeDef;
        if (!classDefinition.flagSet.contains(Flag.DISTINCT)) {
            return;
        }

        BTypeIdSet typeIdSet = ((BObjectType) classDefinition.type).typeIdSet;

        for (BLangType typeRef : classDefinition.typeRefs) {
            if (typeRef.type.tag != TypeTags.OBJECT) {
                continue;
            }
            BObjectType refType = (BObjectType) typeRef.type;

            typeIdSet.primary.addAll(refType.typeIdSet.primary);
            typeIdSet.secondary.addAll(refType.typeIdSet.secondary);
        }
    }

    private Comparator<BLangNode> getTypePrecedenceComparator() {
        return new Comparator<BLangNode>() {
            @Override
            public int compare(BLangNode l, BLangNode r) {
                if (l instanceof SortableTypeDefNode && r instanceof SortableTypeDefNode) {
                    return ((SortableTypeDefNode) l).getPrecedence() - ((SortableTypeDefNode) r).getPrecedence();
                }
                return 0;
            }
        };
    }

    private void defineMembersOfClassDef(SymbolEnv pkgEnv, BLangClassDefinition classDefinition) {
        BObjectType objectType = (BObjectType) classDefinition.symbol.type;

        if (objectType.mutableType != null) {
            // If this is an object type definition defined for an immutable type.
            // We skip defining methods here since they would either be defined already, or would be defined
            // later.
            return;
        }

        SymbolEnv objMethodsEnv =
                SymbolEnv.createClassMethodsEnv(classDefinition, (BObjectTypeSymbol) classDefinition.symbol, pkgEnv);

        // Define the functions defined within the object
        defineClassInitFunction(classDefinition, objMethodsEnv);
        classDefinition.functions.forEach(f -> {
            f.setReceiver(ASTBuilderUtil.createReceiver(classDefinition.pos, objectType));
            defineNode(f, objMethodsEnv);
        });

        Set<String> includedFunctionNames = new HashSet<>();
        // Add the attached functions of the referenced types to this object.
        // Here it is assumed that all the attached functions of the referred type are
        // resolved by the time we reach here. It is achieved by ordering the typeDefs
        // according to the precedence.
        for (BLangType typeRef : classDefinition.typeRefs) {
            BType type = typeRef.type;
            if (type == null || type == symTable.semanticError) {
                return;
            }
            List<BAttachedFunction> functions = ((BObjectTypeSymbol) type.tsymbol).attachedFuncs;
            for (BAttachedFunction function : functions) {
                defineReferencedFunction(classDefinition.pos, classDefinition.flagSet, objMethodsEnv,
                        typeRef, function, includedFunctionNames, classDefinition.symbol, classDefinition.functions);
            }
        }
    }

    private void defineReferencedClassFields(BLangClassDefinition classDefinition, SymbolEnv typeDefEnv,
                                             BObjectType objType) {
        Set<BSymbol> referencedTypes = new HashSet<>();
        List<BLangType> invalidTypeRefs = new ArrayList<>();
        // Get the inherited fields from the type references

        Map<String, BLangSimpleVariable> fieldNames = new HashMap<>();
        for (BLangSimpleVariable fieldVariable : classDefinition.fields) {
            fieldNames.put(fieldVariable.name.value, fieldVariable);
        }

        classDefinition.referencedFields = classDefinition.typeRefs.stream().flatMap(typeRef -> {
            BType referredType = symResolver.resolveTypeNode(typeRef, typeDefEnv);
            if (referredType == symTable.semanticError) {
                return Stream.empty();
            }

            // Check for duplicate type references
            if (!referencedTypes.add(referredType.tsymbol)) {
                dlog.error(typeRef.pos, DiagnosticCode.REDECLARED_TYPE_REFERENCE, typeRef);
                return Stream.empty();
            }

            if (classDefinition.type.tag == TypeTags.OBJECT) {
                if (referredType.tag != TypeTags.OBJECT) {
                    dlog.error(typeRef.pos, DiagnosticCode.INCOMPATIBLE_TYPE_REFERENCE, typeRef);
                    invalidTypeRefs.add(typeRef);
                    return Stream.empty();
                }

                BObjectType objectType = (BObjectType) referredType;
                if (classDefinition.type.tsymbol.owner != referredType.tsymbol.owner) {
                    for (BField field : objectType.fields.values()) {
                        if (!Symbols.isPublic(field.symbol)) {
                            dlog.error(typeRef.pos, DiagnosticCode.INCOMPATIBLE_TYPE_REFERENCE_NON_PUBLIC_MEMBERS,
                                    typeRef);
                            invalidTypeRefs.add(typeRef);
                            return Stream.empty();
                        }
                    }

                    for (BAttachedFunction func : ((BObjectTypeSymbol) objectType.tsymbol).attachedFuncs) {
                        if (!Symbols.isPublic(func.symbol)) {
                            dlog.error(typeRef.pos, DiagnosticCode.INCOMPATIBLE_TYPE_REFERENCE_NON_PUBLIC_MEMBERS,
                                    typeRef);
                            invalidTypeRefs.add(typeRef);
                            return Stream.empty();
                        }
                    }
                }
            }

            // Here it is assumed that all the fields of the referenced types are resolved
            // by the time we reach here. It is achieved by ordering the typeDefs according
            // to the precedence.
            // Default values of fields are not inherited.
            return ((BStructureType) referredType).fields.values().stream().filter(f -> {
                if (fieldNames.containsKey(f.name.value)) {
                    BLangSimpleVariable existingVariable = fieldNames.get(f.name.value);
                    return !types.isAssignable(existingVariable.type, f.type);
                }
                return true;
            }).map(field -> {
                BLangSimpleVariable var = ASTBuilderUtil.createVariable(typeRef.pos, field.name.value, field.type);
                var.flagSet = field.symbol.getFlags();
                return var;
            });
        }).collect(Collectors.toList());
        classDefinition.typeRefs.removeAll(invalidTypeRefs);

        for (BLangSimpleVariable field : classDefinition.referencedFields) {
            defineNode(field, typeDefEnv);
            if (field.symbol.type == symTable.semanticError) {
                continue;
            }
            objType.fields.put(field.name.value, new BField(names.fromIdNode(field.name), field.pos,
                    field.symbol));
        }
    }

    private List<BLangClassDefinition> getClassDefinitions(List<TopLevelNode> topLevelNodes) {
        List<BLangClassDefinition> classDefinitions = new ArrayList<>();
        for (TopLevelNode topLevelNode : topLevelNodes) {
            if (topLevelNode.getKind() == NodeKind.CLASS_DEFN) {
                classDefinitions.add((BLangClassDefinition) topLevelNode);
            }
        }
        return classDefinitions;
    }

    @Override
    public void visit(BLangClassDefinition classDefinition) {
        EnumSet<Flag> flags = EnumSet.copyOf(classDefinition.flagSet);
        boolean isReadOnly = flags.contains(Flag.READONLY);
        boolean isPublicType = flags.contains(Flag.PUBLIC);

        BTypeSymbol tSymbol = Symbols.createClassSymbol(Flags.asMask(flags),
                names.fromIdNode(classDefinition.name),
                env.enclPkg.symbol.pkgID, null, env.scope.owner, classDefinition.pos);
        tSymbol.scope = new Scope(tSymbol);
        tSymbol.markdownDocumentation = getMarkdownDocAttachment(classDefinition.markdownDocumentationAttachment);


        BObjectType objectType;
        if (flags.contains(Flag.SERVICE)) {
            objectType = new BServiceType(tSymbol);
        } else {
            objectType = isReadOnly ? new BObjectType(tSymbol, Flags.READONLY) : new BObjectType(tSymbol);
        }

        if (flags.contains(Flag.DISTINCT)) {
            objectType.typeIdSet = BTypeIdSet.from(env.enclPkg.symbol.pkgID, classDefinition.name.value, isPublicType,
                    BTypeIdSet.emptySet());
        }

        tSymbol.type = objectType;
        classDefinition.type = objectType;
        classDefinition.symbol = tSymbol;

        if (isDeprecated(classDefinition.annAttachments)) {
            tSymbol.flags |= Flags.DEPRECATED;
        }

        // For each referenced type, check whether the types are already resolved.
        // If not, then that type should get a higher precedence.
        for (BLangType typeRef : classDefinition.typeRefs) {
            BType referencedType = symResolver.resolveTypeNode(typeRef, env);
            if (referencedType == symTable.noType && !this.unresolvedTypes.contains(classDefinition)) {
                this.unresolvedTypes.add(classDefinition);
                return;
            }
        }

        classDefinition.setPrecedence(this.typePrecedence++);
        if (symResolver.checkForUniqueSymbol(classDefinition.pos, env, tSymbol)) {
            env.scope.define(tSymbol.name, tSymbol);
        }
        env.scope.define(tSymbol.name, tSymbol);
    }

    public void visit(BLangAnnotation annotationNode) {
        BAnnotationSymbol annotationSymbol = Symbols.createAnnotationSymbol(Flags.asMask(annotationNode.flagSet),
                                                                            annotationNode.getAttachPoints(),
                                                                            names.fromIdNode(annotationNode.name),
                                                                            env.enclPkg.symbol.pkgID, null,
                                                                            env.scope.owner, annotationNode.pos,
                                                                            SOURCE);
        annotationSymbol.markdownDocumentation =
                getMarkdownDocAttachment(annotationNode.markdownDocumentationAttachment);
        if (isDeprecated(annotationNode.annAttachments)) {
            annotationSymbol.flags |= Flags.DEPRECATED;
        }
        annotationSymbol.type = new BAnnotationType(annotationSymbol);
        annotationNode.symbol = annotationSymbol;
        defineSymbol(annotationNode.name.pos, annotationSymbol);
        SymbolEnv annotationEnv = SymbolEnv.createAnnotationEnv(annotationNode, annotationSymbol.scope, env);
        BLangType annotTypeNode = annotationNode.typeNode;
        if (annotTypeNode != null) {
            BType type = this.symResolver.resolveTypeNode(annotTypeNode, annotationEnv);
            annotationSymbol.attachedType = type.tsymbol;
            if (!isValidAnnotationType(type)) {
                dlog.error(annotTypeNode.pos, DiagnosticCode.ANNOTATION_INVALID_TYPE, type);
            }

            if (annotationNode.flagSet.contains(Flag.CONSTANT) && !type.isAnydata()) {
                dlog.error(annotTypeNode.pos, DiagnosticCode.ANNOTATION_INVALID_CONST_TYPE, type);
            }
        }

        if (!annotationNode.flagSet.contains(Flag.CONSTANT) &&
                annotationNode.getAttachPoints().stream().anyMatch(attachPoint -> attachPoint.source)) {
            dlog.error(annotationNode.pos, DiagnosticCode.ANNOTATION_REQUIRES_CONST);
        }
    }

    private boolean isNullOrEmpty(String s) {
        return s == null || s.isEmpty();
    }

    @Override
    public void visit(BLangImportPackage importPkgNode) {
        Name pkgAlias = names.fromIdNode(importPkgNode.alias);
        if (!Names.IGNORE.equals(pkgAlias)) {
            BSymbol importSymbol =
                    symResolver.resolvePrefixSymbol(env, pkgAlias, names.fromIdNode(importPkgNode.compUnit));
            if (importSymbol != symTable.notFoundSymbol) {
                if (isSameImport(importPkgNode, (BPackageSymbol) importSymbol)) {
                    dlog.error(importPkgNode.pos, DiagnosticCode.REDECLARED_IMPORT_MODULE,
                            importPkgNode.getQualifiedPackageName());
                } else {
                    dlog.error(importPkgNode.pos, DiagnosticCode.REDECLARED_SYMBOL, pkgAlias);
                }
                return;
            }
        }

        // TODO Clean this code up. Can we move the this to BLangPackageBuilder class
        // Create import package symbol
        Name orgName;
        Name version;
        PackageID enclPackageID = env.enclPkg.packageID;
        // The pattern of the import statement is 'import [org-name /] module-name [version sem-ver]'
        // Three cases should be considered here.
        // 1. import org-name/module-name version
        // 2. import org-name/module-name
        //      2a. same project
        //      2b. different project
        // 3. import module-name
        if (!isNullOrEmpty(importPkgNode.orgName.value)) {
            orgName = names.fromIdNode(importPkgNode.orgName);
            if (!isNullOrEmpty(importPkgNode.version.value)) {
                version = names.fromIdNode(importPkgNode.version);
            } else {
                String pkgName = importPkgNode.getPackageName().stream()
                        .map(id -> id.value)
                        .collect(Collectors.joining("."));
                if (this.sourceDirectory.getSourcePackageNames().contains(pkgName)
                        && orgName.value.equals(enclPackageID.orgName.value)) {
                    version = enclPackageID.version;
                } else {
                    version = Names.EMPTY;
                }
            }
        } else {
            orgName = enclPackageID.orgName;
            version = (Names.DEFAULT_VERSION.equals(enclPackageID.version)) ? Names.EMPTY : enclPackageID.version;
        }

        List<Name> nameComps = importPkgNode.pkgNameComps.stream()
                .map(identifier -> names.fromIdNode(identifier))
                .collect(Collectors.toList());

        PackageID pkgId = new PackageID(orgName, nameComps, version);

        // Built-in Annotation module is not allowed to import.
        if (pkgId.equals(PackageID.ANNOTATIONS) || pkgId.equals(PackageID.INTERNAL) || pkgId.equals(PackageID.QUERY)) {
            // Only peer lang.* modules able to see these two modules.
            // Spec allows to annotation model to be imported, but implementation not support this.
            if (!(enclPackageID.orgName.equals(Names.BALLERINA_ORG)
                    && enclPackageID.name.value.startsWith(Names.LANG.value))) {
                dlog.error(importPkgNode.pos, DiagnosticCode.MODULE_NOT_FOUND,
                        importPkgNode.getQualifiedPackageName());
                return;
            }
        }

        // Detect cyclic module dependencies. This will not detect cycles which starts with the entry package because
        // entry package has a version. So we check import cycles which starts with the entry package in next step.
        if (importedPackages.contains(pkgId)) {
            int index = importedPackages.indexOf(pkgId);
            // Generate the import cycle.
            StringBuilder stringBuilder = new StringBuilder();
            for (int i = index; i < importedPackages.size(); i++) {
                stringBuilder.append(importedPackages.get(i).toString()).append(" -> ");
            }
            // Append the current package to complete the cycle.
            stringBuilder.append(pkgId);
            dlog.error(importPkgNode.pos, DiagnosticCode.CYCLIC_MODULE_IMPORTS_DETECTED, stringBuilder.toString());
            return;
        }

        boolean samePkg = false;
        // Get the entry package.
        PackageID entryPackage = importedPackages.get(0);
        if (entryPackage.isUnnamed == pkgId.isUnnamed) {
            samePkg = (!entryPackage.isUnnamed) || (entryPackage.sourceFileName.equals(pkgId.sourceFileName));
        }
        // Check whether the package which we have encountered is the same as the entry package. We don't need to
        // check the version here because we cannot import two different versions of the same package at the moment.
        if (samePkg && entryPackage.orgName.equals(pkgId.orgName) && entryPackage.name.equals(pkgId.name)) {
            StringBuilder stringBuilder = new StringBuilder();
            String entryPackageString = importedPackages.get(0).toString();
            // We need to remove the package.
            int packageIndex = entryPackageString.indexOf(":");
            if (packageIndex != -1) {
                entryPackageString = entryPackageString.substring(0, packageIndex);
            }
            // Generate the import cycle.
            stringBuilder.append(entryPackageString).append(" -> ");
            for (int i = 1; i < importedPackages.size(); i++) {
                stringBuilder.append(importedPackages.get(i).toString()).append(" -> ");
            }
            stringBuilder.append(pkgId);
            dlog.error(importPkgNode.pos, DiagnosticCode.CYCLIC_MODULE_IMPORTS_DETECTED, stringBuilder.toString());
            return;
        }

        BPackageSymbol pkgSymbol = pkgLoader.loadPackageSymbol(pkgId, enclPackageID, this.env.enclPkg.repos);
        if (pkgSymbol == null) {
            dlog.error(importPkgNode.pos, DiagnosticCode.MODULE_NOT_FOUND,
                    importPkgNode.getQualifiedPackageName());
            return;
        }

        List<BPackageSymbol> imports = ((BPackageSymbol) this.env.scope.owner).imports;
        if (!imports.contains(pkgSymbol)) {
            imports.add(pkgSymbol);
        }

        // get a copy of the package symbol, add compilation unit info to it,
        // and define it in the current package scope
        BPackageSymbol symbol = duplicatePackagSymbol(pkgSymbol);
        symbol.compUnit = names.fromIdNode(importPkgNode.compUnit);
        symbol.scope = pkgSymbol.scope;
        importPkgNode.symbol = symbol;
        this.env.scope.define(pkgAlias, symbol);
    }

    public void initPredeclaredModules(Map<Name, BPackageSymbol> predeclaredModules, SymbolEnv env) {
        SymbolEnv prevEnv = this.env;
        this.env = env;
        for (Name alias : predeclaredModules.keySet()) {
            ScopeEntry entry = this.env.scope.lookup(alias);
            if (entry == NOT_FOUND_ENTRY) {
                this.env.scope.define(alias, predeclaredModules.get(alias));
            } else {
                while (entry.next != NOT_FOUND_ENTRY) {
                    entry = entry.next;
                }
                entry.next = new ScopeEntry(predeclaredModules.get(alias), NOT_FOUND_ENTRY);
            }
        }
        this.env = prevEnv;
    }

    @Override
    public void visit(BLangXMLNS xmlnsNode) {
        String nsURI;
        if (xmlnsNode.namespaceURI.getKind() == NodeKind.SIMPLE_VARIABLE_REF) {
            BLangSimpleVarRef varRef = (BLangSimpleVarRef) xmlnsNode.namespaceURI;
            if (missingNodesHelper.isMissingNode(varRef.variableName.value)) {
                nsURI = "";
            } else {
                // TODO: handle const-ref (#24911)
                nsURI = "";
            }
        } else {
            nsURI = (String) ((BLangLiteral) xmlnsNode.namespaceURI).value;
            if (!nullOrEmpty(xmlnsNode.prefix.value) && nsURI.isEmpty()) {
                dlog.error(xmlnsNode.pos, DiagnosticCode.INVALID_NAMESPACE_DECLARATION, xmlnsNode.prefix);
            }
        }

        // set the prefix of the default namespace
        if (xmlnsNode.prefix.value == null) {
            xmlnsNode.prefix.value = XMLConstants.DEFAULT_NS_PREFIX;
        }

        BXMLNSSymbol xmlnsSymbol = Symbols.createXMLNSSymbol(names.fromIdNode(xmlnsNode.prefix), nsURI,
                env.enclPkg.symbol.pkgID, env.scope.owner, xmlnsNode.pos, SOURCE);
        xmlnsNode.symbol = xmlnsSymbol;

        // First check for package-imports with the same alias.
        // Here we do not check for owner equality, since package import is always at the package
        // level, but the namespace declaration can be at any level.
        BSymbol foundSym = symResolver.lookupSymbolInPrefixSpace(env, xmlnsSymbol.name);
        if ((foundSym.tag & SymTag.PACKAGE) != SymTag.PACKAGE) {
            foundSym = symTable.notFoundSymbol;
        }
        if (foundSym != symTable.notFoundSymbol) {
            dlog.error(xmlnsNode.pos, DiagnosticCode.REDECLARED_SYMBOL, xmlnsSymbol.name);
            return;
        }

        // Define it in the enclosing scope. Here we check for the owner equality,
        // to support overriding of namespace declarations defined at package level.
        defineSymbol(xmlnsNode.prefix.pos, xmlnsSymbol);
    }

    private boolean nullOrEmpty(String value) {
        return value == null || value.isEmpty();
    }

    public void visit(BLangXMLNSStatement xmlnsStmtNode) {
        defineNode(xmlnsStmtNode.xmlnsDecl, env);
    }

    private void defineTypeNodes(List<BLangNode> typeDefs, SymbolEnv env) {
        if (typeDefs.isEmpty()) {
            return;
        }

        this.unresolvedTypes = new ArrayList<>();
        for (BLangNode typeDef : typeDefs) {
            defineNode(typeDef, env);
        }

        if (typeDefs.size() <= unresolvedTypes.size()) {
            // This situation can occur due to either a cyclic dependency or at least one of member types in type
            // definition node cannot be resolved. So we iterate through each node recursively looking for cyclic
            // dependencies or undefined types in type node.


            for (BLangNode unresolvedType : unresolvedTypes) {
                Stack<String> references = new Stack<>();
                if (unresolvedType.getKind() == NodeKind.TYPE_DEFINITION
                        || unresolvedType.getKind() == NodeKind.CONSTANT) {
                    TypeDefinition def = (TypeDefinition) unresolvedType;
                    // We need to keep track of all visited types to print cyclic dependency.
                    references.push(def.getName().getValue());
                    checkErrors(unresolvedType, (BLangNode) def.getTypeNode(), references);
                } else if (unresolvedType.getKind() == NodeKind.CLASS_DEFN) {
                    BLangClassDefinition classDefinition = (BLangClassDefinition) unresolvedType;
                    references.push(classDefinition.getName().getValue());
                    checkErrors(unresolvedType, classDefinition, references);
                }
            }

            unresolvedTypes.forEach(type -> defineNode(type, env));
            return;
        }
        defineTypeNodes(unresolvedTypes, env);
    }

    private void checkErrors(BLangNode unresolvedType, BLangNode currentTypeOrClassNode, Stack<String> visitedNodes) {
        // Check errors in the type definition.
        List<BLangType> memberTypeNodes;
        switch (currentTypeOrClassNode.getKind()) {
            case ARRAY_TYPE:
                checkErrors(unresolvedType, ((BLangArrayType) currentTypeOrClassNode).elemtype, visitedNodes);
                break;
            case UNION_TYPE_NODE:
                // If the current type node is a union type node, we need to check all member nodes.
                memberTypeNodes = ((BLangUnionTypeNode) currentTypeOrClassNode).memberTypeNodes;
                // Recursively check all members.
                for (BLangType memberTypeNode : memberTypeNodes) {
                    checkErrors(unresolvedType, memberTypeNode, visitedNodes);
                }
                break;
            case INTERSECTION_TYPE_NODE:
                memberTypeNodes = ((BLangIntersectionTypeNode) currentTypeOrClassNode).constituentTypeNodes;
                for (BLangType memberTypeNode : memberTypeNodes) {
                    checkErrors(unresolvedType, memberTypeNode, visitedNodes);
                }
                break;
            case TUPLE_TYPE_NODE:
                memberTypeNodes = ((BLangTupleTypeNode) currentTypeOrClassNode).memberTypeNodes;
                for (BLangType memberTypeNode : memberTypeNodes) {
                    checkErrors(unresolvedType, memberTypeNode, visitedNodes);
                }
                break;
            case CONSTRAINED_TYPE:
                checkErrors(unresolvedType, ((BLangConstrainedType) currentTypeOrClassNode).constraint, visitedNodes);
                break;
            case TABLE_TYPE:
                checkErrors(unresolvedType, ((BLangTableTypeNode) currentTypeOrClassNode).constraint, visitedNodes);
                break;
            case USER_DEFINED_TYPE:
                checkErrorsOfUserDefinedType(unresolvedType, (BLangUserDefinedType) currentTypeOrClassNode,
                        visitedNodes);
                break;
            case BUILT_IN_REF_TYPE:
                // Eg - `xml`. This is not needed to be checked because no types are available in the `xml`.
            case FINITE_TYPE_NODE:
            case FUNCTION_TYPE:
            case VALUE_TYPE:
            case ERROR_TYPE:
                // Do nothing.
                break;
            case RECORD_TYPE:
                for (TypeNode typeNode : ((BLangRecordTypeNode) currentTypeOrClassNode).getTypeReferences()) {
                    checkErrors(unresolvedType, (BLangType) typeNode, visitedNodes);
                }
                break;
            case OBJECT_TYPE:
                for (TypeNode typeNode : ((BLangObjectTypeNode) currentTypeOrClassNode).getTypeReferences()) {
                    checkErrors(unresolvedType, (BLangType) typeNode, visitedNodes);
                }
                break;
            case CLASS_DEFN:
                for (TypeNode typeNode : ((BLangClassDefinition) currentTypeOrClassNode).typeRefs) {
                    checkErrors(unresolvedType, (BLangType) typeNode, visitedNodes);
                }
                break;
            default:
                throw new RuntimeException("unhandled type kind: " + currentTypeOrClassNode.getKind());
        }
    }

    private void checkErrorsOfUserDefinedType(BLangNode unresolvedType, BLangUserDefinedType currentTypeOrClassNode,
                                              Stack<String> visitedNodes) {
        String currentTypeNodeName = currentTypeOrClassNode.typeName.value;
        // Skip all types defined as anonymous types.
        if (currentTypeNodeName.startsWith("$")) {
            return;
        }

        String unresolvedTypeNodeName = getTypeOrClassName(unresolvedType);

        if (unresolvedTypeNodeName.equals(currentTypeNodeName)) {
            // Cyclic dependency detected. We need to add the `unresolvedTypeNodeName` or the
            // `memberTypeNodeName` to the end of the list to complete the cyclic dependency when
            // printing the error.
            visitedNodes.push(currentTypeNodeName);
            dlog.error((DiagnosticPos) unresolvedType.getPosition(), DiagnosticCode.CYCLIC_TYPE_REFERENCE,
                    visitedNodes);
            // We need to remove the last occurrence since we use this list in a recursive call.
            // Otherwise, unwanted types will get printed in the cyclic dependency error.
            visitedNodes.pop();
        } else if (visitedNodes.contains(currentTypeNodeName)) {
            // Cyclic dependency detected. But in here, all the types in the list might not be necessary for the
            // cyclic dependency error message.
            //
            // Eg - A -> B -> C -> B // Last B is what we are currently checking
            //
            // In such case, we create a new list with relevant type names.
            int i = visitedNodes.indexOf(currentTypeNodeName);
            List<String> dependencyList = new ArrayList<>(visitedNodes.size() - i);
            for (; i < visitedNodes.size(); i++) {
                dependencyList.add(visitedNodes.get(i));
            }
            // Add the `currentTypeNodeName` to complete the cycle.
            dependencyList.add(currentTypeNodeName);
            dlog.error((DiagnosticPos) unresolvedType.getPosition(), DiagnosticCode.CYCLIC_TYPE_REFERENCE,
                    dependencyList);
        } else {
            // Check whether the current type node is in the unresolved list. If it is in the list, we need to
            // check it recursively.
            List<BLangNode> typeDefinitions = unresolvedTypes.stream()
                    .filter(node -> getTypeOrClassName(node).equals(currentTypeNodeName))
                    .collect(Collectors.toList());
            if (typeDefinitions.isEmpty()) {
                // If a type is declared, it should either get defined successfully or added to the unresolved
                // types list. If a type is not in either one of them, that means it is an undefined type.
                LocationData locationData = new LocationData(currentTypeNodeName, currentTypeOrClassNode.pos.sLine,
                        currentTypeOrClassNode.pos.sCol);
                if (unknownTypeRefs.add(locationData)) {
                    dlog.error(currentTypeOrClassNode.pos, DiagnosticCode.UNKNOWN_TYPE, currentTypeNodeName);
                }
            } else {
                for (BLangNode typeDefinition : typeDefinitions) {
                    if (typeDefinition.getKind() == NodeKind.TYPE_DEFINITION) {
                        BLangTypeDefinition typeDef = (BLangTypeDefinition) typeDefinition;
                        String typeName = typeDef.getName().getValue();
                        // Add the node name to the list.
                        visitedNodes.push(typeName);
                        // Recursively check for errors.
                        checkErrors(unresolvedType, (BLangType) typeDef.getTypeNode(), visitedNodes);
                        // We need to remove the added type node here since we have finished checking errors.
                        visitedNodes.pop();
                    } else {
                        BLangClassDefinition classDefinition = (BLangClassDefinition) typeDefinition;
                        visitedNodes.push(classDefinition.getName().getValue());
                        checkErrors(unresolvedType, classDefinition, visitedNodes);
                        visitedNodes.pop();
                    }
                }
            }
        }
    }

    private String getTypeOrClassName(BLangNode node) {
        return node instanceof TypeDefinition
                ? ((TypeDefinition) node).getName().getValue()
                : ((BLangClassDefinition) node).getName().getValue();
    }

    public boolean isUnknownTypeRef(BLangUserDefinedType bLangUserDefinedType) {
        LocationData locationData = new LocationData(bLangUserDefinedType.typeName.value,
                                                     bLangUserDefinedType.pos.sLine, bLangUserDefinedType.pos.sCol);
        return unknownTypeRefs.contains(locationData);
    }

    @Override
    public void visit(BLangTypeDefinition typeDefinition) {
        BType definedType = symResolver.resolveTypeNode(typeDefinition.typeNode, env);
        if (definedType == symTable.semanticError) {
            // TODO : Fix this properly. issue #21242
            return;
        }
        if (definedType == symTable.noType) {
            // This is to prevent concurrent modification exception.
            if (!this.unresolvedTypes.contains(typeDefinition)) {
                this.unresolvedTypes.add(typeDefinition);
            }
            return;
        }

        // Check for any circular type references
        if (typeDefinition.typeNode.getKind() == NodeKind.OBJECT_TYPE ||
                typeDefinition.typeNode.getKind() == NodeKind.RECORD_TYPE) {
            BLangStructureTypeNode structureTypeNode = (BLangStructureTypeNode) typeDefinition.typeNode;
            // For each referenced type, check whether the types are already resolved.
            // If not, then that type should get a higher precedence.
            for (BLangType typeRef : structureTypeNode.typeRefs) {
                BType referencedType = symResolver.resolveTypeNode(typeRef, env);
                if (referencedType == symTable.noType) {
                    if (!this.unresolvedTypes.contains(typeDefinition)) {
                        this.unresolvedTypes.add(typeDefinition);
                        return;
                    }
                }
            }
        }

        if (typeDefinition.typeNode.getKind() == NodeKind.FUNCTION_TYPE && definedType.tsymbol == null) {
            definedType.tsymbol = Symbols.createTypeSymbol(SymTag.FUNCTION_TYPE, Flags.asMask(typeDefinition.flagSet),
                                                           Names.EMPTY, env.enclPkg.symbol.pkgID, definedType,
                                                           env.scope.owner, typeDefinition.pos, SOURCE);
        }

        typeDefinition.setPrecedence(this.typePrecedence++);
        BTypeSymbol typeDefSymbol;
        if (definedType.tsymbol.name != Names.EMPTY) {
            typeDefSymbol = definedType.tsymbol.createLabelSymbol();
        } else {
            typeDefSymbol = definedType.tsymbol;
        }
        typeDefSymbol.markdownDocumentation = getMarkdownDocAttachment(typeDefinition.markdownDocumentationAttachment);
        typeDefSymbol.name = names.fromIdNode(typeDefinition.getName());
        typeDefSymbol.pkgID = env.enclPkg.packageID;
        typeDefSymbol.pos = typeDefinition.name.pos;

        boolean distinctFlagPresent = isDistinctFlagPresent(typeDefinition);

        // todo: need to handle intersections
        if (distinctFlagPresent) {
            if (definedType.getKind() == TypeKind.ERROR) {
                BErrorType distinctType = getDistinctErrorType(typeDefinition, (BErrorType) definedType, typeDefSymbol);
                typeDefinition.typeNode.type = distinctType;
                definedType = distinctType;
            } else if (definedType.getKind() == TypeKind.OBJECT) {
                BObjectType distinctType = getDistinctObjectType(typeDefinition, (BObjectType) definedType,
                        typeDefSymbol);
                typeDefinition.typeNode.type = distinctType;
                definedType = distinctType;
            } else if (definedType.getKind() == TypeKind.UNION) {
                validateUnionForDistinctType((BUnionType) definedType, typeDefinition.pos);
            } else {
                dlog.error(typeDefinition.pos, DiagnosticCode.DISTINCT_TYPING_ONLY_SUPPORT_OBJECTS_AND_ERRORS);
            }
        }

        typeDefSymbol.flags |= Flags.asMask(typeDefinition.flagSet);
        // Reset public flag when set on a non public type.
        typeDefSymbol.flags &= getPublicFlagResetingMask(typeDefinition.flagSet, typeDefinition.typeNode);
        if (isDeprecated(typeDefinition.annAttachments)) {
            typeDefSymbol.flags |= Flags.DEPRECATED;
        }

        // Reset origin for anonymous types
        if (Symbols.isFlagOn(typeDefSymbol.flags, Flags.ANONYMOUS)) {
            typeDefSymbol.origin = VIRTUAL;
        }

        if (typeDefinition.annAttachments.stream()
                .anyMatch(attachment -> attachment.annotationName.value.equals(Names.ANNOTATION_TYPE_PARAM.value))) {
            // TODO : Clean this. Not a nice way to handle this.
            //  TypeParam is built-in annotation, and limited only within lang.* modules.
            if (PackageID.isLangLibPackageID(this.env.enclPkg.packageID)) {
                typeDefSymbol.type = typeParamAnalyzer.createTypeParam(typeDefSymbol.type, typeDefSymbol.name);
                typeDefSymbol.flags |= Flags.TYPE_PARAM;
                if (typeDefinition.typeNode.getKind() == NodeKind.ERROR_TYPE) {
                    typeDefSymbol.isLabel = false;
                }
            } else {
                dlog.error(typeDefinition.pos, DiagnosticCode.TYPE_PARAM_OUTSIDE_LANG_MODULE);
            }
        }
        definedType.flags |= typeDefSymbol.flags;

        typeDefinition.symbol = typeDefSymbol;
        boolean isLanglibModule = PackageID.isLangLibPackageID(this.env.enclPkg.packageID);
        if (isLanglibModule) {
            handleLangLibTypes(typeDefinition);
            return;
        }

        defineSymbol(typeDefinition.name.pos, typeDefSymbol);

        if (typeDefinition.typeNode.type.tag == TypeTags.ERROR) {
            // constructors are only defined for named types.
            defineErrorConstructorSymbol(typeDefinition.name.pos, typeDefSymbol);
        }
    }

    private BObjectType getDistinctObjectType(BLangTypeDefinition typeDefinition, BObjectType definedType,
                                              BTypeSymbol typeDefSymbol) {
        BObjectType definedObjType = definedType;
        // Create a new type for distinct type definition such as `type FooErr distinct BarErr;`
        // `typeDefSymbol` is different to `definedObjType.tsymbol` in a type definition statement that use
        // already defined type as the base type.
        if (definedObjType.tsymbol != typeDefSymbol) {
            BObjectType objType = new BObjectType(typeDefSymbol);
            typeDefSymbol.type = objType;
            definedObjType = objType;
        }
        boolean isPublicType = typeDefinition.flagSet.contains(Flag.PUBLIC);
        definedObjType.typeIdSet = calculateTypeIdSet(typeDefinition, isPublicType, definedType.typeIdSet);
        return definedObjType;
    }

    private void validateUnionForDistinctType(BUnionType definedType, DiagnosticPos pos) {
        Set<BType> memberTypes = definedType.getMemberTypes();
        TypeKind firstTypeKind = null;
        for (BType type : memberTypes) {
            TypeKind typeKind = type.getKind();
            if (firstTypeKind == null && (typeKind == TypeKind.ERROR || typeKind == TypeKind.OBJECT)) {
                firstTypeKind = typeKind;

            }
            if (typeKind != firstTypeKind) {
                dlog.error(pos, DiagnosticCode.DISTINCT_TYPING_ONLY_SUPPORT_OBJECTS_AND_ERRORS);
            }
        }
    }

    private BErrorType getDistinctErrorType(BLangTypeDefinition typeDefinition, BErrorType definedType,
                                            BTypeSymbol typeDefSymbol) {
        BErrorType definedErrorType = definedType;
        // Create a new type for distinct type definition such as `type FooErr distinct BarErr;`
        // `typeDefSymbol` is different to `definedErrorType.tsymbol` in a type definition statement that use
        // already defined type as the base type.
        if (definedErrorType.tsymbol != typeDefSymbol) {
            BErrorType bErrorType = new BErrorType(typeDefSymbol);
            bErrorType.detailType = definedErrorType.detailType;
            typeDefSymbol.type = bErrorType;
            definedErrorType = bErrorType;
        }
        boolean isPublicType = typeDefinition.flagSet.contains(Flag.PUBLIC);
        definedErrorType.typeIdSet = calculateTypeIdSet(typeDefinition, isPublicType, definedType.typeIdSet);
        return definedErrorType;
    }

    private BTypeIdSet calculateTypeIdSet(BLangTypeDefinition typeDefinition, boolean isPublicType,
                                          BTypeIdSet secondary) {
        String name = typeDefinition.flagSet.contains(Flag.ANONYMOUS)
                ? anonymousModelHelper.getNextDistinctErrorId(env.enclPkg.packageID)
                : typeDefinition.getName().value;

        return BTypeIdSet.from(env.enclPkg.packageID, name, isPublicType, secondary);
    }

    private boolean isDistinctFlagPresent(BLangTypeDefinition typeDefinition) {
        return typeDefinition.typeNode.flagSet.contains(Flag.DISTINCT);
    }

    private void handleLangLibTypes(BLangTypeDefinition typeDefinition) {

        // As per spec 2020R3 built-in types are limited only within lang.* modules.
        for (BLangAnnotationAttachment attachment : typeDefinition.annAttachments) {
            if (attachment.annotationName.value.equals(Names.ANNOTATION_TYPE_PARAM.value)) {
                BTypeSymbol typeDefSymbol = typeDefinition.symbol;
                typeDefSymbol.type = typeParamAnalyzer.createTypeParam(typeDefSymbol.type, typeDefSymbol.name);
                typeDefSymbol.flags |= Flags.TYPE_PARAM;
                break;
            } else if (attachment.annotationName.value.equals(Names.ANNOTATION_BUILTIN_SUBTYPE.value)) {
                // Type is pre-defined in symbol Table.
                BType type = symTable.getLangLibSubType(typeDefinition.name.value);
                typeDefinition.symbol = type.tsymbol;
                typeDefinition.type = type;
                typeDefinition.typeNode.type = type;
                typeDefinition.isBuiltinTypeDef = true;
                break;
            }
            throw new IllegalStateException("Not supported annotation attachment at:" + attachment.pos);
        }
        defineSymbol(typeDefinition.name.pos, typeDefinition.symbol);
        if (typeDefinition.typeNode.type.tag == TypeTags.ERROR) {
            // constructors are only defined for named types.
            defineErrorConstructorSymbol(typeDefinition.name.pos, typeDefinition.symbol);
        }
    }

    // If this type is defined to a public type or this is a anonymous type, return int with all bits set to 1,
    // so that we can bitwise and it with any flag and the original flag will not change.
    // If the type is not a public type then return a mask where public flag is set to zero and all others are set
    // to 1 so that we can perform bitwise and operation to remove the public flag from given flag.
    private int getPublicFlagResetingMask(Set<Flag> flagSet, BLangType typeNode) {
        boolean isAnonType =
                typeNode instanceof BLangStructureTypeNode && ((BLangStructureTypeNode) typeNode).isAnonymous;
        if (flagSet.contains(Flag.PUBLIC) || isAnonType) {
            return Integer.MAX_VALUE;
        } else {
            return ~Flags.PUBLIC;
        }
    }

    private void defineErrorConstructorSymbol(DiagnosticPos pos, BTypeSymbol typeDefSymbol) {
        BErrorType errorType = (BErrorType) typeDefSymbol.type;
        BConstructorSymbol symbol = new BConstructorSymbol(typeDefSymbol.flags, typeDefSymbol.name,
                                                           typeDefSymbol.pkgID, errorType, typeDefSymbol.owner, pos,
                                                           SOURCE);
        symbol.kind = SymbolKind.ERROR_CONSTRUCTOR;
        symbol.scope = new Scope(symbol);
        symbol.retType = errorType;
        if (symResolver.checkForUniqueSymbol(pos, env, symbol)) {
            env.scope.define(symbol.name, symbol);
        }

        ((BErrorTypeSymbol) typeDefSymbol).ctorSymbol = symbol;
    }

    @Override
    public void visit(BLangWorker workerNode) {
        BInvokableSymbol workerSymbol = Symbols.createWorkerSymbol(Flags.asMask(workerNode.flagSet),
                                                                   names.fromIdNode(workerNode.name),
                                                                   env.enclPkg.symbol.pkgID, null, env.scope.owner,
                                                                   workerNode.pos, SOURCE);
        workerSymbol.markdownDocumentation = getMarkdownDocAttachment(workerNode.markdownDocumentationAttachment);
        workerNode.symbol = workerSymbol;
        defineSymbolWithCurrentEnvOwner(workerNode.pos, workerSymbol);
    }

    @Override
    public void visit(BLangService serviceNode) {
        BServiceSymbol serviceSymbol = Symbols.createServiceSymbol(Flags.asMask(serviceNode.flagSet),
                                                                   names.fromIdNode(serviceNode.name),
                                                                   env.enclPkg.symbol.pkgID, serviceNode.type,
                                                                   env.scope.owner, serviceNode.name.pos, SOURCE);
        serviceSymbol.markdownDocumentation = getMarkdownDocAttachment(serviceNode.markdownDocumentationAttachment);

        BType serviceObjectType = serviceNode.serviceClass.symbol.type;
        serviceNode.symbol = serviceSymbol;
        serviceNode.symbol.type = new BServiceType(serviceObjectType.tsymbol);
        serviceSymbol.scope = new Scope(serviceSymbol);

        // Caching values future validation.
        serviceNode.serviceClass.functions.stream().filter(func -> func.flagSet.contains(Flag.RESOURCE))
                .forEach(func -> serviceNode.resourceFunctions.add(func));
    }

    @Override
    public void visit(BLangFunction funcNode) {
        boolean validAttachedFunc = validateFuncReceiver(funcNode);
        boolean remoteFlagSetOnNode = Symbols.isFlagOn(Flags.asMask(funcNode.flagSet), Flags.REMOTE);

        if (!funcNode.attachedFunction && Symbols.isFlagOn(Flags.asMask(funcNode.flagSet), Flags.PRIVATE)) {
            dlog.error(funcNode.pos, DiagnosticCode.PRIVATE_FUNCTION_VISIBILITY, funcNode.name);
        }

        if (funcNode.receiver == null && !funcNode.attachedFunction && remoteFlagSetOnNode) {
            dlog.error(funcNode.pos, DiagnosticCode.REMOTE_IN_NON_OBJECT_FUNCTION, funcNode.name.value);
        }

        if (PackageID.isLangLibPackageID(env.enclPkg.symbol.pkgID)) {
            funcNode.flagSet.add(Flag.LANG_LIB);
        }

        BInvokableSymbol funcSymbol = Symbols.createFunctionSymbol(Flags.asMask(funcNode.flagSet),
                                                                   getFuncSymbolName(funcNode),
                                                                   env.enclPkg.symbol.pkgID, null, env.scope.owner,
                                                                   funcNode.hasBody(), funcNode.pos, SOURCE);
        funcSymbol.source = funcNode.pos.src.cUnitName;
        funcSymbol.markdownDocumentation = getMarkdownDocAttachment(funcNode.markdownDocumentationAttachment);
        SymbolEnv invokableEnv = SymbolEnv.createFunctionEnv(funcNode, funcSymbol.scope, env);
        defineInvokableSymbol(funcNode, funcSymbol, invokableEnv);
        funcNode.type = funcSymbol.type;

        // Reset origin if it's the generated function node for a lambda
        if (Symbols.isFlagOn(funcSymbol.flags, Flags.LAMBDA)) {
            funcSymbol.origin = VIRTUAL;
        }

        if (isDeprecated(funcNode.annAttachments)) {
            funcSymbol.flags |= Flags.DEPRECATED;
        }
        // Define function receiver if any.
        if (funcNode.receiver != null) {
            defineAttachedFunctions(funcNode, funcSymbol, invokableEnv, validAttachedFunc);
        }
    }

    private boolean isDeprecated(List<BLangAnnotationAttachment> annAttachments) {
        for (BLangAnnotationAttachment annotationAttachment : annAttachments) {
            if (annotationAttachment.annotationName.getValue().equals(DEPRECATION_ANNOTATION)) {
                return true;
            }
        }
        return false;
    }

    @Override
    public void visit(BLangResource resourceNode) {
    }

    @Override
    public void visit(BLangConstant constant) {
        BType staticType;
        if (constant.typeNode != null) {
            staticType = symResolver.resolveTypeNode(constant.typeNode, env);
            if (staticType == symTable.noType) {
                constant.symbol = getConstantSymbol(constant);
                // This is to prevent concurrent modification exception.
                if (!this.unresolvedTypes.contains(constant)) {
                    this.unresolvedTypes.add(constant);
                }
                return;
            }
        } else {
            staticType = symTable.semanticError;
        }
        BConstantSymbol constantSymbol = getConstantSymbol(constant);
        constant.symbol = constantSymbol;

        NodeKind nodeKind = constant.expr.getKind();
        if (nodeKind == NodeKind.LITERAL || nodeKind == NodeKind.NUMERIC_LITERAL) {
            if (constant.typeNode != null) {
                if (types.isValidLiteral((BLangLiteral) constant.expr, staticType)) {
                    // A literal type constant is defined with correct type.
                    // Update the type of the finiteType node to the static type.
                    // This is done to make the type inferring work.
                    // eg: const decimal d = 5.0;
                    BLangFiniteTypeNode finiteType = (BLangFiniteTypeNode) constant.associatedTypeDefinition.typeNode;
                    BLangExpression valueSpaceExpr = finiteType.valueSpace.iterator().next();
                    valueSpaceExpr.type = staticType;
                    defineNode(constant.associatedTypeDefinition, env);

                    constantSymbol.type = constant.associatedTypeDefinition.symbol.type;
                    constantSymbol.literalType = staticType;
                } else {
                    // A literal type constant is defined with some incorrect type. Set the original
                    // types and continue the flow and let it fail at semantic analyzer.
                    defineNode(constant.associatedTypeDefinition, env);
                    constantSymbol.type = staticType;
                    constantSymbol.literalType = constant.expr.type;
                }
            } else {
                // A literal type constant is defined without the type.
                // Then the type of the symbol is the finite type.
                defineNode(constant.associatedTypeDefinition, env);
                constantSymbol.type = constant.associatedTypeDefinition.symbol.type;
                constantSymbol.literalType = constant.expr.type;
            }
        } else if (constant.typeNode != null) {
            constantSymbol.type = constantSymbol.literalType = staticType;
        }

        constantSymbol.markdownDocumentation = getMarkdownDocAttachment(constant.markdownDocumentationAttachment);
        if (isDeprecated(constant.annAttachments)) {
            constantSymbol.flags |= Flags.DEPRECATED;
        }
        // Add the symbol to the enclosing scope.
        if (!symResolver.checkForUniqueSymbol(constant.name.pos, env, constantSymbol)) {
            return;
        }

        if (constant.symbol.name == Names.IGNORE) {
            // Avoid symbol definition for constants with name '_'
            return;
        }
        // Add the symbol to the enclosing scope.
        env.scope.define(constantSymbol.name, constantSymbol);
    }

    private BConstantSymbol getConstantSymbol(BLangConstant constant) {
        // Create a new constant symbol.
        Name name = names.fromIdNode(constant.name);
        PackageID pkgID = env.enclPkg.symbol.pkgID;
        return new BConstantSymbol(Flags.asMask(constant.flagSet), name, pkgID,
                                   symTable.semanticError, symTable.noType, env.scope.owner, constant.pos, SOURCE);
    }

    @Override
    public void visit(BLangSimpleVariable varNode) {
        // assign the type to var type node
        if (varNode.type == null) {
            if (varNode.typeNode != null) {
                varNode.type = symResolver.resolveTypeNode(varNode.typeNode, env);
            } else {
                varNode.type = symTable.noType;
            }
        }

        Name varName = names.fromIdNode(varNode.name);
        if (varName == Names.EMPTY || varName == Names.IGNORE) {
            // This is a variable created for a return type
            // e.g. function foo() (int);
            return;
        }

        BVarSymbol varSymbol = defineVarSymbol(varNode.name.pos, varNode.flagSet, varNode.type, varName, env,
                                               varNode.internal);
        if (isDeprecated(varNode.annAttachments)) {
            varSymbol.flags |= Flags.DEPRECATED;
        }
        varSymbol.markdownDocumentation = getMarkdownDocAttachment(varNode.markdownDocumentationAttachment);
        varNode.symbol = varSymbol;
        if (varNode.symbol.type.tsymbol != null && Symbols.isFlagOn(varNode.symbol.type.tsymbol.flags, Flags.CLIENT)) {
            varSymbol.tag = SymTag.ENDPOINT;
        }

        if (varSymbol.type.tag == TypeTags.FUTURE && ((BFutureType) varSymbol.type).workerDerivative) {
            Iterator<BLangLambdaFunction> lambdaFunctions = env.enclPkg.lambdaFunctions.iterator();
            while (lambdaFunctions.hasNext()) {
                BLangLambdaFunction lambdaFunction = lambdaFunctions.next();
                // let's inject future symbol to all the lambdas
                // last lambda needs to be skipped to avoid self reference
                // lambda's form others functions also need to be skiped
                BLangInvokableNode enclInvokable = lambdaFunction.capturedClosureEnv.enclInvokable;
                if (lambdaFunctions.hasNext() && enclInvokable != null && varSymbol.owner == enclInvokable.symbol) {
                    lambdaFunction.capturedClosureEnv.scope.define(varSymbol.name, varSymbol);
                }
            }
        }

        if (varSymbol.type.tag == TypeTags.INVOKABLE) {
            BInvokableSymbol symbol = (BInvokableSymbol) varSymbol;
            BInvokableTypeSymbol tsymbol = (BInvokableTypeSymbol) symbol.type.tsymbol;
            symbol.params = tsymbol.params;
            symbol.restParam = tsymbol.restParam;
            symbol.retType = tsymbol.returnType;
        }

        if (varSymbol.type.tag == TypeTags.NEVER && ((env.scope.owner.tag & SymTag.RECORD) != SymTag.RECORD)) {
            // check if the variable is defined as a 'never' type (except inside a record type)
            // if so, log an error
            dlog.error(varNode.pos, DiagnosticCode.NEVER_TYPED_VAR_DEF_NOT_ALLOWED, varSymbol.name);
        }
    }

    @Override
    public void visit(BLangTupleVariable varNode) {
        // assign the type to var type node
        if (varNode.type == null) {
            varNode.type = symResolver.resolveTypeNode(varNode.typeNode, env);
        }
    }

    @Override
    public void visit(BLangRecordVariable varNode) {
        if (varNode.type == null) {
            varNode.type = symResolver.resolveTypeNode(varNode.typeNode, env);
        }
    }

    @Override
    public void visit(BLangErrorVariable varNode) {
        if (varNode.type == null) {
            varNode.type = symResolver.resolveTypeNode(varNode.typeNode, env);
        }
    }

    public void visit(BLangXMLAttribute bLangXMLAttribute) {
        if (!(bLangXMLAttribute.name.getKind() == NodeKind.XML_QNAME)) {
            return;
        }

        BLangXMLQName qname = (BLangXMLQName) bLangXMLAttribute.name;

        // If the attribute is not an in-line namespace declaration, check for duplicate attributes.
        // If no duplicates, then define this attribute symbol.
        if (!bLangXMLAttribute.isNamespaceDeclr) {
            BXMLAttributeSymbol attrSymbol = new BXMLAttributeSymbol(qname.localname.value, qname.namespaceURI,
                                                                     env.enclPkg.symbol.pkgID, env.scope.owner,
                                                                     bLangXMLAttribute.pos, SOURCE);
            if (symResolver.checkForUniqueMemberSymbol(bLangXMLAttribute.pos, env, attrSymbol)) {
                env.scope.define(attrSymbol.name, attrSymbol);
                bLangXMLAttribute.symbol = attrSymbol;
            }
            return;
        }

        List<BLangExpression> exprs = bLangXMLAttribute.value.textFragments;
        String nsURI = null;

        // We reach here if the attribute is an in-line namesapce declaration.
        // Get the namespace URI, only if it is statically defined. Then define the namespace symbol.
        // This namespace URI is later used by the attributes, when they lookup for duplicate attributes.
        // TODO: find a better way to get the statically defined URI.
        NodeKind nodeKind = exprs.get(0).getKind();
        if (exprs.size() == 1 && (nodeKind == NodeKind.LITERAL || nodeKind == NodeKind.NUMERIC_LITERAL)) {
            nsURI = (String) ((BLangLiteral) exprs.get(0)).value;
        }

        String symbolName = qname.localname.value;
        if (symbolName.equals(XMLConstants.XMLNS_ATTRIBUTE)) {
            symbolName = XMLConstants.DEFAULT_NS_PREFIX;
        }
        BXMLNSSymbol xmlnsSymbol =
                new BXMLNSSymbol(names.fromString(symbolName), nsURI, env.enclPkg.symbol.pkgID, env.scope.owner,
                                 qname.localname.pos, SOURCE);
        if (symResolver.checkForUniqueMemberSymbol(bLangXMLAttribute.pos, env, xmlnsSymbol)) {
            env.scope.define(xmlnsSymbol.name, xmlnsSymbol);
            bLangXMLAttribute.symbol = xmlnsSymbol;
        }
    }

    @Override
    public void visit(BLangRecordTypeNode recordTypeNode) {
        SymbolEnv typeDefEnv = SymbolEnv.createTypeEnv(recordTypeNode, recordTypeNode.symbol.scope, env);
        defineRecordTypeNode(recordTypeNode, typeDefEnv);
    }

    private void defineRecordTypeNode(BLangRecordTypeNode recordTypeNode, SymbolEnv env) {
        BRecordType recordType = (BRecordType) recordTypeNode.symbol.type;
        recordTypeNode.type = recordType;

        // Define all the fields
        resolveFields(recordType, recordTypeNode, env);

        recordType.sealed = recordTypeNode.sealed;
        if (recordTypeNode.sealed && recordTypeNode.restFieldType != null) {
            dlog.error(recordTypeNode.restFieldType.pos, DiagnosticCode.REST_FIELD_NOT_ALLOWED_IN_SEALED_RECORDS);
            return;
        }

        List<BType> fieldTypes = new ArrayList<>(recordType.fields.size());
        for (BField field : recordType.fields.values()) {
            BType type = field.type;
            fieldTypes.add(type);
        }

        if (recordTypeNode.restFieldType == null) {
            symResolver.markParameterizedType(recordType, fieldTypes);
            if (recordTypeNode.sealed) {
                recordType.restFieldType = symTable.noType;
                return;
            }
            recordType.restFieldType = symTable.anydataType;
            return;
        }

        recordType.restFieldType = symResolver.resolveTypeNode(recordTypeNode.restFieldType, env);
        fieldTypes.add(recordType.restFieldType);
        symResolver.markParameterizedType(recordType, fieldTypes);
    }

    private Collector<BField, ?, LinkedHashMap<String, BField>> getFieldCollector() {
        BinaryOperator<BField> mergeFunc = (u, v) -> {
            throw new IllegalStateException(String.format("Duplicate key %s", u));
        };
        return Collectors.toMap(field -> field.name.value, Function.identity(), mergeFunc, LinkedHashMap::new);
    }

    // Private methods

    private void populateLangLibInSymTable(BPackageSymbol packageSymbol) {

        PackageID langLib = packageSymbol.pkgID;
        if (langLib.equals(ARRAY)) {
            symTable.langArrayModuleSymbol = packageSymbol;
            return;
        }
        if (langLib.equals(DECIMAL)) {
            symTable.langDecimalModuleSymbol = packageSymbol;
            return;
        }
        if (langLib.equals(ERROR)) {
            symTable.langErrorModuleSymbol = packageSymbol;
            return;
        }
        if (langLib.equals(FLOAT)) {
            symTable.langFloatModuleSymbol = packageSymbol;
            return;
        }
        if (langLib.equals(FUTURE)) {
            symTable.langFutureModuleSymbol = packageSymbol;
            return;
        }
        if (langLib.equals(INT)) {
            symTable.langIntModuleSymbol = packageSymbol;
            return;
        }
        if (langLib.equals(MAP)) {
            symTable.langMapModuleSymbol = packageSymbol;
            return;
        }
        if (langLib.equals(OBJECT)) {
            symTable.langObjectModuleSymbol = packageSymbol;
            return;
        }
        if (langLib.equals(STREAM)) {
            symTable.langStreamModuleSymbol = packageSymbol;
            return;
        }
        if (langLib.equals(STRING)) {
            symTable.langStringModuleSymbol = packageSymbol;
            return;
        }
        if (langLib.equals(TABLE)) {
            symTable.langTableModuleSymbol = packageSymbol;
            return;
        }
        if (langLib.equals(TYPEDESC)) {
            symTable.langTypedescModuleSymbol = packageSymbol;
            return;
        }
        if (langLib.equals(VALUE)) {
            symTable.langValueModuleSymbol = packageSymbol;
            return;
        }
        if (langLib.equals(XML)) {
            symTable.langXmlModuleSymbol = packageSymbol;
            return;
        }
        if (langLib.equals(BOOLEAN)) {
            symTable.langBooleanModuleSymbol = packageSymbol;
            return;
        }
        if (langLib.equals(QUERY)) {
            symTable.langQueryModuleSymbol = packageSymbol;
            return;
        }

        if (langLib.equals(TRANSACTION)) {
            symTable.langTransactionModuleSymbol = packageSymbol;
            return;
        }
    }

    private boolean isValidAnnotationType(BType type) {
        if (type == symTable.semanticError) {
            return false;
        }

        switch (type.tag) {
            case TypeTags.MAP:
                BType constraintType = ((BMapType) type).constraint;
                return isAnyDataOrReadOnlyTypeSkippingObjectType(constraintType);
            case TypeTags.RECORD:
                BRecordType recordType = (BRecordType) type;
                for (BField field : recordType.fields.values()) {
                    if (!isAnyDataOrReadOnlyTypeSkippingObjectType(field.type)) {
                        return false;
                    }
                }

                BType recordRestType = recordType.restFieldType;
                if (recordRestType == null || recordRestType == symTable.noType) {
                    return true;
                }

                return isAnyDataOrReadOnlyTypeSkippingObjectType(recordRestType);
            case TypeTags.ARRAY:
                BType elementType = ((BArrayType) type).eType;
                if ((elementType.tag == TypeTags.MAP) || (elementType.tag == TypeTags.RECORD)) {
                    return isValidAnnotationType(elementType);
                }
                return false;
        }

        return types.isAssignable(type, symTable.trueType);
    }

    private boolean isAnyDataOrReadOnlyTypeSkippingObjectType(BType type) {
        if (type == symTable.semanticError) {
            return false;
        }
        switch (type.tag) {
            case TypeTags.OBJECT:
                return true;
            case TypeTags.RECORD:
                BRecordType recordType = (BRecordType) type;
                for (BField field : recordType.fields.values()) {
                    if (!isAnyDataOrReadOnlyTypeSkippingObjectType(field.type)) {
                        return false;
                    }
                }
                BType recordRestType = recordType.restFieldType;
                if (recordRestType == null || recordRestType == symTable.noType) {
                    return true;
                }
                return isAnyDataOrReadOnlyTypeSkippingObjectType(recordRestType);
            case TypeTags.MAP:
                BType constraintType = ((BMapType) type).constraint;
                return isAnyDataOrReadOnlyTypeSkippingObjectType(constraintType);
            case TypeTags.UNION:
                for (BType memberType : ((BUnionType) type).getMemberTypes()) {
                    if (!isAnyDataOrReadOnlyTypeSkippingObjectType(memberType)) {
                        return false;
                    }
                }
                return true;
            case TypeTags.TUPLE:
                BTupleType tupleType = (BTupleType) type;
                for (BType tupMemType : tupleType.getTupleTypes()) {
                    if (!isAnyDataOrReadOnlyTypeSkippingObjectType(tupMemType)) {
                        return false;
                    }
                }
                BType tupRestType = tupleType.restType;
                if (tupRestType == null) {
                    return true;
                }
                return isAnyDataOrReadOnlyTypeSkippingObjectType(tupRestType);
            case TypeTags.TABLE:
                return isAnyDataOrReadOnlyTypeSkippingObjectType(((BTableType) type).constraint);
            case TypeTags.ARRAY:
                return isAnyDataOrReadOnlyTypeSkippingObjectType(((BArrayType) type).getElementType());
        }

        return types.isAssignable(type, symTable.anydataOrReadOnlyType);
    }


    /**
     * Visit each compilation unit (.bal file) and add each top-level node
     * in the compilation unit to the package node.
     *
     * @param pkgNode current package node
     */
    private void populatePackageNode(BLangPackage pkgNode) {
        List<BLangCompilationUnit> compUnits = pkgNode.getCompilationUnits();
        compUnits.forEach(compUnit -> populateCompilationUnit(pkgNode, compUnit));
    }

    /**
     * Visit each compilation unit (.bal file) and add each top-level node in the compilation unit to the
     * testable package node.
     *
     * @param pkgNode current package node
     * @param enclPkgImports imports of the enclosed package
     */
    private void populatePackageNode(BLangTestablePackage pkgNode, List<BLangImportPackage> enclPkgImports) {
        populatePackageNode(pkgNode);
    }

    /**
     * Visit each top-level node and add it to the package node.
     *
     * @param pkgNode  current package node
     * @param compUnit current compilation unit
     */
    private void populateCompilationUnit(BLangPackage pkgNode, BLangCompilationUnit compUnit) {
        compUnit.getTopLevelNodes().forEach(node -> addTopLevelNode(pkgNode, node));
    }

    private void addTopLevelNode(BLangPackage pkgNode, TopLevelNode node) {
        NodeKind kind = node.getKind();

        // Here we keep all the top-level nodes of a compilation unit (aka file) in exact same
        // order as they appear in the compilation unit. This list contains all the top-level
        // nodes of all the compilation units grouped by the compilation unit.
        // This allows other compiler phases to visit top-level nodes in the exact same order
        // as they appear in compilation units. This is required for error reporting.
        if (kind != NodeKind.PACKAGE_DECLARATION && kind != IMPORT) {
            pkgNode.topLevelNodes.add(node);
        }

        switch (kind) {
            case IMPORT:
                // TODO Verify the rules..
                // TODO Check whether the same package alias (if any) has been used for the same import
                // TODO The version of an import package can be specified only once for a package
                pkgNode.imports.add((BLangImportPackage) node);
                break;
            case FUNCTION:
                pkgNode.functions.add((BLangFunction) node);
                break;
            case TYPE_DEFINITION:
                pkgNode.typeDefinitions.add((BLangTypeDefinition) node);
                break;
            case SERVICE:
                pkgNode.services.add((BLangService) node);
                break;
            case VARIABLE:
                pkgNode.globalVars.add((BLangSimpleVariable) node);
                // TODO There are two kinds of package level variables, constant and regular variables.
                break;
            case ANNOTATION:
                // TODO
                pkgNode.annotations.add((BLangAnnotation) node);
                break;
            case XMLNS:
                pkgNode.xmlnsList.add((BLangXMLNS) node);
                break;
            case CONSTANT:
                pkgNode.constants.add((BLangConstant) node);
                break;
            case CLASS_DEFN:
                pkgNode.classDefinitions.add((BLangClassDefinition) node);
        }
    }

    private void defineErrorDetails(List<BLangTypeDefinition> typeDefNodes, SymbolEnv pkgEnv) {
        for (BLangTypeDefinition typeDef : typeDefNodes) {
            if (typeDef.typeNode.getKind() != NodeKind.ERROR_TYPE) {
                continue;
            }

            BLangErrorType errorTypeNode = (BLangErrorType) typeDef.typeNode;
            SymbolEnv typeDefEnv = SymbolEnv.createTypeEnv(errorTypeNode, typeDef.symbol.scope, pkgEnv);

            BType detailType = Optional.ofNullable(errorTypeNode.detailType)
                                        .map(bLangType -> symResolver.resolveTypeNode(bLangType, typeDefEnv))
                                        .orElse(symTable.detailType);

            BErrorType errorType = (BErrorType) typeDef.symbol.type;
            errorType.detailType = detailType;
        }
    }

    private void defineFields(List<BLangNode> typeDefNodes, SymbolEnv pkgEnv) {
        for (BLangNode typeDef : typeDefNodes) {
            if (typeDef.getKind() == NodeKind.CLASS_DEFN) {
                defineFieldsOfClassDef((BLangClassDefinition) typeDef, pkgEnv);
            } else if (typeDef.getKind() == NodeKind.TYPE_DEFINITION) {
                defineFieldsOfObjectOrRecordTypeDef((BLangTypeDefinition) typeDef, pkgEnv);
            }
        }
    }

    private void defineFieldsOfClassDef(BLangClassDefinition classDefinition, SymbolEnv env) {
        SymbolEnv typeDefEnv = SymbolEnv.createClassEnv(classDefinition, classDefinition.symbol.scope, env);
        BObjectTypeSymbol tSymbol = (BObjectTypeSymbol) classDefinition.symbol;
        BObjectType objType = (BObjectType) tSymbol.type;

        for (BLangSimpleVariable field : classDefinition.fields) {
            defineNode(field, typeDefEnv);
            if (field.symbol.type == symTable.semanticError) {
                continue;
            }
            objType.fields.put(field.name.value, new BField(names.fromIdNode(field.name), field.pos, field.symbol));
        }

        // todo: check for class fields and object fields
        defineReferencedClassFields(classDefinition, typeDefEnv, objType);
    }

    private void defineFieldsOfObjectOrRecordTypeDef(BLangTypeDefinition typeDef, SymbolEnv pkgEnv) {
        NodeKind nodeKind = typeDef.typeNode.getKind();
        if (nodeKind != NodeKind.OBJECT_TYPE && nodeKind != NodeKind.RECORD_TYPE) {
            return;
        }

        // Create typeDef type
        BStructureType structureType = (BStructureType) typeDef.symbol.type;
        BLangStructureTypeNode structureTypeNode = (BLangStructureTypeNode) typeDef.typeNode;
        SymbolEnv typeDefEnv = SymbolEnv.createTypeEnv(structureTypeNode, typeDef.symbol.scope, pkgEnv);

        // Define all the fields
        resolveFields(structureType, structureTypeNode, typeDefEnv);

        if (typeDef.symbol.kind != SymbolKind.RECORD) {
            return;
        }

        BLangRecordTypeNode recordTypeNode = (BLangRecordTypeNode) structureTypeNode;
        BRecordType recordType = (BRecordType) structureType;
        recordType.sealed = recordTypeNode.sealed;
        if (recordTypeNode.sealed && recordTypeNode.restFieldType != null) {
            dlog.error(recordTypeNode.restFieldType.pos, DiagnosticCode.REST_FIELD_NOT_ALLOWED_IN_SEALED_RECORDS);
            return;
        }

        if (recordTypeNode.restFieldType == null) {
            if (recordTypeNode.sealed) {
                recordType.restFieldType = symTable.noType;
                return;
            }
            recordType.restFieldType = symTable.anydataType;
            return;
        }

        recordType.restFieldType = symResolver.resolveTypeNode(recordTypeNode.restFieldType, typeDefEnv);
    }

    private void resolveFields(BStructureType structureType, BLangStructureTypeNode structureTypeNode,
                               SymbolEnv typeDefEnv) {
        structureType.fields = structureTypeNode.fields.stream()
                .peek(field -> defineNode(field, typeDefEnv))
                .filter(field -> field.symbol.type != symTable.semanticError) // filter out erroneous fields
                .map(field -> new BField(names.fromIdNode(field.name), field.pos, field.symbol))
                .collect(getFieldCollector());

        // Resolve and add the fields of the referenced types to this object.
        resolveReferencedFields(structureTypeNode, typeDefEnv);

        for (BLangSimpleVariable field : structureTypeNode.referencedFields) {
            defineNode(field, typeDefEnv);
            if (field.symbol.type == symTable.semanticError) {
                continue;
            }
            structureType.fields.put(field.name.value, new BField(names.fromIdNode(field.name), field.pos,
                                                                  field.symbol));
        }
    }

    private void defineMembers(List<BLangNode> typeDefNodes, SymbolEnv pkgEnv) {
        for (BLangNode node : typeDefNodes) {
            if (node.getKind() == NodeKind.CLASS_DEFN) {
                defineMembersOfClassDef(pkgEnv, (BLangClassDefinition) node);
            } else if (node.getKind() == NodeKind.TYPE_DEFINITION) {
                defineMemberOfObjectOrRecordDef(pkgEnv, (BLangTypeDefinition) node);
            }
        }
    }

    private void defineMemberOfObjectOrRecordDef(SymbolEnv pkgEnv, BLangTypeDefinition node) {
        BLangTypeDefinition typeDef = node;
        if (typeDef.typeNode.getKind() == NodeKind.USER_DEFINED_TYPE) {
            return;
        }
        if (typeDef.typeNode.getKind() == NodeKind.OBJECT_TYPE) {
            BObjectType objectType = (BObjectType) typeDef.symbol.type;

            if (objectType.mutableType != null) {
                // If this is an object type definition defined for an immutable type.
                // We skip defining methods here since they would either be defined already, or would be defined
                // later.
                return;
            }

            BLangObjectTypeNode objTypeNode = (BLangObjectTypeNode) typeDef.typeNode;
            SymbolEnv objMethodsEnv =
                    SymbolEnv.createObjectMethodsEnv(objTypeNode, (BObjectTypeSymbol) objTypeNode.symbol, pkgEnv);

            // Define the functions defined within the object
            defineObjectInitFunction(objTypeNode, objMethodsEnv);
            objTypeNode.functions.forEach(f -> {
                f.setReceiver(ASTBuilderUtil.createReceiver(typeDef.pos, objectType));
                defineNode(f, objMethodsEnv);
            });

            Set<String> includedFunctionNames = new HashSet<>();
            // Add the attached functions of the referenced types to this object.
            // Here it is assumed that all the attached functions of the referred type are
            // resolved by the time we reach here. It is achieved by ordering the typeDefs
            // according to the precedence.
            for (BLangType typeRef : objTypeNode.typeRefs) {
                if (typeRef.type.tsymbol == null || typeRef.type.tsymbol.kind != SymbolKind.OBJECT) {
                    continue;
                }

                List<BAttachedFunction> functions = ((BObjectTypeSymbol) typeRef.type.tsymbol).attachedFuncs;
                for (BAttachedFunction function : functions) {
                    defineReferencedFunction(typeDef.pos, typeDef.flagSet, objMethodsEnv,
                            typeRef, function, includedFunctionNames, typeDef.symbol,
                            ((BLangObjectTypeNode) typeDef.typeNode).functions);
                }
            }
        }
    }

    private void validateReadOnlyIntersectionTypeDefinitions(List<BLangTypeDefinition> typeDefNodes) {
        Set<BType> loggedTypes = new HashSet<>();

        for (BLangTypeDefinition typeDefNode : typeDefNodes) {
            BLangType typeNode = typeDefNode.typeNode;
            NodeKind kind = typeNode.getKind();
            if (kind == NodeKind.INTERSECTION_TYPE_NODE) {
                BType currentType = typeNode.type;

                if (currentType.tag != TypeTags.INTERSECTION) {
                    continue;
                }

                BIntersectionType intersectionType = (BIntersectionType) currentType;

                BType effectiveType = intersectionType.effectiveType;
                if (!loggedTypes.add(effectiveType)) {
                    continue;
                }

                boolean hasNonReadOnlyElement = false;
                for (BType constituentType : intersectionType.getConstituentTypes()) {
                    if (constituentType == symTable.readonlyType) {
                        continue;
                    }

                    if (!types.isSelectivelyImmutableType(constituentType, true, true)) {
                        hasNonReadOnlyElement = true;
                        break;
                    }
                }

                if (hasNonReadOnlyElement) {
                    dlog.error(typeDefNode.typeNode.pos, DiagnosticCode.INVALID_INTERSECTION_TYPE, typeNode);
                    typeNode.type = symTable.semanticError;
                }

                continue;
            }

            BStructureType immutableType;
            BStructureType mutableType;

            if (kind == NodeKind.OBJECT_TYPE) {
                BObjectType currentType = (BObjectType) typeNode.type;
                mutableType = currentType.mutableType;
                if (mutableType == null) {
                    continue;
                }
                immutableType = currentType;
            } else if (kind == NodeKind.RECORD_TYPE) {
                BRecordType currentType = (BRecordType) typeNode.type;
                mutableType = currentType.mutableType;
                if (mutableType == null) {
                    continue;
                }
                immutableType = currentType;
            } else {
                continue;
            }

            if (!loggedTypes.add(immutableType)) {
                continue;
            }

            if (!types.isSelectivelyImmutableType(mutableType, false, true)) {
                dlog.error(typeDefNode.typeNode.pos, DiagnosticCode.INVALID_INTERSECTION_TYPE, immutableType);
                typeNode.type = symTable.semanticError;
            }
        }
    }

    private void defineUndefinedReadOnlyTypes(List<BLangTypeDefinition> typeDefNodes, List<BLangNode> typDefs,
                                              SymbolEnv pkgEnv) {
        // Any newly added typedefs are due to `T & readonly` typed fields. Once the fields are set for all
        // type-definitions we can revisit the newly added type-definitions and define the fields and members for them.
        populateImmutableTypeFieldsAndMembers(typeDefNodes, pkgEnv);

        // If all the fields of a structure are readonly, mark the structure type itself as readonly.
        // If the type is a `readonly object` validate if all fields are compatible.
        validateFieldsAndSetReadOnlyType(typDefs, pkgEnv);
    }

    private void populateImmutableTypeFieldsAndMembers(List<BLangTypeDefinition> typeDefNodes, SymbolEnv pkgEnv) {
        int size = typeDefNodes.size();
        for (int i = 0; i < size; i++) {
            BLangTypeDefinition typeDef = typeDefNodes.get(i);
            NodeKind nodeKind = typeDef.typeNode.getKind();
            if (nodeKind == NodeKind.OBJECT_TYPE) {
                if (((BObjectType) typeDef.symbol.type).mutableType == null) {
                    continue;
                }
            } else if (nodeKind == NodeKind.RECORD_TYPE) {
                if (((BRecordType) typeDef.symbol.type).mutableType == null) {
                    continue;
                }
            } else {
                continue;
            }

            SymbolEnv typeDefEnv = SymbolEnv.createTypeEnv(typeDef.typeNode, typeDef.symbol.scope, pkgEnv);
            ImmutableTypeCloner.defineUndefinedImmutableFields(typeDef, types, typeDefEnv, symTable,
                                                               anonymousModelHelper, names);

            if (nodeKind != NodeKind.OBJECT_TYPE) {
                continue;
            }

            BObjectType immutableObjectType = (BObjectType) typeDef.symbol.type;
            BObjectType mutableObjectType = immutableObjectType.mutableType;

            ImmutableTypeCloner.defineObjectFunctions((BObjectTypeSymbol) immutableObjectType.tsymbol,
                                                      (BObjectTypeSymbol) mutableObjectType.tsymbol, names, symTable);
        }
    }

    private void validateFieldsAndSetReadOnlyType(List<BLangNode> typeDefNodes, SymbolEnv pkgEnv) {
        int origSize = typeDefNodes.size();
        for (int i = 0; i < origSize; i++) {
            BLangNode typeDefOrClass = typeDefNodes.get(i);
            if (typeDefOrClass.getKind() == NodeKind.CLASS_DEFN) {
                setReadOnlynessOfClassDef((BLangClassDefinition) typeDefOrClass, pkgEnv);
                continue;
            } else if (typeDefOrClass.getKind() != NodeKind.TYPE_DEFINITION) {
                continue;
            }

            BLangTypeDefinition typeDef = (BLangTypeDefinition) typeDefOrClass;
            BLangType typeNode = typeDef.typeNode;
            NodeKind nodeKind = typeNode.getKind();
            if (nodeKind != NodeKind.OBJECT_TYPE && nodeKind != NodeKind.RECORD_TYPE) {
                continue;
            }

            BTypeSymbol symbol = typeDef.symbol;
            BStructureType structureType = (BStructureType) symbol.type;

            if (Symbols.isFlagOn(structureType.flags, Flags.READONLY)) {
                if (structureType.tag != TypeTags.OBJECT || structureType instanceof BServiceType) {
                    continue;
                }

                BObjectType objectType = (BObjectType) structureType;
                if (objectType.mutableType != null) {
                    // This is an object defined due to `T & readonly` like usage, thus validation has been done
                    // already.
                    continue;
                }

                DiagnosticPos pos = typeDef.pos;
                // We reach here for `readonly object`s.
                // We now validate if it is a valid `readonly object` - i.e., all the fields are compatible readonly
                // types.
                if (!types.isSelectivelyImmutableType(objectType, new HashSet<>())) {
                    dlog.error(pos, DiagnosticCode.INVALID_READONLY_OBJECT_TYPE, objectType);
                    return;
                }

                SymbolEnv typeDefEnv = SymbolEnv.createTypeEnv(typeNode, symbol.scope, pkgEnv);
                for (BField field : objectType.fields.values()) {
                    BType type = field.type;

                    Set<Flag> flagSet;
                    if (typeNode.getKind() == NodeKind.OBJECT_TYPE) {
                        flagSet = ((BLangObjectTypeNode) typeNode).flagSet;
                    } else if (typeNode.getKind() == NodeKind.USER_DEFINED_TYPE) {
                        flagSet = ((BLangUserDefinedType) typeNode).flagSet;
                    } else {
                        flagSet = new HashSet<>();
                    }

                    if (!types.isInherentlyImmutableType(type)) {
                        field.type = field.symbol.type = ImmutableTypeCloner.getImmutableIntersectionType(
                                pos, types, (SelectivelyImmutableReferenceType) type, typeDefEnv, symTable,
                                anonymousModelHelper, names, flagSet);

                    }

                    field.symbol.flags |= Flags.READONLY;
                }
                continue;
            }

            if (nodeKind == NodeKind.RECORD_TYPE && !(((BRecordType) structureType).sealed)) {
                continue;
            }

            boolean allReadOnlyFields = true;

            Collection<BField> fields = structureType.fields.values();

            if (fields.isEmpty()) {
                continue;
            }

            for (BField field : fields) {
                if (!Symbols.isFlagOn(field.symbol.flags, Flags.READONLY)) {
                    allReadOnlyFields = false;
                    break;
                }
            }

            if (allReadOnlyFields) {
                structureType.tsymbol.flags |= Flags.READONLY;
                structureType.flags |= Flags.READONLY;
            }
        }
    }

    private void setReadOnlynessOfClassDef(BLangClassDefinition classDef, SymbolEnv pkgEnv) {
        BObjectType objectType = (BObjectType) classDef.type;
        DiagnosticPos pos = classDef.pos;

        if (objectType instanceof BServiceType) {
            return;
        }

        if (Symbols.isFlagOn(classDef.type.flags, Flags.READONLY)) {
            if (!types.isSelectivelyImmutableType(objectType, new HashSet<>())) {
                dlog.error(pos, DiagnosticCode.INVALID_READONLY_OBJECT_TYPE, objectType);
                return;
            }

            SymbolEnv typeDefEnv = SymbolEnv.createClassEnv(classDef, objectType.tsymbol.scope, pkgEnv);
            for (BField field : objectType.fields.values()) {
                BType type = field.type;

                if (!types.isInherentlyImmutableType(type)) {
                    field.type = field.symbol.type = ImmutableTypeCloner.getImmutableIntersectionType(
                            pos, types, (SelectivelyImmutableReferenceType) type, typeDefEnv, symTable,
                            anonymousModelHelper, names, classDef.flagSet);

                }

                field.symbol.flags |= Flags.READONLY;
            }
        } else {
            Collection<BField> fields = objectType.fields.values();
            if (fields.isEmpty()) {
                return;
            }

            for (BField field : fields) {
                if (!Symbols.isFlagOn(field.symbol.flags, Flags.READONLY)) {
                    return;
                }
            }

            classDef.type.tsymbol.flags |= Flags.READONLY;
            classDef.type.flags |= Flags.READONLY;
        }
    }

    private void defineInvokableSymbol(BLangInvokableNode invokableNode, BInvokableSymbol funcSymbol,
                                       SymbolEnv invokableEnv) {
        invokableNode.symbol = funcSymbol;
        defineSymbol(invokableNode.name.pos, funcSymbol);
        invokableEnv.scope = funcSymbol.scope;
        defineInvokableSymbolParams(invokableNode, funcSymbol, invokableEnv);
    }

    private void defineInvokableSymbolParams(BLangInvokableNode invokableNode, BInvokableSymbol invokableSymbol,
                                             SymbolEnv invokableEnv) {
        boolean foundDefaultableParam = false;
        List<BVarSymbol> paramSymbols = new ArrayList<>();
        invokableNode.clonedEnv = invokableEnv.shallowClone();
        for (BLangSimpleVariable varNode : invokableNode.requiredParams) {
            defineNode(varNode, invokableEnv);
            if (varNode.expr != null) {
                foundDefaultableParam = true;
            }
            if (varNode.expr == null && foundDefaultableParam) {
                dlog.error(varNode.pos, REQUIRED_PARAM_DEFINED_AFTER_DEFAULTABLE_PARAM);
            }
            BVarSymbol symbol = varNode.symbol;
            if (varNode.expr != null) {
                symbol.flags |= Flags.OPTIONAL;
                symbol.defaultableParam = true;
            }
            paramSymbols.add(symbol);
        }

        if (!invokableNode.desugaredReturnType) {
            symResolver.resolveTypeNode(invokableNode.returnTypeNode, invokableEnv);
        }
        invokableSymbol.params = paramSymbols;
        invokableSymbol.retType = invokableNode.returnTypeNode.type;

        // Create function type
        List<BType> paramTypes = paramSymbols.stream()
                .map(paramSym -> paramSym.type)
                .collect(Collectors.toList());

        BInvokableTypeSymbol functionTypeSymbol = Symbols.createInvokableTypeSymbol(SymTag.FUNCTION_TYPE,
                                                                                    invokableSymbol.flags,
                                                                                    env.enclPkg.symbol.pkgID,
                                                                                    invokableSymbol.type,
                                                                                    env.scope.owner, invokableNode.pos,
                                                                                    SOURCE);
        functionTypeSymbol.params = invokableSymbol.params;
        functionTypeSymbol.returnType = invokableSymbol.retType;

        BType restType = null;
        if (invokableNode.restParam != null) {
            defineNode(invokableNode.restParam, invokableEnv);
            invokableSymbol.restParam = invokableNode.restParam.symbol;
            functionTypeSymbol.restParam = invokableSymbol.restParam;
            restType = invokableSymbol.restParam.type;
        }
        invokableSymbol.type = new BInvokableType(paramTypes, restType, invokableNode.returnTypeNode.type, null);
        invokableSymbol.type.tsymbol = functionTypeSymbol;
    }

    private void defineSymbol(DiagnosticPos pos, BSymbol symbol) {
        symbol.scope = new Scope(symbol);
        if (symResolver.checkForUniqueSymbol(pos, env, symbol)) {
            env.scope.define(symbol.name, symbol);
        }
    }

    public void defineSymbol(DiagnosticPos pos, BSymbol symbol, SymbolEnv env) {
        symbol.scope = new Scope(symbol);
        if (symResolver.checkForUniqueSymbol(pos, env, symbol)) {
            env.scope.define(symbol.name, symbol);
        }
    }

    /**
     * Define a symbol that is unique only for the current scope.
     *
     * @param pos Line number information of the source file
     * @param symbol Symbol to be defines
     * @param env Environment to define the symbol
     */
    public void defineShadowedSymbol(DiagnosticPos pos, BSymbol symbol, SymbolEnv env) {
        symbol.scope = new Scope(symbol);
        if (symResolver.checkForUniqueSymbolInCurrentScope(pos, env, symbol, symbol.tag)) {
            env.scope.define(symbol.name, symbol);
        }
    }

    public void defineTypeNarrowedSymbol(DiagnosticPos pos, SymbolEnv targetEnv, BVarSymbol symbol, BType type,
                                         boolean isInternal) {
        if (symbol.owner.tag == SymTag.PACKAGE) {
            // Avoid defining shadowed symbol for global vars, since the type is not narrowed.
            return;
        }

        BVarSymbol varSymbol = createVarSymbol(symbol.flags, type, symbol.name, targetEnv, pos, isInternal);
        if (type.tag == TypeTags.INVOKABLE && type.tsymbol != null) {
            BInvokableTypeSymbol tsymbol = (BInvokableTypeSymbol) type.tsymbol;
            BInvokableSymbol invokableSymbol = (BInvokableSymbol) varSymbol;
            invokableSymbol.params = tsymbol.params;
            invokableSymbol.restParam = tsymbol.restParam;
            invokableSymbol.retType = tsymbol.returnType;
            invokableSymbol.flags = tsymbol.flags;
        }
        varSymbol.owner = symbol.owner;
        varSymbol.originalSymbol = symbol;
        defineShadowedSymbol(pos, varSymbol, targetEnv);
    }

    private void defineSymbolWithCurrentEnvOwner(DiagnosticPos pos, BSymbol symbol) {
        symbol.scope = new Scope(env.scope.owner);
        if (symResolver.checkForUniqueSymbol(pos, env, symbol)) {
            env.scope.define(symbol.name, symbol);
        }
    }

    public BVarSymbol defineVarSymbol(DiagnosticPos pos, Set<Flag> flagSet, BType varType, Name varName,
                                      SymbolEnv env, boolean isInternal) {
        // Create variable symbol
        Scope enclScope = env.scope;
        BVarSymbol varSymbol = createVarSymbol(flagSet, varType, varName, env, pos, isInternal);

        // Add it to the enclosing scope
        if (!symResolver.checkForUniqueSymbol(pos, env, varSymbol)) {
            varSymbol.type = symTable.semanticError;
        }
        enclScope.define(varSymbol.name, varSymbol);
        return varSymbol;
    }

    public void defineExistingVarSymbolInEnv(BVarSymbol varSymbol, SymbolEnv env) {
        if (!symResolver.checkForUniqueSymbol(env, varSymbol)) {
            varSymbol.type = symTable.semanticError;
        }
        env.scope.define(varSymbol.name, varSymbol);
    }

    public BVarSymbol createVarSymbol(Set<Flag> flagSet, BType varType, Name varName, SymbolEnv env,
                                      DiagnosticPos pos, boolean isInternal) {
        return createVarSymbol(Flags.asMask(flagSet), varType, varName, env, pos, isInternal);
    }

    public BVarSymbol createVarSymbol(int flags, BType varType, Name varName, SymbolEnv env, DiagnosticPos pos,
                                      boolean isInternal) {
        BType safeType = types.getSafeType(varType, true, false);
        BVarSymbol varSymbol;
        if (safeType.tag == TypeTags.INVOKABLE) {
            varSymbol = new BInvokableSymbol(SymTag.VARIABLE, flags, varName, env.enclPkg.symbol.pkgID, varType,
                                             env.scope.owner, pos, isInternal ? VIRTUAL : SOURCE);
            varSymbol.kind = SymbolKind.FUNCTION;
        } else {
            varSymbol = new BVarSymbol(flags, varName, env.enclPkg.symbol.pkgID, varType, env.scope.owner, pos,
                                       isInternal ? VIRTUAL : SOURCE);
            if (varType.tsymbol != null && Symbols.isFlagOn(varType.tsymbol.flags, Flags.CLIENT)) {
                varSymbol.tag = SymTag.ENDPOINT;
            }
        }
        return varSymbol;
    }

    private void defineObjectInitFunction(BLangObjectTypeNode object, SymbolEnv conEnv) {
        BLangFunction initFunction = object.initFunction;
        if (initFunction == null) {
            return;
        }

        //Set cached receiver to the init function
        initFunction.receiver = ASTBuilderUtil.createReceiver(object.pos, object.type);

        initFunction.attachedFunction = true;
        initFunction.flagSet.add(Flag.ATTACHED);
        defineNode(initFunction, conEnv);
    }

    private void defineClassInitFunction(BLangClassDefinition classDefinition, SymbolEnv conEnv) {
        BLangFunction initFunction = classDefinition.initFunction;
        if (initFunction == null) {
            return;
        }

        //Set cached receiver to the init function
        initFunction.receiver = ASTBuilderUtil.createReceiver(classDefinition.pos, classDefinition.type);

        initFunction.attachedFunction = true;
        initFunction.flagSet.add(Flag.ATTACHED);
        defineNode(initFunction, conEnv);
    }

    private void defineAttachedFunctions(BLangFunction funcNode, BInvokableSymbol funcSymbol,
                                         SymbolEnv invokableEnv, boolean isValidAttachedFunc) {
        BTypeSymbol typeSymbol = funcNode.receiver.type.tsymbol;

        // Check whether there exists a struct field with the same name as the function name.
        if (isValidAttachedFunc) {
            if (typeSymbol.tag == SymTag.OBJECT) {
                validateFunctionsAttachedToObject(funcNode, funcSymbol);
            } else if (typeSymbol.tag == SymTag.RECORD) {
                validateFunctionsAttachedToRecords(funcNode, funcSymbol);
            }
        }

        defineNode(funcNode.receiver, invokableEnv);
        funcSymbol.receiverSymbol = funcNode.receiver.symbol;
    }

    private void validateFunctionsAttachedToRecords(BLangFunction funcNode, BInvokableSymbol funcSymbol) {
        BInvokableType funcType = (BInvokableType) funcSymbol.type;
        BRecordTypeSymbol recordSymbol = (BRecordTypeSymbol) funcNode.receiver.type.tsymbol;

        recordSymbol.initializerFunc = new BAttachedFunction(
                names.fromIdNode(funcNode.name), funcSymbol, funcType, funcNode.pos);
    }

    private void validateFunctionsAttachedToObject(BLangFunction funcNode, BInvokableSymbol funcSymbol) {

        BInvokableType funcType = (BInvokableType) funcSymbol.type;
        BObjectTypeSymbol objectSymbol = (BObjectTypeSymbol) funcNode.receiver.type.tsymbol;
        BAttachedFunction attachedFunc = new BAttachedFunction(names.fromIdNode(funcNode.name), funcSymbol, funcType,
                                                               funcNode.pos);

        validateRemoteFunctionAttachedToObject(funcNode, objectSymbol);
        validateResourceFunctionAttachedToObject(funcNode, objectSymbol);

        // Check whether this attached function is a object initializer.
        if (!funcNode.objInitFunction) {
            objectSymbol.attachedFuncs.add(attachedFunc);
            return;
        }

        types.validateErrorOrNilReturn(funcNode, DiagnosticCode.INVALID_OBJECT_CONSTRUCTOR);
        objectSymbol.initializerFunc = attachedFunc;
    }

    private void validateRemoteFunctionAttachedToObject(BLangFunction funcNode, BObjectTypeSymbol objectSymbol) {
        if (!Symbols.isFlagOn(Flags.asMask(funcNode.flagSet), Flags.REMOTE)) {
            return;
        }
        funcNode.symbol.flags |= Flags.REMOTE;

        if (!Symbols.isFlagOn(objectSymbol.flags, Flags.CLIENT)) {
            this.dlog.error(funcNode.pos, DiagnosticCode.REMOTE_FUNCTION_IN_NON_CLIENT_OBJECT);
        }
    }

    private void validateResourceFunctionAttachedToObject(BLangFunction funcNode, BObjectTypeSymbol objectSymbol) {
        if (Symbols.isFlagOn(objectSymbol.flags, Flags.SERVICE)
                && (Symbols.isFlagOn(Flags.asMask(funcNode.flagSet), Flags.PUBLIC)
                || Symbols.isFlagOn(Flags.asMask(funcNode.flagSet), Flags.PRIVATE))) {
            this.dlog.error(funcNode.pos, DiagnosticCode.SERVICE_FUNCTION_INVALID_MODIFIER);
        }
        if (!Symbols.isFlagOn(Flags.asMask(funcNode.flagSet), Flags.RESOURCE)) {
            return;
        }
        funcNode.symbol.flags |= Flags.RESOURCE;

        if (!Symbols.isFlagOn(objectSymbol.flags, Flags.SERVICE)) {
            this.dlog.error(funcNode.pos, DiagnosticCode.RESOURCE_FUNCTION_IN_NON_SERVICE_OBJECT);
        }

        types.validateErrorOrNilReturn(funcNode, DiagnosticCode.RESOURCE_FUNCTION_INVALID_RETURN_TYPE);
    }

    private StatementNode createAssignmentStmt(BLangSimpleVariable variable, BVarSymbol varSym, BSymbol fieldVar) {
        //Create LHS reference variable
        BLangSimpleVarRef varRef = (BLangSimpleVarRef) TreeBuilder.createSimpleVariableReferenceNode();
        varRef.pos = variable.pos;
        varRef.variableName = (BLangIdentifier) createIdentifier(fieldVar.name.getValue());
        varRef.pkgAlias = (BLangIdentifier) TreeBuilder.createIdentifierNode();
        varRef.symbol = fieldVar;
        varRef.type = fieldVar.type;

        //Create RHS variable reference
        BLangSimpleVarRef exprVar = (BLangSimpleVarRef) TreeBuilder.createSimpleVariableReferenceNode();
        exprVar.pos = variable.pos;
        exprVar.variableName = (BLangIdentifier) createIdentifier(varSym.name.getValue());
        exprVar.pkgAlias = (BLangIdentifier) TreeBuilder.createIdentifierNode();
        exprVar.symbol = varSym;
        exprVar.type = varSym.type;

        //Create assignment statement
        BLangAssignment assignmentStmt = (BLangAssignment) TreeBuilder.createAssignmentNode();
        assignmentStmt.expr = exprVar;
        assignmentStmt.pos = variable.pos;
        assignmentStmt.setVariable(varRef);
        return assignmentStmt;
    }

    private IdentifierNode createIdentifier(String value) {
        IdentifierNode node = TreeBuilder.createIdentifierNode();
        if (value != null) {
            node.setValue(value);
        }
        return node;
    }

    private boolean validateFuncReceiver(BLangFunction funcNode) {
        if (funcNode.receiver == null) {
            return true;
        }

        if (funcNode.receiver.type == null) {
            funcNode.receiver.type = symResolver.resolveTypeNode(funcNode.receiver.typeNode, env);
        }
        if (funcNode.receiver.type.tag == TypeTags.SEMANTIC_ERROR) {
            return true;
        }

        if (funcNode.receiver.type.tag == TypeTags.OBJECT
                && !this.env.enclPkg.symbol.pkgID.equals(funcNode.receiver.type.tsymbol.pkgID)) {
            dlog.error(funcNode.receiver.pos, DiagnosticCode.FUNC_DEFINED_ON_NON_LOCAL_TYPE,
                    funcNode.name.value, funcNode.receiver.type.toString());
            return false;
        }
        return true;
    }

    private Name getFuncSymbolName(BLangFunction funcNode) {
        if (funcNode.receiver != null) {
            return names.fromString(Symbols.getAttachedFuncSymbolName(
                    funcNode.receiver.type.tsymbol.name.value, funcNode.name.value));
        }
        return names.fromIdNode(funcNode.name);
    }

    private Name getFieldSymbolName(BLangSimpleVariable receiver, BLangSimpleVariable variable) {
        return names.fromString(Symbols.getAttachedFuncSymbolName(
                receiver.type.tsymbol.name.value, variable.name.value));
    }

    private MarkdownDocAttachment getMarkdownDocAttachment(BLangMarkdownDocumentation docNode) {
        if (docNode == null) {
            return new MarkdownDocAttachment();
        }
        MarkdownDocAttachment docAttachment = new MarkdownDocAttachment();
        docAttachment.description = docNode.getDocumentation();

        docNode.getParameters().forEach(p ->
                docAttachment.parameters.add(new MarkdownDocAttachment.Parameter(p.parameterName.value,
                        p.getParameterDocumentation())));

        docAttachment.returnValueDescription = docNode.getReturnParameterDocumentation();
        return docAttachment;
    }

    private void resolveReferencedFields(BLangStructureTypeNode structureTypeNode, SymbolEnv typeDefEnv) {
        Set<BSymbol> referencedTypes = new HashSet<>();
        List<BLangType> invalidTypeRefs = new ArrayList<>();
        // Get the inherited fields from the type references

        Map<String, BLangSimpleVariable> fieldNames = new HashMap<>();
        for (BLangSimpleVariable fieldVariable : structureTypeNode.fields) {
            fieldNames.put(fieldVariable.name.value, fieldVariable);
        }

        structureTypeNode.referencedFields = structureTypeNode.typeRefs.stream().flatMap(typeRef -> {
            BType referredType = symResolver.resolveTypeNode(typeRef, typeDefEnv);
            if (referredType == symTable.semanticError) {
                return Stream.empty();
            }

            // Check for duplicate type references
            if (!referencedTypes.add(referredType.tsymbol)) {
                dlog.error(typeRef.pos, DiagnosticCode.REDECLARED_TYPE_REFERENCE, typeRef);
                return Stream.empty();
            }

            if (structureTypeNode.type.tag == TypeTags.OBJECT) {
                if (referredType.tag != TypeTags.OBJECT) {
                    dlog.error(typeRef.pos, DiagnosticCode.INCOMPATIBLE_TYPE_REFERENCE, typeRef);
                    invalidTypeRefs.add(typeRef);
                    return Stream.empty();
                }

                BObjectType objectType = (BObjectType) referredType;
                if (structureTypeNode.type.tsymbol.owner != referredType.tsymbol.owner) {
                    for (BField field : objectType.fields.values()) {
                        if (!Symbols.isPublic(field.symbol)) {
                            dlog.error(typeRef.pos, DiagnosticCode.INCOMPATIBLE_TYPE_REFERENCE_NON_PUBLIC_MEMBERS,
                                       typeRef);
                            invalidTypeRefs.add(typeRef);
                            return Stream.empty();
                        }
                    }

                    for (BAttachedFunction func : ((BObjectTypeSymbol) objectType.tsymbol).attachedFuncs) {
                        if (!Symbols.isPublic(func.symbol)) {
                            dlog.error(typeRef.pos, DiagnosticCode.INCOMPATIBLE_TYPE_REFERENCE_NON_PUBLIC_MEMBERS,
                                       typeRef);
                            invalidTypeRefs.add(typeRef);
                            return Stream.empty();
                        }
                    }
                }
            }

            if (structureTypeNode.type.tag == TypeTags.RECORD && referredType.tag != TypeTags.RECORD) {
                dlog.error(typeRef.pos, DiagnosticCode.INCOMPATIBLE_RECORD_TYPE_REFERENCE, typeRef);
                invalidTypeRefs.add(typeRef);
                return Stream.empty();
            }

            // Here it is assumed that all the fields of the referenced types are resolved
            // by the time we reach here. It is achieved by ordering the typeDefs according
            // to the precedence.
            // Default values of fields are not inherited.
            return ((BStructureType) referredType).fields.values().stream().filter(f -> {
                if (fieldNames.containsKey(f.name.value)) {
                    BLangSimpleVariable existingVariable = fieldNames.get(f.name.value);
                    return !types.isAssignable(existingVariable.type, f.type);
                }
                return true;
            }).map(field -> {
                BLangSimpleVariable var = ASTBuilderUtil.createVariable(typeRef.pos, field.name.value, field.type);
                var.flagSet = field.symbol.getFlags();
                return var;
            });
        }).collect(Collectors.toList());
        structureTypeNode.typeRefs.removeAll(invalidTypeRefs);
    }

    private void defineReferencedFunction(DiagnosticPos pos, Set<Flag> flagSet, SymbolEnv objEnv, BLangType typeRef,
                                          BAttachedFunction referencedFunc, Set<String> includedFunctionNames,
                                          BTypeSymbol typeDefSymbol, List<BLangFunction> declaredFunctions) {
        String referencedFuncName = referencedFunc.funcName.value;
        Name funcName = names.fromString(
                Symbols.getAttachedFuncSymbolName(typeDefSymbol.name.value, referencedFuncName));
        BSymbol matchingObjFuncSym = symResolver.lookupSymbolInMainSpace(objEnv, funcName);

        if (matchingObjFuncSym != symTable.notFoundSymbol) {
            if (!includedFunctionNames.add(referencedFuncName)) {
                dlog.error(typeRef.pos, DiagnosticCode.REDECLARED_SYMBOL, referencedFuncName);
                return;
            }

            if (Symbols.isFunctionDeclaration(matchingObjFuncSym) && Symbols.isFunctionDeclaration(
                    referencedFunc.symbol)) {
                BLangFunction matchingFunc = findFunctionBySymbol(declaredFunctions, matchingObjFuncSym);
                DiagnosticPos methodPos = matchingFunc != null ? matchingFunc.pos : typeRef.pos;
                dlog.error(methodPos, DiagnosticCode.REDECLARED_FUNCTION_FROM_TYPE_REFERENCE,
                           referencedFunc.funcName, typeRef);
            }

            if (!hasSameFunctionSignature((BInvokableSymbol) matchingObjFuncSym, referencedFunc.symbol)) {
                BLangFunction matchingFunc = findFunctionBySymbol(declaredFunctions, matchingObjFuncSym);
                DiagnosticPos methodPos = matchingFunc != null ? matchingFunc.pos : typeRef.pos;
                dlog.error(methodPos, DiagnosticCode.REFERRED_FUNCTION_SIGNATURE_MISMATCH,
                           getCompleteFunctionSignature(referencedFunc.symbol),
                           getCompleteFunctionSignature((BInvokableSymbol) matchingObjFuncSym));
            }
            return;
        }

        if (Symbols.isPrivate(referencedFunc.symbol)) {
            // we should not copy private functions.
            return;
        }

        // If not, define the function symbol within the object.
        // Take a copy of the symbol, with the new name, and the package ID same as the object type.
        BInvokableSymbol funcSymbol = ASTBuilderUtil.duplicateFunctionDeclarationSymbol(referencedFunc.symbol,
<<<<<<< HEAD
                typeDefSymbol, funcName, typeDefSymbol.pkgID,
                                                                                        typeRef.pos);
=======
                                                                                        typeDef.symbol, funcName,
                                                                                        typeDef.symbol.pkgID,
                                                                                        typeRef.pos, SOURCE);
>>>>>>> 8206a8cf
        defineSymbol(typeRef.pos, funcSymbol, objEnv);

        // Create and define the parameters and receiver. This should be done after defining the function symbol.
        SymbolEnv funcEnv = SymbolEnv.createFunctionEnv(null, funcSymbol.scope, objEnv);
        funcSymbol.params.forEach(param -> defineSymbol(typeRef.pos, param, funcEnv));
        if (funcSymbol.restParam != null) {
            defineSymbol(typeRef.pos, funcSymbol.restParam, funcEnv);
        }
        funcSymbol.receiverSymbol =
<<<<<<< HEAD
                defineVarSymbol(pos, flagSet, typeDefSymbol.type, Names.SELF, funcEnv);
=======
                defineVarSymbol(typeDef.pos, typeDef.flagSet, typeDef.symbol.type, Names.SELF, funcEnv,
                                typeDef.internal);
>>>>>>> 8206a8cf

        // Cache the function symbol.
        BAttachedFunction attachedFunc =
                new BAttachedFunction(referencedFunc.funcName, funcSymbol, (BInvokableType) funcSymbol.type,
                                      referencedFunc.pos);
        ((BObjectTypeSymbol) typeDefSymbol).attachedFuncs.add(attachedFunc);
        ((BObjectTypeSymbol) typeDefSymbol).referencedFunctions.add(attachedFunc);
    }

    private BLangFunction findFunctionBySymbol(List<BLangFunction> declaredFunctions, BSymbol symbol) {
        for (BLangFunction fn : declaredFunctions) {
            if (fn.symbol == symbol) {
                return fn;
            }
        }
        return null;
    }

    private boolean hasSameFunctionSignature(BInvokableSymbol attachedFuncSym, BInvokableSymbol referencedFuncSym) {
        if (!hasSameVisibilityModifier(referencedFuncSym.flags, attachedFuncSym.flags)) {
            return false;
        }

        if (!types.isAssignable(attachedFuncSym.type, referencedFuncSym.type)) {
            return false;
        }

        List<BVarSymbol> params = referencedFuncSym.params;
        for (int i = 0; i < params.size(); i++) {
            BVarSymbol referencedFuncParam = params.get(i);
            BVarSymbol attachedFuncParam = attachedFuncSym.params.get(i);
            if (!referencedFuncParam.name.value.equals(attachedFuncParam.name.value) ||
                    !hasSameVisibilityModifier(referencedFuncParam.flags, attachedFuncParam.flags)) {
                return false;
            }
        }

        if (referencedFuncSym.restParam != null && attachedFuncSym.restParam != null) {
            return referencedFuncSym.restParam.name.value.equals(attachedFuncSym.restParam.name.value);
        }

        return referencedFuncSym.restParam == null && attachedFuncSym.restParam == null;
    }

    private boolean hasSameVisibilityModifier(int flags1, int flags2) {
        int xorOfFlags = flags1 ^ flags2;
        return ((xorOfFlags & Flags.PUBLIC) != Flags.PUBLIC) && ((xorOfFlags & Flags.PRIVATE) != Flags.PRIVATE);
    }

    private String getCompleteFunctionSignature(BInvokableSymbol funcSymbol) {
        StringBuilder signatureBuilder = new StringBuilder();
        StringJoiner paramListBuilder = new StringJoiner(", ", "(", ")");

        String visibilityModifier = "";
        if (Symbols.isPublic(funcSymbol)) {
            visibilityModifier = "public ";
        } else if (Symbols.isPrivate(funcSymbol)) {
            visibilityModifier = "private ";
        }

        signatureBuilder.append(visibilityModifier).append("function ")
                .append(funcSymbol.name.value.split("\\.")[1]);

        funcSymbol.params.forEach(param -> paramListBuilder.add(
                (Symbols.isPublic(param) ? "public " : "") + param.type.toString() + " " + param.name.value));

        if (funcSymbol.restParam != null) {
            paramListBuilder.add(((BArrayType) funcSymbol.restParam.type).eType.toString() + "... " +
                                         funcSymbol.restParam.name.value);
        }

        signatureBuilder.append(paramListBuilder.toString());

        if (funcSymbol.retType != symTable.nilType) {
            signatureBuilder.append(" returns ").append(funcSymbol.retType.toString());
        }

        return signatureBuilder.toString();
    }

    private BPackageSymbol duplicatePackagSymbol(BPackageSymbol originalSymbol) {
        BPackageSymbol copy = new BPackageSymbol(originalSymbol.pkgID, originalSymbol.owner, originalSymbol.flags,
                                                 originalSymbol.pos, originalSymbol.origin);
        copy.initFunctionSymbol = originalSymbol.initFunctionSymbol;
        copy.startFunctionSymbol = originalSymbol.startFunctionSymbol;
        copy.stopFunctionSymbol = originalSymbol.stopFunctionSymbol;
        copy.testInitFunctionSymbol = originalSymbol.testInitFunctionSymbol;
        copy.testStartFunctionSymbol = originalSymbol.testStartFunctionSymbol;
        copy.testStopFunctionSymbol = originalSymbol.testStopFunctionSymbol;
        copy.packageFile = originalSymbol.packageFile;
        copy.compiledPackage = originalSymbol.compiledPackage;
        copy.entryPointExists = originalSymbol.entryPointExists;
        copy.scope = originalSymbol.scope;
        copy.owner = originalSymbol.owner;
        return copy;
    }

    private boolean isSameImport(BLangImportPackage importPkgNode, BPackageSymbol importSymbol) {
        if (!importPkgNode.orgName.value.equals(importSymbol.pkgID.orgName.value)) {
            return false;
        }

        BLangIdentifier pkgName = importPkgNode.pkgNameComps.get(importPkgNode.pkgNameComps.size() - 1);
        return pkgName.value.equals(importSymbol.pkgID.name.value);
    }

    private void resolveAndSetFunctionTypeFromRHSLambda(BLangSimpleVariable variable, SymbolEnv env) {
        BLangFunction function = ((BLangLambdaFunction) variable.expr).function;
        variable.type = symResolver.createInvokableType(function.getParameters(),
                                                        function.restParam, function.returnTypeNode,
                                                        Flags.asMask(variable.flagSet), env, function.pos);
    }

    /**
     * Holds imports that are resolved and unresolved.
     */
    public static class ImportResolveHolder {
        public BLangImportPackage resolved;
        public List<BLangImportPackage> unresolved;

        public ImportResolveHolder() {
            this.unresolved = new ArrayList<>();
        }

        public ImportResolveHolder(BLangImportPackage resolved) {
            this.resolved = resolved;
            this.unresolved = new ArrayList<>();
        }
    }

    /**
     * Used to store location data for encountered unknown types in `checkErrors` method.
     *
     * @since 0.985.0
     */
    class LocationData {

        private String name;
        private int row;
        private int column;

        LocationData(String name, int row, int column) {
            this.name = name;
            this.row = row;
            this.column = column;
        }

        @Override
        public boolean equals(Object o) {
            if (this == o) {
                return true;
            }
            if (o == null || getClass() != o.getClass()) {
                return false;
            }
            LocationData that = (LocationData) o;
            return row == that.row &&
                    column == that.column &&
                    name.equals(that.name);
        }

        @Override
        public int hashCode() {
            return Objects.hash(name, row, column);
        }
    }
}<|MERGE_RESOLUTION|>--- conflicted
+++ resolved
@@ -2736,14 +2736,8 @@
         // If not, define the function symbol within the object.
         // Take a copy of the symbol, with the new name, and the package ID same as the object type.
         BInvokableSymbol funcSymbol = ASTBuilderUtil.duplicateFunctionDeclarationSymbol(referencedFunc.symbol,
-<<<<<<< HEAD
                 typeDefSymbol, funcName, typeDefSymbol.pkgID,
-                                                                                        typeRef.pos);
-=======
-                                                                                        typeDef.symbol, funcName,
-                                                                                        typeDef.symbol.pkgID,
                                                                                         typeRef.pos, SOURCE);
->>>>>>> 8206a8cf
         defineSymbol(typeRef.pos, funcSymbol, objEnv);
 
         // Create and define the parameters and receiver. This should be done after defining the function symbol.
@@ -2753,12 +2747,8 @@
             defineSymbol(typeRef.pos, funcSymbol.restParam, funcEnv);
         }
         funcSymbol.receiverSymbol =
-<<<<<<< HEAD
-                defineVarSymbol(pos, flagSet, typeDefSymbol.type, Names.SELF, funcEnv);
-=======
-                defineVarSymbol(typeDef.pos, typeDef.flagSet, typeDef.symbol.type, Names.SELF, funcEnv,
+                defineVarSymbol(pos, flagSet, typeDefSymbol.type, Names.SELF, funcEnv,
                                 typeDef.internal);
->>>>>>> 8206a8cf
 
         // Cache the function symbol.
         BAttachedFunction attachedFunc =
