/*
 *  Copyright (c) 2017, WSO2 Inc. (http://www.wso2.org) All Rights Reserved.
 *
 *  WSO2 Inc. licenses this file to you under the Apache License,
 *  Version 2.0 (the "License"); you may not use this file except
 *  in compliance with the License.
 *  You may obtain a copy of the License at
 *
 *    http://www.apache.org/licenses/LICENSE-2.0
 *
 *  Unless required by applicable law or agreed to in writing,
 *  software distributed under the License is distributed on an
 *  "AS IS" BASIS, WITHOUT WARRANTIES OR CONDITIONS OF ANY
 *  KIND, either express or implied.  See the License for the
 *  specific language governing permissions and limitations
 *  under the License.
 */
package org.wso2.ballerinalang.compiler.semantics.analyzer;

import io.ballerina.tools.diagnostics.Location;
import org.ballerinalang.compiler.CompilerOptionName;
import org.ballerinalang.compiler.CompilerPhase;
import org.ballerinalang.model.TreeBuilder;
import org.ballerinalang.model.elements.Flag;
import org.ballerinalang.model.elements.MarkdownDocAttachment;
import org.ballerinalang.model.elements.PackageID;
import org.ballerinalang.model.symbols.SymbolKind;
import org.ballerinalang.model.symbols.SymbolOrigin;
import org.ballerinalang.model.tree.IdentifierNode;
import org.ballerinalang.model.tree.NodeKind;
import org.ballerinalang.model.tree.OrderedNode;
import org.ballerinalang.model.tree.TopLevelNode;
import org.ballerinalang.model.tree.TypeDefinition;
import org.ballerinalang.model.tree.statements.StatementNode;
import org.ballerinalang.model.tree.types.TypeNode;
import org.ballerinalang.model.types.SelectivelyImmutableReferenceType;
import org.ballerinalang.model.types.TypeKind;
import org.ballerinalang.util.diagnostic.DiagnosticErrorCode;
import org.wso2.ballerinalang.compiler.PackageCache;
import org.wso2.ballerinalang.compiler.PackageLoader;
import org.wso2.ballerinalang.compiler.SourceDirectory;
import org.wso2.ballerinalang.compiler.desugar.ASTBuilderUtil;
import org.wso2.ballerinalang.compiler.diagnostic.BLangDiagnosticLog;
import org.wso2.ballerinalang.compiler.parser.BLangAnonymousModelHelper;
import org.wso2.ballerinalang.compiler.parser.BLangMissingNodesHelper;
import org.wso2.ballerinalang.compiler.semantics.model.Scope;
import org.wso2.ballerinalang.compiler.semantics.model.Scope.ScopeEntry;
import org.wso2.ballerinalang.compiler.semantics.model.SymbolEnv;
import org.wso2.ballerinalang.compiler.semantics.model.SymbolTable;
import org.wso2.ballerinalang.compiler.semantics.model.symbols.BAnnotationSymbol;
import org.wso2.ballerinalang.compiler.semantics.model.symbols.BAttachedFunction;
import org.wso2.ballerinalang.compiler.semantics.model.symbols.BClassSymbol;
import org.wso2.ballerinalang.compiler.semantics.model.symbols.BConstantSymbol;
import org.wso2.ballerinalang.compiler.semantics.model.symbols.BEnumSymbol;
import org.wso2.ballerinalang.compiler.semantics.model.symbols.BInvokableSymbol;
import org.wso2.ballerinalang.compiler.semantics.model.symbols.BInvokableTypeSymbol;
import org.wso2.ballerinalang.compiler.semantics.model.symbols.BObjectTypeSymbol;
import org.wso2.ballerinalang.compiler.semantics.model.symbols.BPackageSymbol;
import org.wso2.ballerinalang.compiler.semantics.model.symbols.BRecordTypeSymbol;
import org.wso2.ballerinalang.compiler.semantics.model.symbols.BResourceFunction;
import org.wso2.ballerinalang.compiler.semantics.model.symbols.BSymbol;
import org.wso2.ballerinalang.compiler.semantics.model.symbols.BTypeSymbol;
import org.wso2.ballerinalang.compiler.semantics.model.symbols.BVarSymbol;
import org.wso2.ballerinalang.compiler.semantics.model.symbols.BXMLAttributeSymbol;
import org.wso2.ballerinalang.compiler.semantics.model.symbols.BXMLNSSymbol;
import org.wso2.ballerinalang.compiler.semantics.model.symbols.SymTag;
import org.wso2.ballerinalang.compiler.semantics.model.symbols.Symbols;
import org.wso2.ballerinalang.compiler.semantics.model.types.BAnnotationType;
import org.wso2.ballerinalang.compiler.semantics.model.types.BArrayType;
import org.wso2.ballerinalang.compiler.semantics.model.types.BErrorType;
import org.wso2.ballerinalang.compiler.semantics.model.types.BField;
import org.wso2.ballerinalang.compiler.semantics.model.types.BFutureType;
import org.wso2.ballerinalang.compiler.semantics.model.types.BIntersectionType;
import org.wso2.ballerinalang.compiler.semantics.model.types.BInvokableType;
import org.wso2.ballerinalang.compiler.semantics.model.types.BMapType;
import org.wso2.ballerinalang.compiler.semantics.model.types.BObjectType;
import org.wso2.ballerinalang.compiler.semantics.model.types.BRecordType;
import org.wso2.ballerinalang.compiler.semantics.model.types.BStructureType;
import org.wso2.ballerinalang.compiler.semantics.model.types.BTableType;
import org.wso2.ballerinalang.compiler.semantics.model.types.BTupleType;
import org.wso2.ballerinalang.compiler.semantics.model.types.BType;
import org.wso2.ballerinalang.compiler.semantics.model.types.BTypeIdSet;
import org.wso2.ballerinalang.compiler.semantics.model.types.BUnionType;
import org.wso2.ballerinalang.compiler.tree.BLangAnnotation;
import org.wso2.ballerinalang.compiler.tree.BLangAnnotationAttachment;
import org.wso2.ballerinalang.compiler.tree.BLangClassDefinition;
import org.wso2.ballerinalang.compiler.tree.BLangCompilationUnit;
import org.wso2.ballerinalang.compiler.tree.BLangErrorVariable;
import org.wso2.ballerinalang.compiler.tree.BLangFunction;
import org.wso2.ballerinalang.compiler.tree.BLangIdentifier;
import org.wso2.ballerinalang.compiler.tree.BLangImportPackage;
import org.wso2.ballerinalang.compiler.tree.BLangInvokableNode;
import org.wso2.ballerinalang.compiler.tree.BLangMarkdownDocumentation;
import org.wso2.ballerinalang.compiler.tree.BLangNode;
import org.wso2.ballerinalang.compiler.tree.BLangNodeVisitor;
import org.wso2.ballerinalang.compiler.tree.BLangPackage;
import org.wso2.ballerinalang.compiler.tree.BLangRecordVariable;
import org.wso2.ballerinalang.compiler.tree.BLangResource;
import org.wso2.ballerinalang.compiler.tree.BLangResourceFunction;
import org.wso2.ballerinalang.compiler.tree.BLangService;
import org.wso2.ballerinalang.compiler.tree.BLangSimpleVariable;
import org.wso2.ballerinalang.compiler.tree.BLangTestablePackage;
import org.wso2.ballerinalang.compiler.tree.BLangTupleVariable;
import org.wso2.ballerinalang.compiler.tree.BLangTypeDefinition;
import org.wso2.ballerinalang.compiler.tree.BLangWorker;
import org.wso2.ballerinalang.compiler.tree.BLangXMLNS;
import org.wso2.ballerinalang.compiler.tree.expressions.BLangConstant;
import org.wso2.ballerinalang.compiler.tree.expressions.BLangExpression;
import org.wso2.ballerinalang.compiler.tree.expressions.BLangLambdaFunction;
import org.wso2.ballerinalang.compiler.tree.expressions.BLangLiteral;
import org.wso2.ballerinalang.compiler.tree.expressions.BLangSimpleVarRef;
import org.wso2.ballerinalang.compiler.tree.expressions.BLangXMLAttribute;
import org.wso2.ballerinalang.compiler.tree.expressions.BLangXMLQName;
import org.wso2.ballerinalang.compiler.tree.statements.BLangAssignment;
import org.wso2.ballerinalang.compiler.tree.statements.BLangXMLNSStatement;
import org.wso2.ballerinalang.compiler.tree.types.BLangArrayType;
import org.wso2.ballerinalang.compiler.tree.types.BLangConstrainedType;
import org.wso2.ballerinalang.compiler.tree.types.BLangErrorType;
import org.wso2.ballerinalang.compiler.tree.types.BLangFiniteTypeNode;
import org.wso2.ballerinalang.compiler.tree.types.BLangFunctionTypeNode;
import org.wso2.ballerinalang.compiler.tree.types.BLangIntersectionTypeNode;
import org.wso2.ballerinalang.compiler.tree.types.BLangObjectTypeNode;
import org.wso2.ballerinalang.compiler.tree.types.BLangRecordTypeNode;
import org.wso2.ballerinalang.compiler.tree.types.BLangStructureTypeNode;
import org.wso2.ballerinalang.compiler.tree.types.BLangTableTypeNode;
import org.wso2.ballerinalang.compiler.tree.types.BLangTupleTypeNode;
import org.wso2.ballerinalang.compiler.tree.types.BLangType;
import org.wso2.ballerinalang.compiler.tree.types.BLangUnionTypeNode;
import org.wso2.ballerinalang.compiler.tree.types.BLangUserDefinedType;
import org.wso2.ballerinalang.compiler.util.CompilerContext;
import org.wso2.ballerinalang.compiler.util.CompilerOptions;
import org.wso2.ballerinalang.compiler.util.ImmutableTypeCloner;
import org.wso2.ballerinalang.compiler.util.Name;
import org.wso2.ballerinalang.compiler.util.Names;
import org.wso2.ballerinalang.compiler.util.TypeTags;
import org.wso2.ballerinalang.util.Flags;

import java.util.ArrayList;
import java.util.Collection;
import java.util.Comparator;
import java.util.EnumSet;
import java.util.HashMap;
import java.util.HashSet;
import java.util.Iterator;
import java.util.LinkedHashMap;
import java.util.LinkedHashSet;
import java.util.List;
import java.util.Map;
import java.util.Objects;
import java.util.Optional;
import java.util.Set;
import java.util.Stack;
import java.util.StringJoiner;
import java.util.function.BinaryOperator;
import java.util.function.Function;
import java.util.stream.Collector;
import java.util.stream.Collectors;
import java.util.stream.Stream;

import javax.xml.XMLConstants;

import static org.ballerinalang.model.elements.PackageID.ARRAY;
import static org.ballerinalang.model.elements.PackageID.BOOLEAN;
import static org.ballerinalang.model.elements.PackageID.DECIMAL;
import static org.ballerinalang.model.elements.PackageID.ERROR;
import static org.ballerinalang.model.elements.PackageID.FLOAT;
import static org.ballerinalang.model.elements.PackageID.FUTURE;
import static org.ballerinalang.model.elements.PackageID.INT;
import static org.ballerinalang.model.elements.PackageID.MAP;
import static org.ballerinalang.model.elements.PackageID.OBJECT;
import static org.ballerinalang.model.elements.PackageID.QUERY;
import static org.ballerinalang.model.elements.PackageID.STREAM;
import static org.ballerinalang.model.elements.PackageID.STRING;
import static org.ballerinalang.model.elements.PackageID.TABLE;
import static org.ballerinalang.model.elements.PackageID.TRANSACTION;
import static org.ballerinalang.model.elements.PackageID.TYPEDESC;
import static org.ballerinalang.model.elements.PackageID.VALUE;
import static org.ballerinalang.model.elements.PackageID.XML;
import static org.ballerinalang.model.symbols.SymbolOrigin.BUILTIN;
import static org.ballerinalang.model.symbols.SymbolOrigin.SOURCE;
import static org.ballerinalang.model.symbols.SymbolOrigin.VIRTUAL;
import static org.ballerinalang.model.tree.NodeKind.IMPORT;
import static org.ballerinalang.util.diagnostic.DiagnosticErrorCode.EXPECTED_RECORD_TYPE_AS_INCLUDED_PARAMETER;
import static org.ballerinalang.util.diagnostic.DiagnosticErrorCode.REDECLARED_SYMBOL;
import static org.ballerinalang.util.diagnostic.DiagnosticErrorCode.REQUIRED_PARAM_DEFINED_AFTER_DEFAULTABLE_PARAM;
import static org.wso2.ballerinalang.compiler.semantics.model.Scope.NOT_FOUND_ENTRY;

/**
 * @since 0.94
 */
public class SymbolEnter extends BLangNodeVisitor {

    private static final CompilerContext.Key<SymbolEnter> SYMBOL_ENTER_KEY =
            new CompilerContext.Key<>();

    private final PackageLoader pkgLoader;
    private final SymbolTable symTable;
    private final Names names;
    private final SymbolResolver symResolver;
    private final BLangDiagnosticLog dlog;
    private final Types types;
    private final SourceDirectory sourceDirectory;
    private List<BLangNode> unresolvedTypes;
    private List<BLangClassDefinition> unresolvedClasses;
    private HashSet<LocationData> unknownTypeRefs;
    private List<PackageID> importedPackages;
    private int typePrecedence;
    private final TypeParamAnalyzer typeParamAnalyzer;
    private BLangAnonymousModelHelper anonymousModelHelper;
    private BLangMissingNodesHelper missingNodesHelper;
    private PackageCache packageCache;
    private List<BLangNode> intersectionTypes;

    private SymbolEnv env;
    private final boolean projectAPIInitiatedCompilation;

    private static final String DEPRECATION_ANNOTATION = "deprecated";

    public static SymbolEnter getInstance(CompilerContext context) {
        SymbolEnter symbolEnter = context.get(SYMBOL_ENTER_KEY);
        if (symbolEnter == null) {
            symbolEnter = new SymbolEnter(context);
        }

        return symbolEnter;
    }

    public SymbolEnter(CompilerContext context) {
        context.put(SYMBOL_ENTER_KEY, this);

        this.pkgLoader = PackageLoader.getInstance(context);
        this.symTable = SymbolTable.getInstance(context);
        this.names = Names.getInstance(context);
        this.symResolver = SymbolResolver.getInstance(context);
        this.dlog = BLangDiagnosticLog.getInstance(context);
        this.types = Types.getInstance(context);
        this.typeParamAnalyzer = TypeParamAnalyzer.getInstance(context);
        this.anonymousModelHelper = BLangAnonymousModelHelper.getInstance(context);
        this.sourceDirectory = context.get(SourceDirectory.class);
        this.importedPackages = new ArrayList<>();
        this.unknownTypeRefs = new HashSet<>();
        this.missingNodesHelper = BLangMissingNodesHelper.getInstance(context);
        this.packageCache = PackageCache.getInstance(context);
        this.intersectionTypes = new ArrayList<>();

        CompilerOptions options = CompilerOptions.getInstance(context);
        projectAPIInitiatedCompilation = Boolean.parseBoolean(
                options.get(CompilerOptionName.PROJECT_API_INITIATED_COMPILATION));
    }

    public BLangPackage definePackage(BLangPackage pkgNode) {
        dlog.setCurrentPackageId(pkgNode.packageID);
        populatePackageNode(pkgNode);
        defineNode(pkgNode, this.symTable.pkgEnvMap.get(symTable.langAnnotationModuleSymbol));
        return pkgNode;
    }

    public void defineNode(BLangNode node, SymbolEnv env) {
        SymbolEnv prevEnv = this.env;
        this.env = env;
        node.accept(this);
        this.env = prevEnv;
    }

    public BLangPackage defineTestablePackage(BLangTestablePackage pkgNode, SymbolEnv env) {
        populatePackageNode(pkgNode);
        defineNode(pkgNode, env);
        return pkgNode;
    }

    // Visitor methods

    @Override
    public void visit(BLangPackage pkgNode) {
        if (pkgNode.completedPhases.contains(CompilerPhase.DEFINE)) {
            return;
        }

        // Create PackageSymbol
        BPackageSymbol pkgSymbol;
        if (Symbols.isFlagOn(Flags.asMask(pkgNode.flagSet), Flags.TESTABLE)) {
            pkgSymbol = Symbols.createPackageSymbol(pkgNode.packageID, this.symTable, Flags.asMask(pkgNode.flagSet),
                                                    SOURCE);
        } else {
            pkgSymbol = Symbols.createPackageSymbol(pkgNode.packageID, this.symTable, SOURCE);
        }
        if (PackageID.isLangLibPackageID(pkgSymbol.pkgID)) {
            populateLangLibInSymTable(pkgSymbol);
        }

        pkgNode.symbol = pkgSymbol;
        SymbolEnv pkgEnv = SymbolEnv.createPkgEnv(pkgNode, pkgSymbol.scope, this.env);
        this.symTable.pkgEnvMap.put(pkgSymbol, pkgEnv);

        // Add the current package node's ID to the imported package list. This is used to identify cyclic module
        // imports.
        importedPackages.add(pkgNode.packageID);

        defineConstructs(pkgNode, pkgEnv);
        pkgNode.getTestablePkgs().forEach(testablePackage -> defineTestablePackage(testablePackage, pkgEnv));
        pkgNode.completedPhases.add(CompilerPhase.DEFINE);

        // After we have visited a package node, we need to remove it from the imports list.
        importedPackages.remove(pkgNode.packageID);
    }

    private void defineConstructs(BLangPackage pkgNode, SymbolEnv pkgEnv) {
        // visit the package node recursively and define all package level symbols.
        // And maintain a list of created package symbols.
        Map<String, ImportResolveHolder> importPkgHolder = new HashMap<>();
        pkgNode.imports.forEach(importNode -> {
            String qualifiedName = importNode.getQualifiedPackageName();
            if (importPkgHolder.containsKey(qualifiedName)) {
                importPkgHolder.get(qualifiedName).unresolved.add(importNode);
                return;
            }
            defineNode(importNode, pkgEnv);
            if (importNode.symbol != null) {
                importPkgHolder.put(qualifiedName, new ImportResolveHolder(importNode));
            }
        });

        for (ImportResolveHolder importHolder : importPkgHolder.values()) {
            BPackageSymbol pkgSymbol = importHolder.resolved.symbol; // get a copy of the package symbol, add
            // compilation unit info to it,

            for (BLangImportPackage unresolvedPkg : importHolder.unresolved) {
                BPackageSymbol importSymbol = importHolder.resolved.symbol;
                Name resolvedPkgAlias = names.fromIdNode(importHolder.resolved.alias);
                Name unresolvedPkgAlias = names.fromIdNode(unresolvedPkg.alias);

                // check if its the same import or has the same alias.
                if (!Names.IGNORE.equals(unresolvedPkgAlias) && unresolvedPkgAlias.equals(resolvedPkgAlias)
                    && importSymbol.compUnit.equals(names.fromIdNode(unresolvedPkg.compUnit))) {
                    if (isSameImport(unresolvedPkg, importSymbol)) {
                        dlog.error(unresolvedPkg.pos, DiagnosticErrorCode.REDECLARED_IMPORT_MODULE,
                                unresolvedPkg.getQualifiedPackageName());
                    } else {
                        dlog.error(unresolvedPkg.pos, DiagnosticErrorCode.REDECLARED_SYMBOL, unresolvedPkgAlias);
                    }
                    continue;
                }

                unresolvedPkg.symbol = pkgSymbol;
                // and define it in the current package scope
                BPackageSymbol symbol = dupPackageSymbolAndSetCompUnit(pkgSymbol,
                        names.fromIdNode(unresolvedPkg.compUnit));
                symbol.scope = pkgSymbol.scope;
                unresolvedPkg.symbol = symbol;
                pkgEnv.scope.define(unresolvedPkgAlias, symbol);
            }
        }
        initPredeclaredModules(symTable.predeclaredModules, pkgNode.compUnits, pkgEnv);
        // Define type definitions.
        this.typePrecedence = 0;

        // Treat constants and type definitions in the same manner, since constants can be used as
        // types. Also, there can be references between constant and type definitions in both ways.
        // Thus visit them according to the precedence.
        List<BLangNode> typeAndClassDefs = new ArrayList<>();
        pkgNode.constants.forEach(constant -> typeAndClassDefs.add(constant));
        pkgNode.typeDefinitions.forEach(typDef -> typeAndClassDefs.add(typDef));
        List<BLangClassDefinition> classDefinitions = getClassDefinitions(pkgNode.topLevelNodes);
        classDefinitions.forEach(classDefn -> typeAndClassDefs.add(classDefn));
        defineTypeNodes(typeAndClassDefs, pkgEnv);

        for (BLangSimpleVariable variable : pkgNode.globalVars) {
            if (variable.expr != null && variable.expr.getKind() == NodeKind.LAMBDA && variable.isDeclaredWithVar) {
                resolveAndSetFunctionTypeFromRHSLambda(variable, pkgEnv);
            }
        }

        // Enabled logging errors after type def visit.
        // TODO: Do this in a cleaner way
        pkgEnv.logErrors = true;

        // Sort type definitions with precedence, before defining their members.
        pkgNode.typeDefinitions.sort(getTypePrecedenceComparator());
        typeAndClassDefs.sort(getTypePrecedenceComparator());

        // Define type def fields (if any)
        defineFields(typeAndClassDefs, pkgEnv);

        // Calculate error intersections types.
        defineIntersectionTypes(pkgEnv);

        // Define error details.
        defineErrorDetails(pkgNode.typeDefinitions, pkgEnv);

        // Define type def members (if any)
        defineMembers(typeAndClassDefs, pkgEnv);

        // Add distinct type information
        defineDistinctClassAndObjectDefinitions(typeAndClassDefs);

        // Intersection type nodes need to look at the member fields of a structure too.
        // Once all the fields and members of other types are set revisit intersection type definitions to validate
        // them and set the fields and members of the relevant immutable type.
        validateIntersectionTypeDefinitions(pkgNode.typeDefinitions);
        defineUndefinedReadOnlyTypes(pkgNode.typeDefinitions, typeAndClassDefs, pkgEnv);

        // Define service and resource nodes.
        pkgNode.services.forEach(service -> defineNode(service, pkgEnv));

        // Define function nodes.
        pkgNode.functions.forEach(func -> defineNode(func, pkgEnv));

        // Define annotation nodes.
        pkgNode.annotations.forEach(annot -> defineNode(annot, pkgEnv));

        pkgNode.globalVars.forEach(var -> defineNode(var, pkgEnv));

        // Update globalVar for endpoints.
        pkgNode.globalVars.stream().filter(var -> var.symbol.type.tsymbol != null && Symbols
                .isFlagOn(var.symbol.type.tsymbol.flags, Flags.CLIENT)).map(varNode -> varNode.symbol)
                .forEach(varSymbol -> varSymbol.tag = SymTag.ENDPOINT);
    }

    private void defineIntersectionTypes(SymbolEnv env) {
        for (BLangNode typeDescriptor : this.intersectionTypes) {
            defineNode(typeDescriptor, env);
        }
        this.intersectionTypes.clear();
    }


    private void populateSecondaryTypeIdSet(Set<BTypeIdSet.BTypeId> secondaryTypeIds, BErrorType typeOne) {
        secondaryTypeIds.addAll(typeOne.typeIdSet.primary);
        secondaryTypeIds.addAll(typeOne.typeIdSet.secondary);
    }

    private void defineErrorType(BErrorType errorType, Location pos) {
        SymbolEnv pkgEnv = symTable.pkgEnvMap.get(env.enclPkg.symbol);
        BTypeSymbol errorTSymbol = errorType.tsymbol;
        errorTSymbol.scope = new Scope(errorTSymbol);
        pkgEnv.scope.define(errorTSymbol.name, errorTSymbol);

        SymbolEnv prevEnv = this.env;
        this.env = pkgEnv;
        this.env = prevEnv;
    }

    private void defineDistinctClassAndObjectDefinitions(List<BLangNode> typDefs) {
        for (BLangNode node : typDefs) {
            if (node.getKind() == NodeKind.CLASS_DEFN) {
                populateDistinctTypeIdsFromIncludedTypeReferences((BLangClassDefinition) node);
            } else if (node.getKind() == NodeKind.TYPE_DEFINITION) {
                populateDistinctTypeIdsFromIncludedTypeReferences((BLangTypeDefinition) node);
            }
        }
    }

    private void populateDistinctTypeIdsFromIncludedTypeReferences(BLangTypeDefinition typeDefinition) {
        if (typeDefinition.typeNode.getKind() != NodeKind.OBJECT_TYPE) {
            return;
        }

        BLangObjectTypeNode objectTypeNode = (BLangObjectTypeNode) typeDefinition.typeNode;
        BTypeIdSet typeIdSet = ((BObjectType) objectTypeNode.type).typeIdSet;

        for (BLangType typeRef : objectTypeNode.typeRefs) {
            if (typeRef.type.tag != TypeTags.OBJECT) {
                continue;
            }
            BObjectType refType = (BObjectType) typeRef.type;

            if (!refType.typeIdSet.primary.isEmpty()) {
                typeIdSet.primary.addAll(refType.typeIdSet.primary);
            }
            if (!refType.typeIdSet.secondary.isEmpty()) {
                typeIdSet.secondary.addAll(refType.typeIdSet.secondary);
            }
        }
    }

    private void populateDistinctTypeIdsFromIncludedTypeReferences(BLangClassDefinition typeDef) {
        BLangClassDefinition classDefinition = typeDef;
        BTypeIdSet typeIdSet = ((BObjectType) classDefinition.type).typeIdSet;

        for (BLangType typeRef : classDefinition.typeRefs) {
            if (typeRef.type.tag != TypeTags.OBJECT) {
                continue;
            }
            BObjectType refType = (BObjectType) typeRef.type;

            if (!refType.typeIdSet.primary.isEmpty()) {
                typeIdSet.primary.addAll(refType.typeIdSet.primary);
            }
            if (!refType.typeIdSet.secondary.isEmpty()) {
                typeIdSet.secondary.addAll(refType.typeIdSet.secondary);
            }
        }
    }

    private Comparator<BLangNode> getTypePrecedenceComparator() {
        return new Comparator<BLangNode>() {
            @Override
            public int compare(BLangNode l, BLangNode r) {
                if (l instanceof OrderedNode && r instanceof OrderedNode) {
                    return ((OrderedNode) l).getPrecedence() - ((OrderedNode) r).getPrecedence();
                }
                return 0;
            }
        };
    }

    private void defineMembersOfClassDef(SymbolEnv pkgEnv, BLangClassDefinition classDefinition) {
        BObjectType objectType = (BObjectType) classDefinition.symbol.type;

        if (objectType.mutableType != null) {
            // If this is an object type definition defined for an immutable type.
            // We skip defining methods here since they would either be defined already, or would be defined
            // later.
            return;
        }

        SymbolEnv objMethodsEnv =
                SymbolEnv.createClassMethodsEnv(classDefinition, (BObjectTypeSymbol) classDefinition.symbol, pkgEnv);

        // Define the functions defined within the object
        defineClassInitFunction(classDefinition, objMethodsEnv);
        classDefinition.functions.forEach(f -> {
            f.flagSet.add(Flag.FINAL); // Method can't be changed
            f.setReceiver(ASTBuilderUtil.createReceiver(classDefinition.pos, objectType));
            defineNode(f, objMethodsEnv);
        });

        Set<String> includedFunctionNames = new HashSet<>();
        // Add the attached functions of the referenced types to this object.
        // Here it is assumed that all the attached functions of the referred type are
        // resolved by the time we reach here. It is achieved by ordering the typeDefs
        // according to the precedence.
        for (BLangType typeRef : classDefinition.typeRefs) {
            BType type = typeRef.type;
            if (type == null || type == symTable.semanticError) {
                return;
            }
            List<BAttachedFunction> functions = ((BObjectTypeSymbol) type.tsymbol).attachedFuncs;
            for (BAttachedFunction function : functions) {
                defineReferencedFunction(classDefinition.pos, classDefinition.flagSet, objMethodsEnv,
                        typeRef, function, includedFunctionNames, classDefinition.symbol, classDefinition.functions,
                        classDefinition.internal);
            }
        }
    }

    private void defineReferencedClassFields(BLangClassDefinition classDefinition, SymbolEnv typeDefEnv,
                                             BObjectType objType) {
        Set<BSymbol> referencedTypes = new HashSet<>();
        List<BLangType> invalidTypeRefs = new ArrayList<>();
        // Get the inherited fields from the type references

        Map<String, BLangSimpleVariable> fieldNames = new HashMap<>();
        for (BLangSimpleVariable fieldVariable : classDefinition.fields) {
            fieldNames.put(fieldVariable.name.value, fieldVariable);
        }

        classDefinition.referencedFields = classDefinition.typeRefs.stream().flatMap(typeRef -> {
            BType referredType = symResolver.resolveTypeNode(typeRef, typeDefEnv);
            if (referredType == symTable.semanticError) {
                return Stream.empty();
            }

            // Check for duplicate type references
            if (!referencedTypes.add(referredType.tsymbol)) {
                dlog.error(typeRef.pos, DiagnosticErrorCode.REDECLARED_TYPE_REFERENCE, typeRef);
                return Stream.empty();
            }

            if (classDefinition.type.tag == TypeTags.OBJECT) {
                if (referredType.tag != TypeTags.OBJECT) {
                    dlog.error(typeRef.pos, DiagnosticErrorCode.INCOMPATIBLE_TYPE_REFERENCE, typeRef);
                    invalidTypeRefs.add(typeRef);
                    return Stream.empty();
                }

                BObjectType objectType = (BObjectType) referredType;
                if (classDefinition.type.tsymbol.owner != referredType.tsymbol.owner) {
                    for (BField field : objectType.fields.values()) {
                        if (!Symbols.isPublic(field.symbol)) {
                            dlog.error(typeRef.pos, DiagnosticErrorCode.INCOMPATIBLE_TYPE_REFERENCE_NON_PUBLIC_MEMBERS,
                                    typeRef);
                            invalidTypeRefs.add(typeRef);
                            return Stream.empty();
                        }
                    }

                    for (BAttachedFunction func : ((BObjectTypeSymbol) objectType.tsymbol).attachedFuncs) {
                        if (!Symbols.isPublic(func.symbol)) {
                            dlog.error(typeRef.pos, DiagnosticErrorCode.INCOMPATIBLE_TYPE_REFERENCE_NON_PUBLIC_MEMBERS,
                                    typeRef);
                            invalidTypeRefs.add(typeRef);
                            return Stream.empty();
                        }
                    }
                }
            }

            // Here it is assumed that all the fields of the referenced types are resolved
            // by the time we reach here. It is achieved by ordering the typeDefs according
            // to the precedence.
            // Default values of fields are not inherited.
            return ((BStructureType) referredType).fields.values().stream().filter(f -> {
                if (fieldNames.containsKey(f.name.value)) {
                    BLangSimpleVariable existingVariable = fieldNames.get(f.name.value);
                    return !types.isAssignable(existingVariable.type, f.type);
                }
                return true;
            }).map(field -> {
                BLangSimpleVariable var = ASTBuilderUtil.createVariable(typeRef.pos, field.name.value, field.type);
                var.flagSet = field.symbol.getFlags();
                return var;
            });
        }).collect(Collectors.toList());
        classDefinition.typeRefs.removeAll(invalidTypeRefs);

        for (BLangSimpleVariable field : classDefinition.referencedFields) {
            defineNode(field, typeDefEnv);
            if (field.symbol.type == symTable.semanticError) {
                continue;
            }
            objType.fields.put(field.name.value, new BField(names.fromIdNode(field.name), field.pos,
                    field.symbol));
        }
    }

    private List<BLangClassDefinition> getClassDefinitions(List<TopLevelNode> topLevelNodes) {
        List<BLangClassDefinition> classDefinitions = new ArrayList<>();
        for (TopLevelNode topLevelNode : topLevelNodes) {
            if (topLevelNode.getKind() == NodeKind.CLASS_DEFN) {
                classDefinitions.add((BLangClassDefinition) topLevelNode);
            }
        }
        return classDefinitions;
    }

    @Override
    public void visit(BLangClassDefinition classDefinition) {
        EnumSet<Flag> flags = EnumSet.copyOf(classDefinition.flagSet);
        boolean isPublicType = flags.contains(Flag.PUBLIC);
        Name className = names.fromIdNode(classDefinition.name);

        BClassSymbol tSymbol = Symbols.createClassSymbol(Flags.asMask(flags), className, env.enclPkg.symbol.pkgID, null,
                                                         env.scope.owner, classDefinition.name.pos,
                                                         getOrigin(className, flags), classDefinition.isServiceDecl);
        tSymbol.scope = new Scope(tSymbol);
        tSymbol.markdownDocumentation = getMarkdownDocAttachment(classDefinition.markdownDocumentationAttachment);


        long typeFlags = 0;

        if (flags.contains(Flag.READONLY)) {
            typeFlags |= Flags.READONLY;
        }

        if (flags.contains(Flag.ISOLATED)) {
            typeFlags |= Flags.ISOLATED;
        }

        if (flags.contains(Flag.SERVICE)) {
            typeFlags |= Flags.SERVICE;
        }

        if (flags.contains(Flag.OBJECT_CTOR)) {
            typeFlags |= Flags.OBJECT_CTOR;
        }

        BObjectType objectType = new BObjectType(tSymbol, typeFlags);

        if (flags.contains(Flag.DISTINCT)) {
            objectType.typeIdSet = BTypeIdSet.from(env.enclPkg.symbol.pkgID, classDefinition.name.value, isPublicType);
        }

        if (flags.contains(Flag.CLIENT)) {
            objectType.flags |= Flags.CLIENT;
        }

        tSymbol.type = objectType;
        classDefinition.type = objectType;
        classDefinition.symbol = tSymbol;

        if (isDeprecated(classDefinition.annAttachments)) {
            tSymbol.flags |= Flags.DEPRECATED;
        }

        // For each referenced type, check whether the types are already resolved.
        // If not, then that type should get a higher precedence.
        for (BLangType typeRef : classDefinition.typeRefs) {
            BType referencedType = symResolver.resolveTypeNode(typeRef, env);
            if (referencedType == symTable.noType && !this.unresolvedTypes.contains(classDefinition)) {
                this.unresolvedTypes.add(classDefinition);
                return;
            }
        }

        classDefinition.setPrecedence(this.typePrecedence++);
        if (symResolver.checkForUniqueSymbol(classDefinition.pos, env, tSymbol)) {
            env.scope.define(tSymbol.name, tSymbol);
        }
        env.scope.define(tSymbol.name, tSymbol);
    }

    public void visit(BLangAnnotation annotationNode) {
        Name annotName = names.fromIdNode(annotationNode.name);
        BAnnotationSymbol annotationSymbol = Symbols.createAnnotationSymbol(Flags.asMask(annotationNode.flagSet),
                                                                            annotationNode.getAttachPoints(),
                                                                            annotName, env.enclPkg.symbol.pkgID, null,
                                                                            env.scope.owner, annotationNode.pos,
                                                                            getOrigin(annotName));
        annotationSymbol.markdownDocumentation =
                getMarkdownDocAttachment(annotationNode.markdownDocumentationAttachment);
        if (isDeprecated(annotationNode.annAttachments)) {
            annotationSymbol.flags |= Flags.DEPRECATED;
        }
        annotationSymbol.type = new BAnnotationType(annotationSymbol);
        annotationNode.symbol = annotationSymbol;
        defineSymbol(annotationNode.name.pos, annotationSymbol);
        SymbolEnv annotationEnv = SymbolEnv.createAnnotationEnv(annotationNode, annotationSymbol.scope, env);
        BLangType annotTypeNode = annotationNode.typeNode;
        if (annotTypeNode != null) {
            BType type = this.symResolver.resolveTypeNode(annotTypeNode, annotationEnv);
            annotationSymbol.attachedType = type.tsymbol;
            if (!isValidAnnotationType(type)) {
                dlog.error(annotTypeNode.pos, DiagnosticErrorCode.ANNOTATION_INVALID_TYPE, type);
            }

//            if (annotationNode.flagSet.contains(Flag.CONSTANT) && !type.isAnydata()) {
//                dlog.error(annotTypeNode.pos, DiagnosticErrorCode.ANNOTATION_INVALID_CONST_TYPE, type);
//            }
        }

        if (!annotationNode.flagSet.contains(Flag.CONSTANT) &&
                annotationNode.getAttachPoints().stream().anyMatch(attachPoint -> attachPoint.source)) {
            dlog.error(annotationNode.pos, DiagnosticErrorCode.ANNOTATION_REQUIRES_CONST);
        }
    }

    private boolean isNullOrEmpty(String s) {
        return s == null || s.isEmpty();
    }

    @Override
    public void visit(BLangImportPackage importPkgNode) {
        Name pkgAlias = names.fromIdNode(importPkgNode.alias);
        if (!Names.IGNORE.equals(pkgAlias)) {
            BSymbol importSymbol =
                    symResolver.resolvePrefixSymbol(env, pkgAlias, names.fromIdNode(importPkgNode.compUnit));
            if (importSymbol != symTable.notFoundSymbol) {
                if (isSameImport(importPkgNode, (BPackageSymbol) importSymbol)) {
                    dlog.error(importPkgNode.pos, DiagnosticErrorCode.REDECLARED_IMPORT_MODULE,
                            importPkgNode.getQualifiedPackageName());
                } else {
                    dlog.error(importPkgNode.pos, DiagnosticErrorCode.REDECLARED_SYMBOL, pkgAlias);
                }
                return;
            }
        }

        // TODO Clean this code up. Can we move the this to BLangPackageBuilder class
        // Create import package symbol
        Name orgName;
        Name version;
        PackageID enclPackageID = env.enclPkg.packageID;
        // The pattern of the import statement is 'import [org-name /] module-name [version sem-ver]'
        // Three cases should be considered here.
        // 1. import org-name/module-name version
        // 2. import org-name/module-name
        //      2a. same project
        //      2b. different project
        // 3. import module-name
        if (!isNullOrEmpty(importPkgNode.orgName.value)) {
            orgName = names.fromIdNode(importPkgNode.orgName);
            if (!isNullOrEmpty(importPkgNode.version.value)) {
                version = names.fromIdNode(importPkgNode.version);
            } else {
                // TODO We are removing the version in the import declaration anyway
                if (projectAPIInitiatedCompilation) {
                    version = Names.EMPTY;
                } else {
                    String pkgName = importPkgNode.getPackageName().stream()
                            .map(id -> id.value)
                            .collect(Collectors.joining("."));
                    if (this.sourceDirectory.getSourcePackageNames().contains(pkgName)
                            && orgName.value.equals(enclPackageID.orgName.value)) {
                        version = enclPackageID.version;
                    } else {
                        version = Names.EMPTY;
                    }
                }
            }
        } else {
            orgName = enclPackageID.orgName;
            version = (Names.DEFAULT_VERSION.equals(enclPackageID.version)) ? Names.EMPTY : enclPackageID.version;
        }

        List<Name> nameComps = importPkgNode.pkgNameComps.stream()
                .map(identifier -> names.fromIdNode(identifier))
                .collect(Collectors.toList());

        PackageID pkgId = new PackageID(orgName, nameComps, version);

        // Built-in Annotation module is not allowed to import.
        if (pkgId.equals(PackageID.ANNOTATIONS) || pkgId.equals(PackageID.INTERNAL) || pkgId.equals(PackageID.QUERY)) {
            // Only peer lang.* modules able to see these two modules.
            // Spec allows to annotation model to be imported, but implementation not support this.
            if (!(enclPackageID.orgName.equals(Names.BALLERINA_ORG)
                    && enclPackageID.name.value.startsWith(Names.LANG.value))) {
                dlog.error(importPkgNode.pos, DiagnosticErrorCode.MODULE_NOT_FOUND,
                        importPkgNode.getQualifiedPackageName());
                return;
            }
        }

        // Detect cyclic module dependencies. This will not detect cycles which starts with the entry package because
        // entry package has a version. So we check import cycles which starts with the entry package in next step.
        if (importedPackages.contains(pkgId)) {
            int index = importedPackages.indexOf(pkgId);
            // Generate the import cycle.
            StringBuilder stringBuilder = new StringBuilder();
            for (int i = index; i < importedPackages.size(); i++) {
                stringBuilder.append(importedPackages.get(i).toString()).append(" -> ");
            }
            // Append the current package to complete the cycle.
            stringBuilder.append(pkgId);
            dlog.error(importPkgNode.pos, DiagnosticErrorCode.CYCLIC_MODULE_IMPORTS_DETECTED, stringBuilder.toString());
            return;
        }

        boolean samePkg = false;
        // Get the entry package.
        PackageID entryPackage = importedPackages.get(0);
        if (entryPackage.isUnnamed == pkgId.isUnnamed) {
            samePkg = (!entryPackage.isUnnamed) || (entryPackage.sourceFileName.equals(pkgId.sourceFileName));
        }
        // Check whether the package which we have encountered is the same as the entry package. We don't need to
        // check the version here because we cannot import two different versions of the same package at the moment.
        if (samePkg && entryPackage.orgName.equals(pkgId.orgName) && entryPackage.name.equals(pkgId.name)) {
            StringBuilder stringBuilder = new StringBuilder();
            String entryPackageString = importedPackages.get(0).toString();
            // We need to remove the package.
            int packageIndex = entryPackageString.indexOf(":");
            if (packageIndex != -1) {
                entryPackageString = entryPackageString.substring(0, packageIndex);
            }
            // Generate the import cycle.
            stringBuilder.append(entryPackageString).append(" -> ");
            for (int i = 1; i < importedPackages.size(); i++) {
                stringBuilder.append(importedPackages.get(i).toString()).append(" -> ");
            }
            stringBuilder.append(pkgId);
            dlog.error(importPkgNode.pos, DiagnosticErrorCode.CYCLIC_MODULE_IMPORTS_DETECTED, stringBuilder.toString());
            return;
        }

        BPackageSymbol pkgSymbol;
        if (projectAPIInitiatedCompilation) {
            pkgSymbol = packageCache.getSymbol(pkgId);
        } else {
            pkgSymbol = pkgLoader.loadPackageSymbol(pkgId, enclPackageID, this.env.enclPkg.repos);
        }

        if (pkgSymbol == null) {
            dlog.error(importPkgNode.pos, DiagnosticErrorCode.MODULE_NOT_FOUND,
                    importPkgNode.getQualifiedPackageName());
            return;
        }

        List<BPackageSymbol> imports = ((BPackageSymbol) this.env.scope.owner).imports;
        if (!imports.contains(pkgSymbol)) {
            imports.add(pkgSymbol);
        }

        // get a copy of the package symbol, add compilation unit info to it,
        // and define it in the current package scope
        BPackageSymbol symbol = dupPackageSymbolAndSetCompUnit(pkgSymbol, names.fromIdNode(importPkgNode.compUnit));
        symbol.scope = pkgSymbol.scope;
        importPkgNode.symbol = symbol;
        this.env.scope.define(pkgAlias, symbol);
    }

    public void initPredeclaredModules(Map<Name, BPackageSymbol> predeclaredModules,
                                       List<BLangCompilationUnit> compUnits, SymbolEnv env) {
        SymbolEnv prevEnv = this.env;
        this.env = env;
        for (Name alias : predeclaredModules.keySet()) {
            int index = 0;
            ScopeEntry entry = this.env.scope.lookup(alias);
            if (entry == NOT_FOUND_ENTRY && !compUnits.isEmpty()) {
                this.env.scope.define(alias, dupPackageSymbolAndSetCompUnit(predeclaredModules.get(alias),
                        new Name(compUnits.get(index++).name)));
                entry = this.env.scope.lookup(alias);
            }
            for (int i = index; i < compUnits.size(); i++) {
                boolean isUndefinedModule = true;
                String compUnitName = compUnits.get(i).name;
                if (((BPackageSymbol) entry.symbol).compUnit.value.equals(compUnitName)) {
                    isUndefinedModule = false;
                }
                while (entry.next != NOT_FOUND_ENTRY) {
                    if (((BPackageSymbol) entry.next.symbol).compUnit.value.equals(compUnitName)) {
                        isUndefinedModule = false;
                        break;
                    }
                    entry = entry.next;
                }
                if (isUndefinedModule) {
                    entry.next = new ScopeEntry(dupPackageSymbolAndSetCompUnit(predeclaredModules.get(alias),
                            new Name(compUnitName)), NOT_FOUND_ENTRY);
                }
            }
        }
        this.env = prevEnv;
    }

    @Override
    public void visit(BLangXMLNS xmlnsNode) {
        String nsURI;
        if (xmlnsNode.namespaceURI.getKind() == NodeKind.SIMPLE_VARIABLE_REF) {
            BLangSimpleVarRef varRef = (BLangSimpleVarRef) xmlnsNode.namespaceURI;
            if (missingNodesHelper.isMissingNode(varRef.variableName.value)) {
                nsURI = "";
            } else {
                // TODO: handle const-ref (#24911)
                nsURI = "";
            }
        } else {
            nsURI = (String) ((BLangLiteral) xmlnsNode.namespaceURI).value;
            if (!nullOrEmpty(xmlnsNode.prefix.value) && nsURI.isEmpty()) {
                dlog.error(xmlnsNode.pos, DiagnosticErrorCode.INVALID_NAMESPACE_DECLARATION, xmlnsNode.prefix);
            }
        }

        // set the prefix of the default namespace
        if (xmlnsNode.prefix.value == null) {
            xmlnsNode.prefix.value = XMLConstants.DEFAULT_NS_PREFIX;
        }

        Name prefix = names.fromIdNode(xmlnsNode.prefix);
        BXMLNSSymbol xmlnsSymbol = Symbols.createXMLNSSymbol(prefix, nsURI, env.enclPkg.symbol.pkgID, env.scope.owner,
                                                             xmlnsNode.pos, getOrigin(prefix));
        xmlnsNode.symbol = xmlnsSymbol;

        // First check for package-imports with the same alias.
        // Here we do not check for owner equality, since package import is always at the package
        // level, but the namespace declaration can be at any level.
        BSymbol foundSym = symResolver.lookupSymbolInPrefixSpace(env, xmlnsSymbol.name);
        if ((foundSym.tag & SymTag.PACKAGE) != SymTag.PACKAGE) {
            foundSym = symTable.notFoundSymbol;
        }
        if (foundSym != symTable.notFoundSymbol) {
            dlog.error(xmlnsNode.pos, DiagnosticErrorCode.REDECLARED_SYMBOL, xmlnsSymbol.name);
            return;
        }

        // Define it in the enclosing scope. Here we check for the owner equality,
        // to support overriding of namespace declarations defined at package level.
        defineSymbol(xmlnsNode.prefix.pos, xmlnsSymbol);
    }

    private boolean nullOrEmpty(String value) {
        return value == null || value.isEmpty();
    }

    public void visit(BLangXMLNSStatement xmlnsStmtNode) {
        defineNode(xmlnsStmtNode.xmlnsDecl, env);
    }

    private void defineTypeNodes(List<BLangNode> typeDefs, SymbolEnv env) {
        if (typeDefs.isEmpty()) {
            return;
        }

        this.unresolvedTypes = new ArrayList<>();
        for (BLangNode typeDef : typeDefs) {
            boolean isIntersectionType = isErrorIntersectionType(typeDef, env);
            if (isIntersectionType) {
                this.intersectionTypes.add(typeDef);
                continue;
            }

            defineNode(typeDef, env);
        }

        if (typeDefs.size() <= unresolvedTypes.size()) {
            // This situation can occur due to either a cyclic dependency or at least one of member types in type
            // definition node cannot be resolved. So we iterate through each node recursively looking for cyclic
            // dependencies or undefined types in type node.


            for (BLangNode unresolvedType : unresolvedTypes) {
                Stack<String> references = new Stack<>();
                var unresolvedKind = unresolvedType.getKind();
                if (unresolvedKind == NodeKind.TYPE_DEFINITION || unresolvedKind == NodeKind.CONSTANT) {
                    TypeDefinition def = (TypeDefinition) unresolvedType;
                    // We need to keep track of all visited types to print cyclic dependency.
                    references.push(def.getName().getValue());
                    checkErrors(env, unresolvedType, (BLangNode) def.getTypeNode(), references, false);
                } else if (unresolvedType.getKind() == NodeKind.CLASS_DEFN) {
                    BLangClassDefinition classDefinition = (BLangClassDefinition) unresolvedType;
                    references.push(classDefinition.getName().getValue());
                    checkErrors(env, unresolvedType, classDefinition, references, true);
                }
            }

            unresolvedTypes.forEach(type -> defineNode(type, env));
            return;
        }
        defineTypeNodes(unresolvedTypes, env);
    }

<<<<<<< HEAD
    private void checkErrors(SymbolEnv env, BLangNode unresolvedType, BLangNode currentTypeOrClassNode,
                             Stack<String> visitedNodes,
                             boolean fromStructuredType) {
=======
    private boolean isErrorIntersectionType(BLangNode typeDef, SymbolEnv env) {
        boolean isIntersectionType = typeDef.getKind() == NodeKind.TYPE_DEFINITION
                && ((BLangTypeDefinition) typeDef).typeNode.getKind() == NodeKind.INTERSECTION_TYPE_NODE;
        if (!isIntersectionType) {
            return false;
        }

        BLangIntersectionTypeNode intersectionTypeNode =
                (BLangIntersectionTypeNode) ((BLangTypeDefinition) typeDef).typeNode;

        for (BLangType type : intersectionTypeNode.constituentTypeNodes) {
            BType bType = symResolver.resolveTypeNode(type, env);
            if (bType.tag == TypeTags.ERROR) {
                return true;
            }
        }
        return false;
    }

    private void checkErrors(BLangNode unresolvedType, BLangNode currentTypeOrClassNode, Stack<String> visitedNodes) {
>>>>>>> 7c3ff069
        // Check errors in the type definition.
        List<BLangType> memberTypeNodes;
        switch (currentTypeOrClassNode.getKind()) {
            case ARRAY_TYPE:
                checkErrors(env, unresolvedType, ((BLangArrayType) currentTypeOrClassNode).elemtype, visitedNodes,
                        true);
                break;
            case UNION_TYPE_NODE:
                // If the current type node is a union type node, we need to check all member nodes.
                memberTypeNodes = ((BLangUnionTypeNode) currentTypeOrClassNode).memberTypeNodes;
                // Recursively check all members.
                for (BLangType memberTypeNode : memberTypeNodes) {
                    checkErrors(env, unresolvedType, memberTypeNode, visitedNodes, fromStructuredType);
                    if (((BLangTypeDefinition) unresolvedType).hasCyclicReference) {
                        break;
                    }
                }
                break;
            case INTERSECTION_TYPE_NODE:
                memberTypeNodes = ((BLangIntersectionTypeNode) currentTypeOrClassNode).constituentTypeNodes;
                for (BLangType memberTypeNode : memberTypeNodes) {
                    checkErrors(env, unresolvedType, memberTypeNode, visitedNodes, fromStructuredType);
                }
                break;
            case TUPLE_TYPE_NODE:
                memberTypeNodes = ((BLangTupleTypeNode) currentTypeOrClassNode).memberTypeNodes;
                for (BLangType memberTypeNode : memberTypeNodes) {
                    checkErrors(env, unresolvedType, memberTypeNode, visitedNodes, true);
                }
                break;
            case CONSTRAINED_TYPE:
                checkErrors(env, unresolvedType, ((BLangConstrainedType) currentTypeOrClassNode).constraint,
                        visitedNodes,
                        true);
                break;
            case TABLE_TYPE:
                checkErrors(env, unresolvedType, ((BLangTableTypeNode) currentTypeOrClassNode).constraint, visitedNodes,
                        true);
                break;
            case USER_DEFINED_TYPE:
                checkErrorsOfUserDefinedType(env, unresolvedType, (BLangUserDefinedType) currentTypeOrClassNode,
                        visitedNodes, fromStructuredType);
                break;
            case BUILT_IN_REF_TYPE:
                // Eg - `xml`. This is not needed to be checked because no types are available in the `xml`.
            case FINITE_TYPE_NODE:
            case VALUE_TYPE:
            case ERROR_TYPE:
                // Do nothing.
                break;
            case FUNCTION_TYPE:
                BLangFunctionTypeNode functionTypeNode = (BLangFunctionTypeNode) currentTypeOrClassNode;
                functionTypeNode.params.forEach(p -> checkErrors(env, unresolvedType, p.typeNode, visitedNodes,
                        fromStructuredType));
                if (functionTypeNode.restParam != null) {
                    checkErrors(env, unresolvedType, functionTypeNode.restParam.typeNode, visitedNodes,
                            fromStructuredType);
                }
                if (functionTypeNode.returnTypeNode != null) {
                    checkErrors(env, unresolvedType, functionTypeNode.returnTypeNode, visitedNodes, fromStructuredType);
                }
                break;
            case RECORD_TYPE:
                for (TypeNode typeNode : ((BLangRecordTypeNode) currentTypeOrClassNode).getTypeReferences()) {
                    checkErrors(env, unresolvedType, (BLangType) typeNode, visitedNodes, true);
                }
                break;
            case OBJECT_TYPE:
                for (TypeNode typeNode : ((BLangObjectTypeNode) currentTypeOrClassNode).getTypeReferences()) {
                    checkErrors(env, unresolvedType, (BLangType) typeNode, visitedNodes, true);
                }
                break;
            case CLASS_DEFN:
                for (TypeNode typeNode : ((BLangClassDefinition) currentTypeOrClassNode).typeRefs) {
                    checkErrors(env, unresolvedType, (BLangType) typeNode, visitedNodes, true);
                }
                break;
            default:
                throw new RuntimeException("unhandled type kind: " + currentTypeOrClassNode.getKind());
        }
    }

    private void checkErrorsOfUserDefinedType(SymbolEnv env, BLangNode unresolvedType,
                                              BLangUserDefinedType currentTypeOrClassNode,
                                              Stack<String> visitedNodes, boolean fromStructuredType) {
        String currentTypeNodeName = currentTypeOrClassNode.typeName.value;
        // Skip all types defined as anonymous types.
        if (currentTypeNodeName.startsWith("$")) {
            return;
        }
        String unresolvedTypeNodeName = getTypeOrClassName(unresolvedType);
        boolean sameTypeNode = unresolvedTypeNodeName.equals(currentTypeNodeName);
        boolean isVisited = visitedNodes.contains(currentTypeNodeName);
        boolean typeDef = unresolvedType.getKind() == NodeKind.TYPE_DEFINITION;

        if (sameTypeNode || isVisited) {
            if (typeDef) {
                BLangTypeDefinition typeDefinition = (BLangTypeDefinition) unresolvedType;
                if (fromStructuredType && typeDefinition.getTypeNode().getKind() == NodeKind.UNION_TYPE_NODE) {
                    // Valid cyclic dependency
                    // type A int|map<A>;
                    typeDefinition.hasCyclicReference = true;
                    return;
                }
            }

            // Only type definitions with unions are allowed to have cyclic reference
            if (isVisited) {
                // Invalid dependency detected. But in here, all the types in the list might not
                // be necessary for the cyclic dependency error message.
                //
                // Eg - A -> B -> C -> B // Last B is what we are currently checking
                //
                // In such case, we create a new list with relevant type names.
                int i = visitedNodes.indexOf(currentTypeNodeName);
                List<String> dependencyList = new ArrayList<>(visitedNodes.size() - i);
                for (; i < visitedNodes.size(); i++) {
                    dependencyList.add(visitedNodes.get(i));
                }
                if (!sameTypeNode && dependencyList.size() == 1
                        && dependencyList.get(0).equals(currentTypeNodeName)) {
                    // Check to support valid scenarios such as the following
                    // type A int\A[];
                    // type B A;
                    // @typeparam type B A;
                    return;
                }
                // Add the `currentTypeNodeName` to complete the cycle.
                dependencyList.add(currentTypeNodeName);
                dlog.error(unresolvedType.getPosition(), DiagnosticErrorCode.CYCLIC_TYPE_REFERENCE, dependencyList);
            } else {
                visitedNodes.push(currentTypeNodeName);
                dlog.error(unresolvedType.getPosition(), DiagnosticErrorCode.CYCLIC_TYPE_REFERENCE, visitedNodes);
                visitedNodes.remove(currentTypeNodeName);
            }
        } else {
            // Check whether the current type node is in the unresolved list. If it is in the list, we need to
            // check it recursively.
            List<BLangNode> typeDefinitions = unresolvedTypes.stream()
                    .filter(node -> getTypeOrClassName(node).equals(currentTypeNodeName)).collect(Collectors.toList());

            if (typeDefinitions.isEmpty()) {
                BType referredType = symResolver.resolveTypeNode(currentTypeOrClassNode, env);
                if (referredType.tag == TypeTags.RECORD || referredType.tag == TypeTags.OBJECT ||
                        referredType.tag == TypeTags.FINITE) {
                    // we are referring an fully or partially defined type from another cyclic type eg: record, class
                    return;
                }

                // If a type is declared, it should either get defined successfully or added to the unresolved
                // types list. If a type is not in either one of them, that means it is an undefined type.
                LocationData locationData = new LocationData(
                        currentTypeNodeName, currentTypeOrClassNode.pos.lineRange().startLine().line(),
                        currentTypeOrClassNode.pos.lineRange().startLine().offset());
                if (unknownTypeRefs.add(locationData)) {
                    dlog.error(currentTypeOrClassNode.pos, DiagnosticErrorCode.UNKNOWN_TYPE, currentTypeNodeName);
                }
            } else {
                for (BLangNode typeDefinition : typeDefinitions) {
                    if (typeDefinition.getKind() == NodeKind.TYPE_DEFINITION) {
                        BLangTypeDefinition langTypeDefinition = (BLangTypeDefinition) typeDefinition;
                        String typeName = langTypeDefinition.getName().getValue();
                        // Add the node name to the list.
                        visitedNodes.push(typeName);
                        // Recursively check for errors.
                        checkErrors(env, unresolvedType, langTypeDefinition.getTypeNode(), visitedNodes,
                                fromStructuredType);
                        // We need to remove the added type node here since we have finished checking errors.
                        visitedNodes.pop();
                    } else {
                        BLangClassDefinition classDefinition = (BLangClassDefinition) typeDefinition;
                        visitedNodes.push(classDefinition.getName().getValue());
                        checkErrors(env, unresolvedType, classDefinition, visitedNodes, fromStructuredType);
                        visitedNodes.pop();
                    }
                }
            }
        }
    }

    private String getTypeOrClassName(BLangNode node) {
        if (node.getKind() == NodeKind.TYPE_DEFINITION || node.getKind() == NodeKind.CONSTANT) {
            return ((TypeDefinition) node).getName().getValue();
        } else  {
            return ((BLangClassDefinition) node).getName().getValue();
        }
    }

    public boolean isUnknownTypeRef(BLangUserDefinedType bLangUserDefinedType) {
        var startLine = bLangUserDefinedType.pos.lineRange().startLine();
        LocationData locationData = new LocationData(bLangUserDefinedType.typeName.value, startLine.line(),
                startLine.offset());
        return unknownTypeRefs.contains(locationData);
    }

    @Override
    public void visit(BLangTypeDefinition typeDefinition) {
        BType definedType;
        if (typeDefinition.hasCyclicReference) {
            definedType = getCyclicDefinedType(typeDefinition);
        } else {
            definedType = symResolver.resolveTypeNode(typeDefinition.typeNode, env);
        }

        if (definedType == symTable.semanticError) {
            // TODO : Fix this properly. issue #21242
            return;
        }
        if (definedType == symTable.noType) {
            // This is to prevent concurrent modification exception.
            if (!this.unresolvedTypes.contains(typeDefinition)) {
                this.unresolvedTypes.add(typeDefinition);
            }
            return;
        }

        boolean isErrorIntersection = isErrorIntersection(definedType);
        if (isErrorIntersection) {
            populateSymbolNamesForErrorIntersection(definedType, typeDefinition);
            defineErrorIntersection(definedType, typeDefinition.pos);
        }

        // Check for any circular type references
        if (typeDefinition.typeNode.getKind() == NodeKind.OBJECT_TYPE ||
                typeDefinition.typeNode.getKind() == NodeKind.RECORD_TYPE) {
            BLangStructureTypeNode structureTypeNode = (BLangStructureTypeNode) typeDefinition.typeNode;
            // For each referenced type, check whether the types are already resolved.
            // If not, then that type should get a higher precedence.
            for (BLangType typeRef : structureTypeNode.typeRefs) {
                BType referencedType = symResolver.resolveTypeNode(typeRef, env);
                if (referencedType == symTable.noType) {
                    if (!this.unresolvedTypes.contains(typeDefinition)) {
                        this.unresolvedTypes.add(typeDefinition);
                        return;
                    }
                }
            }
        }

        if (typeDefinition.typeNode.getKind() == NodeKind.FUNCTION_TYPE && definedType.tsymbol == null) {
            definedType.tsymbol = Symbols.createTypeSymbol(SymTag.FUNCTION_TYPE, Flags.asMask(typeDefinition.flagSet),
                                                           Names.EMPTY, env.enclPkg.symbol.pkgID, definedType,
                                                           env.scope.owner, typeDefinition.pos, SOURCE);
        }

        if (typeDefinition.flagSet.contains(Flag.ENUM)) {
            definedType.tsymbol = createEnumSymbol(typeDefinition, definedType);
        }

        typeDefinition.setPrecedence(this.typePrecedence++);
        BTypeSymbol typeDefSymbol;
        if (definedType.tsymbol.name != Names.EMPTY) {
            typeDefSymbol = definedType.tsymbol.createLabelSymbol();
        } else {
            typeDefSymbol = definedType.tsymbol;
        }
        typeDefSymbol.markdownDocumentation = getMarkdownDocAttachment(typeDefinition.markdownDocumentationAttachment);
        typeDefSymbol.name = names.fromIdNode(typeDefinition.getName());
        typeDefSymbol.pkgID = env.enclPkg.packageID;
        typeDefSymbol.pos = typeDefinition.name.pos;
        typeDefSymbol.origin = getOrigin(typeDefSymbol.name);

        boolean distinctFlagPresent = isDistinctFlagPresent(typeDefinition);

        // todo: need to handle intersections
        if (distinctFlagPresent) {
            if (definedType.getKind() == TypeKind.ERROR) {
                BErrorType distinctType = getDistinctErrorType(typeDefinition, (BErrorType) definedType, typeDefSymbol);
                typeDefinition.typeNode.type = distinctType;
                definedType = distinctType;
            } else if (definedType.getKind() == TypeKind.INTERSECTION
                    && ((BIntersectionType) definedType).effectiveType.getKind() == TypeKind.ERROR) {
                populateTypeIds((BErrorType) ((BIntersectionType) definedType).effectiveType,
                                (BLangIntersectionTypeNode) typeDefinition.typeNode, typeDefinition.name.value);
            } else if (definedType.getKind() == TypeKind.OBJECT) {
                BObjectType distinctType = getDistinctObjectType(typeDefinition, (BObjectType) definedType,
                                                                 typeDefSymbol);
                typeDefinition.typeNode.type = distinctType;
                definedType = distinctType;
            } else if (definedType.getKind() == TypeKind.UNION) {
                validateUnionForDistinctType((BUnionType) definedType, typeDefinition.pos);
            } else {
                dlog.error(typeDefinition.pos, DiagnosticErrorCode.DISTINCT_TYPING_ONLY_SUPPORT_OBJECTS_AND_ERRORS);
            }
        }

        typeDefSymbol.flags |= Flags.asMask(typeDefinition.flagSet);
        // Reset public flag when set on a non public type.
        typeDefSymbol.flags &= getPublicFlagResetingMask(typeDefinition.flagSet, typeDefinition.typeNode);
        if (isDeprecated(typeDefinition.annAttachments)) {
            typeDefSymbol.flags |= Flags.DEPRECATED;
        }

        // Reset origin for anonymous types
        if (Symbols.isFlagOn(typeDefSymbol.flags, Flags.ANONYMOUS)) {
            typeDefSymbol.origin = VIRTUAL;
        }

        if (typeDefinition.annAttachments.stream()
                .anyMatch(attachment -> attachment.annotationName.value.equals(Names.ANNOTATION_TYPE_PARAM.value))) {
            // TODO : Clean this. Not a nice way to handle this.
            //  TypeParam is built-in annotation, and limited only within lang.* modules.
            if (PackageID.isLangLibPackageID(this.env.enclPkg.packageID)) {
                typeDefSymbol.type = typeParamAnalyzer.createTypeParam(typeDefSymbol.type, typeDefSymbol.name);
                typeDefSymbol.flags |= Flags.TYPE_PARAM;
                if (typeDefinition.typeNode.getKind() == NodeKind.ERROR_TYPE) {
                    typeDefSymbol.isLabel = false;
                }
            } else {
                dlog.error(typeDefinition.pos, DiagnosticErrorCode.TYPE_PARAM_OUTSIDE_LANG_MODULE);
            }
        }
        definedType.flags |= typeDefSymbol.flags;

        typeDefinition.symbol = typeDefSymbol;

        if (!typeDefinition.hasCyclicReference) {
            boolean isLanglibModule = PackageID.isLangLibPackageID(this.env.enclPkg.packageID);
            if (isLanglibModule) {
                handleLangLibTypes(typeDefinition);
                return;
            }
            if (!isErrorIntersection) { // We have already defined for IntersectionTtypeDef
                defineSymbol(typeDefinition.name.pos, typeDefSymbol);
            }
        }
    }

    private void populateTypeIds(BErrorType effectiveType, BLangIntersectionTypeNode typeNode, String name) {
        Set<BTypeIdSet.BTypeId> secondaryTypeIds = new HashSet<>();
        for (BLangType constituentType : typeNode.constituentTypeNodes) {
            BType type = symResolver.resolveTypeNode(constituentType, env);
            if (type.getKind() == TypeKind.ERROR) {
                populateSecondaryTypeIdSet(secondaryTypeIds, (BErrorType) type);
            }
        }
        effectiveType.typeIdSet = BTypeIdSet.from(env.enclPkg.packageID, name, true, secondaryTypeIds);
    }

    private void defineErrorIntersection(BType definedType, Location pos) {
        BIntersectionType intersectionType = (BIntersectionType) definedType;
        BErrorType errorType = (BErrorType) intersectionType.effectiveType;

        defineErrorType(errorType, pos);
    }

    private void populateSymbolNamesForErrorIntersection(BType definedType, BLangTypeDefinition typeDefinition) {
        String typeDefName = typeDefinition.name.value;
        definedType.tsymbol.name = names.fromString(typeDefName);

        BErrorType effectiveErrorType = (BErrorType) ((BIntersectionType) definedType).effectiveType;
        effectiveErrorType.tsymbol.name = names.fromString(typeDefName);
    }

    private boolean isErrorIntersection(BType definedType) {
        if (definedType.tag == TypeTags.INTERSECTION) {
            BIntersectionType intersectionType = (BIntersectionType) definedType;
            return intersectionType.effectiveType.tag == TypeTags.ERROR;
        }

        return false;
    }

    private BEnumSymbol createEnumSymbol(BLangTypeDefinition typeDefinition, BType definedType) {
        List<BConstantSymbol> enumMembers = new ArrayList<>();

        List<BLangType> members = ((BLangUnionTypeNode) typeDefinition.typeNode).memberTypeNodes;
        for (BLangType member : members) {
            enumMembers.add((BConstantSymbol) ((BLangUserDefinedType) member).symbol);
        }

        return new BEnumSymbol(enumMembers, Flags.asMask(typeDefinition.flagSet), Names.EMPTY, env.enclPkg.symbol.pkgID,
                               definedType, env.scope.owner, typeDefinition.pos, SOURCE);
    }

    private BObjectType getDistinctObjectType(BLangTypeDefinition typeDefinition, BObjectType definedType,
                                              BTypeSymbol typeDefSymbol) {
        BObjectType definedObjType = definedType;
        // Create a new type for distinct type definition such as `type FooErr distinct BarErr;`
        // `typeDefSymbol` is different to `definedObjType.tsymbol` in a type definition statement that use
        // already defined type as the base type.
        if (definedObjType.tsymbol != typeDefSymbol) {
            BObjectType objType = new BObjectType(typeDefSymbol);
            typeDefSymbol.type = objType;
            definedObjType = objType;
        }
        boolean isPublicType = typeDefinition.flagSet.contains(Flag.PUBLIC);
        definedObjType.typeIdSet = calculateTypeIdSet(typeDefinition, isPublicType, definedType.typeIdSet);
        return definedObjType;
    }

    private BType getCyclicDefinedType(BLangTypeDefinition typeDef) {
        BUnionType unionType = BUnionType.create(null, new LinkedHashSet<>());
        unionType.isCyclic = true;

        var typeDefName = names.fromIdNode(typeDef.name);

        BTypeSymbol typeDefSymbol = Symbols.createTypeSymbol(SymTag.TYPE_DEF, Flags.asMask(typeDef.flagSet),
                typeDefName, env.enclPkg.symbol.pkgID, unionType, env.scope.owner,
                typeDef.pos, SOURCE);
        typeDef.symbol = typeDefSymbol;

        unionType.tsymbol = typeDefSymbol;
        // We define the unionType in the main scope here
        if (PackageID.isLangLibPackageID(this.env.enclPkg.packageID)) {
            typeDefSymbol.origin = BUILTIN;
            handleLangLibTypes(typeDef);
        } else {
            defineSymbol(typeDef.name.pos, typeDefSymbol);
        }
        BType resolvedUnionWrapper = symResolver.resolveTypeNode(typeDef.typeNode, env);
        // Transform all members from union wrapper to defined union type
        if (resolvedUnionWrapper.tag == TypeTags.UNION) {
            BUnionType definedUnionType = (BUnionType) resolvedUnionWrapper;
            unionType.tsymbol = definedUnionType.tsymbol;
            unionType.tsymbol.name = names.fromIdNode(typeDef.name);
            unionType.flags |= typeDefSymbol.flags;
            for (BType member : definedUnionType.getMemberTypes()) {
                unionType.add(member);
            }
        }
        typeDef.typeNode.type = unionType;
        typeDef.typeNode.type.tsymbol.type = unionType;
        typeDef.symbol.type = unionType;
        return unionType;
    }

    private void validateUnionForDistinctType(BUnionType definedType, Location pos) {
        Set<BType> memberTypes = definedType.getMemberTypes();
        TypeKind firstTypeKind = null;
        for (BType type : memberTypes) {
            TypeKind typeKind = type.getKind();
            if (firstTypeKind == null && (typeKind == TypeKind.ERROR || typeKind == TypeKind.OBJECT)) {
                firstTypeKind = typeKind;

            }
            if (typeKind != firstTypeKind) {
                dlog.error(pos, DiagnosticErrorCode.DISTINCT_TYPING_ONLY_SUPPORT_OBJECTS_AND_ERRORS);
            }
        }
    }

    private BErrorType getDistinctErrorType(BLangTypeDefinition typeDefinition, BErrorType definedType,
                                            BTypeSymbol typeDefSymbol) {
        BErrorType definedErrorType = definedType;
        // Create a new type for distinct type definition such as `type FooErr distinct BarErr;`
        // `typeDefSymbol` is different to `definedErrorType.tsymbol` in a type definition statement that use
        // already defined type as the base type.
        if (definedErrorType.tsymbol != typeDefSymbol) {
            BErrorType bErrorType = new BErrorType(typeDefSymbol);
            bErrorType.detailType = definedErrorType.detailType;
            typeDefSymbol.type = bErrorType;
            definedErrorType = bErrorType;
        }
        boolean isPublicType = typeDefinition.flagSet.contains(Flag.PUBLIC);
        definedErrorType.typeIdSet = calculateTypeIdSet(typeDefinition, isPublicType, definedType.typeIdSet);
        return definedErrorType;
    }

    private BTypeIdSet calculateTypeIdSet(BLangTypeDefinition typeDefinition, boolean isPublicType,
                                          BTypeIdSet secondary) {
        String name = typeDefinition.flagSet.contains(Flag.ANONYMOUS)
                ? anonymousModelHelper.getNextDistinctErrorId(env.enclPkg.packageID)
                : typeDefinition.getName().value;

        return BTypeIdSet.from(env.enclPkg.packageID, name, isPublicType, secondary);
    }

    private boolean isDistinctFlagPresent(BLangTypeDefinition typeDefinition) {
        return typeDefinition.typeNode.flagSet.contains(Flag.DISTINCT);
    }

    private void handleLangLibTypes(BLangTypeDefinition typeDefinition) {

        // As per spec 2020R3 built-in types are limited only within lang.* modules.
        for (BLangAnnotationAttachment attachment : typeDefinition.annAttachments) {
            if (attachment.annotationName.value.equals(Names.ANNOTATION_TYPE_PARAM.value)) {
                BTypeSymbol typeDefSymbol = typeDefinition.symbol;
                typeDefSymbol.type = typeParamAnalyzer.createTypeParam(typeDefSymbol.type, typeDefSymbol.name);
                typeDefSymbol.flags |= Flags.TYPE_PARAM;
                break;
            } else if (attachment.annotationName.value.equals(Names.ANNOTATION_BUILTIN_SUBTYPE.value)) {
                // Type is pre-defined in symbol Table.
                BType type = symTable.getLangLibSubType(typeDefinition.name.value);
                typeDefinition.symbol = type.tsymbol;
                typeDefinition.type = type;
                typeDefinition.typeNode.type = type;
                typeDefinition.isBuiltinTypeDef = true;
                break;
            }
            throw new IllegalStateException("Not supported annotation attachment at:" + attachment.pos);
        }
        defineSymbol(typeDefinition.name.pos, typeDefinition.symbol);
    }

    // If this type is defined to a public type or this is a anonymous type, return int with all bits set to 1,
    // so that we can bitwise and it with any flag and the original flag will not change.
    // If the type is not a public type then return a mask where public flag is set to zero and all others are set
    // to 1 so that we can perform bitwise and operation to remove the public flag from given flag.
    private long getPublicFlagResetingMask(Set<Flag> flagSet, BLangType typeNode) {
        boolean isAnonType =
                typeNode instanceof BLangStructureTypeNode && ((BLangStructureTypeNode) typeNode).isAnonymous;
        if (flagSet.contains(Flag.PUBLIC) || isAnonType) {
            return Long.MAX_VALUE;
        } else {
            return ~Flags.PUBLIC;
        }
    }

    @Override
    public void visit(BLangWorker workerNode) {
        BInvokableSymbol workerSymbol = Symbols.createWorkerSymbol(Flags.asMask(workerNode.flagSet),
                                                                   names.fromIdNode(workerNode.name),
                                                                   env.enclPkg.symbol.pkgID, null, env.scope.owner,
                                                                   workerNode.pos, SOURCE);
        workerSymbol.markdownDocumentation = getMarkdownDocAttachment(workerNode.markdownDocumentationAttachment);
        workerNode.symbol = workerSymbol;
        defineSymbolWithCurrentEnvOwner(workerNode.pos, workerSymbol);
    }

    @Override
    public void visit(BLangService serviceNode) {
        defineNode(serviceNode.serviceVariable, env);
    }

    @Override
    public void visit(BLangResourceFunction funcNode) {
        boolean validAttachedFunc = validateFuncReceiver(funcNode);

        if (PackageID.isLangLibPackageID(env.enclPkg.symbol.pkgID)) {
            funcNode.flagSet.add(Flag.LANG_LIB);
        }

        BInvokableSymbol funcSymbol = Symbols.createFunctionSymbol(Flags.asMask(funcNode.flagSet),
                getFuncSymbolName(funcNode),
                env.enclPkg.symbol.pkgID, null, env.scope.owner,
                funcNode.hasBody(), funcNode.name.pos, SOURCE);
        funcSymbol.source = funcNode.pos.lineRange().filePath();
        funcSymbol.markdownDocumentation = getMarkdownDocAttachment(funcNode.markdownDocumentationAttachment);
        SymbolEnv invokableEnv = SymbolEnv.createFunctionEnv(funcNode, funcSymbol.scope, env);
        defineInvokableSymbol(funcNode, funcSymbol, invokableEnv);
        funcNode.type = funcSymbol.type;

        if (isDeprecated(funcNode.annAttachments)) {
            funcSymbol.flags |= Flags.DEPRECATED;
        }
        // Define function receiver if any.
        if (funcNode.receiver != null) {
            defineAttachedFunctions(funcNode, funcSymbol, invokableEnv, validAttachedFunc);
        }
    }

    @Override
    public void visit(BLangFunction funcNode) {
        boolean validAttachedFunc = validateFuncReceiver(funcNode);
        boolean remoteFlagSetOnNode = Symbols.isFlagOn(Flags.asMask(funcNode.flagSet), Flags.REMOTE);

        if (!funcNode.attachedFunction && Symbols.isFlagOn(Flags.asMask(funcNode.flagSet), Flags.PRIVATE)) {
            dlog.error(funcNode.pos, DiagnosticErrorCode.PRIVATE_FUNCTION_VISIBILITY, funcNode.name);
        }

        if (funcNode.receiver == null && !funcNode.attachedFunction && remoteFlagSetOnNode) {
            dlog.error(funcNode.pos, DiagnosticErrorCode.REMOTE_IN_NON_OBJECT_FUNCTION, funcNode.name.value);
        }

        if (PackageID.isLangLibPackageID(env.enclPkg.symbol.pkgID)) {
            funcNode.flagSet.add(Flag.LANG_LIB);
        }

        Location symbolPos = funcNode.flagSet.contains(Flag.LAMBDA) ?
                                                        symTable.builtinPos : funcNode.name.pos;
        BInvokableSymbol funcSymbol = Symbols.createFunctionSymbol(Flags.asMask(funcNode.flagSet),
                                                                   getFuncSymbolName(funcNode),
                                                                   env.enclPkg.symbol.pkgID, null, env.scope.owner,
                                                                   funcNode.hasBody(), symbolPos,
                                                                   getOrigin(funcNode.name.value));
        funcSymbol.source = funcNode.pos.lineRange().filePath();
        funcSymbol.markdownDocumentation = getMarkdownDocAttachment(funcNode.markdownDocumentationAttachment);
        SymbolEnv invokableEnv = SymbolEnv.createFunctionEnv(funcNode, funcSymbol.scope, env);
        defineInvokableSymbol(funcNode, funcSymbol, invokableEnv);
        funcNode.type = funcSymbol.type;

        // Reset origin if it's the generated function node for a lambda
        if (Symbols.isFlagOn(funcSymbol.flags, Flags.LAMBDA)) {
            funcSymbol.origin = VIRTUAL;
        }

        if (isDeprecated(funcNode.annAttachments)) {
            funcSymbol.flags |= Flags.DEPRECATED;
        }
        // Define function receiver if any.
        if (funcNode.receiver != null) {
            defineAttachedFunctions(funcNode, funcSymbol, invokableEnv, validAttachedFunc);
        }
    }

    private boolean isDeprecated(List<BLangAnnotationAttachment> annAttachments) {
        for (BLangAnnotationAttachment annotationAttachment : annAttachments) {
            if (annotationAttachment.annotationName.getValue().equals(DEPRECATION_ANNOTATION)) {
                return true;
            }
        }
        return false;
    }

    @Override
    public void visit(BLangResource resourceNode) {
    }

    @Override
    public void visit(BLangConstant constant) {
        BType staticType;
        if (constant.typeNode != null) {
            staticType = symResolver.resolveTypeNode(constant.typeNode, env);
            if (staticType == symTable.noType) {
                constant.symbol = getConstantSymbol(constant);
                // This is to prevent concurrent modification exception.
                if (!this.unresolvedTypes.contains(constant)) {
                    this.unresolvedTypes.add(constant);
                }
                return;
            }
        } else {
            staticType = symTable.semanticError;
        }
        BConstantSymbol constantSymbol = getConstantSymbol(constant);
        constant.symbol = constantSymbol;

        NodeKind nodeKind = constant.expr.getKind();
        if (nodeKind == NodeKind.LITERAL || nodeKind == NodeKind.NUMERIC_LITERAL) {
            if (constant.typeNode != null) {
                if (types.isValidLiteral((BLangLiteral) constant.expr, staticType)) {
                    // A literal type constant is defined with correct type.
                    // Update the type of the finiteType node to the static type.
                    // This is done to make the type inferring work.
                    // eg: const decimal d = 5.0;
                    BLangFiniteTypeNode finiteType = (BLangFiniteTypeNode) constant.associatedTypeDefinition.typeNode;
                    BLangExpression valueSpaceExpr = finiteType.valueSpace.iterator().next();
                    valueSpaceExpr.type = staticType;
                    defineNode(constant.associatedTypeDefinition, env);

                    constantSymbol.type = constant.associatedTypeDefinition.symbol.type;
                    constantSymbol.literalType = staticType;
                } else {
                    // A literal type constant is defined with some incorrect type. Set the original
                    // types and continue the flow and let it fail at semantic analyzer.
                    defineNode(constant.associatedTypeDefinition, env);
                    constantSymbol.type = staticType;
                    constantSymbol.literalType = constant.expr.type;
                }
            } else {
                // A literal type constant is defined without the type.
                // Then the type of the symbol is the finite type.
                defineNode(constant.associatedTypeDefinition, env);
                constantSymbol.type = constant.associatedTypeDefinition.symbol.type;
                constantSymbol.literalType = constant.expr.type;
            }
        } else if (constant.typeNode != null) {
            constantSymbol.type = constantSymbol.literalType = staticType;
        }

        constantSymbol.markdownDocumentation = getMarkdownDocAttachment(constant.markdownDocumentationAttachment);
        if (isDeprecated(constant.annAttachments)) {
            constantSymbol.flags |= Flags.DEPRECATED;
        }
        // Add the symbol to the enclosing scope.
        if (!symResolver.checkForUniqueSymbol(constant.name.pos, env, constantSymbol)) {
            return;
        }

        if (constant.symbol.name == Names.IGNORE) {
            // Avoid symbol definition for constants with name '_'
            return;
        }
        // Add the symbol to the enclosing scope.
        env.scope.define(constantSymbol.name, constantSymbol);
    }

    private BConstantSymbol getConstantSymbol(BLangConstant constant) {
        // Create a new constant symbol.
        Name name = names.fromIdNode(constant.name);
        PackageID pkgID = env.enclPkg.symbol.pkgID;
        return new BConstantSymbol(Flags.asMask(constant.flagSet), name, pkgID, symTable.semanticError, symTable.noType,
                                   env.scope.owner, constant.name.pos, getOrigin(name));
    }

    @Override
    public void visit(BLangSimpleVariable varNode) {
        // assign the type to var type node
        if (varNode.type == null) {
            if (varNode.typeNode != null) {
                varNode.type = symResolver.resolveTypeNode(varNode.typeNode, env);
            } else {
                varNode.type = symTable.noType;
            }
        }

        Name varName = names.fromIdNode(varNode.name);
        if (varName == Names.EMPTY || varName == Names.IGNORE) {
            // This is a variable created for a return type
            // e.g. function foo() (int);
            return;
        }

        BVarSymbol varSymbol = defineVarSymbol(varNode.name.pos, varNode.flagSet, varNode.type, varName, env,
                                               varNode.internal);
        if (isDeprecated(varNode.annAttachments)) {
            varSymbol.flags |= Flags.DEPRECATED;
        }
        varSymbol.markdownDocumentation = getMarkdownDocAttachment(varNode.markdownDocumentationAttachment);
        varNode.symbol = varSymbol;
        if (varNode.symbol.type.tsymbol != null && Symbols.isFlagOn(varNode.symbol.type.tsymbol.flags, Flags.CLIENT)) {
            varSymbol.tag = SymTag.ENDPOINT;
        }

        if (varSymbol.type.tag == TypeTags.FUTURE && ((BFutureType) varSymbol.type).workerDerivative) {
            Iterator<BLangLambdaFunction> lambdaFunctions = env.enclPkg.lambdaFunctions.iterator();
            while (lambdaFunctions.hasNext()) {
                BLangLambdaFunction lambdaFunction = lambdaFunctions.next();
                // let's inject future symbol to all the lambdas
                // last lambda needs to be skipped to avoid self reference
                // lambda's form others functions also need to be skiped
                BLangInvokableNode enclInvokable = lambdaFunction.capturedClosureEnv.enclInvokable;
                if (lambdaFunctions.hasNext() && enclInvokable != null && varSymbol.owner == enclInvokable.symbol) {
                    lambdaFunction.capturedClosureEnv.scope.define(varSymbol.name, varSymbol);
                }
            }
        }

        if (varSymbol.type.tag == TypeTags.INVOKABLE) {
            BInvokableSymbol symbol = (BInvokableSymbol) varSymbol;
            BInvokableTypeSymbol tsymbol = (BInvokableTypeSymbol) symbol.type.tsymbol;
            symbol.params = tsymbol.params;
            symbol.restParam = tsymbol.restParam;
            symbol.retType = tsymbol.returnType;
        }

        if (varSymbol.type.tag == TypeTags.NEVER && ((env.scope.owner.tag & SymTag.RECORD) != SymTag.RECORD)) {
            // check if the variable is defined as a 'never' type (except inside a record type)
            // if so, log an error
            dlog.error(varNode.pos, DiagnosticErrorCode.NEVER_TYPED_VAR_DEF_NOT_ALLOWED, varSymbol.name);
        }
    }

    @Override
    public void visit(BLangTupleVariable varNode) {
        // assign the type to var type node
        if (varNode.type == null) {
            varNode.type = symResolver.resolveTypeNode(varNode.typeNode, env);
        }
    }

    @Override
    public void visit(BLangRecordVariable varNode) {
        if (varNode.type == null) {
            varNode.type = symResolver.resolveTypeNode(varNode.typeNode, env);
        }
    }

    @Override
    public void visit(BLangErrorVariable varNode) {
        if (varNode.type == null) {
            varNode.type = symResolver.resolveTypeNode(varNode.typeNode, env);
        }
    }

    public void visit(BLangXMLAttribute bLangXMLAttribute) {
        if (!(bLangXMLAttribute.name.getKind() == NodeKind.XML_QNAME)) {
            return;
        }

        BLangXMLQName qname = (BLangXMLQName) bLangXMLAttribute.name;

        // If the attribute is not an in-line namespace declaration, check for duplicate attributes.
        // If no duplicates, then define this attribute symbol.
        if (!bLangXMLAttribute.isNamespaceDeclr) {
            BXMLAttributeSymbol attrSymbol = new BXMLAttributeSymbol(qname.localname.value, qname.namespaceURI,
                                                                     env.enclPkg.symbol.pkgID, env.scope.owner,
                                                                     bLangXMLAttribute.pos, SOURCE);

            if (missingNodesHelper.isMissingNode(qname.localname.value)
                    || (qname.namespaceURI != null && missingNodesHelper.isMissingNode(qname.namespaceURI))) {
                attrSymbol.origin = VIRTUAL;
            }
            if (symResolver.checkForUniqueMemberSymbol(bLangXMLAttribute.pos, env, attrSymbol)) {
                env.scope.define(attrSymbol.name, attrSymbol);
                bLangXMLAttribute.symbol = attrSymbol;
            }
            return;
        }

        List<BLangExpression> exprs = bLangXMLAttribute.value.textFragments;
        String nsURI = null;

        // We reach here if the attribute is an in-line namesapce declaration.
        // Get the namespace URI, only if it is statically defined. Then define the namespace symbol.
        // This namespace URI is later used by the attributes, when they lookup for duplicate attributes.
        // TODO: find a better way to get the statically defined URI.
        NodeKind nodeKind = exprs.get(0).getKind();
        if (exprs.size() == 1 && (nodeKind == NodeKind.LITERAL || nodeKind == NodeKind.NUMERIC_LITERAL)) {
            nsURI = (String) ((BLangLiteral) exprs.get(0)).value;
        }

        String symbolName = qname.localname.value;
        if (symbolName.equals(XMLConstants.XMLNS_ATTRIBUTE)) {
            symbolName = XMLConstants.DEFAULT_NS_PREFIX;
        }

        Name prefix = names.fromString(symbolName);
        BXMLNSSymbol xmlnsSymbol = new BXMLNSSymbol(prefix, nsURI, env.enclPkg.symbol.pkgID, env.scope.owner,
                                                    qname.localname.pos, getOrigin(prefix));

        if (symResolver.checkForUniqueMemberSymbol(bLangXMLAttribute.pos, env, xmlnsSymbol)) {
            env.scope.define(xmlnsSymbol.name, xmlnsSymbol);
            bLangXMLAttribute.symbol = xmlnsSymbol;
        }
    }

    @Override
    public void visit(BLangRecordTypeNode recordTypeNode) {
        SymbolEnv typeDefEnv = SymbolEnv.createTypeEnv(recordTypeNode, recordTypeNode.symbol.scope, env);
        defineRecordTypeNode(recordTypeNode, typeDefEnv);
    }

    private void defineRecordTypeNode(BLangRecordTypeNode recordTypeNode, SymbolEnv env) {
        BRecordType recordType = (BRecordType) recordTypeNode.symbol.type;
        recordTypeNode.type = recordType;

        // Define all the fields
        resolveFields(recordType, recordTypeNode, env);

        recordType.sealed = recordTypeNode.sealed;
        if (recordTypeNode.sealed && recordTypeNode.restFieldType != null) {
            dlog.error(recordTypeNode.restFieldType.pos, DiagnosticErrorCode.REST_FIELD_NOT_ALLOWED_IN_SEALED_RECORDS);
            return;
        }

        List<BType> fieldTypes = new ArrayList<>(recordType.fields.size());
        for (BField field : recordType.fields.values()) {
            BType type = field.type;
            fieldTypes.add(type);
        }

        if (recordTypeNode.restFieldType == null) {
            symResolver.markParameterizedType(recordType, fieldTypes);
            if (recordTypeNode.sealed) {
                recordType.restFieldType = symTable.noType;
                return;
            }
            recordType.restFieldType = symTable.anydataType;
            return;
        }

        recordType.restFieldType = symResolver.resolveTypeNode(recordTypeNode.restFieldType, env);
        fieldTypes.add(recordType.restFieldType);
        symResolver.markParameterizedType(recordType, fieldTypes);
    }

    private Collector<BField, ?, LinkedHashMap<String, BField>> getFieldCollector() {
        BinaryOperator<BField> mergeFunc = (u, v) -> {
            throw new IllegalStateException(String.format("Duplicate key %s", u));
        };
        return Collectors.toMap(field -> field.name.value, Function.identity(), mergeFunc, LinkedHashMap::new);
    }

    // Private methods

    private void populateLangLibInSymTable(BPackageSymbol packageSymbol) {

        PackageID langLib = packageSymbol.pkgID;
        if (langLib.equals(ARRAY)) {
            symTable.langArrayModuleSymbol = packageSymbol;
            return;
        }
        if (langLib.equals(DECIMAL)) {
            symTable.langDecimalModuleSymbol = packageSymbol;
            return;
        }
        if (langLib.equals(ERROR)) {
            symTable.langErrorModuleSymbol = packageSymbol;
            return;
        }
        if (langLib.equals(FLOAT)) {
            symTable.langFloatModuleSymbol = packageSymbol;
            return;
        }
        if (langLib.equals(FUTURE)) {
            symTable.langFutureModuleSymbol = packageSymbol;
            return;
        }
        if (langLib.equals(INT)) {
            symTable.langIntModuleSymbol = packageSymbol;
            return;
        }
        if (langLib.equals(MAP)) {
            symTable.langMapModuleSymbol = packageSymbol;
            return;
        }
        if (langLib.equals(OBJECT)) {
            symTable.langObjectModuleSymbol = packageSymbol;
            return;
        }
        if (langLib.equals(STREAM)) {
            symTable.langStreamModuleSymbol = packageSymbol;
            return;
        }
        if (langLib.equals(STRING)) {
            symTable.langStringModuleSymbol = packageSymbol;
            return;
        }
        if (langLib.equals(TABLE)) {
            symTable.langTableModuleSymbol = packageSymbol;
            return;
        }
        if (langLib.equals(TYPEDESC)) {
            symTable.langTypedescModuleSymbol = packageSymbol;
            return;
        }
        if (langLib.equals(VALUE)) {
            symTable.langValueModuleSymbol = packageSymbol;
            return;
        }
        if (langLib.equals(XML)) {
            symTable.langXmlModuleSymbol = packageSymbol;
            return;
        }
        if (langLib.equals(BOOLEAN)) {
            symTable.langBooleanModuleSymbol = packageSymbol;
            return;
        }
        if (langLib.equals(QUERY)) {
            symTable.langQueryModuleSymbol = packageSymbol;
            return;
        }

        if (langLib.equals(TRANSACTION)) {
            symTable.langTransactionModuleSymbol = packageSymbol;
            return;
        }
    }

    public boolean isValidAnnotationType(BType type) {
        if (type == symTable.semanticError) {
            return false;
        }

        switch (type.tag) {
            case TypeTags.MAP:
                BType constraintType = ((BMapType) type).constraint;
                return isCloneableTypeTypeSkippingObjectType(constraintType);
            case TypeTags.RECORD:
                BRecordType recordType = (BRecordType) type;
                for (BField field : recordType.fields.values()) {
                    if (!isCloneableTypeTypeSkippingObjectType(field.type)) {
                        return false;
                    }
                }

                BType recordRestType = recordType.restFieldType;
                if (recordRestType == null || recordRestType == symTable.noType) {
                    return true;
                }

                return isCloneableTypeTypeSkippingObjectType(recordRestType);
            case TypeTags.ARRAY:
                BType elementType = ((BArrayType) type).eType;
                if ((elementType.tag == TypeTags.MAP) || (elementType.tag == TypeTags.RECORD)) {
                    return isValidAnnotationType(elementType);
                }
                return false;
        }

        return types.isAssignable(type, symTable.trueType);
    }

    private boolean isCloneableTypeTypeSkippingObjectType(BType type) {
        return isCloneableTypeSkippingObjectTypeHelper(type, new HashSet<>());
    }

    private boolean isCloneableTypeSkippingObjectTypeHelper(BType type, Set<BType> unresolvedTypes) {
        if (type == symTable.semanticError) {
            return false;
        }

        if (!unresolvedTypes.add(type)) {
            return true;
        }

        switch (type.tag) {
            case TypeTags.OBJECT:
            case TypeTags.ANYDATA:
                return true;
            case TypeTags.RECORD:
                BRecordType recordType = (BRecordType) type;
                for (BField field : recordType.fields.values()) {
                    if (!isCloneableTypeSkippingObjectTypeHelper(field.type, unresolvedTypes)) {
                        return false;
                    }
                }
                BType recordRestType = recordType.restFieldType;
                if (recordRestType == null || recordRestType == symTable.noType) {
                    return true;
                }
                return isCloneableTypeSkippingObjectTypeHelper(recordRestType, unresolvedTypes);
            case TypeTags.MAP:
                BType constraintType = ((BMapType) type).constraint;
                return isCloneableTypeSkippingObjectTypeHelper(constraintType, unresolvedTypes);
            case TypeTags.UNION:
                for (BType memberType : ((BUnionType) type).getMemberTypes()) {
                    if (!isCloneableTypeSkippingObjectTypeHelper(memberType, unresolvedTypes)) {
                        return false;
                    }
                }
                return true;
            case TypeTags.TUPLE:
                BTupleType tupleType = (BTupleType) type;
                for (BType tupMemType : tupleType.getTupleTypes()) {
                    if (!isCloneableTypeSkippingObjectTypeHelper(tupMemType, unresolvedTypes)) {
                        return false;
                    }
                }
                BType tupRestType = tupleType.restType;
                if (tupRestType == null) {
                    return true;
                }
                return isCloneableTypeSkippingObjectTypeHelper(tupRestType, unresolvedTypes);
            case TypeTags.TABLE:
                return isCloneableTypeSkippingObjectTypeHelper(((BTableType) type).constraint, unresolvedTypes);
            case TypeTags.ARRAY:
                return isCloneableTypeSkippingObjectTypeHelper(((BArrayType) type).getElementType(),
                        unresolvedTypes);
        }

        return types.isAssignable(type, symTable.cloneableType);
    }


    /**
     * Visit each compilation unit (.bal file) and add each top-level node
     * in the compilation unit to the package node.
     *
     * @param pkgNode current package node
     */
    private void populatePackageNode(BLangPackage pkgNode) {
        List<BLangCompilationUnit> compUnits = pkgNode.getCompilationUnits();
        compUnits.forEach(compUnit -> populateCompilationUnit(pkgNode, compUnit));
    }

    /**
     * Visit each top-level node and add it to the package node.
     *
     * @param pkgNode  current package node
     * @param compUnit current compilation unit
     */
    private void populateCompilationUnit(BLangPackage pkgNode, BLangCompilationUnit compUnit) {
        compUnit.getTopLevelNodes().forEach(node -> addTopLevelNode(pkgNode, node));
    }

    private void addTopLevelNode(BLangPackage pkgNode, TopLevelNode node) {
        NodeKind kind = node.getKind();

        // Here we keep all the top-level nodes of a compilation unit (aka file) in exact same
        // order as they appear in the compilation unit. This list contains all the top-level
        // nodes of all the compilation units grouped by the compilation unit.
        // This allows other compiler phases to visit top-level nodes in the exact same order
        // as they appear in compilation units. This is required for error reporting.
        if (kind != NodeKind.PACKAGE_DECLARATION && kind != IMPORT) {
            pkgNode.topLevelNodes.add(node);
        }

        switch (kind) {
            case IMPORT:
                // TODO Verify the rules..
                // TODO Check whether the same package alias (if any) has been used for the same import
                // TODO The version of an import package can be specified only once for a package
                pkgNode.imports.add((BLangImportPackage) node);
                break;
            case FUNCTION:
                pkgNode.functions.add((BLangFunction) node);
                break;
            case TYPE_DEFINITION:
                pkgNode.typeDefinitions.add((BLangTypeDefinition) node);
                break;
            case SERVICE:
                pkgNode.services.add((BLangService) node);
                break;
            case VARIABLE:
                pkgNode.globalVars.add((BLangSimpleVariable) node);
                // TODO There are two kinds of package level variables, constant and regular variables.
                break;
            case ANNOTATION:
                // TODO
                pkgNode.annotations.add((BLangAnnotation) node);
                break;
            case XMLNS:
                pkgNode.xmlnsList.add((BLangXMLNS) node);
                break;
            case CONSTANT:
                pkgNode.constants.add((BLangConstant) node);
                break;
            case CLASS_DEFN:
                pkgNode.classDefinitions.add((BLangClassDefinition) node);
        }
    }

    private void defineErrorDetails(List<BLangTypeDefinition> typeDefNodes, SymbolEnv pkgEnv) {
        for (BLangTypeDefinition typeDef : typeDefNodes) {
            BLangType typeNode = typeDef.typeNode;
            if (typeNode.getKind() == NodeKind.ERROR_TYPE) {
                SymbolEnv typeDefEnv = SymbolEnv.createTypeEnv(typeNode, typeDef.symbol.scope, pkgEnv);
                BLangErrorType errorTypeNode = (BLangErrorType) typeNode;

                BType detailType = Optional.ofNullable(errorTypeNode.detailType)
                        .map(bLangType -> symResolver.resolveTypeNode(bLangType, typeDefEnv))
                        .orElse(symTable.detailType);

                ((BErrorType) typeDef.symbol.type).detailType = detailType;
            } else if (typeNode.type != null && typeNode.type.tag == TypeTags.ERROR) {
                SymbolEnv typeDefEnv = SymbolEnv.createTypeEnv(typeNode, typeDef.symbol.scope, pkgEnv);
                BType detailType = ((BErrorType) typeNode.type).detailType;
                if (detailType == symTable.noType) {
                    BErrorType type = (BErrorType) symResolver.resolveTypeNode(typeNode, typeDefEnv);
                    ((BErrorType) typeDef.symbol.type).detailType = type.detailType;
                }
            }
        }
    }

    private void defineFields(List<BLangNode> typeDefNodes, SymbolEnv pkgEnv) {
        for (BLangNode typeDef : typeDefNodes) {
            if (typeDef.getKind() == NodeKind.CLASS_DEFN) {
                defineFieldsOfClassDef((BLangClassDefinition) typeDef, pkgEnv);
            } else if (typeDef.getKind() == NodeKind.TYPE_DEFINITION) {
                defineFieldsOfObjectOrRecordTypeDef((BLangTypeDefinition) typeDef, pkgEnv);
            }
        }
    }

    private void defineFieldsOfClassDef(BLangClassDefinition classDefinition, SymbolEnv env) {
        SymbolEnv typeDefEnv = SymbolEnv.createClassEnv(classDefinition, classDefinition.symbol.scope, env);
        BObjectTypeSymbol tSymbol = (BObjectTypeSymbol) classDefinition.symbol;
        BObjectType objType = (BObjectType) tSymbol.type;

        for (BLangSimpleVariable field : classDefinition.fields) {
            defineNode(field, typeDefEnv);
            if (field.symbol.type == symTable.semanticError) {
                continue;
            }
            objType.fields.put(field.name.value, new BField(names.fromIdNode(field.name), field.pos, field.symbol));
        }

        // todo: check for class fields and object fields
        defineReferencedClassFields(classDefinition, typeDefEnv, objType);
    }

    private void defineFieldsOfObjectOrRecordTypeDef(BLangTypeDefinition typeDef, SymbolEnv pkgEnv) {
        NodeKind nodeKind = typeDef.typeNode.getKind();
        if (nodeKind != NodeKind.OBJECT_TYPE && nodeKind != NodeKind.RECORD_TYPE) {
            return;
        }

        // Create typeDef type
        BStructureType structureType = (BStructureType) typeDef.symbol.type;
        BLangStructureTypeNode structureTypeNode = (BLangStructureTypeNode) typeDef.typeNode;
        SymbolEnv typeDefEnv = SymbolEnv.createTypeEnv(structureTypeNode, typeDef.symbol.scope, pkgEnv);

        // Define all the fields
        resolveFields(structureType, structureTypeNode, typeDefEnv);

        if (typeDef.symbol.kind != SymbolKind.RECORD) {
            return;
        }

        BLangRecordTypeNode recordTypeNode = (BLangRecordTypeNode) structureTypeNode;
        BRecordType recordType = (BRecordType) structureType;
        recordType.sealed = recordTypeNode.sealed;
        if (recordTypeNode.sealed && recordTypeNode.restFieldType != null) {
            dlog.error(recordTypeNode.restFieldType.pos, DiagnosticErrorCode.REST_FIELD_NOT_ALLOWED_IN_SEALED_RECORDS);
            return;
        }

        if (recordTypeNode.restFieldType == null) {
            if (recordTypeNode.sealed) {
                recordType.restFieldType = symTable.noType;
                return;
            }
            recordType.restFieldType = symTable.anydataType;
            return;
        }

        recordType.restFieldType = symResolver.resolveTypeNode(recordTypeNode.restFieldType, typeDefEnv);
    }

    private void resolveFields(BStructureType structureType, BLangStructureTypeNode structureTypeNode,
                               SymbolEnv typeDefEnv) {
        structureType.fields = structureTypeNode.fields.stream()
                .peek(field -> defineNode(field, typeDefEnv))
                .filter(field -> field.symbol.type != symTable.semanticError) // filter out erroneous fields
                .map(field -> new BField(names.fromIdNode(field.name), field.pos, field.symbol))
                .collect(getFieldCollector());

        List<BType> list = new ArrayList<>();
        for (BLangType tRef : structureTypeNode.typeRefs) {
            BType type = tRef.type;
            list.add(type);
        }
        structureType.typeInclusions = list;

        // Resolve and add the fields of the referenced types to this object.
        resolveReferencedFields(structureTypeNode, typeDefEnv);

        for (BLangSimpleVariable field : structureTypeNode.referencedFields) {
            defineNode(field, typeDefEnv);
            if (field.symbol.type == symTable.semanticError) {
                continue;
            }
            structureType.fields.put(field.name.value, new BField(names.fromIdNode(field.name), field.pos,
                                                                  field.symbol));
        }
    }

    private void updateServiceResourceFieldVisibilityRegion(BField value, boolean isService) {
        if (isService && value.symbol != null && Symbols.isResource(value.symbol)) {
            value.symbol.flags |= Flags.PUBLIC;
        }
    }

    private void defineMembers(List<BLangNode> typeDefNodes, SymbolEnv pkgEnv) {
        for (BLangNode node : typeDefNodes) {
            if (node.getKind() == NodeKind.CLASS_DEFN) {
                defineMembersOfClassDef(pkgEnv, (BLangClassDefinition) node);
            } else if (node.getKind() == NodeKind.TYPE_DEFINITION) {
                defineMemberOfObjectTypeDef(pkgEnv, (BLangTypeDefinition) node);
            }
        }
    }

    private void defineMemberOfObjectTypeDef(SymbolEnv pkgEnv, BLangTypeDefinition node) {
        BLangTypeDefinition typeDef = node;
        if (typeDef.typeNode.getKind() == NodeKind.OBJECT_TYPE) {
            BObjectType objectType = (BObjectType) typeDef.symbol.type;

            if (objectType.mutableType != null) {
                // If this is an object type definition defined for an immutable type.
                // We skip defining methods here since they would either be defined already, or would be defined
                // later.
                return;
            }

            BLangObjectTypeNode objTypeNode = (BLangObjectTypeNode) typeDef.typeNode;
            SymbolEnv objMethodsEnv =
                    SymbolEnv.createObjectMethodsEnv(objTypeNode, (BObjectTypeSymbol) objTypeNode.symbol, pkgEnv);

            // Define the functions defined within the object
            defineObjectInitFunction(objTypeNode, objMethodsEnv);
            objTypeNode.functions.forEach(f -> {
                f.flagSet.add(Flag.FINAL); // Method's can't change once defined.
                f.setReceiver(ASTBuilderUtil.createReceiver(typeDef.pos, objectType));
                defineNode(f, objMethodsEnv);
            });

            Set<String> includedFunctionNames = new HashSet<>();
            // Add the attached functions of the referenced types to this object.
            // Here it is assumed that all the attached functions of the referred type are
            // resolved by the time we reach here. It is achieved by ordering the typeDefs
            // according to the precedence.
            for (BLangType typeRef : objTypeNode.typeRefs) {
                if (typeRef.type.tsymbol == null || typeRef.type.tsymbol.kind != SymbolKind.OBJECT) {
                    continue;
                }

                List<BAttachedFunction> functions = ((BObjectTypeSymbol) typeRef.type.tsymbol).attachedFuncs;
                for (BAttachedFunction function : functions) {
                    defineReferencedFunction(typeDef.pos, typeDef.flagSet, objMethodsEnv,
                            typeRef, function, includedFunctionNames, typeDef.symbol,
                            ((BLangObjectTypeNode) typeDef.typeNode).functions, node.internal);
                }
            }
        }
    }

    private void validateIntersectionTypeDefinitions(List<BLangTypeDefinition> typeDefNodes) {
        Set<BType> loggedTypes = new HashSet<>();

        for (BLangTypeDefinition typeDefNode : typeDefNodes) {
            BLangType typeNode = typeDefNode.typeNode;
            NodeKind kind = typeNode.getKind();
            if (kind == NodeKind.INTERSECTION_TYPE_NODE) {
                BType currentType = typeNode.type;

                if (currentType.tag != TypeTags.INTERSECTION) {
                    continue;
                }

                BIntersectionType intersectionType = (BIntersectionType) currentType;

                BType effectiveType = intersectionType.effectiveType;
                if (!loggedTypes.add(effectiveType)) {
                    continue;
                }

                boolean hasNonReadOnlyElement = false;
                for (BType constituentType : intersectionType.getConstituentTypes()) {
                    if (constituentType == symTable.readonlyType) {
                        continue;
                    }
                    // If constituent type is error, we have already validated error intersections.
                    if (!types.isSelectivelyImmutableType(constituentType, true)
                            && constituentType.tag != TypeTags.ERROR) {

                        hasNonReadOnlyElement = true;
                        break;
                    }
                }

                if (hasNonReadOnlyElement) {
                    dlog.error(typeDefNode.typeNode.pos, DiagnosticErrorCode.INVALID_INTERSECTION_TYPE, typeNode);
                    typeNode.type = symTable.semanticError;
                }

                continue;
            }

            BStructureType immutableType;
            BStructureType mutableType;

            if (kind == NodeKind.OBJECT_TYPE) {
                BObjectType currentType = (BObjectType) typeNode.type;
                mutableType = currentType.mutableType;
                if (mutableType == null) {
                    continue;
                }
                immutableType = currentType;
            } else if (kind == NodeKind.RECORD_TYPE) {
                BRecordType currentType = (BRecordType) typeNode.type;
                mutableType = currentType.mutableType;
                if (mutableType == null) {
                    continue;
                }
                immutableType = currentType;
            } else {
                continue;
            }

            if (!loggedTypes.add(immutableType)) {
                continue;
            }

            if (!types.isSelectivelyImmutableType(mutableType, true)) {
                dlog.error(typeDefNode.typeNode.pos, DiagnosticErrorCode.INVALID_INTERSECTION_TYPE, immutableType);
                typeNode.type = symTable.semanticError;
            }
        }
    }

    private void defineUndefinedReadOnlyTypes(List<BLangTypeDefinition> typeDefNodes, List<BLangNode> typDefs,
                                              SymbolEnv pkgEnv) {
        // Any newly added typedefs are due to `T & readonly` typed fields. Once the fields are set for all
        // type-definitions we can revisit the newly added type-definitions and define the fields and members for them.
        populateImmutableTypeFieldsAndMembers(typeDefNodes, pkgEnv);

        // If all the fields of a structure are readonly or final, mark the structure type itself as readonly.
        // If the type is a `readonly object` validate if all fields are compatible.
        validateFieldsAndSetReadOnlyType(typDefs, pkgEnv);
    }

    private void populateImmutableTypeFieldsAndMembers(List<BLangTypeDefinition> typeDefNodes, SymbolEnv pkgEnv) {
        int size = typeDefNodes.size();
        for (int i = 0; i < size; i++) {
            BLangTypeDefinition typeDef = typeDefNodes.get(i);
            NodeKind nodeKind = typeDef.typeNode.getKind();
            if (nodeKind == NodeKind.OBJECT_TYPE) {
                if (((BObjectType) typeDef.symbol.type).mutableType == null) {
                    continue;
                }
            } else if (nodeKind == NodeKind.RECORD_TYPE) {
                if (((BRecordType) typeDef.symbol.type).mutableType == null) {
                    continue;
                }
            } else {
                continue;
            }

            SymbolEnv typeDefEnv = SymbolEnv.createTypeEnv(typeDef.typeNode, typeDef.symbol.scope, pkgEnv);
            ImmutableTypeCloner.defineUndefinedImmutableFields(typeDef, types, typeDefEnv, symTable,
                                                               anonymousModelHelper, names);

            if (nodeKind != NodeKind.OBJECT_TYPE) {
                continue;
            }

            BObjectType immutableObjectType = (BObjectType) typeDef.symbol.type;
            BObjectType mutableObjectType = immutableObjectType.mutableType;

            ImmutableTypeCloner.defineObjectFunctions((BObjectTypeSymbol) immutableObjectType.tsymbol,
                                                      (BObjectTypeSymbol) mutableObjectType.tsymbol, names, symTable);
        }
    }

    private void validateFieldsAndSetReadOnlyType(List<BLangNode> typeDefNodes, SymbolEnv pkgEnv) {
        int origSize = typeDefNodes.size();
        for (int i = 0; i < origSize; i++) {
            BLangNode typeDefOrClass = typeDefNodes.get(i);
            if (typeDefOrClass.getKind() == NodeKind.CLASS_DEFN) {
                setReadOnlynessOfClassDef((BLangClassDefinition) typeDefOrClass, pkgEnv);
                continue;
            } else if (typeDefOrClass.getKind() != NodeKind.TYPE_DEFINITION) {
                continue;
            }

            BLangTypeDefinition typeDef = (BLangTypeDefinition) typeDefOrClass;
            BLangType typeNode = typeDef.typeNode;
            NodeKind nodeKind = typeNode.getKind();
            if (nodeKind != NodeKind.OBJECT_TYPE && nodeKind != NodeKind.RECORD_TYPE) {
                continue;
            }

            BTypeSymbol symbol = typeDef.symbol;
            BStructureType structureType = (BStructureType) symbol.type;

            if (Symbols.isFlagOn(structureType.flags, Flags.READONLY)) {
                if (structureType.tag != TypeTags.OBJECT) {
                    continue;
                }

                BObjectType objectType = (BObjectType) structureType;
                if (objectType.mutableType != null) {
                    // This is an object defined due to `T & readonly` like usage, thus validation has been done
                    // already.
                    continue;
                }

                Location pos = typeDef.pos;
                // We reach here for `readonly object`s.
                // We now validate if it is a valid `readonly object` - i.e., all the fields are compatible readonly
                // types.
                if (!types.isSelectivelyImmutableType(objectType, new HashSet<>())) {
                    dlog.error(pos, DiagnosticErrorCode.INVALID_READONLY_OBJECT_TYPE, objectType);
                    return;
                }

                SymbolEnv typeDefEnv = SymbolEnv.createTypeEnv(typeNode, symbol.scope, pkgEnv);
                for (BField field : objectType.fields.values()) {
                    BType type = field.type;

                    Set<Flag> flagSet;
                    if (typeNode.getKind() == NodeKind.OBJECT_TYPE) {
                        flagSet = ((BLangObjectTypeNode) typeNode).flagSet;
                    } else if (typeNode.getKind() == NodeKind.USER_DEFINED_TYPE) {
                        flagSet = ((BLangUserDefinedType) typeNode).flagSet;
                    } else {
                        flagSet = new HashSet<>();
                    }

                    if (!types.isInherentlyImmutableType(type)) {
                        field.type = field.symbol.type = ImmutableTypeCloner.getImmutableIntersectionType(
                                pos, types, (SelectivelyImmutableReferenceType) type, typeDefEnv, symTable,
                                anonymousModelHelper, names, flagSet);

                    }

                    field.symbol.flags |= Flags.READONLY;
                }
                continue;
            }

            if (nodeKind != NodeKind.RECORD_TYPE || !(((BRecordType) structureType).sealed)) {
                continue;
            }

            boolean allImmutableFields = true;

            Collection<BField> fields = structureType.fields.values();

            for (BField field : fields) {
                if (!Symbols.isFlagOn(field.symbol.flags, Flags.READONLY)) {
                    allImmutableFields = false;
                    break;
                }
            }

            if (allImmutableFields) {
                structureType.tsymbol.flags |= Flags.READONLY;
                structureType.flags |= Flags.READONLY;
            }
        }
    }

    private void setReadOnlynessOfClassDef(BLangClassDefinition classDef, SymbolEnv pkgEnv) {
        BObjectType objectType = (BObjectType) classDef.type;
        Location pos = classDef.pos;

        if (Symbols.isFlagOn(classDef.type.flags, Flags.READONLY)) {
            if (!types.isSelectivelyImmutableType(objectType, new HashSet<>())) {
                dlog.error(pos, DiagnosticErrorCode.INVALID_READONLY_OBJECT_TYPE, objectType);
                return;
            }

            ImmutableTypeCloner.markFieldsAsImmutable(classDef, pkgEnv, objectType, types, anonymousModelHelper,
                                                      symTable, names, pos);
        } else {
            Collection<BField> fields = objectType.fields.values();
            if (fields.isEmpty()) {
                return;
            }

            for (BField field : fields) {
                if (!Symbols.isFlagOn(field.symbol.flags, Flags.FINAL) ||
                        !Symbols.isFlagOn(field.type.flags, Flags.READONLY)) {
                    return;
                }
            }

            classDef.type.tsymbol.flags |= Flags.READONLY;
            classDef.type.flags |= Flags.READONLY;
        }
    }

    private void defineInvokableSymbol(BLangInvokableNode invokableNode, BInvokableSymbol funcSymbol,
                                       SymbolEnv invokableEnv) {
        invokableNode.symbol = funcSymbol;
        defineSymbol(invokableNode.name.pos, funcSymbol);
        invokableEnv.scope = funcSymbol.scope;
        defineInvokableSymbolParams(invokableNode, funcSymbol, invokableEnv);

        if (Symbols.isFlagOn(funcSymbol.type.tsymbol.flags, Flags.ISOLATED)) {
            funcSymbol.type.flags |= Flags.ISOLATED;
        }

        if (Symbols.isFlagOn(funcSymbol.type.tsymbol.flags, Flags.TRANSACTIONAL)) {
            funcSymbol.type.flags |= Flags.TRANSACTIONAL;
        }
    }

    private void defineInvokableSymbolParams(BLangInvokableNode invokableNode, BInvokableSymbol invokableSymbol,
                                             SymbolEnv invokableEnv) {
        boolean foundDefaultableParam = false;
        List<BVarSymbol> paramSymbols = new ArrayList<>();
        Set<String> requiredParamNames = new HashSet<>();
        invokableNode.clonedEnv = invokableEnv.shallowClone();
        for (BLangSimpleVariable varNode : invokableNode.requiredParams) {
            defineNode(varNode, invokableEnv);
            if (varNode.expr != null) {
                foundDefaultableParam = true;
            }
            if (varNode.expr == null && foundDefaultableParam) {
                dlog.error(varNode.pos, REQUIRED_PARAM_DEFINED_AFTER_DEFAULTABLE_PARAM);
            }
            BVarSymbol symbol = varNode.symbol;
            if (varNode.expr != null) {
                symbol.flags |= Flags.OPTIONAL;
                symbol.defaultableParam = true;
            }
            if (varNode.flagSet.contains(Flag.INCLUDED)) {
                if (varNode.type.getKind() == TypeKind.RECORD) {
                    symbol.flags |= Flags.INCLUDED;
                    LinkedHashMap<String, BField> fields = ((BRecordType) varNode.type).fields;
                    for (String fieldName : fields.keySet()) {
                        BField field = fields.get(fieldName);
                        if (field.symbol.type.tag != TypeTags.NEVER) {
                            if (!requiredParamNames.add(fieldName)) {
                                dlog.error(varNode.pos, REDECLARED_SYMBOL, fieldName);
                            }
                        }
                    }
                } else {
                    dlog.error(varNode.typeNode.pos, EXPECTED_RECORD_TYPE_AS_INCLUDED_PARAMETER);
                }
            } else {
                requiredParamNames.add(symbol.name.value);
            }
            paramSymbols.add(symbol);
        }

        if (!invokableNode.desugaredReturnType) {
            symResolver.resolveTypeNode(invokableNode.returnTypeNode, invokableEnv);
        }
        invokableSymbol.params = paramSymbols;
        invokableSymbol.retType = invokableNode.returnTypeNode.type;

        // Create function type
        List<BType> paramTypes = paramSymbols.stream()
                .map(paramSym -> paramSym.type)
                .collect(Collectors.toList());

        BInvokableTypeSymbol functionTypeSymbol = Symbols.createInvokableTypeSymbol(SymTag.FUNCTION_TYPE,
                                                                                    invokableSymbol.flags,
                                                                                    env.enclPkg.symbol.pkgID,
                                                                                    invokableSymbol.type,
                                                                                    env.scope.owner, invokableNode.pos,
                                                                                    SOURCE);
        functionTypeSymbol.params = invokableSymbol.params;
        functionTypeSymbol.returnType = invokableSymbol.retType;

        BType restType = null;
        if (invokableNode.restParam != null) {
            defineNode(invokableNode.restParam, invokableEnv);
            invokableSymbol.restParam = invokableNode.restParam.symbol;
            functionTypeSymbol.restParam = invokableSymbol.restParam;
            restType = invokableSymbol.restParam.type;
        }
        invokableSymbol.type = new BInvokableType(paramTypes, restType, invokableNode.returnTypeNode.type, null);
        invokableSymbol.type.tsymbol = functionTypeSymbol;
    }

    private void defineSymbol(Location pos, BSymbol symbol) {
        symbol.scope = new Scope(symbol);
        if (symResolver.checkForUniqueSymbol(pos, env, symbol)) {
            env.scope.define(symbol.name, symbol);
        }
    }

    public void defineSymbol(Location pos, BSymbol symbol, SymbolEnv env) {
        symbol.scope = new Scope(symbol);
        if (symResolver.checkForUniqueSymbol(pos, env, symbol)) {
            env.scope.define(symbol.name, symbol);
        }
    }

    /**
     * Define a symbol that is unique only for the current scope.
     *
     * @param pos Line number information of the source file
     * @param symbol Symbol to be defines
     * @param env Environment to define the symbol
     */
    public void defineShadowedSymbol(Location pos, BSymbol symbol, SymbolEnv env) {
        symbol.scope = new Scope(symbol);
        if (symResolver.checkForUniqueSymbolInCurrentScope(pos, env, symbol, symbol.tag)) {
            env.scope.define(symbol.name, symbol);
        }
    }

    public void defineTypeNarrowedSymbol(Location location, SymbolEnv targetEnv, BVarSymbol symbol,
                                         BType type, boolean isInternal) {
        if (symbol.owner.tag == SymTag.PACKAGE) {
            // Avoid defining shadowed symbol for global vars, since the type is not narrowed.
            return;
        }

        BVarSymbol varSymbol = createVarSymbol(symbol.flags, type, symbol.name, targetEnv, symbol.pos, isInternal);
        if (type.tag == TypeTags.INVOKABLE && type.tsymbol != null) {
            BInvokableTypeSymbol tsymbol = (BInvokableTypeSymbol) type.tsymbol;
            BInvokableSymbol invokableSymbol = (BInvokableSymbol) varSymbol;
            invokableSymbol.params = tsymbol.params;
            invokableSymbol.restParam = tsymbol.restParam;
            invokableSymbol.retType = tsymbol.returnType;
            invokableSymbol.flags = tsymbol.flags;
        }
        varSymbol.owner = symbol.owner;
        varSymbol.originalSymbol = symbol;
        defineShadowedSymbol(location, varSymbol, targetEnv);
    }

    private void defineSymbolWithCurrentEnvOwner(Location pos, BSymbol symbol) {
        symbol.scope = new Scope(env.scope.owner);
        if (symResolver.checkForUniqueSymbol(pos, env, symbol)) {
            env.scope.define(symbol.name, symbol);
        }
    }

    public BVarSymbol defineVarSymbol(Location pos, Set<Flag> flagSet, BType varType, Name varName,
                                      SymbolEnv env, boolean isInternal) {
        // Create variable symbol
        Scope enclScope = env.scope;
        BVarSymbol varSymbol = createVarSymbol(flagSet, varType, varName, env, pos, isInternal);

        // Add it to the enclosing scope
        if (!symResolver.checkForUniqueSymbol(pos, env, varSymbol)) {
            varSymbol.type = symTable.semanticError;
        }
        enclScope.define(varSymbol.name, varSymbol);
        return varSymbol;
    }

    public void defineExistingVarSymbolInEnv(BVarSymbol varSymbol, SymbolEnv env) {
        if (!symResolver.checkForUniqueSymbol(env, varSymbol)) {
            varSymbol.type = symTable.semanticError;
        }
        env.scope.define(varSymbol.name, varSymbol);
    }

    public BVarSymbol createVarSymbol(Set<Flag> flagSet, BType varType, Name varName, SymbolEnv env,
                                      Location pos, boolean isInternal) {
        return createVarSymbol(Flags.asMask(flagSet), varType, varName, env, pos, isInternal);
    }

    public BVarSymbol createVarSymbol(long flags, BType varType, Name varName, SymbolEnv env,
                                      Location location, boolean isInternal) {
        BType safeType = types.getSafeType(varType, true, false);
        BVarSymbol varSymbol;
        if (safeType.tag == TypeTags.INVOKABLE) {
            varSymbol = new BInvokableSymbol(SymTag.VARIABLE, flags, varName, env.enclPkg.symbol.pkgID, varType,
                                             env.scope.owner, location, isInternal ? VIRTUAL : getOrigin(varName));
            varSymbol.kind = SymbolKind.FUNCTION;
        } else {
            varSymbol = new BVarSymbol(flags, varName, env.enclPkg.symbol.pkgID, varType, env.scope.owner, location,
                                       isInternal ? VIRTUAL : getOrigin(varName));
            if (varType.tsymbol != null && Symbols.isFlagOn(varType.tsymbol.flags, Flags.CLIENT)) {
                varSymbol.tag = SymTag.ENDPOINT;
            }
        }
        return varSymbol;
    }

    private void defineObjectInitFunction(BLangObjectTypeNode object, SymbolEnv conEnv) {
        BLangFunction initFunction = object.initFunction;
        if (initFunction == null) {
            return;
        }

        //Set cached receiver to the init function
        initFunction.receiver = ASTBuilderUtil.createReceiver(object.pos, object.type);

        initFunction.attachedFunction = true;
        initFunction.flagSet.add(Flag.ATTACHED);
        defineNode(initFunction, conEnv);
    }

    private void defineClassInitFunction(BLangClassDefinition classDefinition, SymbolEnv conEnv) {
        BLangFunction initFunction = classDefinition.initFunction;
        if (initFunction == null) {
            return;
        }

        //Set cached receiver to the init function
        initFunction.receiver = ASTBuilderUtil.createReceiver(classDefinition.pos, classDefinition.type);

        initFunction.attachedFunction = true;
        initFunction.flagSet.add(Flag.ATTACHED);
        defineNode(initFunction, conEnv);
    }

    private void defineAttachedFunctions(BLangFunction funcNode, BInvokableSymbol funcSymbol,
                                         SymbolEnv invokableEnv, boolean isValidAttachedFunc) {
        BTypeSymbol typeSymbol = funcNode.receiver.type.tsymbol;

        // Check whether there exists a struct field with the same name as the function name.
        if (isValidAttachedFunc) {
            if (typeSymbol.tag == SymTag.OBJECT) {
                validateFunctionsAttachedToObject(funcNode, funcSymbol);
            } else if (typeSymbol.tag == SymTag.RECORD) {
                validateFunctionsAttachedToRecords(funcNode, funcSymbol);
            }
        }

        defineNode(funcNode.receiver, invokableEnv);
        funcSymbol.receiverSymbol = funcNode.receiver.symbol;
    }

    private void validateFunctionsAttachedToRecords(BLangFunction funcNode, BInvokableSymbol funcSymbol) {
        BInvokableType funcType = (BInvokableType) funcSymbol.type;
        BRecordTypeSymbol recordSymbol = (BRecordTypeSymbol) funcNode.receiver.type.tsymbol;

        recordSymbol.initializerFunc = new BAttachedFunction(
                names.fromIdNode(funcNode.name), funcSymbol, funcType, funcNode.pos);
    }

    private void validateFunctionsAttachedToObject(BLangFunction funcNode, BInvokableSymbol funcSymbol) {

        BInvokableType funcType = (BInvokableType) funcSymbol.type;
        BObjectTypeSymbol objectSymbol = (BObjectTypeSymbol) funcNode.receiver.type.tsymbol;
        BAttachedFunction attachedFunc;
        if (funcNode.getKind() == NodeKind.RESOURCE_FUNC) {
            attachedFunc = createResourceFunction(funcNode, funcSymbol, funcType);
        } else {
            attachedFunc = new BAttachedFunction(names.fromIdNode(funcNode.name), funcSymbol, funcType, funcNode.pos);
        }

        validateRemoteFunctionAttachedToObject(funcNode, objectSymbol);
        validateResourceFunctionAttachedToObject(funcNode, objectSymbol);

        // Check whether this attached function is a object initializer.
        if (!funcNode.objInitFunction) {
            objectSymbol.attachedFuncs.add(attachedFunc);
            return;
        }

        types.validateErrorOrNilReturn(funcNode, DiagnosticErrorCode.INVALID_OBJECT_CONSTRUCTOR);
        objectSymbol.initializerFunc = attachedFunc;
    }

    private BAttachedFunction createResourceFunction(BLangFunction funcNode, BInvokableSymbol funcSymbol,
                                                     BInvokableType funcType) {
        BLangResourceFunction resourceFunction = (BLangResourceFunction) funcNode;
        Name accessor = names.fromIdNode(resourceFunction.accessorName);
        List<Name> resourcePath = resourceFunction.resourcePath.stream()
                .map(names::fromIdNode)
                .collect(Collectors.toList());

        List<BVarSymbol> pathParamSymbols = resourceFunction.pathParams.stream()
                .map(p -> p.symbol)
                .collect(Collectors.toList());

        BVarSymbol restPathParamSym =
                resourceFunction.restPathParam != null ? resourceFunction.restPathParam.symbol : null;

        return new BResourceFunction(names.fromIdNode(funcNode.name), funcSymbol, funcType, resourcePath,
                accessor, pathParamSymbols, restPathParamSym, funcNode.pos);
    }

    private void validateRemoteFunctionAttachedToObject(BLangFunction funcNode, BObjectTypeSymbol objectSymbol) {
        if (!Symbols.isFlagOn(Flags.asMask(funcNode.flagSet), Flags.REMOTE)) {
            return;
        }
        funcNode.symbol.flags |= Flags.REMOTE;
        funcNode.symbol.flags |= Flags.PUBLIC;

        if (!isNetworkQualified(objectSymbol)) {
            this.dlog.error(funcNode.pos, DiagnosticErrorCode.REMOTE_FUNCTION_IN_NON_NETWORK_OBJECT);
        }
    }

    private boolean isNetworkQualified(BObjectTypeSymbol objectSymbol) {
        return Symbols.isFlagOn(objectSymbol.flags, Flags.CLIENT)
                || Symbols.isFlagOn(objectSymbol.flags, Flags.SERVICE);
    }

    private void validateResourceFunctionAttachedToObject(BLangFunction funcNode, BObjectTypeSymbol objectSymbol) {
        if (!Symbols.isFlagOn(Flags.asMask(funcNode.flagSet), Flags.RESOURCE)) {
            return;
        }
        funcNode.symbol.flags |= Flags.RESOURCE;

        if (!Symbols.isFlagOn(objectSymbol.flags, Flags.SERVICE)) {
            this.dlog.error(funcNode.pos, DiagnosticErrorCode.RESOURCE_FUNCTION_IN_NON_SERVICE_OBJECT);
        }
    }

    private StatementNode createAssignmentStmt(BLangSimpleVariable variable, BVarSymbol varSym, BSymbol fieldVar) {
        //Create LHS reference variable
        BLangSimpleVarRef varRef = (BLangSimpleVarRef) TreeBuilder.createSimpleVariableReferenceNode();
        varRef.pos = variable.pos;
        varRef.variableName = (BLangIdentifier) createIdentifier(fieldVar.name.getValue());
        varRef.pkgAlias = (BLangIdentifier) TreeBuilder.createIdentifierNode();
        varRef.symbol = fieldVar;
        varRef.type = fieldVar.type;

        //Create RHS variable reference
        BLangSimpleVarRef exprVar = (BLangSimpleVarRef) TreeBuilder.createSimpleVariableReferenceNode();
        exprVar.pos = variable.pos;
        exprVar.variableName = (BLangIdentifier) createIdentifier(varSym.name.getValue());
        exprVar.pkgAlias = (BLangIdentifier) TreeBuilder.createIdentifierNode();
        exprVar.symbol = varSym;
        exprVar.type = varSym.type;

        //Create assignment statement
        BLangAssignment assignmentStmt = (BLangAssignment) TreeBuilder.createAssignmentNode();
        assignmentStmt.expr = exprVar;
        assignmentStmt.pos = variable.pos;
        assignmentStmt.setVariable(varRef);
        return assignmentStmt;
    }

    private IdentifierNode createIdentifier(String value) {
        IdentifierNode node = TreeBuilder.createIdentifierNode();
        if (value != null) {
            node.setValue(value);
        }
        return node;
    }

    private boolean validateFuncReceiver(BLangFunction funcNode) {
        if (funcNode.receiver == null) {
            return true;
        }

        if (funcNode.receiver.type == null) {
            funcNode.receiver.type = symResolver.resolveTypeNode(funcNode.receiver.typeNode, env);
        }
        if (funcNode.receiver.type.tag == TypeTags.SEMANTIC_ERROR) {
            return true;
        }

        if (funcNode.receiver.type.tag == TypeTags.OBJECT
                && !this.env.enclPkg.symbol.pkgID.equals(funcNode.receiver.type.tsymbol.pkgID)) {
            dlog.error(funcNode.receiver.pos, DiagnosticErrorCode.FUNC_DEFINED_ON_NON_LOCAL_TYPE,
                    funcNode.name.value, funcNode.receiver.type.toString());
            return false;
        }
        return true;
    }

    private Name getFuncSymbolName(BLangFunction funcNode) {
        if (funcNode.receiver != null) {
            return names.fromString(Symbols.getAttachedFuncSymbolName(
                    funcNode.receiver.type.tsymbol.name.value, funcNode.name.value));
        }
        return names.fromIdNode(funcNode.name);
    }

    private Name getFieldSymbolName(BLangSimpleVariable receiver, BLangSimpleVariable variable) {
        return names.fromString(Symbols.getAttachedFuncSymbolName(
                receiver.type.tsymbol.name.value, variable.name.value));
    }

    private MarkdownDocAttachment getMarkdownDocAttachment(BLangMarkdownDocumentation docNode) {
        if (docNode == null) {
            return new MarkdownDocAttachment();
        }
        MarkdownDocAttachment docAttachment = new MarkdownDocAttachment();
        docAttachment.description = docNode.getDocumentation();

        docNode.getParameters().forEach(p ->
                docAttachment.parameters.add(new MarkdownDocAttachment.Parameter(p.parameterName.value,
                        p.getParameterDocumentation())));

        docAttachment.returnValueDescription = docNode.getReturnParameterDocumentation();
        return docAttachment;
    }

    private void resolveReferencedFields(BLangStructureTypeNode structureTypeNode, SymbolEnv typeDefEnv) {
        Set<BSymbol> referencedTypes = new HashSet<>();
        List<BLangType> invalidTypeRefs = new ArrayList<>();
        // Get the inherited fields from the type references

        Map<String, BLangSimpleVariable> fieldNames = new HashMap<>();
        for (BLangSimpleVariable fieldVariable : structureTypeNode.fields) {
            fieldNames.put(fieldVariable.name.value, fieldVariable);
        }

        structureTypeNode.referencedFields = structureTypeNode.typeRefs.stream().flatMap(typeRef -> {
            BType referredType = symResolver.resolveTypeNode(typeRef, typeDefEnv);
            if (referredType == symTable.semanticError) {
                return Stream.empty();
            }

            // Check for duplicate type references
            if (!referencedTypes.add(referredType.tsymbol)) {
                dlog.error(typeRef.pos, DiagnosticErrorCode.REDECLARED_TYPE_REFERENCE, typeRef);
                return Stream.empty();
            }

            if (structureTypeNode.type.tag == TypeTags.OBJECT) {
                if (referredType.tag != TypeTags.OBJECT) {
                    dlog.error(typeRef.pos, DiagnosticErrorCode.INCOMPATIBLE_TYPE_REFERENCE, typeRef);
                    invalidTypeRefs.add(typeRef);
                    return Stream.empty();
                }

                BObjectType objectType = (BObjectType) referredType;
                if (structureTypeNode.type.tsymbol.owner != referredType.tsymbol.owner) {
                    for (BField field : objectType.fields.values()) {
                        if (!Symbols.isPublic(field.symbol)) {
                            dlog.error(typeRef.pos, DiagnosticErrorCode.INCOMPATIBLE_TYPE_REFERENCE_NON_PUBLIC_MEMBERS,
                                       typeRef);
                            invalidTypeRefs.add(typeRef);
                            return Stream.empty();
                        }
                    }

                    for (BAttachedFunction func : ((BObjectTypeSymbol) objectType.tsymbol).attachedFuncs) {
                        if (!Symbols.isPublic(func.symbol)) {
                            dlog.error(typeRef.pos, DiagnosticErrorCode.INCOMPATIBLE_TYPE_REFERENCE_NON_PUBLIC_MEMBERS,
                                       typeRef);
                            invalidTypeRefs.add(typeRef);
                            return Stream.empty();
                        }
                    }
                }
            }

            if (structureTypeNode.type.tag == TypeTags.RECORD && referredType.tag != TypeTags.RECORD) {
                dlog.error(typeRef.pos, DiagnosticErrorCode.INCOMPATIBLE_RECORD_TYPE_REFERENCE, typeRef);
                invalidTypeRefs.add(typeRef);
                return Stream.empty();
            }

            // Here it is assumed that all the fields of the referenced types are resolved
            // by the time we reach here. It is achieved by ordering the typeDefs according
            // to the precedence.
            // Default values of fields are not inherited.
            return ((BStructureType) referredType).fields.values().stream().filter(f -> {
                if (fieldNames.containsKey(f.name.value)) {
                    BLangSimpleVariable existingVariable = fieldNames.get(f.name.value);
                    return !types.isAssignable(existingVariable.type, f.type);
                }
                return true;
            }).map(field -> {
                BLangSimpleVariable var = ASTBuilderUtil.createVariable(typeRef.pos, field.name.value, field.type);
                var.flagSet = field.symbol.getFlags();
                return var;
            });
        }).collect(Collectors.toList());
        structureTypeNode.typeRefs.removeAll(invalidTypeRefs);
    }

    private void defineReferencedFunction(Location location, Set<Flag> flagSet, SymbolEnv objEnv,
                                          BLangType typeRef, BAttachedFunction referencedFunc,
                                          Set<String> includedFunctionNames, BTypeSymbol typeDefSymbol,
                                          List<BLangFunction> declaredFunctions, boolean isInternal) {
        String referencedFuncName = referencedFunc.funcName.value;
        Name funcName = names.fromString(
                Symbols.getAttachedFuncSymbolName(typeDefSymbol.name.value, referencedFuncName));
        BSymbol matchingObjFuncSym = symResolver.lookupSymbolInMainSpace(objEnv, funcName);

        if (matchingObjFuncSym != symTable.notFoundSymbol) {
            if (!includedFunctionNames.add(referencedFuncName)) {
                dlog.error(typeRef.pos, DiagnosticErrorCode.REDECLARED_SYMBOL, referencedFuncName);
                return;
            }

            if (Symbols.isFunctionDeclaration(matchingObjFuncSym) && Symbols.isFunctionDeclaration(
                    referencedFunc.symbol)) {
                BLangFunction matchingFunc = findFunctionBySymbol(declaredFunctions, matchingObjFuncSym);
                Location methodPos = matchingFunc != null ? matchingFunc.pos : typeRef.pos;
                dlog.error(methodPos, DiagnosticErrorCode.REDECLARED_FUNCTION_FROM_TYPE_REFERENCE,
                           referencedFunc.funcName, typeRef);
            }

            if (!hasSameFunctionSignature((BInvokableSymbol) matchingObjFuncSym, referencedFunc.symbol)) {
                BLangFunction matchingFunc = findFunctionBySymbol(declaredFunctions, matchingObjFuncSym);
                Location methodPos = matchingFunc != null ? matchingFunc.pos : typeRef.pos;
                dlog.error(methodPos, DiagnosticErrorCode.REFERRED_FUNCTION_SIGNATURE_MISMATCH,
                           getCompleteFunctionSignature(referencedFunc.symbol),
                           getCompleteFunctionSignature((BInvokableSymbol) matchingObjFuncSym));
            }
            return;
        }

        if (Symbols.isPrivate(referencedFunc.symbol)) {
            // we should not copy private functions.
            return;
        }

        // If not, define the function symbol within the object.
        // Take a copy of the symbol, with the new name, and the package ID same as the object type.
        BInvokableSymbol funcSymbol = ASTBuilderUtil.duplicateFunctionDeclarationSymbol(referencedFunc.symbol,
                typeDefSymbol, funcName, typeDefSymbol.pkgID, typeRef.pos, getOrigin(funcName));
        defineSymbol(typeRef.pos, funcSymbol, objEnv);

        // Create and define the parameters and receiver. This should be done after defining the function symbol.
        SymbolEnv funcEnv = SymbolEnv.createFunctionEnv(null, funcSymbol.scope, objEnv);
        funcSymbol.params.forEach(param -> defineSymbol(typeRef.pos, param, funcEnv));
        if (funcSymbol.restParam != null) {
            defineSymbol(typeRef.pos, funcSymbol.restParam, funcEnv);
        }
        funcSymbol.receiverSymbol =
                defineVarSymbol(location, flagSet, typeDefSymbol.type, Names.SELF, funcEnv, isInternal);

        // Cache the function symbol.
        BAttachedFunction attachedFunc;
        if (referencedFunc instanceof BResourceFunction) {
            BResourceFunction resourceFunction = (BResourceFunction) referencedFunc;
            attachedFunc = new BResourceFunction(referencedFunc.funcName,
                    funcSymbol, (BInvokableType) funcSymbol.type, resourceFunction.resourcePath,
                    resourceFunction.accessor, resourceFunction.pathParams, resourceFunction.restPathParam,
                    referencedFunc.pos);
        } else {
            attachedFunc = new BAttachedFunction(referencedFunc.funcName, funcSymbol, (BInvokableType) funcSymbol.type,
                    referencedFunc.pos);
        }

        ((BObjectTypeSymbol) typeDefSymbol).attachedFuncs.add(attachedFunc);
        ((BObjectTypeSymbol) typeDefSymbol).referencedFunctions.add(attachedFunc);
    }

    private BLangFunction findFunctionBySymbol(List<BLangFunction> declaredFunctions, BSymbol symbol) {
        for (BLangFunction fn : declaredFunctions) {
            if (fn.symbol == symbol) {
                return fn;
            }
        }
        return null;
    }

    private boolean hasSameFunctionSignature(BInvokableSymbol attachedFuncSym, BInvokableSymbol referencedFuncSym) {
        if (!hasSameVisibilityModifier(referencedFuncSym.flags, attachedFuncSym.flags)) {
            return false;
        }

        if (!types.isAssignable(attachedFuncSym.type, referencedFuncSym.type)) {
            return false;
        }

        List<BVarSymbol> params = referencedFuncSym.params;
        for (int i = 0; i < params.size(); i++) {
            BVarSymbol referencedFuncParam = params.get(i);
            BVarSymbol attachedFuncParam = attachedFuncSym.params.get(i);
            if (!referencedFuncParam.name.value.equals(attachedFuncParam.name.value) ||
                    !hasSameVisibilityModifier(referencedFuncParam.flags, attachedFuncParam.flags)) {
                return false;
            }
        }

        if (referencedFuncSym.restParam != null && attachedFuncSym.restParam != null) {
            return referencedFuncSym.restParam.name.value.equals(attachedFuncSym.restParam.name.value);
        }

        return referencedFuncSym.restParam == null && attachedFuncSym.restParam == null;
    }

    private boolean hasSameVisibilityModifier(long flags1, long flags2) {
        var xorOfFlags = flags1 ^ flags2;
        return ((xorOfFlags & Flags.PUBLIC) != Flags.PUBLIC) && ((xorOfFlags & Flags.PRIVATE) != Flags.PRIVATE);
    }

    private String getCompleteFunctionSignature(BInvokableSymbol funcSymbol) {
        StringBuilder signatureBuilder = new StringBuilder();
        StringJoiner paramListBuilder = new StringJoiner(", ", "(", ")");

        String visibilityModifier = "";
        if (Symbols.isPublic(funcSymbol)) {
            visibilityModifier = "public ";
        } else if (Symbols.isPrivate(funcSymbol)) {
            visibilityModifier = "private ";
        }

        signatureBuilder.append(visibilityModifier).append("function ")
                .append(funcSymbol.name.value.split("\\.")[1]);

        funcSymbol.params.forEach(param -> paramListBuilder.add(
                (Symbols.isPublic(param) ? "public " : "") + param.type.toString() + " " + param.name.value));

        if (funcSymbol.restParam != null) {
            paramListBuilder.add(((BArrayType) funcSymbol.restParam.type).eType.toString() + "... " +
                                         funcSymbol.restParam.name.value);
        }

        signatureBuilder.append(paramListBuilder.toString());

        if (funcSymbol.retType != symTable.nilType) {
            signatureBuilder.append(" returns ").append(funcSymbol.retType.toString());
        }

        return signatureBuilder.toString();
    }

    private BPackageSymbol dupPackageSymbolAndSetCompUnit(BPackageSymbol originalSymbol, Name compUnit) {
        BPackageSymbol copy = new BPackageSymbol(originalSymbol.pkgID, originalSymbol.owner, originalSymbol.flags,
                                                 originalSymbol.pos, originalSymbol.origin);
        copy.initFunctionSymbol = originalSymbol.initFunctionSymbol;
        copy.startFunctionSymbol = originalSymbol.startFunctionSymbol;
        copy.stopFunctionSymbol = originalSymbol.stopFunctionSymbol;
        copy.testInitFunctionSymbol = originalSymbol.testInitFunctionSymbol;
        copy.testStartFunctionSymbol = originalSymbol.testStartFunctionSymbol;
        copy.testStopFunctionSymbol = originalSymbol.testStopFunctionSymbol;
        copy.packageFile = originalSymbol.packageFile;
        copy.compiledPackage = originalSymbol.compiledPackage;
        copy.entryPointExists = originalSymbol.entryPointExists;
        copy.scope = originalSymbol.scope;
        copy.owner = originalSymbol.owner;
        copy.compUnit = compUnit;
        return copy;
    }

    private boolean isSameImport(BLangImportPackage importPkgNode, BPackageSymbol importSymbol) {
        if (!importPkgNode.orgName.value.equals(importSymbol.pkgID.orgName.value)) {
            return false;
        }

        BLangIdentifier pkgName = importPkgNode.pkgNameComps.get(importPkgNode.pkgNameComps.size() - 1);
        return pkgName.value.equals(importSymbol.pkgID.name.value);
    }

    private void resolveAndSetFunctionTypeFromRHSLambda(BLangSimpleVariable variable, SymbolEnv env) {
        BLangFunction function = ((BLangLambdaFunction) variable.expr).function;
        BInvokableType invokableType = (BInvokableType) symResolver.createInvokableType(function.getParameters(),
                                                                                        function.restParam,
                                                                                        function.returnTypeNode,
                                                                                        Flags.asMask(variable.flagSet),
                                                                                        env,
                                                                                        function.pos);

        if (function.flagSet.contains(Flag.ISOLATED)) {
            invokableType.flags |= Flags.ISOLATED;
            invokableType.tsymbol.flags |= Flags.ISOLATED;
        }

        if (function.flagSet.contains(Flag.TRANSACTIONAL)) {
            invokableType.flags |= Flags.TRANSACTIONAL;
            invokableType.tsymbol.flags |= Flags.TRANSACTIONAL;
        }

        variable.type = invokableType;
    }

    private SymbolOrigin getOrigin(Name name, Set<Flag> flags) {
        if ((flags.contains(Flag.ANONYMOUS) && flags.contains(Flag.SERVICE))
                || missingNodesHelper.isMissingNode(name)) {
            return VIRTUAL;
        }
        return SOURCE;
    }

    private SymbolOrigin getOrigin(Name name) {
        return getOrigin(name.value);
    }

    private SymbolOrigin getOrigin(String name) {
        if (missingNodesHelper.isMissingNode(name)) {
            return VIRTUAL;
        }
        return SOURCE;
    }

    /**
     * Holds imports that are resolved and unresolved.
     */
    public static class ImportResolveHolder {
        public BLangImportPackage resolved;
        public List<BLangImportPackage> unresolved;

        public ImportResolveHolder() {
            this.unresolved = new ArrayList<>();
        }

        public ImportResolveHolder(BLangImportPackage resolved) {
            this.resolved = resolved;
            this.unresolved = new ArrayList<>();
        }
    }

    /**
     * Used to store location data for encountered unknown types in `checkErrors` method.
     *
     * @since 0.985.0
     */
    class LocationData {

        private String name;
        private int row;
        private int column;

        LocationData(String name, int row, int column) {
            this.name = name;
            this.row = row;
            this.column = column;
        }

        @Override
        public boolean equals(Object o) {
            if (this == o) {
                return true;
            }
            if (o == null || getClass() != o.getClass()) {
                return false;
            }
            LocationData that = (LocationData) o;
            return row == that.row &&
                    column == that.column &&
                    name.equals(that.name);
        }

        @Override
        public int hashCode() {
            return Objects.hash(name, row, column);
        }
    }
}<|MERGE_RESOLUTION|>--- conflicted
+++ resolved
@@ -1008,11 +1008,6 @@
         defineTypeNodes(unresolvedTypes, env);
     }
 
-<<<<<<< HEAD
-    private void checkErrors(SymbolEnv env, BLangNode unresolvedType, BLangNode currentTypeOrClassNode,
-                             Stack<String> visitedNodes,
-                             boolean fromStructuredType) {
-=======
     private boolean isErrorIntersectionType(BLangNode typeDef, SymbolEnv env) {
         boolean isIntersectionType = typeDef.getKind() == NodeKind.TYPE_DEFINITION
                 && ((BLangTypeDefinition) typeDef).typeNode.getKind() == NodeKind.INTERSECTION_TYPE_NODE;
@@ -1032,8 +1027,9 @@
         return false;
     }
 
-    private void checkErrors(BLangNode unresolvedType, BLangNode currentTypeOrClassNode, Stack<String> visitedNodes) {
->>>>>>> 7c3ff069
+    private void checkErrors(SymbolEnv env, BLangNode unresolvedType, BLangNode currentTypeOrClassNode,
+                             Stack<String> visitedNodes,
+                             boolean fromStructuredType) {
         // Check errors in the type definition.
         List<BLangType> memberTypeNodes;
         switch (currentTypeOrClassNode.getKind()) {
