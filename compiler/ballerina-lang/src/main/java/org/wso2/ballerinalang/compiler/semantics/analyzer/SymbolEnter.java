--- conflicted
+++ resolved
@@ -1819,24 +1819,6 @@
         return symResolver.lookupSymbolInMainSpace(env, names.fromString(name.value));
     }
 
-<<<<<<< HEAD
-=======
-    public void populateSymbolNameOfErrorIntersection(BType definedType, String typeDefName) {
-        BErrorType effectiveErrorType = (BErrorType) ((BIntersectionType) definedType).effectiveType;
-        effectiveErrorType.tsymbol.name = names.fromString(typeDefName);
-    }
-
-    public boolean isErrorIntersection(BType definedType) {
-        BType type = Types.getReferredType(definedType);
-        if (type.tag == TypeTags.INTERSECTION && ((BIntersectionType) type).effectiveType != null) {
-            BIntersectionType intersectionType = (BIntersectionType) type;
-            return intersectionType.effectiveType.tag == TypeTags.ERROR;
-        }
-
-        return false;
-    }
-
->>>>>>> 5fedf91d
     private BEnumSymbol createEnumSymbol(BLangTypeDefinition typeDefinition, BType definedType) {
         List<BConstantSymbol> enumMembers = new ArrayList<>();
 
@@ -2457,7 +2439,7 @@
                         if (!(TypeTags.TUPLE == referredPossibleType.tag &&
                                 checkMemVarCountMatchWithMemTypeCount(varNode, (BTupleType) referredPossibleType)) &&
                         TypeTags.ANY != referredPossibleType.tag && TypeTags.ANYDATA != referredPossibleType.tag &&
-                                (TypeTags.ARRAY != referredPossibleType.tag || 
+                                (TypeTags.ARRAY != referredPossibleType.tag ||
                                         ((BArrayType) referredPossibleType).state == BArrayState.OPEN)) {
                             continue;
                         }
@@ -2504,7 +2486,7 @@
                         tupleTypeNode.restType = getPossibleRestTypeForUnion(varNode, possibleTypes);
                         break;
                     }
-                    
+
                     BType referredPossibleType = Types.getReferredType(possibleTypes.get(0));
                     if (referredPossibleType.tag == TypeTags.TUPLE) {
                         tupleTypeNode = (BTupleType) referredPossibleType;
@@ -5060,7 +5042,7 @@
         if (funcNode.receiver.getBType() == null) {
             funcNode.receiver.setBType(symResolver.resolveTypeNode(funcNode.receiver.typeNode, env));
         }
-        
+
         BType receiverType = funcNode.receiver.getBType();
         if (receiverType.tag == TypeTags.SEMANTIC_ERROR) {
             return true;
@@ -5500,7 +5482,7 @@
     private boolean isReadOnlyAndObjectIntersection(BIntersectionType referredType) {
         BType effectiveType = referredType.effectiveType;
 
-        if (Types.getReferredType(effectiveType).tag != TypeTags.OBJECT || 
+        if (Types.getReferredType(effectiveType).tag != TypeTags.OBJECT ||
                 !Symbols.isFlagOn(effectiveType.flags, Flags.READONLY)) {
             return false;
         }
