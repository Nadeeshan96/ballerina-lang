/*
 *  Copyright (c) 2017, WSO2 Inc. (http://www.wso2.org) All Rights Reserved.
 *
 *  WSO2 Inc. licenses this file to you under the Apache License,
 *  Version 2.0 (the "License"); you may not use this file except
 *  in compliance with the License.
 *  You may obtain a copy of the License at
 *
 *    http://www.apache.org/licenses/LICENSE-2.0
 *
 *  Unless required by applicable law or agreed to in writing,
 *  software distributed under the License is distributed on an
 *  "AS IS" BASIS, WITHOUT WARRANTIES OR CONDITIONS OF ANY
 *  KIND, either express or implied.  See the License for the
 *  specific language governing permissions and limitations
 *  under the License.
 */
package org.wso2.ballerinalang.compiler.semantics.analyzer;

import io.ballerina.compiler.api.symbols.DiagnosticState;
import io.ballerina.tools.diagnostics.Location;
import org.ballerinalang.compiler.CompilerOptionName;
import org.ballerinalang.compiler.CompilerPhase;
import org.ballerinalang.model.TreeBuilder;
import org.ballerinalang.model.elements.Flag;
import org.ballerinalang.model.elements.MarkdownDocAttachment;
import org.ballerinalang.model.elements.PackageID;
import org.ballerinalang.model.symbols.SymbolKind;
import org.ballerinalang.model.symbols.SymbolOrigin;
import org.ballerinalang.model.tree.IdentifierNode;
import org.ballerinalang.model.tree.NodeKind;
import org.ballerinalang.model.tree.OrderedNode;
import org.ballerinalang.model.tree.TopLevelNode;
import org.ballerinalang.model.tree.TypeDefinition;
import org.ballerinalang.model.tree.statements.StatementNode;
import org.ballerinalang.model.tree.types.TypeNode;
import org.ballerinalang.model.types.SelectivelyImmutableReferenceType;
import org.ballerinalang.model.types.TypeKind;
import org.ballerinalang.util.diagnostic.DiagnosticErrorCode;
import org.wso2.ballerinalang.compiler.PackageCache;
import org.wso2.ballerinalang.compiler.SourceDirectory;
import org.wso2.ballerinalang.compiler.desugar.ASTBuilderUtil;
import org.wso2.ballerinalang.compiler.diagnostic.BLangDiagnosticLog;
import org.wso2.ballerinalang.compiler.parser.BLangAnonymousModelHelper;
import org.wso2.ballerinalang.compiler.parser.BLangMissingNodesHelper;
import org.wso2.ballerinalang.compiler.semantics.model.Scope;
import org.wso2.ballerinalang.compiler.semantics.model.Scope.ScopeEntry;
import org.wso2.ballerinalang.compiler.semantics.model.SymbolEnv;
import org.wso2.ballerinalang.compiler.semantics.model.SymbolTable;
import org.wso2.ballerinalang.compiler.semantics.model.symbols.BAnnotationSymbol;
import org.wso2.ballerinalang.compiler.semantics.model.symbols.BAttachedFunction;
import org.wso2.ballerinalang.compiler.semantics.model.symbols.BClassSymbol;
import org.wso2.ballerinalang.compiler.semantics.model.symbols.BConstantSymbol;
import org.wso2.ballerinalang.compiler.semantics.model.symbols.BEnumSymbol;
import org.wso2.ballerinalang.compiler.semantics.model.symbols.BErrorTypeSymbol;
import org.wso2.ballerinalang.compiler.semantics.model.symbols.BInvokableSymbol;
import org.wso2.ballerinalang.compiler.semantics.model.symbols.BInvokableTypeSymbol;
import org.wso2.ballerinalang.compiler.semantics.model.symbols.BObjectTypeSymbol;
import org.wso2.ballerinalang.compiler.semantics.model.symbols.BPackageSymbol;
import org.wso2.ballerinalang.compiler.semantics.model.symbols.BRecordTypeSymbol;
import org.wso2.ballerinalang.compiler.semantics.model.symbols.BResourceFunction;
import org.wso2.ballerinalang.compiler.semantics.model.symbols.BServiceSymbol;
import org.wso2.ballerinalang.compiler.semantics.model.symbols.BSymbol;
import org.wso2.ballerinalang.compiler.semantics.model.symbols.BTypeSymbol;
import org.wso2.ballerinalang.compiler.semantics.model.symbols.BVarSymbol;
import org.wso2.ballerinalang.compiler.semantics.model.symbols.BXMLAttributeSymbol;
import org.wso2.ballerinalang.compiler.semantics.model.symbols.BXMLNSSymbol;
import org.wso2.ballerinalang.compiler.semantics.model.symbols.SymTag;
import org.wso2.ballerinalang.compiler.semantics.model.symbols.Symbols;
import org.wso2.ballerinalang.compiler.semantics.model.types.BAnnotationType;
import org.wso2.ballerinalang.compiler.semantics.model.types.BArrayType;
import org.wso2.ballerinalang.compiler.semantics.model.types.BErrorType;
import org.wso2.ballerinalang.compiler.semantics.model.types.BField;
import org.wso2.ballerinalang.compiler.semantics.model.types.BFutureType;
import org.wso2.ballerinalang.compiler.semantics.model.types.BIntersectionType;
import org.wso2.ballerinalang.compiler.semantics.model.types.BInvokableType;
import org.wso2.ballerinalang.compiler.semantics.model.types.BMapType;
import org.wso2.ballerinalang.compiler.semantics.model.types.BObjectType;
import org.wso2.ballerinalang.compiler.semantics.model.types.BRecordType;
import org.wso2.ballerinalang.compiler.semantics.model.types.BStructureType;
import org.wso2.ballerinalang.compiler.semantics.model.types.BTableType;
import org.wso2.ballerinalang.compiler.semantics.model.types.BTupleType;
import org.wso2.ballerinalang.compiler.semantics.model.types.BType;
import org.wso2.ballerinalang.compiler.semantics.model.types.BTypeIdSet;
import org.wso2.ballerinalang.compiler.semantics.model.types.BUnionType;
import org.wso2.ballerinalang.compiler.tree.BLangAnnotation;
import org.wso2.ballerinalang.compiler.tree.BLangAnnotationAttachment;
import org.wso2.ballerinalang.compiler.tree.BLangClassDefinition;
import org.wso2.ballerinalang.compiler.tree.BLangCompilationUnit;
import org.wso2.ballerinalang.compiler.tree.BLangErrorVariable;
import org.wso2.ballerinalang.compiler.tree.BLangFunction;
import org.wso2.ballerinalang.compiler.tree.BLangIdentifier;
import org.wso2.ballerinalang.compiler.tree.BLangImportPackage;
import org.wso2.ballerinalang.compiler.tree.BLangInvokableNode;
import org.wso2.ballerinalang.compiler.tree.BLangMarkdownDocumentation;
import org.wso2.ballerinalang.compiler.tree.BLangNode;
import org.wso2.ballerinalang.compiler.tree.BLangNodeVisitor;
import org.wso2.ballerinalang.compiler.tree.BLangPackage;
import org.wso2.ballerinalang.compiler.tree.BLangRecordVariable;
import org.wso2.ballerinalang.compiler.tree.BLangResource;
import org.wso2.ballerinalang.compiler.tree.BLangResourceFunction;
import org.wso2.ballerinalang.compiler.tree.BLangService;
import org.wso2.ballerinalang.compiler.tree.BLangSimpleVariable;
import org.wso2.ballerinalang.compiler.tree.BLangTestablePackage;
import org.wso2.ballerinalang.compiler.tree.BLangTupleVariable;
import org.wso2.ballerinalang.compiler.tree.BLangTypeDefinition;
import org.wso2.ballerinalang.compiler.tree.BLangVariable;
import org.wso2.ballerinalang.compiler.tree.BLangWorker;
import org.wso2.ballerinalang.compiler.tree.BLangXMLNS;
import org.wso2.ballerinalang.compiler.tree.expressions.BLangConstant;
import org.wso2.ballerinalang.compiler.tree.expressions.BLangExpression;
import org.wso2.ballerinalang.compiler.tree.expressions.BLangLambdaFunction;
import org.wso2.ballerinalang.compiler.tree.expressions.BLangLiteral;
import org.wso2.ballerinalang.compiler.tree.expressions.BLangMarkDownDeprecatedParametersDocumentation;
import org.wso2.ballerinalang.compiler.tree.expressions.BLangMarkDownDeprecationDocumentation;
import org.wso2.ballerinalang.compiler.tree.expressions.BLangMarkdownParameterDocumentation;
import org.wso2.ballerinalang.compiler.tree.expressions.BLangSimpleVarRef;
import org.wso2.ballerinalang.compiler.tree.expressions.BLangXMLAttribute;
import org.wso2.ballerinalang.compiler.tree.expressions.BLangXMLQName;
import org.wso2.ballerinalang.compiler.tree.statements.BLangAssignment;
import org.wso2.ballerinalang.compiler.tree.statements.BLangXMLNSStatement;
import org.wso2.ballerinalang.compiler.tree.types.BLangArrayType;
import org.wso2.ballerinalang.compiler.tree.types.BLangConstrainedType;
import org.wso2.ballerinalang.compiler.tree.types.BLangErrorType;
import org.wso2.ballerinalang.compiler.tree.types.BLangFiniteTypeNode;
import org.wso2.ballerinalang.compiler.tree.types.BLangFunctionTypeNode;
import org.wso2.ballerinalang.compiler.tree.types.BLangIntersectionTypeNode;
import org.wso2.ballerinalang.compiler.tree.types.BLangObjectTypeNode;
import org.wso2.ballerinalang.compiler.tree.types.BLangRecordTypeNode;
import org.wso2.ballerinalang.compiler.tree.types.BLangStructureTypeNode;
import org.wso2.ballerinalang.compiler.tree.types.BLangTableTypeNode;
import org.wso2.ballerinalang.compiler.tree.types.BLangTupleTypeNode;
import org.wso2.ballerinalang.compiler.tree.types.BLangType;
import org.wso2.ballerinalang.compiler.tree.types.BLangUnionTypeNode;
import org.wso2.ballerinalang.compiler.tree.types.BLangUserDefinedType;
import org.wso2.ballerinalang.compiler.util.BArrayState;
import org.wso2.ballerinalang.compiler.util.CompilerContext;
import org.wso2.ballerinalang.compiler.util.CompilerOptions;
import org.wso2.ballerinalang.compiler.util.ImmutableTypeCloner;
import org.wso2.ballerinalang.compiler.util.Name;
import org.wso2.ballerinalang.compiler.util.Names;
import org.wso2.ballerinalang.compiler.util.TypeDefBuilderHelper;
import org.wso2.ballerinalang.compiler.util.TypeTags;
import org.wso2.ballerinalang.util.Flags;

import java.util.ArrayList;
import java.util.Arrays;
import java.util.Collection;
import java.util.Collections;
import java.util.Comparator;
import java.util.EnumSet;
import java.util.HashMap;
import java.util.HashSet;
import java.util.Iterator;
import java.util.LinkedHashMap;
import java.util.LinkedHashSet;
import java.util.List;
import java.util.Map;
import java.util.Objects;
import java.util.Optional;
import java.util.Set;
import java.util.Stack;
import java.util.StringJoiner;
import java.util.function.BinaryOperator;
import java.util.function.Function;
import java.util.stream.Collector;
import java.util.stream.Collectors;
import java.util.stream.Stream;

import javax.xml.XMLConstants;

import static org.ballerinalang.model.elements.PackageID.ARRAY;
import static org.ballerinalang.model.elements.PackageID.BOOLEAN;
import static org.ballerinalang.model.elements.PackageID.DECIMAL;
import static org.ballerinalang.model.elements.PackageID.ERROR;
import static org.ballerinalang.model.elements.PackageID.FLOAT;
import static org.ballerinalang.model.elements.PackageID.FUTURE;
import static org.ballerinalang.model.elements.PackageID.INT;
import static org.ballerinalang.model.elements.PackageID.MAP;
import static org.ballerinalang.model.elements.PackageID.OBJECT;
import static org.ballerinalang.model.elements.PackageID.QUERY;
import static org.ballerinalang.model.elements.PackageID.STREAM;
import static org.ballerinalang.model.elements.PackageID.STRING;
import static org.ballerinalang.model.elements.PackageID.TABLE;
import static org.ballerinalang.model.elements.PackageID.TRANSACTION;
import static org.ballerinalang.model.elements.PackageID.TYPEDESC;
import static org.ballerinalang.model.elements.PackageID.VALUE;
import static org.ballerinalang.model.elements.PackageID.XML;
import static org.ballerinalang.model.symbols.SymbolOrigin.BUILTIN;
import static org.ballerinalang.model.symbols.SymbolOrigin.SOURCE;
import static org.ballerinalang.model.symbols.SymbolOrigin.VIRTUAL;
import static org.ballerinalang.model.tree.NodeKind.IMPORT;
import static org.ballerinalang.util.diagnostic.DiagnosticErrorCode.DEFAULTABLE_PARAM_DEFINED_AFTER_INCLUDED_RECORD_PARAM;
import static org.ballerinalang.util.diagnostic.DiagnosticErrorCode.EXPECTED_RECORD_TYPE_AS_INCLUDED_PARAMETER;
import static org.ballerinalang.util.diagnostic.DiagnosticErrorCode.REDECLARED_SYMBOL;
import static org.ballerinalang.util.diagnostic.DiagnosticErrorCode.REQUIRED_PARAM_DEFINED_AFTER_DEFAULTABLE_PARAM;
import static org.ballerinalang.util.diagnostic.DiagnosticErrorCode.REQUIRED_PARAM_DEFINED_AFTER_INCLUDED_RECORD_PARAM;
import static org.wso2.ballerinalang.compiler.semantics.model.Scope.NOT_FOUND_ENTRY;

/**
 * @since 0.94
 */
public class SymbolEnter extends BLangNodeVisitor {

    private static final CompilerContext.Key<SymbolEnter> SYMBOL_ENTER_KEY =
            new CompilerContext.Key<>();

    private final SymbolTable symTable;
    private final Names names;
    private final SymbolResolver symResolver;
    private final BLangDiagnosticLog dlog;
    private final Types types;
    private final SourceDirectory sourceDirectory;
    private List<BLangNode> unresolvedTypes;
    private Set<BLangNode> unresolvedRecordDueToFields;
    private boolean resolveRecordsUnresolvedDueToFields;
    private List<BLangClassDefinition> unresolvedClasses;
    private HashSet<LocationData> unknownTypeRefs;
    private List<PackageID> importedPackages;
    private int typePrecedence;
    private final TypeParamAnalyzer typeParamAnalyzer;
    private BLangAnonymousModelHelper anonymousModelHelper;
    private BLangMissingNodesHelper missingNodesHelper;
    private PackageCache packageCache;
    private List<BLangNode> intersectionTypes;

    private SymbolEnv env;
    private final boolean projectAPIInitiatedCompilation;

    private static final String DEPRECATION_ANNOTATION = "deprecated";
    private static final String ANONYMOUS_RECORD_NAME = "anonymous-record";

    public static SymbolEnter getInstance(CompilerContext context) {
        SymbolEnter symbolEnter = context.get(SYMBOL_ENTER_KEY);
        if (symbolEnter == null) {
            symbolEnter = new SymbolEnter(context);
        }

        return symbolEnter;
    }

    public SymbolEnter(CompilerContext context) {
        context.put(SYMBOL_ENTER_KEY, this);

        this.symTable = SymbolTable.getInstance(context);
        this.names = Names.getInstance(context);
        this.symResolver = SymbolResolver.getInstance(context);
        this.dlog = BLangDiagnosticLog.getInstance(context);
        this.types = Types.getInstance(context);
        this.typeParamAnalyzer = TypeParamAnalyzer.getInstance(context);
        this.anonymousModelHelper = BLangAnonymousModelHelper.getInstance(context);
        this.sourceDirectory = context.get(SourceDirectory.class);
        this.importedPackages = new ArrayList<>();
        this.unknownTypeRefs = new HashSet<>();
        this.missingNodesHelper = BLangMissingNodesHelper.getInstance(context);
        this.packageCache = PackageCache.getInstance(context);
        this.intersectionTypes = new ArrayList<>();

        CompilerOptions options = CompilerOptions.getInstance(context);
        projectAPIInitiatedCompilation = Boolean.parseBoolean(
                options.get(CompilerOptionName.PROJECT_API_INITIATED_COMPILATION));
    }

    public BLangPackage definePackage(BLangPackage pkgNode) {
        dlog.setCurrentPackageId(pkgNode.packageID);
        populatePackageNode(pkgNode);
        defineNode(pkgNode, this.symTable.pkgEnvMap.get(symTable.langAnnotationModuleSymbol));
        return pkgNode;
    }

    public void defineNode(BLangNode node, SymbolEnv env) {
        SymbolEnv prevEnv = this.env;
        this.env = env;
        node.accept(this);
        this.env = prevEnv;
    }

    public BLangPackage defineTestablePackage(BLangTestablePackage pkgNode, SymbolEnv env) {
        populatePackageNode(pkgNode);
        defineNode(pkgNode, env);
        return pkgNode;
    }

    // Visitor methods

    @Override
    public void visit(BLangPackage pkgNode) {
        if (pkgNode.completedPhases.contains(CompilerPhase.DEFINE)) {
            return;
        }

        // Create PackageSymbol
        BPackageSymbol pkgSymbol;
        if (Symbols.isFlagOn(Flags.asMask(pkgNode.flagSet), Flags.TESTABLE)) {
            pkgSymbol = Symbols.createPackageSymbol(pkgNode.packageID, this.symTable, Flags.asMask(pkgNode.flagSet),
                                                    SOURCE);
        } else {
            pkgSymbol = Symbols.createPackageSymbol(pkgNode.packageID, this.symTable, SOURCE);
        }
        if (PackageID.isLangLibPackageID(pkgSymbol.pkgID)) {
            populateLangLibInSymTable(pkgSymbol);
        }

        if (pkgNode.moduleContextDataHolder != null) {
            pkgSymbol.exported = pkgNode.moduleContextDataHolder.isExported();
            pkgSymbol.descriptor = pkgNode.moduleContextDataHolder.descriptor();
        }

        pkgNode.symbol = pkgSymbol;
        SymbolEnv pkgEnv = SymbolEnv.createPkgEnv(pkgNode, pkgSymbol.scope, this.env);
        this.symTable.pkgEnvMap.put(pkgSymbol, pkgEnv);

        // Add the current package node's ID to the imported package list. This is used to identify cyclic module
        // imports.
        importedPackages.add(pkgNode.packageID);

        defineConstructs(pkgNode, pkgEnv);
        pkgNode.getTestablePkgs().forEach(testablePackage -> defineTestablePackage(testablePackage, pkgEnv));
        pkgNode.completedPhases.add(CompilerPhase.DEFINE);

        // After we have visited a package node, we need to remove it from the imports list.
        importedPackages.remove(pkgNode.packageID);
    }

    private void defineConstructs(BLangPackage pkgNode, SymbolEnv pkgEnv) {
        // visit the package node recursively and define all package level symbols.
        // And maintain a list of created package symbols.
        Map<String, ImportResolveHolder> importPkgHolder = new HashMap<>();
        pkgNode.imports.forEach(importNode -> {
            String qualifiedName = importNode.getQualifiedPackageName();
            if (importPkgHolder.containsKey(qualifiedName)) {
                importPkgHolder.get(qualifiedName).unresolved.add(importNode);
                return;
            }
            defineNode(importNode, pkgEnv);
            if (importNode.symbol != null) {
                importPkgHolder.put(qualifiedName, new ImportResolveHolder(importNode));
            }
        });

        for (ImportResolveHolder importHolder : importPkgHolder.values()) {
            BPackageSymbol pkgSymbol = importHolder.resolved.symbol; // get a copy of the package symbol, add
            // compilation unit info to it,

            for (BLangImportPackage unresolvedPkg : importHolder.unresolved) {
                BPackageSymbol importSymbol = importHolder.resolved.symbol;
                Name resolvedPkgAlias = names.fromIdNode(importHolder.resolved.alias);
                Name unresolvedPkgAlias = names.fromIdNode(unresolvedPkg.alias);

                // check if its the same import or has the same alias.
                if (!Names.IGNORE.equals(unresolvedPkgAlias) && unresolvedPkgAlias.equals(resolvedPkgAlias)
                    && importSymbol.compUnit.equals(names.fromIdNode(unresolvedPkg.compUnit))) {
                    if (isSameImport(unresolvedPkg, importSymbol)) {
                        dlog.error(unresolvedPkg.pos, DiagnosticErrorCode.REDECLARED_IMPORT_MODULE,
                                unresolvedPkg.getQualifiedPackageName());
                    } else {
                        dlog.error(unresolvedPkg.pos, DiagnosticErrorCode.REDECLARED_SYMBOL, unresolvedPkgAlias);
                    }
                    continue;
                }

                unresolvedPkg.symbol = pkgSymbol;
                // and define it in the current package scope
                BPackageSymbol symbol = dupPackageSymbolAndSetCompUnit(pkgSymbol,
                        names.fromIdNode(unresolvedPkg.compUnit));
                symbol.scope = pkgSymbol.scope;
                unresolvedPkg.symbol = symbol;
                pkgEnv.scope.define(unresolvedPkgAlias, symbol);
            }
        }
        initPredeclaredModules(symTable.predeclaredModules, pkgNode.compUnits, pkgEnv);
        // Define type definitions.
        this.typePrecedence = 0;

        // Treat constants and type definitions in the same manner, since constants can be used as
        // types. Also, there can be references between constant and type definitions in both ways.
        // Thus visit them according to the precedence.
        List<BLangNode> typeAndClassDefs = new ArrayList<>();
        pkgNode.constants.forEach(constant -> typeAndClassDefs.add(constant));
        pkgNode.typeDefinitions.forEach(typDef -> typeAndClassDefs.add(typDef));
        List<BLangClassDefinition> classDefinitions = getClassDefinitions(pkgNode.topLevelNodes);
        classDefinitions.forEach(classDefn -> typeAndClassDefs.add(classDefn));
        defineTypeNodes(typeAndClassDefs, pkgEnv);

        for (BLangVariable variable : pkgNode.globalVars) {
            if (variable.expr != null && variable.expr.getKind() == NodeKind.LAMBDA && variable.isDeclaredWithVar) {
                resolveAndSetFunctionTypeFromRHSLambda(variable, pkgEnv);
            }
        }

        // Enabled logging errors after type def visit.
        // TODO: Do this in a cleaner way
        pkgEnv.logErrors = true;

        // Sort type definitions with precedence, before defining their members.
        pkgNode.typeDefinitions.sort(getTypePrecedenceComparator());
        typeAndClassDefs.sort(getTypePrecedenceComparator());

        // Add distinct type information
        defineDistinctClassAndObjectDefinitions(typeAndClassDefs);

        // Define type def fields (if any)
        defineFields(typeAndClassDefs, pkgEnv);

        // Calculate error intersections types.
        defineIntersectionTypes(pkgEnv);

        // Define error details.
        defineErrorDetails(pkgNode.typeDefinitions, pkgEnv);

        // Define type def members (if any)
        defineMembers(typeAndClassDefs, pkgEnv);

        // Intersection type nodes need to look at the member fields of a structure too.
        // Once all the fields and members of other types are set revisit intersection type definitions to validate
        // them and set the fields and members of the relevant immutable type.
        validateIntersectionTypeDefinitions(pkgNode.typeDefinitions);
        defineUndefinedReadOnlyTypes(pkgNode.typeDefinitions, typeAndClassDefs, pkgEnv);

        // Define service and resource nodes.
        pkgNode.services.forEach(service -> defineNode(service, pkgEnv));

        // Define function nodes.
        pkgNode.functions.forEach(func -> defineNode(func, pkgEnv));

        // Define annotation nodes.
        pkgNode.annotations.forEach(annot -> defineNode(annot, pkgEnv));

        pkgNode.globalVars.forEach(var -> defineNode(var, pkgEnv));

        // Update globalVar for endpoints.
        for (BLangVariable var : pkgNode.globalVars) {
            if (var.getKind() == NodeKind.VARIABLE) {
                BVarSymbol varSymbol = var.symbol;
                if (varSymbol != null) {
                    BTypeSymbol tSymbol = varSymbol.type.tsymbol;
                    if (tSymbol != null && Symbols.isFlagOn(tSymbol.flags, Flags.CLIENT)) {
                        varSymbol.tag = SymTag.ENDPOINT;
                    }
                }
            }
        }
    }

    private void defineIntersectionTypes(SymbolEnv env) {
        for (BLangNode typeDescriptor : this.intersectionTypes) {
            defineNode(typeDescriptor, env);
        }
        this.intersectionTypes.clear();
    }

    private void defineErrorType(BErrorType errorType, SymbolEnv env) {
        SymbolEnv pkgEnv = symTable.pkgEnvMap.get(env.enclPkg.symbol);
        BTypeSymbol errorTSymbol = errorType.tsymbol;
        errorTSymbol.scope = new Scope(errorTSymbol);
        pkgEnv.scope.define(errorTSymbol.name, errorTSymbol);

        SymbolEnv prevEnv = this.env;
        this.env = pkgEnv;
        this.env = prevEnv;
    }

    private void defineDistinctClassAndObjectDefinitions(List<BLangNode> typDefs) {
        for (BLangNode node : typDefs) {
            if (node.getKind() == NodeKind.CLASS_DEFN) {
                populateDistinctTypeIdsFromIncludedTypeReferences((BLangClassDefinition) node);
            } else if (node.getKind() == NodeKind.TYPE_DEFINITION) {
                populateDistinctTypeIdsFromIncludedTypeReferences((BLangTypeDefinition) node);
            }
        }
    }

    private void populateDistinctTypeIdsFromIncludedTypeReferences(BLangTypeDefinition typeDefinition) {
        if (typeDefinition.typeNode.getKind() == NodeKind.INTERSECTION_TYPE_NODE) {
            if (typeDefinition.typeNode.getBType() == null) {
                return;
            }

            BType definingType = types.getTypeWithEffectiveIntersectionTypes(typeDefinition.typeNode.getBType());
            if (definingType.tag != TypeTags.OBJECT) {
                return;
            }
            BObjectType definigObjType = (BObjectType) definingType;

            BLangIntersectionTypeNode typeNode = (BLangIntersectionTypeNode) typeDefinition.typeNode;
            for (BLangType constituentTypeNode : typeNode.getConstituentTypeNodes()) {
                if (constituentTypeNode.getBType().tag != TypeTags.OBJECT) {
                    continue;
                }
                definigObjType.typeIdSet.add(((BObjectType) constituentTypeNode.getBType()).typeIdSet);
            }
        } else if (typeDefinition.typeNode.getKind() == NodeKind.OBJECT_TYPE) {
            BLangObjectTypeNode objectTypeNode = (BLangObjectTypeNode) typeDefinition.typeNode;
            BTypeIdSet typeIdSet = ((BObjectType) objectTypeNode.getBType()).typeIdSet;

            for (BLangType typeRef : objectTypeNode.typeRefs) {
                BType type = types.getTypeWithEffectiveIntersectionTypes(typeRef.getBType());
                if (type.tag != TypeTags.OBJECT) {
                    continue;
                }
                BObjectType refType = (BObjectType) type;
                typeIdSet.add(refType.typeIdSet);
            }
        }
    }

    private void populateDistinctTypeIdsFromIncludedTypeReferences(BLangClassDefinition typeDef) {
        BLangClassDefinition classDefinition = typeDef;
        BTypeIdSet typeIdSet = ((BObjectType) classDefinition.getBType()).typeIdSet;

        for (BLangType typeRef : classDefinition.typeRefs) {
            BType type = types.getTypeWithEffectiveIntersectionTypes(typeRef.getBType());
            if (type.tag != TypeTags.OBJECT) {
                continue;
            }
            BObjectType refType = (BObjectType) type;
            typeIdSet.add(refType.typeIdSet);
        }
    }

    private Comparator<BLangNode> getTypePrecedenceComparator() {
        return (l, r) -> {
            if (l instanceof OrderedNode && r instanceof OrderedNode) {
                return ((OrderedNode) l).getPrecedence() - ((OrderedNode) r).getPrecedence();
            }
            return 0;
        };
    }

    private void defineMembersOfClassDef(SymbolEnv pkgEnv, BLangClassDefinition classDefinition) {
        BObjectType objectType = (BObjectType) classDefinition.symbol.type;

        if (objectType.mutableType != null) {
            // If this is an object type definition defined for an immutable type.
            // We skip defining methods here since they would either be defined already, or would be defined
            // later.
            return;
        }

        SymbolEnv objMethodsEnv =
                SymbolEnv.createClassMethodsEnv(classDefinition, (BObjectTypeSymbol) classDefinition.symbol, pkgEnv);

        // Define the functions defined within the object
        defineClassInitFunction(classDefinition, objMethodsEnv);
        classDefinition.functions.forEach(f -> {
            f.flagSet.add(Flag.FINAL); // Method can't be changed
            f.setReceiver(ASTBuilderUtil.createReceiver(classDefinition.pos, objectType));
            defineNode(f, objMethodsEnv);
        });

        defineIncludedMethods(classDefinition, objMethodsEnv, false);
    }

    private void defineIncludedMethods(BLangClassDefinition classDefinition, SymbolEnv objMethodsEnv,
                                       boolean defineReadOnlyInclusionsOnly) {
        Set<String> includedFunctionNames = new HashSet<>();

        if (defineReadOnlyInclusionsOnly) {
            for (BAttachedFunction function :
                    ((BObjectTypeSymbol) classDefinition.getBType().tsymbol).referencedFunctions) {
                includedFunctionNames.add(function.funcName.value);
            }
        }

        // Add the attached functions of the referenced types to this object.
        // Here it is assumed that all the attached functions of the referred type are
        // resolved by the time we reach here. It is achieved by ordering the typeDefs
        // according to the precedence.
        for (BLangType typeRef : classDefinition.typeRefs) {
            BType type = typeRef.getBType();
            if (type == null || type == symTable.semanticError) {
                return;
            }

            if (type.tag == TypeTags.INTERSECTION) {
                if (!defineReadOnlyInclusionsOnly) {
                    // Will be defined once all the readonly type's methods are defined.
                    continue;
                }

                type = ((BIntersectionType) type).effectiveType;
            } else {
                if (defineReadOnlyInclusionsOnly) {
                    if (!isImmutable((BObjectType) type)) {
                        continue;
                    }
                } else if (isImmutable((BObjectType) type)) {
                    continue;
                }
            }

            List<BAttachedFunction> functions = ((BObjectTypeSymbol) type.tsymbol).attachedFuncs;
            for (BAttachedFunction function : functions) {
                defineReferencedFunction(classDefinition.pos, classDefinition.flagSet, objMethodsEnv,
                        typeRef, function, includedFunctionNames, classDefinition.symbol, classDefinition.functions,
                        classDefinition.internal);
            }
        }
    }

    private void defineReferencedClassFields(BLangClassDefinition classDefinition, SymbolEnv typeDefEnv,
                                             BObjectType objType, boolean defineReadOnlyInclusionsOnly) {
        Set<BSymbol> referencedTypes = new HashSet<>();
        List<BLangType> invalidTypeRefs = new ArrayList<>();
        // Get the inherited fields from the type references

        Map<String, BLangSimpleVariable> fieldNames = new HashMap<>();
        for (BLangSimpleVariable fieldVariable : classDefinition.fields) {
            fieldNames.put(fieldVariable.name.value, fieldVariable);
        }

        List<BLangSimpleVariable> referencedFields = new ArrayList<>();

        for (BLangType typeRef : classDefinition.typeRefs) {
            BType referredType = symResolver.resolveTypeNode(typeRef, typeDefEnv);
            if (referredType == symTable.semanticError) {
                continue;
            }

            int tag = classDefinition.getBType().tag;
            if (tag == TypeTags.OBJECT) {
                if (isInvalidIncludedTypeInClass(referredType)) {
                    if (!defineReadOnlyInclusionsOnly) {
                        dlog.error(typeRef.pos, DiagnosticErrorCode.INCOMPATIBLE_TYPE_REFERENCE, typeRef);
                    }
                    invalidTypeRefs.add(typeRef);
                    continue;
                }

                BObjectType objectType = null;

                if (referredType.tag == TypeTags.INTERSECTION) {
                    if (!defineReadOnlyInclusionsOnly) {
                        // Will be defined once all the readonly type's fields are defined.
                        continue;
                    }
                } else {
                    objectType = (BObjectType) referredType;

                    if (defineReadOnlyInclusionsOnly) {
                        if (!isImmutable(objectType)) {
                            continue;
                        }
                    } else if (isImmutable(objectType)) {
                        continue;
                    }
                }
            } else if (defineReadOnlyInclusionsOnly) {
                continue;
            }

            // Check for duplicate type references
            if (!referencedTypes.add(referredType.tsymbol)) {
                dlog.error(typeRef.pos, DiagnosticErrorCode.REDECLARED_TYPE_REFERENCE, typeRef);
                continue;
            }

            BType effectiveIncludedType = referredType;

            if (tag == TypeTags.OBJECT) {
                BObjectType objectType;

                if (referredType.tag == TypeTags.INTERSECTION) {
                    effectiveIncludedType = objectType = (BObjectType) ((BIntersectionType) referredType).effectiveType;
                } else {
                    objectType = (BObjectType) referredType;
                }

                if (classDefinition.getBType().tsymbol.owner != referredType.tsymbol.owner) {
                    boolean errored = false;
                    for (BField field : objectType.fields.values()) {
                        if (!Symbols.isPublic(field.symbol)) {
                            dlog.error(typeRef.pos, DiagnosticErrorCode.INCOMPATIBLE_TYPE_REFERENCE_NON_PUBLIC_MEMBERS,
                                       typeRef);
                            invalidTypeRefs.add(typeRef);
                            errored = true;
                            break;
                        }
                    }

                    if (errored) {
                        continue;
                    }

                    for (BAttachedFunction func : ((BObjectTypeSymbol) objectType.tsymbol).attachedFuncs) {
                        if (!Symbols.isPublic(func.symbol)) {
                            dlog.error(typeRef.pos, DiagnosticErrorCode.INCOMPATIBLE_TYPE_REFERENCE_NON_PUBLIC_MEMBERS,
                                       typeRef);
                            invalidTypeRefs.add(typeRef);
                            errored = true;
                            break;
                        }
                    }

                    if (errored) {
                        continue;
                    }
                }
            }

            // Here it is assumed that all the fields of the referenced types are resolved
            // by the time we reach here. It is achieved by ordering the typeDefs according
            // to the precedence.
            // Default values of fields are not inherited.
            for (BField field : ((BStructureType) effectiveIncludedType).fields.values()) {
                if (fieldNames.containsKey(field.name.value)) {
                    BLangSimpleVariable existingVariable = fieldNames.get(field.name.value);
                    if ((existingVariable.flagSet.contains(Flag.PUBLIC) !=
                            Symbols.isFlagOn(field.symbol.flags, Flags.PUBLIC)) ||
                            (existingVariable.flagSet.contains(Flag.PRIVATE) !=
                                    Symbols.isFlagOn(field.symbol.flags, Flags.PRIVATE))) {
                        dlog.error(existingVariable.pos,
                                DiagnosticErrorCode.MISMATCHED_VISIBILITY_QUALIFIERS_IN_OBJECT_FIELD,
                                existingVariable.name.value);
                    }
                    if (!types.isAssignable(existingVariable.getBType(), field.type)) {
                        dlog.error(existingVariable.pos, DiagnosticErrorCode.INCOMPATIBLE_SUB_TYPE_FIELD,
                                field.name, field.getType(), existingVariable.getBType());
                    }
                    continue;
                }

                BLangSimpleVariable var = ASTBuilderUtil.createVariable(typeRef.pos, field.name.value, field.type);
                var.flagSet = field.symbol.getFlags();
                referencedFields.add(var);
            }
        }
        classDefinition.typeRefs.removeAll(invalidTypeRefs);

        for (BLangSimpleVariable field : referencedFields) {
            defineNode(field, typeDefEnv);
            if (field.symbol.type == symTable.semanticError) {
                continue;
            }
            objType.fields.put(field.name.value, new BField(names.fromIdNode(field.name), field.pos, field.symbol));
        }

        classDefinition.referencedFields.addAll(referencedFields);
    }

    private List<BLangClassDefinition> getClassDefinitions(List<TopLevelNode> topLevelNodes) {
        List<BLangClassDefinition> classDefinitions = new ArrayList<>();
        for (TopLevelNode topLevelNode : topLevelNodes) {
            if (topLevelNode.getKind() == NodeKind.CLASS_DEFN) {
                classDefinitions.add((BLangClassDefinition) topLevelNode);
            }
        }
        return classDefinitions;
    }

    @Override
    public void visit(BLangClassDefinition classDefinition) {
        EnumSet<Flag> flags = EnumSet.copyOf(classDefinition.flagSet);
        boolean isPublicType = flags.contains(Flag.PUBLIC);
        Name className = names.fromIdNode(classDefinition.name);
        Name classOrigName = names.originalNameFromIdNode(classDefinition.name);

        BClassSymbol tSymbol = Symbols.createClassSymbol(Flags.asMask(flags), className, env.enclPkg.symbol.pkgID, null,
                                                         env.scope.owner, classDefinition.name.pos,
                                                         getOrigin(className, flags), classDefinition.isServiceDecl);
        tSymbol.originalName = classOrigName;
        tSymbol.scope = new Scope(tSymbol);
        tSymbol.markdownDocumentation = getMarkdownDocAttachment(classDefinition.markdownDocumentationAttachment);


        long typeFlags = 0;

        if (flags.contains(Flag.READONLY)) {
            typeFlags |= Flags.READONLY;
        }

        if (flags.contains(Flag.ISOLATED)) {
            typeFlags |= Flags.ISOLATED;
        }

        if (flags.contains(Flag.SERVICE)) {
            typeFlags |= Flags.SERVICE;
        }

        if (flags.contains(Flag.OBJECT_CTOR)) {
            typeFlags |= Flags.OBJECT_CTOR;
        }

        BObjectType objectType = new BObjectType(tSymbol, typeFlags);

        if (flags.contains(Flag.DISTINCT)) {
            objectType.typeIdSet = BTypeIdSet.from(env.enclPkg.symbol.pkgID, classDefinition.name.value, isPublicType);
        }

        if (flags.contains(Flag.CLIENT)) {
            objectType.flags |= Flags.CLIENT;
        }

        tSymbol.type = objectType;
        classDefinition.setBType(objectType);
        classDefinition.setDeterminedType(objectType);
        classDefinition.symbol = tSymbol;

        if (isDeprecated(classDefinition.annAttachments)) {
            tSymbol.flags |= Flags.DEPRECATED;
        }

        // For each referenced type, check whether the types are already resolved.
        // If not, then that type should get a higher precedence.
        for (BLangType typeRef : classDefinition.typeRefs) {
            BType referencedType = symResolver.resolveTypeNode(typeRef, env);
            if (referencedType == symTable.noType && !this.unresolvedTypes.contains(classDefinition)) {
                this.unresolvedTypes.add(classDefinition);
                return;
            }
            objectType.typeInclusions.add(referencedType);
        }

        classDefinition.setPrecedence(this.typePrecedence++);
        if (symResolver.checkForUniqueSymbol(classDefinition.pos, env, tSymbol)) {
            env.scope.define(tSymbol.name, tSymbol);
        }
        env.scope.define(tSymbol.name, tSymbol);
    }

    public void visit(BLangAnnotation annotationNode) {
        Name annotName = names.fromIdNode(annotationNode.name);
        Name annotOrigName = names.originalNameFromIdNode(annotationNode.name);
        BAnnotationSymbol annotationSymbol = Symbols.createAnnotationSymbol(Flags.asMask(annotationNode.flagSet),
                                                                            annotationNode.getAttachPoints(),
                                                                            annotName, annotOrigName,
                                                                            env.enclPkg.symbol.pkgID, null,
                                                                            env.scope.owner, annotationNode.name.pos,
                                                                            getOrigin(annotName));
        annotationSymbol.markdownDocumentation =
                getMarkdownDocAttachment(annotationNode.markdownDocumentationAttachment);
        if (isDeprecated(annotationNode.annAttachments)) {
            annotationSymbol.flags |= Flags.DEPRECATED;
        }
        annotationSymbol.type = new BAnnotationType(annotationSymbol);
        annotationNode.symbol = annotationSymbol;
        defineSymbol(annotationNode.name.pos, annotationSymbol);
        SymbolEnv annotationEnv = SymbolEnv.createAnnotationEnv(annotationNode, annotationSymbol.scope, env);
        BLangType annotTypeNode = annotationNode.typeNode;
        if (annotTypeNode != null) {
            BType type = this.symResolver.resolveTypeNode(annotTypeNode, annotationEnv);
            annotationSymbol.attachedType = type.tsymbol;
            if (!isValidAnnotationType(type)) {
                dlog.error(annotTypeNode.pos, DiagnosticErrorCode.ANNOTATION_INVALID_TYPE, type);
            }

//            if (annotationNode.flagSet.contains(Flag.CONSTANT) && !type.isAnydata()) {
//                dlog.error(annotTypeNode.pos, DiagnosticErrorCode.ANNOTATION_INVALID_CONST_TYPE, type);
//            }
        }

        if (!annotationNode.flagSet.contains(Flag.CONSTANT) &&
                annotationNode.getAttachPoints().stream().anyMatch(attachPoint -> attachPoint.source)) {
            dlog.error(annotationNode.pos, DiagnosticErrorCode.ANNOTATION_REQUIRES_CONST);
        }
    }

    private boolean isNullOrEmpty(String s) {
        return s == null || s.isEmpty();
    }

    @Override
    public void visit(BLangImportPackage importPkgNode) {
        Name pkgAlias = names.fromIdNode(importPkgNode.alias);
        if (!Names.IGNORE.equals(pkgAlias)) {
            BSymbol importSymbol =
                    symResolver.resolvePrefixSymbol(env, pkgAlias, names.fromIdNode(importPkgNode.compUnit));
            if (importSymbol != symTable.notFoundSymbol) {
                if (isSameImport(importPkgNode, (BPackageSymbol) importSymbol)) {
                    dlog.error(importPkgNode.pos, DiagnosticErrorCode.REDECLARED_IMPORT_MODULE,
                            importPkgNode.getQualifiedPackageName());
                } else {
                    dlog.error(importPkgNode.pos, DiagnosticErrorCode.REDECLARED_SYMBOL, pkgAlias);
                }
                return;
            }
        }

        // TODO Clean this code up. Can we move the this to BLangPackageBuilder class
        // Create import package symbol
        Name orgName;
        Name version;
        PackageID enclPackageID = env.enclPkg.packageID;
        // The pattern of the import statement is 'import [org-name /] module-name [version sem-ver]'
        // Three cases should be considered here.
        // 1. import org-name/module-name version
        // 2. import org-name/module-name
        //      2a. same project
        //      2b. different project
        // 3. import module-name
        if (!isNullOrEmpty(importPkgNode.orgName.value)) {
            orgName = names.fromIdNode(importPkgNode.orgName);
            if (!isNullOrEmpty(importPkgNode.version.value)) {
                version = names.fromIdNode(importPkgNode.version);
            } else {
                // TODO We are removing the version in the import declaration anyway
                if (projectAPIInitiatedCompilation) {
                    version = Names.EMPTY;
                } else {
                    String pkgName = importPkgNode.getPackageName().stream()
                            .map(id -> id.value)
                            .collect(Collectors.joining("."));
                    if (this.sourceDirectory.getSourcePackageNames().contains(pkgName)
                            && orgName.value.equals(enclPackageID.orgName.value)) {
                        version = enclPackageID.version;
                    } else {
                        version = Names.EMPTY;
                    }
                }
            }
        } else {
            orgName = enclPackageID.orgName;
            version = (Names.DEFAULT_VERSION.equals(enclPackageID.version)) ? Names.EMPTY : enclPackageID.version;
        }

        List<Name> nameComps = importPkgNode.pkgNameComps.stream()
                .map(identifier -> names.fromIdNode(identifier))
                .collect(Collectors.toList());

        PackageID pkgId = new PackageID(orgName, nameComps, version);

        // Un-exported modules not inside current package is not allowed to import.
        BPackageSymbol bPackageSymbol = this.packageCache.getSymbol(pkgId);
        if (bPackageSymbol != null && this.env.enclPkg.moduleContextDataHolder != null) {
            boolean isCurrentPackageModuleImport =
                this.env.enclPkg.moduleContextDataHolder.descriptor().org() == bPackageSymbol.descriptor.org()
                    && this.env.enclPkg.moduleContextDataHolder.descriptor().packageName() ==
                        bPackageSymbol.descriptor.packageName();
            if (!isCurrentPackageModuleImport && !bPackageSymbol.exported) {
                dlog.error(importPkgNode.pos, DiagnosticErrorCode.MODULE_NOT_FOUND,
                           bPackageSymbol.toString() + " is not exported");
                           return;
            }
        }

        // Built-in Annotation module is not allowed to import.
        if (pkgId.equals(PackageID.ANNOTATIONS) || pkgId.equals(PackageID.INTERNAL) || pkgId.equals(PackageID.QUERY)) {
            // Only peer lang.* modules able to see these two modules.
            // Spec allows to annotation model to be imported, but implementation not support this.
            if (!(enclPackageID.orgName.equals(Names.BALLERINA_ORG)
                    && enclPackageID.name.value.startsWith(Names.LANG.value))) {
                dlog.error(importPkgNode.pos, DiagnosticErrorCode.MODULE_NOT_FOUND,
                        importPkgNode.getQualifiedPackageName());
                return;
            }
        }

        // Detect cyclic module dependencies. This will not detect cycles which starts with the entry package because
        // entry package has a version. So we check import cycles which starts with the entry package in next step.
        if (importedPackages.contains(pkgId)) {
            int index = importedPackages.indexOf(pkgId);
            // Generate the import cycle.
            StringBuilder stringBuilder = new StringBuilder();
            for (int i = index; i < importedPackages.size(); i++) {
                stringBuilder.append(importedPackages.get(i).toString()).append(" -> ");
            }
            // Append the current package to complete the cycle.
            stringBuilder.append(pkgId);
            dlog.error(importPkgNode.pos, DiagnosticErrorCode.CYCLIC_MODULE_IMPORTS_DETECTED, stringBuilder.toString());
            return;
        }

        boolean samePkg = false;
        // Get the entry package.
        PackageID entryPackage = importedPackages.get(0);
        if (entryPackage.isUnnamed == pkgId.isUnnamed) {
            samePkg = (!entryPackage.isUnnamed) || (entryPackage.sourceFileName.equals(pkgId.sourceFileName));
        }
        // Check whether the package which we have encountered is the same as the entry package. We don't need to
        // check the version here because we cannot import two different versions of the same package at the moment.
        if (samePkg && entryPackage.orgName.equals(pkgId.orgName) && entryPackage.name.equals(pkgId.name)) {
            StringBuilder stringBuilder = new StringBuilder();
            String entryPackageString = importedPackages.get(0).toString();
            // We need to remove the package.
            int packageIndex = entryPackageString.indexOf(":");
            if (packageIndex != -1) {
                entryPackageString = entryPackageString.substring(0, packageIndex);
            }
            // Generate the import cycle.
            stringBuilder.append(entryPackageString).append(" -> ");
            for (int i = 1; i < importedPackages.size(); i++) {
                stringBuilder.append(importedPackages.get(i).toString()).append(" -> ");
            }
            stringBuilder.append(pkgId);
            dlog.error(importPkgNode.pos, DiagnosticErrorCode.CYCLIC_MODULE_IMPORTS_DETECTED, stringBuilder.toString());
            return;
        }

        BPackageSymbol pkgSymbol = packageCache.getSymbol(pkgId);

        if (pkgSymbol == null) {
            dlog.error(importPkgNode.pos, DiagnosticErrorCode.MODULE_NOT_FOUND,
                    importPkgNode.getQualifiedPackageName());
            return;
        }

        List<BPackageSymbol> imports = ((BPackageSymbol) this.env.scope.owner).imports;
        if (!imports.contains(pkgSymbol)) {
            imports.add(pkgSymbol);
        }

        // get a copy of the package symbol, add compilation unit info to it,
        // and define it in the current package scope
        BPackageSymbol symbol = dupPackageSymbolAndSetCompUnit(pkgSymbol, names.fromIdNode(importPkgNode.compUnit));
        symbol.scope = pkgSymbol.scope;
        importPkgNode.symbol = symbol;
        this.env.scope.define(pkgAlias, symbol);
    }

    public void initPredeclaredModules(Map<Name, BPackageSymbol> predeclaredModules,
                                       List<BLangCompilationUnit> compUnits, SymbolEnv env) {
        SymbolEnv prevEnv = this.env;
        this.env = env;
        for (Name alias : predeclaredModules.keySet()) {
            int index = 0;
            ScopeEntry entry = this.env.scope.lookup(alias);
            if (entry == NOT_FOUND_ENTRY && !compUnits.isEmpty()) {
                this.env.scope.define(alias, dupPackageSymbolAndSetCompUnit(predeclaredModules.get(alias),
                        new Name(compUnits.get(index++).name)));
                entry = this.env.scope.lookup(alias);
            }
            for (int i = index; i < compUnits.size(); i++) {
                boolean isUndefinedModule = true;
                String compUnitName = compUnits.get(i).name;
                if (((BPackageSymbol) entry.symbol).compUnit.value.equals(compUnitName)) {
                    isUndefinedModule = false;
                }
                while (entry.next != NOT_FOUND_ENTRY) {
                    if (((BPackageSymbol) entry.next.symbol).compUnit.value.equals(compUnitName)) {
                        isUndefinedModule = false;
                        break;
                    }
                    entry = entry.next;
                }
                if (isUndefinedModule) {
                    entry.next = new ScopeEntry(dupPackageSymbolAndSetCompUnit(predeclaredModules.get(alias),
                            new Name(compUnitName)), NOT_FOUND_ENTRY);
                }
            }
        }
        this.env = prevEnv;
    }

    @Override
    public void visit(BLangXMLNS xmlnsNode) {
        String nsURI;
        if (xmlnsNode.namespaceURI.getKind() == NodeKind.SIMPLE_VARIABLE_REF) {
            BLangSimpleVarRef varRef = (BLangSimpleVarRef) xmlnsNode.namespaceURI;
            if (missingNodesHelper.isMissingNode(varRef.variableName.value)) {
                nsURI = "";
            } else {
                // TODO: handle const-ref (#24911)
                nsURI = "";
            }
        } else {
            nsURI = (String) ((BLangLiteral) xmlnsNode.namespaceURI).value;
            if (!nullOrEmpty(xmlnsNode.prefix.value) && nsURI.isEmpty()) {
                dlog.error(xmlnsNode.pos, DiagnosticErrorCode.INVALID_NAMESPACE_DECLARATION, xmlnsNode.prefix);
            }
        }

        // set the prefix of the default namespace
        if (xmlnsNode.prefix.value == null) {
            xmlnsNode.prefix.value = XMLConstants.DEFAULT_NS_PREFIX;
        }

        Name prefix = names.fromIdNode(xmlnsNode.prefix);
        Location nsSymbolPos = prefix.value.isEmpty() ? xmlnsNode.pos : xmlnsNode.prefix.pos;
        BXMLNSSymbol xmlnsSymbol = Symbols.createXMLNSSymbol(prefix, nsURI, env.enclPkg.symbol.pkgID, env.scope.owner,
                                                             nsSymbolPos, getOrigin(prefix));
        xmlnsNode.symbol = xmlnsSymbol;

        // First check for package-imports with the same alias.
        // Here we do not check for owner equality, since package import is always at the package
        // level, but the namespace declaration can be at any level.
        BSymbol foundSym = symResolver.lookupSymbolInPrefixSpace(env, xmlnsSymbol.name);
        if ((foundSym.tag & SymTag.PACKAGE) != SymTag.PACKAGE) {
            foundSym = symTable.notFoundSymbol;
        }
        if (foundSym != symTable.notFoundSymbol) {
            dlog.error(xmlnsNode.pos, DiagnosticErrorCode.REDECLARED_SYMBOL, xmlnsSymbol.name);
            return;
        }

        // Define it in the enclosing scope. Here we check for the owner equality,
        // to support overriding of namespace declarations defined at package level.
        defineSymbol(xmlnsNode.prefix.pos, xmlnsSymbol);
    }

    private boolean nullOrEmpty(String value) {
        return value == null || value.isEmpty();
    }

    public void visit(BLangXMLNSStatement xmlnsStmtNode) {
        defineNode(xmlnsStmtNode.xmlnsDecl, env);
    }

    private void defineTypeNodes(List<BLangNode> typeDefs, SymbolEnv env) {
        if (typeDefs.isEmpty()) {
            return;
        }

        this.unresolvedTypes = new ArrayList<>(typeDefs.size());
        this.unresolvedRecordDueToFields = new HashSet<>(typeDefs.size());
        this.resolveRecordsUnresolvedDueToFields = false;
        for (BLangNode typeDef : typeDefs) {
            if (isErrorIntersectionType(typeDef, env)) {
                populateUndefinedErrorIntersection((BLangTypeDefinition) typeDef, env);
                continue;
            }

            defineNode(typeDef, env);
        }

        if (typeDefs.size() <= unresolvedTypes.size()) {

            this.resolveRecordsUnresolvedDueToFields = true;
            unresolvedTypes.removeAll(unresolvedRecordDueToFields);
            for (BLangNode unresolvedType : unresolvedRecordDueToFields) {
                defineNode(unresolvedType, env);
            }
            this.resolveRecordsUnresolvedDueToFields = false;

            // This situation can occur due to either a cyclic dependency or at least one of member types in type
            // definition node cannot be resolved. So we iterate through each node recursively looking for cyclic
            // dependencies or undefined types in type node.

            for (BLangNode unresolvedType : unresolvedTypes) {
                Stack<String> references = new Stack<>();
                NodeKind unresolvedKind = unresolvedType.getKind();
                if (unresolvedKind == NodeKind.TYPE_DEFINITION || unresolvedKind == NodeKind.CONSTANT) {
                    TypeDefinition def = (TypeDefinition) unresolvedType;
                    // We need to keep track of all visited types to print cyclic dependency.
                    references.push(def.getName().getValue());
                    checkErrors(env, unresolvedType, (BLangNode) def.getTypeNode(), references, false);
                } else if (unresolvedType.getKind() == NodeKind.CLASS_DEFN) {
                    BLangClassDefinition classDefinition = (BLangClassDefinition) unresolvedType;
                    references.push(classDefinition.getName().getValue());
                    checkErrors(env, unresolvedType, classDefinition, references, true);
                }
            }
            defineAllUnresolvedCyclicTypesInScope(env);
            unresolvedTypes.forEach(type -> defineNode(type, env));
            return;
        }
        defineTypeNodes(unresolvedTypes, env);
    }

    private void populateUndefinedErrorIntersection(BLangTypeDefinition typeDef, SymbolEnv env) {
        BErrorType intersectionErrorType = types.createErrorType(null, Flags.PUBLIC, env);
        intersectionErrorType.tsymbol.name = names.fromString(typeDef.name.value);
        defineErrorType(intersectionErrorType, env);

        this.intersectionTypes.add(typeDef);
    }

    private boolean isErrorIntersectionType(BLangNode typeDef, SymbolEnv env) {
        boolean isIntersectionType = typeDef.getKind() == NodeKind.TYPE_DEFINITION
                && ((BLangTypeDefinition) typeDef).typeNode.getKind() == NodeKind.INTERSECTION_TYPE_NODE;
        if (!isIntersectionType) {
            return false;
        }

        BLangIntersectionTypeNode intersectionTypeNode =
                (BLangIntersectionTypeNode) ((BLangTypeDefinition) typeDef).typeNode;

        for (BLangType type : intersectionTypeNode.constituentTypeNodes) {
            BType bType = symResolver.resolveTypeNode(type, env);
            if (bType.tag == TypeTags.ERROR) {
                return true;
            }
        }
        return false;
    }

    private void checkErrors(SymbolEnv env, BLangNode unresolvedType, BLangNode currentTypeOrClassNode,
                             Stack<String> visitedNodes,
                             boolean fromStructuredType) {
        // Check errors in the type definition.
        List<BLangType> memberTypeNodes;
        switch (currentTypeOrClassNode.getKind()) {
            case ARRAY_TYPE:
                checkErrors(env, unresolvedType, ((BLangArrayType) currentTypeOrClassNode).elemtype, visitedNodes,
                        true);
                break;
            case UNION_TYPE_NODE:
                // If the current type node is a union type node, we need to check all member nodes.
                memberTypeNodes = ((BLangUnionTypeNode) currentTypeOrClassNode).memberTypeNodes;
                // Recursively check all members.
                for (BLangType memberTypeNode : memberTypeNodes) {
                    checkErrors(env, unresolvedType, memberTypeNode, visitedNodes, fromStructuredType);
                    if (((BLangTypeDefinition) unresolvedType).hasCyclicReference) {
                        break;
                    }
                }
                break;
            case INTERSECTION_TYPE_NODE:
                memberTypeNodes = ((BLangIntersectionTypeNode) currentTypeOrClassNode).constituentTypeNodes;
                for (BLangType memberTypeNode : memberTypeNodes) {
                    checkErrors(env, unresolvedType, memberTypeNode, visitedNodes, fromStructuredType);
                }
                break;
            case TUPLE_TYPE_NODE:
                BLangTupleTypeNode tupleNode = (BLangTupleTypeNode) currentTypeOrClassNode;
                memberTypeNodes = tupleNode.memberTypeNodes;
                for (BLangType memberTypeNode : memberTypeNodes) {
                    checkErrors(env, unresolvedType, memberTypeNode, visitedNodes, true);
                    if (((BLangTypeDefinition) unresolvedType).hasCyclicReference) {
                        break;
                    }
                }
                if (tupleNode.restParamType != null) {
                    checkErrors(env, unresolvedType, tupleNode.restParamType, visitedNodes, true);
                }
                break;
            case CONSTRAINED_TYPE:
                checkErrors(env, unresolvedType, ((BLangConstrainedType) currentTypeOrClassNode).constraint,
                        visitedNodes,
                        true);
                break;
            case TABLE_TYPE:
                checkErrors(env, unresolvedType, ((BLangTableTypeNode) currentTypeOrClassNode).constraint, visitedNodes,
                        true);
                break;
            case USER_DEFINED_TYPE:
                checkErrorsOfUserDefinedType(env, unresolvedType, (BLangUserDefinedType) currentTypeOrClassNode,
                        visitedNodes, fromStructuredType);
                break;
            case BUILT_IN_REF_TYPE:
                // Eg - `xml`. This is not needed to be checked because no types are available in the `xml`.
            case FINITE_TYPE_NODE:
            case VALUE_TYPE:
            case ERROR_TYPE:
                // Do nothing.
                break;
            case FUNCTION_TYPE:
                BLangFunctionTypeNode functionTypeNode = (BLangFunctionTypeNode) currentTypeOrClassNode;
                functionTypeNode.params.forEach(p -> checkErrors(env, unresolvedType, p.typeNode, visitedNodes,
                        fromStructuredType));
                if (functionTypeNode.restParam != null) {
                    checkErrors(env, unresolvedType, functionTypeNode.restParam.typeNode, visitedNodes,
                            fromStructuredType);
                }
                if (functionTypeNode.returnTypeNode != null) {
                    checkErrors(env, unresolvedType, functionTypeNode.returnTypeNode, visitedNodes, fromStructuredType);
                }
                break;
            case RECORD_TYPE:
                for (TypeNode typeNode : ((BLangRecordTypeNode) currentTypeOrClassNode).getTypeReferences()) {
                    checkErrors(env, unresolvedType, (BLangType) typeNode, visitedNodes, true);
                }
                break;
            case OBJECT_TYPE:
                for (TypeNode typeNode : ((BLangObjectTypeNode) currentTypeOrClassNode).getTypeReferences()) {
                    checkErrors(env, unresolvedType, (BLangType) typeNode, visitedNodes, true);
                }
                break;
            case CLASS_DEFN:
                for (TypeNode typeNode : ((BLangClassDefinition) currentTypeOrClassNode).typeRefs) {
                    checkErrors(env, unresolvedType, (BLangType) typeNode, visitedNodes, true);
                }
                break;
            default:
                throw new RuntimeException("unhandled type kind: " + currentTypeOrClassNode.getKind());
        }
    }

    private void checkErrorsOfUserDefinedType(SymbolEnv env, BLangNode unresolvedType,
                                              BLangUserDefinedType currentTypeOrClassNode,
                                              Stack<String> visitedNodes, boolean fromStructuredType) {
        String currentTypeNodeName = currentTypeOrClassNode.typeName.value;
        // Skip all types defined as anonymous types.
        if (currentTypeNodeName.startsWith("$")) {
            return;
        }
        String unresolvedTypeNodeName = getTypeOrClassName(unresolvedType);
        boolean sameTypeNode = unresolvedTypeNodeName.equals(currentTypeNodeName);
        boolean isVisited = visitedNodes.contains(currentTypeNodeName);
        boolean typeDef = unresolvedType.getKind() == NodeKind.TYPE_DEFINITION;

        if (sameTypeNode || isVisited) {
            if (typeDef) {
                BLangTypeDefinition typeDefinition = (BLangTypeDefinition) unresolvedType;
                if (fromStructuredType && (typeDefinition.getTypeNode().getKind() == NodeKind.UNION_TYPE_NODE
                        || typeDefinition.getTypeNode().getKind() == NodeKind.TUPLE_TYPE_NODE)) {
                    // Valid cyclic dependency
                    typeDefinition.hasCyclicReference = true;
                    return;
                }
            }

            //type definitions with tuple and unions are allowed to have cyclic reference atm
            if (isVisited) {
                // Invalid dependency detected. But in here, all the types in the list might not
                // be necessary for the cyclic dependency error message.
                //
                // Eg - A -> B -> C -> B // Last B is what we are currently checking
                //
                // In such case, we create a new list with relevant type names.
                int i = visitedNodes.indexOf(currentTypeNodeName);
                List<String> dependencyList = new ArrayList<>(visitedNodes.size() - i);
                for (; i < visitedNodes.size(); i++) {
                    dependencyList.add(visitedNodes.get(i));
                }
                if (!sameTypeNode && dependencyList.size() == 1
                        && dependencyList.get(0).equals(currentTypeNodeName)) {
                    // Check to support valid scenarios such as the following
                    // type A int\A[];
                    // type B A;
                    // @typeparam type B A;
                    return;
                }
                // Add the `currentTypeNodeName` to complete the cycle.
                dependencyList.add(currentTypeNodeName);
                dlog.error(unresolvedType.getPosition(), DiagnosticErrorCode.CYCLIC_TYPE_REFERENCE, dependencyList);
            } else {
                visitedNodes.push(currentTypeNodeName);
                dlog.error(unresolvedType.getPosition(), DiagnosticErrorCode.CYCLIC_TYPE_REFERENCE, visitedNodes);
                visitedNodes.remove(currentTypeNodeName);
            }
        } else {
            // Check whether the current type node is in the unresolved list. If it is in the list, we need to
            // check it recursively.
            List<BLangNode> typeDefinitions = unresolvedTypes.stream()
                    .filter(node -> getTypeOrClassName(node).equals(currentTypeNodeName)).collect(Collectors.toList());

            if (typeDefinitions.isEmpty()) {
                BType referredType = symResolver.resolveTypeNode(currentTypeOrClassNode, env);
                if (referredType.tag == TypeTags.RECORD || referredType.tag == TypeTags.OBJECT ||
                        referredType.tag == TypeTags.FINITE) {
                    // we are referring an fully or partially defined type from another cyclic type eg: record, class
                    return;
                }

                // If a type is declared, it should either get defined successfully or added to the unresolved
                // types list. If a type is not in either one of them, that means it is an undefined type.
                LocationData locationData = new LocationData(
                        currentTypeNodeName, currentTypeOrClassNode.pos.lineRange().startLine().line(),
                        currentTypeOrClassNode.pos.lineRange().startLine().offset());
                if (unknownTypeRefs.add(locationData)) {
                    dlog.error(currentTypeOrClassNode.pos, DiagnosticErrorCode.UNKNOWN_TYPE, currentTypeNodeName);
                }
            } else {
                for (BLangNode typeDefinition : typeDefinitions) {
                    if (typeDefinition.getKind() == NodeKind.TYPE_DEFINITION) {
                        BLangTypeDefinition langTypeDefinition = (BLangTypeDefinition) typeDefinition;
                        String typeName = langTypeDefinition.getName().getValue();
                        // Add the node name to the list.
                        visitedNodes.push(typeName);
                        // Recursively check for errors.
                        checkErrors(env, unresolvedType, langTypeDefinition.getTypeNode(), visitedNodes,
                                fromStructuredType);
                        // We need to remove the added type node here since we have finished checking errors.
                        visitedNodes.pop();
                    } else {
                        BLangClassDefinition classDefinition = (BLangClassDefinition) typeDefinition;
                        visitedNodes.push(classDefinition.getName().getValue());
                        checkErrors(env, unresolvedType, classDefinition, visitedNodes, fromStructuredType);
                        visitedNodes.pop();
                    }
                }
            }
        }
    }

    private String getTypeOrClassName(BLangNode node) {
        if (node.getKind() == NodeKind.TYPE_DEFINITION || node.getKind() == NodeKind.CONSTANT) {
            return ((TypeDefinition) node).getName().getValue();
        } else  {
            return ((BLangClassDefinition) node).getName().getValue();
        }
    }

    public boolean isUnknownTypeRef(BLangUserDefinedType bLangUserDefinedType) {
        var startLine = bLangUserDefinedType.pos.lineRange().startLine();
        LocationData locationData = new LocationData(bLangUserDefinedType.typeName.value, startLine.line(),
                startLine.offset());
        return unknownTypeRefs.contains(locationData);
    }

    @Override
    public void visit(BLangTypeDefinition typeDefinition) {
        BType definedType;
        if (typeDefinition.hasCyclicReference) {
            definedType = getCyclicDefinedType(typeDefinition, env);
        } else {
            definedType = symResolver.resolveTypeNode(typeDefinition.typeNode, env);
        }

        if (definedType == symTable.semanticError) {
            // TODO : Fix this properly. issue #21242

            invalidateAlreadyDefinedErrorType(typeDefinition);
            return;
        }
        if (definedType == symTable.noType) {
            // This is to prevent concurrent modification exception.
            if (!this.unresolvedTypes.contains(typeDefinition)) {
                this.unresolvedTypes.add(typeDefinition);
            }
            return;
        }

        boolean isErrorIntersection = isErrorIntersection(definedType);
        if (isErrorIntersection) {
            populateSymbolNamesForErrorIntersection(definedType, typeDefinition);
            populateUndefinedErrorIntersection(definedType, typeDefinition, env);
        }

        // Check for any circular type references
        boolean hasTypeInclusions = false;
        NodeKind typeNodeKind = typeDefinition.typeNode.getKind();
        if (typeNodeKind == NodeKind.OBJECT_TYPE || typeNodeKind == NodeKind.RECORD_TYPE) {
            BLangStructureTypeNode structureTypeNode = (BLangStructureTypeNode) typeDefinition.typeNode;
            // For each referenced type, check whether the types are already resolved.
            // If not, then that type should get a higher precedence.
            for (BLangType typeRef : structureTypeNode.typeRefs) {
                hasTypeInclusions = true;
                BType referencedType = symResolver.resolveTypeNode(typeRef, env);
                if (referencedType == symTable.noType) {
                    if (!this.unresolvedTypes.contains(typeDefinition)) {
                        this.unresolvedTypes.add(typeDefinition);
                        return;
                    }
                }
            }
        }

        // check for unresolved fields if there are type inclusions. This record may be referencing another record
        if (hasTypeInclusions && !this.resolveRecordsUnresolvedDueToFields && typeNodeKind == NodeKind.RECORD_TYPE) {
            BLangStructureTypeNode structureTypeNode = (BLangStructureTypeNode) typeDefinition.typeNode;
            for (BLangSimpleVariable variable : structureTypeNode.fields) {
                BType referencedType = symResolver.resolveTypeNode(variable.typeNode, env);
                if (referencedType == symTable.noType) {
                    if (this.unresolvedRecordDueToFields.add(typeDefinition) &&
                            !this.unresolvedTypes.contains(typeDefinition)) {
                        this.unresolvedTypes.add(typeDefinition);
                        return;
                    }
                }
            }
        }

        if (typeDefinition.typeNode.getKind() == NodeKind.FUNCTION_TYPE && definedType.tsymbol == null) {
            definedType.tsymbol = Symbols.createTypeSymbol(SymTag.FUNCTION_TYPE, Flags.asMask(typeDefinition.flagSet),
                                                           Names.EMPTY, env.enclPkg.symbol.pkgID,
                                                           definedType, env.scope.owner, typeDefinition.pos, SOURCE);
        }

        if (typeDefinition.flagSet.contains(Flag.ENUM)) {
            definedType.tsymbol = createEnumSymbol(typeDefinition, definedType);
        }

        typeDefinition.setPrecedence(this.typePrecedence++);
        BTypeSymbol typeDefSymbol;

        boolean label = false;
        if (definedType.tsymbol.name != Names.EMPTY) {
            typeDefSymbol = definedType.tsymbol.createLabelSymbol();
            label = true;
        } else {
            typeDefSymbol = definedType.tsymbol;
        }

        boolean isNonLabelIntersectionType = definedType.tag == TypeTags.INTERSECTION && !label;
        BType effectiveDefinedType = isNonLabelIntersectionType ? ((BIntersectionType) definedType).effectiveType :
                definedType;

        typeDefSymbol.markdownDocumentation = getMarkdownDocAttachment(typeDefinition.markdownDocumentationAttachment);
        typeDefSymbol.name = names.fromIdNode(typeDefinition.getName());
        typeDefSymbol.pkgID = env.enclPkg.packageID;
        typeDefSymbol.pos = typeDefinition.name.pos;
        typeDefSymbol.origin = getOrigin(typeDefSymbol.name);

        if (isNonLabelIntersectionType) {
            BTypeSymbol effectiveTypeSymbol = effectiveDefinedType.tsymbol;
            effectiveTypeSymbol.name = typeDefSymbol.name;
            effectiveTypeSymbol.pkgID = typeDefSymbol.pkgID;
        }

        if (isDistinctFlagPresent(typeDefinition)) {
            if (definedType.getKind() == TypeKind.ERROR) {
                BErrorType distinctType = getDistinctErrorType(typeDefinition, (BErrorType) definedType, typeDefSymbol);
                typeDefinition.typeNode.setBType(distinctType);
                definedType = distinctType;
            } else if (definedType.tag == TypeTags.INTERSECTION &&
                    ((BIntersectionType) definedType).effectiveType.getKind() == TypeKind.ERROR) {
                populateErrorTypeIds((BErrorType) ((BIntersectionType) definedType).effectiveType,
                                     (BLangIntersectionTypeNode) typeDefinition.typeNode, typeDefinition.name.value);
            } else if (definedType.getKind() == TypeKind.OBJECT) {
                BObjectType distinctType = getDistinctObjectType(typeDefinition, (BObjectType) definedType,
                                                                 typeDefSymbol);
                typeDefinition.typeNode.setBType(distinctType);
                definedType = distinctType;
            } else if (definedType.getKind() == TypeKind.UNION) {
                validateUnionForDistinctType((BUnionType) definedType, typeDefinition.pos);
            } else {
                dlog.error(typeDefinition.pos, DiagnosticErrorCode.DISTINCT_TYPING_ONLY_SUPPORT_OBJECTS_AND_ERRORS);
            }
        }

        typeDefSymbol.flags |= Flags.asMask(typeDefinition.flagSet);
        // Reset public flag when set on a non public type.
        typeDefSymbol.flags &= getPublicFlagResetingMask(typeDefinition.flagSet, typeDefinition.typeNode);
        if (isDeprecated(typeDefinition.annAttachments)) {
            typeDefSymbol.flags |= Flags.DEPRECATED;
        }

        // Reset origin for anonymous types
        if (Symbols.isFlagOn(typeDefSymbol.flags, Flags.ANONYMOUS)) {
            typeDefSymbol.origin = VIRTUAL;
        }

        if (typeDefinition.annAttachments.stream()
                .anyMatch(attachment -> attachment.annotationName.value.equals(Names.ANNOTATION_TYPE_PARAM.value))) {
            // TODO : Clean this. Not a nice way to handle this.
            //  TypeParam is built-in annotation, and limited only within lang.* modules.
            if (PackageID.isLangLibPackageID(this.env.enclPkg.packageID)) {
                typeDefSymbol.type = typeParamAnalyzer.createTypeParam(typeDefSymbol.type, typeDefSymbol.name);
                typeDefSymbol.flags |= Flags.TYPE_PARAM;
                if (typeDefinition.typeNode.getKind() == NodeKind.ERROR_TYPE) {
                    typeDefSymbol.isLabel = false;
                }
            } else {
                dlog.error(typeDefinition.pos, DiagnosticErrorCode.TYPE_PARAM_OUTSIDE_LANG_MODULE);
            }
        }
        definedType.flags |= typeDefSymbol.flags;

        if (isNonLabelIntersectionType) {
            BTypeSymbol effectiveTypeSymbol = effectiveDefinedType.tsymbol;
            effectiveTypeSymbol.flags |= definedType.tsymbol.flags;
            effectiveTypeSymbol.origin = VIRTUAL;
            effectiveDefinedType.flags |= definedType.flags;
        }

        typeDefinition.symbol = typeDefSymbol;
        if (typeDefinition.hasCyclicReference) {
            // Workaround for https://github.com/ballerina-platform/ballerina-lang/issues/29742
            typeDefinition.getBType().tsymbol = typeDefSymbol;
        } else {
            boolean isLanglibModule = PackageID.isLangLibPackageID(this.env.enclPkg.packageID);
            if (isLanglibModule) {
                handleLangLibTypes(typeDefinition);
                return;
            }
            if (!isErrorIntersection) { // We have already defined for IntersectionTtypeDef
                defineSymbol(typeDefinition.name.pos, typeDefSymbol);
            }
        }
    }

    private void invalidateAlreadyDefinedErrorType(BLangTypeDefinition typeDefinition) {
        // We need to invalidate the already defined type as we don't have a way to undefine it.
        BSymbol alreadyDefinedTypeSymbol =
                                symResolver.lookupSymbolInMainSpace(env, names.fromString(typeDefinition.name.value));
        if (alreadyDefinedTypeSymbol.type.tag == TypeTags.ERROR) {
            alreadyDefinedTypeSymbol.type = symTable.errorType;
        }
    }

    private void populateErrorTypeIds(BErrorType effectiveType, BLangIntersectionTypeNode typeNode, String name) {
        BTypeIdSet typeIdSet = BTypeIdSet.emptySet();
        for (BLangType constituentType : typeNode.constituentTypeNodes) {
            BType type = symResolver.resolveTypeNode(constituentType, env);

            if (type.getKind() == TypeKind.ERROR) {
                typeIdSet = BTypeIdSet.getIntersection(typeIdSet, ((BErrorType) type).typeIdSet);
            }
        }
        effectiveType.typeIdSet = BTypeIdSet.from(env.enclPkg.packageID, name, true, typeIdSet);
    }

    private void populateUndefinedErrorIntersection(BType definedType, BLangTypeDefinition typeDefinition,
                                                    SymbolEnv env) {

        BIntersectionType intersectionType = (BIntersectionType) definedType;
        BTypeSymbol alreadyDefinedErrorTypeSymbol =
                (BTypeSymbol) symResolver.lookupSymbolInMainSpace(env,
                                                                  names.fromString(typeDefinition.name.value));
        BErrorType alreadyDefinedErrorType = (BErrorType) alreadyDefinedErrorTypeSymbol.type;
        BErrorType errorType = (BErrorType) intersectionType.effectiveType;

        if (typeDefinition.typeNode.flagSet.contains(Flag.DISTINCT)) {
            errorType.typeIdSet.add(
                    BTypeIdSet.from(env.enclPkg.packageID, typeDefinition.name.value,
                            typeDefinition.flagSet.contains(Flag.PUBLIC)));
        }

        alreadyDefinedErrorType.typeIdSet = errorType.typeIdSet;
        alreadyDefinedErrorType.detailType = errorType.detailType;
        alreadyDefinedErrorType.flags = errorType.flags;
        alreadyDefinedErrorType.name = errorType.name;
        intersectionType.effectiveType = alreadyDefinedErrorType;
    }

    private void populateSymbolNamesForErrorIntersection(BType definedType, BLangTypeDefinition typeDefinition) {
        String typeDefName = typeDefinition.name.value;
        definedType.tsymbol.name = names.fromString(typeDefName);

        BErrorType effectiveErrorType = (BErrorType) ((BIntersectionType) definedType).effectiveType;
        effectiveErrorType.tsymbol.name = names.fromString(typeDefName);
    }

    private boolean isErrorIntersection(BType definedType) {
        if (definedType.tag == TypeTags.INTERSECTION) {
            BIntersectionType intersectionType = (BIntersectionType) definedType;
            return intersectionType.effectiveType.tag == TypeTags.ERROR;
        }

        return false;
    }

    private BEnumSymbol createEnumSymbol(BLangTypeDefinition typeDefinition, BType definedType) {
        List<BConstantSymbol> enumMembers = new ArrayList<>();

        List<BLangType> members = ((BLangUnionTypeNode) typeDefinition.typeNode).memberTypeNodes;
        for (BLangType member : members) {
            enumMembers.add((BConstantSymbol) ((BLangUserDefinedType) member).symbol);
        }

        return new BEnumSymbol(enumMembers, Flags.asMask(typeDefinition.flagSet), Names.EMPTY, Names.EMPTY,
                               env.enclPkg.symbol.pkgID, definedType, env.scope.owner, typeDefinition.pos, SOURCE);
    }

    private BObjectType getDistinctObjectType(BLangTypeDefinition typeDefinition, BObjectType definedType,
                                              BTypeSymbol typeDefSymbol) {
        BObjectType definedObjType = definedType;
        // Create a new type for distinct type definition such as `type FooErr distinct BarErr;`
        // `typeDefSymbol` is different to `definedObjType.tsymbol` in a type definition statement that use
        // already defined type as the base type.
        if (definedObjType.tsymbol != typeDefSymbol) {
            BObjectType objType = new BObjectType(typeDefSymbol);
            typeDefSymbol.type = objType;
            definedObjType = objType;
        }
        boolean isPublicType = typeDefinition.flagSet.contains(Flag.PUBLIC);
        definedObjType.typeIdSet = calculateTypeIdSet(typeDefinition, isPublicType, definedType.typeIdSet);
        return definedObjType;
    }

<<<<<<< HEAD
    private BType getCyclicDefinedType(BLangTypeDefinition typeDef, SymbolEnv env) {
        BUnionType unionType = BUnionType.create(null, new LinkedHashSet<>());
        unionType.isCyclic = true;
        Name typeDefName = names.fromIdNode(typeDef.name);
        Name typeDefOriginalName = names.originalNameFromIdNode(typeDef.name);

        BTypeSymbol typeDefSymbol = Symbols.createTypeSymbol(SymTag.UNION_TYPE, Flags.asMask(typeDef.flagSet),
                typeDefName, typeDefOriginalName, env.enclPkg.symbol.pkgID, unionType, env.scope.owner,
                typeDef.name.pos, SOURCE);

        typeDef.symbol = typeDefSymbol;
        unionType.tsymbol = typeDefSymbol;

        // We define the unionType in the main scope here
        if (PackageID.isLangLibPackageID(this.env.enclPkg.packageID)) {
=======
    private void defineTypeInMainScope(BTypeSymbol typeDefSymbol, BLangTypeDefinition typeDef, SymbolEnv env) {
        if (PackageID.isLangLibPackageID(env.enclPkg.packageID)) {
>>>>>>> 8a70bdb7
            typeDefSymbol.origin = BUILTIN;
            handleLangLibTypes(typeDef);
        } else {
            defineSymbol(typeDef.name.pos, typeDefSymbol, env);
        }
    }

    private BType defineSymbolsForCyclicTypeDefinitions(BLangTypeDefinition typeDef, SymbolEnv env) {
        Name newTypeDefName = names.fromIdNode(typeDef.name);
        BTypeSymbol typeDefSymbol;
        BType newTypeNode;

        BSymbol foundSym = symResolver.lookupSymbolInMainSpace(env, names.fromIdNode(typeDef.name));
        if (foundSym != symTable.notFoundSymbol) {
            newTypeNode = foundSym.type;
            return newTypeNode;
        }
        switch (typeDef.typeNode.getKind()) {
            case TUPLE_TYPE_NODE:
                newTypeNode = new BTupleType(null, new ArrayList<>(), true);
                typeDefSymbol = Symbols.createTypeSymbol(SymTag.TUPLE_TYPE, Flags.asMask(typeDef.flagSet),
                        newTypeDefName, env.enclPkg.symbol.pkgID, newTypeNode, env.scope.owner,
                        typeDef.name.pos, SOURCE);
                break;
            default:
                newTypeNode = BUnionType.create(null, new LinkedHashSet<>(), true);
                typeDefSymbol = Symbols.createTypeSymbol(SymTag.UNION_TYPE, Flags.asMask(typeDef.flagSet),
                        newTypeDefName, env.enclPkg.symbol.pkgID, newTypeNode, env.scope.owner,
                        typeDef.name.pos, SOURCE);
        }
        typeDef.symbol = typeDefSymbol;
        defineTypeInMainScope(typeDefSymbol, typeDef, env);
        newTypeNode.tsymbol = typeDefSymbol;
        newTypeNode.flags |= typeDefSymbol.flags;
        return newTypeNode;
    }

    private BType getCyclicDefinedType(BLangTypeDefinition typeDef, SymbolEnv env) {
        //define symbols in main scope
        BType newTypeNode = defineSymbolsForCyclicTypeDefinitions(typeDef, env);

        // Resolver only manages to resolve members as they are defined as user defined types.
        // Since we defined the symbols, the user defined types get resolved.
        // Since we are calling this API we don't have to call
        // `markParameterizedType(unionType, memberTypes);` again for resolved members
        BType resolvedTypeNodes = symResolver.resolveTypeNode(typeDef.typeNode, env);

        if (resolvedTypeNodes == symTable.noType) {
            return symTable.semanticError;
        }

        switch (resolvedTypeNodes.tag) {
            case TypeTags.TUPLE:
                BTupleType definedTupleType = (BTupleType) resolvedTypeNodes;
                for (BType member : definedTupleType.getTupleTypes()) {
                    if (!((BTupleType) newTypeNode).addMembers(member)) {
                        return constructDependencyListError(typeDef, member);
                    }
                }
                if (!((BTupleType) newTypeNode).addRestType(definedTupleType.restType)) {
                    return constructDependencyListError(typeDef, definedTupleType.restType);
                }
                break;
            default:
                BUnionType definedUnionType = (BUnionType) resolvedTypeNodes;
                for (BType member : definedUnionType.getMemberTypes()) {
                    ((BUnionType) newTypeNode).add(member);
                }
                break;
        }
        typeDef.typeNode.setBType(newTypeNode);
        typeDef.typeNode.getBType().tsymbol.type = newTypeNode;
        typeDef.symbol.type = newTypeNode;
        typeDef.setBType(newTypeNode);
        return newTypeNode;
    }

    private void defineAllUnresolvedCyclicTypesInScope(SymbolEnv env) {
        SymbolEnv prevEnv = this.env;
        this.env = env;
        for (BLangNode unresolvedNode : unresolvedTypes) {
            if (unresolvedNode.getKind() == NodeKind.TYPE_DEFINITION && 
                    ((BLangTypeDefinition) unresolvedNode).hasCyclicReference) {
                defineSymbolsForCyclicTypeDefinitions((BLangTypeDefinition) unresolvedNode, env);
            }
        }
        this.env = prevEnv;
    }

    private BType constructDependencyListError(BLangTypeDefinition typeDef, BType member) {
        List<String> dependencyList = new ArrayList<>();
        dependencyList.add(getTypeOrClassName(typeDef));
        dependencyList.add(member.tsymbol.name.value);
        dlog.error(typeDef.getPosition(), DiagnosticErrorCode.CYCLIC_TYPE_REFERENCE, dependencyList);
        return symTable.semanticError;
    }

    private void validateUnionForDistinctType(BUnionType definedType, Location pos) {
        Set<BType> memberTypes = definedType.getMemberTypes();
        TypeKind firstTypeKind = null;
        for (BType type : memberTypes) {
            TypeKind typeKind = type.getKind();
            if (firstTypeKind == null && (typeKind == TypeKind.ERROR || typeKind == TypeKind.OBJECT)) {
                firstTypeKind = typeKind;

            }
            if (typeKind != firstTypeKind) {
                dlog.error(pos, DiagnosticErrorCode.DISTINCT_TYPING_ONLY_SUPPORT_OBJECTS_AND_ERRORS);
            }
        }
    }

    private BErrorType getDistinctErrorType(BLangTypeDefinition typeDefinition, BErrorType definedType,
                                            BTypeSymbol typeDefSymbol) {
        BErrorType definedErrorType = definedType;
        // Create a new type for distinct type definition such as `type FooErr distinct BarErr;`
        // `typeDefSymbol` is different to `definedErrorType.tsymbol` in a type definition statement that use
        // already defined type as the base type.
        if (definedErrorType.tsymbol != typeDefSymbol) {
            BErrorType bErrorType = new BErrorType(typeDefSymbol);
            bErrorType.detailType = definedErrorType.detailType;
            typeDefSymbol.type = bErrorType;
            definedErrorType = bErrorType;
        }
        boolean isPublicType = typeDefinition.flagSet.contains(Flag.PUBLIC);
        definedErrorType.typeIdSet = calculateTypeIdSet(typeDefinition, isPublicType, definedType.typeIdSet);
        return definedErrorType;
    }

    private BTypeIdSet calculateTypeIdSet(BLangTypeDefinition typeDefinition, boolean isPublicType,
                                          BTypeIdSet secondary) {
        String name = typeDefinition.flagSet.contains(Flag.ANONYMOUS)
                ? anonymousModelHelper.getNextDistinctErrorId(env.enclPkg.packageID)
                : typeDefinition.getName().value;

        return BTypeIdSet.from(env.enclPkg.packageID, name, isPublicType, secondary);
    }

    private boolean isDistinctFlagPresent(BLangTypeDefinition typeDefinition) {
        return typeDefinition.typeNode.flagSet.contains(Flag.DISTINCT);
    }

    private void handleLangLibTypes(BLangTypeDefinition typeDefinition) {

        // As per spec 2020R3 built-in types are limited only within lang.* modules.
        for (BLangAnnotationAttachment attachment : typeDefinition.annAttachments) {
            if (attachment.annotationName.value.equals(Names.ANNOTATION_TYPE_PARAM.value)) {
                BTypeSymbol typeDefSymbol = typeDefinition.symbol;
                typeDefSymbol.type = typeParamAnalyzer.createTypeParam(typeDefSymbol.type, typeDefSymbol.name);
                typeDefSymbol.flags |= Flags.TYPE_PARAM;
                break;
            } else if (attachment.annotationName.value.equals(Names.ANNOTATION_BUILTIN_SUBTYPE.value)) {
                // Type is pre-defined in symbol Table.
                BType type = symTable.getLangLibSubType(typeDefinition.name.value);
                typeDefinition.symbol = type.tsymbol;
                typeDefinition.setBType(type);
                typeDefinition.typeNode.setBType(type);
                typeDefinition.isBuiltinTypeDef = true;
                break;
            }
            throw new IllegalStateException("Not supported annotation attachment at:" + attachment.pos);
        }
        defineSymbol(typeDefinition.name.pos, typeDefinition.symbol);
    }

    // If this type is defined to a public type or this is a anonymous type, return int with all bits set to 1,
    // so that we can bitwise and it with any flag and the original flag will not change.
    // If the type is not a public type then return a mask where public flag is set to zero and all others are set
    // to 1 so that we can perform bitwise and operation to remove the public flag from given flag.
    private long getPublicFlagResetingMask(Set<Flag> flagSet, BLangType typeNode) {
        boolean isAnonType =
                typeNode instanceof BLangStructureTypeNode && ((BLangStructureTypeNode) typeNode).isAnonymous;
        if (flagSet.contains(Flag.PUBLIC) || isAnonType) {
            return Long.MAX_VALUE;
        } else {
            return ~Flags.PUBLIC;
        }
    }

    @Override
    public void visit(BLangWorker workerNode) {
        BInvokableSymbol workerSymbol = Symbols.createWorkerSymbol(Flags.asMask(workerNode.flagSet),
                                                                   names.fromIdNode(workerNode.name),
                                                                   env.enclPkg.symbol.pkgID, null, env.scope.owner,
                                                                   workerNode.pos, SOURCE);
        workerSymbol.markdownDocumentation = getMarkdownDocAttachment(workerNode.markdownDocumentationAttachment);
        workerSymbol.originalName = names.originalNameFromIdNode(workerNode.name);
        workerNode.symbol = workerSymbol;
        defineSymbolWithCurrentEnvOwner(workerNode.pos, workerSymbol);
    }

    @Override
    public void visit(BLangService serviceNode) {
        defineNode(serviceNode.serviceVariable, env);

        Name generatedServiceName = names.fromString("service$" + serviceNode.serviceClass.symbol.name.value);
        BType type = serviceNode.serviceClass.typeRefs.isEmpty() ? null : serviceNode.serviceClass.typeRefs.get(0)
                .getBType();
        BServiceSymbol serviceSymbol = new BServiceSymbol((BClassSymbol) serviceNode.serviceClass.symbol,
                                                          Flags.asMask(serviceNode.flagSet), generatedServiceName,
                                                          env.enclPkg.symbol.pkgID, type, env.enclPkg.symbol,
                                                          serviceNode.pos, SOURCE);
        serviceNode.symbol = serviceSymbol;

        if (!serviceNode.absoluteResourcePath.isEmpty()) {
            if ("/".equals(serviceNode.absoluteResourcePath.get(0).getValue())) {
                serviceSymbol.setAbsResourcePath(Collections.emptyList());
            } else {
                List<String> list = new ArrayList<>();
                for (IdentifierNode identifierNode : serviceNode.absoluteResourcePath) {
                    list.add(identifierNode.getValue());
                }
                serviceSymbol.setAbsResourcePath(list);
            }
        }

        if (serviceNode.serviceNameLiteral != null) {
            serviceSymbol.setAttachPointStringLiteral(serviceNode.serviceNameLiteral.value.toString());
        }

        env.scope.define(serviceSymbol.name, serviceSymbol);
    }

    @Override
    public void visit(BLangResourceFunction funcNode) {
        boolean validAttachedFunc = validateFuncReceiver(funcNode);

        if (PackageID.isLangLibPackageID(env.enclPkg.symbol.pkgID)) {
            funcNode.flagSet.add(Flag.LANG_LIB);
        }

        BInvokableSymbol funcSymbol = Symbols.createFunctionSymbol(Flags.asMask(funcNode.flagSet),
                getFuncSymbolName(funcNode),
                env.enclPkg.symbol.pkgID, null, env.scope.owner,
                funcNode.hasBody(), funcNode.name.pos, SOURCE);
        funcSymbol.originalName = names.originalNameFromIdNode(funcNode.name);
        funcSymbol.source = funcNode.pos.lineRange().filePath();
        funcSymbol.markdownDocumentation = getMarkdownDocAttachment(funcNode.markdownDocumentationAttachment);
        SymbolEnv invokableEnv = SymbolEnv.createFunctionEnv(funcNode, funcSymbol.scope, env);
        defineInvokableSymbol(funcNode, funcSymbol, invokableEnv);
        funcNode.setBType(funcSymbol.type);

        if (isDeprecated(funcNode.annAttachments)) {
            funcSymbol.flags |= Flags.DEPRECATED;
        }
        // Define function receiver if any.
        if (funcNode.receiver != null) {
            defineAttachedFunctions(funcNode, funcSymbol, invokableEnv, validAttachedFunc);
        }
    }

    @Override
    public void visit(BLangFunction funcNode) {
        boolean validAttachedFunc = validateFuncReceiver(funcNode);
        boolean remoteFlagSetOnNode = Symbols.isFlagOn(Flags.asMask(funcNode.flagSet), Flags.REMOTE);

        if (!funcNode.attachedFunction && Symbols.isFlagOn(Flags.asMask(funcNode.flagSet), Flags.PRIVATE)) {
            dlog.error(funcNode.pos, DiagnosticErrorCode.PRIVATE_FUNCTION_VISIBILITY, funcNode.name);
        }

        if (funcNode.receiver == null && !funcNode.attachedFunction && remoteFlagSetOnNode) {
            dlog.error(funcNode.pos, DiagnosticErrorCode.REMOTE_IN_NON_OBJECT_FUNCTION, funcNode.name.value);
        }

        if (PackageID.isLangLibPackageID(env.enclPkg.symbol.pkgID)) {
            funcNode.flagSet.add(Flag.LANG_LIB);
        }

        Location symbolPos = funcNode.flagSet.contains(Flag.LAMBDA) ?
                                                        symTable.builtinPos : funcNode.name.pos;
        BInvokableSymbol funcSymbol = Symbols.createFunctionSymbol(Flags.asMask(funcNode.flagSet),
                                                                   getFuncSymbolName(funcNode),
                                                                   env.enclPkg.symbol.pkgID, null, env.scope.owner,
                                                                   funcNode.hasBody(), symbolPos,
                                                                   getOrigin(funcNode.name.value));
        funcSymbol.originalName = names.originalNameFromIdNode(funcNode.name);
        funcSymbol.source = funcNode.pos.lineRange().filePath();
        funcSymbol.markdownDocumentation = getMarkdownDocAttachment(funcNode.markdownDocumentationAttachment);
        SymbolEnv invokableEnv = SymbolEnv.createFunctionEnv(funcNode, funcSymbol.scope, env);
        defineInvokableSymbol(funcNode, funcSymbol, invokableEnv);
        funcNode.setBType(funcSymbol.type);

        // Reset origin if it's the generated function node for a lambda
        if (Symbols.isFlagOn(funcSymbol.flags, Flags.LAMBDA)) {
            funcSymbol.origin = VIRTUAL;
        }

        if (isDeprecated(funcNode.annAttachments)) {
            funcSymbol.flags |= Flags.DEPRECATED;
        }
        // Define function receiver if any.
        if (funcNode.receiver != null) {
            defineAttachedFunctions(funcNode, funcSymbol, invokableEnv, validAttachedFunc);
        }
    }

    private boolean isDeprecated(List<BLangAnnotationAttachment> annAttachments) {
        for (BLangAnnotationAttachment annotationAttachment : annAttachments) {
            if (annotationAttachment.annotationName.getValue().equals(DEPRECATION_ANNOTATION)) {
                return true;
            }
        }
        return false;
    }

    @Override
    public void visit(BLangResource resourceNode) {
    }

    @Override
    public void visit(BLangConstant constant) {
        BType staticType;
        if (constant.typeNode != null) {
            staticType = symResolver.resolveTypeNode(constant.typeNode, env);
            if (staticType == symTable.noType) {
                constant.symbol = getConstantSymbol(constant);
                // This is to prevent concurrent modification exception.
                if (!this.unresolvedTypes.contains(constant)) {
                    this.unresolvedTypes.add(constant);
                }
                return;
            }
        } else {
            staticType = symTable.semanticError;
        }
        BConstantSymbol constantSymbol = getConstantSymbol(constant);
        constant.symbol = constantSymbol;

        NodeKind nodeKind = constant.expr.getKind();
        if (nodeKind == NodeKind.LITERAL || nodeKind == NodeKind.NUMERIC_LITERAL) {
            if (constant.typeNode != null) {
                if (types.isValidLiteral((BLangLiteral) constant.expr, staticType)) {
                    // A literal type constant is defined with correct type.
                    // Update the type of the finiteType node to the static type.
                    // This is done to make the type inferring work.
                    // eg: const decimal d = 5.0;
                    BLangFiniteTypeNode finiteType = (BLangFiniteTypeNode) constant.associatedTypeDefinition.typeNode;
                    BLangExpression valueSpaceExpr = finiteType.valueSpace.iterator().next();
                    valueSpaceExpr.setBType(staticType);
                    defineNode(constant.associatedTypeDefinition, env);

                    constantSymbol.type = constant.associatedTypeDefinition.symbol.type;
                    constantSymbol.literalType = staticType;
                } else {
                    // A literal type constant is defined with some incorrect type. Set the original
                    // types and continue the flow and let it fail at semantic analyzer.
                    defineNode(constant.associatedTypeDefinition, env);
                    constantSymbol.type = staticType;
                    constantSymbol.literalType = constant.expr.getBType();
                }
            } else {
                // A literal type constant is defined without the type.
                // Then the type of the symbol is the finite type.
                defineNode(constant.associatedTypeDefinition, env);
                constantSymbol.type = constant.associatedTypeDefinition.symbol.type;
                constantSymbol.literalType = constant.expr.getBType();
            }
        } else if (constant.typeNode != null) {
            constantSymbol.type = constantSymbol.literalType = staticType;
        }

        constantSymbol.markdownDocumentation = getMarkdownDocAttachment(constant.markdownDocumentationAttachment);
        if (isDeprecated(constant.annAttachments)) {
            constantSymbol.flags |= Flags.DEPRECATED;
        }
        // Add the symbol to the enclosing scope.
        if (!symResolver.checkForUniqueSymbol(constant.name.pos, env, constantSymbol)) {
            return;
        }

        if (constant.symbol.name == Names.IGNORE) {
            // Avoid symbol definition for constants with name '_'
            return;
        }
        // Add the symbol to the enclosing scope.
        env.scope.define(constantSymbol.name, constantSymbol);
    }

    private BConstantSymbol getConstantSymbol(BLangConstant constant) {
        // Create a new constant symbol.
        Name name = names.fromIdNode(constant.name);
        PackageID pkgID = env.enclPkg.symbol.pkgID;
        return new BConstantSymbol(Flags.asMask(constant.flagSet), name, names.originalNameFromIdNode(constant.name),
                                   pkgID, symTable.semanticError, symTable.noType, env.scope.owner,
                                   constant.name.pos, getOrigin(name));
    }

    @Override
    public void visit(BLangSimpleVariable varNode) {
        // assign the type to var type node
        if (varNode.getBType() == null) {
            if (varNode.typeNode != null) {
                varNode.setBType(symResolver.resolveTypeNode(varNode.typeNode, env));
            } else {
                varNode.setBType(symTable.noType);
            }
        }

        Name varName = names.fromIdNode(varNode.name);
        Name varOrigName = names.originalNameFromIdNode(varNode.name);
        if (varName == Names.EMPTY || varName == Names.IGNORE) {
            // This is a variable created for a return type
            // e.g. function foo() (int);
            return;
        }

        BVarSymbol varSymbol = defineVarSymbol(varNode.name.pos, varNode.flagSet, varNode.getBType(), varName,
                                               varOrigName, env, varNode.internal);
        if (isDeprecated(varNode.annAttachments)) {
            varSymbol.flags |= Flags.DEPRECATED;
        }

        // Skip setting the state if there's a diagnostic already (e.g., redeclared symbol)
        if (varSymbol.type == symTable.semanticError && varSymbol.state == DiagnosticState.VALID) {
            varSymbol.state = DiagnosticState.UNKNOWN_TYPE;
        }

        varSymbol.markdownDocumentation = getMarkdownDocAttachment(varNode.markdownDocumentationAttachment);
        varNode.symbol = varSymbol;
        if (varNode.symbol.type.tsymbol != null && Symbols.isFlagOn(varNode.symbol.type.tsymbol.flags, Flags.CLIENT)) {
            varSymbol.tag = SymTag.ENDPOINT;
        }

        if (varSymbol.type.tag == TypeTags.FUTURE && ((BFutureType) varSymbol.type).workerDerivative) {
            Iterator<BLangLambdaFunction> lambdaFunctions = env.enclPkg.lambdaFunctions.iterator();
            while (lambdaFunctions.hasNext()) {
                BLangLambdaFunction lambdaFunction = lambdaFunctions.next();
                // let's inject future symbol to all the lambdas
                // last lambda needs to be skipped to avoid self reference
                // lambda's form others functions also need to be skiped
                BLangInvokableNode enclInvokable = lambdaFunction.capturedClosureEnv.enclInvokable;
                if (lambdaFunctions.hasNext() && enclInvokable != null && varSymbol.owner == enclInvokable.symbol) {
                    lambdaFunction.capturedClosureEnv.scope.define(varSymbol.name, varSymbol);
                }
            }
        }

        if (varSymbol.type.tag == TypeTags.INVOKABLE) {
            BInvokableSymbol symbol = (BInvokableSymbol) varSymbol;
            BInvokableTypeSymbol tsymbol = (BInvokableTypeSymbol) symbol.type.tsymbol;
            symbol.params = tsymbol.params == null ? null : new ArrayList<>(tsymbol.params);
            symbol.restParam = tsymbol.restParam;
            symbol.retType = tsymbol.returnType;
        }

        if ((env.scope.owner.tag & SymTag.RECORD) != SymTag.RECORD && !varNode.flagSet.contains(Flag.NEVER_ALLOWED) &&
                types.isNeverTypeOrStructureTypeWithARequiredNeverMember(varSymbol.type)) {
            // check if the variable is defined as a 'never' type or equivalent to 'never'
            // (except inside a record type or iterative use (followed by in) in typed binding pattern)
            // if so, log an error
            if (varNode.flagSet.contains(Flag.REQUIRED_PARAM) || varNode.flagSet.contains(Flag.DEFAULTABLE_PARAM)) {
                dlog.error(varNode.pos, DiagnosticErrorCode.NEVER_TYPE_NOT_ALLOWED_FOR_REQUIRED_DEFAULTABLE_PARAMS);
            } else {
                if ((env.scope.owner.tag & SymTag.OBJECT) == SymTag.OBJECT) {
                    dlog.error(varNode.pos, DiagnosticErrorCode.NEVER_TYPED_OBJECT_FIELD_NOT_ALLOWED);
                } else {
                    dlog.error(varNode.pos, DiagnosticErrorCode.NEVER_TYPED_VAR_DEF_NOT_ALLOWED);
                }
            }
        }
    }

    @Override
    public void visit(BLangTupleVariable varNode) {
        if (varNode.isDeclaredWithVar) {
            varNode.symbol =
                    defineVarSymbol(varNode.pos, varNode.flagSet, symTable.noType,
                                    names.fromString(anonymousModelHelper.getNextTupleVarKey(env.enclPkg.packageID)),
                                    env, true);
            // Symbol enter with type other
            List<BLangVariable> memberVariables = new ArrayList<>(varNode.memberVariables);
            if (varNode.restVariable != null) {
                memberVariables.add(varNode.restVariable);
            }
            for (int i = 0; i < memberVariables.size(); i++) {
                BLangVariable memberVar = memberVariables.get(i);
                memberVar.isDeclaredWithVar = true;
                defineNode(memberVar, env);
            }
            return;
        }
        if (varNode.getBType() == null) {
            varNode.setBType(symResolver.resolveTypeNode(varNode.typeNode, env));
        }
        // To support variable forward referencing we need to symbol enter each tuple member with type at SymbolEnter.
        if (!(checkTypeAndVarCountConsistency(varNode, env))) {
            varNode.setBType(symTable.semanticError);
            return;
        }
    }

    boolean checkTypeAndVarCountConsistency(BLangTupleVariable var, SymbolEnv env) {
        if (var.symbol == null) {
            Name varName = names.fromString(anonymousModelHelper.getNextTupleVarKey(env.enclPkg.packageID));
            var.symbol = defineVarSymbol(var.pos, var.flagSet, var.getBType(), varName, env, true);
        }
        
        return checkTypeAndVarCountConsistency(var, null, env);
    }

    boolean checkTypeAndVarCountConsistency(BLangTupleVariable varNode, BTupleType tupleTypeNode,
                                                    SymbolEnv env) {

        if (tupleTypeNode == null) {
        /*
          This switch block will resolve the tuple type of the tuple variable.
          For example consider the following - [int, string]|[boolean, float] [a, b] = foo();
          Since the varNode type is a union, the types of 'a' and 'b' will be resolved as follows:
          Type of 'a' will be (int | boolean) while the type of 'b' will be (string | float).
          Consider anydata (a, b) = foo();
          Here, the type of 'a'and type of 'b' will be both anydata.
         */
            switch (varNode.getBType().tag) {
                case TypeTags.UNION:
                    Set<BType> unionType = types.expandAndGetMemberTypesRecursive(varNode.getBType());
                    List<BType> possibleTypes = new ArrayList<>();
                    for (BType type : unionType) {
                        if (!(TypeTags.TUPLE == type.tag &&
                                checkMemVarCountMatchWithMemTypeCount(varNode, (BTupleType) type)) &&
                        TypeTags.ANY != type.tag && TypeTags.ANYDATA != type.tag &&
                                (TypeTags.ARRAY != type.tag || ((BArrayType) type).state == BArrayState.OPEN)) {
                            continue;
                        }
                        possibleTypes.add(type);
                    }
                    if (possibleTypes.isEmpty()) {
                        // handle var count mismatch in foreach declared with `var`
                        if (varNode.isDeclaredWithVar) {
                            dlog.error(varNode.pos, DiagnosticErrorCode.INVALID_LIST_BINDING_PATTERN);
                            return false;
                        }
                        dlog.error(varNode.pos, DiagnosticErrorCode.INVALID_LIST_BINDING_PATTERN_DECL,
                                   varNode.getBType());
                        return false;
                    }

                    if (possibleTypes.size() > 1) {
                        List<BType> memberTupleTypes = new ArrayList<>();
                        for (int i = 0; i < varNode.memberVariables.size(); i++) {
                            LinkedHashSet<BType> memberTypes = new LinkedHashSet<>();
                            for (BType possibleType : possibleTypes) {
                                if (possibleType.tag == TypeTags.TUPLE) {
                                    memberTypes.add(((BTupleType) possibleType).tupleTypes.get(i));
                                } else if (possibleType.tag == TypeTags.ARRAY) {
                                    memberTypes.add(((BArrayType) possibleType).eType);
                                } else {
                                    memberTupleTypes.add(varNode.getBType());
                                }
                            }

                            if (memberTypes.size() > 1) {
                                memberTupleTypes.add(BUnionType.create(null, memberTypes));
                            } else {
                                memberTupleTypes.addAll(memberTypes);
                            }
                        }
                        tupleTypeNode = new BTupleType(memberTupleTypes);
                        break;
                    }

                    if (possibleTypes.get(0).tag == TypeTags.TUPLE) {
                        tupleTypeNode = (BTupleType) possibleTypes.get(0);
                        break;
                    }

                    List<BType> memberTypes = new ArrayList<>();
                    for (int i = 0; i < varNode.memberVariables.size(); i++) {
                        memberTypes.add(possibleTypes.get(0));
                    }
                    tupleTypeNode = new BTupleType(memberTypes);
                    break;
                case TypeTags.ANY:
                case TypeTags.ANYDATA:
                    List<BType> memberTupleTypes = new ArrayList<>();
                    for (int i = 0; i < varNode.memberVariables.size(); i++) {
                        memberTupleTypes.add(varNode.getBType());
                    }
                    tupleTypeNode = new BTupleType(memberTupleTypes);
                    if (varNode.restVariable != null) {
                        tupleTypeNode.restType = varNode.getBType();
                    }
                    break;
                case TypeTags.TUPLE:
                    tupleTypeNode = (BTupleType) varNode.getBType();
                    break;
                case TypeTags.ARRAY:
                    List<BType> tupleTypes = new ArrayList<>();
                    BArrayType arrayType = (BArrayType) varNode.getBType();
                    for (int i = 0; i < arrayType.size; i++) {
                        tupleTypes.add(arrayType.eType);
                    }
                    tupleTypeNode = new BTupleType(tupleTypes);
                    break;
                default:
                    dlog.error(varNode.pos, DiagnosticErrorCode.INVALID_LIST_BINDING_PATTERN_DECL, varNode.getBType());
                    return false;
            }
        }

        if (!checkMemVarCountMatchWithMemTypeCount(varNode, tupleTypeNode)) {
            dlog.error(varNode.pos, DiagnosticErrorCode.INVALID_LIST_BINDING_PATTERN);
            return false;
        }

        int ignoredCount = 0;
        int i = 0;
        BType type;
        for (BLangVariable var : varNode.memberVariables) {
            type = tupleTypeNode.tupleTypes.get(i);
            i++;
            if (var.getKind() == NodeKind.VARIABLE) {
                // '_' is allowed in tuple variables. Not allowed if all variables are named as '_'
                BLangSimpleVariable simpleVar = (BLangSimpleVariable) var;
                Name varName = names.fromIdNode(simpleVar.name);
                if (varName == Names.IGNORE) {
                    ignoredCount++;
                    simpleVar.setBType(symTable.anyType);
                    types.checkType(varNode.pos, type, simpleVar.getBType(),
                                    DiagnosticErrorCode.INCOMPATIBLE_TYPES);
                    continue;
                }
            }
            defineMemberNode(var, env, type);
        }

        if (varNode.restVariable != null) {
            int tupleNodeMemCount = tupleTypeNode.tupleTypes.size();
            int varNodeMemCount = varNode.memberVariables.size();
            BType restType = tupleTypeNode.restType;
            if (varNodeMemCount < tupleNodeMemCount) {
                LinkedHashSet<BType> varTypes = new LinkedHashSet<>();
                for (int j = varNodeMemCount; j < tupleNodeMemCount; j++) {
                    varTypes.add(tupleTypeNode.tupleTypes.get(j));
                }
                if (restType != null) {
                    varTypes.add(restType);
                }
                if (varTypes.size() > 1) {
                    restType = BUnionType.create(null, varTypes);
                } else {
                    restType = varTypes.iterator().next();
                }
            }
            if (restType != null) {
                type = new BArrayType(restType);
            } else {
                LinkedHashSet<BType> varTypes = new LinkedHashSet<>(tupleTypeNode.tupleTypes);
                type = new BArrayType(BUnionType.create(null, varTypes));
            }
            defineMemberNode(varNode.restVariable, env, type);
        }

        if (!varNode.memberVariables.isEmpty() && ignoredCount == varNode.memberVariables.size()
                && varNode.restVariable == null) {
            dlog.error(varNode.pos, DiagnosticErrorCode.NO_NEW_VARIABLES_VAR_ASSIGNMENT);
            return false;
        }
        return true;
    }

    private boolean checkMemVarCountMatchWithMemTypeCount(BLangTupleVariable varNode, BTupleType tupleTypeNode) {
        int memberVarsSize = varNode.memberVariables.size();
        BLangVariable restVariable = varNode.restVariable;
        int tupleTypesSize = tupleTypeNode.tupleTypes.size();
        if (memberVarsSize > tupleTypesSize) {
            return false;
        }
        return restVariable != null ||
                (tupleTypesSize == memberVarsSize && tupleTypeNode.restType == null);
    }

    @Override
    public void visit(BLangRecordVariable recordVar) {
        if (recordVar.isDeclaredWithVar) {
            recordVar.symbol =
                    defineVarSymbol(recordVar.pos, recordVar.flagSet, symTable.noType,
                                    names.fromString(anonymousModelHelper.getNextRecordVarKey(env.enclPkg.packageID)),
                                    env, true);
            // Symbol enter each member with type other.
            for (BLangRecordVariable.BLangRecordVariableKeyValue variable : recordVar.variableList) {
                BLangVariable value = variable.getValue();
                value.isDeclaredWithVar = true;
                defineNode(value, env);
            }

            BLangSimpleVariable restParam = (BLangSimpleVariable) recordVar.restParam;
            if (restParam != null) {
                restParam.isDeclaredWithVar = true;
                defineNode(restParam, env);
            }
            return;
        }

        if (recordVar.getBType() == null) {
            recordVar.setBType(symResolver.resolveTypeNode(recordVar.typeNode, env));
        }
        // To support variable forward referencing we need to symbol enter each record member with type at SymbolEnter.
        if (!(symbolEnterAndValidateRecordVariable(recordVar, env))) {
            recordVar.setBType(symTable.semanticError);
            return;
        }
    }

    boolean symbolEnterAndValidateRecordVariable(BLangRecordVariable var, SymbolEnv env) {
        if (var.symbol == null) {
            Name varName = names.fromString(anonymousModelHelper.getNextRecordVarKey(env.enclPkg.packageID));
            var.symbol = defineVarSymbol(var.pos, var.flagSet, var.getBType(), varName, env, true);
        }

        return validateRecordVariable(var, env);
    }

    boolean validateRecordVariable(BLangRecordVariable recordVar, SymbolEnv env) {
        BRecordType recordVarType;
        /*
          This switch block will resolve the record type of the record variable.
          For example consider the following -
          type Foo record {int a, boolean b};
          type Bar record {string a, float b};
          Foo|Bar {a, b} = foo();
          Since the varNode type is a union, the types of 'a' and 'b' will be resolved as follows:
          Type of 'a' will be a union of the types of field 'a' in both Foo and Bar.
          i.e. type of 'a' is (int | string) and type of 'b' is (boolean | float).
          Consider anydata {a, b} = foo();
          Here, the type of 'a'and type of 'b' will be both anydata.
         */
        switch (recordVar.getBType().tag) {
            case TypeTags.UNION:
                BUnionType unionType = (BUnionType) recordVar.getBType();
                Set<BType> bTypes = types.expandAndGetMemberTypesRecursive(unionType);
                List<BType> possibleTypes = bTypes.stream()
                        .filter(rec -> doesRecordContainKeys(rec, recordVar.variableList, recordVar.restParam != null))
                        .collect(Collectors.toList());

                if (possibleTypes.isEmpty()) {
                    dlog.error(recordVar.pos, DiagnosticErrorCode.INVALID_RECORD_BINDING_PATTERN, recordVar.getBType());
                    return false;
                }

                if (possibleTypes.size() > 1) {
                    recordVarType = populatePossibleFields(recordVar, possibleTypes, env);
                    break;
                }

                if (possibleTypes.get(0).tag == TypeTags.RECORD) {
                    recordVarType = (BRecordType) possibleTypes.get(0);
                    break;
                }

                if (possibleTypes.get(0).tag == TypeTags.MAP) {
                    recordVarType = createSameTypedFieldsRecordType(recordVar,
                            ((BMapType) possibleTypes.get(0)).constraint, env);
                    break;
                }

                recordVarType = createSameTypedFieldsRecordType(recordVar, possibleTypes.get(0), env);
                break;
            case TypeTags.RECORD:
                recordVarType = (BRecordType) recordVar.getBType();
                break;
            case TypeTags.MAP:
                recordVarType = createSameTypedFieldsRecordType(recordVar,
                                                                ((BMapType) recordVar.getBType()).constraint, env);
                break;
            default:
                dlog.error(recordVar.pos, DiagnosticErrorCode.INVALID_RECORD_BINDING_PATTERN, recordVar.getBType());
                return false;
        }

        return defineVariableList(recordVar, recordVarType, env);
    }

    private BRecordType populatePossibleFields(BLangRecordVariable recordVar, List<BType> possibleTypes,
                                               SymbolEnv env) {
        BRecordTypeSymbol recordSymbol = Symbols.createRecordSymbol(Flags.ANONYMOUS,
                names.fromString(ANONYMOUS_RECORD_NAME),
                env.enclPkg.symbol.pkgID, null,
                env.scope.owner, recordVar.pos, SOURCE);
        BRecordType recordVarType = (BRecordType) symTable.recordType;

        List<String> mappedFields = recordVar.variableList.stream().map(varKeyValue -> varKeyValue.getKey().value)
                .collect(Collectors.toList());
        LinkedHashMap<String, BField> fields = populateAndGetPossibleFieldsForRecVar(recordVar.pos, possibleTypes,
                mappedFields, recordSymbol, env);

        if (recordVar.restParam != null) {
            recordVarType.restFieldType = createRestFieldFromPossibleTypes(recordVar.pos, env, possibleTypes,
                    fields, recordSymbol);
        }
        recordVarType.tsymbol = recordSymbol;
        recordVarType.fields = fields;
        recordSymbol.type = recordVarType;
        return recordVarType;
    }

    private BType createRestFieldFromPossibleTypes(Location pos, SymbolEnv env, List<BType> possibleTypes,
                                                   LinkedHashMap<String, BField> boundedFields, BSymbol recordSymbol) {
        LinkedHashSet<BType> restFieldMemberTypes = new LinkedHashSet<>();
        List<LinkedHashMap<String, BField>> possibleRecordFieldMapList = new ArrayList<>();

        for (BType possibleType : possibleTypes) {
            if (possibleType.tag == TypeTags.RECORD) {
                BRecordType recordType = (BRecordType) possibleType;
                possibleRecordFieldMapList.add(recordType.fields);
                restFieldMemberTypes.add(recordType.restFieldType);
            } else if (possibleType.tag == TypeTags.MAP) {
                restFieldMemberTypes.add(((BMapType) possibleType).constraint);
            } else {
                restFieldMemberTypes.add(possibleType);
            }
        }

        BType restFieldType = restFieldMemberTypes.size() > 1 ?
                BUnionType.create(null, restFieldMemberTypes) :
                restFieldMemberTypes.iterator().next();

        if (!possibleRecordFieldMapList.isEmpty()) {
            List<String> intersectionFields = getIntersectionFields(possibleRecordFieldMapList);
            LinkedHashMap<String, BField> unmappedMembers = populateAndGetPossibleFieldsForRecVar(pos,
                    possibleTypes, intersectionFields, recordSymbol, env);

            LinkedHashMap<String, BField> optionalFields = new LinkedHashMap<>() {{
                possibleRecordFieldMapList.forEach(map -> putAll(map));
            }};

            intersectionFields.forEach(optionalFields::remove);
            boundedFields.keySet().forEach(unmappedMembers::remove);

            for (BField field : optionalFields.values()) {
                field.symbol.flags = setSymbolAsOptional(field.symbol.flags);
            }
            unmappedMembers.putAll(optionalFields);

            BRecordType restRecord = new BRecordType(null);
            restRecord.fields = unmappedMembers;
            restRecord.restFieldType = restFieldType;
            restFieldType = restRecord;
        }

        return restFieldType;
    }

    private List<String> getIntersectionFields(List<LinkedHashMap<String, BField>> fieldList) {
        LinkedHashMap<String, BField> intersectionMap = fieldList.get(0);
        HashSet<String> intersectionSet = new HashSet<>(intersectionMap.keySet());

        for (int i = 1; i < fieldList.size(); i++) {
            LinkedHashMap<String, BField> map = fieldList.get(i);
            HashSet<String> set = new HashSet<>(map.keySet());
            intersectionSet.retainAll(set);
        }

        return new ArrayList<>(intersectionSet);
    }

    /**
     * This method will resolve field types based on a list of possible types.
     * When a record variable has multiple possible assignable types, each field will be a union of the relevant
     * possible types field type.
     *
     * @param pos line number information of the source file
     * @param possibleTypes list of possible types
     * @param fieldNames fields types to be resolved
     * @param recordSymbol symbol of the record type to be used in creating fields
     * @param env environment to define the symbol
     * @return the list of fields
     */
    private LinkedHashMap<String, BField> populateAndGetPossibleFieldsForRecVar(Location pos, List<BType> possibleTypes,
                                                                                List<String> fieldNames,
                                                                                BSymbol recordSymbol, SymbolEnv env) {
        LinkedHashMap<String, BField> fields = new LinkedHashMap<>();
        for (String fieldName : fieldNames) {
            LinkedHashSet<BType> memberTypes = new LinkedHashSet<>();
            for (BType possibleType : possibleTypes) {
                if (possibleType.tag == TypeTags.RECORD) {
                    BRecordType possibleRecordType = (BRecordType) possibleType;

                    if (possibleRecordType.fields.containsKey(fieldName)) {
                        BField field = possibleRecordType.fields.get(fieldName);
                        if (Symbols.isOptional(field.symbol)) {
                            memberTypes.add(symTable.nilType);
                        }
                        memberTypes.add(field.type);
                    } else {
                        memberTypes.add(possibleRecordType.restFieldType);
                        memberTypes.add(symTable.nilType);
                    }

                    continue;
                }

                if (possibleType.tag == TypeTags.MAP) {
                    BMapType possibleMapType = (BMapType) possibleType;
                    memberTypes.add(possibleMapType.constraint);
                    continue;
                }
                memberTypes.add(possibleType); // possible type is any or anydata}
            }

            BType fieldType = memberTypes.size() > 1 ?
                    BUnionType.create(null, memberTypes) : memberTypes.iterator().next();
            BField field = new BField(names.fromString(fieldName), pos,
                    new BVarSymbol(0, names.fromString(fieldName), env.enclPkg.symbol.pkgID,
                            fieldType, recordSymbol, pos, SOURCE));
            fields.put(field.name.value, field);
        }
        return fields;
    }

    private BRecordType createSameTypedFieldsRecordType(BLangRecordVariable recordVar, BType fieldTypes,
                                                        SymbolEnv env) {
        BType fieldType;
        if (fieldTypes.isNullable()) {
            fieldType = fieldTypes;
        } else {
            fieldType = BUnionType.create(null, fieldTypes, symTable.nilType);
        }

        BRecordTypeSymbol recordSymbol = Symbols.createRecordSymbol(Flags.ANONYMOUS,
                names.fromString(ANONYMOUS_RECORD_NAME),
                env.enclPkg.symbol.pkgID, null, env.scope.owner,
                recordVar.pos, SOURCE);
        //TODO check below field position
        LinkedHashMap<String, BField> fields = new LinkedHashMap<>();
        for (BLangRecordVariable.BLangRecordVariableKeyValue bLangRecordVariableKeyValue : recordVar.variableList) {
            Name fieldName = names.fromIdNode(bLangRecordVariableKeyValue.key);
            BField bField = new BField(fieldName, recordVar.pos,
                    new BVarSymbol(0, fieldName, names.originalNameFromIdNode(bLangRecordVariableKeyValue.key),
                                   env.enclPkg.symbol.pkgID, fieldType, recordSymbol, recordVar.pos, SOURCE));
            fields.put(fieldName.getValue(), bField);
        }

        BRecordType recordVarType = (BRecordType) symTable.recordType;
        recordVarType.fields = fields;
        recordSymbol.type = recordVarType;
        recordVarType.tsymbol = recordSymbol;

        // Since this is for record variables, we consider its record type as an open record type.
        recordVarType.sealed = false;
        recordVarType.restFieldType = fieldTypes; // TODO: 7/26/19 Check if this should be `fieldType`

        return recordVarType;
    }

    private boolean defineVariableList(BLangRecordVariable recordVar, BRecordType recordVarType, SymbolEnv env) {
        LinkedHashMap<String, BField> recordVarTypeFields = recordVarType.fields;

        boolean validRecord = true;
        int ignoredCount = 0;
        for (BLangRecordVariable.BLangRecordVariableKeyValue variable : recordVar.variableList) {
            // Infer the type of each variable in recordVariable from the given record type
            // so that symbol enter is done recursively
            if (names.fromIdNode(variable.getKey()) == Names.IGNORE) {
                dlog.error(recordVar.pos, DiagnosticErrorCode.UNDERSCORE_NOT_ALLOWED);
                continue;
            }

            BLangVariable value = variable.getValue();
            if (value.getKind() == NodeKind.VARIABLE) {
                // '_' is allowed in record variables. Not allowed if all variables are named as '_'
                BLangSimpleVariable simpleVar = (BLangSimpleVariable) value;
                Name varName = names.fromIdNode(simpleVar.name);
                if (varName == Names.IGNORE) {
                    ignoredCount++;
                    simpleVar.setBType(symTable.anyType);
                    if (!recordVarTypeFields.containsKey(variable.getKey().getValue())) {
                        continue;
                    }
                    types.checkType(variable.valueBindingPattern.pos,
                                    recordVarTypeFields.get((variable.getKey().getValue())).type, simpleVar.getBType(),
                                    DiagnosticErrorCode.INCOMPATIBLE_TYPES);
                    continue;
                }
            }

            if (!recordVarTypeFields.containsKey(variable.getKey().getValue())) {
                if (recordVarType.sealed) {
                    validRecord = false;
                    dlog.error(recordVar.pos, DiagnosticErrorCode.INVALID_FIELD_IN_RECORD_BINDING_PATTERN,
                               variable.getKey().getValue(), recordVar.getBType());
                } else {
                    BType restType;
                    if (recordVarType.restFieldType.tag == TypeTags.ANYDATA ||
                            recordVarType.restFieldType.tag == TypeTags.ANY) {
                        restType = recordVarType.restFieldType;
                    } else {
                        restType = BUnionType.create(null, recordVarType.restFieldType, symTable.nilType);
                    }
                    defineMemberNode(value, env, restType);
                }
                continue;
            }
            defineMemberNode(value, env, recordVarTypeFields.get((variable.getKey().getValue())).type);
        }

        if (!recordVar.variableList.isEmpty() && ignoredCount == recordVar.variableList.size()
                && recordVar.restParam == null) {
            dlog.error(recordVar.pos, DiagnosticErrorCode.NO_NEW_VARIABLES_VAR_ASSIGNMENT);
            return false;
        }

        if (recordVar.restParam != null) {
            BType restType = getRestParamType(recordVarType);
            List<String> varList = recordVar.variableList.stream().map(t -> t.getKey().value)
                    .collect(Collectors.toList());
            BRecordType restConstraint = createRecordTypeForRestField(recordVar.restParam.getPosition(), env,
                    recordVarType, varList, restType);
            defineMemberNode(((BLangSimpleVariable) recordVar.restParam), env, restConstraint);
        }

        return validRecord;
    }

    private boolean doesRecordContainKeys(BType varType,
                                          List<BLangRecordVariable.BLangRecordVariableKeyValue> variableList,
                                          boolean hasRestParam) {
        if (varType.tag == TypeTags.MAP || varType.tag == TypeTags.ANY || varType.tag == TypeTags.ANYDATA) {
            return true;
        }
        if (varType.tag != TypeTags.RECORD) {
            return false;
        }
        BRecordType recordVarType = (BRecordType) varType;
        Map<String, BField> recordVarTypeFields = recordVarType.fields;

        for (BLangRecordVariable.BLangRecordVariableKeyValue var : variableList) {
            if (!recordVarTypeFields.containsKey(var.key.value) && recordVarType.sealed) {
                return false;
            }
        }

        if (!hasRestParam) {
            return true;
        }

        return !recordVarType.sealed;
    }

    public BRecordTypeSymbol createAnonRecordSymbol(SymbolEnv env, Location pos) {
        EnumSet<Flag> flags = EnumSet.of(Flag.PUBLIC, Flag.ANONYMOUS);
        BRecordTypeSymbol recordSymbol = Symbols.createRecordSymbol(Flags.asMask(flags), Names.EMPTY,
                env.enclPkg.packageID, null, env.scope.owner, pos, VIRTUAL);
        recordSymbol.name = names.fromString(anonymousModelHelper.getNextAnonymousTypeKey(env.enclPkg.packageID));
        recordSymbol.scope = new Scope(recordSymbol);
        return recordSymbol;
    }

    BType getRestParamType(BRecordType recordType)  {
        BType memberType;
        if (recordType.restFieldType != null) {
            memberType = recordType.restFieldType;
        } else if (hasErrorTypedField(recordType)) {
            memberType = hasOnlyPureTypedFields(recordType) ? symTable.pureType :
                    BUnionType.create(null, symTable.anyType, symTable.errorType);
        } else {
            memberType = hasOnlyAnyDataTypedFields(recordType) ? symTable.anydataType : symTable.anyType;
        }
        if (memberType.tag == TypeTags.RECORD) {
            memberType = getRestParamType((BRecordType) memberType);
        }
        return memberType;
    }

    public BType getRestMatchPatternConstraintType(BRecordType recordType,
                                           Map<String, BField> remainingFields,
                                           BType restVarSymbolMapType) {
        LinkedHashSet<BType> constraintTypes = new LinkedHashSet<>();
        for (BField field : remainingFields.values()) {
            constraintTypes.add(field.type);
        }

        if (!recordType.sealed) {
            BType restFieldType = recordType.restFieldType;
            if (!this.types.isNeverTypeOrStructureTypeWithARequiredNeverMember(restFieldType)) {
                constraintTypes.add(restFieldType);
            }
        }

        BType restConstraintType;
        if (constraintTypes.isEmpty()) {
            restConstraintType = symTable.neverType;
        } else if (constraintTypes.size() == 1) {
            restConstraintType = constraintTypes.iterator().next();
        } else {
            restConstraintType = BUnionType.create(null, constraintTypes);
        }
        return this.types.mergeTypes(restVarSymbolMapType, restConstraintType);
    }

    BRecordType createRecordTypeForRestField(Location pos, SymbolEnv env, BRecordType recordType,
                                       List<String> variableList,
                                       BType restConstraint) {
        BRecordTypeSymbol recordSymbol = createAnonRecordSymbol(env, pos);
        BRecordType recordVarType = new BRecordType(recordSymbol);
        LinkedHashMap<String, BField> unMappedFields = new LinkedHashMap<>() {{
            putAll(recordType.fields);
            if(recordType.restFieldType.tag == TypeTags.RECORD) {
                putAll(((BRecordType) recordType.restFieldType).fields);
            }
        }};

        setRestRecordFields(pos, env, unMappedFields, variableList, restConstraint, recordVarType);

        BLangRecordTypeNode recordTypeNode = TypeDefBuilderHelper.createRecordTypeNode(recordVarType,
                env.enclPkg.packageID, symTable, pos);
        recordTypeNode.initFunction =
                TypeDefBuilderHelper.createInitFunctionForRecordType(recordTypeNode, env, names, symTable);
        TypeDefBuilderHelper.addTypeDefinition(recordVarType, recordSymbol, recordTypeNode, env);

        return recordVarType;
    }

    void setRestRecordFields(Location pos, SymbolEnv env,
                             LinkedHashMap<String, BField> unMappedFields,
                             List<String> variableList, BType restConstraint,
                             BRecordType targetRestRecType) {
        LinkedHashMap<String, BField> fields = new LinkedHashMap<>();
        LinkedHashMap<String, BField> markAsOptional = new LinkedHashMap<>();

        if (!targetRestRecType.fields.isEmpty()) {
            fields.putAll(targetRestRecType.fields);
            List<String> intersectionFields = getIntersectionFields(Arrays.asList(targetRestRecType.fields,
                    unMappedFields));
            markAsOptional.putAll(unMappedFields);
            markAsOptional.putAll(targetRestRecType.fields);
            intersectionFields.forEach(markAsOptional::remove);
        }

        //adds a never-typed optional field for the mapped bindings
        for (String fieldName : variableList) {
            unMappedFields.remove(fieldName);
            BField newField = new BField(names.fromString(fieldName), pos,
                    new BVarSymbol(Flags.OPTIONAL, names.fromString(fieldName), env.enclPkg.symbol.pkgID,
                            symTable.neverType, targetRestRecType.tsymbol, pos, VIRTUAL));
            fields.put(fieldName, newField);
        }

        for (BField field : unMappedFields.values()) {
            if (fields.containsKey(field.name.value)) {
                BField targetField = fields.get(field.getName().value);
                targetField.type = types.mergeTypes(targetField.type, field.type);
            } else {
                BField newField = new BField(field.name, pos,
                        new BVarSymbol(field.symbol.flags, field.name, env.enclPkg.symbol.pkgID,
                                field.type, targetRestRecType.tsymbol, pos, VIRTUAL));
                fields.put(field.name.value, newField);
                targetRestRecType.tsymbol.scope.define(newField.name, newField.symbol);
            }
        }

        //marks field as optional if the field is not common for all union members
        for (BField optionalField : markAsOptional.values()) {
            optionalField.symbol.flags = setSymbolAsOptional(optionalField.symbol.flags);
        }

        targetRestRecType.fields = fields;
        targetRestRecType.restFieldType = restConstraint;
    }

    private long setSymbolAsOptional(long existingFlags) {
        Set<Flag> unmaskedFlags = Flags.unMask(existingFlags);
        unmaskedFlags.remove(Flag.REQUIRED);
        unmaskedFlags.add(Flag.OPTIONAL);
        return Flags.asMask(unmaskedFlags);
    }

    private boolean hasOnlyAnyDataTypedFields(BRecordType recordType) {
        IsAnydataUniqueVisitor isAnydataUniqueVisitor = new IsAnydataUniqueVisitor();
        return isAnydataUniqueVisitor.visit(recordType);
    }

    private boolean hasOnlyPureTypedFields(BRecordType recordType) {
        IsPureTypeUniqueVisitor isPureTypeUniqueVisitor = new IsPureTypeUniqueVisitor();
        for (BField field : recordType.fields.values()) {
            BType fieldType = field.type;
            if (!isPureTypeUniqueVisitor.visit(fieldType)) {
                return false;
            }
            isPureTypeUniqueVisitor.reset();
        }
        return recordType.sealed || isPureTypeUniqueVisitor.visit(recordType);
    }

    private boolean hasErrorTypedField(BRecordType recordType) {
        for (BField field : recordType.fields.values()) {
            BType type = field.type;
            if (hasErrorType(type)) {
                return true;
            }
        }
        return hasErrorType(recordType.restFieldType);
    }

    private boolean hasErrorType(BType type) {
        if (type.tag != TypeTags.UNION) {
            return type.tag == TypeTags.ERROR;
        }

        return ((BUnionType) type).getMemberTypes().stream().anyMatch(this::hasErrorType);
    }

    @Override
    public void visit(BLangErrorVariable errorVar) {
        if (errorVar.isDeclaredWithVar) {
            errorVar.symbol =
                    defineVarSymbol(errorVar.pos, errorVar.flagSet, symTable.noType,
                                    names.fromString(anonymousModelHelper.getNextErrorVarKey(env.enclPkg.packageID)),
                                    env, true);

            // Symbol enter each member with type other.
            BLangSimpleVariable errorMsg = errorVar.message;
            if (errorMsg != null) {
                errorMsg.isDeclaredWithVar = true;
                defineNode(errorMsg, env);
            }

            BLangVariable cause = errorVar.cause;
            if (cause != null) {
                cause.isDeclaredWithVar = true;
                defineNode(cause, env);
            }

            for (BLangErrorVariable.BLangErrorDetailEntry detailEntry: errorVar.detail) {
                BLangVariable value = detailEntry.getValue();
                value.isDeclaredWithVar = true;
                defineNode(value, env);
            }

            BLangSimpleVariable restDetail = errorVar.restDetail;
            if (restDetail != null) {
                restDetail.isDeclaredWithVar = true;
                defineNode(restDetail, env);
            }

            return;
        }

        if (errorVar.getBType() == null) {
            errorVar.setBType(symResolver.resolveTypeNode(errorVar.typeNode, env));
        }
        // To support variable forward referencing we need to symbol enter each variable inside error variable
        // with type at SymbolEnter.
        if (!symbolEnterAndValidateErrorVariable(errorVar, env)) {
            errorVar.setBType(symTable.semanticError);
            return;
        }
    }

    boolean symbolEnterAndValidateErrorVariable(BLangErrorVariable var, SymbolEnv env) {
        if (var.symbol == null) {
            Name varName = names.fromString(anonymousModelHelper.getNextErrorVarKey(env.enclPkg.packageID));
            var.symbol = defineVarSymbol(var.pos, var.flagSet, var.getBType(), varName, env, true);
        }

        return validateErrorVariable(var, env);
    }

    boolean validateErrorVariable(BLangErrorVariable errorVariable, SymbolEnv env) {
        BErrorType errorType;
        switch (errorVariable.getBType().tag) {
            case TypeTags.UNION:
                BUnionType unionType = ((BUnionType) errorVariable.getBType());
                List<BErrorType> possibleTypes = unionType.getMemberTypes().stream()
                        .filter(type -> TypeTags.ERROR == type.tag)
                        .map(BErrorType.class::cast)
                        .collect(Collectors.toList());

                if (possibleTypes.isEmpty()) {
                    dlog.error(errorVariable.pos, DiagnosticErrorCode.INVALID_ERROR_BINDING_PATTERN,
                               errorVariable.getBType());
                    return false;
                }

                if (possibleTypes.size() > 1) {
                    LinkedHashSet<BType> detailType = new LinkedHashSet<>();
                    for (BErrorType possibleErrType : possibleTypes) {
                        detailType.add(possibleErrType.detailType);
                    }
                    BType errorDetailType = detailType.size() > 1
                            ? BUnionType.create(null, detailType)
                            : detailType.iterator().next();
                    errorType = new BErrorType(null, errorDetailType);
                } else {
                    errorType = possibleTypes.get(0);
                }
                break;
            case TypeTags.ERROR:
                errorType = (BErrorType) errorVariable.getBType();
                break;
            default:
                dlog.error(errorVariable.pos, DiagnosticErrorCode.INVALID_ERROR_BINDING_PATTERN,
                           errorVariable.getBType());
                return false;
        }
        errorVariable.setBType(errorType);

        if (!errorVariable.isInMatchStmt) {
            BLangSimpleVariable errorMsg = errorVariable.message;
            if (errorMsg != null) {
                defineMemberNode(errorVariable.message, env, symTable.stringType);
            }

            BLangVariable cause = errorVariable.cause;
            if (cause != null) {
                defineMemberNode(errorVariable.cause, env, symTable.errorOrNilType);
            }
        }

        if (errorVariable.detail == null || (errorVariable.detail.isEmpty()
                && !isRestDetailBindingAvailable(errorVariable))) {
            return validateErrorMessageMatchPatternSyntax(errorVariable, env);
        }

        if (errorType.detailType.getKind() == TypeKind.RECORD || errorType.detailType.getKind() == TypeKind.MAP) {
            return validateErrorVariable(errorVariable, errorType, env);
        } else if (errorType.detailType.getKind() == TypeKind.UNION) {
            BErrorTypeSymbol errorTypeSymbol = new BErrorTypeSymbol(SymTag.ERROR, Flags.PUBLIC, Names.ERROR,
                    env.enclPkg.packageID, symTable.errorType,
                    env.scope.owner, errorVariable.pos, SOURCE);
            // TODO: detail type need to be a union representing all details of members of `errorType`
            errorVariable.setBType(new BErrorType(errorTypeSymbol, symTable.detailType));
            return validateErrorVariable(errorVariable, env);
        }

        if (isRestDetailBindingAvailable(errorVariable)) {
            defineMemberNode(errorVariable.restDetail, env, symTable.detailType);
        }
        return true;
    }

    private boolean validateErrorVariable(BLangErrorVariable errorVariable, BErrorType errorType, SymbolEnv env) {
        BLangSimpleVariable errorMsg = errorVariable.message;
        if (errorMsg != null && errorMsg.symbol == null) {
            defineMemberNode(errorMsg, env, symTable.stringType);
        }

        BRecordType recordType = getDetailAsARecordType(errorType);
        LinkedHashMap<String, BField> detailFields = recordType.fields;
        Set<String> matchedDetailFields = new HashSet<>();
        for (BLangErrorVariable.BLangErrorDetailEntry errorDetailEntry : errorVariable.detail) {
            String entryName = errorDetailEntry.key.getValue();
            matchedDetailFields.add(entryName);
            BField entryField = detailFields.get(entryName);

            BLangVariable boundVar = errorDetailEntry.valueBindingPattern;
            if (entryField != null) {
                if ((entryField.symbol.flags & Flags.OPTIONAL) == Flags.OPTIONAL) {
                    boundVar.setBType(BUnionType.create(null, entryField.type, symTable.nilType));
                } else {
                    boundVar.setBType(entryField.type);
                }
            } else {
                if (recordType.sealed) {
                    dlog.error(errorVariable.pos, DiagnosticErrorCode.INVALID_ERROR_BINDING_PATTERN,
                               errorVariable.getBType());
                    boundVar.setBType(symTable.semanticError);
                    return false;
                } else {
                    boundVar.setBType(BUnionType.create(null, recordType.restFieldType, symTable.nilType));
                }
            }

            boolean isIgnoredVar = boundVar.getKind() == NodeKind.VARIABLE
                    && ((BLangSimpleVariable) boundVar).name.value.equals(Names.IGNORE.value);
            if (!isIgnoredVar) {
                defineMemberNode(boundVar, env, boundVar.getBType());
            }
        }

        if (isRestDetailBindingAvailable(errorVariable)) {
            // Type of rest pattern is a map type where constraint type is,
            // union of keys whose values are not matched in error binding/match pattern.
            BTypeSymbol typeSymbol = createTypeSymbol(SymTag.TYPE, env);
            BType constraint = getRestMapConstraintType(detailFields, matchedDetailFields, recordType);
            BMapType restType = new BMapType(TypeTags.MAP, constraint, typeSymbol);
            typeSymbol.type = restType;
            errorVariable.restDetail.setBType(restType);
            defineMemberNode(errorVariable.restDetail, env, restType);
        }
        return true;
    }

    BRecordType getDetailAsARecordType(BErrorType errorType) {
        if (errorType.detailType.getKind() == TypeKind.RECORD) {
            return (BRecordType) errorType.detailType;
        }
        BRecordType detailRecord = new BRecordType(null);
        BMapType detailMap = (BMapType) errorType.detailType;
        detailRecord.sealed = false;
        detailRecord.restFieldType = detailMap.constraint;
        return detailRecord;
    }

    private BType getRestMapConstraintType(Map<String, BField> errorDetailFields, Set<String> matchedDetailFields,
                                           BRecordType recordType) {
        BUnionType restUnionType = BUnionType.create(null);
        if (!recordType.sealed) {
            if (recordType.restFieldType.tag == TypeTags.UNION) {
                BUnionType restFieldUnion = (BUnionType) recordType.restFieldType;
                // This is to update type name for users to read easily the cyclic unions
                if (restFieldUnion.isCyclic && errorDetailFields.entrySet().isEmpty()) {
                    restUnionType.isCyclic = true;
                    restUnionType.tsymbol = restFieldUnion.tsymbol;
                }
            } else {
                restUnionType.add(recordType.restFieldType);
            }
        }
        for (Map.Entry<String, BField> entry : errorDetailFields.entrySet()) {
            if (!matchedDetailFields.contains(entry.getKey())) {
                BType type = entry.getValue().getType();
                if (!types.isAssignable(type, restUnionType)) {
                    restUnionType.add(type);
                }
            }
        }

        Set<BType> memberTypes = restUnionType.getMemberTypes();
        if (memberTypes.size() == 1) {
            return memberTypes.iterator().next();
        }

        return restUnionType;
    }

    private boolean validateErrorMessageMatchPatternSyntax(BLangErrorVariable errorVariable, SymbolEnv env) {
        if (errorVariable.isInMatchStmt
                && !errorVariable.reasonVarPrefixAvailable
                && errorVariable.reasonMatchConst == null
                && isReasonSpecified(errorVariable)) {

            BSymbol reasonConst = symResolver.lookupSymbolInMainSpace(env.enclEnv,
                    names.fromString(errorVariable.message.name.value));
            if ((reasonConst.tag & SymTag.CONSTANT) != SymTag.CONSTANT) {
                dlog.error(errorVariable.message.pos, DiagnosticErrorCode.INVALID_ERROR_REASON_BINDING_PATTERN,
                        errorVariable.message.name);
            } else {
                dlog.error(errorVariable.message.pos, DiagnosticErrorCode.UNSUPPORTED_ERROR_REASON_CONST_MATCH);
            }
            return false;
        }
        return true;
    }

    private boolean isReasonSpecified(BLangErrorVariable errorVariable) {
        return !isIgnoredOrEmpty(errorVariable.message);
    }

    boolean isIgnoredOrEmpty(BLangSimpleVariable varNode) {
        return varNode.name.value.equals(Names.IGNORE.value) || varNode.name.value.equals("");
    }

    private boolean isRestDetailBindingAvailable(BLangErrorVariable errorVariable) {
        return errorVariable.restDetail != null &&
                !errorVariable.restDetail.name.value.equals(Names.IGNORE.value);
    }

    private BTypeSymbol createTypeSymbol(int type, SymbolEnv env) {
        return new BTypeSymbol(type, Flags.PUBLIC, Names.EMPTY, env.enclPkg.packageID,
                null, env.scope.owner, symTable.builtinPos, VIRTUAL);
    }

    private void defineMemberNode(BLangVariable memberVar, SymbolEnv env, BType type) {
        memberVar.setBType(type);
        // Module level variables declared with `var` already defined
        if ((env.scope.owner.tag & SymTag.PACKAGE) == SymTag.PACKAGE && memberVar.isDeclaredWithVar) {
            memberVar.symbol.type = type;
            memberVar.isDeclaredWithVar = false;
            // Need to assign resolved type for member variables inside complex variable declared with `var`
            if (memberVar.getKind() == NodeKind.VARIABLE) {
                return;
            }
        }
        defineNode(memberVar, env);
    }

    public void visit(BLangXMLAttribute bLangXMLAttribute) {
        if (!(bLangXMLAttribute.name.getKind() == NodeKind.XML_QNAME)) {
            return;
        }

        BLangXMLQName qname = (BLangXMLQName) bLangXMLAttribute.name;

        // If the attribute is not an in-line namespace declaration, check for duplicate attributes.
        // If no duplicates, then define this attribute symbol.
        if (!bLangXMLAttribute.isNamespaceDeclr) {
            BXMLAttributeSymbol attrSymbol = new BXMLAttributeSymbol(qname.localname.value, qname.namespaceURI,
                                                                     env.enclPkg.symbol.pkgID, env.scope.owner,
                                                                     bLangXMLAttribute.pos, SOURCE);

            if (missingNodesHelper.isMissingNode(qname.localname.value)
                    || (qname.namespaceURI != null && missingNodesHelper.isMissingNode(qname.namespaceURI))) {
                attrSymbol.origin = VIRTUAL;
            }
            if (symResolver.checkForUniqueMemberSymbol(bLangXMLAttribute.pos, env, attrSymbol)) {
                env.scope.define(attrSymbol.name, attrSymbol);
                bLangXMLAttribute.symbol = attrSymbol;
            }
            return;
        }

        List<BLangExpression> exprs = bLangXMLAttribute.value.textFragments;
        String nsURI = null;

        // We reach here if the attribute is an in-line namesapce declaration.
        // Get the namespace URI, only if it is statically defined. Then define the namespace symbol.
        // This namespace URI is later used by the attributes, when they lookup for duplicate attributes.
        // TODO: find a better way to get the statically defined URI.
        NodeKind nodeKind = exprs.get(0).getKind();
        if (exprs.size() == 1 && (nodeKind == NodeKind.LITERAL || nodeKind == NodeKind.NUMERIC_LITERAL)) {
            nsURI = (String) ((BLangLiteral) exprs.get(0)).value;
        }

        String symbolName = qname.localname.value;
        if (symbolName.equals(XMLConstants.XMLNS_ATTRIBUTE)) {
            symbolName = XMLConstants.DEFAULT_NS_PREFIX;
        }

        Name prefix = names.fromString(symbolName);
        BXMLNSSymbol xmlnsSymbol = new BXMLNSSymbol(prefix, nsURI, env.enclPkg.symbol.pkgID, env.scope.owner,
                                                    qname.localname.pos, getOrigin(prefix));

        if (symResolver.checkForUniqueMemberSymbol(bLangXMLAttribute.pos, env, xmlnsSymbol)) {
            env.scope.define(xmlnsSymbol.name, xmlnsSymbol);
            bLangXMLAttribute.symbol = xmlnsSymbol;
        }
    }

    @Override
    public void visit(BLangRecordTypeNode recordTypeNode) {
        SymbolEnv typeDefEnv = SymbolEnv.createTypeEnv(recordTypeNode, recordTypeNode.symbol.scope, env);
        defineRecordTypeNode(recordTypeNode, typeDefEnv);
    }

    private void defineRecordTypeNode(BLangRecordTypeNode recordTypeNode, SymbolEnv env) {
        BRecordType recordType = (BRecordType) recordTypeNode.symbol.type;
        recordTypeNode.setBType(recordType);

        // Define all the fields
        resolveFields(recordType, recordTypeNode, env);

        recordType.sealed = recordTypeNode.sealed;
        if (recordTypeNode.sealed && recordTypeNode.restFieldType != null) {
            dlog.error(recordTypeNode.restFieldType.pos, DiagnosticErrorCode.REST_FIELD_NOT_ALLOWED_IN_CLOSED_RECORDS);
            return;
        }

        List<BType> fieldTypes = new ArrayList<>(recordType.fields.size());
        for (BField field : recordType.fields.values()) {
            BType type = field.type;
            fieldTypes.add(type);
        }

        if (recordTypeNode.restFieldType == null) {
            symResolver.markParameterizedType(recordType, fieldTypes);
            if (recordTypeNode.sealed) {
                recordType.restFieldType = symTable.noType;
                return;
            }
            recordType.restFieldType = symTable.anydataType;
            return;
        }

        recordType.restFieldType = symResolver.resolveTypeNode(recordTypeNode.restFieldType, env);
        fieldTypes.add(recordType.restFieldType);
        symResolver.markParameterizedType(recordType, fieldTypes);
    }

    private Collector<BField, ?, LinkedHashMap<String, BField>> getFieldCollector() {
        BinaryOperator<BField> mergeFunc = (u, v) -> {
            throw new IllegalStateException(String.format("Duplicate key %s", u));
        };
        return Collectors.toMap(field -> field.name.value, Function.identity(), mergeFunc, LinkedHashMap::new);
    }

    // Private methods

    private void populateLangLibInSymTable(BPackageSymbol packageSymbol) {

        PackageID langLib = packageSymbol.pkgID;
        if (langLib.equals(ARRAY)) {
            symTable.langArrayModuleSymbol = packageSymbol;
            return;
        }
        if (langLib.equals(DECIMAL)) {
            symTable.langDecimalModuleSymbol = packageSymbol;
            return;
        }
        if (langLib.equals(ERROR)) {
            symTable.langErrorModuleSymbol = packageSymbol;
            return;
        }
        if (langLib.equals(FLOAT)) {
            symTable.langFloatModuleSymbol = packageSymbol;
            return;
        }
        if (langLib.equals(FUTURE)) {
            symTable.langFutureModuleSymbol = packageSymbol;
            return;
        }
        if (langLib.equals(INT)) {
            symTable.langIntModuleSymbol = packageSymbol;
            symTable.updateIntSubtypeOwners();
            return;
        }
        if (langLib.equals(MAP)) {
            symTable.langMapModuleSymbol = packageSymbol;
            return;
        }
        if (langLib.equals(OBJECT)) {
            symTable.langObjectModuleSymbol = packageSymbol;
            return;
        }
        if (langLib.equals(STREAM)) {
            symTable.langStreamModuleSymbol = packageSymbol;
            return;
        }
        if (langLib.equals(STRING)) {
            symTable.langStringModuleSymbol = packageSymbol;
            symTable.updateStringSubtypeOwners();
            return;
        }
        if (langLib.equals(TABLE)) {
            symTable.langTableModuleSymbol = packageSymbol;
            return;
        }
        if (langLib.equals(TYPEDESC)) {
            symTable.langTypedescModuleSymbol = packageSymbol;
            return;
        }
        if (langLib.equals(VALUE)) {
            symTable.langValueModuleSymbol = packageSymbol;
            return;
        }
        if (langLib.equals(XML)) {
            symTable.langXmlModuleSymbol = packageSymbol;
            symTable.updateXMLSubtypeOwners();
            return;
        }
        if (langLib.equals(BOOLEAN)) {
            symTable.langBooleanModuleSymbol = packageSymbol;
            return;
        }
        if (langLib.equals(QUERY)) {
            symTable.langQueryModuleSymbol = packageSymbol;
            return;
        }
        if (langLib.equals(TRANSACTION)) {
            symTable.langTransactionModuleSymbol = packageSymbol;
            return;
        }
    }

    public boolean isValidAnnotationType(BType type) {
        if (type == symTable.semanticError) {
            return false;
        }

        switch (type.tag) {
            case TypeTags.MAP:
                BType constraintType = ((BMapType) type).constraint;
                return isCloneableTypeTypeSkippingObjectType(constraintType);
            case TypeTags.RECORD:
                BRecordType recordType = (BRecordType) type;
                for (BField field : recordType.fields.values()) {
                    if (!isCloneableTypeTypeSkippingObjectType(field.type)) {
                        return false;
                    }
                }

                BType recordRestType = recordType.restFieldType;
                if (recordRestType == null || recordRestType == symTable.noType) {
                    return true;
                }

                return isCloneableTypeTypeSkippingObjectType(recordRestType);
            case TypeTags.ARRAY:
                BType elementType = ((BArrayType) type).eType;
                if ((elementType.tag == TypeTags.MAP) || (elementType.tag == TypeTags.RECORD)) {
                    return isValidAnnotationType(elementType);
                }
                return false;
        }

        return types.isAssignable(type, symTable.trueType);
    }

    private boolean isCloneableTypeTypeSkippingObjectType(BType type) {
        return isCloneableTypeSkippingObjectTypeHelper(type, new HashSet<>());
    }

    private boolean isCloneableTypeSkippingObjectTypeHelper(BType type, Set<BType> unresolvedTypes) {
        if (type == symTable.semanticError) {
            return false;
        }

        if (!unresolvedTypes.add(type)) {
            return true;
        }

        switch (type.tag) {
            case TypeTags.OBJECT:
            case TypeTags.ANYDATA:
                return true;
            case TypeTags.RECORD:
                BRecordType recordType = (BRecordType) type;
                for (BField field : recordType.fields.values()) {
                    if (!isCloneableTypeSkippingObjectTypeHelper(field.type, unresolvedTypes)) {
                        return false;
                    }
                }
                BType recordRestType = recordType.restFieldType;
                if (recordRestType == null || recordRestType == symTable.noType) {
                    return true;
                }
                return isCloneableTypeSkippingObjectTypeHelper(recordRestType, unresolvedTypes);
            case TypeTags.MAP:
                BType constraintType = ((BMapType) type).constraint;
                return isCloneableTypeSkippingObjectTypeHelper(constraintType, unresolvedTypes);
            case TypeTags.UNION:
                for (BType memberType : ((BUnionType) type).getMemberTypes()) {
                    if (!isCloneableTypeSkippingObjectTypeHelper(memberType, unresolvedTypes)) {
                        return false;
                    }
                }
                return true;
            case TypeTags.TUPLE:
                BTupleType tupleType = (BTupleType) type;
                for (BType tupMemType : tupleType.getTupleTypes()) {
                    if (!isCloneableTypeSkippingObjectTypeHelper(tupMemType, unresolvedTypes)) {
                        return false;
                    }
                }
                BType tupRestType = tupleType.restType;
                if (tupRestType == null) {
                    return true;
                }
                return isCloneableTypeSkippingObjectTypeHelper(tupRestType, unresolvedTypes);
            case TypeTags.TABLE:
                return isCloneableTypeSkippingObjectTypeHelper(((BTableType) type).constraint, unresolvedTypes);
            case TypeTags.ARRAY:
                return isCloneableTypeSkippingObjectTypeHelper(((BArrayType) type).getElementType(),
                        unresolvedTypes);
        }

        return types.isAssignable(type, symTable.cloneableType);
    }


    /**
     * Visit each compilation unit (.bal file) and add each top-level node
     * in the compilation unit to the package node.
     *
     * @param pkgNode current package node
     */
    private void populatePackageNode(BLangPackage pkgNode) {
        List<BLangCompilationUnit> compUnits = pkgNode.getCompilationUnits();
        compUnits.forEach(compUnit -> populateCompilationUnit(pkgNode, compUnit));
    }

    /**
     * Visit each top-level node and add it to the package node.
     *
     * @param pkgNode  current package node
     * @param compUnit current compilation unit
     */
    private void populateCompilationUnit(BLangPackage pkgNode, BLangCompilationUnit compUnit) {
        compUnit.getTopLevelNodes().forEach(node -> addTopLevelNode(pkgNode, node));
    }

    private void addTopLevelNode(BLangPackage pkgNode, TopLevelNode node) {
        NodeKind kind = node.getKind();

        // Here we keep all the top-level nodes of a compilation unit (aka file) in exact same
        // order as they appear in the compilation unit. This list contains all the top-level
        // nodes of all the compilation units grouped by the compilation unit.
        // This allows other compiler phases to visit top-level nodes in the exact same order
        // as they appear in compilation units. This is required for error reporting.
        if (kind != NodeKind.PACKAGE_DECLARATION && kind != IMPORT) {
            pkgNode.topLevelNodes.add(node);
        }

        switch (kind) {
            case IMPORT:
                // TODO Verify the rules..
                // TODO Check whether the same package alias (if any) has been used for the same import
                // TODO The version of an import package can be specified only once for a package
                pkgNode.imports.add((BLangImportPackage) node);
                break;
            case FUNCTION:
                pkgNode.functions.add((BLangFunction) node);
                break;
            case TYPE_DEFINITION:
                pkgNode.typeDefinitions.add((BLangTypeDefinition) node);
                break;
            case SERVICE:
                pkgNode.services.add((BLangService) node);
                break;
            case VARIABLE:
            case TUPLE_VARIABLE:
            case RECORD_VARIABLE:
            case ERROR_VARIABLE:
                pkgNode.globalVars.add((BLangVariable) node);
                // TODO There are two kinds of package level variables, constant and regular variables.
                break;
            case ANNOTATION:
                // TODO
                pkgNode.annotations.add((BLangAnnotation) node);
                break;
            case XMLNS:
                pkgNode.xmlnsList.add((BLangXMLNS) node);
                break;
            case CONSTANT:
                pkgNode.constants.add((BLangConstant) node);
                break;
            case CLASS_DEFN:
                pkgNode.classDefinitions.add((BLangClassDefinition) node);
        }
    }

    private void defineErrorDetails(List<BLangTypeDefinition> typeDefNodes, SymbolEnv pkgEnv) {
        for (BLangTypeDefinition typeDef : typeDefNodes) {
            BLangType typeNode = typeDef.typeNode;
            if (typeNode.getKind() == NodeKind.ERROR_TYPE) {
                SymbolEnv typeDefEnv = SymbolEnv.createTypeEnv(typeNode, typeDef.symbol.scope, pkgEnv);
                BLangErrorType errorTypeNode = (BLangErrorType) typeNode;

                BType detailType = Optional.ofNullable(errorTypeNode.detailType)
                        .map(bLangType -> symResolver.resolveTypeNode(bLangType, typeDefEnv))
                        .orElse(symTable.detailType);

                ((BErrorType) typeDef.symbol.type).detailType = detailType;
            } else if (typeNode.getBType() != null && typeNode.getBType().tag == TypeTags.ERROR) {
                SymbolEnv typeDefEnv = SymbolEnv.createTypeEnv(typeNode, typeDef.symbol.scope, pkgEnv);
                BType detailType = ((BErrorType) typeNode.getBType()).detailType;
                if (detailType == symTable.noType) {
                    BErrorType type = (BErrorType) symResolver.resolveTypeNode(typeNode, typeDefEnv);
                    ((BErrorType) typeDef.symbol.type).detailType = type.detailType;
                }
            }
        }
    }

    private void defineFields(List<BLangNode> typeDefNodes, SymbolEnv pkgEnv) {
        for (BLangNode typeDef : typeDefNodes) {
            if (typeDef.getKind() == NodeKind.CLASS_DEFN) {
                defineFieldsOfClassDef((BLangClassDefinition) typeDef, pkgEnv);
            } else if (typeDef.getKind() == NodeKind.TYPE_DEFINITION) {
                defineFieldsOfObjectOrRecordTypeDef((BLangTypeDefinition) typeDef, pkgEnv);
            }
        }
    }

    private void defineFieldsOfClassDef(BLangClassDefinition classDefinition, SymbolEnv env) {
        SymbolEnv typeDefEnv = SymbolEnv.createClassEnv(classDefinition, classDefinition.symbol.scope, env);
        BObjectTypeSymbol tSymbol = (BObjectTypeSymbol) classDefinition.symbol;
        BObjectType objType = (BObjectType) tSymbol.type;

        for (BLangSimpleVariable field : classDefinition.fields) {
            defineNode(field, typeDefEnv);
            if (field.expr != null) {
                field.symbol.isDefaultable = true;
            }
            // Unless skipped, this causes issues in negative cases such as duplicate fields.
            if (field.symbol.type == symTable.semanticError) {
                continue;
            }
            objType.fields.put(field.name.value, new BField(names.fromIdNode(field.name), field.pos, field.symbol));
        }

        // todo: check for class fields and object fields
        defineReferencedClassFields(classDefinition, typeDefEnv, objType, false);
    }

    private void defineFieldsOfObjectOrRecordTypeDef(BLangTypeDefinition typeDef, SymbolEnv pkgEnv) {
        NodeKind nodeKind = typeDef.typeNode.getKind();
        if (nodeKind != NodeKind.OBJECT_TYPE && nodeKind != NodeKind.RECORD_TYPE) {
            return;
        }

        // Create typeDef type
        BStructureType structureType = (BStructureType) typeDef.symbol.type;
        BLangStructureTypeNode structureTypeNode = (BLangStructureTypeNode) typeDef.typeNode;

        if (typeDef.symbol.kind == SymbolKind.RECORD) {
            BLangRecordTypeNode recordTypeNode = (BLangRecordTypeNode) structureTypeNode;
            BRecordType recordType = (BRecordType) structureType;
            // update this before resolving fields type checker to work properly for field resolution
            recordType.sealed = recordTypeNode.sealed;
        }

        SymbolEnv typeDefEnv = SymbolEnv.createTypeEnv(structureTypeNode, typeDef.symbol.scope, pkgEnv);

        // Define all the fields
        resolveFields(structureType, structureTypeNode, typeDefEnv);

        if (typeDef.symbol.kind != SymbolKind.RECORD) {
            return;
        }

        BLangRecordTypeNode recordTypeNode = (BLangRecordTypeNode) structureTypeNode;
        BRecordType recordType = (BRecordType) structureType;
        recordType.sealed = recordTypeNode.sealed;
        if (recordTypeNode.sealed && recordTypeNode.restFieldType != null) {
            dlog.error(recordTypeNode.restFieldType.pos, DiagnosticErrorCode.REST_FIELD_NOT_ALLOWED_IN_CLOSED_RECORDS);
            return;
        }

        if (recordTypeNode.restFieldType != null) {
            recordType.restFieldType = symResolver.resolveTypeNode(recordTypeNode.restFieldType, typeDefEnv);
            return;
        }

        if (!recordTypeNode.sealed) {
            recordType.restFieldType = symTable.anydataType;
            return;
        }

        // analyze restFieldType for open records
        for (BLangType typeRef : recordTypeNode.typeRefs) {
            if (typeRef.getBType().tag != TypeTags.RECORD) {
                continue;
            }
            BType restFieldType = ((BRecordType) typeRef.getBType()).restFieldType;
            if (restFieldType == symTable.noType) {
                continue;
            }
            if (recordType.restFieldType != null && !types.isSameType(recordType.restFieldType, restFieldType)) {
                recordType.restFieldType = symTable.noType;
                dlog.error(recordTypeNode.pos,
                        DiagnosticErrorCode.
                        CANNOT_USE_TYPE_INCLUSION_WITH_MORE_THAN_ONE_OPEN_RECORD_WITH_DIFFERENT_REST_DESCRIPTOR_TYPES);
                return;
            }
            recordType.restFieldType = restFieldType;
            recordType.sealed = false;
        }

        if (recordType.restFieldType != null) {
            return;
        }
        recordType.restFieldType = symTable.noType;
    }

    private void resolveFields(BStructureType structureType, BLangStructureTypeNode structureTypeNode,
                               SymbolEnv typeDefEnv) {
        structureType.fields = structureTypeNode.fields.stream()
                .peek((BLangSimpleVariable field) -> defineNode(field, typeDefEnv))
                .filter(field -> field.symbol.type != symTable.semanticError) // filter out erroneous fields
                .map((BLangSimpleVariable field) -> {
                    field.symbol.isDefaultable = field.expr != null;
                    return new BField(names.fromIdNode(field.name), field.pos, field.symbol);
                })
                .collect(getFieldCollector());

        // Resolve referenced types and their fields of structural type
        resolveIncludedFields(structureTypeNode, typeDefEnv);

        // collect resolved type refs from structural type
        structureType.typeInclusions = new ArrayList<>();
        for (BLangType tRef : structureTypeNode.typeRefs) {
            BType type = tRef.getBType();
            structureType.typeInclusions.add(type);
        }

        // Add referenced fields of structural type
        defineReferencedFields(structureType, structureTypeNode, typeDefEnv);
    }

    private void defineReferencedFields(BStructureType structureType, BLangStructureTypeNode structureTypeNode,
                                        SymbolEnv typeDefEnv) {
        for (BLangSimpleVariable field : structureTypeNode.includedFields) {
            defineNode(field, typeDefEnv);
            if (field.symbol.type == symTable.semanticError) {
                continue;
            }
            structureType.fields.put(field.name.value, new BField(names.fromIdNode(field.name), field.pos,
                    field.symbol));
        }
    }

    private void defineMembers(List<BLangNode> typeDefNodes, SymbolEnv pkgEnv) {
        for (BLangNode node : typeDefNodes) {
            if (node.getKind() == NodeKind.CLASS_DEFN) {
                defineMembersOfClassDef(pkgEnv, (BLangClassDefinition) node);
            } else if (node.getKind() == NodeKind.TYPE_DEFINITION) {
                defineMemberOfObjectTypeDef(pkgEnv, (BLangTypeDefinition) node);
            }
        }
    }

    private void defineMemberOfObjectTypeDef(SymbolEnv pkgEnv, BLangTypeDefinition node) {
        BLangTypeDefinition typeDef = node;
        if (typeDef.typeNode.getKind() == NodeKind.OBJECT_TYPE) {
            BObjectType objectType = (BObjectType) typeDef.symbol.type;

            if (objectType.mutableType != null) {
                // If this is an object type definition defined for an immutable type.
                // We skip defining methods here since they would either be defined already, or would be defined
                // later.
                return;
            }

            BLangObjectTypeNode objTypeNode = (BLangObjectTypeNode) typeDef.typeNode;
            SymbolEnv objMethodsEnv =
                    SymbolEnv.createObjectMethodsEnv(objTypeNode, (BObjectTypeSymbol) objTypeNode.symbol, pkgEnv);

            // Define the functions defined within the object
            defineObjectInitFunction(objTypeNode, objMethodsEnv);
            objTypeNode.functions.forEach(f -> {
                f.flagSet.add(Flag.FINAL); // Method's can't change once defined.
                f.setReceiver(ASTBuilderUtil.createReceiver(typeDef.pos, objectType));
                defineNode(f, objMethodsEnv);
            });

            Set<String> includedFunctionNames = new HashSet<>();
            // Add the attached functions of the referenced types to this object.
            // Here it is assumed that all the attached functions of the referred type are
            // resolved by the time we reach here. It is achieved by ordering the typeDefs
            // according to the precedence.
            for (BLangType typeRef : objTypeNode.typeRefs) {
                if (typeRef.getBType().tsymbol == null || typeRef.getBType().tsymbol.kind != SymbolKind.OBJECT) {
                    continue;
                }

                List<BAttachedFunction> functions = ((BObjectTypeSymbol) typeRef.getBType().tsymbol).attachedFuncs;
                for (BAttachedFunction function : functions) {
                    defineReferencedFunction(typeDef.pos, typeDef.flagSet, objMethodsEnv,
                            typeRef, function, includedFunctionNames, typeDef.symbol,
                            ((BLangObjectTypeNode) typeDef.typeNode).functions, node.internal);
                }
            }
        }
    }

    private void validateIntersectionTypeDefinitions(List<BLangTypeDefinition> typeDefNodes) {
        Set<BType> loggedTypes = new HashSet<>();

        for (BLangTypeDefinition typeDefNode : typeDefNodes) {
            BLangType typeNode = typeDefNode.typeNode;
            NodeKind kind = typeNode.getKind();
            if (kind == NodeKind.INTERSECTION_TYPE_NODE) {
                BType currentType = typeNode.getBType();

                if (currentType.tag != TypeTags.INTERSECTION) {
                    continue;
                }

                BIntersectionType intersectionType = (BIntersectionType) currentType;

                BType effectiveType = intersectionType.effectiveType;
                if (!loggedTypes.add(effectiveType)) {
                    continue;
                }

                boolean hasNonReadOnlyElement = false;
                for (BType constituentType : intersectionType.getConstituentTypes()) {
                    if (constituentType == symTable.readonlyType) {
                        continue;
                    }
                    // If constituent type is error, we have already validated error intersections.
                    if (!types.isSelectivelyImmutableType(constituentType, true)
                            && constituentType.tag != TypeTags.ERROR) {

                        hasNonReadOnlyElement = true;
                        break;
                    }
                }

                if (hasNonReadOnlyElement) {
                    dlog.error(typeDefNode.typeNode.pos, DiagnosticErrorCode.INVALID_INTERSECTION_TYPE, typeNode);
                    typeNode.setBType(symTable.semanticError);
                }

                continue;
            }

            BStructureType immutableType;
            BStructureType mutableType;

            if (kind == NodeKind.OBJECT_TYPE) {
                BObjectType currentType = (BObjectType) typeNode.getBType();
                mutableType = currentType.mutableType;
                if (mutableType == null) {
                    continue;
                }
                immutableType = currentType;
            } else if (kind == NodeKind.RECORD_TYPE) {
                BRecordType currentType = (BRecordType) typeNode.getBType();
                mutableType = currentType.mutableType;
                if (mutableType == null) {
                    continue;
                }
                immutableType = currentType;
            } else {
                continue;
            }

            if (!loggedTypes.add(immutableType)) {
                continue;
            }

            if (!types.isSelectivelyImmutableType(mutableType, true)) {
                dlog.error(typeDefNode.typeNode.pos, DiagnosticErrorCode.INVALID_INTERSECTION_TYPE, typeDefNode.name);
                typeNode.setBType(symTable.semanticError);
            }
        }
    }

    private void defineUndefinedReadOnlyTypes(List<BLangTypeDefinition> typeDefNodes, List<BLangNode> typeDefs,
                                              SymbolEnv pkgEnv) {
        // Any newly added typedefs are due to `T & readonly` typed fields. Once the fields are set for all
        // type-definitions we can revisit the newly added type-definitions and define the fields and members for them.
        populateImmutableTypeFieldsAndMembers(typeDefNodes, pkgEnv);

        // If all the fields of a structure are readonly or final, mark the structure type itself as readonly.
        // If the type is a `readonly object` validate if all fields are compatible.
        validateFieldsAndSetReadOnlyType(typeDefs, pkgEnv);

        defineReadOnlyInclusions(typeDefs, pkgEnv);
    }

    private void populateImmutableTypeFieldsAndMembers(List<BLangTypeDefinition> typeDefNodes, SymbolEnv pkgEnv) {
        int size = typeDefNodes.size();
        for (int i = 0; i < size; i++) {
            BLangTypeDefinition typeDef = typeDefNodes.get(i);
            NodeKind nodeKind = typeDef.typeNode.getKind();
            if (nodeKind == NodeKind.OBJECT_TYPE) {
                if (((BObjectType) typeDef.symbol.type).mutableType == null) {
                    continue;
                }
            } else if (nodeKind == NodeKind.RECORD_TYPE) {
                if (((BRecordType) typeDef.symbol.type).mutableType == null) {
                    continue;
                }
            } else {
                continue;
            }

            SymbolEnv typeDefEnv = SymbolEnv.createTypeEnv(typeDef.typeNode, typeDef.symbol.scope, pkgEnv);
            ImmutableTypeCloner.defineUndefinedImmutableFields(typeDef, types, typeDefEnv, symTable,
                                                               anonymousModelHelper, names);

            if (nodeKind != NodeKind.OBJECT_TYPE) {
                continue;
            }

            BObjectType immutableObjectType = (BObjectType) typeDef.symbol.type;
            BObjectType mutableObjectType = immutableObjectType.mutableType;

            ImmutableTypeCloner.defineObjectFunctions((BObjectTypeSymbol) immutableObjectType.tsymbol,
                                                      (BObjectTypeSymbol) mutableObjectType.tsymbol, names, symTable);
        }
    }

    private void validateFieldsAndSetReadOnlyType(List<BLangNode> typeDefNodes, SymbolEnv pkgEnv) {
        int origSize = typeDefNodes.size();
        for (int i = 0; i < origSize; i++) {
            BLangNode typeDefOrClass = typeDefNodes.get(i);
            if (typeDefOrClass.getKind() == NodeKind.CLASS_DEFN) {
                setReadOnlynessOfClassDef((BLangClassDefinition) typeDefOrClass, pkgEnv);
                continue;
            } else if (typeDefOrClass.getKind() != NodeKind.TYPE_DEFINITION) {
                continue;
            }

            BLangTypeDefinition typeDef = (BLangTypeDefinition) typeDefOrClass;
            BLangType typeNode = typeDef.typeNode;
            NodeKind nodeKind = typeNode.getKind();
            if (nodeKind != NodeKind.OBJECT_TYPE && nodeKind != NodeKind.RECORD_TYPE) {
                continue;
            }

            BTypeSymbol symbol = typeDef.symbol;
            BStructureType structureType = (BStructureType) symbol.type;

            if (Symbols.isFlagOn(structureType.flags, Flags.READONLY)) {
                if (structureType.tag != TypeTags.OBJECT) {
                    continue;
                }

                BObjectType objectType = (BObjectType) structureType;
                if (objectType.mutableType != null) {
                    // This is an object defined due to `T & readonly` like usage, thus validation has been done
                    // already.
                    continue;
                }

                Location pos = typeDef.pos;
                // We reach here for `readonly object`s.
                // We now validate if it is a valid `readonly object` - i.e., all the fields are compatible readonly
                // types.
                if (!types.isSelectivelyImmutableType(objectType, new HashSet<>())) {
                    dlog.error(pos, DiagnosticErrorCode.INVALID_READONLY_OBJECT_TYPE, objectType);
                    return;
                }

                SymbolEnv typeDefEnv = SymbolEnv.createTypeEnv(typeNode, symbol.scope, pkgEnv);
                for (BField field : objectType.fields.values()) {
                    BType type = field.type;

                    Set<Flag> flagSet;
                    if (typeNode.getKind() == NodeKind.OBJECT_TYPE) {
                        flagSet = ((BLangObjectTypeNode) typeNode).flagSet;
                    } else if (typeNode.getKind() == NodeKind.USER_DEFINED_TYPE) {
                        flagSet = ((BLangUserDefinedType) typeNode).flagSet;
                    } else {
                        flagSet = new HashSet<>();
                    }

                    if (!types.isInherentlyImmutableType(type)) {
                        field.type = field.symbol.type = ImmutableTypeCloner.getImmutableIntersectionType(
                                pos, types, (SelectivelyImmutableReferenceType) type, typeDefEnv, symTable,
                                anonymousModelHelper, names, flagSet);

                    }

                    field.symbol.flags |= Flags.READONLY;
                }
                continue;
            }

            if (nodeKind != NodeKind.RECORD_TYPE) {
                continue;
            }

            BRecordType recordType = (BRecordType) structureType;
            if (!recordType.sealed && recordType.restFieldType.tag != TypeTags.NEVER) {
                continue;
            }

            boolean allImmutableFields = true;

            Collection<BField> fields = structureType.fields.values();

            for (BField field : fields) {
                if (!Symbols.isFlagOn(field.symbol.flags, Flags.READONLY)) {
                    allImmutableFields = false;
                    break;
                }
            }

            if (allImmutableFields) {
                structureType.tsymbol.flags |= Flags.READONLY;
                structureType.flags |= Flags.READONLY;
            }
        }
    }

    private void defineReadOnlyInclusions(List<BLangNode> typeDefs, SymbolEnv pkgEnv) {
        for (BLangNode typeDef : typeDefs) {
            if (typeDef.getKind() != NodeKind.CLASS_DEFN) {
                continue;
            }

            BLangClassDefinition classDefinition = (BLangClassDefinition) typeDef;
            SymbolEnv typeDefEnv = SymbolEnv.createClassEnv(classDefinition, classDefinition.symbol.scope, pkgEnv);
            BObjectType objType = (BObjectType) ((BObjectTypeSymbol) classDefinition.symbol).type;
            defineReferencedClassFields(classDefinition, typeDefEnv, objType, true);

            SymbolEnv objMethodsEnv = SymbolEnv.createClassMethodsEnv(classDefinition,
                                                                      (BObjectTypeSymbol) classDefinition.symbol,
                                                                      pkgEnv);
            defineIncludedMethods(classDefinition, objMethodsEnv, true);
        }
    }

    private void setReadOnlynessOfClassDef(BLangClassDefinition classDef, SymbolEnv pkgEnv) {
        BObjectType objectType = (BObjectType) classDef.getBType();
        Location pos = classDef.pos;

        if (Symbols.isFlagOn(classDef.getBType().flags, Flags.READONLY)) {
            if (!types.isSelectivelyImmutableType(objectType, new HashSet<>())) {
                dlog.error(pos, DiagnosticErrorCode.INVALID_READONLY_OBJECT_TYPE, objectType);
                return;
            }

            ImmutableTypeCloner.markFieldsAsImmutable(classDef, pkgEnv, objectType, types, anonymousModelHelper,
                                                      symTable, names, pos);
        } else {
            Collection<BField> fields = objectType.fields.values();
            if (fields.isEmpty()) {
                return;
            }

            for (BField field : fields) {
                if (!Symbols.isFlagOn(field.symbol.flags, Flags.FINAL) ||
                        !Symbols.isFlagOn(field.type.flags, Flags.READONLY)) {
                    return;
                }
            }

            classDef.getBType().tsymbol.flags |= Flags.READONLY;
            classDef.getBType().flags |= Flags.READONLY;
        }
    }

    private void defineInvokableSymbol(BLangInvokableNode invokableNode, BInvokableSymbol funcSymbol,
                                       SymbolEnv invokableEnv) {
        invokableNode.symbol = funcSymbol;
        defineSymbol(invokableNode.name.pos, funcSymbol);
        invokableEnv.scope = funcSymbol.scope;
        defineInvokableSymbolParams(invokableNode, funcSymbol, invokableEnv);

        if (Symbols.isFlagOn(funcSymbol.type.tsymbol.flags, Flags.ISOLATED)) {
            funcSymbol.type.flags |= Flags.ISOLATED;
        }

        if (Symbols.isFlagOn(funcSymbol.type.tsymbol.flags, Flags.TRANSACTIONAL)) {
            funcSymbol.type.flags |= Flags.TRANSACTIONAL;
        }
    }

    private void defineInvokableSymbolParams(BLangInvokableNode invokableNode, BInvokableSymbol invokableSymbol,
                                             SymbolEnv invokableEnv) {
        boolean foundDefaultableParam = false;
        boolean foundIncludedRecordParam = false;
        List<BVarSymbol> paramSymbols = new ArrayList<>();
        Set<String> requiredParamNames = new HashSet<>();
        invokableNode.clonedEnv = invokableEnv.shallowClone();
        for (BLangSimpleVariable varNode : invokableNode.requiredParams) {
            boolean isDefaultableParam = varNode.expr != null;
            boolean isIncludedRecordParam = varNode.flagSet.contains(Flag.INCLUDED);
            defineNode(varNode, invokableEnv);
            if (isDefaultableParam) {
                foundDefaultableParam = true;
            } else if (isIncludedRecordParam) {
                foundIncludedRecordParam = true;
            }

            if (isDefaultableParam) {
                if (foundIncludedRecordParam) {
                    dlog.error(varNode.pos, DEFAULTABLE_PARAM_DEFINED_AFTER_INCLUDED_RECORD_PARAM);
                }
            } else if (!isIncludedRecordParam) {
                if (foundDefaultableParam) {
                    dlog.error(varNode.pos, REQUIRED_PARAM_DEFINED_AFTER_DEFAULTABLE_PARAM);
                } else if (foundIncludedRecordParam) {
                    dlog.error(varNode.pos, REQUIRED_PARAM_DEFINED_AFTER_INCLUDED_RECORD_PARAM);
                }
            }
            BVarSymbol symbol = varNode.symbol;
            if (varNode.expr != null) {
                symbol.flags |= Flags.OPTIONAL;
                symbol.isDefaultable = true;

                if (varNode.expr.getKind() == NodeKind.INFER_TYPEDESC_EXPR) {
                    symbol.flags |= Flags.INFER;
                }
            }
            if (varNode.flagSet.contains(Flag.INCLUDED)) {
                if (varNode.getBType().getKind() == TypeKind.RECORD) {
                    symbol.flags |= Flags.INCLUDED;
                    LinkedHashMap<String, BField> fields = ((BRecordType) varNode.getBType()).fields;
                    for (String fieldName : fields.keySet()) {
                        BField field = fields.get(fieldName);
                        if (field.symbol.type.tag != TypeTags.NEVER) {
                            if (!requiredParamNames.add(fieldName)) {
                                dlog.error(varNode.pos, REDECLARED_SYMBOL, fieldName);
                            }
                        }
                    }
                } else {
                    dlog.error(varNode.typeNode.pos, EXPECTED_RECORD_TYPE_AS_INCLUDED_PARAMETER);
                }
            } else {
                requiredParamNames.add(symbol.name.value);
            }
            paramSymbols.add(symbol);
        }

        if (!invokableNode.desugaredReturnType) {
            symResolver.resolveTypeNode(invokableNode.returnTypeNode, invokableEnv);
        }
        invokableSymbol.params = paramSymbols;
        BType retType = invokableNode.returnTypeNode.getBType();
        invokableSymbol.retType = retType;

        symResolver.validateInferTypedescParams(invokableNode.pos, invokableNode.getParameters(), retType);

        // Create function type
        List<BType> paramTypes = paramSymbols.stream()
                .map(paramSym -> paramSym.type)
                .collect(Collectors.toList());

        BInvokableTypeSymbol functionTypeSymbol = Symbols.createInvokableTypeSymbol(SymTag.FUNCTION_TYPE,
                                                                                    invokableSymbol.flags,
                                                                                    env.enclPkg.symbol.pkgID,
                                                                                    invokableSymbol.type,
                                                                                    env.scope.owner, invokableNode.pos,
                                                                                    SOURCE);
        functionTypeSymbol.params = invokableSymbol.params == null ? null : new ArrayList<>(invokableSymbol.params);
        functionTypeSymbol.returnType = invokableSymbol.retType;

        BType restType = null;
        if (invokableNode.restParam != null) {
            defineNode(invokableNode.restParam, invokableEnv);
            invokableSymbol.restParam = invokableNode.restParam.symbol;
            functionTypeSymbol.restParam = invokableSymbol.restParam;
            restType = invokableSymbol.restParam.type;
        }
        invokableSymbol.type = new BInvokableType(paramTypes, restType, retType, null);
        invokableSymbol.type.tsymbol = functionTypeSymbol;
        invokableSymbol.type.tsymbol.type = invokableSymbol.type;
    }

    private void defineSymbol(Location pos, BSymbol symbol) {
        symbol.scope = new Scope(symbol);
        if (symResolver.checkForUniqueSymbol(pos, env, symbol)) {
            env.scope.define(symbol.name, symbol);
        }
    }

    public void defineSymbol(Location pos, BSymbol symbol, SymbolEnv env) {
        symbol.scope = new Scope(symbol);
        if (symResolver.checkForUniqueSymbol(pos, env, symbol)) {
            env.scope.define(symbol.name, symbol);
        }
    }

    /**
     * Define a symbol that is unique only for the current scope.
     *
     * @param pos Line number information of the source file
     * @param symbol Symbol to be defines
     * @param env Environment to define the symbol
     */
    public void defineShadowedSymbol(Location pos, BSymbol symbol, SymbolEnv env) {
        symbol.scope = new Scope(symbol);
        if (symResolver.checkForUniqueSymbolInCurrentScope(pos, env, symbol, symbol.tag)) {
            env.scope.define(symbol.name, symbol);
        }
    }

    public void defineTypeNarrowedSymbol(Location location, SymbolEnv targetEnv, BVarSymbol symbol,
                                         BType type, boolean isInternal) {
        if (symbol.owner.tag == SymTag.PACKAGE) {
            // Avoid defining shadowed symbol for global vars, since the type is not narrowed.
            return;
        }

        BVarSymbol varSymbol = createVarSymbol(symbol.flags, type, symbol.name, targetEnv, symbol.pos, isInternal);
        if (type.tag == TypeTags.INVOKABLE && type.tsymbol != null) {
            BInvokableTypeSymbol tsymbol = (BInvokableTypeSymbol) type.tsymbol;
            BInvokableSymbol invokableSymbol = (BInvokableSymbol) varSymbol;
            invokableSymbol.params = tsymbol.params == null ? null : new ArrayList(tsymbol.params);
            invokableSymbol.restParam = tsymbol.restParam;
            invokableSymbol.retType = tsymbol.returnType;
            invokableSymbol.flags = tsymbol.flags;
        }
        varSymbol.originalName = symbol.getOriginalName();
        varSymbol.owner = symbol.owner;
        varSymbol.originalSymbol = symbol;
        defineShadowedSymbol(location, varSymbol, targetEnv);
    }

    private void defineSymbolWithCurrentEnvOwner(Location pos, BSymbol symbol) {
        symbol.scope = new Scope(env.scope.owner);
        if (symResolver.checkForUniqueSymbol(pos, env, symbol)) {
            env.scope.define(symbol.name, symbol);
        }
    }

    public BVarSymbol defineVarSymbol(Location pos, Set<Flag> flagSet, BType varType, Name varName,
                                      SymbolEnv env, boolean isInternal) {
        return defineVarSymbol(pos, flagSet, varType, varName, varName, env, isInternal);
    }

    public BVarSymbol defineVarSymbol(Location pos, Set<Flag> flagSet, BType varType, Name varName, Name origName,
                                      SymbolEnv env, boolean isInternal) {
        // Create variable symbol
        Scope enclScope = env.scope;
        BVarSymbol varSymbol = createVarSymbol(flagSet, varType, varName, env, pos, isInternal);
        varSymbol.originalName = origName;
        boolean considerAsMemberSymbol = flagSet.contains(Flag.FIELD) || flagSet.contains(Flag.REQUIRED_PARAM) ||
                flagSet.contains(Flag.DEFAULTABLE_PARAM) || flagSet.contains(Flag.REST_PARAM) ||
                flagSet.contains(Flag.INCLUDED);

        if (considerAsMemberSymbol && !symResolver.checkForUniqueMemberSymbol(pos, env, varSymbol) ||
                !considerAsMemberSymbol && !symResolver.checkForUniqueSymbol(pos, env, varSymbol)) {
            varSymbol.type = symTable.semanticError;
            varSymbol.state = DiagnosticState.REDECLARED;
        }

        enclScope.define(varSymbol.name, varSymbol);
        return varSymbol;
    }

    public void defineExistingVarSymbolInEnv(BVarSymbol varSymbol, SymbolEnv env) {
        if (!symResolver.checkForUniqueSymbol(env, varSymbol)) {
            varSymbol.type = symTable.semanticError;
            varSymbol.state = DiagnosticState.REDECLARED;
        }
        env.scope.define(varSymbol.name, varSymbol);
    }

    public BVarSymbol createVarSymbol(Set<Flag> flagSet, BType varType, Name varName, SymbolEnv env,
                                      Location pos, boolean isInternal) {
        return createVarSymbol(Flags.asMask(flagSet), varType, varName, env, pos, isInternal);
    }

    public BVarSymbol createVarSymbol(long flags, BType varType, Name varName, SymbolEnv env,
                                      Location location, boolean isInternal) {
        BVarSymbol varSymbol;
        if (varType.tag == TypeTags.INVOKABLE) {
            varSymbol = new BInvokableSymbol(SymTag.VARIABLE, flags, varName, env.enclPkg.symbol.pkgID, varType,
                                             env.scope.owner, location, isInternal ? VIRTUAL : getOrigin(varName));
            varSymbol.kind = SymbolKind.FUNCTION;
        } else {
            varSymbol = new BVarSymbol(flags, varName, env.enclPkg.symbol.pkgID, varType, env.scope.owner, location,
                                       isInternal ? VIRTUAL : getOrigin(varName));
            if (varType.tsymbol != null && Symbols.isFlagOn(varType.tsymbol.flags, Flags.CLIENT)) {
                varSymbol.tag = SymTag.ENDPOINT;
            }
        }
        return varSymbol;
    }

    private void defineObjectInitFunction(BLangObjectTypeNode object, SymbolEnv conEnv) {
        BLangFunction initFunction = object.initFunction;
        if (initFunction == null) {
            return;
        }

        //Set cached receiver to the init function
        initFunction.receiver = ASTBuilderUtil.createReceiver(object.pos, object.getBType());

        initFunction.attachedFunction = true;
        initFunction.flagSet.add(Flag.ATTACHED);
        defineNode(initFunction, conEnv);
    }

    private void defineClassInitFunction(BLangClassDefinition classDefinition, SymbolEnv conEnv) {
        BLangFunction initFunction = classDefinition.initFunction;
        if (initFunction == null) {
            return;
        }

        //Set cached receiver to the init function
        initFunction.receiver = ASTBuilderUtil.createReceiver(classDefinition.pos, classDefinition.getBType());

        initFunction.attachedFunction = true;
        initFunction.flagSet.add(Flag.ATTACHED);
        defineNode(initFunction, conEnv);
    }

    private void defineAttachedFunctions(BLangFunction funcNode, BInvokableSymbol funcSymbol,
                                         SymbolEnv invokableEnv, boolean isValidAttachedFunc) {
        BTypeSymbol typeSymbol = funcNode.receiver.getBType().tsymbol;

        // Check whether there exists a struct field with the same name as the function name.
        if (isValidAttachedFunc) {
            if (typeSymbol.tag == SymTag.OBJECT) {
                validateFunctionsAttachedToObject(funcNode, funcSymbol);
            } else if (typeSymbol.tag == SymTag.RECORD) {
                validateFunctionsAttachedToRecords(funcNode, funcSymbol);
            }
        }

        defineNode(funcNode.receiver, invokableEnv);
        funcSymbol.receiverSymbol = funcNode.receiver.symbol;
    }

    private void validateFunctionsAttachedToRecords(BLangFunction funcNode, BInvokableSymbol funcSymbol) {
        BInvokableType funcType = (BInvokableType) funcSymbol.type;
        BRecordTypeSymbol recordSymbol = (BRecordTypeSymbol) funcNode.receiver.getBType().tsymbol;

        recordSymbol.initializerFunc = new BAttachedFunction(
                names.fromIdNode(funcNode.name), funcSymbol, funcType, funcNode.pos);
    }

    private void validateFunctionsAttachedToObject(BLangFunction funcNode, BInvokableSymbol funcSymbol) {

        BInvokableType funcType = (BInvokableType) funcSymbol.type;
        BObjectTypeSymbol objectSymbol = (BObjectTypeSymbol) funcNode.receiver.getBType().tsymbol;
        BAttachedFunction attachedFunc;
        if (funcNode.getKind() == NodeKind.RESOURCE_FUNC) {
            attachedFunc = createResourceFunction(funcNode, funcSymbol, funcType);
        } else {
            attachedFunc = new BAttachedFunction(names.fromIdNode(funcNode.name), funcSymbol, funcType, funcNode.pos);
        }

        validateRemoteFunctionAttachedToObject(funcNode, objectSymbol);
        validateResourceFunctionAttachedToObject(funcNode, objectSymbol);

        // Check whether this attached function is a object initializer.
        if (!funcNode.objInitFunction) {
            objectSymbol.attachedFuncs.add(attachedFunc);
            return;
        }

        types.validateErrorOrNilReturn(funcNode, DiagnosticErrorCode.INVALID_OBJECT_CONSTRUCTOR);
        objectSymbol.initializerFunc = attachedFunc;
    }

    private BAttachedFunction createResourceFunction(BLangFunction funcNode, BInvokableSymbol funcSymbol,
                                                     BInvokableType funcType) {
        BLangResourceFunction resourceFunction = (BLangResourceFunction) funcNode;
        Name accessor = names.fromIdNode(resourceFunction.methodName);
        List<Name> resourcePath = resourceFunction.resourcePath.stream()
                .map(names::fromIdNode)
                .collect(Collectors.toList());

        List<BVarSymbol> pathParamSymbols = resourceFunction.pathParams.stream()
                .map(p -> {
                    p.symbol.kind = SymbolKind.PATH_PARAMETER;
                    return p.symbol;
                })
                .collect(Collectors.toList());

        BVarSymbol restPathParamSym = null;
        if (resourceFunction.restPathParam != null) {
            restPathParamSym = resourceFunction.restPathParam.symbol;
            restPathParamSym.kind = SymbolKind.PATH_REST_PARAMETER;
        }

        return new BResourceFunction(names.fromIdNode(funcNode.name), funcSymbol, funcType, resourcePath,
                                     accessor, pathParamSymbols, restPathParamSym, funcNode.pos);
    }

    private void validateRemoteFunctionAttachedToObject(BLangFunction funcNode, BObjectTypeSymbol objectSymbol) {
        if (!Symbols.isFlagOn(Flags.asMask(funcNode.flagSet), Flags.REMOTE)) {
            return;
        }
        funcNode.symbol.flags |= Flags.REMOTE;
        funcNode.symbol.flags |= Flags.PUBLIC;

        if (!isNetworkQualified(objectSymbol)) {
            this.dlog.error(funcNode.pos, DiagnosticErrorCode.REMOTE_FUNCTION_IN_NON_NETWORK_OBJECT);
        }
    }

    private boolean isNetworkQualified(BObjectTypeSymbol objectSymbol) {
        return Symbols.isFlagOn(objectSymbol.flags, Flags.CLIENT)
                || Symbols.isFlagOn(objectSymbol.flags, Flags.SERVICE);
    }

    private void validateResourceFunctionAttachedToObject(BLangFunction funcNode, BObjectTypeSymbol objectSymbol) {
        if (!Symbols.isFlagOn(Flags.asMask(funcNode.flagSet), Flags.RESOURCE)) {
            return;
        }
        funcNode.symbol.flags |= Flags.RESOURCE;

        if (!Symbols.isFlagOn(objectSymbol.flags, Flags.SERVICE)) {
            this.dlog.error(funcNode.pos, DiagnosticErrorCode.RESOURCE_FUNCTION_IN_NON_SERVICE_OBJECT);
        }
    }

    private StatementNode createAssignmentStmt(BLangSimpleVariable variable, BVarSymbol varSym, BSymbol fieldVar) {
        //Create LHS reference variable
        BLangSimpleVarRef varRef = (BLangSimpleVarRef) TreeBuilder.createSimpleVariableReferenceNode();
        varRef.pos = variable.pos;
        varRef.variableName = (BLangIdentifier) createIdentifier(fieldVar.name.getValue());
        varRef.pkgAlias = (BLangIdentifier) TreeBuilder.createIdentifierNode();
        varRef.symbol = fieldVar;
        varRef.setBType(fieldVar.type);

        //Create RHS variable reference
        BLangSimpleVarRef exprVar = (BLangSimpleVarRef) TreeBuilder.createSimpleVariableReferenceNode();
        exprVar.pos = variable.pos;
        exprVar.variableName = (BLangIdentifier) createIdentifier(varSym.name.getValue());
        exprVar.pkgAlias = (BLangIdentifier) TreeBuilder.createIdentifierNode();
        exprVar.symbol = varSym;
        exprVar.setBType(varSym.type);

        //Create assignment statement
        BLangAssignment assignmentStmt = (BLangAssignment) TreeBuilder.createAssignmentNode();
        assignmentStmt.expr = exprVar;
        assignmentStmt.pos = variable.pos;
        assignmentStmt.setVariable(varRef);
        return assignmentStmt;
    }

    private IdentifierNode createIdentifier(String value) {
        IdentifierNode node = TreeBuilder.createIdentifierNode();
        if (value != null) {
            node.setValue(value);
        }
        return node;
    }

    private boolean validateFuncReceiver(BLangFunction funcNode) {
        if (funcNode.receiver == null) {
            return true;
        }

        if (funcNode.receiver.getBType() == null) {
            funcNode.receiver.setBType(symResolver.resolveTypeNode(funcNode.receiver.typeNode, env));
        }
        if (funcNode.receiver.getBType().tag == TypeTags.SEMANTIC_ERROR) {
            return true;
        }

        if (funcNode.receiver.getBType().tag == TypeTags.OBJECT
                && !this.env.enclPkg.symbol.pkgID.equals(funcNode.receiver.getBType().tsymbol.pkgID)) {
            dlog.error(funcNode.receiver.pos, DiagnosticErrorCode.FUNC_DEFINED_ON_NON_LOCAL_TYPE,
                       funcNode.name.value, funcNode.receiver.getBType().toString());
            return false;
        }
        return true;
    }

    private Name getFuncSymbolName(BLangFunction funcNode) {
        if (funcNode.receiver != null) {
            return names.fromString(Symbols.getAttachedFuncSymbolName(
                    funcNode.receiver.getBType().tsymbol.name.value, funcNode.name.value));
        }
        return names.fromIdNode(funcNode.name);
    }

    private Name getFieldSymbolName(BLangSimpleVariable receiver, BLangSimpleVariable variable) {
        return names.fromString(Symbols.getAttachedFuncSymbolName(
                receiver.getBType().tsymbol.name.value, variable.name.value));
    }

    private MarkdownDocAttachment getMarkdownDocAttachment(BLangMarkdownDocumentation docNode) {
        if (docNode == null) {
            return new MarkdownDocAttachment(0);
        }
        MarkdownDocAttachment docAttachment = new MarkdownDocAttachment(docNode.getParameters().size());
        docAttachment.description = docNode.getDocumentation();

        for (BLangMarkdownParameterDocumentation p : docNode.getParameters()) {
            docAttachment.parameters.add(new MarkdownDocAttachment.Parameter(p.parameterName.value,
                                                                             p.getParameterDocumentation()));
        }

        docAttachment.returnValueDescription = docNode.getReturnParameterDocumentation();
        BLangMarkDownDeprecationDocumentation deprecatedDocs = docNode.getDeprecationDocumentation();

        if (deprecatedDocs == null) {
            return docAttachment;
        }

        docAttachment.deprecatedDocumentation = deprecatedDocs.getDocumentation();

        BLangMarkDownDeprecatedParametersDocumentation deprecatedParamsDocs =
                docNode.getDeprecatedParametersDocumentation();

        if (deprecatedParamsDocs == null) {
            return docAttachment;
        }

        for (BLangMarkdownParameterDocumentation param : deprecatedParamsDocs.getParameters()) {
            docAttachment.deprecatedParams.add(
                    new MarkdownDocAttachment.Parameter(param.parameterName.value, param.getParameterDocumentation()));
        }

        return docAttachment;
    }

    private void resolveIncludedFields(BLangStructureTypeNode structureTypeNode, SymbolEnv typeDefEnv) {
        Set<BSymbol> referencedTypes = new HashSet<>();
        List<BLangType> invalidTypeRefs = new ArrayList<>();
        // Get the inherited fields from the type references

        Map<String, BLangSimpleVariable> fieldNames = new HashMap<>(structureTypeNode.fields.size());
        for (BLangSimpleVariable fieldVariable : structureTypeNode.fields) {
            fieldNames.put(fieldVariable.name.value, fieldVariable);
        }

        structureTypeNode.includedFields = structureTypeNode.typeRefs.stream().flatMap(typeRef -> {
            BType referredType = symResolver.resolveTypeNode(typeRef, typeDefEnv);
            if (referredType == symTable.semanticError) {
                return Stream.empty();
            }

            // Check for duplicate type references
            if (!referencedTypes.add(referredType.tsymbol)) {
                dlog.error(typeRef.pos, DiagnosticErrorCode.REDECLARED_TYPE_REFERENCE, typeRef);
                return Stream.empty();
            }

            int referredTypeTag = referredType.tag;
            if (structureTypeNode.getBType().tag == TypeTags.OBJECT) {
                if (referredTypeTag != TypeTags.OBJECT) {
                    DiagnosticErrorCode errorCode = DiagnosticErrorCode.INCOMPATIBLE_TYPE_REFERENCE;

                    if (referredTypeTag == TypeTags.INTERSECTION &&
                            isReadOnlyAndObjectIntersection((BIntersectionType) referredType)) {
                        errorCode = DiagnosticErrorCode.INVALID_READ_ONLY_TYPEDESC_INCLUSION_IN_OBJECT_TYPEDESC;
                    }

                    dlog.error(typeRef.pos, errorCode, typeRef);
                    invalidTypeRefs.add(typeRef);
                    return Stream.empty();
                }

                BObjectType objectType = (BObjectType) referredType;
                if (structureTypeNode.getBType().tsymbol.owner != referredType.tsymbol.owner) {
                    for (BField field : objectType.fields.values()) {
                        if (!Symbols.isPublic(field.symbol)) {
                            dlog.error(typeRef.pos, DiagnosticErrorCode.INCOMPATIBLE_TYPE_REFERENCE_NON_PUBLIC_MEMBERS,
                                       typeRef);
                            invalidTypeRefs.add(typeRef);
                            return Stream.empty();
                        }
                    }

                    for (BAttachedFunction func : ((BObjectTypeSymbol) objectType.tsymbol).attachedFuncs) {
                        if (!Symbols.isPublic(func.symbol)) {
                            dlog.error(typeRef.pos, DiagnosticErrorCode.INCOMPATIBLE_TYPE_REFERENCE_NON_PUBLIC_MEMBERS,
                                       typeRef);
                            invalidTypeRefs.add(typeRef);
                            return Stream.empty();
                        }
                    }
                }
            }

            if (structureTypeNode.getBType().tag == TypeTags.RECORD && referredTypeTag != TypeTags.RECORD) {
                dlog.error(typeRef.pos, DiagnosticErrorCode.INCOMPATIBLE_RECORD_TYPE_REFERENCE, typeRef);
                invalidTypeRefs.add(typeRef);
                return Stream.empty();
            }

            // Here it is assumed that all the fields of the referenced types are resolved
            // by the time we reach here. It is achieved by ordering the typeDefs according
            // to the precedence.
            // Default values of fields are not inherited.
            return ((BStructureType) referredType).fields.values().stream().filter(f -> {
                if (fieldNames.containsKey(f.name.value)) {
                    BLangSimpleVariable existingVariable = fieldNames.get(f.name.value);
                    if (existingVariable.flagSet.contains(Flag.PUBLIC) !=
                            Symbols.isFlagOn(f.symbol.flags, Flags.PUBLIC)) {
                        dlog.error(existingVariable.pos,
                                DiagnosticErrorCode.MISMATCHED_VISIBILITY_QUALIFIERS_IN_OBJECT_FIELD,
                                existingVariable.name.value);
                    }
                    if (!types.isAssignable(existingVariable.getBType(), f.type)) {
                        dlog.error(existingVariable.pos, DiagnosticErrorCode.INCOMPATIBLE_SUB_TYPE_FIELD,
                                f.name, f.getType(), existingVariable.getBType());
                    }
                    return false;
                }
                return true;
            }).map(field -> {
                BLangSimpleVariable var = ASTBuilderUtil.createVariable(typeRef.pos, field.name.value, field.type);
                var.flagSet = field.symbol.getFlags();
                return var;
            });
        }).collect(Collectors.toList());
        structureTypeNode.typeRefs.removeAll(invalidTypeRefs);
    }

    private void defineReferencedFunction(Location location, Set<Flag> flagSet, SymbolEnv objEnv,
                                          BLangType typeRef, BAttachedFunction referencedFunc,
                                          Set<String> includedFunctionNames, BTypeSymbol typeDefSymbol,
                                          List<BLangFunction> declaredFunctions, boolean isInternal) {
        String referencedFuncName = referencedFunc.funcName.value;
        Name funcName = names.fromString(
                Symbols.getAttachedFuncSymbolName(typeDefSymbol.name.value, referencedFuncName));
        BSymbol matchingObjFuncSym = symResolver.lookupSymbolInMainSpace(objEnv, funcName);

        if (matchingObjFuncSym != symTable.notFoundSymbol) {
            if (!includedFunctionNames.add(referencedFuncName)) {
                dlog.error(typeRef.pos, DiagnosticErrorCode.REDECLARED_SYMBOL, referencedFuncName);
                return;
            }

            if (!hasSameFunctionSignature((BInvokableSymbol) matchingObjFuncSym, referencedFunc.symbol)) {
                BLangFunction matchingFunc = findFunctionBySymbol(declaredFunctions, matchingObjFuncSym);
                Location methodPos = matchingFunc != null ? matchingFunc.pos : typeRef.pos;
                dlog.error(methodPos, DiagnosticErrorCode.REFERRED_FUNCTION_SIGNATURE_MISMATCH,
                           getCompleteFunctionSignature(referencedFunc.symbol),
                           getCompleteFunctionSignature((BInvokableSymbol) matchingObjFuncSym));
            }

            if (Symbols.isFunctionDeclaration(matchingObjFuncSym) && Symbols.isFunctionDeclaration(
                    referencedFunc.symbol) && !types.isAssignable(matchingObjFuncSym.type, referencedFunc.type)) {
                BLangFunction matchingFunc = findFunctionBySymbol(declaredFunctions, matchingObjFuncSym);
                Location methodPos = matchingFunc != null ? matchingFunc.pos : typeRef.pos;
                dlog.error(methodPos, DiagnosticErrorCode.REDECLARED_FUNCTION_FROM_TYPE_REFERENCE,
                        referencedFunc.funcName, typeRef);
            }
            return;
        }

        if (Symbols.isPrivate(referencedFunc.symbol)) {
            // we should not copy private functions.
            return;
        }

        // If not, define the function symbol within the object.
        // Take a copy of the symbol, with the new name, and the package ID same as the object type.
        BInvokableSymbol funcSymbol = ASTBuilderUtil.duplicateFunctionDeclarationSymbol(referencedFunc.symbol,
                typeDefSymbol, funcName, typeDefSymbol.pkgID, typeRef.pos, getOrigin(funcName));
        defineSymbol(typeRef.pos, funcSymbol, objEnv);

        // Create and define the parameters and receiver. This should be done after defining the function symbol.
        SymbolEnv funcEnv = SymbolEnv.createFunctionEnv(null, funcSymbol.scope, objEnv);
        funcSymbol.params.forEach(param -> defineSymbol(typeRef.pos, param, funcEnv));
        if (funcSymbol.restParam != null) {
            defineSymbol(typeRef.pos, funcSymbol.restParam, funcEnv);
        }
        funcSymbol.receiverSymbol =
                defineVarSymbol(location, flagSet, typeDefSymbol.type, Names.SELF, funcEnv, isInternal);

        // Cache the function symbol.
        BAttachedFunction attachedFunc;
        if (referencedFunc instanceof BResourceFunction) {
            BResourceFunction resourceFunction = (BResourceFunction) referencedFunc;
            attachedFunc = new BResourceFunction(referencedFunc.funcName,
                    funcSymbol, (BInvokableType) funcSymbol.type, resourceFunction.resourcePath,
                    resourceFunction.accessor, resourceFunction.pathParams, resourceFunction.restPathParam,
                    referencedFunc.pos);
        } else {
            attachedFunc = new BAttachedFunction(referencedFunc.funcName, funcSymbol, (BInvokableType) funcSymbol.type,
                    referencedFunc.pos);
        }

        ((BObjectTypeSymbol) typeDefSymbol).attachedFuncs.add(attachedFunc);
        ((BObjectTypeSymbol) typeDefSymbol).referencedFunctions.add(attachedFunc);
    }

    private BLangFunction findFunctionBySymbol(List<BLangFunction> declaredFunctions, BSymbol symbol) {
        for (BLangFunction fn : declaredFunctions) {
            if (fn.symbol == symbol) {
                return fn;
            }
        }
        return null;
    }

    private boolean hasSameFunctionSignature(BInvokableSymbol attachedFuncSym, BInvokableSymbol referencedFuncSym) {
        if (!hasSameVisibilityModifier(referencedFuncSym.flags, attachedFuncSym.flags)) {
            return false;
        }

        if (!types.isAssignable(attachedFuncSym.type, referencedFuncSym.type)) {
            return false;
        }

        List<BVarSymbol> params = referencedFuncSym.params;
        for (int i = 0; i < params.size(); i++) {
            BVarSymbol referencedFuncParam = params.get(i);
            BVarSymbol attachedFuncParam = attachedFuncSym.params.get(i);
            if (!referencedFuncParam.name.value.equals(attachedFuncParam.name.value) ||
                    !hasSameVisibilityModifier(referencedFuncParam.flags, attachedFuncParam.flags)) {
                return false;
            }
        }

        if (referencedFuncSym.restParam != null && attachedFuncSym.restParam != null) {
            return referencedFuncSym.restParam.name.value.equals(attachedFuncSym.restParam.name.value);
        }

        return referencedFuncSym.restParam == null && attachedFuncSym.restParam == null;
    }

    private boolean hasSameVisibilityModifier(long flags1, long flags2) {
        var xorOfFlags = flags1 ^ flags2;
        return ((xorOfFlags & Flags.PUBLIC) != Flags.PUBLIC) && ((xorOfFlags & Flags.PRIVATE) != Flags.PRIVATE);
    }

    private String getCompleteFunctionSignature(BInvokableSymbol funcSymbol) {
        StringBuilder signatureBuilder = new StringBuilder();
        StringJoiner paramListBuilder = new StringJoiner(", ", "(", ")");

        String visibilityModifier = "";
        if (Symbols.isPublic(funcSymbol)) {
            visibilityModifier = "public ";
        } else if (Symbols.isPrivate(funcSymbol)) {
            visibilityModifier = "private ";
        }

        signatureBuilder.append(visibilityModifier).append("function ")
                .append(funcSymbol.name.value.split("\\.")[1]);

        funcSymbol.params.forEach(param -> paramListBuilder.add(
                (Symbols.isPublic(param) ? "public " : "") + param.type.toString() + " " + param.name.value));

        if (funcSymbol.restParam != null) {
            paramListBuilder.add(((BArrayType) funcSymbol.restParam.type).eType.toString() + "... " +
                                         funcSymbol.restParam.name.value);
        }

        signatureBuilder.append(paramListBuilder.toString());

        if (funcSymbol.retType != symTable.nilType) {
            signatureBuilder.append(" returns ").append(funcSymbol.retType.toString());
        }

        return signatureBuilder.toString();
    }

    private BPackageSymbol dupPackageSymbolAndSetCompUnit(BPackageSymbol originalSymbol, Name compUnit) {
        BPackageSymbol copy = new BPackageSymbol(originalSymbol.pkgID, originalSymbol.owner, originalSymbol.flags,
                                                 originalSymbol.pos, originalSymbol.origin);
        copy.initFunctionSymbol = originalSymbol.initFunctionSymbol;
        copy.startFunctionSymbol = originalSymbol.startFunctionSymbol;
        copy.stopFunctionSymbol = originalSymbol.stopFunctionSymbol;
        copy.testInitFunctionSymbol = originalSymbol.testInitFunctionSymbol;
        copy.testStartFunctionSymbol = originalSymbol.testStartFunctionSymbol;
        copy.testStopFunctionSymbol = originalSymbol.testStopFunctionSymbol;
        copy.packageFile = originalSymbol.packageFile;
        copy.compiledPackage = originalSymbol.compiledPackage;
        copy.entryPointExists = originalSymbol.entryPointExists;
        copy.scope = originalSymbol.scope;
        copy.owner = originalSymbol.owner;
        copy.compUnit = compUnit;
        return copy;
    }

    private boolean isSameImport(BLangImportPackage importPkgNode, BPackageSymbol importSymbol) {
        if (!importPkgNode.orgName.value.equals(importSymbol.pkgID.orgName.value)) {
            return false;
        }

        BLangIdentifier pkgName = importPkgNode.pkgNameComps.get(importPkgNode.pkgNameComps.size() - 1);
        return pkgName.value.equals(importSymbol.pkgID.name.value);
    }

    private void resolveAndSetFunctionTypeFromRHSLambda(BLangVariable variable, SymbolEnv env) {
        BLangFunction function = ((BLangLambdaFunction) variable.expr).function;
        BInvokableType invokableType = (BInvokableType) symResolver.createInvokableType(function.getParameters(),
                                                                                        function.restParam,
                                                                                        function.returnTypeNode,
                                                                                        Flags.asMask(variable.flagSet),
                                                                                        env,
                                                                                        function.pos);

        if (function.flagSet.contains(Flag.ISOLATED)) {
            invokableType.flags |= Flags.ISOLATED;
            invokableType.tsymbol.flags |= Flags.ISOLATED;
        }

        if (function.flagSet.contains(Flag.TRANSACTIONAL)) {
            invokableType.flags |= Flags.TRANSACTIONAL;
            invokableType.tsymbol.flags |= Flags.TRANSACTIONAL;
        }

        variable.setBType(invokableType);
    }

    private SymbolOrigin getOrigin(Name name, Set<Flag> flags) {
        if ((flags.contains(Flag.ANONYMOUS) && (flags.contains(Flag.SERVICE) || flags.contains(Flag.CLASS)))
                || missingNodesHelper.isMissingNode(name)) {
            return VIRTUAL;
        }
        return SOURCE;
    }

    private SymbolOrigin getOrigin(Name name) {
        return getOrigin(name.value);
    }

    private SymbolOrigin getOrigin(String name) {
        if (missingNodesHelper.isMissingNode(name)) {
            return VIRTUAL;
        }
        return SOURCE;
    }

    private boolean isInvalidIncludedTypeInClass(BType includedType) {
        int tag = includedType.tag;

        if (tag == TypeTags.OBJECT) {
            return false;
        }

        if (tag != TypeTags.INTERSECTION) {
            return true;
        }

        for (BType constituentType : ((BIntersectionType) includedType).getConstituentTypes()) {
            int constituentTypeTag = constituentType.tag;

            if (constituentTypeTag != TypeTags.OBJECT && constituentTypeTag != TypeTags.READONLY) {
                return true;
            }
        }
        return false;
    }

    private boolean isImmutable(BObjectType objectType) {
        if (Symbols.isFlagOn(objectType.flags, Flags.READONLY)) {
            return true;
        }

        Collection<BField> fields = objectType.fields.values();
        if (fields.isEmpty()) {
            return false;
        }

        for (BField field : fields) {
            if (!Symbols.isFlagOn(field.symbol.flags, Flags.FINAL) ||
                    !Symbols.isFlagOn(field.type.flags, Flags.READONLY)) {
                return false;
            }
        }

        return true;
    }

    private boolean isReadOnlyAndObjectIntersection(BIntersectionType referredType) {
        BType effectiveType = referredType.effectiveType;

        if (effectiveType.tag != TypeTags.OBJECT || !Symbols.isFlagOn(effectiveType.flags, Flags.READONLY)) {
            return false;
        }

        for (BType constituentType : referredType.getConstituentTypes()) {
            if (constituentType.tag == TypeTags.READONLY) {
                return true;
            }
        }
        return false;
    }

    /**
     * Holds imports that are resolved and unresolved.
     */
    public static class ImportResolveHolder {
        public BLangImportPackage resolved;
        public List<BLangImportPackage> unresolved;

        public ImportResolveHolder() {
            this.unresolved = new ArrayList<>();
        }

        public ImportResolveHolder(BLangImportPackage resolved) {
            this.resolved = resolved;
            this.unresolved = new ArrayList<>();
        }
    }

    /**
     * Used to store location data for encountered unknown types in `checkErrors` method.
     *
     * @since 0.985.0
     */
    class LocationData {

        private String name;
        private int row;
        private int column;

        LocationData(String name, int row, int column) {
            this.name = name;
            this.row = row;
            this.column = column;
        }

        @Override
        public boolean equals(Object o) {
            if (this == o) {
                return true;
            }
            if (o == null || getClass() != o.getClass()) {
                return false;
            }
            LocationData that = (LocationData) o;
            return row == that.row &&
                    column == that.column &&
                    name.equals(that.name);
        }

        @Override
        public int hashCode() {
            return Objects.hash(name, row, column);
        }
    }
}<|MERGE_RESOLUTION|>--- conflicted
+++ resolved
@@ -1639,26 +1639,8 @@
         return definedObjType;
     }
 
-<<<<<<< HEAD
-    private BType getCyclicDefinedType(BLangTypeDefinition typeDef, SymbolEnv env) {
-        BUnionType unionType = BUnionType.create(null, new LinkedHashSet<>());
-        unionType.isCyclic = true;
-        Name typeDefName = names.fromIdNode(typeDef.name);
-        Name typeDefOriginalName = names.originalNameFromIdNode(typeDef.name);
-
-        BTypeSymbol typeDefSymbol = Symbols.createTypeSymbol(SymTag.UNION_TYPE, Flags.asMask(typeDef.flagSet),
-                typeDefName, typeDefOriginalName, env.enclPkg.symbol.pkgID, unionType, env.scope.owner,
-                typeDef.name.pos, SOURCE);
-
-        typeDef.symbol = typeDefSymbol;
-        unionType.tsymbol = typeDefSymbol;
-
-        // We define the unionType in the main scope here
-        if (PackageID.isLangLibPackageID(this.env.enclPkg.packageID)) {
-=======
     private void defineTypeInMainScope(BTypeSymbol typeDefSymbol, BLangTypeDefinition typeDef, SymbolEnv env) {
         if (PackageID.isLangLibPackageID(env.enclPkg.packageID)) {
->>>>>>> 8a70bdb7
             typeDefSymbol.origin = BUILTIN;
             handleLangLibTypes(typeDef);
         } else {
@@ -1740,7 +1722,7 @@
         SymbolEnv prevEnv = this.env;
         this.env = env;
         for (BLangNode unresolvedNode : unresolvedTypes) {
-            if (unresolvedNode.getKind() == NodeKind.TYPE_DEFINITION && 
+            if (unresolvedNode.getKind() == NodeKind.TYPE_DEFINITION &&
                     ((BLangTypeDefinition) unresolvedNode).hasCyclicReference) {
                 defineSymbolsForCyclicTypeDefinitions((BLangTypeDefinition) unresolvedNode, env);
             }
