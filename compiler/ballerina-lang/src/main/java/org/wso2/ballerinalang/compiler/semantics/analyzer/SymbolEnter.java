--- conflicted
+++ resolved
@@ -242,6 +242,7 @@
     private BLangMissingNodesHelper missingNodesHelper;
     private PackageCache packageCache;
     private List<BLangNode> intersectionTypes;
+    private Map<BType, BLangTypeDefinition> typeToTypeDef;
 
     private SymbolEnv env;
     private final boolean projectAPIInitiatedCompilation;
@@ -450,14 +451,9 @@
 //        defineDistinctClassAndObjectDefinitions(typeAndClassDefs);
 
         // Define type def fields (if any)
-<<<<<<< HEAD
 //        defineFields(typeAndClassDefs, pkgEnv);
 //        populateTypeToTypeDefMap(typeAndClassDefs);
 //        defineDependentFields(typeAndClassDefs, pkgEnv);
-=======
-        defineFields(typeAndClassDefs, pkgEnv);
-        defineDependentFields(typeAndClassDefs, pkgEnv);
->>>>>>> 18117891
 
         // Calculate error intersections types.
 //        defineIntersectionTypes(pkgEnv);
@@ -513,7 +509,6 @@
         }
     }
 
-<<<<<<< HEAD
     public void populateTypeToTypeDefMap(List<BLangNode> typeDefNodes) {
         typeToTypeDef = new HashMap<>(typeDefNodes.size());
         for (BLangNode typeDef : typeDefNodes) {
@@ -526,9 +521,6 @@
     }
 
     public void defineDependentFields(List<BLangNode> typeDefNodes, SymbolEnv pkgEnv) {
-=======
-    private void defineDependentFields(List<BLangNode> typeDefNodes, SymbolEnv pkgEnv) {
->>>>>>> 18117891
         for (BLangNode typeDef : typeDefNodes) {
             if (typeDef.getKind() == NodeKind.CLASS_DEFN) {
                 BLangClassDefinition classDefinition = (BLangClassDefinition) typeDef;
@@ -4977,7 +4969,7 @@
         for (int i = 0; i < resourcePathCount; i++) {
             BLangResourcePathSegment pathSegment = pathSegments.get(i);
             Name resourcePathSymbolName = Names.fromString(pathSegment.name.value);
-            BType resourcePathSegmentType = pathSegment.typeNode == null ? 
+            BType resourcePathSegmentType = pathSegment.typeNode == null ?
                     symTable.noType : symResolver.resolveTypeNode(pathSegment.typeNode, env);
             pathSegment.setBType(resourcePathSegmentType);
 
