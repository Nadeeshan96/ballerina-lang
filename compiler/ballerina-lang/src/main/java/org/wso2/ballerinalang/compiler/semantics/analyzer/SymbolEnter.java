/*
 *  Copyright (c) 2017, WSO2 Inc. (http://www.wso2.org) All Rights Reserved.
 *
 *  WSO2 Inc. licenses this file to you under the Apache License,
 *  Version 2.0 (the "License"); you may not use this file except
 *  in compliance with the License.
 *  You may obtain a copy of the License at
 *
 *    http://www.apache.org/licenses/LICENSE-2.0
 *
 *  Unless required by applicable law or agreed to in writing,
 *  software distributed under the License is distributed on an
 *  "AS IS" BASIS, WITHOUT WARRANTIES OR CONDITIONS OF ANY
 *  KIND, either express or implied.  See the License for the
 *  specific language governing permissions and limitations
 *  under the License.
 */
package org.wso2.ballerinalang.compiler.semantics.analyzer;

import io.ballerina.compiler.api.symbols.DiagnosticState;
import io.ballerina.tools.diagnostics.Location;
import org.ballerinalang.compiler.CompilerOptionName;
import org.ballerinalang.compiler.CompilerPhase;
import org.ballerinalang.model.TreeBuilder;
import org.ballerinalang.model.elements.Flag;
import org.ballerinalang.model.elements.MarkdownDocAttachment;
import org.ballerinalang.model.elements.PackageID;
import org.ballerinalang.model.symbols.SymbolKind;
import org.ballerinalang.model.symbols.SymbolOrigin;
import org.ballerinalang.model.tree.IdentifierNode;
import org.ballerinalang.model.tree.NodeKind;
import org.ballerinalang.model.tree.OrderedNode;
import org.ballerinalang.model.tree.TopLevelNode;
import org.ballerinalang.model.tree.TypeDefinition;
import org.ballerinalang.model.tree.statements.StatementNode;
import org.ballerinalang.model.tree.types.TypeNode;
import org.ballerinalang.model.types.SelectivelyImmutableReferenceType;
import org.ballerinalang.model.types.TypeKind;
import org.ballerinalang.util.diagnostic.DiagnosticErrorCode;
import org.wso2.ballerinalang.compiler.PackageCache;
import org.wso2.ballerinalang.compiler.SourceDirectory;
import org.wso2.ballerinalang.compiler.desugar.ASTBuilderUtil;
import org.wso2.ballerinalang.compiler.diagnostic.BLangDiagnosticLog;
import org.wso2.ballerinalang.compiler.parser.BLangAnonymousModelHelper;
import org.wso2.ballerinalang.compiler.parser.BLangMissingNodesHelper;
import org.wso2.ballerinalang.compiler.semantics.model.Scope;
import org.wso2.ballerinalang.compiler.semantics.model.Scope.ScopeEntry;
import org.wso2.ballerinalang.compiler.semantics.model.SymbolEnv;
import org.wso2.ballerinalang.compiler.semantics.model.SymbolTable;
import org.wso2.ballerinalang.compiler.semantics.model.symbols.BAnnotationSymbol;
import org.wso2.ballerinalang.compiler.semantics.model.symbols.BAttachedFunction;
import org.wso2.ballerinalang.compiler.semantics.model.symbols.BClassSymbol;
import org.wso2.ballerinalang.compiler.semantics.model.symbols.BConstantSymbol;
import org.wso2.ballerinalang.compiler.semantics.model.symbols.BEnumSymbol;
import org.wso2.ballerinalang.compiler.semantics.model.symbols.BErrorTypeSymbol;
import org.wso2.ballerinalang.compiler.semantics.model.symbols.BInvokableSymbol;
import org.wso2.ballerinalang.compiler.semantics.model.symbols.BInvokableTypeSymbol;
import org.wso2.ballerinalang.compiler.semantics.model.symbols.BObjectTypeSymbol;
import org.wso2.ballerinalang.compiler.semantics.model.symbols.BPackageSymbol;
import org.wso2.ballerinalang.compiler.semantics.model.symbols.BRecordTypeSymbol;
import org.wso2.ballerinalang.compiler.semantics.model.symbols.BResourceFunction;
import org.wso2.ballerinalang.compiler.semantics.model.symbols.BServiceSymbol;
import org.wso2.ballerinalang.compiler.semantics.model.symbols.BSymbol;
import org.wso2.ballerinalang.compiler.semantics.model.symbols.BTypeSymbol;
import org.wso2.ballerinalang.compiler.semantics.model.symbols.BVarSymbol;
import org.wso2.ballerinalang.compiler.semantics.model.symbols.BXMLAttributeSymbol;
import org.wso2.ballerinalang.compiler.semantics.model.symbols.BXMLNSSymbol;
import org.wso2.ballerinalang.compiler.semantics.model.symbols.SymTag;
import org.wso2.ballerinalang.compiler.semantics.model.symbols.Symbols;
import org.wso2.ballerinalang.compiler.semantics.model.types.BAnnotationType;
import org.wso2.ballerinalang.compiler.semantics.model.types.BArrayType;
import org.wso2.ballerinalang.compiler.semantics.model.types.BErrorType;
import org.wso2.ballerinalang.compiler.semantics.model.types.BField;
import org.wso2.ballerinalang.compiler.semantics.model.types.BFutureType;
import org.wso2.ballerinalang.compiler.semantics.model.types.BIntersectionType;
import org.wso2.ballerinalang.compiler.semantics.model.types.BInvokableType;
import org.wso2.ballerinalang.compiler.semantics.model.types.BMapType;
import org.wso2.ballerinalang.compiler.semantics.model.types.BObjectType;
import org.wso2.ballerinalang.compiler.semantics.model.types.BRecordType;
import org.wso2.ballerinalang.compiler.semantics.model.types.BStructureType;
import org.wso2.ballerinalang.compiler.semantics.model.types.BTableType;
import org.wso2.ballerinalang.compiler.semantics.model.types.BTupleType;
import org.wso2.ballerinalang.compiler.semantics.model.types.BType;
import org.wso2.ballerinalang.compiler.semantics.model.types.BTypeIdSet;
import org.wso2.ballerinalang.compiler.semantics.model.types.BTypeReferenceType;
import org.wso2.ballerinalang.compiler.semantics.model.types.BUnionType;
import org.wso2.ballerinalang.compiler.tree.BLangAnnotation;
import org.wso2.ballerinalang.compiler.tree.BLangAnnotationAttachment;
import org.wso2.ballerinalang.compiler.tree.BLangClassDefinition;
import org.wso2.ballerinalang.compiler.tree.BLangCompilationUnit;
import org.wso2.ballerinalang.compiler.tree.BLangErrorVariable;
import org.wso2.ballerinalang.compiler.tree.BLangFunction;
import org.wso2.ballerinalang.compiler.tree.BLangIdentifier;
import org.wso2.ballerinalang.compiler.tree.BLangImportPackage;
import org.wso2.ballerinalang.compiler.tree.BLangInvokableNode;
import org.wso2.ballerinalang.compiler.tree.BLangMarkdownDocumentation;
import org.wso2.ballerinalang.compiler.tree.BLangNode;
import org.wso2.ballerinalang.compiler.tree.BLangNodeVisitor;
import org.wso2.ballerinalang.compiler.tree.BLangPackage;
import org.wso2.ballerinalang.compiler.tree.BLangRecordVariable;
import org.wso2.ballerinalang.compiler.tree.BLangResource;
import org.wso2.ballerinalang.compiler.tree.BLangResourceFunction;
import org.wso2.ballerinalang.compiler.tree.BLangService;
import org.wso2.ballerinalang.compiler.tree.BLangSimpleVariable;
import org.wso2.ballerinalang.compiler.tree.BLangTestablePackage;
import org.wso2.ballerinalang.compiler.tree.BLangTupleVariable;
import org.wso2.ballerinalang.compiler.tree.BLangTypeDefinition;
import org.wso2.ballerinalang.compiler.tree.BLangVariable;
import org.wso2.ballerinalang.compiler.tree.BLangWorker;
import org.wso2.ballerinalang.compiler.tree.BLangXMLNS;
import org.wso2.ballerinalang.compiler.tree.expressions.BLangConstant;
import org.wso2.ballerinalang.compiler.tree.expressions.BLangExpression;
import org.wso2.ballerinalang.compiler.tree.expressions.BLangLambdaFunction;
import org.wso2.ballerinalang.compiler.tree.expressions.BLangLiteral;
import org.wso2.ballerinalang.compiler.tree.expressions.BLangMarkDownDeprecatedParametersDocumentation;
import org.wso2.ballerinalang.compiler.tree.expressions.BLangMarkDownDeprecationDocumentation;
import org.wso2.ballerinalang.compiler.tree.expressions.BLangMarkdownParameterDocumentation;
import org.wso2.ballerinalang.compiler.tree.expressions.BLangSimpleVarRef;
import org.wso2.ballerinalang.compiler.tree.expressions.BLangXMLAttribute;
import org.wso2.ballerinalang.compiler.tree.expressions.BLangXMLQName;
import org.wso2.ballerinalang.compiler.tree.statements.BLangAssignment;
import org.wso2.ballerinalang.compiler.tree.statements.BLangXMLNSStatement;
import org.wso2.ballerinalang.compiler.tree.types.BLangArrayType;
import org.wso2.ballerinalang.compiler.tree.types.BLangConstrainedType;
import org.wso2.ballerinalang.compiler.tree.types.BLangErrorType;
import org.wso2.ballerinalang.compiler.tree.types.BLangFiniteTypeNode;
import org.wso2.ballerinalang.compiler.tree.types.BLangFunctionTypeNode;
import org.wso2.ballerinalang.compiler.tree.types.BLangIntersectionTypeNode;
import org.wso2.ballerinalang.compiler.tree.types.BLangObjectTypeNode;
import org.wso2.ballerinalang.compiler.tree.types.BLangRecordTypeNode;
import org.wso2.ballerinalang.compiler.tree.types.BLangStreamType;
import org.wso2.ballerinalang.compiler.tree.types.BLangStructureTypeNode;
import org.wso2.ballerinalang.compiler.tree.types.BLangTableTypeNode;
import org.wso2.ballerinalang.compiler.tree.types.BLangTupleTypeNode;
import org.wso2.ballerinalang.compiler.tree.types.BLangType;
import org.wso2.ballerinalang.compiler.tree.types.BLangUnionTypeNode;
import org.wso2.ballerinalang.compiler.tree.types.BLangUserDefinedType;
import org.wso2.ballerinalang.compiler.util.BArrayState;
import org.wso2.ballerinalang.compiler.util.CompilerContext;
import org.wso2.ballerinalang.compiler.util.CompilerOptions;
import org.wso2.ballerinalang.compiler.util.ImmutableTypeCloner;
import org.wso2.ballerinalang.compiler.util.Name;
import org.wso2.ballerinalang.compiler.util.Names;
import org.wso2.ballerinalang.compiler.util.TypeDefBuilderHelper;
import org.wso2.ballerinalang.compiler.util.TypeTags;
import org.wso2.ballerinalang.util.Flags;

import java.util.ArrayList;
import java.util.Arrays;
import java.util.Collection;
import java.util.Collections;
import java.util.Comparator;
import java.util.EnumSet;
import java.util.HashMap;
import java.util.HashSet;
import java.util.Iterator;
import java.util.LinkedHashMap;
import java.util.LinkedHashSet;
import java.util.List;
import java.util.Map;
import java.util.Objects;
import java.util.Optional;
import java.util.Set;
import java.util.Stack;
import java.util.StringJoiner;
import java.util.function.BinaryOperator;
import java.util.function.Function;
import java.util.stream.Collector;
import java.util.stream.Collectors;
import java.util.stream.Stream;

import javax.xml.XMLConstants;

import static org.ballerinalang.model.elements.PackageID.ARRAY;
import static org.ballerinalang.model.elements.PackageID.BOOLEAN;
import static org.ballerinalang.model.elements.PackageID.DECIMAL;
import static org.ballerinalang.model.elements.PackageID.ERROR;
import static org.ballerinalang.model.elements.PackageID.FLOAT;
import static org.ballerinalang.model.elements.PackageID.FUTURE;
import static org.ballerinalang.model.elements.PackageID.INT;
import static org.ballerinalang.model.elements.PackageID.MAP;
import static org.ballerinalang.model.elements.PackageID.OBJECT;
import static org.ballerinalang.model.elements.PackageID.QUERY;
import static org.ballerinalang.model.elements.PackageID.STREAM;
import static org.ballerinalang.model.elements.PackageID.STRING;
import static org.ballerinalang.model.elements.PackageID.TABLE;
import static org.ballerinalang.model.elements.PackageID.TRANSACTION;
import static org.ballerinalang.model.elements.PackageID.TYPEDESC;
import static org.ballerinalang.model.elements.PackageID.VALUE;
import static org.ballerinalang.model.elements.PackageID.XML;
import static org.ballerinalang.model.symbols.SymbolOrigin.BUILTIN;
import static org.ballerinalang.model.symbols.SymbolOrigin.SOURCE;
import static org.ballerinalang.model.symbols.SymbolOrigin.VIRTUAL;
import static org.ballerinalang.model.tree.NodeKind.IMPORT;
import static org.ballerinalang.util.diagnostic.DiagnosticErrorCode.DEFAULTABLE_PARAM_DEFINED_AFTER_INCLUDED_RECORD_PARAM;
import static org.ballerinalang.util.diagnostic.DiagnosticErrorCode.EXPECTED_RECORD_TYPE_AS_INCLUDED_PARAMETER;
import static org.ballerinalang.util.diagnostic.DiagnosticErrorCode.REDECLARED_SYMBOL;
import static org.ballerinalang.util.diagnostic.DiagnosticErrorCode.REQUIRED_PARAM_DEFINED_AFTER_DEFAULTABLE_PARAM;
import static org.ballerinalang.util.diagnostic.DiagnosticErrorCode.REQUIRED_PARAM_DEFINED_AFTER_INCLUDED_RECORD_PARAM;
import static org.wso2.ballerinalang.compiler.semantics.model.Scope.NOT_FOUND_ENTRY;

/**
 * @since 0.94
 */
public class SymbolEnter extends BLangNodeVisitor {

    private static final CompilerContext.Key<SymbolEnter> SYMBOL_ENTER_KEY =
            new CompilerContext.Key<>();

    private final SymbolTable symTable;
    private final Names names;
    private final SymbolResolver symResolver;
    private final BLangDiagnosticLog dlog;
    private final Types types;
    private final SourceDirectory sourceDirectory;
    private List<BLangNode> unresolvedTypes;
    private Set<BLangNode> unresolvedRecordDueToFields;
    private boolean resolveRecordsUnresolvedDueToFields;
    private List<BLangClassDefinition> unresolvedClasses;
    private HashSet<LocationData> unknownTypeRefs;
    private List<PackageID> importedPackages;
    private int typePrecedence;
    private final TypeParamAnalyzer typeParamAnalyzer;
    private BLangAnonymousModelHelper anonymousModelHelper;
    private BLangMissingNodesHelper missingNodesHelper;
    private PackageCache packageCache;
    private List<BLangNode> intersectionTypes;

    private SymbolEnv env;
    private final boolean projectAPIInitiatedCompilation;

    private static final String DEPRECATION_ANNOTATION = "deprecated";
    private static final String ANONYMOUS_RECORD_NAME = "anonymous-record";

    public static SymbolEnter getInstance(CompilerContext context) {
        SymbolEnter symbolEnter = context.get(SYMBOL_ENTER_KEY);
        if (symbolEnter == null) {
            symbolEnter = new SymbolEnter(context);
        }

        return symbolEnter;
    }

    public SymbolEnter(CompilerContext context) {
        context.put(SYMBOL_ENTER_KEY, this);

        this.symTable = SymbolTable.getInstance(context);
        this.names = Names.getInstance(context);
        this.symResolver = SymbolResolver.getInstance(context);
        this.dlog = BLangDiagnosticLog.getInstance(context);
        this.types = Types.getInstance(context);
        this.typeParamAnalyzer = TypeParamAnalyzer.getInstance(context);
        this.anonymousModelHelper = BLangAnonymousModelHelper.getInstance(context);
        this.sourceDirectory = context.get(SourceDirectory.class);
        this.importedPackages = new ArrayList<>();
        this.unknownTypeRefs = new HashSet<>();
        this.missingNodesHelper = BLangMissingNodesHelper.getInstance(context);
        this.packageCache = PackageCache.getInstance(context);
        this.intersectionTypes = new ArrayList<>();

        CompilerOptions options = CompilerOptions.getInstance(context);
        projectAPIInitiatedCompilation = Boolean.parseBoolean(
                options.get(CompilerOptionName.PROJECT_API_INITIATED_COMPILATION));
    }

    public BLangPackage definePackage(BLangPackage pkgNode) {
        dlog.setCurrentPackageId(pkgNode.packageID);
        populatePackageNode(pkgNode);
        defineNode(pkgNode, this.symTable.pkgEnvMap.get(symTable.langAnnotationModuleSymbol));
        return pkgNode;
    }

    public void defineNode(BLangNode node, SymbolEnv env) {
        SymbolEnv prevEnv = this.env;
        this.env = env;
        node.accept(this);
        this.env = prevEnv;
    }

    public BLangPackage defineTestablePackage(BLangTestablePackage pkgNode, SymbolEnv env) {
        populatePackageNode(pkgNode);
        defineNode(pkgNode, env);
        return pkgNode;
    }

    // Visitor methods

    @Override
    public void visit(BLangPackage pkgNode) {
        if (pkgNode.completedPhases.contains(CompilerPhase.DEFINE)) {
            return;
        }

        // Create PackageSymbol
        BPackageSymbol pkgSymbol;
        if (Symbols.isFlagOn(Flags.asMask(pkgNode.flagSet), Flags.TESTABLE)) {
            pkgSymbol = Symbols.createPackageSymbol(pkgNode.packageID, this.symTable, Flags.asMask(pkgNode.flagSet),
                                                    SOURCE);
        } else {
            pkgSymbol = Symbols.createPackageSymbol(pkgNode.packageID, this.symTable, SOURCE);
        }
        if (PackageID.isLangLibPackageID(pkgSymbol.pkgID)) {
            populateLangLibInSymTable(pkgSymbol);
        }

        if (pkgNode.moduleContextDataHolder != null) {
            pkgSymbol.exported = pkgNode.moduleContextDataHolder.isExported();
            pkgSymbol.descriptor = pkgNode.moduleContextDataHolder.descriptor();
        }

        pkgNode.symbol = pkgSymbol;
        SymbolEnv pkgEnv = SymbolEnv.createPkgEnv(pkgNode, pkgSymbol.scope, this.env);
        this.symTable.pkgEnvMap.put(pkgSymbol, pkgEnv);

        // Add the current package node's ID to the imported package list. This is used to identify cyclic module
        // imports.
        importedPackages.add(pkgNode.packageID);

        defineConstructs(pkgNode, pkgEnv);
        pkgNode.getTestablePkgs().forEach(testablePackage -> defineTestablePackage(testablePackage, pkgEnv));
        pkgNode.completedPhases.add(CompilerPhase.DEFINE);

        // After we have visited a package node, we need to remove it from the imports list.
        importedPackages.remove(pkgNode.packageID);
    }

    private void defineConstructs(BLangPackage pkgNode, SymbolEnv pkgEnv) {
        // visit the package node recursively and define all package level symbols.
        // And maintain a list of created package symbols.
        Map<String, ImportResolveHolder> importPkgHolder = new HashMap<>();
        pkgNode.imports.forEach(importNode -> {
            String qualifiedName = importNode.getQualifiedPackageName();
            if (importPkgHolder.containsKey(qualifiedName)) {
                importPkgHolder.get(qualifiedName).unresolved.add(importNode);
                return;
            }
            defineNode(importNode, pkgEnv);
            if (importNode.symbol != null) {
                importPkgHolder.put(qualifiedName, new ImportResolveHolder(importNode));
            }
        });

        for (ImportResolveHolder importHolder : importPkgHolder.values()) {
            BPackageSymbol pkgSymbol = importHolder.resolved.symbol; // get a copy of the package symbol, add
            // compilation unit info to it,

            for (BLangImportPackage unresolvedPkg : importHolder.unresolved) {
                BPackageSymbol importSymbol = importHolder.resolved.symbol;
                Name resolvedPkgAlias = names.fromIdNode(importHolder.resolved.alias);
                Name unresolvedPkgAlias = names.fromIdNode(unresolvedPkg.alias);

                // check if its the same import or has the same alias.
                if (!Names.IGNORE.equals(unresolvedPkgAlias) && unresolvedPkgAlias.equals(resolvedPkgAlias)
                    && importSymbol.compUnit.equals(names.fromIdNode(unresolvedPkg.compUnit))) {
                    if (isSameImport(unresolvedPkg, importSymbol)) {
                        dlog.error(unresolvedPkg.pos, DiagnosticErrorCode.REDECLARED_IMPORT_MODULE,
                                unresolvedPkg.getQualifiedPackageName());
                    } else {
                        dlog.error(unresolvedPkg.pos, DiagnosticErrorCode.REDECLARED_SYMBOL, unresolvedPkgAlias);
                    }
                    continue;
                }

                unresolvedPkg.symbol = pkgSymbol;
                // and define it in the current package scope
                BPackageSymbol symbol = dupPackageSymbolAndSetCompUnit(pkgSymbol,
                        names.fromIdNode(unresolvedPkg.compUnit));
                symbol.scope = pkgSymbol.scope;
                unresolvedPkg.symbol = symbol;
                pkgEnv.scope.define(unresolvedPkgAlias, symbol);
            }
        }
        initPredeclaredModules(symTable.predeclaredModules, pkgNode.compUnits, pkgEnv);
        // Define type definitions.
        this.typePrecedence = 0;

        // Treat constants and type definitions in the same manner, since constants can be used as
        // types. Also, there can be references between constant and type definitions in both ways.
        // Thus visit them according to the precedence.
        List<BLangNode> typeAndClassDefs = new ArrayList<>();
        pkgNode.constants.forEach(constant -> typeAndClassDefs.add(constant));
        pkgNode.typeDefinitions.forEach(typDef -> typeAndClassDefs.add(typDef));
        List<BLangClassDefinition> classDefinitions = getClassDefinitions(pkgNode.topLevelNodes);
        classDefinitions.forEach(classDefn -> typeAndClassDefs.add(classDefn));
        defineTypeNodes(typeAndClassDefs, pkgEnv);

        for (BLangVariable variable : pkgNode.globalVars) {
            if (variable.expr != null && variable.expr.getKind() == NodeKind.LAMBDA && variable.isDeclaredWithVar) {
                resolveAndSetFunctionTypeFromRHSLambda(variable, pkgEnv);
            }
        }

        // Enabled logging errors after type def visit.
        // TODO: Do this in a cleaner way
        pkgEnv.logErrors = true;

        // Sort type definitions with precedence, before defining their members.
        pkgNode.typeDefinitions.sort(getTypePrecedenceComparator());
        typeAndClassDefs.sort(getTypePrecedenceComparator());

        // Add distinct type information
        defineDistinctClassAndObjectDefinitions(typeAndClassDefs);

        // Define type def fields (if any)
        defineFields(typeAndClassDefs, pkgEnv);

        // Calculate error intersections types.
        defineIntersectionTypes(pkgEnv);

        // Define error details.
        defineErrorDetails(pkgNode.typeDefinitions, pkgEnv);

        // Define type def members (if any)
        defineMembers(typeAndClassDefs, pkgEnv);

        // Intersection type nodes need to look at the member fields of a structure too.
        // Once all the fields and members of other types are set revisit intersection type definitions to validate
        // them and set the fields and members of the relevant immutable type.
        validateIntersectionTypeDefinitions(pkgNode.typeDefinitions);
        defineUndefinedReadOnlyTypes(pkgNode.typeDefinitions, typeAndClassDefs, pkgEnv);

        // Define service and resource nodes.
        pkgNode.services.forEach(service -> defineNode(service, pkgEnv));

        // Define function nodes.
        pkgNode.functions.forEach(func -> defineNode(func, pkgEnv));

        // Define annotation nodes.
        pkgNode.annotations.forEach(annot -> defineNode(annot, pkgEnv));

        pkgNode.globalVars.forEach(var -> defineNode(var, pkgEnv));

        // Update globalVar for endpoints.
        for (BLangVariable var : pkgNode.globalVars) {
            if (var.getKind() == NodeKind.VARIABLE) {
                BVarSymbol varSymbol = var.symbol;
                if (varSymbol != null) {
                    BTypeSymbol tSymbol = varSymbol.type.tsymbol;
                    if (tSymbol != null && Symbols.isFlagOn(tSymbol.flags, Flags.CLIENT)) {
                        varSymbol.tag = SymTag.ENDPOINT;
                    }
                }
            }
        }
    }

    private void defineIntersectionTypes(SymbolEnv env) {
        for (BLangNode typeDescriptor : this.intersectionTypes) {
            defineNode(typeDescriptor, env);
        }
        this.intersectionTypes.clear();
    }

    private void defineErrorType(Location pos, BErrorType errorType, SymbolEnv env) {
        SymbolEnv pkgEnv = symTable.pkgEnvMap.get(env.enclPkg.symbol);
        BTypeSymbol errorTSymbol = errorType.tsymbol;
        errorTSymbol.scope = new Scope(errorTSymbol);

        if (symResolver.checkForUniqueSymbol(pos, pkgEnv, errorTSymbol)) {
            pkgEnv.scope.define(errorTSymbol.name, errorTSymbol);
        }

        SymbolEnv prevEnv = this.env;
        this.env = pkgEnv;
        this.env = prevEnv;
    }

    private void defineDistinctClassAndObjectDefinitions(List<BLangNode> typDefs) {
        for (BLangNode node : typDefs) {
            if (node.getKind() == NodeKind.CLASS_DEFN) {
                populateDistinctTypeIdsFromIncludedTypeReferences((BLangClassDefinition) node);
            } else if (node.getKind() == NodeKind.TYPE_DEFINITION) {
                populateDistinctTypeIdsFromIncludedTypeReferences((BLangTypeDefinition) node);
            }
        }
    }

    private void populateDistinctTypeIdsFromIncludedTypeReferences(BLangTypeDefinition typeDefinition) {
        if (typeDefinition.typeNode.getKind() == NodeKind.INTERSECTION_TYPE_NODE) {
            if (typeDefinition.typeNode.getBType() == null) {
                return;
            }

            BType definingType = types.getTypeWithEffectiveIntersectionTypes(typeDefinition.typeNode.getBType());
            if (definingType.tag != TypeTags.OBJECT) {
                return;
            }
            BObjectType definigObjType = (BObjectType) definingType;

            BLangIntersectionTypeNode typeNode = (BLangIntersectionTypeNode) typeDefinition.typeNode;
            for (BLangType constituentTypeNode : typeNode.getConstituentTypeNodes()) {
                if (constituentTypeNode.getBType().tag != TypeTags.OBJECT) {
                    continue;
                }
                definigObjType.typeIdSet.add(((BObjectType) constituentTypeNode.getBType()).typeIdSet);
            }
        } else if (typeDefinition.typeNode.getKind() == NodeKind.OBJECT_TYPE) {
            BLangObjectTypeNode objectTypeNode = (BLangObjectTypeNode) typeDefinition.typeNode;
            BTypeIdSet typeIdSet = ((BObjectType) objectTypeNode.getBType()).typeIdSet;

            for (BLangType typeRef : objectTypeNode.typeRefs) {
                BType type = types.getTypeWithEffectiveIntersectionTypes(typeRef.getBType());
                if (type.tag != TypeTags.OBJECT) {
                    continue;
                }
                BObjectType refType = (BObjectType) type;
                typeIdSet.add(refType.typeIdSet);
            }
        }
    }

    private void populateDistinctTypeIdsFromIncludedTypeReferences(BLangClassDefinition typeDef) {
        BLangClassDefinition classDefinition = typeDef;
        BTypeIdSet typeIdSet = ((BObjectType) classDefinition.getBType()).typeIdSet;

        for (BLangType typeRef : classDefinition.typeRefs) {
            BType type = types.getTypeWithEffectiveIntersectionTypes(typeRef.getBType());
            if (type.tag != TypeTags.OBJECT) {
                continue;
            }
            BObjectType refType = (BObjectType) type;
            typeIdSet.add(refType.typeIdSet);
        }
    }

    private Comparator<BLangNode> getTypePrecedenceComparator() {
        return (l, r) -> {
            if (l instanceof OrderedNode && r instanceof OrderedNode) {
                return ((OrderedNode) l).getPrecedence() - ((OrderedNode) r).getPrecedence();
            }
            return 0;
        };
    }

    private void defineMembersOfClassDef(SymbolEnv pkgEnv, BLangClassDefinition classDefinition) {
        BObjectType objectType = (BObjectType) classDefinition.symbol.type;

        if (objectType.mutableType != null) {
            // If this is an object type definition defined for an immutable type.
            // We skip defining methods here since they would either be defined already, or would be defined
            // later.
            return;
        }

        SymbolEnv objMethodsEnv =
                SymbolEnv.createClassMethodsEnv(classDefinition, (BObjectTypeSymbol) classDefinition.symbol, pkgEnv);

        // Define the functions defined within the object
        defineClassInitFunction(classDefinition, objMethodsEnv);
        classDefinition.functions.forEach(f -> {
            f.flagSet.add(Flag.FINAL); // Method can't be changed
            f.setReceiver(ASTBuilderUtil.createReceiver(classDefinition.pos, objectType));
            defineNode(f, objMethodsEnv);
        });

        defineIncludedMethods(classDefinition, objMethodsEnv, false);
    }

    private void defineIncludedMethods(BLangClassDefinition classDefinition, SymbolEnv objMethodsEnv,
                                       boolean defineReadOnlyInclusionsOnly) {
        Set<String> includedFunctionNames = new HashSet<>();

        if (defineReadOnlyInclusionsOnly) {
            for (BAttachedFunction function :
                    ((BObjectTypeSymbol) classDefinition.getBType().tsymbol).referencedFunctions) {
                includedFunctionNames.add(function.funcName.value);
            }
        }

        // Add the attached functions of the referenced types to this object.
        // Here it is assumed that all the attached functions of the referred type are
        // resolved by the time we reach here. It is achieved by ordering the typeDefs
        // according to the precedence.
        for (BLangType typeRef : classDefinition.typeRefs) {
            BType type = types.getConstraintFromReferenceType(typeRef.getBType());

            if (type == null || type == symTable.semanticError) {
                return;
            }

            if (type.tag == TypeTags.INTERSECTION) {
                if (!defineReadOnlyInclusionsOnly) {
                    // Will be defined once all the readonly type's methods are defined.
                    continue;
                }

                type = ((BIntersectionType) type).effectiveType;
            } else {
                if (defineReadOnlyInclusionsOnly) {
                    if (!isImmutable((BObjectType) type)) {
                        continue;
                    }
                } else if (isImmutable((BObjectType) type)) {
                    continue;
                }
            }

            List<BAttachedFunction> functions = ((BObjectTypeSymbol) type.tsymbol).attachedFuncs;
            for (BAttachedFunction function : functions) {
                defineReferencedFunction(classDefinition.pos, classDefinition.flagSet, objMethodsEnv,
                        typeRef, function, includedFunctionNames, classDefinition.symbol, classDefinition.functions,
                        classDefinition.internal);
            }
        }
    }

    private void defineReferencedClassFields(BLangClassDefinition classDefinition, SymbolEnv typeDefEnv,
                                             BObjectType objType, boolean defineReadOnlyInclusionsOnly) {
        Set<BSymbol> referencedTypes = new HashSet<>();
        List<BLangType> invalidTypeRefs = new ArrayList<>();
        // Get the inherited fields from the type references

        Map<String, BLangSimpleVariable> fieldNames = new HashMap<>();
        for (BLangSimpleVariable fieldVariable : classDefinition.fields) {
            fieldNames.put(fieldVariable.name.value, fieldVariable);
        }

        List<BLangSimpleVariable> referencedFields = new ArrayList<>();

        for (BLangType typeRef : classDefinition.typeRefs) {
            BType referredType = types.getConstraintFromReferenceType(symResolver.resolveTypeNode(typeRef, typeDefEnv));
            if (referredType == symTable.semanticError) {
                continue;
            }

            int tag = classDefinition.getBType().tag;
            if (tag == TypeTags.OBJECT) {
                if (isInvalidIncludedTypeInClass(referredType)) {
                    if (!defineReadOnlyInclusionsOnly) {
                        dlog.error(typeRef.pos, DiagnosticErrorCode.INCOMPATIBLE_TYPE_REFERENCE, typeRef);
                    }
                    invalidTypeRefs.add(typeRef);
                    continue;
                }

                BObjectType objectType = null;

                if (referredType.tag == TypeTags.INTERSECTION) {
                    if (!defineReadOnlyInclusionsOnly) {
                        // Will be defined once all the readonly type's fields are defined.
                        continue;
                    }
                } else {
                    objectType = (BObjectType) referredType;

                    if (defineReadOnlyInclusionsOnly) {
                        if (!isImmutable(objectType)) {
                            continue;
                        }
                    } else if (isImmutable(objectType)) {
                        continue;
                    }
                }
            } else if (defineReadOnlyInclusionsOnly) {
                continue;
            }

            // Check for duplicate type references
            if (!referencedTypes.add(referredType.tsymbol)) {
                dlog.error(typeRef.pos, DiagnosticErrorCode.REDECLARED_TYPE_REFERENCE, typeRef);
                continue;
            }

            BType effectiveIncludedType = referredType;

            if (tag == TypeTags.OBJECT) {
                BObjectType objectType;
                referredType = types.getConstraintFromReferenceType(referredType);

                if (referredType.tag == TypeTags.INTERSECTION) {
                    effectiveIncludedType = objectType = (BObjectType) ((BIntersectionType) referredType).effectiveType;
                } else {
                    objectType = (BObjectType) referredType;
                }

                if (classDefinition.getBType().tsymbol.owner != referredType.tsymbol.owner) {
                    boolean errored = false;
                    for (BField field : objectType.fields.values()) {
                        if (!Symbols.isPublic(field.symbol)) {
                            dlog.error(typeRef.pos, DiagnosticErrorCode.INCOMPATIBLE_TYPE_REFERENCE_NON_PUBLIC_MEMBERS,
                                       typeRef);
                            invalidTypeRefs.add(typeRef);
                            errored = true;
                            break;
                        }
                    }

                    if (errored) {
                        continue;
                    }

                    for (BAttachedFunction func : ((BObjectTypeSymbol) objectType.tsymbol).attachedFuncs) {
                        if (!Symbols.isPublic(func.symbol)) {
                            dlog.error(typeRef.pos, DiagnosticErrorCode.INCOMPATIBLE_TYPE_REFERENCE_NON_PUBLIC_MEMBERS,
                                       typeRef);
                            invalidTypeRefs.add(typeRef);
                            errored = true;
                            break;
                        }
                    }

                    if (errored) {
                        continue;
                    }
                }
            }

            // Here it is assumed that all the fields of the referenced types are resolved
            // by the time we reach here. It is achieved by ordering the typeDefs according
            // to the precedence.
            // Default values of fields are not inherited.
            for (BField field : ((BStructureType) effectiveIncludedType).fields.values()) {
                if (fieldNames.containsKey(field.name.value)) {
                    BLangSimpleVariable existingVariable = fieldNames.get(field.name.value);
                    if ((existingVariable.flagSet.contains(Flag.PUBLIC) !=
                            Symbols.isFlagOn(field.symbol.flags, Flags.PUBLIC)) ||
                            (existingVariable.flagSet.contains(Flag.PRIVATE) !=
                                    Symbols.isFlagOn(field.symbol.flags, Flags.PRIVATE))) {
                        dlog.error(existingVariable.pos,
                                DiagnosticErrorCode.MISMATCHED_VISIBILITY_QUALIFIERS_IN_OBJECT_FIELD,
                                existingVariable.name.value);
                    }
                    if (!types.isAssignable(existingVariable.getBType(), field.type)) {
                        dlog.error(existingVariable.pos, DiagnosticErrorCode.INCOMPATIBLE_SUB_TYPE_FIELD,
                                field.name, field.getType(), existingVariable.getBType());
                    }
                    continue;
                }

                BLangSimpleVariable var = ASTBuilderUtil.createVariable(typeRef.pos, field.name.value, field.type);
                var.flagSet = field.symbol.getFlags();
                referencedFields.add(var);
            }
        }
        classDefinition.typeRefs.removeAll(invalidTypeRefs);

        for (BLangSimpleVariable field : referencedFields) {
            defineNode(field, typeDefEnv);
            if (field.symbol.type == symTable.semanticError) {
                continue;
            }
            objType.fields.put(field.name.value, new BField(names.fromIdNode(field.name), field.pos, field.symbol));
        }

        classDefinition.referencedFields.addAll(referencedFields);
    }

    private List<BLangClassDefinition> getClassDefinitions(List<TopLevelNode> topLevelNodes) {
        List<BLangClassDefinition> classDefinitions = new ArrayList<>();
        for (TopLevelNode topLevelNode : topLevelNodes) {
            if (topLevelNode.getKind() == NodeKind.CLASS_DEFN) {
                classDefinitions.add((BLangClassDefinition) topLevelNode);
            }
        }
        return classDefinitions;
    }

    @Override
    public void visit(BLangClassDefinition classDefinition) {
        EnumSet<Flag> flags = EnumSet.copyOf(classDefinition.flagSet);
        boolean isPublicType = flags.contains(Flag.PUBLIC);
        Name className = names.fromIdNode(classDefinition.name);
        Name classOrigName = names.originalNameFromIdNode(classDefinition.name);

        BClassSymbol tSymbol = Symbols.createClassSymbol(Flags.asMask(flags), className, env.enclPkg.symbol.pkgID, null,
                                                         env.scope.owner, classDefinition.name.pos,
                                                         getOrigin(className, flags), classDefinition.isServiceDecl);
        tSymbol.originalName = classOrigName;
        tSymbol.scope = new Scope(tSymbol);
        tSymbol.markdownDocumentation = getMarkdownDocAttachment(classDefinition.markdownDocumentationAttachment);


        long typeFlags = 0;

        if (flags.contains(Flag.READONLY)) {
            typeFlags |= Flags.READONLY;
        }

        if (flags.contains(Flag.ISOLATED)) {
            typeFlags |= Flags.ISOLATED;
        }

        if (flags.contains(Flag.SERVICE)) {
            typeFlags |= Flags.SERVICE;
        }

        if (flags.contains(Flag.OBJECT_CTOR)) {
            typeFlags |= Flags.OBJECT_CTOR;
        }

        BObjectType objectType = new BObjectType(tSymbol, typeFlags);

        if (flags.contains(Flag.DISTINCT)) {
            objectType.typeIdSet = BTypeIdSet.from(env.enclPkg.symbol.pkgID, classDefinition.name.value, isPublicType);
        }

        if (flags.contains(Flag.CLIENT)) {
            objectType.flags |= Flags.CLIENT;
        }

        tSymbol.type = objectType;
        classDefinition.setBType(objectType);
        classDefinition.setDeterminedType(objectType);
        classDefinition.symbol = tSymbol;

        if (isDeprecated(classDefinition.annAttachments)) {
            tSymbol.flags |= Flags.DEPRECATED;
        }

        // For each referenced type, check whether the types are already resolved.
        // If not, then that type should get a higher precedence.
        for (BLangType typeRef : classDefinition.typeRefs) {
            BType referencedType = symResolver.resolveTypeNode(typeRef, env);
            if (referencedType == symTable.noType && !this.unresolvedTypes.contains(classDefinition)) {
                this.unresolvedTypes.add(classDefinition);
                return;
            }
            objectType.typeInclusions.add(referencedType);
        }

        classDefinition.setPrecedence(this.typePrecedence++);
        if (symResolver.checkForUniqueSymbol(classDefinition.pos, env, tSymbol)) {
            env.scope.define(tSymbol.name, tSymbol);
        }
        env.scope.define(tSymbol.name, tSymbol);
    }

    public void visit(BLangAnnotation annotationNode) {
        Name annotName = names.fromIdNode(annotationNode.name);
        Name annotOrigName = names.originalNameFromIdNode(annotationNode.name);
        BAnnotationSymbol annotationSymbol = Symbols.createAnnotationSymbol(Flags.asMask(annotationNode.flagSet),
                                                                            annotationNode.getAttachPoints(),
                                                                            annotName, annotOrigName,
                                                                            env.enclPkg.symbol.pkgID, null,
                                                                            env.scope.owner, annotationNode.name.pos,
                                                                            getOrigin(annotName));
        annotationSymbol.markdownDocumentation =
                getMarkdownDocAttachment(annotationNode.markdownDocumentationAttachment);
        if (isDeprecated(annotationNode.annAttachments)) {
            annotationSymbol.flags |= Flags.DEPRECATED;
        }
        annotationSymbol.type = new BAnnotationType(annotationSymbol);
        annotationNode.symbol = annotationSymbol;
        defineSymbol(annotationNode.name.pos, annotationSymbol);
        SymbolEnv annotationEnv = SymbolEnv.createAnnotationEnv(annotationNode, annotationSymbol.scope, env);
        BLangType annotTypeNode = annotationNode.typeNode;
        if (annotTypeNode != null) {
            BType type = this.symResolver.resolveTypeNode(annotTypeNode, annotationEnv);
            annotationSymbol.attachedType = type.tsymbol;
            if (!isValidAnnotationType(type)) {
                dlog.error(annotTypeNode.pos, DiagnosticErrorCode.ANNOTATION_INVALID_TYPE, type);
            }

//            if (annotationNode.flagSet.contains(Flag.CONSTANT) && !type.isAnydata()) {
//                dlog.error(annotTypeNode.pos, DiagnosticErrorCode.ANNOTATION_INVALID_CONST_TYPE, type);
//            }
        }

        if (!annotationNode.flagSet.contains(Flag.CONSTANT) &&
                annotationNode.getAttachPoints().stream().anyMatch(attachPoint -> attachPoint.source)) {
            dlog.error(annotationNode.pos, DiagnosticErrorCode.ANNOTATION_REQUIRES_CONST);
        }
    }

    private boolean isNullOrEmpty(String s) {
        return s == null || s.isEmpty();
    }

    @Override
    public void visit(BLangImportPackage importPkgNode) {
        Name pkgAlias = names.fromIdNode(importPkgNode.alias);
        if (!Names.IGNORE.equals(pkgAlias)) {
            BSymbol importSymbol =
                    symResolver.resolvePrefixSymbol(env, pkgAlias, names.fromIdNode(importPkgNode.compUnit));
            if (importSymbol != symTable.notFoundSymbol) {
                if (isSameImport(importPkgNode, (BPackageSymbol) importSymbol)) {
                    dlog.error(importPkgNode.pos, DiagnosticErrorCode.REDECLARED_IMPORT_MODULE,
                            importPkgNode.getQualifiedPackageName());
                } else {
                    dlog.error(importPkgNode.pos, DiagnosticErrorCode.REDECLARED_SYMBOL, pkgAlias);
                }
                return;
            }
        }

        // TODO Clean this code up. Can we move the this to BLangPackageBuilder class
        // Create import package symbol
        Name orgName;
        Name pkgName = null;
        Name version;
        PackageID enclPackageID = env.enclPkg.packageID;
        // The pattern of the import statement is 'import [org-name /] module-name [version sem-ver]'
        // Three cases should be considered here.
        // 1. import org-name/module-name version
        // 2. import org-name/module-name
        //      2a. same project
        //      2b. different project
        // 3. import module-name
        if (!isNullOrEmpty(importPkgNode.orgName.value)) {
            orgName = names.fromIdNode(importPkgNode.orgName);
            if (!isNullOrEmpty(importPkgNode.version.value)) {
                version = names.fromIdNode(importPkgNode.version);
            } else {
                // TODO We are removing the version in the import declaration anyway
                if (projectAPIInitiatedCompilation) {
                    version = Names.EMPTY;
                } else {
                    String pkgNameComps = importPkgNode.getPackageName().stream()
                            .map(id -> id.value)
                            .collect(Collectors.joining("."));
                    if (this.sourceDirectory.getSourcePackageNames().contains(pkgNameComps)
                            && orgName.value.equals(enclPackageID.orgName.value)) {
                        version = enclPackageID.version;
                    } else {
                        version = Names.EMPTY;
                    }
                }
            }
        } else {
            orgName = enclPackageID.orgName;
            pkgName = enclPackageID.pkgName;
            version = (Names.DEFAULT_VERSION.equals(enclPackageID.version)) ? Names.EMPTY : enclPackageID.version;
        }

        List<Name> nameComps = importPkgNode.pkgNameComps.stream()
                .map(identifier -> names.fromIdNode(identifier))
                .collect(Collectors.toList());
        Name moduleName = new Name(nameComps.stream().map(Name::getValue).collect(Collectors.joining(".")));

        if (pkgName == null) {
            pkgName = moduleName;
        }

        PackageID pkgId = new PackageID(orgName, pkgName, moduleName, version, null);

        // Un-exported modules not inside current package is not allowed to import.
        BPackageSymbol bPackageSymbol = this.packageCache.getSymbol(pkgId);
        if (bPackageSymbol != null && this.env.enclPkg.moduleContextDataHolder != null) {
            boolean isCurrentPackageModuleImport =
                this.env.enclPkg.moduleContextDataHolder.descriptor().org() == bPackageSymbol.descriptor.org()
                    && this.env.enclPkg.moduleContextDataHolder.descriptor().packageName() ==
                        bPackageSymbol.descriptor.packageName();
            if (!isCurrentPackageModuleImport && !bPackageSymbol.exported) {
                dlog.error(importPkgNode.pos, DiagnosticErrorCode.MODULE_NOT_FOUND,
                           bPackageSymbol.toString() + " is not exported");
                           return;
            }
        }

        // Built-in Annotation module is not allowed to import.
        if (pkgId.equals(PackageID.ANNOTATIONS) || pkgId.equals(PackageID.INTERNAL) || pkgId.equals(PackageID.QUERY)) {
            // Only peer lang.* modules able to see these two modules.
            // Spec allows to annotation model to be imported, but implementation not support this.
            if (!(enclPackageID.orgName.equals(Names.BALLERINA_ORG)
                    && enclPackageID.name.value.startsWith(Names.LANG.value))) {
                dlog.error(importPkgNode.pos, DiagnosticErrorCode.MODULE_NOT_FOUND,
                        importPkgNode.getQualifiedPackageName());
                return;
            }
        }

        // Detect cyclic module dependencies. This will not detect cycles which starts with the entry package because
        // entry package has a version. So we check import cycles which starts with the entry package in next step.
        if (importedPackages.contains(pkgId)) {
            int index = importedPackages.indexOf(pkgId);
            // Generate the import cycle.
            StringBuilder stringBuilder = new StringBuilder();
            for (int i = index; i < importedPackages.size(); i++) {
                stringBuilder.append(importedPackages.get(i).toString()).append(" -> ");
            }
            // Append the current package to complete the cycle.
            stringBuilder.append(pkgId);
            dlog.error(importPkgNode.pos, DiagnosticErrorCode.CYCLIC_MODULE_IMPORTS_DETECTED, stringBuilder.toString());
            return;
        }

        boolean samePkg = false;
        // Get the entry package.
        PackageID entryPackage = importedPackages.get(0);
        if (entryPackage.isUnnamed == pkgId.isUnnamed) {
            samePkg = (!entryPackage.isUnnamed) || (entryPackage.sourceFileName.equals(pkgId.sourceFileName));
        }
        // Check whether the package which we have encountered is the same as the entry package. We don't need to
        // check the version here because we cannot import two different versions of the same package at the moment.
        if (samePkg && entryPackage.orgName.equals(pkgId.orgName) && entryPackage.name.equals(pkgId.name)) {
            StringBuilder stringBuilder = new StringBuilder();
            String entryPackageString = importedPackages.get(0).toString();
            // We need to remove the package.
            int packageIndex = entryPackageString.indexOf(":");
            if (packageIndex != -1) {
                entryPackageString = entryPackageString.substring(0, packageIndex);
            }
            // Generate the import cycle.
            stringBuilder.append(entryPackageString).append(" -> ");
            for (int i = 1; i < importedPackages.size(); i++) {
                stringBuilder.append(importedPackages.get(i).toString()).append(" -> ");
            }
            stringBuilder.append(pkgId);
            dlog.error(importPkgNode.pos, DiagnosticErrorCode.CYCLIC_MODULE_IMPORTS_DETECTED, stringBuilder.toString());
            return;
        }

        BPackageSymbol pkgSymbol = packageCache.getSymbol(pkgId);

        if (pkgSymbol == null) {
            dlog.error(importPkgNode.pos, DiagnosticErrorCode.MODULE_NOT_FOUND,
                    importPkgNode.getQualifiedPackageName());
            return;
        }

        List<BPackageSymbol> imports = ((BPackageSymbol) this.env.scope.owner).imports;
        if (!imports.contains(pkgSymbol)) {
            imports.add(pkgSymbol);
        }

        // get a copy of the package symbol, add compilation unit info to it,
        // and define it in the current package scope
        BPackageSymbol symbol = dupPackageSymbolAndSetCompUnit(pkgSymbol, names.fromIdNode(importPkgNode.compUnit));
        symbol.scope = pkgSymbol.scope;
        importPkgNode.symbol = symbol;
        this.env.scope.define(pkgAlias, symbol);
    }

    public void initPredeclaredModules(Map<Name, BPackageSymbol> predeclaredModules,
                                       List<BLangCompilationUnit> compUnits, SymbolEnv env) {
        SymbolEnv prevEnv = this.env;
        this.env = env;
        for (Name alias : predeclaredModules.keySet()) {
            int index = 0;
            ScopeEntry entry = this.env.scope.lookup(alias);
            if (entry == NOT_FOUND_ENTRY && !compUnits.isEmpty()) {
                this.env.scope.define(alias, dupPackageSymbolAndSetCompUnit(predeclaredModules.get(alias),
                        new Name(compUnits.get(index++).name)));
                entry = this.env.scope.lookup(alias);
            }
            for (int i = index; i < compUnits.size(); i++) {
                boolean isUndefinedModule = true;
                String compUnitName = compUnits.get(i).name;
                if (((BPackageSymbol) entry.symbol).compUnit.value.equals(compUnitName)) {
                    isUndefinedModule = false;
                }
                while (entry.next != NOT_FOUND_ENTRY) {
                    if (((BPackageSymbol) entry.next.symbol).compUnit.value.equals(compUnitName)) {
                        isUndefinedModule = false;
                        break;
                    }
                    entry = entry.next;
                }
                if (isUndefinedModule) {
                    entry.next = new ScopeEntry(dupPackageSymbolAndSetCompUnit(predeclaredModules.get(alias),
                            new Name(compUnitName)), NOT_FOUND_ENTRY);
                }
            }
        }
        this.env = prevEnv;
    }

    @Override
    public void visit(BLangXMLNS xmlnsNode) {
        String nsURI;
        if (xmlnsNode.namespaceURI.getKind() == NodeKind.SIMPLE_VARIABLE_REF) {
            BLangSimpleVarRef varRef = (BLangSimpleVarRef) xmlnsNode.namespaceURI;
            if (missingNodesHelper.isMissingNode(varRef.variableName.value)) {
                nsURI = "";
            } else {
                // TODO: handle const-ref (#24911)
                nsURI = "";
            }
        } else {
            nsURI = (String) ((BLangLiteral) xmlnsNode.namespaceURI).value;
            if (!nullOrEmpty(xmlnsNode.prefix.value) && nsURI.isEmpty()) {
                dlog.error(xmlnsNode.pos, DiagnosticErrorCode.INVALID_NAMESPACE_DECLARATION, xmlnsNode.prefix);
            }
        }

        // set the prefix of the default namespace
        if (xmlnsNode.prefix.value == null) {
            xmlnsNode.prefix.value = XMLConstants.DEFAULT_NS_PREFIX;
        }

        Name prefix = names.fromIdNode(xmlnsNode.prefix);
        Location nsSymbolPos = prefix.value.isEmpty() ? xmlnsNode.pos : xmlnsNode.prefix.pos;
        BXMLNSSymbol xmlnsSymbol = Symbols.createXMLNSSymbol(prefix, nsURI, env.enclPkg.symbol.pkgID, env.scope.owner,
                                                             nsSymbolPos, getOrigin(prefix));
        xmlnsNode.symbol = xmlnsSymbol;

        // First check for package-imports with the same alias.
        // Here we do not check for owner equality, since package import is always at the package
        // level, but the namespace declaration can be at any level.
        BSymbol foundSym = symResolver.lookupSymbolInPrefixSpace(env, xmlnsSymbol.name);
        if ((foundSym.tag & SymTag.PACKAGE) != SymTag.PACKAGE) {
            foundSym = symTable.notFoundSymbol;
        }
        if (foundSym != symTable.notFoundSymbol) {
            dlog.error(xmlnsNode.pos, DiagnosticErrorCode.REDECLARED_SYMBOL, xmlnsSymbol.name);
            return;
        }

        // Define it in the enclosing scope. Here we check for the owner equality,
        // to support overriding of namespace declarations defined at package level.
        defineSymbol(xmlnsNode.prefix.pos, xmlnsSymbol);
    }

    private boolean nullOrEmpty(String value) {
        return value == null || value.isEmpty();
    }

    public void visit(BLangXMLNSStatement xmlnsStmtNode) {
        defineNode(xmlnsStmtNode.xmlnsDecl, env);
    }

    private void defineTypeNodes(List<BLangNode> typeDefs, SymbolEnv env) {
        if (typeDefs.isEmpty()) {
            return;
        }

        this.unresolvedTypes = new ArrayList<>(typeDefs.size());
        this.unresolvedRecordDueToFields = new HashSet<>(typeDefs.size());
        this.resolveRecordsUnresolvedDueToFields = false;
        for (BLangNode typeDef : typeDefs) {
            if (isErrorIntersectionTypeCreatingNewType(typeDef, env)) {
                populateUndefinedErrorIntersection((BLangTypeDefinition) typeDef, env);
                continue;
            }

            defineNode(typeDef, env);
        }

        if (typeDefs.size() <= unresolvedTypes.size()) {

            this.resolveRecordsUnresolvedDueToFields = true;
            unresolvedTypes.removeAll(unresolvedRecordDueToFields);
            for (BLangNode unresolvedType : unresolvedRecordDueToFields) {
                defineNode(unresolvedType, env);
            }
            this.resolveRecordsUnresolvedDueToFields = false;

            // This situation can occur due to either a cyclic dependency or at least one of member types in type
            // definition node cannot be resolved. So we iterate through each node recursively looking for cyclic
            // dependencies or undefined types in type node.

            for (BLangNode unresolvedType : unresolvedTypes) {
                Stack<String> references = new Stack<>();
                NodeKind unresolvedKind = unresolvedType.getKind();
                if (unresolvedKind == NodeKind.TYPE_DEFINITION || unresolvedKind == NodeKind.CONSTANT) {
                    TypeDefinition def = (TypeDefinition) unresolvedType;
                    // We need to keep track of all visited types to print cyclic dependency.
                    references.push(def.getName().getValue());
                    checkErrors(env, unresolvedType, (BLangNode) def.getTypeNode(), references, false);
                } else if (unresolvedType.getKind() == NodeKind.CLASS_DEFN) {
                    BLangClassDefinition classDefinition = (BLangClassDefinition) unresolvedType;
                    references.push(classDefinition.getName().getValue());
                    checkErrors(env, unresolvedType, classDefinition, references, true);
                }
            }
            defineAllUnresolvedCyclicTypesInScope(env);
            unresolvedTypes.forEach(type -> defineNode(type, env));
            return;
        }
        defineTypeNodes(unresolvedTypes, env);
    }

    private void populateUndefinedErrorIntersection(BLangTypeDefinition typeDef, SymbolEnv env) {
        BErrorType intersectionErrorType = types.createErrorType(null, Flags.PUBLIC, env);
        intersectionErrorType.tsymbol.name = names.fromString(typeDef.name.value);
        defineErrorType(typeDef.pos, intersectionErrorType, env);

        this.intersectionTypes.add(typeDef);
    }

    private boolean isErrorIntersectionTypeCreatingNewType(BLangNode typeDef, SymbolEnv env) {
        boolean isIntersectionType = typeDef.getKind() == NodeKind.TYPE_DEFINITION
                && ((BLangTypeDefinition) typeDef).typeNode.getKind() == NodeKind.INTERSECTION_TYPE_NODE;
        if (!isIntersectionType) {
            return false;
        }

        BLangIntersectionTypeNode intersectionTypeNode =
                (BLangIntersectionTypeNode) ((BLangTypeDefinition) typeDef).typeNode;

        Set<BType> errorTypes = new HashSet<>();

        for (BLangType type : intersectionTypeNode.constituentTypeNodes) {
            BType bType = symResolver.resolveTypeNode(type, env);
            if (bType.tag == TypeTags.ERROR) {
                errorTypes.add(bType);
            }
        }
        return errorTypes.size() > 1;
    }

    private void checkErrors(SymbolEnv env, BLangNode unresolvedType, BLangNode currentTypeOrClassNode,
                             Stack<String> visitedNodes,
                             boolean fromStructuredType) {
        // Check errors in the type definition.
        List<BLangType> memberTypeNodes;
        switch (currentTypeOrClassNode.getKind()) {
            case ARRAY_TYPE:
                checkErrors(env, unresolvedType, ((BLangArrayType) currentTypeOrClassNode).elemtype, visitedNodes,
                        true);
                break;
            case UNION_TYPE_NODE:
                // If the current type node is a union type node, we need to check all member nodes.
                memberTypeNodes = ((BLangUnionTypeNode) currentTypeOrClassNode).memberTypeNodes;
                // Recursively check all members.
                for (BLangType memberTypeNode : memberTypeNodes) {
                    checkErrors(env, unresolvedType, memberTypeNode, visitedNodes, fromStructuredType);
                }
                break;
            case INTERSECTION_TYPE_NODE:
                memberTypeNodes = ((BLangIntersectionTypeNode) currentTypeOrClassNode).constituentTypeNodes;
                for (BLangType memberTypeNode : memberTypeNodes) {
                    checkErrors(env, unresolvedType, memberTypeNode, visitedNodes, fromStructuredType);
                }
                break;
            case TUPLE_TYPE_NODE:
                BLangTupleTypeNode tupleNode = (BLangTupleTypeNode) currentTypeOrClassNode;
                memberTypeNodes = tupleNode.memberTypeNodes;
                for (BLangType memberTypeNode : memberTypeNodes) {
                    checkErrors(env, unresolvedType, memberTypeNode, visitedNodes, true);
                }
                if (tupleNode.restParamType != null) {
                    checkErrors(env, unresolvedType, tupleNode.restParamType, visitedNodes, true);
                }
                break;
            case CONSTRAINED_TYPE:
                checkErrors(env, unresolvedType, ((BLangConstrainedType) currentTypeOrClassNode).constraint,
                        visitedNodes,
                        true);
                break;
            case TABLE_TYPE:
                checkErrors(env, unresolvedType, ((BLangTableTypeNode) currentTypeOrClassNode).constraint, visitedNodes,
                        true);
                break;
            case STREAM_TYPE:
                checkErrors(env, unresolvedType, ((BLangStreamType) currentTypeOrClassNode).constraint, visitedNodes,
                        true);
                BLangType completionType = ((BLangStreamType) currentTypeOrClassNode).error;
                if (completionType != null) {
                    checkErrors(env, unresolvedType, completionType, visitedNodes, true);
                }
                break;
            case USER_DEFINED_TYPE:
                checkErrorsOfUserDefinedType(env, unresolvedType, (BLangUserDefinedType) currentTypeOrClassNode,
                        visitedNodes, fromStructuredType);
                break;
            case BUILT_IN_REF_TYPE:
                // Eg - `xml`. This is not needed to be checked because no types are available in the `xml`.
            case FINITE_TYPE_NODE:
            case VALUE_TYPE:
            case ERROR_TYPE:
                // Do nothing.
                break;
            case FUNCTION_TYPE:
                BLangFunctionTypeNode functionTypeNode = (BLangFunctionTypeNode) currentTypeOrClassNode;
                functionTypeNode.params.forEach(p -> checkErrors(env, unresolvedType, p.typeNode, visitedNodes,
                        fromStructuredType));
                if (functionTypeNode.restParam != null) {
                    checkErrors(env, unresolvedType, functionTypeNode.restParam.typeNode, visitedNodes,
                            fromStructuredType);
                }
                if (functionTypeNode.returnTypeNode != null) {
                    checkErrors(env, unresolvedType, functionTypeNode.returnTypeNode, visitedNodes, fromStructuredType);
                }
                break;
            case RECORD_TYPE:
                for (TypeNode typeNode : ((BLangRecordTypeNode) currentTypeOrClassNode).getTypeReferences()) {
                    checkErrors(env, unresolvedType, (BLangType) typeNode, visitedNodes, true);
                }
                break;
            case OBJECT_TYPE:
                for (TypeNode typeNode : ((BLangObjectTypeNode) currentTypeOrClassNode).getTypeReferences()) {
                    checkErrors(env, unresolvedType, (BLangType) typeNode, visitedNodes, true);
                }
                break;
            case CLASS_DEFN:
                for (TypeNode typeNode : ((BLangClassDefinition) currentTypeOrClassNode).typeRefs) {
                    checkErrors(env, unresolvedType, (BLangType) typeNode, visitedNodes, true);
                }
                break;
            default:
                throw new RuntimeException("unhandled type kind: " + currentTypeOrClassNode.getKind());
        }
    }

    private  boolean isTypeConstructorAvailable(NodeKind unresolvedType) {
        switch (unresolvedType) {
            case OBJECT_TYPE:
            case RECORD_TYPE:
            case CONSTRAINED_TYPE:
            case ARRAY_TYPE:
            case TUPLE_TYPE_NODE:
            case TABLE_TYPE:
            case ERROR_TYPE:
            case FUNCTION_TYPE:
            case STREAM_TYPE:
                return true;
            default:
                return false;
        }
    }

    private void checkErrorsOfUserDefinedType(SymbolEnv env, BLangNode unresolvedType,
                                              BLangUserDefinedType currentTypeOrClassNode,
                                              Stack<String> visitedNodes, boolean fromStructuredType) {
        String currentTypeNodeName = currentTypeOrClassNode.typeName.value;
        // Skip all types defined as anonymous types.
        if (currentTypeNodeName.startsWith("$")) {
            return;
        }
        String unresolvedTypeNodeName = getTypeOrClassName(unresolvedType);
        boolean sameTypeNode = unresolvedTypeNodeName.equals(currentTypeNodeName);
        boolean isVisited = visitedNodes.contains(currentTypeNodeName);
        boolean typeDef = unresolvedType.getKind() == NodeKind.TYPE_DEFINITION;

        if (sameTypeNode || isVisited) {
            if (typeDef) {
                BLangTypeDefinition typeDefinition = (BLangTypeDefinition) unresolvedType;
                NodeKind unresolvedTypeNodeKind = typeDefinition.getTypeNode().getKind();
                if (fromStructuredType && (unresolvedTypeNodeKind == NodeKind.UNION_TYPE_NODE
                        || unresolvedTypeNodeKind == NodeKind.TUPLE_TYPE_NODE)) {
                    // Type definitions with tuples and unions are allowed to have cyclic references atm
                    typeDefinition.hasCyclicReference = true;
                    return;
                }
                // Recursive types (A -> B -> C -> B) are valid provided they go through a type constructor
                if (unresolvedTypeNodeKind != NodeKind.OBJECT_TYPE && isTypeConstructorAvailable(unresolvedTypeNodeKind)
                    && !sameTypeNode) {
                    return;
                }
            }
            if (isVisited) {
                // Invalid dependency detected. But in here, all the types in the list might not
                // be necessary for the cyclic dependency error message.
                //
                // Eg - A -> B -> C -> B // Last B is what we are currently checking
                //
                // In such case, we create a new list with relevant type names.
                int i = visitedNodes.indexOf(currentTypeNodeName);
                List<String> dependencyList = new ArrayList<>(visitedNodes.size() - i);
                for (; i < visitedNodes.size(); i++) {
                    dependencyList.add(visitedNodes.get(i));
                }
                if (!sameTypeNode && dependencyList.size() == 1
                        && dependencyList.get(0).equals(currentTypeNodeName)) {
                    // Check to support valid scenarios such as the following
                    // type A int\A[];
                    // type B A;
                    // @typeparam type B A;
                    return;
                }
                // Add the `currentTypeNodeName` to complete the cycle.
                dependencyList.add(currentTypeNodeName);
                dlog.error(unresolvedType.getPosition(), DiagnosticErrorCode.CYCLIC_TYPE_REFERENCE, dependencyList);
            } else {
                visitedNodes.push(currentTypeNodeName);
                dlog.error(unresolvedType.getPosition(), DiagnosticErrorCode.CYCLIC_TYPE_REFERENCE, visitedNodes);
                visitedNodes.remove(currentTypeNodeName);
            }
        } else {
            // Check whether the current type node is in the unresolved list. If it is in the list, we need to
            // check it recursively.
            List<BLangNode> typeDefinitions = unresolvedTypes.stream()
                    .filter(node -> getTypeOrClassName(node).equals(currentTypeNodeName)).collect(Collectors.toList());

            if (typeDefinitions.isEmpty()) {
                BType referredType = symResolver.resolveTypeNode(currentTypeOrClassNode, env);
                // We are referring a fully or partially defined type from another cyclic type
                if (referredType != symTable.noType) {
                    return;
                }

                // If a type is declared, it should either get defined successfully or added to the unresolved
                // types list. If a type is not in either one of them, that means it is an undefined type.
                LocationData locationData = new LocationData(
                        currentTypeNodeName, currentTypeOrClassNode.pos.lineRange().startLine().line(),
                        currentTypeOrClassNode.pos.lineRange().startLine().offset());
                if (unknownTypeRefs.add(locationData)) {
                    dlog.error(currentTypeOrClassNode.pos, DiagnosticErrorCode.UNKNOWN_TYPE, currentTypeNodeName);
                }
            } else {
                for (BLangNode typeDefinition : typeDefinitions) {
                    if (typeDefinition.getKind() == NodeKind.TYPE_DEFINITION) {
                        BLangTypeDefinition langTypeDefinition = (BLangTypeDefinition) typeDefinition;
                        String typeName = langTypeDefinition.getName().getValue();
                        // Add the node name to the list.
                        visitedNodes.push(typeName);
                        // Recursively check for errors.
                        checkErrors(env, unresolvedType, langTypeDefinition.getTypeNode(), visitedNodes,
                                fromStructuredType);
                        // We need to remove the added type node here since we have finished checking errors.
                        visitedNodes.pop();
                    } else {
                        BLangClassDefinition classDefinition = (BLangClassDefinition) typeDefinition;
                        visitedNodes.push(classDefinition.getName().getValue());
                        checkErrors(env, unresolvedType, classDefinition, visitedNodes, fromStructuredType);
                        visitedNodes.pop();
                    }
                }
            }
        }
    }

    private String getTypeOrClassName(BLangNode node) {
        if (node.getKind() == NodeKind.TYPE_DEFINITION || node.getKind() == NodeKind.CONSTANT) {
            return ((TypeDefinition) node).getName().getValue();
        } else  {
            return ((BLangClassDefinition) node).getName().getValue();
        }
    }

    public boolean isUnknownTypeRef(BLangUserDefinedType bLangUserDefinedType) {
        var startLine = bLangUserDefinedType.pos.lineRange().startLine();
        LocationData locationData = new LocationData(bLangUserDefinedType.typeName.value, startLine.line(),
                startLine.offset());
        return unknownTypeRefs.contains(locationData);
    }

    @Override
    public void visit(BLangTypeDefinition typeDefinition) {
        BType definedType;
        if (typeDefinition.hasCyclicReference) {
            definedType = getCyclicDefinedType(typeDefinition, env);
        } else {
            definedType = symResolver.resolveTypeNode(typeDefinition.typeNode, env);
        }

        if (definedType == symTable.semanticError) {
            // TODO : Fix this properly. issue #21242

            invalidateAlreadyDefinedErrorType(typeDefinition);
            return;
        }
        if (definedType == symTable.noType) {
            // This is to prevent concurrent modification exception.
            if (!this.unresolvedTypes.contains(typeDefinition)) {
                this.unresolvedTypes.add(typeDefinition);
            }
            return;
        }

        // Check for any circular type references
        boolean hasTypeInclusions = false;
        NodeKind typeNodeKind = typeDefinition.typeNode.getKind();
        if (typeNodeKind == NodeKind.OBJECT_TYPE || typeNodeKind == NodeKind.RECORD_TYPE) {
            if (definedType.tsymbol.scope == null) {
                definedType.tsymbol.scope = new Scope(definedType.tsymbol);
            }
            BLangStructureTypeNode structureTypeNode = (BLangStructureTypeNode) typeDefinition.typeNode;
            // For each referenced type, check whether the types are already resolved.
            // If not, then that type should get a higher precedence.
            for (BLangType typeRef : structureTypeNode.typeRefs) {
                hasTypeInclusions = true;
                BType referencedType = symResolver.resolveTypeNode(typeRef, env);
                if (referencedType == symTable.noType) {
                    if (!this.unresolvedTypes.contains(typeDefinition)) {
                        this.unresolvedTypes.add(typeDefinition);
                        return;
                    }
                }
            }
        }

        // check for unresolved fields if there are type inclusions. This record may be referencing another record
        if (hasTypeInclusions && !this.resolveRecordsUnresolvedDueToFields && typeNodeKind == NodeKind.RECORD_TYPE) {
            BLangStructureTypeNode structureTypeNode = (BLangStructureTypeNode) typeDefinition.typeNode;
            for (BLangSimpleVariable variable : structureTypeNode.fields) {
                BType referencedType = symResolver.resolveTypeNode(variable.typeNode, env);
                if (referencedType == symTable.noType) {
                    if (this.unresolvedRecordDueToFields.add(typeDefinition) &&
                            !this.unresolvedTypes.contains(typeDefinition)) {
                        this.unresolvedTypes.add(typeDefinition);
                        return;
                    }
                }
            }
        }

        if (typeDefinition.typeNode.getKind() == NodeKind.FUNCTION_TYPE && definedType.tsymbol == null) {
            definedType.tsymbol = Symbols.createTypeSymbol(SymTag.FUNCTION_TYPE, Flags.asMask(typeDefinition.flagSet),
                                                           Names.EMPTY, env.enclPkg.symbol.pkgID,
                                                           definedType, env.scope.owner, typeDefinition.pos, SOURCE);
        }

        if (typeDefinition.flagSet.contains(Flag.ENUM)) {
            definedType.tsymbol = createEnumSymbol(typeDefinition, definedType);
        }

        typeDefinition.setPrecedence(this.typePrecedence++);
        BTypeSymbol typeDefSymbol;

        boolean label = true;
//        if (definedType.tsymbol.name != Names.EMPTY) {
//            label = true;
//            typeDefSymbol = definedType.tsymbol.createLabelSymbol();

            typeDefSymbol = Symbols.createTypeDefinitionSymbol(SymTag.TYPE_DEF, Flags.asMask(typeDefinition.flagSet),
                    names.fromIdNode(typeDefinition.name), env.enclPkg.symbol.pkgID, definedType, env.scope.owner,
                    typeDefinition.pos, SOURCE);
//            typeDefSymbol.kind = definedType.tsymbol.kind;
            if(definedType.tsymbol.name == Names.EMPTY) {

<<<<<<< HEAD
                label = false;
                definedType.tsymbol.name = names.fromIdNode(typeDefinition.name);
                definedType.tsymbol.flags |= typeDefSymbol.flags;
            }
//        } else {
//            typeDefSymbol = definedType.tsymbol;
//        }

//        boolean isNonLabelIntersectionType = types.referenceTypeMatchesTag(definedType, TypeTags.INTERSECTION);
        boolean isNonLabelIntersectionType = types.referenceTypeMatchesTag(definedType, TypeTags.INTERSECTION) && !label;
        BType referenceConstraintType = types.getConstraintFromReferenceType(definedType);
        BType effectiveDefinedType = isNonLabelIntersectionType ? ((BIntersectionType) referenceConstraintType).effectiveType :
                referenceConstraintType;
=======
        boolean isErrorIntersection = isErrorIntersection(definedType);
        if (isErrorIntersection) {
            populateSymbolNameOfErrorIntersection(definedType, typeDefinition);
            populateAllReadyDefinedErrorIntersection(definedType, typeDefinition, env);
        }

        boolean isNonLabelIntersectionType = definedType.tag == TypeTags.INTERSECTION && !label;
        BType effectiveDefinedType = isNonLabelIntersectionType ? ((BIntersectionType) definedType).effectiveType :
                definedType;
>>>>>>> acdd844a

        typeDefSymbol.markdownDocumentation = getMarkdownDocAttachment(typeDefinition.markdownDocumentationAttachment);
        typeDefSymbol.name = names.fromIdNode(typeDefinition.getName());
        typeDefSymbol.originalName = names.originalNameFromIdNode(typeDefinition.getName());
        typeDefSymbol.pkgID = env.enclPkg.packageID;
        typeDefSymbol.pos = typeDefinition.name.pos;
        typeDefSymbol.origin = getOrigin(typeDefSymbol.name);

        if (isNonLabelIntersectionType) {
            BTypeSymbol effectiveTypeSymbol = effectiveDefinedType.tsymbol;
            effectiveTypeSymbol.name = typeDefSymbol.name;
            effectiveTypeSymbol.pkgID = typeDefSymbol.pkgID;
        }

        if (isDistinctFlagPresent(typeDefinition)) {
            if (referenceConstraintType.getKind() == TypeKind.ERROR) {
                BErrorType distinctType = getDistinctErrorType(typeDefinition, (BErrorType) referenceConstraintType, typeDefSymbol);
                typeDefinition.typeNode.setBType(distinctType);
                definedType = distinctType;
<<<<<<< HEAD
            } else if (referenceConstraintType.tag == TypeTags.INTERSECTION &&
                    ((BIntersectionType) referenceConstraintType).effectiveType.getKind() == TypeKind.ERROR) {
                populateErrorTypeIds((BErrorType) ((BIntersectionType) referenceConstraintType).effectiveType,
                                     (BLangIntersectionTypeNode) typeDefinition.typeNode, typeDefinition.name.value);
            } else if (referenceConstraintType.getKind() == TypeKind.OBJECT) {
                BObjectType distinctType = getDistinctObjectType(typeDefinition, (BObjectType) referenceConstraintType,
                                                                 typeDefSymbol);
                typeDefinition.typeNode.setBType(distinctType);
                definedType = distinctType;
            } else if (referenceConstraintType.getKind() == TypeKind.UNION) {
                validateUnionForDistinctType((BUnionType) referenceConstraintType, typeDefinition.pos);
            } else {
                dlog.error(typeDefinition.pos, DiagnosticErrorCode.DISTINCT_TYPING_ONLY_SUPPORT_OBJECTS_AND_ERRORS);
=======
            } else if (definedType.tag == TypeTags.INTERSECTION &&
                    ((BIntersectionType) definedType).effectiveType.getKind() == TypeKind.ERROR) {
                boolean distinctFlagPresentInTypeDef = typeDefinition.typeNode.flagSet.contains(Flag.DISTINCT);

                BTypeIdSet typeIdSet = BTypeIdSet.emptySet();
                int numberOfDistinctConstituentTypes = 0;
                BLangIntersectionTypeNode intersectionTypeNode = (BLangIntersectionTypeNode) typeDefinition.typeNode;
                for (BLangType constituentType : intersectionTypeNode.constituentTypeNodes) {
                    BType type = constituentType.getBType();

                    if (type.getKind() == TypeKind.ERROR) {
                        if (constituentType.flagSet.contains(Flag.DISTINCT)) {
                            numberOfDistinctConstituentTypes++;
                            typeIdSet.addSecondarySet(((BErrorType) type).typeIdSet.getAll());
                        } else {
                            typeIdSet.add(((BErrorType) type).typeIdSet);
                        }
                    }
                }

                BErrorType effectiveType = (BErrorType) ((BIntersectionType) definedType).effectiveType;

                // if the distinct keyword is part of a distinct-type-descriptor that is the
                // only distinct-type-descriptor occurring within a module-type-defn,
                // then the local id is the name of the type defined by the module-type-defn.
                if (numberOfDistinctConstituentTypes == 1
                        || (numberOfDistinctConstituentTypes == 0 && distinctFlagPresentInTypeDef)) {
                    BTypeIdSet typeIdSetForDefinedType = BTypeIdSet.from(
                            env.enclPkg.packageID,
                            typeDefinition.name.value,
                            typeDefinition.flagSet.contains(Flag.PUBLIC),
                            typeIdSet);
                    effectiveType.typeIdSet.add(typeIdSetForDefinedType);
                } else {
                    for (BLangType constituentType : intersectionTypeNode.constituentTypeNodes) {
                        if (constituentType.getBType().getKind() != TypeKind.ERROR) {
                            continue;
                        }
                        if (constituentType.flagSet.contains(Flag.DISTINCT)) {
                            typeIdSet.add(BTypeIdSet.from(env.enclPkg.packageID,
                                    anonymousModelHelper.getNextAnonymousTypeId(env.enclPkg.packageID), true));
                        }
                    }
                    effectiveType.typeIdSet.add(typeIdSet);
                }

            } else if (definedType.getKind() == TypeKind.OBJECT) {
                BObjectType distinctType = getDistinctObjectType(typeDefinition, (BObjectType) definedType,
                                                                 typeDefSymbol);
                typeDefinition.typeNode.setBType(distinctType);
                definedType = distinctType;
>>>>>>> acdd844a
            }
            definedType.flags |= Flags.DISTINCT;
        }

        typeDefSymbol.flags |= Flags.asMask(typeDefinition.flagSet);
        // Reset public flag when set on a non public type.
        typeDefSymbol.flags &= getPublicFlagResetingMask(typeDefinition.flagSet, typeDefinition.typeNode);
        if (isDeprecated(typeDefinition.annAttachments)) {
            typeDefSymbol.flags |= Flags.DEPRECATED;
        }

        // Reset origin for anonymous types
        if (Symbols.isFlagOn(typeDefSymbol.flags, Flags.ANONYMOUS)) {
            typeDefSymbol.origin = VIRTUAL;
        }

        if (typeDefinition.annAttachments.stream()
                .anyMatch(attachment -> attachment.annotationName.value.equals(Names.ANNOTATION_TYPE_PARAM.value))) {
            // TODO : Clean this. Not a nice way to handle this.
            //  TypeParam is built-in annotation, and limited only within lang.* modules.
            if (PackageID.isLangLibPackageID(this.env.enclPkg.packageID)) {
                typeDefSymbol.type = typeParamAnalyzer.createTypeParam(typeDefSymbol.type, typeDefSymbol.name);
                typeDefSymbol.flags |= Flags.TYPE_PARAM;
                if (typeDefinition.typeNode.getKind() == NodeKind.ERROR_TYPE) {
                    typeDefSymbol.isLabel = false;
                }
            } else {
                dlog.error(typeDefinition.pos, DiagnosticErrorCode.TYPE_PARAM_OUTSIDE_LANG_MODULE);
            }
        }
        definedType.flags |= typeDefSymbol.flags;

        if (isNonLabelIntersectionType) {
            BTypeSymbol effectiveTypeSymbol = effectiveDefinedType.tsymbol;
            effectiveTypeSymbol.flags |= definedType.tsymbol.flags;
            effectiveTypeSymbol.origin = VIRTUAL;
            effectiveDefinedType.flags |= definedType.flags;
        }

        typeDefinition.symbol = typeDefSymbol;
        if (typeDefinition.hasCyclicReference) {
            // Workaround for https://github.com/ballerina-platform/ballerina-lang/issues/29742
            typeDefinition.getBType().tsymbol = typeDefSymbol;
        } else {
            boolean isLanglibModule = PackageID.isLangLibPackageID(this.env.enclPkg.packageID);
            if (isLanglibModule) {
                handleLangLibTypes(typeDefinition);
                return;
            }
            // We may have already defined error intersection
            if (!isErrorIntersection || lookupTypeSymbol(env, typeDefinition.name) == symTable.notFoundSymbol) {
                defineSymbol(typeDefinition.name.pos, typeDefSymbol);
            }
        }
    }

    private void invalidateAlreadyDefinedErrorType(BLangTypeDefinition typeDefinition) {
        // We need to invalidate the already defined type as we don't have a way to undefine it.
        BSymbol alreadyDefinedTypeSymbol = lookupTypeSymbol(env, typeDefinition.name);
        if (alreadyDefinedTypeSymbol.type.tag == TypeTags.ERROR) {
            alreadyDefinedTypeSymbol.type = symTable.errorType;
        }
    }

    private void populateErrorTypeIds(BErrorType effectiveType, BLangIntersectionTypeNode typeNode, String name,
                                      boolean distinctFlagPresentInTypeDef) {
        BTypeIdSet typeIdSet = BTypeIdSet.emptySet();
        int numberOfDistinctConstituentTypes = 0;

        for (BLangType constituentType : typeNode.constituentTypeNodes) {
            BType type = symResolver.resolveTypeNode(constituentType, env);

            if (type.getKind() == TypeKind.ERROR) {
                if (constituentType.flagSet.contains(Flag.DISTINCT)) {
                    numberOfDistinctConstituentTypes++;
                    typeIdSet.addSecondarySet(((BErrorType) type).typeIdSet.getAll());
                } else {
                    typeIdSet.add(((BErrorType) type).typeIdSet);
                }
            }
        }

        // if the distinct keyword is part of a distinct-type-descriptor that is the
        // only distinct-type-descriptor occurring within a module-type-defn,
        // then the local id is the name of the type defined by the module-type-defn.
        if (numberOfDistinctConstituentTypes == 1
                || (numberOfDistinctConstituentTypes == 0 && distinctFlagPresentInTypeDef)) {
            effectiveType.typeIdSet = BTypeIdSet.from(env.enclPkg.packageID, name, true, typeIdSet);
        } else {
            for (BLangType constituentType : typeNode.constituentTypeNodes) {
                if (constituentType.flagSet.contains(Flag.DISTINCT)) {
                    typeIdSet.add(BTypeIdSet.from(env.enclPkg.packageID,
                                    anonymousModelHelper.getNextAnonymousTypeId(env.enclPkg.packageID), true));
                }
            }
            effectiveType.typeIdSet = typeIdSet;
        }
    }

    private void populateAllReadyDefinedErrorIntersection(BType definedType, BLangTypeDefinition typeDefinition,
                                                          SymbolEnv env) {

        BSymbol bSymbol = lookupTypeSymbol(env, typeDefinition.name);
        BErrorType alreadyDefinedErrorType = (BErrorType) bSymbol.type;

        boolean distinctFlagPresent = typeDefinition.typeNode.flagSet.contains(Flag.DISTINCT);

        BIntersectionType intersectionType = (BIntersectionType) definedType;
        BErrorType errorType = (BErrorType) intersectionType.effectiveType;
        populateErrorTypeIds(errorType, (BLangIntersectionTypeNode) typeDefinition.typeNode,
                typeDefinition.name.value, distinctFlagPresent);

        alreadyDefinedErrorType.typeIdSet = errorType.typeIdSet;
        alreadyDefinedErrorType.detailType = errorType.detailType;
        alreadyDefinedErrorType.flags = errorType.flags;
        alreadyDefinedErrorType.name = errorType.name;
        intersectionType.effectiveType = alreadyDefinedErrorType;

        if (!errorType.typeIdSet.isEmpty()) {
            definedType.flags |= Flags.DISTINCT;
        }
    }

    private BSymbol lookupTypeSymbol(SymbolEnv env, BLangIdentifier name) {
        return symResolver.lookupSymbolInMainSpace(env, names.fromString(name.value));
    }

    private void populateSymbolNameOfErrorIntersection(BType definedType, BLangTypeDefinition typeDefinition) {
        String typeDefName = typeDefinition.name.value;
        definedType.tsymbol.name = names.fromString(typeDefName);

        BErrorType effectiveErrorType = (BErrorType) ((BIntersectionType) definedType).effectiveType;
        effectiveErrorType.tsymbol.name = names.fromString(typeDefName);
    }

    private boolean isErrorIntersection(BType definedType) {
        BType type = types.getConstraintFromReferenceType(definedType);

        if (type.tag == TypeTags.INTERSECTION) {
            BIntersectionType intersectionType = (BIntersectionType) type;
            return intersectionType.effectiveType.tag == TypeTags.ERROR;
        }

        return false;
    }

    private BEnumSymbol createEnumSymbol(BLangTypeDefinition typeDefinition, BType definedType) {
        List<BConstantSymbol> enumMembers = new ArrayList<>();

        List<BLangType> members = ((BLangUnionTypeNode) typeDefinition.typeNode).memberTypeNodes;
        for (BLangType member : members) {
            enumMembers.add((BConstantSymbol) ((BLangUserDefinedType) member).symbol);
        }

        return new BEnumSymbol(enumMembers, Flags.asMask(typeDefinition.flagSet), Names.EMPTY, Names.EMPTY,
                               env.enclPkg.symbol.pkgID, definedType, env.scope.owner, typeDefinition.pos, SOURCE);
    }

    private BObjectType getDistinctObjectType(BLangTypeDefinition typeDefinition, BObjectType definedType,
                                              BTypeSymbol typeDefSymbol) {
        BTypeSymbol tSymbol = typeDefSymbol.kind == SymbolKind.TYPE_DEF ? typeDefSymbol.type.tsymbol : typeDefSymbol;
        BObjectType definedObjType = definedType;
        // Create a new type for distinct type definition such as `type FooErr distinct BarErr;`
        // `typeDefSymbol` is different to `definedObjType.tsymbol` in a type definition statement that use
        // already defined type as the base type.
        if (definedObjType.tsymbol != tSymbol) {
            BObjectType objType = new BObjectType(tSymbol);
            tSymbol.type = objType;
            definedObjType = objType;
        }
        boolean isPublicType = typeDefinition.flagSet.contains(Flag.PUBLIC);
        definedObjType.typeIdSet = calculateTypeIdSet(typeDefinition, isPublicType, definedType.typeIdSet);
        return definedObjType;
    }

    private void defineTypeInMainScope(BTypeSymbol typeDefSymbol, BLangTypeDefinition typeDef, SymbolEnv env) {
        if (PackageID.isLangLibPackageID(env.enclPkg.packageID)) {
            typeDefSymbol.origin = BUILTIN;
            handleLangLibTypes(typeDef);
        } else {
            defineSymbol(typeDef.name.pos, typeDefSymbol, env);
        }
    }

    private BType defineSymbolsForCyclicTypeDefinitions(BLangTypeDefinition typeDef, SymbolEnv env) {
        Name newTypeDefName = names.fromIdNode(typeDef.name);
        BTypeSymbol typeDefSymbol;
        BType newTypeNode;

        BSymbol foundSym = symResolver.lookupSymbolInMainSpace(env, names.fromIdNode(typeDef.name));
        if (foundSym != symTable.notFoundSymbol) {
            newTypeNode = foundSym.type;
            return newTypeNode;
        }
        switch (typeDef.typeNode.getKind()) {
            case TUPLE_TYPE_NODE:
                newTypeNode = new BTupleType(null, new ArrayList<>(), true);
                typeDefSymbol = Symbols.createTypeSymbol(SymTag.TUPLE_TYPE, Flags.asMask(typeDef.flagSet),
                        newTypeDefName, env.enclPkg.symbol.pkgID, newTypeNode, env.scope.owner,
                        typeDef.name.pos, SOURCE);
                break;
            default:
                newTypeNode = BUnionType.create(null, new LinkedHashSet<>(), true);
                typeDefSymbol = Symbols.createTypeSymbol(SymTag.UNION_TYPE, Flags.asMask(typeDef.flagSet),
                        newTypeDefName, env.enclPkg.symbol.pkgID, newTypeNode, env.scope.owner,
                        typeDef.name.pos, SOURCE);
        }
        typeDef.symbol = typeDefSymbol;
        defineTypeInMainScope(typeDefSymbol, typeDef, env);
        newTypeNode.tsymbol = typeDefSymbol;
        newTypeNode.flags |= typeDefSymbol.flags;
        return newTypeNode;
    }

    private BType getCyclicDefinedType(BLangTypeDefinition typeDef, SymbolEnv env) {
        //define symbols in main scope
        BType newTypeNode = defineSymbolsForCyclicTypeDefinitions(typeDef, env);

        // Resolver only manages to resolve members as they are defined as user defined types.
        // Since we defined the symbols, the user defined types get resolved.
        // Since we are calling this API we don't have to call
        // `markParameterizedType(unionType, memberTypes);` again for resolved members
        BType resolvedTypeNodes = symResolver.resolveTypeNode(typeDef.typeNode, env);

        if (resolvedTypeNodes == symTable.noType) {
            return symTable.semanticError;
        }

        switch (resolvedTypeNodes.tag) {
            case TypeTags.TUPLE:
                BTupleType definedTupleType = (BTupleType) resolvedTypeNodes;
                for (BType member : definedTupleType.getTupleTypes()) {
                    if (!((BTupleType) newTypeNode).addMembers(member)) {
                        return constructDependencyListError(typeDef, member);
                    }
                }
                if (!((BTupleType) newTypeNode).addRestType(definedTupleType.restType)) {
                    return constructDependencyListError(typeDef, definedTupleType.restType);
                }
                break;
            default:
                BUnionType definedUnionType = (BUnionType) resolvedTypeNodes;
                for (BType member : definedUnionType.getMemberTypes()) {
                    ((BUnionType) newTypeNode).add(member);
                }
                break;
        }
        typeDef.typeNode.setBType(newTypeNode);
        typeDef.typeNode.getBType().tsymbol.type = newTypeNode;
        typeDef.symbol.type = newTypeNode;
        typeDef.setBType(newTypeNode);
        return newTypeNode;
    }

    private void defineAllUnresolvedCyclicTypesInScope(SymbolEnv env) {
        SymbolEnv prevEnv = this.env;
        this.env = env;
        for (BLangNode unresolvedNode : unresolvedTypes) {
            if (unresolvedNode.getKind() == NodeKind.TYPE_DEFINITION &&
                    ((BLangTypeDefinition) unresolvedNode).hasCyclicReference) {
                defineSymbolsForCyclicTypeDefinitions((BLangTypeDefinition) unresolvedNode, env);
            }
        }
        this.env = prevEnv;
    }

    private BType constructDependencyListError(BLangTypeDefinition typeDef, BType member) {
        List<String> dependencyList = new ArrayList<>();
        dependencyList.add(getTypeOrClassName(typeDef));
        dependencyList.add(member.tsymbol.name.value);
        dlog.error(typeDef.getPosition(), DiagnosticErrorCode.CYCLIC_TYPE_REFERENCE, dependencyList);
        return symTable.semanticError;
    }

    private BErrorType getDistinctErrorType(BLangTypeDefinition typeDefinition, BErrorType definedType,
                                            BTypeSymbol typeDefSymbol) {
        BErrorType definedErrorType = definedType;
        // Create a new type for distinct type definition such as `type FooErr distinct BarErr;`
        // `typeDefSymbol` is different to `definedErrorType.tsymbol` in a type definition statement that use
        // already defined type as the base type.
        if (definedErrorType.tsymbol != typeDefSymbol) {
            BErrorType bErrorType = new BErrorType(typeDefSymbol);
            bErrorType.detailType = definedErrorType.detailType;
            typeDefSymbol.type = bErrorType;
            definedErrorType = bErrorType;
        }
        boolean isPublicType = typeDefinition.flagSet.contains(Flag.PUBLIC);
        definedErrorType.typeIdSet = calculateTypeIdSet(typeDefinition, isPublicType, definedType.typeIdSet);
        return definedErrorType;
    }

    private BTypeIdSet calculateTypeIdSet(BLangTypeDefinition typeDefinition, boolean isPublicType,
                                          BTypeIdSet secondary) {
        String name = typeDefinition.flagSet.contains(Flag.ANONYMOUS)
                ? anonymousModelHelper.getNextAnonymousTypeId(env.enclPkg.packageID)
                : typeDefinition.getName().value;

        return BTypeIdSet.from(env.enclPkg.packageID, name, isPublicType, secondary);
    }

    private boolean isDistinctFlagPresent(BLangTypeDefinition typeDefinition) {
        if (typeDefinition.typeNode.flagSet.contains(Flag.DISTINCT)) {
            return true;
        }

        return false;
    }

    private void handleLangLibTypes(BLangTypeDefinition typeDefinition) {

        // As per spec 2020R3 built-in types are limited only within lang.* modules.
        for (BLangAnnotationAttachment attachment : typeDefinition.annAttachments) {
            if (attachment.annotationName.value.equals(Names.ANNOTATION_TYPE_PARAM.value)) {
                BTypeSymbol typeDefSymbol = typeDefinition.symbol;
                typeDefSymbol.type = typeParamAnalyzer.createTypeParam(typeDefSymbol.type, typeDefSymbol.name);
                typeDefSymbol.flags |= Flags.TYPE_PARAM;
                break;
            } else if (attachment.annotationName.value.equals(Names.ANNOTATION_BUILTIN_SUBTYPE.value)) {
                // Type is pre-defined in symbol Table.
                BType type = symTable.getLangLibSubType(typeDefinition.name.value);
                typeDefinition.symbol = type.tsymbol;
                typeDefinition.setBType(type);
                typeDefinition.typeNode.setBType(type);
                typeDefinition.isBuiltinTypeDef = true;
                break;
            }
            throw new IllegalStateException("Not supported annotation attachment at:" + attachment.pos);
        }
        defineSymbol(typeDefinition.name.pos, typeDefinition.symbol);
    }

    // If this type is defined to a public type or this is a anonymous type, return int with all bits set to 1,
    // so that we can bitwise and it with any flag and the original flag will not change.
    // If the type is not a public type then return a mask where public flag is set to zero and all others are set
    // to 1 so that we can perform bitwise and operation to remove the public flag from given flag.
    private long getPublicFlagResetingMask(Set<Flag> flagSet, BLangType typeNode) {
        boolean isAnonType =
                typeNode instanceof BLangStructureTypeNode && ((BLangStructureTypeNode) typeNode).isAnonymous;
        if (flagSet.contains(Flag.PUBLIC) || isAnonType) {
            return Long.MAX_VALUE;
        } else {
            return ~Flags.PUBLIC;
        }
    }

    @Override
    public void visit(BLangWorker workerNode) {
        BInvokableSymbol workerSymbol = Symbols.createWorkerSymbol(Flags.asMask(workerNode.flagSet),
                                                                   names.fromIdNode(workerNode.name),
                                                                   names.originalNameFromIdNode(workerNode.name),
                                                                   env.enclPkg.symbol.pkgID, null, env.scope.owner,
                                                                   workerNode.pos, SOURCE);
        workerSymbol.markdownDocumentation = getMarkdownDocAttachment(workerNode.markdownDocumentationAttachment);
        workerSymbol.originalName = names.originalNameFromIdNode(workerNode.name);
        workerNode.symbol = workerSymbol;
        defineSymbolWithCurrentEnvOwner(workerNode.pos, workerSymbol);
    }

    @Override
    public void visit(BLangService serviceNode) {
        defineNode(serviceNode.serviceVariable, env);

        Name generatedServiceName = names.fromString("service$" + serviceNode.serviceClass.symbol.name.value);
        BType type = serviceNode.serviceClass.typeRefs.isEmpty() ? null : serviceNode.serviceClass.typeRefs.get(0)
                .getBType();
        BServiceSymbol serviceSymbol = new BServiceSymbol((BClassSymbol) serviceNode.serviceClass.symbol,
                                                          Flags.asMask(serviceNode.flagSet), generatedServiceName,
                                                          env.enclPkg.symbol.pkgID, type, env.enclPkg.symbol,
                                                          serviceNode.pos, SOURCE);
        serviceNode.symbol = serviceSymbol;

        if (!serviceNode.absoluteResourcePath.isEmpty()) {
            if ("/".equals(serviceNode.absoluteResourcePath.get(0).getValue())) {
                serviceSymbol.setAbsResourcePath(Collections.emptyList());
            } else {
                List<String> list = new ArrayList<>();
                for (IdentifierNode identifierNode : serviceNode.absoluteResourcePath) {
                    list.add(identifierNode.getValue());
                }
                serviceSymbol.setAbsResourcePath(list);
            }
        }

        if (serviceNode.serviceNameLiteral != null) {
            serviceSymbol.setAttachPointStringLiteral(serviceNode.serviceNameLiteral.value.toString());
        }

        env.scope.define(serviceSymbol.name, serviceSymbol);
    }

    @Override
    public void visit(BLangResourceFunction funcNode) {
        boolean validAttachedFunc = validateFuncReceiver(funcNode);

        if (PackageID.isLangLibPackageID(env.enclPkg.symbol.pkgID)) {
            funcNode.flagSet.add(Flag.LANG_LIB);
        }

        BInvokableSymbol funcSymbol = Symbols.createFunctionSymbol(Flags.asMask(funcNode.flagSet),
                getFuncSymbolName(funcNode), getFuncSymbolOriginalName(funcNode),
                env.enclPkg.symbol.pkgID, null, env.scope.owner,
                funcNode.hasBody(), funcNode.name.pos, SOURCE);
        funcSymbol.source = funcNode.pos.lineRange().filePath();
        funcSymbol.markdownDocumentation = getMarkdownDocAttachment(funcNode.markdownDocumentationAttachment);
        SymbolEnv invokableEnv = SymbolEnv.createFunctionEnv(funcNode, funcSymbol.scope, env);
        defineInvokableSymbol(funcNode, funcSymbol, invokableEnv);
        funcNode.setBType(funcSymbol.type);

        if (isDeprecated(funcNode.annAttachments)) {
            funcSymbol.flags |= Flags.DEPRECATED;
        }
        // Define function receiver if any.
        if (funcNode.receiver != null) {
            defineAttachedFunctions(funcNode, funcSymbol, invokableEnv, validAttachedFunc);
        }
    }

    @Override
    public void visit(BLangFunction funcNode) {
        boolean validAttachedFunc = validateFuncReceiver(funcNode);
        boolean remoteFlagSetOnNode = Symbols.isFlagOn(Flags.asMask(funcNode.flagSet), Flags.REMOTE);

        if (!funcNode.attachedFunction && Symbols.isFlagOn(Flags.asMask(funcNode.flagSet), Flags.PRIVATE)) {
            dlog.error(funcNode.pos, DiagnosticErrorCode.PRIVATE_FUNCTION_VISIBILITY, funcNode.name);
        }

        if (funcNode.receiver == null && !funcNode.attachedFunction && remoteFlagSetOnNode) {
            dlog.error(funcNode.pos, DiagnosticErrorCode.REMOTE_IN_NON_OBJECT_FUNCTION, funcNode.name.value);
        }

        if (PackageID.isLangLibPackageID(env.enclPkg.symbol.pkgID)) {
            funcNode.flagSet.add(Flag.LANG_LIB);
        }

        Location symbolPos = funcNode.flagSet.contains(Flag.LAMBDA) ?
                                                        symTable.builtinPos : funcNode.name.pos;
        BInvokableSymbol funcSymbol = Symbols.createFunctionSymbol(Flags.asMask(funcNode.flagSet),
                                                                   getFuncSymbolName(funcNode),
                                                                   getFuncSymbolOriginalName(funcNode),
                                                                   env.enclPkg.symbol.pkgID, null, env.scope.owner,
                                                                   funcNode.hasBody(), symbolPos,
                                                                   getOrigin(funcNode.name.value));
        funcSymbol.source = funcNode.pos.lineRange().filePath();
        funcSymbol.markdownDocumentation = getMarkdownDocAttachment(funcNode.markdownDocumentationAttachment);
        SymbolEnv invokableEnv = SymbolEnv.createFunctionEnv(funcNode, funcSymbol.scope, env);
        defineInvokableSymbol(funcNode, funcSymbol, invokableEnv);
        funcNode.setBType(funcSymbol.type);

        // Reset origin if it's the generated function node for a lambda
        if (Symbols.isFlagOn(funcSymbol.flags, Flags.LAMBDA)) {
            funcSymbol.origin = VIRTUAL;
        }

        if (isDeprecated(funcNode.annAttachments)) {
            funcSymbol.flags |= Flags.DEPRECATED;
        }
        // Define function receiver if any.
        if (funcNode.receiver != null) {
            defineAttachedFunctions(funcNode, funcSymbol, invokableEnv, validAttachedFunc);
        }
    }

    private boolean isDeprecated(List<BLangAnnotationAttachment> annAttachments) {
        for (BLangAnnotationAttachment annotationAttachment : annAttachments) {
            if (annotationAttachment.annotationName.getValue().equals(DEPRECATION_ANNOTATION)) {
                return true;
            }
        }
        return false;
    }

    @Override
    public void visit(BLangResource resourceNode) {
    }

    @Override
    public void visit(BLangConstant constant) {
        BType staticType;
        if (constant.typeNode != null) {
            staticType = symResolver.resolveTypeNode(constant.typeNode, env);
            if (staticType == symTable.noType) {
                constant.symbol = getConstantSymbol(constant);
                // This is to prevent concurrent modification exception.
                if (!this.unresolvedTypes.contains(constant)) {
                    this.unresolvedTypes.add(constant);
                }
                return;
            }
        } else {
            staticType = symTable.semanticError;
        }
        BConstantSymbol constantSymbol = getConstantSymbol(constant);
        constant.symbol = constantSymbol;

        NodeKind nodeKind = constant.expr.getKind();
        if (nodeKind == NodeKind.LITERAL || nodeKind == NodeKind.NUMERIC_LITERAL) {
            if (constant.typeNode != null) {
                if (types.isValidLiteral((BLangLiteral) constant.expr, staticType)) {
                    // A literal type constant is defined with correct type.
                    // Update the type of the finiteType node to the static type.
                    // This is done to make the type inferring work.
                    // eg: const decimal d = 5.0;
                    BLangFiniteTypeNode finiteType = (BLangFiniteTypeNode) constant.associatedTypeDefinition.typeNode;
                    BLangExpression valueSpaceExpr = finiteType.valueSpace.iterator().next();
                    valueSpaceExpr.setBType(staticType);
                    defineNode(constant.associatedTypeDefinition, env);

                    constantSymbol.type = constant.associatedTypeDefinition.symbol.type;
                    constantSymbol.literalType = staticType;
                } else {
                    // A literal type constant is defined with some incorrect type. Set the original
                    // types and continue the flow and let it fail at semantic analyzer.
                    defineNode(constant.associatedTypeDefinition, env);
                    constantSymbol.type = staticType;
                    constantSymbol.literalType = constant.expr.getBType();
                }
            } else {
                // A literal type constant is defined without the type.
                // Then the type of the symbol is the finite type.
                defineNode(constant.associatedTypeDefinition, env);
                constantSymbol.type = constant.associatedTypeDefinition.symbol.type;
                constantSymbol.literalType = constant.expr.getBType();
            }
        } else if (constant.typeNode != null) {
            constantSymbol.type = constantSymbol.literalType = staticType;
        }

        constantSymbol.markdownDocumentation = getMarkdownDocAttachment(constant.markdownDocumentationAttachment);
        if (isDeprecated(constant.annAttachments)) {
            constantSymbol.flags |= Flags.DEPRECATED;
        }
        // Add the symbol to the enclosing scope.
        if (!symResolver.checkForUniqueSymbol(constant.name.pos, env, constantSymbol)) {
            return;
        }

        if (constant.symbol.name == Names.IGNORE) {
            // Avoid symbol definition for constants with name '_'
            return;
        }
        // Add the symbol to the enclosing scope.
        env.scope.define(constantSymbol.name, constantSymbol);
    }

    private BConstantSymbol getConstantSymbol(BLangConstant constant) {
        // Create a new constant symbol.
        Name name = names.fromIdNode(constant.name);
        PackageID pkgID = env.enclPkg.symbol.pkgID;
        return new BConstantSymbol(Flags.asMask(constant.flagSet), name, names.originalNameFromIdNode(constant.name),
                                   pkgID, symTable.semanticError, symTable.noType, env.scope.owner,
                                   constant.name.pos, getOrigin(name));
    }

    @Override
    public void visit(BLangSimpleVariable varNode) {
        // assign the type to var type node
        if (varNode.getBType() == null) {
            if (varNode.typeNode != null) {
                varNode.setBType(symResolver.resolveTypeNode(varNode.typeNode, env));
            } else {
                varNode.setBType(symTable.noType);
            }
        }

        Name varName = names.fromIdNode(varNode.name);
        Name varOrigName = names.originalNameFromIdNode(varNode.name);
        if (varName == Names.EMPTY || varName == Names.IGNORE) {
            // This is a variable created for a return type
            // e.g. function foo() (int);
            return;
        }

        BVarSymbol varSymbol = defineVarSymbol(varNode.name.pos, varNode.flagSet, varNode.getBType(), varName,
                                               varOrigName, env, varNode.internal);
        if (isDeprecated(varNode.annAttachments)) {
            varSymbol.flags |= Flags.DEPRECATED;
        }

        // Skip setting the state if there's a diagnostic already (e.g., redeclared symbol)
        if (varSymbol.type == symTable.semanticError && varSymbol.state == DiagnosticState.VALID) {
            varSymbol.state = DiagnosticState.UNKNOWN_TYPE;
        }

        varSymbol.markdownDocumentation = getMarkdownDocAttachment(varNode.markdownDocumentationAttachment);
        varNode.symbol = varSymbol;
        if (varNode.symbol.type.tsymbol != null && Symbols.isFlagOn(varNode.symbol.type.tsymbol.flags, Flags.CLIENT)) {
            varSymbol.tag = SymTag.ENDPOINT;
        }

        if (varSymbol.type.tag == TypeTags.FUTURE && ((BFutureType) varSymbol.type).workerDerivative) {
            Iterator<BLangLambdaFunction> lambdaFunctions = env.enclPkg.lambdaFunctions.iterator();
            while (lambdaFunctions.hasNext()) {
                BLangLambdaFunction lambdaFunction = lambdaFunctions.next();
                // let's inject future symbol to all the lambdas
                // last lambda needs to be skipped to avoid self reference
                // lambda's form others functions also need to be skiped
                BLangInvokableNode enclInvokable = lambdaFunction.capturedClosureEnv.enclInvokable;
                if (lambdaFunctions.hasNext() && enclInvokable != null && varSymbol.owner == enclInvokable.symbol) {
                    lambdaFunction.capturedClosureEnv.scope.define(varSymbol.name, varSymbol);
                }
            }
        }

        if (varSymbol.type.tag == TypeTags.INVOKABLE) {
            BInvokableSymbol symbol = (BInvokableSymbol) varSymbol;
            BTypeSymbol typeSymbol = symbol.type.tsymbol.kind == SymbolKind.TYPE_DEF ? symbol.type.tsymbol.type.tsymbol : symbol.type.tsymbol;
            BInvokableTypeSymbol tsymbol = (BInvokableTypeSymbol) typeSymbol;
//            BInvokableTypeSymbol tsymbol = (BInvokableTypeSymbol) symbol.type.tsymbol;
            symbol.params = tsymbol.params == null ? null : new ArrayList<>(tsymbol.params);
            symbol.restParam = tsymbol.restParam;
            symbol.retType = tsymbol.returnType;
        }

        if ((env.scope.owner.tag & SymTag.RECORD) != SymTag.RECORD && !varNode.flagSet.contains(Flag.NEVER_ALLOWED) &&
                types.isNeverTypeOrStructureTypeWithARequiredNeverMember(varSymbol.type)) {
            // check if the variable is defined as a 'never' type or equivalent to 'never'
            // (except inside a record type or iterative use (followed by in) in typed binding pattern)
            // if so, log an error
            if (varNode.flagSet.contains(Flag.REQUIRED_PARAM) || varNode.flagSet.contains(Flag.DEFAULTABLE_PARAM)) {
                dlog.error(varNode.pos, DiagnosticErrorCode.NEVER_TYPE_NOT_ALLOWED_FOR_REQUIRED_DEFAULTABLE_PARAMS);
            } else {
                if ((env.scope.owner.tag & SymTag.OBJECT) == SymTag.OBJECT) {
                    dlog.error(varNode.pos, DiagnosticErrorCode.NEVER_TYPED_OBJECT_FIELD_NOT_ALLOWED);
                } else {
                    dlog.error(varNode.pos, DiagnosticErrorCode.NEVER_TYPED_VAR_DEF_NOT_ALLOWED);
                }
            }
        }
    }

    @Override
    public void visit(BLangTupleVariable varNode) {
        if (varNode.isDeclaredWithVar) {
            varNode.symbol =
                    defineVarSymbol(varNode.pos, varNode.flagSet, symTable.noType,
                                    names.fromString(anonymousModelHelper.getNextTupleVarKey(env.enclPkg.packageID)),
                                    env, true);
            // Symbol enter with type other
            List<BLangVariable> memberVariables = new ArrayList<>(varNode.memberVariables);
            if (varNode.restVariable != null) {
                memberVariables.add(varNode.restVariable);
            }
            for (int i = 0; i < memberVariables.size(); i++) {
                BLangVariable memberVar = memberVariables.get(i);
                memberVar.isDeclaredWithVar = true;
                defineNode(memberVar, env);
            }
            return;
        }
        if (varNode.getBType() == null) {
            varNode.setBType(symResolver.resolveTypeNode(varNode.typeNode, env));
        }
        // To support variable forward referencing we need to symbol enter each tuple member with type at SymbolEnter.
        if (!(checkTypeAndVarCountConsistency(varNode, env))) {
            varNode.setBType(symTable.semanticError);
            return;
        }
    }

    boolean checkTypeAndVarCountConsistency(BLangTupleVariable var, SymbolEnv env) {
        if (var.symbol == null) {
            Name varName = names.fromString(anonymousModelHelper.getNextTupleVarKey(env.enclPkg.packageID));
            var.symbol = defineVarSymbol(var.pos, var.flagSet, var.getBType(), varName, env, true);
        }
        
        return checkTypeAndVarCountConsistency(var, null, env);
    }

    boolean checkTypeAndVarCountConsistency(BLangTupleVariable varNode, BTupleType tupleTypeNode,
                                                    SymbolEnv env) {
        if (tupleTypeNode == null) {
        /*
          This switch block will resolve the tuple type of the tuple variable.
          For example consider the following - [int, string]|[boolean, float] [a, b] = foo();
          Since the varNode type is a union, the types of 'a' and 'b' will be resolved as follows:
          Type of 'a' will be (int | boolean) while the type of 'b' will be (string | float).
          Consider anydata (a, b) = foo();
          Here, the type of 'a'and type of 'b' will be both anydata.
         */
            switch (varNode.getBType().tag) {
                case TypeTags.UNION:
                    Set<BType> unionType = types.expandAndGetMemberTypesRecursive(varNode.getBType());
                    List<BType> possibleTypes = new ArrayList<>();
                    for (BType type : unionType) {
                        if (!(TypeTags.TUPLE == type.tag &&
                                checkMemVarCountMatchWithMemTypeCount(varNode, (BTupleType) type)) &&
                        TypeTags.ANY != type.tag && TypeTags.ANYDATA != type.tag &&
                                (TypeTags.ARRAY != type.tag || ((BArrayType) type).state == BArrayState.OPEN)) {
                            continue;
                        }
                        possibleTypes.add(type);
                    }
                    if (possibleTypes.isEmpty()) {
                        // handle var count mismatch in foreach declared with `var`
                        if (varNode.isDeclaredWithVar) {
                            dlog.error(varNode.pos, DiagnosticErrorCode.INVALID_LIST_BINDING_PATTERN);
                            return false;
                        }
                        dlog.error(varNode.pos, DiagnosticErrorCode.INVALID_LIST_BINDING_PATTERN_DECL,
                                   varNode.getBType());
                        return false;
                    }

                    if (possibleTypes.size() > 1) {
                        List<BType> memberTupleTypes = new ArrayList<>();
                        for (int i = 0; i < varNode.memberVariables.size(); i++) {
                            LinkedHashSet<BType> memberTypes = new LinkedHashSet<>();
                            for (BType possibleType : possibleTypes) {
                                if (possibleType.tag == TypeTags.TUPLE) {
                                    memberTypes.add(((BTupleType) possibleType).tupleTypes.get(i));
                                } else if (possibleType.tag == TypeTags.ARRAY) {
                                    memberTypes.add(((BArrayType) possibleType).eType);
                                } else {
                                    memberTupleTypes.add(varNode.getBType());
                                }
                            }

                            if (memberTypes.size() > 1) {
                                memberTupleTypes.add(BUnionType.create(null, memberTypes));
                            } else {
                                memberTupleTypes.addAll(memberTypes);
                            }
                        }
                        tupleTypeNode = new BTupleType(memberTupleTypes);
                        tupleTypeNode.restType = getPossibleRestTypeForUnion(varNode, possibleTypes);
                        break;
                    }

                    if (possibleTypes.get(0).tag == TypeTags.TUPLE) {
                        tupleTypeNode = (BTupleType) possibleTypes.get(0);
                        tupleTypeNode.restType = getPossibleRestTypeForUnion(varNode, possibleTypes);
                        break;
                    }

                    List<BType> memberTypes = new ArrayList<>();
                    for (int i = 0; i < varNode.memberVariables.size(); i++) {
                        memberTypes.add(possibleTypes.get(0));
                    }
                    tupleTypeNode = new BTupleType(memberTypes);
                    tupleTypeNode.restType = getPossibleRestTypeForUnion(varNode, possibleTypes);
                    break;
                case TypeTags.ANY:
                case TypeTags.ANYDATA:
                    List<BType> memberTupleTypes = new ArrayList<>();
                    for (int i = 0; i < varNode.memberVariables.size(); i++) {
                        memberTupleTypes.add(varNode.getBType());
                    }
                    tupleTypeNode = new BTupleType(memberTupleTypes);
                    if (varNode.restVariable != null) {
                        tupleTypeNode.restType = varNode.getBType();
                    }
                    break;
                case TypeTags.TUPLE:
                    tupleTypeNode = (BTupleType) varNode.getBType();
                    break;
                case TypeTags.ARRAY:
                    List<BType> tupleTypes = new ArrayList<>();
                    BArrayType arrayType = (BArrayType) varNode.getBType();
                    for (int i = 0; i < arrayType.size; i++) {
                        tupleTypes.add(arrayType.eType);
                    }
                    tupleTypeNode = new BTupleType(tupleTypes);
                    break;
                default:
                    dlog.error(varNode.pos, DiagnosticErrorCode.INVALID_LIST_BINDING_PATTERN_DECL, varNode.getBType());
                    return false;
            }
        }

        if (!checkMemVarCountMatchWithMemTypeCount(varNode, tupleTypeNode)) {
            dlog.error(varNode.pos, DiagnosticErrorCode.INVALID_LIST_BINDING_PATTERN);
            return false;
        }

        int ignoredCount = 0;
        int i = 0;
        BType type;
        for (BLangVariable var : varNode.memberVariables) {
            type = tupleTypeNode.tupleTypes.get(i);
            i++;
            if (var.getKind() == NodeKind.VARIABLE) {
                // '_' is allowed in tuple variables. Not allowed if all variables are named as '_'
                BLangSimpleVariable simpleVar = (BLangSimpleVariable) var;
                Name varName = names.fromIdNode(simpleVar.name);
                if (varName == Names.IGNORE) {
                    ignoredCount++;
                    simpleVar.setBType(symTable.anyType);
                    if (!types.isAssignable(type, symTable.anyType)) {
                        dlog.error(varNode.pos, DiagnosticErrorCode.WILD_CARD_BINDING_PATTERN_ONLY_SUPPORTS_TYPE_ANY);
                    }
                    continue;
                }
            }
            defineMemberNode(var, env, type);
        }

        if (varNode.restVariable != null) {
            int tupleNodeMemCount = tupleTypeNode.tupleTypes.size();
            int varNodeMemCount = varNode.memberVariables.size();
            BType restType = tupleTypeNode.restType;
            List<BType> memberTypes = new ArrayList<>();
            if (varNodeMemCount < tupleNodeMemCount) {
                for (int j = varNodeMemCount; j < tupleNodeMemCount; j++) {
                    memberTypes.add(tupleTypeNode.tupleTypes.get(j));
                }
            }
            if (!memberTypes.isEmpty()) {
                BTupleType restTupleType = new BTupleType(memberTypes);
                restTupleType.restType = restType;
                type = restTupleType;
            } else {
                type = restType != null ? new BArrayType(restType) : null;
            }
            defineMemberNode(varNode.restVariable, env, type);
        }

        if (!varNode.memberVariables.isEmpty() && ignoredCount == varNode.memberVariables.size()
                && varNode.restVariable == null) {
            dlog.error(varNode.pos, DiagnosticErrorCode.NO_NEW_VARIABLES_VAR_ASSIGNMENT);
            return false;
        }
        return true;
    }

    private BType getPossibleRestTypeForUnion(BLangTupleVariable varNode, List<BType> possibleTypes) {
        if (varNode.restVariable == null) {
            return null;
        }
        LinkedHashSet<BType> memberRestTypes = new LinkedHashSet<>();
        for (BType possibleType : possibleTypes) {
            if (possibleType.tag == TypeTags.TUPLE) {
                BTupleType tupleType = (BTupleType) possibleType;
                for (int j = varNode.memberVariables.size(); j < tupleType.tupleTypes.size();
                     j++) {
                    memberRestTypes.add(tupleType.tupleTypes.get(j));
                }
                if (tupleType.restType != null) {
                    memberRestTypes.add(tupleType.restType);
                }
            } else if (possibleType.tag == TypeTags.ARRAY) {
                memberRestTypes.add(((BArrayType) possibleType).eType);
            } else {
                memberRestTypes.add(possibleType);
            }
        }
        if (!memberRestTypes.isEmpty()) {
            return memberRestTypes.size() > 1 ? BUnionType.create(null, memberRestTypes) :
                    memberRestTypes.iterator().next();
        } else {
            return varNode.getBType();
        }
    }

    private boolean checkMemVarCountMatchWithMemTypeCount(BLangTupleVariable varNode, BTupleType tupleTypeNode) {
        int memberVarsSize = varNode.memberVariables.size();
        BLangVariable restVariable = varNode.restVariable;
        int tupleTypesSize = tupleTypeNode.tupleTypes.size();
        if (memberVarsSize > tupleTypesSize) {
            return false;
        }
        return restVariable != null ||
                (tupleTypesSize == memberVarsSize && tupleTypeNode.restType == null);
    }

    @Override
    public void visit(BLangRecordVariable recordVar) {
        if (recordVar.isDeclaredWithVar) {
            recordVar.symbol =
                    defineVarSymbol(recordVar.pos, recordVar.flagSet, symTable.noType,
                                    names.fromString(anonymousModelHelper.getNextRecordVarKey(env.enclPkg.packageID)),
                                    env, true);
            // Symbol enter each member with type other.
            for (BLangRecordVariable.BLangRecordVariableKeyValue variable : recordVar.variableList) {
                BLangVariable value = variable.getValue();
                value.isDeclaredWithVar = true;
                defineNode(value, env);
            }

            BLangSimpleVariable restParam = (BLangSimpleVariable) recordVar.restParam;
            if (restParam != null) {
                restParam.isDeclaredWithVar = true;
                defineNode(restParam, env);
            }
            return;
        }

        if (recordVar.getBType() == null) {
            recordVar.setBType(symResolver.resolveTypeNode(recordVar.typeNode, env));
        }
        // To support variable forward referencing we need to symbol enter each record member with type at SymbolEnter.
        if (!(symbolEnterAndValidateRecordVariable(recordVar, env))) {
            recordVar.setBType(symTable.semanticError);
            return;
        }
    }

    boolean symbolEnterAndValidateRecordVariable(BLangRecordVariable var, SymbolEnv env) {
        if (var.symbol == null) {
            Name varName = names.fromString(anonymousModelHelper.getNextRecordVarKey(env.enclPkg.packageID));
            var.symbol = defineVarSymbol(var.pos, var.flagSet, var.getBType(), varName, env, true);
        }

        return validateRecordVariable(var, env);
    }

    boolean validateRecordVariable(BLangRecordVariable recordVar, SymbolEnv env) {
        BType recordType = types.getConstraintFromReferenceType(recordVar.getBType());
        BRecordType recordVarType;
        /*
          This switch block will resolve the record type of the record variable.
          For example consider the following -
          type Foo record {int a, boolean b};
          type Bar record {string a, float b};
          Foo|Bar {a, b} = foo();
          Since the varNode type is a union, the types of 'a' and 'b' will be resolved as follows:
          Type of 'a' will be a union of the types of field 'a' in both Foo and Bar.
          i.e. type of 'a' is (int | string) and type of 'b' is (boolean | float).
          Consider anydata {a, b} = foo();
          Here, the type of 'a'and type of 'b' will be both anydata.
         */
        switch (recordType.tag) {
            case TypeTags.UNION:
                BUnionType unionType = (BUnionType) recordType;
                Set<BType> bTypes = types.expandAndGetMemberTypesRecursive(unionType);
                List<BType> possibleTypes = bTypes.stream()
                        .filter(rec -> doesRecordContainKeys(rec, recordVar.variableList, recordVar.restParam != null))
                        .collect(Collectors.toList());

                if (possibleTypes.isEmpty()) {
                    dlog.error(recordVar.pos, DiagnosticErrorCode.INVALID_RECORD_BINDING_PATTERN, recordType);
                    return false;
                }

                if (possibleTypes.size() > 1) {
                    recordVarType = populatePossibleFields(recordVar, possibleTypes, env);
                    break;
                }

                if (possibleTypes.get(0).tag == TypeTags.RECORD) {
                    recordVarType = (BRecordType) possibleTypes.get(0);
                    break;
                }

                if (possibleTypes.get(0).tag == TypeTags.MAP) {
                    recordVarType = createSameTypedFieldsRecordType(recordVar,
                            ((BMapType) possibleTypes.get(0)).constraint, env);
                    break;
                }

                recordVarType = createSameTypedFieldsRecordType(recordVar, possibleTypes.get(0), env);
                break;
            case TypeTags.RECORD:
                recordVarType = (BRecordType) recordType;
                break;
            case TypeTags.MAP:
                recordVarType = createSameTypedFieldsRecordType(recordVar,
                                                                ((BMapType) recordType).constraint, env);
                break;
            default:
                dlog.error(recordVar.pos, DiagnosticErrorCode.INVALID_RECORD_BINDING_PATTERN, recordType);
                return false;
        }

        return defineVariableList(recordVar, recordVarType, env);
    }

    private BRecordType populatePossibleFields(BLangRecordVariable recordVar, List<BType> possibleTypes,
                                               SymbolEnv env) {
        BRecordTypeSymbol recordSymbol = Symbols.createRecordSymbol(Flags.ANONYMOUS,
                names.fromString(ANONYMOUS_RECORD_NAME),
                env.enclPkg.symbol.pkgID, null,
                env.scope.owner, recordVar.pos, SOURCE);
        BRecordType recordVarType = (BRecordType) symTable.recordType;

        List<String> mappedFields = recordVar.variableList.stream().map(varKeyValue -> varKeyValue.getKey().value)
                .collect(Collectors.toList());
        LinkedHashMap<String, BField> fields = populateAndGetPossibleFieldsForRecVar(recordVar.pos, possibleTypes,
                mappedFields, recordSymbol, env);

        if (recordVar.restParam != null) {
            recordVarType.restFieldType = createRestFieldFromPossibleTypes(recordVar.pos, env, possibleTypes,
                    fields, recordSymbol);
        }
        recordVarType.tsymbol = recordSymbol;
        recordVarType.fields = fields;
        recordSymbol.type = recordVarType;
        return recordVarType;
    }

    private BType createRestFieldFromPossibleTypes(Location pos, SymbolEnv env, List<BType> possibleTypes,
                                                   LinkedHashMap<String, BField> boundedFields, BSymbol recordSymbol) {
        LinkedHashSet<BType> restFieldMemberTypes = new LinkedHashSet<>();
        List<LinkedHashMap<String, BField>> possibleRecordFieldMapList = new ArrayList<>();

        for (BType possibleType : possibleTypes) {
            if (possibleType.tag == TypeTags.RECORD) {
                BRecordType recordType = (BRecordType) possibleType;
                possibleRecordFieldMapList.add(recordType.fields);
                restFieldMemberTypes.add(recordType.restFieldType);
            } else if (possibleType.tag == TypeTags.MAP) {
                restFieldMemberTypes.add(((BMapType) possibleType).constraint);
            } else {
                restFieldMemberTypes.add(possibleType);
            }
        }

        BType restFieldType = restFieldMemberTypes.size() > 1 ?
                BUnionType.create(null, restFieldMemberTypes) :
                restFieldMemberTypes.iterator().next();

        if (!possibleRecordFieldMapList.isEmpty()) {
            List<String> intersectionFields = getIntersectionFields(possibleRecordFieldMapList);
            LinkedHashMap<String, BField> unmappedMembers = populateAndGetPossibleFieldsForRecVar(pos,
                    possibleTypes, intersectionFields, recordSymbol, env);

            LinkedHashMap<String, BField> optionalFields = new LinkedHashMap<>() {{
                possibleRecordFieldMapList.forEach(map -> putAll(map));
            }};

            intersectionFields.forEach(optionalFields::remove);
            boundedFields.keySet().forEach(unmappedMembers::remove);

            for (BField field : optionalFields.values()) {
                field.symbol.flags = setSymbolAsOptional(field.symbol.flags);
            }
            unmappedMembers.putAll(optionalFields);

            BRecordType restRecord = new BRecordType(null);
            restRecord.fields = unmappedMembers;
            restRecord.restFieldType = restFieldType;
            restFieldType = restRecord;
        }

        return restFieldType;
    }

    private List<String> getIntersectionFields(List<LinkedHashMap<String, BField>> fieldList) {
        LinkedHashMap<String, BField> intersectionMap = fieldList.get(0);
        HashSet<String> intersectionSet = new HashSet<>(intersectionMap.keySet());

        for (int i = 1; i < fieldList.size(); i++) {
            LinkedHashMap<String, BField> map = fieldList.get(i);
            HashSet<String> set = new HashSet<>(map.keySet());
            intersectionSet.retainAll(set);
        }

        return new ArrayList<>(intersectionSet);
    }

    /**
     * This method will resolve field types based on a list of possible types.
     * When a record variable has multiple possible assignable types, each field will be a union of the relevant
     * possible types field type.
     *
     * @param pos line number information of the source file
     * @param possibleTypes list of possible types
     * @param fieldNames fields types to be resolved
     * @param recordSymbol symbol of the record type to be used in creating fields
     * @param env environment to define the symbol
     * @return the list of fields
     */
    private LinkedHashMap<String, BField> populateAndGetPossibleFieldsForRecVar(Location pos, List<BType> possibleTypes,
                                                                                List<String> fieldNames,
                                                                                BSymbol recordSymbol, SymbolEnv env) {
        LinkedHashMap<String, BField> fields = new LinkedHashMap<>();
        for (String fieldName : fieldNames) {
            LinkedHashSet<BType> memberTypes = new LinkedHashSet<>();
            for (BType possibleType : possibleTypes) {
                if (possibleType.tag == TypeTags.RECORD) {
                    BRecordType possibleRecordType = (BRecordType) possibleType;

                    if (possibleRecordType.fields.containsKey(fieldName)) {
                        BField field = possibleRecordType.fields.get(fieldName);
                        if (Symbols.isOptional(field.symbol)) {
                            memberTypes.add(symTable.nilType);
                        }
                        memberTypes.add(field.type);
                    } else {
                        memberTypes.add(possibleRecordType.restFieldType);
                        memberTypes.add(symTable.nilType);
                    }

                    continue;
                }

                if (possibleType.tag == TypeTags.MAP) {
                    BMapType possibleMapType = (BMapType) possibleType;
                    memberTypes.add(possibleMapType.constraint);
                    continue;
                }
                memberTypes.add(possibleType); // possible type is any or anydata}
            }

            BType fieldType = memberTypes.size() > 1 ?
                    BUnionType.create(null, memberTypes) : memberTypes.iterator().next();
            BField field = new BField(names.fromString(fieldName), pos,
                    new BVarSymbol(0, names.fromString(fieldName), env.enclPkg.symbol.pkgID,
                            fieldType, recordSymbol, pos, SOURCE));
            fields.put(field.name.value, field);
        }
        return fields;
    }

    private BRecordType createSameTypedFieldsRecordType(BLangRecordVariable recordVar, BType fieldTypes,
                                                        SymbolEnv env) {
        BType fieldType;
        if (fieldTypes.isNullable()) {
            fieldType = fieldTypes;
        } else {
            fieldType = BUnionType.create(null, fieldTypes, symTable.nilType);
        }

        BRecordTypeSymbol recordSymbol = Symbols.createRecordSymbol(Flags.ANONYMOUS,
                names.fromString(ANONYMOUS_RECORD_NAME),
                env.enclPkg.symbol.pkgID, null, env.scope.owner,
                recordVar.pos, SOURCE);
        //TODO check below field position
        LinkedHashMap<String, BField> fields = new LinkedHashMap<>();
        for (BLangRecordVariable.BLangRecordVariableKeyValue bLangRecordVariableKeyValue : recordVar.variableList) {
            Name fieldName = names.fromIdNode(bLangRecordVariableKeyValue.key);
            BField bField = new BField(fieldName, recordVar.pos,
                    new BVarSymbol(0, fieldName, names.originalNameFromIdNode(bLangRecordVariableKeyValue.key),
                                   env.enclPkg.symbol.pkgID, fieldType, recordSymbol, recordVar.pos, SOURCE));
            fields.put(fieldName.getValue(), bField);
        }

        BRecordType recordVarType = (BRecordType) symTable.recordType;
        recordVarType.fields = fields;
        recordSymbol.type = recordVarType;
        recordVarType.tsymbol = recordSymbol;

        // Since this is for record variables, we consider its record type as an open record type.
        recordVarType.sealed = false;
        recordVarType.restFieldType = fieldTypes; // TODO: 7/26/19 Check if this should be `fieldType`

        return recordVarType;
    }

    private boolean defineVariableList(BLangRecordVariable recordVar, BRecordType recordVarType, SymbolEnv env) {
        LinkedHashMap<String, BField> recordVarTypeFields = recordVarType.fields;

        boolean validRecord = true;
        int ignoredCount = 0;
        for (BLangRecordVariable.BLangRecordVariableKeyValue variable : recordVar.variableList) {
            // Infer the type of each variable in recordVariable from the given record type
            // so that symbol enter is done recursively
            if (names.fromIdNode(variable.getKey()) == Names.IGNORE) {
                dlog.error(recordVar.pos, DiagnosticErrorCode.UNDERSCORE_NOT_ALLOWED);
                continue;
            }

            BLangVariable value = variable.getValue();
            if (value.getKind() == NodeKind.VARIABLE) {
                // '_' is allowed in record variables. Not allowed if all variables are named as '_'
                BLangSimpleVariable simpleVar = (BLangSimpleVariable) value;
                Name varName = names.fromIdNode(simpleVar.name);
                if (varName == Names.IGNORE) {
                    ignoredCount++;
                    simpleVar.setBType(symTable.anyType);
                    if (!recordVarTypeFields.containsKey(variable.getKey().getValue())) {
                        continue;
                    }
                    if (!types.isAssignable(recordVarTypeFields.get((variable.getKey().getValue())).type,
                            symTable.anyType)) {
                        dlog.error(variable.valueBindingPattern.pos,
                                DiagnosticErrorCode.WILD_CARD_BINDING_PATTERN_ONLY_SUPPORTS_TYPE_ANY);
                    }
                    continue;
                }
            }

            if (!recordVarTypeFields.containsKey(variable.getKey().getValue())) {
                if (recordVarType.sealed) {
                    validRecord = false;
                    dlog.error(recordVar.pos, DiagnosticErrorCode.INVALID_FIELD_IN_RECORD_BINDING_PATTERN,
                               variable.getKey().getValue(), recordVar.getBType());
                } else {
                    BType restType;
                    if (recordVarType.restFieldType.tag == TypeTags.ANYDATA ||
                            recordVarType.restFieldType.tag == TypeTags.ANY) {
                        restType = recordVarType.restFieldType;
                    } else {
                        restType = BUnionType.create(null, recordVarType.restFieldType, symTable.nilType);
                    }
                    defineMemberNode(value, env, restType);
                }
                continue;
            }
            defineMemberNode(value, env, recordVarTypeFields.get((variable.getKey().getValue())).type);
        }

        if (!recordVar.variableList.isEmpty() && ignoredCount == recordVar.variableList.size()
                && recordVar.restParam == null) {
            dlog.error(recordVar.pos, DiagnosticErrorCode.NO_NEW_VARIABLES_VAR_ASSIGNMENT);
            return false;
        }

        if (recordVar.restParam != null) {
            BType restType = getRestParamType(recordVarType);
            List<String> varList = recordVar.variableList.stream().map(t -> t.getKey().value)
                    .collect(Collectors.toList());
            BRecordType restConstraint = createRecordTypeForRestField(recordVar.restParam.getPosition(), env,
                    recordVarType, varList, restType);
            defineMemberNode(((BLangSimpleVariable) recordVar.restParam), env, restConstraint);
        }

        return validRecord;
    }

    private boolean doesRecordContainKeys(BType varType,
                                          List<BLangRecordVariable.BLangRecordVariableKeyValue> variableList,
                                          boolean hasRestParam) {
        if (varType.tag == TypeTags.MAP || varType.tag == TypeTags.ANY || varType.tag == TypeTags.ANYDATA) {
            return true;
        }
        if (varType.tag != TypeTags.RECORD) {
            return false;
        }
        BRecordType recordVarType = (BRecordType) varType;
        Map<String, BField> recordVarTypeFields = recordVarType.fields;

        for (BLangRecordVariable.BLangRecordVariableKeyValue var : variableList) {
            if (!recordVarTypeFields.containsKey(var.key.value) && recordVarType.sealed) {
                return false;
            }
        }

        if (!hasRestParam) {
            return true;
        }

        return !recordVarType.sealed;
    }

    public BRecordTypeSymbol createAnonRecordSymbol(SymbolEnv env, Location pos) {
        EnumSet<Flag> flags = EnumSet.of(Flag.PUBLIC, Flag.ANONYMOUS);
        BRecordTypeSymbol recordSymbol = Symbols.createRecordSymbol(Flags.asMask(flags), Names.EMPTY,
                env.enclPkg.packageID, null, env.scope.owner, pos, VIRTUAL);
        recordSymbol.name = names.fromString(anonymousModelHelper.getNextAnonymousTypeKey(env.enclPkg.packageID));
        recordSymbol.scope = new Scope(recordSymbol);
        return recordSymbol;
    }

    BType getRestParamType(BRecordType recordType)  {
        BType memberType;
        if (recordType.restFieldType != null) {
            memberType = recordType.restFieldType;
        } else if (hasErrorTypedField(recordType)) {
            memberType = hasOnlyPureTypedFields(recordType) ? symTable.pureType :
                    BUnionType.create(null, symTable.anyType, symTable.errorType);
        } else {
            memberType = hasOnlyAnyDataTypedFields(recordType) ? symTable.anydataType : symTable.anyType;
        }
        if (memberType.tag == TypeTags.RECORD) {
            memberType = getRestParamType((BRecordType) memberType);
        }
        return memberType;
    }

    public BType getRestMatchPatternConstraintType(BRecordType recordType,
                                           Map<String, BField> remainingFields,
                                           BType restVarSymbolMapType) {
        LinkedHashSet<BType> constraintTypes = new LinkedHashSet<>();
        for (BField field : remainingFields.values()) {
            constraintTypes.add(field.type);
        }

        if (!recordType.sealed) {
            BType restFieldType = recordType.restFieldType;
            if (!this.types.isNeverTypeOrStructureTypeWithARequiredNeverMember(restFieldType)) {
                constraintTypes.add(restFieldType);
            }
        }

        BType restConstraintType;
        if (constraintTypes.isEmpty()) {
            restConstraintType = symTable.neverType;
        } else if (constraintTypes.size() == 1) {
            restConstraintType = constraintTypes.iterator().next();
        } else {
            restConstraintType = BUnionType.create(null, constraintTypes);
        }
        return this.types.mergeTypes(restVarSymbolMapType, restConstraintType);
    }

    BRecordType createRecordTypeForRestField(Location pos, SymbolEnv env, BRecordType recordType,
                                       List<String> variableList,
                                       BType restConstraint) {
        BRecordTypeSymbol recordSymbol = createAnonRecordSymbol(env, pos);
        BRecordType recordVarType = new BRecordType(recordSymbol);
        LinkedHashMap<String, BField> unMappedFields = new LinkedHashMap<>() {{
            putAll(recordType.fields);
            if (recordType.restFieldType.tag == TypeTags.RECORD) {
                putAll(((BRecordType) recordType.restFieldType).fields);
            }
        }};

        setRestRecordFields(pos, env, unMappedFields, variableList, restConstraint, recordVarType);

        BLangRecordTypeNode recordTypeNode = TypeDefBuilderHelper.createRecordTypeNode(recordVarType,
                env.enclPkg.packageID, symTable, pos);
        recordTypeNode.initFunction =
                TypeDefBuilderHelper.createInitFunctionForRecordType(recordTypeNode, env, names, symTable);
        TypeDefBuilderHelper.addTypeDefinition(recordVarType, recordSymbol, recordTypeNode, env);

        return recordVarType;
    }

    void setRestRecordFields(Location pos, SymbolEnv env,
                             LinkedHashMap<String, BField> unMappedFields,
                             List<String> variableList, BType restConstraint,
                             BRecordType targetRestRecType) {
        LinkedHashMap<String, BField> fields = new LinkedHashMap<>();
        LinkedHashMap<String, BField> markAsOptional = new LinkedHashMap<>();

        if (!targetRestRecType.fields.isEmpty()) {
            fields.putAll(targetRestRecType.fields);
            List<String> intersectionFields = getIntersectionFields(Arrays.asList(targetRestRecType.fields,
                    unMappedFields));
            markAsOptional.putAll(unMappedFields);
            markAsOptional.putAll(targetRestRecType.fields);
            intersectionFields.forEach(markAsOptional::remove);
        }

        //adds a never-typed optional field for the mapped bindings
        for (String fieldName : variableList) {
            unMappedFields.remove(fieldName);
            BField newField = new BField(names.fromString(fieldName), pos,
                    new BVarSymbol(Flags.OPTIONAL, names.fromString(fieldName), env.enclPkg.symbol.pkgID,
                            symTable.neverType, targetRestRecType.tsymbol, pos, VIRTUAL));
            fields.put(fieldName, newField);
        }

        for (BField field : unMappedFields.values()) {
            if (fields.containsKey(field.name.value)) {
                BField targetField = fields.get(field.getName().value);
                targetField.type = types.mergeTypes(targetField.type, field.type);
            } else {
                BField newField = new BField(field.name, pos,
                        new BVarSymbol(field.symbol.flags, field.name, env.enclPkg.symbol.pkgID,
                                field.type, targetRestRecType.tsymbol, pos, VIRTUAL));
                fields.put(field.name.value, newField);
                targetRestRecType.tsymbol.scope.define(newField.name, newField.symbol);
            }
        }

        //marks field as optional if the field is not common for all union members
        for (BField optionalField : markAsOptional.values()) {
            optionalField.symbol.flags = setSymbolAsOptional(optionalField.symbol.flags);
        }

        targetRestRecType.fields = fields;
        targetRestRecType.restFieldType = restConstraint;
    }

    private long setSymbolAsOptional(long existingFlags) {
        Set<Flag> unmaskedFlags = Flags.unMask(existingFlags);
        unmaskedFlags.remove(Flag.REQUIRED);
        unmaskedFlags.add(Flag.OPTIONAL);
        return Flags.asMask(unmaskedFlags);
    }

    private boolean hasOnlyAnyDataTypedFields(BRecordType recordType) {
        IsAnydataUniqueVisitor isAnydataUniqueVisitor = new IsAnydataUniqueVisitor();
        return isAnydataUniqueVisitor.visit(recordType);
    }

    private boolean hasOnlyPureTypedFields(BRecordType recordType) {
        IsPureTypeUniqueVisitor isPureTypeUniqueVisitor = new IsPureTypeUniqueVisitor();
        for (BField field : recordType.fields.values()) {
            BType fieldType = field.type;
            if (!isPureTypeUniqueVisitor.visit(fieldType)) {
                return false;
            }
            isPureTypeUniqueVisitor.reset();
        }
        return recordType.sealed || isPureTypeUniqueVisitor.visit(recordType);
    }

    private boolean hasErrorTypedField(BRecordType recordType) {
        for (BField field : recordType.fields.values()) {
            BType type = field.type;
            if (hasErrorType(type)) {
                return true;
            }
        }
        return hasErrorType(recordType.restFieldType);
    }

    private boolean hasErrorType(BType type) {
        if (type.tag != TypeTags.UNION) {
            return type.tag == TypeTags.ERROR;
        }

        return ((BUnionType) type).getMemberTypes().stream().anyMatch(this::hasErrorType);
    }

    @Override
    public void visit(BLangErrorVariable errorVar) {
        if (errorVar.isDeclaredWithVar) {
            errorVar.symbol =
                    defineVarSymbol(errorVar.pos, errorVar.flagSet, symTable.noType,
                                    names.fromString(anonymousModelHelper.getNextErrorVarKey(env.enclPkg.packageID)),
                                    env, true);

            // Symbol enter each member with type other.
            BLangSimpleVariable errorMsg = errorVar.message;
            if (errorMsg != null) {
                errorMsg.isDeclaredWithVar = true;
                defineNode(errorMsg, env);
            }

            BLangVariable cause = errorVar.cause;
            if (cause != null) {
                cause.isDeclaredWithVar = true;
                defineNode(cause, env);
            }

            for (BLangErrorVariable.BLangErrorDetailEntry detailEntry: errorVar.detail) {
                BLangVariable value = detailEntry.getValue();
                value.isDeclaredWithVar = true;
                defineNode(value, env);
            }

            BLangSimpleVariable restDetail = errorVar.restDetail;
            if (restDetail != null) {
                restDetail.isDeclaredWithVar = true;
                defineNode(restDetail, env);
            }

            return;
        }

        if (errorVar.getBType() == null) {
            errorVar.setBType(symResolver.resolveTypeNode(errorVar.typeNode, env));
        }
        // To support variable forward referencing we need to symbol enter each variable inside error variable
        // with type at SymbolEnter.
        if (!symbolEnterAndValidateErrorVariable(errorVar, env)) {
            errorVar.setBType(symTable.semanticError);
            return;
        }
    }

    boolean symbolEnterAndValidateErrorVariable(BLangErrorVariable var, SymbolEnv env) {
        if (var.symbol == null) {
            Name varName = names.fromString(anonymousModelHelper.getNextErrorVarKey(env.enclPkg.packageID));
            var.symbol = defineVarSymbol(var.pos, var.flagSet, var.getBType(), varName, env, true);
        }

        return validateErrorVariable(var, env);
    }

    boolean validateErrorVariable(BLangErrorVariable errorVariable, SymbolEnv env) {
        BType varType = types.getConstraintFromReferenceType(errorVariable.getBType());
        BErrorType errorType;
        switch (varType.tag) {
            case TypeTags.UNION:
                BUnionType unionType = ((BUnionType) varType);
                List<BErrorType> possibleTypes = unionType.getMemberTypes().stream()
                        .filter(type -> TypeTags.ERROR == type.tag)
                        .map(BErrorType.class::cast)
                        .collect(Collectors.toList());

                if (possibleTypes.isEmpty()) {
                    dlog.error(errorVariable.pos, DiagnosticErrorCode.INVALID_ERROR_BINDING_PATTERN, varType);
                    return false;
                }

                if (possibleTypes.size() > 1) {
                    LinkedHashSet<BType> detailType = new LinkedHashSet<>();
                    for (BErrorType possibleErrType : possibleTypes) {
                        detailType.add(possibleErrType.detailType);
                    }
                    BType errorDetailType = detailType.size() > 1
                            ? BUnionType.create(null, detailType)
                            : detailType.iterator().next();
                    errorType = new BErrorType(null, errorDetailType);
                } else {
                    errorType = possibleTypes.get(0);
                }
                break;
            case TypeTags.ERROR:
                errorType = (BErrorType) varType;
                break;
            default:
                dlog.error(errorVariable.pos, DiagnosticErrorCode.INVALID_ERROR_BINDING_PATTERN,
                        varType);
                return false;
        }
        errorVariable.setBType(errorType);

        if (!errorVariable.isInMatchStmt) {
            BLangSimpleVariable errorMsg = errorVariable.message;
            if (errorMsg != null) {
                defineMemberNode(errorVariable.message, env, symTable.stringType);
            }

            BLangVariable cause = errorVariable.cause;
            if (cause != null) {
                defineMemberNode(errorVariable.cause, env, symTable.errorOrNilType);
            }
        }

        if (errorVariable.detail == null || (errorVariable.detail.isEmpty()
                && !isRestDetailBindingAvailable(errorVariable))) {
            return validateErrorMessageMatchPatternSyntax(errorVariable, env);
        }

        BType detailType = types.getConstraintFromReferenceType(errorType.detailType);
        if (detailType.getKind() == TypeKind.RECORD || detailType.getKind() == TypeKind.MAP) {
            //todo @chiran
//            errorType.detailType = detailType;
            return validateErrorVariable(errorVariable, errorType, env);
        } else if (detailType.getKind() == TypeKind.UNION) {
            BErrorTypeSymbol errorTypeSymbol = new BErrorTypeSymbol(SymTag.ERROR, Flags.PUBLIC, Names.ERROR,
                    env.enclPkg.packageID, symTable.errorType,
                    env.scope.owner, errorVariable.pos, SOURCE);
            // TODO: detail type need to be a union representing all details of members of `errorType`
            errorVariable.setBType(new BErrorType(errorTypeSymbol, symTable.detailType));
            return validateErrorVariable(errorVariable, env);
        }

        if (isRestDetailBindingAvailable(errorVariable)) {
            defineMemberNode(errorVariable.restDetail, env, symTable.detailType);
        }
        return true;
    }

    private boolean validateErrorVariable(BLangErrorVariable errorVariable, BErrorType errorType, SymbolEnv env) {
        BLangSimpleVariable errorMsg = errorVariable.message;
        if (errorMsg != null && errorMsg.symbol == null) {
            defineMemberNode(errorMsg, env, symTable.stringType);
        }

        BRecordType recordType = getDetailAsARecordType(errorType);
        LinkedHashMap<String, BField> detailFields = recordType.fields;
        Set<String> matchedDetailFields = new HashSet<>();
        for (BLangErrorVariable.BLangErrorDetailEntry errorDetailEntry : errorVariable.detail) {
            String entryName = errorDetailEntry.key.getValue();
            matchedDetailFields.add(entryName);
            BField entryField = detailFields.get(entryName);

            BLangVariable boundVar = errorDetailEntry.valueBindingPattern;
            if (entryField != null) {
                if ((entryField.symbol.flags & Flags.OPTIONAL) == Flags.OPTIONAL) {
                    boundVar.setBType(BUnionType.create(null, entryField.type, symTable.nilType));
                } else {
                    boundVar.setBType(entryField.type);
                }
            } else {
                if (recordType.sealed) {
                    dlog.error(errorVariable.pos, DiagnosticErrorCode.INVALID_ERROR_BINDING_PATTERN,
                               errorVariable.getBType());
                    boundVar.setBType(symTable.semanticError);
                    return false;
                } else {
                    boundVar.setBType(BUnionType.create(null, recordType.restFieldType, symTable.nilType));
                }
            }

            boolean isIgnoredVar = boundVar.getKind() == NodeKind.VARIABLE
                    && ((BLangSimpleVariable) boundVar).name.value.equals(Names.IGNORE.value);
            if (!isIgnoredVar) {
                defineMemberNode(boundVar, env, boundVar.getBType());
            }
        }

        if (isRestDetailBindingAvailable(errorVariable)) {
            // Type of rest pattern is a map type where constraint type is,
            // union of keys whose values are not matched in error binding/match pattern.
            BTypeSymbol typeSymbol = createTypeSymbol(SymTag.TYPE, env);
            BType constraint = getRestMapConstraintType(detailFields, matchedDetailFields, recordType);
            BMapType restType = new BMapType(TypeTags.MAP, constraint, typeSymbol);
            typeSymbol.type = restType;
            errorVariable.restDetail.setBType(restType);
            defineMemberNode(errorVariable.restDetail, env, restType);
        }
        return true;
    }

    BRecordType getDetailAsARecordType(BErrorType errorType) {
        BType detailType = types.getConstraintFromReferenceType(errorType.detailType);
        if (detailType.getKind() == TypeKind.RECORD) {
            return (BRecordType) detailType;
        }
        BRecordType detailRecord = new BRecordType(null);
        BMapType detailMap = (BMapType) detailType;
        detailRecord.sealed = false;
        detailRecord.restFieldType = detailMap.constraint;
        return detailRecord;
    }

    private BType getRestMapConstraintType(Map<String, BField> errorDetailFields, Set<String> matchedDetailFields,
                                           BRecordType recordType) {
        BUnionType restUnionType = BUnionType.create(null);
        if (!recordType.sealed) {
            if (recordType.restFieldType.tag == TypeTags.UNION) {
                BUnionType restFieldUnion = (BUnionType) recordType.restFieldType;
                // This is to update type name for users to read easily the cyclic unions
                if (restFieldUnion.isCyclic && errorDetailFields.entrySet().isEmpty()) {
                    restUnionType.isCyclic = true;
                    restUnionType.tsymbol = restFieldUnion.tsymbol;
                }
            } else {
                restUnionType.add(recordType.restFieldType);
            }
        }
        for (Map.Entry<String, BField> entry : errorDetailFields.entrySet()) {
            if (!matchedDetailFields.contains(entry.getKey())) {
                BType type = entry.getValue().getType();
                if (!types.isAssignable(type, restUnionType)) {
                    restUnionType.add(type);
                }
            }
        }

        Set<BType> memberTypes = restUnionType.getMemberTypes();
        if (memberTypes.size() == 1) {
            return memberTypes.iterator().next();
        }

        return restUnionType;
    }

    private boolean validateErrorMessageMatchPatternSyntax(BLangErrorVariable errorVariable, SymbolEnv env) {
        if (errorVariable.isInMatchStmt
                && !errorVariable.reasonVarPrefixAvailable
                && errorVariable.reasonMatchConst == null
                && isReasonSpecified(errorVariable)) {

            BSymbol reasonConst = symResolver.lookupSymbolInMainSpace(env.enclEnv,
                    names.fromString(errorVariable.message.name.value));
            if ((reasonConst.tag & SymTag.CONSTANT) != SymTag.CONSTANT) {
                dlog.error(errorVariable.message.pos, DiagnosticErrorCode.INVALID_ERROR_REASON_BINDING_PATTERN,
                        errorVariable.message.name);
            } else {
                dlog.error(errorVariable.message.pos, DiagnosticErrorCode.UNSUPPORTED_ERROR_REASON_CONST_MATCH);
            }
            return false;
        }
        return true;
    }

    private boolean isReasonSpecified(BLangErrorVariable errorVariable) {
        return !isIgnoredOrEmpty(errorVariable.message);
    }

    boolean isIgnoredOrEmpty(BLangSimpleVariable varNode) {
        return varNode.name.value.equals(Names.IGNORE.value) || varNode.name.value.equals("");
    }

    private boolean isRestDetailBindingAvailable(BLangErrorVariable errorVariable) {
        return errorVariable.restDetail != null &&
                !errorVariable.restDetail.name.value.equals(Names.IGNORE.value);
    }

    private BTypeSymbol createTypeSymbol(int type, SymbolEnv env) {
        return new BTypeSymbol(type, Flags.PUBLIC, Names.EMPTY, env.enclPkg.packageID,
                null, env.scope.owner, symTable.builtinPos, VIRTUAL);
    }

    private void defineMemberNode(BLangVariable memberVar, SymbolEnv env, BType type) {
        memberVar.setBType(type);
        // Module level variables declared with `var` already defined
        if ((env.scope.owner.tag & SymTag.PACKAGE) == SymTag.PACKAGE && memberVar.isDeclaredWithVar) {
            memberVar.symbol.type = type;
            memberVar.isDeclaredWithVar = false;
            // Need to assign resolved type for member variables inside complex variable declared with `var`
            if (memberVar.getKind() == NodeKind.VARIABLE) {
                return;
            }
        }
        defineNode(memberVar, env);
    }

    public void visit(BLangXMLAttribute bLangXMLAttribute) {
        if (!(bLangXMLAttribute.name.getKind() == NodeKind.XML_QNAME)) {
            return;
        }

        BLangXMLQName qname = (BLangXMLQName) bLangXMLAttribute.name;

        // If the attribute is not an in-line namespace declaration, check for duplicate attributes.
        // If no duplicates, then define this attribute symbol.
        if (!bLangXMLAttribute.isNamespaceDeclr) {
            BXMLAttributeSymbol attrSymbol = new BXMLAttributeSymbol(qname.localname.value, qname.namespaceURI,
                                                                     env.enclPkg.symbol.pkgID, env.scope.owner,
                                                                     bLangXMLAttribute.pos, SOURCE);

            if (missingNodesHelper.isMissingNode(qname.localname.value)
                    || (qname.namespaceURI != null && missingNodesHelper.isMissingNode(qname.namespaceURI))) {
                attrSymbol.origin = VIRTUAL;
            }
            if (symResolver.checkForUniqueMemberSymbol(bLangXMLAttribute.pos, env, attrSymbol)) {
                env.scope.define(attrSymbol.name, attrSymbol);
                bLangXMLAttribute.symbol = attrSymbol;
            }
            return;
        }

        List<BLangExpression> exprs = bLangXMLAttribute.value.textFragments;
        String nsURI = null;

        // We reach here if the attribute is an in-line namesapce declaration.
        // Get the namespace URI, only if it is statically defined. Then define the namespace symbol.
        // This namespace URI is later used by the attributes, when they lookup for duplicate attributes.
        // TODO: find a better way to get the statically defined URI.
        NodeKind nodeKind = exprs.get(0).getKind();
        if (exprs.size() == 1 && (nodeKind == NodeKind.LITERAL || nodeKind == NodeKind.NUMERIC_LITERAL)) {
            nsURI = (String) ((BLangLiteral) exprs.get(0)).value;
        }

        String symbolName = qname.localname.value;
        if (symbolName.equals(XMLConstants.XMLNS_ATTRIBUTE)) {
            symbolName = XMLConstants.DEFAULT_NS_PREFIX;
        }

        Name prefix = names.fromString(symbolName);
        BXMLNSSymbol xmlnsSymbol = new BXMLNSSymbol(prefix, nsURI, env.enclPkg.symbol.pkgID, env.scope.owner,
                                                    qname.localname.pos, getOrigin(prefix));

        if (symResolver.checkForUniqueMemberSymbol(bLangXMLAttribute.pos, env, xmlnsSymbol)) {
            env.scope.define(xmlnsSymbol.name, xmlnsSymbol);
            bLangXMLAttribute.symbol = xmlnsSymbol;
        }
    }

    @Override
    public void visit(BLangRecordTypeNode recordTypeNode) {
        SymbolEnv typeDefEnv = SymbolEnv.createTypeEnv(recordTypeNode, recordTypeNode.symbol.scope, env);
        defineRecordTypeNode(recordTypeNode, typeDefEnv);
    }

    private void defineRecordTypeNode(BLangRecordTypeNode recordTypeNode, SymbolEnv env) {
        BRecordType recordType = (BRecordType) recordTypeNode.symbol.type;
        recordTypeNode.setBType(recordType);

        // Define all the fields
        resolveFields(recordType, recordTypeNode, env);

        recordType.sealed = recordTypeNode.sealed;
        if (recordTypeNode.sealed && recordTypeNode.restFieldType != null) {
            dlog.error(recordTypeNode.restFieldType.pos, DiagnosticErrorCode.REST_FIELD_NOT_ALLOWED_IN_CLOSED_RECORDS);
            return;
        }

        List<BType> fieldTypes = new ArrayList<>(recordType.fields.size());
        for (BField field : recordType.fields.values()) {
            BType type = field.type;
            fieldTypes.add(type);
        }

        if (recordTypeNode.restFieldType == null) {
            symResolver.markParameterizedType(recordType, fieldTypes);
            if (recordTypeNode.sealed) {
                recordType.restFieldType = symTable.noType;
                return;
            }
            recordType.restFieldType = symTable.anydataType;
            return;
        }

        recordType.restFieldType = symResolver.resolveTypeNode(recordTypeNode.restFieldType, env);
        fieldTypes.add(recordType.restFieldType);
        symResolver.markParameterizedType(recordType, fieldTypes);
    }

    private Collector<BField, ?, LinkedHashMap<String, BField>> getFieldCollector() {
        BinaryOperator<BField> mergeFunc = (u, v) -> {
            throw new IllegalStateException(String.format("Duplicate key %s", u));
        };
        return Collectors.toMap(field -> field.name.value, Function.identity(), mergeFunc, LinkedHashMap::new);
    }

    // Private methods

    private void populateLangLibInSymTable(BPackageSymbol packageSymbol) {

        PackageID langLib = packageSymbol.pkgID;
        if (langLib.equals(ARRAY)) {
            symTable.langArrayModuleSymbol = packageSymbol;
            return;
        }
        if (langLib.equals(DECIMAL)) {
            symTable.langDecimalModuleSymbol = packageSymbol;
            return;
        }
        if (langLib.equals(ERROR)) {
            symTable.langErrorModuleSymbol = packageSymbol;
            return;
        }
        if (langLib.equals(FLOAT)) {
            symTable.langFloatModuleSymbol = packageSymbol;
            return;
        }
        if (langLib.equals(FUTURE)) {
            symTable.langFutureModuleSymbol = packageSymbol;
            return;
        }
        if (langLib.equals(INT)) {
            symTable.langIntModuleSymbol = packageSymbol;
            symTable.updateIntSubtypeOwners();
            return;
        }
        if (langLib.equals(MAP)) {
            symTable.langMapModuleSymbol = packageSymbol;
            return;
        }
        if (langLib.equals(OBJECT)) {
            symTable.langObjectModuleSymbol = packageSymbol;
            return;
        }
        if (langLib.equals(STREAM)) {
            symTable.langStreamModuleSymbol = packageSymbol;
            return;
        }
        if (langLib.equals(STRING)) {
            symTable.langStringModuleSymbol = packageSymbol;
            symTable.updateStringSubtypeOwners();
            return;
        }
        if (langLib.equals(TABLE)) {
            symTable.langTableModuleSymbol = packageSymbol;
            return;
        }
        if (langLib.equals(TYPEDESC)) {
            symTable.langTypedescModuleSymbol = packageSymbol;
            return;
        }
        if (langLib.equals(VALUE)) {
            symTable.langValueModuleSymbol = packageSymbol;
            return;
        }
        if (langLib.equals(XML)) {
            symTable.langXmlModuleSymbol = packageSymbol;
            symTable.updateXMLSubtypeOwners();
            return;
        }
        if (langLib.equals(BOOLEAN)) {
            symTable.langBooleanModuleSymbol = packageSymbol;
            return;
        }
        if (langLib.equals(QUERY)) {
            symTable.langQueryModuleSymbol = packageSymbol;
            return;
        }
        if (langLib.equals(TRANSACTION)) {
            symTable.langTransactionModuleSymbol = packageSymbol;
            return;
        }
    }

    public boolean isValidAnnotationType(BType type) {
        if (type == symTable.semanticError) {
            return false;
        }

        switch (type.tag) {
            case TypeTags.MAP:
                BType constraintType = ((BMapType) type).constraint;
                return isCloneableTypeTypeSkippingObjectType(constraintType);
            case TypeTags.RECORD:
                BRecordType recordType = (BRecordType) type;
                for (BField field : recordType.fields.values()) {
                    if (!isCloneableTypeTypeSkippingObjectType(field.type)) {
                        return false;
                    }
                }

                BType recordRestType = recordType.restFieldType;
                if (recordRestType == null || recordRestType == symTable.noType) {
                    return true;
                }

                return isCloneableTypeTypeSkippingObjectType(recordRestType);
            case TypeTags.ARRAY:
                BType elementType = types.getConstraintFromReferenceType(((BArrayType) type).eType);
                if ((elementType.tag == TypeTags.MAP) || (elementType.tag == TypeTags.RECORD)) {
                    return isValidAnnotationType(elementType);
                }
                return false;
            case TypeTags.TYPEREFDESC:
                return isValidAnnotationType(((BTypeReferenceType) type).constraint);
        }

        return types.isAssignable(type, symTable.trueType);
    }

    private boolean isCloneableTypeTypeSkippingObjectType(BType type) {
        return isCloneableTypeSkippingObjectTypeHelper(type, new HashSet<>());
    }

    private boolean isCloneableTypeSkippingObjectTypeHelper(BType type, Set<BType> unresolvedTypes) {
        if (type == symTable.semanticError) {
            return false;
        }

        if (!unresolvedTypes.add(type)) {
            return true;
        }

        switch (type.tag) {
            case TypeTags.OBJECT:
            case TypeTags.ANYDATA:
                return true;
            case TypeTags.RECORD:
                BRecordType recordType = (BRecordType) type;
                for (BField field : recordType.fields.values()) {
                    if (!isCloneableTypeSkippingObjectTypeHelper(field.type, unresolvedTypes)) {
                        return false;
                    }
                }
                BType recordRestType = recordType.restFieldType;
                if (recordRestType == null || recordRestType == symTable.noType) {
                    return true;
                }
                return isCloneableTypeSkippingObjectTypeHelper(recordRestType, unresolvedTypes);
            case TypeTags.MAP:
                BType constraintType = ((BMapType) type).constraint;
                return isCloneableTypeSkippingObjectTypeHelper(constraintType, unresolvedTypes);
            case TypeTags.UNION:
                for (BType memberType : ((BUnionType) type).getMemberTypes()) {
                    if (!isCloneableTypeSkippingObjectTypeHelper(memberType, unresolvedTypes)) {
                        return false;
                    }
                }
                return true;
            case TypeTags.TUPLE:
                BTupleType tupleType = (BTupleType) type;
                for (BType tupMemType : tupleType.getTupleTypes()) {
                    if (!isCloneableTypeSkippingObjectTypeHelper(tupMemType, unresolvedTypes)) {
                        return false;
                    }
                }
                BType tupRestType = tupleType.restType;
                if (tupRestType == null) {
                    return true;
                }
                return isCloneableTypeSkippingObjectTypeHelper(tupRestType, unresolvedTypes);
            case TypeTags.TABLE:
                return isCloneableTypeSkippingObjectTypeHelper(((BTableType) type).constraint, unresolvedTypes);
            case TypeTags.ARRAY:
                return isCloneableTypeSkippingObjectTypeHelper(((BArrayType) type).getElementType(),
                        unresolvedTypes);
            case TypeTags.TYPEREFDESC:
                if (!isCloneableTypeSkippingObjectTypeHelper(((BTypeReferenceType) type).constraint, unresolvedTypes)) {
                    return false;
                }
                return true;
        }

        return types.isAssignable(type, symTable.cloneableType);
    }


    /**
     * Visit each compilation unit (.bal file) and add each top-level node
     * in the compilation unit to the package node.
     *
     * @param pkgNode current package node
     */
    private void populatePackageNode(BLangPackage pkgNode) {
        List<BLangCompilationUnit> compUnits = pkgNode.getCompilationUnits();
        compUnits.forEach(compUnit -> populateCompilationUnit(pkgNode, compUnit));
    }

    /**
     * Visit each top-level node and add it to the package node.
     *
     * @param pkgNode  current package node
     * @param compUnit current compilation unit
     */
    private void populateCompilationUnit(BLangPackage pkgNode, BLangCompilationUnit compUnit) {
        compUnit.getTopLevelNodes().forEach(node -> addTopLevelNode(pkgNode, node));
    }

    private void addTopLevelNode(BLangPackage pkgNode, TopLevelNode node) {
        NodeKind kind = node.getKind();

        // Here we keep all the top-level nodes of a compilation unit (aka file) in exact same
        // order as they appear in the compilation unit. This list contains all the top-level
        // nodes of all the compilation units grouped by the compilation unit.
        // This allows other compiler phases to visit top-level nodes in the exact same order
        // as they appear in compilation units. This is required for error reporting.
        if (kind != NodeKind.PACKAGE_DECLARATION && kind != IMPORT) {
            pkgNode.topLevelNodes.add(node);
        }

        switch (kind) {
            case IMPORT:
                // TODO Verify the rules..
                // TODO Check whether the same package alias (if any) has been used for the same import
                // TODO The version of an import package can be specified only once for a package
                pkgNode.imports.add((BLangImportPackage) node);
                break;
            case FUNCTION:
                pkgNode.functions.add((BLangFunction) node);
                break;
            case TYPE_DEFINITION:
                pkgNode.typeDefinitions.add((BLangTypeDefinition) node);
                break;
            case SERVICE:
                pkgNode.services.add((BLangService) node);
                break;
            case VARIABLE:
            case TUPLE_VARIABLE:
            case RECORD_VARIABLE:
            case ERROR_VARIABLE:
                pkgNode.globalVars.add((BLangVariable) node);
                // TODO There are two kinds of package level variables, constant and regular variables.
                break;
            case ANNOTATION:
                // TODO
                pkgNode.annotations.add((BLangAnnotation) node);
                break;
            case XMLNS:
                pkgNode.xmlnsList.add((BLangXMLNS) node);
                break;
            case CONSTANT:
                pkgNode.constants.add((BLangConstant) node);
                break;
            case CLASS_DEFN:
                pkgNode.classDefinitions.add((BLangClassDefinition) node);
        }
    }

    private void defineErrorDetails(List<BLangTypeDefinition> typeDefNodes, SymbolEnv pkgEnv) {
        for (BLangTypeDefinition typeDef : typeDefNodes) {
            BLangType typeNode = typeDef.typeNode;
            if (typeNode.getKind() == NodeKind.ERROR_TYPE) {
                SymbolEnv typeDefEnv = SymbolEnv.createTypeEnv(typeNode, typeDef.symbol.scope, pkgEnv);
                BLangErrorType errorTypeNode = (BLangErrorType) typeNode;

<<<<<<< HEAD
                BType detailType = Optional.ofNullable(errorTypeNode.detailType)
                        .map(bLangType -> symResolver.resolveTypeNode(bLangType, typeDefEnv))
                        .orElse(symTable.detailType);

                BType typeDefType = typeDef.symbol.type;
                if (typeDefType.tag == TypeTags.TYPEREFDESC) {
                    ((BErrorType) ((BTypeReferenceType) typeDef.symbol.type).constraint).detailType = detailType;
                } else {
                    ((BErrorType) typeDef.symbol.type).detailType = detailType;
                }
=======
                ((BErrorType) typeDef.symbol.type).detailType = getDetailType(typeDefEnv, errorTypeNode);
>>>>>>> acdd844a
            } else if (typeNode.getBType() != null && typeNode.getBType().tag == TypeTags.ERROR) {
                SymbolEnv typeDefEnv = SymbolEnv.createTypeEnv(typeNode, typeDef.symbol.scope, pkgEnv);
                BType detailType = ((BErrorType) typeNode.getBType()).detailType;
                if (detailType == symTable.noType) {
                    BType resolvedType = symResolver.resolveTypeNode(typeNode, typeDefEnv);
                    BErrorType type = (BErrorType) types.getConstraintFromReferenceType(resolvedType);
                    ((BErrorType) typeDef.symbol.type).detailType = type.detailType;
                }
            }
        }
    }

    private BType getDetailType(SymbolEnv typeDefEnv, BLangErrorType errorTypeNode) {
        BLangType detailType = errorTypeNode.detailType;
        if (detailType != null && detailType.getKind() == NodeKind.CONSTRAINED_TYPE) {
            BLangType constraint = ((BLangConstrainedType) detailType).constraint;
            if (constraint.getKind() == NodeKind.USER_DEFINED_TYPE) {
                BLangUserDefinedType userDefinedType = (BLangUserDefinedType) constraint;
                if (userDefinedType.typeName.value.equals(TypeDefBuilderHelper.INTERSECTED_ERROR_DETAIL)) {
                    errorTypeNode.detailType = null;
                    return ((BErrorType) errorTypeNode.getBType()).detailType;
                }
            }
        }

        return Optional.ofNullable(errorTypeNode.detailType)
                .map(bLangType -> symResolver.resolveTypeNode(bLangType, typeDefEnv))
                .orElse(symTable.detailType);
    }

    private void defineFields(List<BLangNode> typeDefNodes, SymbolEnv pkgEnv) {
        for (BLangNode typeDef : typeDefNodes) {
            if (typeDef.getKind() == NodeKind.CLASS_DEFN) {
                defineFieldsOfClassDef((BLangClassDefinition) typeDef, pkgEnv);
            } else if (typeDef.getKind() == NodeKind.TYPE_DEFINITION) {
                defineFieldsOfObjectOrRecordTypeDef((BLangTypeDefinition) typeDef, pkgEnv);
            }
        }
    }

    private void defineFieldsOfClassDef(BLangClassDefinition classDefinition, SymbolEnv env) {
        SymbolEnv typeDefEnv = SymbolEnv.createClassEnv(classDefinition, classDefinition.symbol.scope, env);
        BObjectTypeSymbol tSymbol = (BObjectTypeSymbol) classDefinition.symbol;
        BObjectType objType = (BObjectType) tSymbol.type;

        for (BLangSimpleVariable field : classDefinition.fields) {
            defineNode(field, typeDefEnv);
            if (field.expr != null) {
                field.symbol.isDefaultable = true;
            }
            // Unless skipped, this causes issues in negative cases such as duplicate fields.
            if (field.symbol.type == symTable.semanticError) {
                continue;
            }
            objType.fields.put(field.name.value, new BField(names.fromIdNode(field.name), field.pos, field.symbol));
        }

        // todo: check for class fields and object fields
        defineReferencedClassFields(classDefinition, typeDefEnv, objType, false);
    }

    private void defineFieldsOfObjectOrRecordTypeDef(BLangTypeDefinition typeDef, SymbolEnv pkgEnv) {
        NodeKind nodeKind = typeDef.typeNode.getKind();
        if (nodeKind != NodeKind.OBJECT_TYPE && nodeKind != NodeKind.RECORD_TYPE) {
            return;
        }

        // Create typeDef type
        BStructureType structureType = (BStructureType) typeDef.symbol.type;
        BLangStructureTypeNode structureTypeNode = (BLangStructureTypeNode) typeDef.typeNode;

        if (typeDef.symbol.kind == SymbolKind.TYPE_DEF && typeDef.symbol.type.tsymbol.kind == SymbolKind.RECORD) {
            BLangRecordTypeNode recordTypeNode = (BLangRecordTypeNode) structureTypeNode;
            BRecordType recordType = (BRecordType) structureType;
            // update this before resolving fields type checker to work properly for field resolution
            recordType.sealed = recordTypeNode.sealed;
        }

        Scope recordScope = typeDef.symbol.scope;
        if(typeDef.symbol.type.tsymbol.kind == SymbolKind.RECORD ||
                typeDef.symbol.type.tsymbol.kind == SymbolKind.OBJECT) {
            recordScope = typeDef.symbol.type.tsymbol.scope;
        }
        SymbolEnv typeDefEnv = SymbolEnv.createTypeEnv(structureTypeNode, recordScope, pkgEnv);

        // Define all the fields
        resolveFields(structureType, structureTypeNode, typeDefEnv);

        if ((typeDef.symbol.kind != SymbolKind.RECORD) &&
//        if ((typeDef.symbol.kind != SymbolKind.RECORD) ||
                (typeDef.symbol.kind == SymbolKind.TYPE_DEF && typeDef.symbol.type.tsymbol.kind != SymbolKind.RECORD)) {
            return;
        }

        BLangRecordTypeNode recordTypeNode = (BLangRecordTypeNode) structureTypeNode;
        BRecordType recordType = (BRecordType) structureType;
        recordType.sealed = recordTypeNode.sealed;
        if (recordTypeNode.sealed && recordTypeNode.restFieldType != null) {
            dlog.error(recordTypeNode.restFieldType.pos, DiagnosticErrorCode.REST_FIELD_NOT_ALLOWED_IN_CLOSED_RECORDS);
            return;
        }

        if (recordTypeNode.restFieldType != null) {
            recordType.restFieldType = symResolver.resolveTypeNode(recordTypeNode.restFieldType, typeDefEnv);
            return;
        }

        if (!recordTypeNode.sealed) {
            recordType.restFieldType = symTable.anydataType;
            return;
        }

        // analyze restFieldType for open records
        for (BLangType typeRef : recordTypeNode.typeRefs) {
            BType refType = types.getConstraintFromReferenceType(typeRef.getBType());
            if (refType.tag != TypeTags.RECORD) {
                continue;
            }
            BType restFieldType = ((BRecordType) refType).restFieldType;
            if (restFieldType == symTable.noType) {
                continue;
            }
            if (recordType.restFieldType != null && !types.isSameType(recordType.restFieldType, restFieldType)) {
                recordType.restFieldType = symTable.noType;
                dlog.error(recordTypeNode.pos,
                        DiagnosticErrorCode.
                        CANNOT_USE_TYPE_INCLUSION_WITH_MORE_THAN_ONE_OPEN_RECORD_WITH_DIFFERENT_REST_DESCRIPTOR_TYPES);
                return;
            }
            recordType.restFieldType = restFieldType;
            recordType.sealed = false;
        }

        if (recordType.restFieldType != null) {
            return;
        }
        recordType.restFieldType = symTable.noType;
    }

    private void resolveFields(BStructureType structureType, BLangStructureTypeNode structureTypeNode,
                               SymbolEnv typeDefEnv) {
        structureType.fields = structureTypeNode.fields.stream()
                .peek((BLangSimpleVariable field) -> defineNode(field, typeDefEnv))
                .filter(field -> field.symbol.type != symTable.semanticError) // filter out erroneous fields
                .map((BLangSimpleVariable field) -> {
                    field.symbol.isDefaultable = field.expr != null;
                    return new BField(names.fromIdNode(field.name), field.pos, field.symbol);
                })
                .collect(getFieldCollector());

        // Resolve referenced types and their fields of structural type
        resolveIncludedFields(structureTypeNode, typeDefEnv);

        // collect resolved type refs from structural type
        structureType.typeInclusions = new ArrayList<>();
        for (BLangType tRef : structureTypeNode.typeRefs) {
            BType type = tRef.getBType();
            structureType.typeInclusions.add(type);
        }

        // Add referenced fields of structural type
        defineReferencedFields(structureType, structureTypeNode, typeDefEnv);
    }

    private void defineReferencedFields(BStructureType structureType, BLangStructureTypeNode structureTypeNode,
                                        SymbolEnv typeDefEnv) {
        for (BLangSimpleVariable field : structureTypeNode.includedFields) {
            defineNode(field, typeDefEnv);
            if (field.symbol.type == symTable.semanticError) {
                continue;
            }
            structureType.fields.put(field.name.value, new BField(names.fromIdNode(field.name), field.pos,
                    field.symbol));
        }
    }

    private void defineMembers(List<BLangNode> typeDefNodes, SymbolEnv pkgEnv) {
        for (BLangNode node : typeDefNodes) {
            if (node.getKind() == NodeKind.CLASS_DEFN) {
                defineMembersOfClassDef(pkgEnv, (BLangClassDefinition) node);
            } else if (node.getKind() == NodeKind.TYPE_DEFINITION) {
                defineMemberOfObjectTypeDef(pkgEnv, (BLangTypeDefinition) node);
            }
        }
    }

    private void defineMemberOfObjectTypeDef(SymbolEnv pkgEnv, BLangTypeDefinition node) {
        BLangTypeDefinition typeDef = node;
        if (typeDef.typeNode.getKind() == NodeKind.OBJECT_TYPE) {
            BObjectType objectType = (BObjectType) typeDef.symbol.type;

            if (objectType.mutableType != null) {
                // If this is an object type definition defined for an immutable type.
                // We skip defining methods here since they would either be defined already, or would be defined
                // later.
                return;
            }

            BLangObjectTypeNode objTypeNode = (BLangObjectTypeNode) typeDef.typeNode;
            SymbolEnv objMethodsEnv =
                    SymbolEnv.createObjectMethodsEnv(objTypeNode, (BObjectTypeSymbol) objTypeNode.symbol, pkgEnv);

            // Define the functions defined within the object
            defineObjectInitFunction(objTypeNode, objMethodsEnv);
            objTypeNode.functions.forEach(f -> {
                f.flagSet.add(Flag.FINAL); // Method's can't change once defined.
                f.setReceiver(ASTBuilderUtil.createReceiver(typeDef.pos, objectType));
                defineNode(f, objMethodsEnv);
            });

            Set<String> includedFunctionNames = new HashSet<>();
            // Add the attached functions of the referenced types to this object.
            // Here it is assumed that all the attached functions of the referred type are
            // resolved by the time we reach here. It is achieved by ordering the typeDefs
            // according to the precedence.
            for (BLangType typeRef : objTypeNode.typeRefs) {
                if (typeRef.getBType().tsymbol == null) {
                    continue;
                }
                BSymbol objectSymbol = typeRef.getBType().tsymbol.tag == SymTag.TYPE_DEF ?
                        typeRef.getBType().tsymbol.type.tsymbol : typeRef.getBType().tsymbol;
                if (objectSymbol.kind != SymbolKind.OBJECT) {
                    continue;
                }

                List<BAttachedFunction> functions = ((BObjectTypeSymbol) objectSymbol).attachedFuncs;
                for (BAttachedFunction function : functions) {
                    defineReferencedFunction(typeDef.pos, typeDef.flagSet, objMethodsEnv,
                            typeRef, function, includedFunctionNames, typeDef.symbol,
                            ((BLangObjectTypeNode) typeDef.typeNode).functions, node.internal);
                }
            }
        }
    }

    private void validateIntersectionTypeDefinitions(List<BLangTypeDefinition> typeDefNodes) {
        Set<BType> loggedTypes = new HashSet<>();

        for (BLangTypeDefinition typeDefNode : typeDefNodes) {
            BLangType typeNode = typeDefNode.typeNode;
            NodeKind kind = typeNode.getKind();
            if (kind == NodeKind.INTERSECTION_TYPE_NODE) {
                BType currentType = types.getConstraintFromReferenceType(typeNode.getBType());

                if (currentType.tag != TypeTags.INTERSECTION) {
                    continue;
                }

                BIntersectionType intersectionType = (BIntersectionType) currentType;

                BType effectiveType = intersectionType.effectiveType;
                if (!loggedTypes.add(effectiveType)) {
                    continue;
                }

                boolean hasNonReadOnlyElement = false;
                for (BType constituentType : intersectionType.getConstituentTypes()) {
                    if (constituentType == symTable.readonlyType) {
                        continue;
                    }
                    // If constituent type is error, we have already validated error intersections.
                    if (!types.isSelectivelyImmutableType(constituentType, true)
                            && constituentType.tag != TypeTags.ERROR) {

                        hasNonReadOnlyElement = true;
                        break;
                    }
                }

                if (hasNonReadOnlyElement) {
                    dlog.error(typeDefNode.typeNode.pos, DiagnosticErrorCode.INVALID_INTERSECTION_TYPE, typeNode);
                    typeNode.setBType(symTable.semanticError);
                }

                continue;
            }

            BStructureType immutableType;
            BStructureType mutableType;

            if (kind == NodeKind.OBJECT_TYPE) {
                BObjectType currentType = (BObjectType) typeNode.getBType();
                mutableType = currentType.mutableType;
                if (mutableType == null) {
                    continue;
                }
                immutableType = currentType;
            } else if (kind == NodeKind.RECORD_TYPE) {
                BRecordType currentType = (BRecordType) typeNode.getBType();
                mutableType = currentType.mutableType;
                if (mutableType == null) {
                    continue;
                }
                immutableType = currentType;
            } else {
                continue;
            }

            if (!loggedTypes.add(immutableType)) {
                continue;
            }

            if (!types.isSelectivelyImmutableType(mutableType, true)) {
                dlog.error(typeDefNode.typeNode.pos, DiagnosticErrorCode.INVALID_INTERSECTION_TYPE, typeDefNode.name);
                typeNode.setBType(symTable.semanticError);
            }
        }
    }

    private void defineUndefinedReadOnlyTypes(List<BLangTypeDefinition> typeDefNodes, List<BLangNode> typeDefs,
                                              SymbolEnv pkgEnv) {
        // Any newly added typedefs are due to `T & readonly` typed fields. Once the fields are set for all
        // type-definitions we can revisit the newly added type-definitions and define the fields and members for them.
        populateImmutableTypeFieldsAndMembers(typeDefNodes, pkgEnv);

        // If all the fields of a structure are readonly or final, mark the structure type itself as readonly.
        // If the type is a `readonly object` validate if all fields are compatible.
        validateFieldsAndSetReadOnlyType(typeDefs, pkgEnv);

        defineReadOnlyInclusions(typeDefs, pkgEnv);
    }

    private void populateImmutableTypeFieldsAndMembers(List<BLangTypeDefinition> typeDefNodes, SymbolEnv pkgEnv) {
        int size = typeDefNodes.size();
        for (int i = 0; i < size; i++) {
            BLangTypeDefinition typeDef = typeDefNodes.get(i);
            NodeKind nodeKind = typeDef.typeNode.getKind();
            if (nodeKind == NodeKind.OBJECT_TYPE) {
                if (((BObjectType) typeDef.symbol.type).mutableType == null) {
                    continue;
                }
            } else if (nodeKind == NodeKind.RECORD_TYPE) {
                if (((BRecordType) typeDef.symbol.type).mutableType == null) {
                    continue;
                }
            } else {
                continue;
            }

            SymbolEnv typeDefEnv = SymbolEnv.createTypeEnv(typeDef.typeNode, typeDef.symbol.scope, pkgEnv);
            ImmutableTypeCloner.defineUndefinedImmutableFields(typeDef, types, typeDefEnv, symTable,
                                                               anonymousModelHelper, names);

            if (nodeKind != NodeKind.OBJECT_TYPE) {
                continue;
            }

            BObjectType immutableObjectType = (BObjectType) typeDef.symbol.type;
            BObjectType mutableObjectType = immutableObjectType.mutableType;

            ImmutableTypeCloner.defineObjectFunctions((BObjectTypeSymbol) immutableObjectType.tsymbol,
                                                      (BObjectTypeSymbol) mutableObjectType.tsymbol, names, symTable);
        }
    }

    private void validateFieldsAndSetReadOnlyType(List<BLangNode> typeDefNodes, SymbolEnv pkgEnv) {
        int origSize = typeDefNodes.size();
        for (int i = 0; i < origSize; i++) {
            BLangNode typeDefOrClass = typeDefNodes.get(i);
            if (typeDefOrClass.getKind() == NodeKind.CLASS_DEFN) {
                setReadOnlynessOfClassDef((BLangClassDefinition) typeDefOrClass, pkgEnv);
                continue;
            } else if (typeDefOrClass.getKind() != NodeKind.TYPE_DEFINITION) {
                continue;
            }

            BLangTypeDefinition typeDef = (BLangTypeDefinition) typeDefOrClass;
            BLangType typeNode = typeDef.typeNode;
            NodeKind nodeKind = typeNode.getKind();
            if (nodeKind != NodeKind.OBJECT_TYPE && nodeKind != NodeKind.RECORD_TYPE) {
                continue;
            }

            BTypeSymbol symbol = typeDef.symbol;
            BStructureType structureType = (BStructureType) symbol.type;

            if (Symbols.isFlagOn(structureType.flags, Flags.READONLY)) {
                if (structureType.tag != TypeTags.OBJECT) {
                    continue;
                }

                BObjectType objectType = (BObjectType) structureType;
                if (objectType.mutableType != null) {
                    // This is an object defined due to `T & readonly` like usage, thus validation has been done
                    // already.
                    continue;
                }

                Location pos = typeDef.pos;
                // We reach here for `readonly object`s.
                // We now validate if it is a valid `readonly object` - i.e., all the fields are compatible readonly
                // types.
                if (!types.isSelectivelyImmutableType(objectType, new HashSet<>())) {
                    dlog.error(pos, DiagnosticErrorCode.INVALID_READONLY_OBJECT_TYPE, objectType);
                    return;
                }

                SymbolEnv typeDefEnv = SymbolEnv.createTypeEnv(typeNode, symbol.scope, pkgEnv);
                for (BField field : objectType.fields.values()) {
                    BType type = field.type;

                    Set<Flag> flagSet;
                    if (typeNode.getKind() == NodeKind.OBJECT_TYPE) {
                        flagSet = ((BLangObjectTypeNode) typeNode).flagSet;
                    } else if (typeNode.getKind() == NodeKind.USER_DEFINED_TYPE) {
                        flagSet = ((BLangUserDefinedType) typeNode).flagSet;
                    } else {
                        flagSet = new HashSet<>();
                    }

                    if (!types.isInherentlyImmutableType(type)) {
                        field.type = field.symbol.type = ImmutableTypeCloner.getImmutableIntersectionType(
                                pos, types, (SelectivelyImmutableReferenceType) type, typeDefEnv, symTable,
                                anonymousModelHelper, names, flagSet);

                    }

                    field.symbol.flags |= Flags.READONLY;
                }
                continue;
            }

            if (nodeKind != NodeKind.RECORD_TYPE) {
                continue;
            }

            BRecordType recordType = (BRecordType) structureType;
            if (!recordType.sealed && recordType.restFieldType.tag != TypeTags.NEVER) {
                continue;
            }

            boolean allImmutableFields = true;

            Collection<BField> fields = structureType.fields.values();

            for (BField field : fields) {
                if (!Symbols.isFlagOn(field.symbol.flags, Flags.READONLY)) {
                    allImmutableFields = false;
                    break;
                }
            }

            if (allImmutableFields) {
                structureType.tsymbol.flags |= Flags.READONLY;
                structureType.flags |= Flags.READONLY;
            }
        }
    }

    private void defineReadOnlyInclusions(List<BLangNode> typeDefs, SymbolEnv pkgEnv) {
        for (BLangNode typeDef : typeDefs) {
            if (typeDef.getKind() != NodeKind.CLASS_DEFN) {
                continue;
            }

            BLangClassDefinition classDefinition = (BLangClassDefinition) typeDef;
            SymbolEnv typeDefEnv = SymbolEnv.createClassEnv(classDefinition, classDefinition.symbol.scope, pkgEnv);
            BObjectType objType = (BObjectType) ((BObjectTypeSymbol) classDefinition.symbol).type;
            defineReferencedClassFields(classDefinition, typeDefEnv, objType, true);

            SymbolEnv objMethodsEnv = SymbolEnv.createClassMethodsEnv(classDefinition,
                                                                      (BObjectTypeSymbol) classDefinition.symbol,
                                                                      pkgEnv);
            defineIncludedMethods(classDefinition, objMethodsEnv, true);
        }
    }

    private void setReadOnlynessOfClassDef(BLangClassDefinition classDef, SymbolEnv pkgEnv) {
        BObjectType objectType = (BObjectType) classDef.getBType();
        Location pos = classDef.pos;

        if (Symbols.isFlagOn(classDef.getBType().flags, Flags.READONLY)) {
            if (!types.isSelectivelyImmutableType(objectType, new HashSet<>())) {
                dlog.error(pos, DiagnosticErrorCode.INVALID_READONLY_OBJECT_TYPE, objectType);
                return;
            }

            ImmutableTypeCloner.markFieldsAsImmutable(classDef, pkgEnv, objectType, types, anonymousModelHelper,
                                                      symTable, names, pos);
        } else {
            Collection<BField> fields = objectType.fields.values();
            if (fields.isEmpty()) {
                return;
            }

            for (BField field : fields) {
                if (!Symbols.isFlagOn(field.symbol.flags, Flags.FINAL) ||
                        !Symbols.isFlagOn(field.type.flags, Flags.READONLY)) {
                    return;
                }
            }

            classDef.getBType().tsymbol.flags |= Flags.READONLY;
            classDef.getBType().flags |= Flags.READONLY;
        }
    }

    private void defineInvokableSymbol(BLangInvokableNode invokableNode, BInvokableSymbol funcSymbol,
                                       SymbolEnv invokableEnv) {
        invokableNode.symbol = funcSymbol;
        defineSymbol(invokableNode.name.pos, funcSymbol);
        invokableEnv.scope = funcSymbol.scope;
        defineInvokableSymbolParams(invokableNode, funcSymbol, invokableEnv);

        if (Symbols.isFlagOn(funcSymbol.type.tsymbol.flags, Flags.ISOLATED)) {
            funcSymbol.type.flags |= Flags.ISOLATED;
        }

        if (Symbols.isFlagOn(funcSymbol.type.tsymbol.flags, Flags.TRANSACTIONAL)) {
            funcSymbol.type.flags |= Flags.TRANSACTIONAL;
        }
    }

    private void defineInvokableSymbolParams(BLangInvokableNode invokableNode, BInvokableSymbol invokableSymbol,
                                             SymbolEnv invokableEnv) {
        boolean foundDefaultableParam = false;
        boolean foundIncludedRecordParam = false;
        List<BVarSymbol> paramSymbols = new ArrayList<>();
        Set<String> requiredParamNames = new HashSet<>();
        invokableNode.clonedEnv = invokableEnv.shallowClone();
        for (BLangSimpleVariable varNode : invokableNode.requiredParams) {
            boolean isDefaultableParam = varNode.expr != null;
            boolean isIncludedRecordParam = varNode.flagSet.contains(Flag.INCLUDED);
            defineNode(varNode, invokableEnv);
            if (isDefaultableParam) {
                foundDefaultableParam = true;
            } else if (isIncludedRecordParam) {
                foundIncludedRecordParam = true;
            }

            if (isDefaultableParam) {
                if (foundIncludedRecordParam) {
                    dlog.error(varNode.pos, DEFAULTABLE_PARAM_DEFINED_AFTER_INCLUDED_RECORD_PARAM);
                }
            } else if (!isIncludedRecordParam) {
                if (foundDefaultableParam) {
                    dlog.error(varNode.pos, REQUIRED_PARAM_DEFINED_AFTER_DEFAULTABLE_PARAM);
                } else if (foundIncludedRecordParam) {
                    dlog.error(varNode.pos, REQUIRED_PARAM_DEFINED_AFTER_INCLUDED_RECORD_PARAM);
                }
            }
            BVarSymbol symbol = varNode.symbol;
            if (varNode.expr != null) {
                symbol.flags |= Flags.OPTIONAL;
                symbol.isDefaultable = true;

                if (varNode.expr.getKind() == NodeKind.INFER_TYPEDESC_EXPR) {
                    symbol.flags |= Flags.INFER;
                }
            }
            if (varNode.flagSet.contains(Flag.INCLUDED)) {
                if (varNode.getBType().getKind() == TypeKind.RECORD) {
                    symbol.flags |= Flags.INCLUDED;
                    LinkedHashMap<String, BField> fields = ((BRecordType) varNode.getBType()).fields;
                    for (String fieldName : fields.keySet()) {
                        BField field = fields.get(fieldName);
                        if (field.symbol.type.tag != TypeTags.NEVER) {
                            if (!requiredParamNames.add(fieldName)) {
                                dlog.error(varNode.pos, REDECLARED_SYMBOL, fieldName);
                            }
                        }
                    }
                } else {
                    dlog.error(varNode.typeNode.pos, EXPECTED_RECORD_TYPE_AS_INCLUDED_PARAMETER);
                }
            } else {
                requiredParamNames.add(symbol.name.value);
            }
            paramSymbols.add(symbol);
        }

        if (!invokableNode.desugaredReturnType) {
            symResolver.resolveTypeNode(invokableNode.returnTypeNode, invokableEnv);
        }
        invokableSymbol.params = paramSymbols;
        BType retType = invokableNode.returnTypeNode.getBType();
        invokableSymbol.retType = retType;

        symResolver.validateInferTypedescParams(invokableNode.pos, invokableNode.getParameters(), retType);

        // Create function type
        List<BType> paramTypes = paramSymbols.stream()
                .map(paramSym -> paramSym.type)
                .collect(Collectors.toList());

        BInvokableTypeSymbol functionTypeSymbol = Symbols.createInvokableTypeSymbol(SymTag.FUNCTION_TYPE,
                                                                                    invokableSymbol.flags,
                                                                                    env.enclPkg.symbol.pkgID,
                                                                                    invokableSymbol.type,
                                                                                    env.scope.owner, invokableNode.pos,
                                                                                    SOURCE);
        functionTypeSymbol.params = invokableSymbol.params == null ? null : new ArrayList<>(invokableSymbol.params);
        functionTypeSymbol.returnType = invokableSymbol.retType;

        BType restType = null;
        if (invokableNode.restParam != null) {
            defineNode(invokableNode.restParam, invokableEnv);
            invokableSymbol.restParam = invokableNode.restParam.symbol;
            functionTypeSymbol.restParam = invokableSymbol.restParam;
            restType = invokableSymbol.restParam.type;
        }
        invokableSymbol.type = new BInvokableType(paramTypes, restType, retType, null);
        invokableSymbol.type.tsymbol = functionTypeSymbol;
        invokableSymbol.type.tsymbol.type = invokableSymbol.type;
    }

    private void defineSymbol(Location pos, BSymbol symbol) {
        symbol.scope = new Scope(symbol);
        if (symResolver.checkForUniqueSymbol(pos, env, symbol)) {
            env.scope.define(symbol.name, symbol);
        }
    }

    public void defineSymbol(Location pos, BSymbol symbol, SymbolEnv env) {
        symbol.scope = new Scope(symbol);
        if (symResolver.checkForUniqueSymbol(pos, env, symbol)) {
            env.scope.define(symbol.name, symbol);
        }
    }

    /**
     * Define a symbol that is unique only for the current scope.
     *
     * @param pos Line number information of the source file
     * @param symbol Symbol to be defines
     * @param env Environment to define the symbol
     */
    public void defineShadowedSymbol(Location pos, BSymbol symbol, SymbolEnv env) {
        symbol.scope = new Scope(symbol);
        if (symResolver.checkForUniqueSymbolInCurrentScope(pos, env, symbol, symbol.tag)) {
            env.scope.define(symbol.name, symbol);
        }
    }

    public void defineTypeNarrowedSymbol(Location location, SymbolEnv targetEnv, BVarSymbol symbol,
                                         BType type, boolean isInternal) {
        if (symbol.owner.tag == SymTag.PACKAGE) {
            // Avoid defining shadowed symbol for global vars, since the type is not narrowed.
            return;
        }

        BVarSymbol varSymbol = createVarSymbol(symbol.flags, type, symbol.name, targetEnv, symbol.pos, isInternal);
        if (type.tag == TypeTags.INVOKABLE && type.tsymbol != null) {
            BInvokableTypeSymbol tsymbol = (BInvokableTypeSymbol) type.tsymbol;
            BInvokableSymbol invokableSymbol = (BInvokableSymbol) varSymbol;
            invokableSymbol.params = tsymbol.params == null ? null : new ArrayList(tsymbol.params);
            invokableSymbol.restParam = tsymbol.restParam;
            invokableSymbol.retType = tsymbol.returnType;
            invokableSymbol.flags = tsymbol.flags;
        }
        varSymbol.originalName = symbol.getOriginalName();
        varSymbol.owner = symbol.owner;
        varSymbol.originalSymbol = symbol;
        defineShadowedSymbol(location, varSymbol, targetEnv);
    }

    private void defineSymbolWithCurrentEnvOwner(Location pos, BSymbol symbol) {
        symbol.scope = new Scope(env.scope.owner);
        if (symResolver.checkForUniqueSymbol(pos, env, symbol)) {
            env.scope.define(symbol.name, symbol);
        }
    }

    public BVarSymbol defineVarSymbol(Location pos, Set<Flag> flagSet, BType varType, Name varName,
                                      SymbolEnv env, boolean isInternal) {
        return defineVarSymbol(pos, flagSet, varType, varName, varName, env, isInternal);
    }

    public BVarSymbol defineVarSymbol(Location pos, Set<Flag> flagSet, BType varType, Name varName, Name origName,
                                      SymbolEnv env, boolean isInternal) {
        // Create variable symbol
        Scope enclScope = env.scope;
        BVarSymbol varSymbol = createVarSymbol(flagSet, varType, varName, env, pos, isInternal);
        varSymbol.originalName = origName;
        boolean considerAsMemberSymbol = flagSet.contains(Flag.FIELD) || flagSet.contains(Flag.REQUIRED_PARAM) ||
                flagSet.contains(Flag.DEFAULTABLE_PARAM) || flagSet.contains(Flag.REST_PARAM) ||
                flagSet.contains(Flag.INCLUDED);

        if (considerAsMemberSymbol && !symResolver.checkForUniqueMemberSymbol(pos, env, varSymbol) ||
                !considerAsMemberSymbol && !symResolver.checkForUniqueSymbol(pos, env, varSymbol)) {
            varSymbol.type = symTable.semanticError;
            varSymbol.state = DiagnosticState.REDECLARED;
        }

        enclScope.define(varSymbol.name, varSymbol);
        return varSymbol;
    }

    public void defineExistingVarSymbolInEnv(BVarSymbol varSymbol, SymbolEnv env) {
        if (!symResolver.checkForUniqueSymbol(env, varSymbol)) {
            varSymbol.type = symTable.semanticError;
            varSymbol.state = DiagnosticState.REDECLARED;
        }
        env.scope.define(varSymbol.name, varSymbol);
    }

    public BVarSymbol createVarSymbol(Set<Flag> flagSet, BType varType, Name varName, SymbolEnv env,
                                      Location pos, boolean isInternal) {
        return createVarSymbol(Flags.asMask(flagSet), varType, varName, env, pos, isInternal);
    }

    public BVarSymbol createVarSymbol(long flags, BType varType, Name varName, SymbolEnv env,
                                      Location location, boolean isInternal) {
        BVarSymbol varSymbol;
        varType = varType.tag == TypeTags.TYPEREFDESC ? ((BTypeReferenceType)varType).constraint : varType;
        if (varType.tag == TypeTags.INVOKABLE) {
            varSymbol = new BInvokableSymbol(SymTag.VARIABLE, flags, varName, env.enclPkg.symbol.pkgID, varType,
                                             env.scope.owner, location, isInternal ? VIRTUAL : getOrigin(varName));
            varSymbol.kind = SymbolKind.FUNCTION;
        } else {
            varSymbol = new BVarSymbol(flags, varName, env.enclPkg.symbol.pkgID, varType, env.scope.owner, location,
                                       isInternal ? VIRTUAL : getOrigin(varName));
            if (varType.tsymbol != null && Symbols.isFlagOn(varType.tsymbol.flags, Flags.CLIENT)) {
                varSymbol.tag = SymTag.ENDPOINT;
            }
        }
        return varSymbol;
    }

    private void defineObjectInitFunction(BLangObjectTypeNode object, SymbolEnv conEnv) {
        BLangFunction initFunction = object.initFunction;
        if (initFunction == null) {
            return;
        }

        //Set cached receiver to the init function
        initFunction.receiver = ASTBuilderUtil.createReceiver(object.pos, object.getBType());

        initFunction.attachedFunction = true;
        initFunction.flagSet.add(Flag.ATTACHED);
        defineNode(initFunction, conEnv);
    }

    private void defineClassInitFunction(BLangClassDefinition classDefinition, SymbolEnv conEnv) {
        BLangFunction initFunction = classDefinition.initFunction;
        if (initFunction == null) {
            return;
        }

        //Set cached receiver to the init function
        initFunction.receiver = ASTBuilderUtil.createReceiver(classDefinition.pos, classDefinition.getBType());

        initFunction.attachedFunction = true;
        initFunction.flagSet.add(Flag.ATTACHED);
        defineNode(initFunction, conEnv);
    }

    private void defineAttachedFunctions(BLangFunction funcNode, BInvokableSymbol funcSymbol,
                                         SymbolEnv invokableEnv, boolean isValidAttachedFunc) {
        BTypeSymbol typeSymbol = funcNode.receiver.getBType().tsymbol;

        // Check whether there exists a struct field with the same name as the function name.
        if (isValidAttachedFunc) {
            if (typeSymbol.tag == SymTag.OBJECT) {
                validateFunctionsAttachedToObject(funcNode, funcSymbol);
            } else if (typeSymbol.tag == SymTag.RECORD) {
                validateFunctionsAttachedToRecords(funcNode, funcSymbol);
            }
        }

        defineNode(funcNode.receiver, invokableEnv);
        funcSymbol.receiverSymbol = funcNode.receiver.symbol;
    }

    private void validateFunctionsAttachedToRecords(BLangFunction funcNode, BInvokableSymbol funcSymbol) {
        BInvokableType funcType = (BInvokableType) funcSymbol.type;
        BRecordTypeSymbol recordSymbol = (BRecordTypeSymbol) funcNode.receiver.getBType().tsymbol;

        recordSymbol.initializerFunc = new BAttachedFunction(
                names.fromIdNode(funcNode.name), funcSymbol, funcType, funcNode.pos);
    }

    private void validateFunctionsAttachedToObject(BLangFunction funcNode, BInvokableSymbol funcSymbol) {

        BInvokableType funcType = (BInvokableType) funcSymbol.type;
        BObjectTypeSymbol objectSymbol = (BObjectTypeSymbol) funcNode.receiver.getBType().tsymbol;
        BAttachedFunction attachedFunc;
        if (funcNode.getKind() == NodeKind.RESOURCE_FUNC) {
            attachedFunc = createResourceFunction(funcNode, funcSymbol, funcType);
        } else {
            attachedFunc = new BAttachedFunction(names.fromIdNode(funcNode.name), funcSymbol, funcType, funcNode.pos);
        }

        validateRemoteFunctionAttachedToObject(funcNode, objectSymbol);
        validateResourceFunctionAttachedToObject(funcNode, objectSymbol);

        // Check whether this attached function is a object initializer.
        if (!funcNode.objInitFunction) {
            objectSymbol.attachedFuncs.add(attachedFunc);
            return;
        }

        types.validateErrorOrNilReturn(funcNode, DiagnosticErrorCode.INVALID_OBJECT_CONSTRUCTOR);
        objectSymbol.initializerFunc = attachedFunc;
    }

    private BAttachedFunction createResourceFunction(BLangFunction funcNode, BInvokableSymbol funcSymbol,
                                                     BInvokableType funcType) {
        BLangResourceFunction resourceFunction = (BLangResourceFunction) funcNode;
        Name accessor = names.fromIdNode(resourceFunction.methodName);
        List<Name> resourcePath = resourceFunction.resourcePath.stream()
                .map(names::fromIdNode)
                .collect(Collectors.toList());

        List<BVarSymbol> pathParamSymbols = resourceFunction.pathParams.stream()
                .map(p -> {
                    p.symbol.kind = SymbolKind.PATH_PARAMETER;
                    return p.symbol;
                })
                .collect(Collectors.toList());

        BVarSymbol restPathParamSym = null;
        if (resourceFunction.restPathParam != null) {
            restPathParamSym = resourceFunction.restPathParam.symbol;
            restPathParamSym.kind = SymbolKind.PATH_REST_PARAMETER;
        }

        return new BResourceFunction(names.fromIdNode(funcNode.name), funcSymbol, funcType, resourcePath,
                                     accessor, pathParamSymbols, restPathParamSym, funcNode.pos);
    }

    private void validateRemoteFunctionAttachedToObject(BLangFunction funcNode, BObjectTypeSymbol objectSymbol) {
        if (!Symbols.isFlagOn(Flags.asMask(funcNode.flagSet), Flags.REMOTE)) {
            return;
        }
        funcNode.symbol.flags |= Flags.REMOTE;
        funcNode.symbol.flags |= Flags.PUBLIC;

        if (!isNetworkQualified(objectSymbol)) {
            this.dlog.error(funcNode.pos, DiagnosticErrorCode.REMOTE_FUNCTION_IN_NON_NETWORK_OBJECT);
        }
    }

    private boolean isNetworkQualified(BObjectTypeSymbol objectSymbol) {
        return Symbols.isFlagOn(objectSymbol.flags, Flags.CLIENT)
                || Symbols.isFlagOn(objectSymbol.flags, Flags.SERVICE);
    }

    private void validateResourceFunctionAttachedToObject(BLangFunction funcNode, BObjectTypeSymbol objectSymbol) {
        if (!Symbols.isFlagOn(Flags.asMask(funcNode.flagSet), Flags.RESOURCE)) {
            return;
        }
        funcNode.symbol.flags |= Flags.RESOURCE;

        if (!Symbols.isFlagOn(objectSymbol.flags, Flags.SERVICE)) {
            this.dlog.error(funcNode.pos, DiagnosticErrorCode.RESOURCE_FUNCTION_IN_NON_SERVICE_OBJECT);
        }
    }

    private StatementNode createAssignmentStmt(BLangSimpleVariable variable, BVarSymbol varSym, BSymbol fieldVar) {
        //Create LHS reference variable
        BLangSimpleVarRef varRef = (BLangSimpleVarRef) TreeBuilder.createSimpleVariableReferenceNode();
        varRef.pos = variable.pos;
        varRef.variableName = (BLangIdentifier) createIdentifier(fieldVar.name.getValue());
        varRef.pkgAlias = (BLangIdentifier) TreeBuilder.createIdentifierNode();
        varRef.symbol = fieldVar;
        varRef.setBType(fieldVar.type);

        //Create RHS variable reference
        BLangSimpleVarRef exprVar = (BLangSimpleVarRef) TreeBuilder.createSimpleVariableReferenceNode();
        exprVar.pos = variable.pos;
        exprVar.variableName = (BLangIdentifier) createIdentifier(varSym.name.getValue());
        exprVar.pkgAlias = (BLangIdentifier) TreeBuilder.createIdentifierNode();
        exprVar.symbol = varSym;
        exprVar.setBType(varSym.type);

        //Create assignment statement
        BLangAssignment assignmentStmt = (BLangAssignment) TreeBuilder.createAssignmentNode();
        assignmentStmt.expr = exprVar;
        assignmentStmt.pos = variable.pos;
        assignmentStmt.setVariable(varRef);
        return assignmentStmt;
    }

    private IdentifierNode createIdentifier(String value) {
        IdentifierNode node = TreeBuilder.createIdentifierNode();
        if (value != null) {
            node.setValue(value);
        }
        return node;
    }

    private boolean validateFuncReceiver(BLangFunction funcNode) {
        if (funcNode.receiver == null) {
            return true;
        }

        if (funcNode.receiver.getBType() == null) {
            funcNode.receiver.setBType(symResolver.resolveTypeNode(funcNode.receiver.typeNode, env));
        }
        if (funcNode.receiver.getBType().tag == TypeTags.SEMANTIC_ERROR) {
            return true;
        }

        if (funcNode.receiver.getBType().tag == TypeTags.OBJECT
                && !this.env.enclPkg.symbol.pkgID.equals(funcNode.receiver.getBType().tsymbol.pkgID)) {
            dlog.error(funcNode.receiver.pos, DiagnosticErrorCode.FUNC_DEFINED_ON_NON_LOCAL_TYPE,
                       funcNode.name.value, funcNode.receiver.getBType().toString());
            return false;
        }
        return true;
    }

    private Name getFuncSymbolName(BLangFunction funcNode) {
        if (funcNode.receiver != null) {
            return names.fromString(Symbols.getAttachedFuncSymbolName(
                    funcNode.receiver.getBType().tsymbol.name.value, funcNode.name.value));
        }
        return names.fromIdNode(funcNode.name);
    }

    private Name getFuncSymbolOriginalName(BLangFunction funcNode) {
        return names.originalNameFromIdNode(funcNode.name);
    }

    private Name getFieldSymbolName(BLangSimpleVariable receiver, BLangSimpleVariable variable) {
        return names.fromString(Symbols.getAttachedFuncSymbolName(
                receiver.getBType().tsymbol.name.value, variable.name.value));
    }

    private MarkdownDocAttachment getMarkdownDocAttachment(BLangMarkdownDocumentation docNode) {
        if (docNode == null) {
            return new MarkdownDocAttachment(0);
        }
        MarkdownDocAttachment docAttachment = new MarkdownDocAttachment(docNode.getParameters().size());
        docAttachment.description = docNode.getDocumentation();

        for (BLangMarkdownParameterDocumentation p : docNode.getParameters()) {
            docAttachment.parameters.add(new MarkdownDocAttachment.Parameter(p.parameterName.value,
                                                                             p.getParameterDocumentation()));
        }

        docAttachment.returnValueDescription = docNode.getReturnParameterDocumentation();
        BLangMarkDownDeprecationDocumentation deprecatedDocs = docNode.getDeprecationDocumentation();

        if (deprecatedDocs == null) {
            return docAttachment;
        }

        docAttachment.deprecatedDocumentation = deprecatedDocs.getDocumentation();

        BLangMarkDownDeprecatedParametersDocumentation deprecatedParamsDocs =
                docNode.getDeprecatedParametersDocumentation();

        if (deprecatedParamsDocs == null) {
            return docAttachment;
        }

        for (BLangMarkdownParameterDocumentation param : deprecatedParamsDocs.getParameters()) {
            docAttachment.deprecatedParams.add(
                    new MarkdownDocAttachment.Parameter(param.parameterName.value, param.getParameterDocumentation()));
        }

        return docAttachment;
    }

    private void resolveIncludedFields(BLangStructureTypeNode structureTypeNode, SymbolEnv typeDefEnv) {
        Set<BSymbol> referencedTypes = new HashSet<>();
        List<BLangType> invalidTypeRefs = new ArrayList<>();
        // Get the inherited fields from the type references

        Map<String, BLangSimpleVariable> fieldNames = new HashMap<>(structureTypeNode.fields.size());
        for (BLangSimpleVariable fieldVariable : structureTypeNode.fields) {
            fieldNames.put(fieldVariable.name.value, fieldVariable);
        }

        structureTypeNode.includedFields = structureTypeNode.typeRefs.stream().flatMap(typeRef -> {
            BType referredType = symResolver.resolveTypeNode(typeRef, typeDefEnv);
            referredType = types.getConstraintFromReferenceType(referredType);
            if (referredType == symTable.semanticError) {
                return Stream.empty();
            }

            // Check for duplicate type references
            if (!referencedTypes.add(referredType.tsymbol)) {
                dlog.error(typeRef.pos, DiagnosticErrorCode.REDECLARED_TYPE_REFERENCE, typeRef);
                return Stream.empty();
            }

            int referredTypeTag = referredType.tag;
            if (structureTypeNode.getBType().tag == TypeTags.OBJECT) {
                if (referredTypeTag != TypeTags.OBJECT) {
                    DiagnosticErrorCode errorCode = DiagnosticErrorCode.INCOMPATIBLE_TYPE_REFERENCE;

                    if (referredTypeTag == TypeTags.INTERSECTION &&
                            isReadOnlyAndObjectIntersection((BIntersectionType) referredType)) {
                        errorCode = DiagnosticErrorCode.INVALID_READ_ONLY_TYPEDESC_INCLUSION_IN_OBJECT_TYPEDESC;
                    }

                    dlog.error(typeRef.pos, errorCode, typeRef);
                    invalidTypeRefs.add(typeRef);
                    return Stream.empty();
                }

                BObjectType objectType = (BObjectType) referredType;
                if (structureTypeNode.getBType().tsymbol.owner != referredType.tsymbol.owner) {
                    for (BField field : objectType.fields.values()) {
                        if (!Symbols.isPublic(field.symbol)) {
                            dlog.error(typeRef.pos, DiagnosticErrorCode.INCOMPATIBLE_TYPE_REFERENCE_NON_PUBLIC_MEMBERS,
                                       typeRef);
                            invalidTypeRefs.add(typeRef);
                            return Stream.empty();
                        }
                    }

                    for (BAttachedFunction func : ((BObjectTypeSymbol) objectType.tsymbol).attachedFuncs) {
                        if (!Symbols.isPublic(func.symbol)) {
                            dlog.error(typeRef.pos, DiagnosticErrorCode.INCOMPATIBLE_TYPE_REFERENCE_NON_PUBLIC_MEMBERS,
                                       typeRef);
                            invalidTypeRefs.add(typeRef);
                            return Stream.empty();
                        }
                    }
                }
            }

            if (structureTypeNode.getBType().tag == TypeTags.RECORD && referredTypeTag != TypeTags.RECORD) {
                dlog.error(typeRef.pos, DiagnosticErrorCode.INCOMPATIBLE_RECORD_TYPE_REFERENCE, typeRef);
                invalidTypeRefs.add(typeRef);
                return Stream.empty();
            }

            // Here it is assumed that all the fields of the referenced types are resolved
            // by the time we reach here. It is achieved by ordering the typeDefs according
            // to the precedence.
            // Default values of fields are not inherited.
            return ((BStructureType) referredType).fields.values().stream().filter(f -> {
                if (fieldNames.containsKey(f.name.value)) {
                    BLangSimpleVariable existingVariable = fieldNames.get(f.name.value);
                    if (existingVariable.flagSet.contains(Flag.PUBLIC) !=
                            Symbols.isFlagOn(f.symbol.flags, Flags.PUBLIC)) {
                        dlog.error(existingVariable.pos,
                                DiagnosticErrorCode.MISMATCHED_VISIBILITY_QUALIFIERS_IN_OBJECT_FIELD,
                                existingVariable.name.value);
                    }
                    if (!types.isAssignable(existingVariable.getBType(), f.type)) {
                        dlog.error(existingVariable.pos, DiagnosticErrorCode.INCOMPATIBLE_SUB_TYPE_FIELD,
                                f.name, f.getType(), existingVariable.getBType());
                    }
                    return false;
                }
                return true;
            }).map(field -> {
                BLangSimpleVariable var = ASTBuilderUtil.createVariable(typeRef.pos, field.name.value, field.type);
                var.flagSet = field.symbol.getFlags();
                return var;
            });
        }).collect(Collectors.toList());
        structureTypeNode.typeRefs.removeAll(invalidTypeRefs);
    }

    private void defineReferencedFunction(Location location, Set<Flag> flagSet, SymbolEnv objEnv,
                                          BLangType typeRef, BAttachedFunction referencedFunc,
                                          Set<String> includedFunctionNames, BTypeSymbol typeDefSymbol,
                                          List<BLangFunction> declaredFunctions, boolean isInternal) {
        typeDefSymbol = typeDefSymbol.tag == SymTag.TYPE_DEF ? typeDefSymbol.type.tsymbol : typeDefSymbol;
        String referencedFuncName = referencedFunc.funcName.value;
        Name funcName = names.fromString(
                Symbols.getAttachedFuncSymbolName(typeDefSymbol.name.value, referencedFuncName));
        BSymbol matchingObjFuncSym = symResolver.lookupSymbolInMainSpace(objEnv, funcName);

        BInvokableSymbol referencedFuncSymbol = referencedFunc.symbol;
        if (matchingObjFuncSym != symTable.notFoundSymbol) {
            if (!includedFunctionNames.add(referencedFuncName)) {
                dlog.error(typeRef.pos, DiagnosticErrorCode.REDECLARED_SYMBOL, referencedFuncName);
                return;
            }

            if (!hasSameFunctionSignature((BInvokableSymbol) matchingObjFuncSym, referencedFuncSymbol)) {
                BLangFunction matchingFunc = findFunctionBySymbol(declaredFunctions, matchingObjFuncSym);
                Location methodPos = matchingFunc != null ? matchingFunc.pos : typeRef.pos;
                dlog.error(methodPos, DiagnosticErrorCode.REFERRED_FUNCTION_SIGNATURE_MISMATCH,
                           getCompleteFunctionSignature(referencedFuncSymbol),
                           getCompleteFunctionSignature((BInvokableSymbol) matchingObjFuncSym));
            }

            if (Symbols.isFunctionDeclaration(matchingObjFuncSym) && Symbols.isFunctionDeclaration(
                    referencedFuncSymbol) && !types.isAssignable(matchingObjFuncSym.type, referencedFunc.type)) {
                BLangFunction matchingFunc = findFunctionBySymbol(declaredFunctions, matchingObjFuncSym);
                Location methodPos = matchingFunc != null ? matchingFunc.pos : typeRef.pos;
                dlog.error(methodPos, DiagnosticErrorCode.REDECLARED_FUNCTION_FROM_TYPE_REFERENCE,
                        referencedFunc.funcName, typeRef);
            }
            return;
        }

        if (Symbols.isPrivate(referencedFuncSymbol) || Symbols.isResource(referencedFuncSymbol)) {
            // we should not copy private functions. And we ignore the resource functions as they are not part of the
            // type.
            return;
        }

        // If not, define the function symbol within the object.
        // Take a copy of the symbol, with the new name, and the package ID same as the object type.
        BInvokableSymbol funcSymbol = ASTBuilderUtil.duplicateFunctionDeclarationSymbol(referencedFuncSymbol,
                typeDefSymbol, funcName, typeDefSymbol.pkgID, typeRef.pos, getOrigin(funcName));
        defineSymbol(typeRef.pos, funcSymbol, objEnv);

        // Create and define the parameters and receiver. This should be done after defining the function symbol.
        SymbolEnv funcEnv = SymbolEnv.createFunctionEnv(null, funcSymbol.scope, objEnv);
        funcSymbol.params.forEach(param -> defineSymbol(typeRef.pos, param, funcEnv));
        if (funcSymbol.restParam != null) {
            defineSymbol(typeRef.pos, funcSymbol.restParam, funcEnv);
        }
        funcSymbol.receiverSymbol =
                defineVarSymbol(location, flagSet, typeDefSymbol.type, Names.SELF, funcEnv, isInternal);

        // Cache the function symbol.
        BAttachedFunction attachedFunc;
        if (referencedFunc instanceof BResourceFunction) {
            BResourceFunction resourceFunction = (BResourceFunction) referencedFunc;
            attachedFunc = new BResourceFunction(referencedFunc.funcName,
                    funcSymbol, (BInvokableType) funcSymbol.type, resourceFunction.resourcePath,
                    resourceFunction.accessor, resourceFunction.pathParams, resourceFunction.restPathParam,
                    referencedFunc.pos);
        } else {
            attachedFunc = new BAttachedFunction(referencedFunc.funcName, funcSymbol, (BInvokableType) funcSymbol.type,
                    referencedFunc.pos);
        }

        ((BObjectTypeSymbol) typeDefSymbol).attachedFuncs.add(attachedFunc);
        ((BObjectTypeSymbol) typeDefSymbol).referencedFunctions.add(attachedFunc);
    }

    private BLangFunction findFunctionBySymbol(List<BLangFunction> declaredFunctions, BSymbol symbol) {
        for (BLangFunction fn : declaredFunctions) {
            if (fn.symbol == symbol) {
                return fn;
            }
        }
        return null;
    }

    private boolean hasSameFunctionSignature(BInvokableSymbol attachedFuncSym, BInvokableSymbol referencedFuncSym) {
        if (!hasSameVisibilityModifier(referencedFuncSym.flags, attachedFuncSym.flags)) {
            return false;
        }

        if (!types.isAssignable(attachedFuncSym.type, referencedFuncSym.type)) {
            return false;
        }

        List<BVarSymbol> params = referencedFuncSym.params;
        for (int i = 0; i < params.size(); i++) {
            BVarSymbol referencedFuncParam = params.get(i);
            BVarSymbol attachedFuncParam = attachedFuncSym.params.get(i);
            if (!referencedFuncParam.name.value.equals(attachedFuncParam.name.value) ||
                    !hasSameVisibilityModifier(referencedFuncParam.flags, attachedFuncParam.flags)) {
                return false;
            }
        }

        if (referencedFuncSym.restParam != null && attachedFuncSym.restParam != null) {
            return referencedFuncSym.restParam.name.value.equals(attachedFuncSym.restParam.name.value);
        }

        return referencedFuncSym.restParam == null && attachedFuncSym.restParam == null;
    }

    private boolean hasSameVisibilityModifier(long flags1, long flags2) {
        var xorOfFlags = flags1 ^ flags2;
        return ((xorOfFlags & Flags.PUBLIC) != Flags.PUBLIC) && ((xorOfFlags & Flags.PRIVATE) != Flags.PRIVATE);
    }

    private String getCompleteFunctionSignature(BInvokableSymbol funcSymbol) {
        StringBuilder signatureBuilder = new StringBuilder();
        StringJoiner paramListBuilder = new StringJoiner(", ", "(", ")");

        String visibilityModifier = "";
        if (Symbols.isPublic(funcSymbol)) {
            visibilityModifier = "public ";
        } else if (Symbols.isPrivate(funcSymbol)) {
            visibilityModifier = "private ";
        }

        signatureBuilder.append(visibilityModifier).append("function ")
                .append(funcSymbol.name.value.split("\\.")[1]);

        funcSymbol.params.forEach(param -> paramListBuilder.add(
                (Symbols.isPublic(param) ? "public " : "") + param.type.toString() + " " + param.name.value));

        if (funcSymbol.restParam != null) {
            paramListBuilder.add(((BArrayType) funcSymbol.restParam.type).eType.toString() + "... " +
                                         funcSymbol.restParam.name.value);
        }

        signatureBuilder.append(paramListBuilder.toString());

        if (funcSymbol.retType != symTable.nilType) {
            signatureBuilder.append(" returns ").append(funcSymbol.retType.toString());
        }

        return signatureBuilder.toString();
    }

    private BPackageSymbol dupPackageSymbolAndSetCompUnit(BPackageSymbol originalSymbol, Name compUnit) {
        BPackageSymbol copy = new BPackageSymbol(originalSymbol.pkgID, originalSymbol.owner, originalSymbol.flags,
                                                 originalSymbol.pos, originalSymbol.origin);
        copy.initFunctionSymbol = originalSymbol.initFunctionSymbol;
        copy.startFunctionSymbol = originalSymbol.startFunctionSymbol;
        copy.stopFunctionSymbol = originalSymbol.stopFunctionSymbol;
        copy.testInitFunctionSymbol = originalSymbol.testInitFunctionSymbol;
        copy.testStartFunctionSymbol = originalSymbol.testStartFunctionSymbol;
        copy.testStopFunctionSymbol = originalSymbol.testStopFunctionSymbol;
        copy.packageFile = originalSymbol.packageFile;
        copy.compiledPackage = originalSymbol.compiledPackage;
        copy.entryPointExists = originalSymbol.entryPointExists;
        copy.scope = originalSymbol.scope;
        copy.owner = originalSymbol.owner;
        copy.compUnit = compUnit;
        return copy;
    }

    private boolean isSameImport(BLangImportPackage importPkgNode, BPackageSymbol importSymbol) {
        if (!importPkgNode.orgName.value.equals(importSymbol.pkgID.orgName.value)) {
            return false;
        }

        BLangIdentifier pkgName = importPkgNode.pkgNameComps.get(importPkgNode.pkgNameComps.size() - 1);
        return pkgName.value.equals(importSymbol.pkgID.name.value);
    }

    private void resolveAndSetFunctionTypeFromRHSLambda(BLangVariable variable, SymbolEnv env) {
        BLangFunction function = ((BLangLambdaFunction) variable.expr).function;
        BInvokableType invokableType = (BInvokableType) symResolver.createInvokableType(function.getParameters(),
                                                                                        function.restParam,
                                                                                        function.returnTypeNode,
                                                                                        Flags.asMask(variable.flagSet),
                                                                                        env,
                                                                                        function.pos);

        if (function.flagSet.contains(Flag.ISOLATED)) {
            invokableType.flags |= Flags.ISOLATED;
            invokableType.tsymbol.flags |= Flags.ISOLATED;
        }

        if (function.flagSet.contains(Flag.TRANSACTIONAL)) {
            invokableType.flags |= Flags.TRANSACTIONAL;
            invokableType.tsymbol.flags |= Flags.TRANSACTIONAL;
        }

        variable.setBType(invokableType);
    }

    private SymbolOrigin getOrigin(Name name, Set<Flag> flags) {
        if ((flags.contains(Flag.ANONYMOUS) && (flags.contains(Flag.SERVICE) || flags.contains(Flag.CLASS)))
                || missingNodesHelper.isMissingNode(name)) {
            return VIRTUAL;
        }
        return SOURCE;
    }

    private SymbolOrigin getOrigin(Name name) {
        return getOrigin(name.value);
    }

    private SymbolOrigin getOrigin(String name) {
        if (missingNodesHelper.isMissingNode(name)) {
            return VIRTUAL;
        }
        return SOURCE;
    }

    private boolean isInvalidIncludedTypeInClass(BType includedType) {
        int tag = includedType.tag;

        if (tag == TypeTags.OBJECT) {
            return false;
        }

        if (tag != TypeTags.INTERSECTION) {
            return true;
        }

        for (BType constituentType : ((BIntersectionType) includedType).getConstituentTypes()) {
            int constituentTypeTag = constituentType.tag;

            if (constituentTypeTag != TypeTags.OBJECT && constituentTypeTag != TypeTags.READONLY) {
                return true;
            }
        }
        return false;
    }

    private boolean isImmutable(BObjectType objectType) {
        if (Symbols.isFlagOn(objectType.flags, Flags.READONLY)) {
            return true;
        }

        Collection<BField> fields = objectType.fields.values();
        if (fields.isEmpty()) {
            return false;
        }

        for (BField field : fields) {
            if (!Symbols.isFlagOn(field.symbol.flags, Flags.FINAL) ||
                    !Symbols.isFlagOn(field.type.flags, Flags.READONLY)) {
                return false;
            }
        }

        return true;
    }

    private boolean isReadOnlyAndObjectIntersection(BIntersectionType referredType) {
        BType effectiveType = referredType.effectiveType;

        if (effectiveType.tag != TypeTags.OBJECT || !Symbols.isFlagOn(effectiveType.flags, Flags.READONLY)) {
            return false;
        }

        for (BType constituentType : referredType.getConstituentTypes()) {
            if (constituentType.tag == TypeTags.READONLY) {
                return true;
            }
        }
        return false;
    }

    /**
     * Holds imports that are resolved and unresolved.
     */
    public static class ImportResolveHolder {
        public BLangImportPackage resolved;
        public List<BLangImportPackage> unresolved;

        public ImportResolveHolder() {
            this.unresolved = new ArrayList<>();
        }

        public ImportResolveHolder(BLangImportPackage resolved) {
            this.resolved = resolved;
            this.unresolved = new ArrayList<>();
        }
    }

    /**
     * Used to store location data for encountered unknown types in `checkErrors` method.
     *
     * @since 0.985.0
     */
    class LocationData {

        private String name;
        private int row;
        private int column;

        LocationData(String name, int row, int column) {
            this.name = name;
            this.row = row;
            this.column = column;
        }

        @Override
        public boolean equals(Object o) {
            if (this == o) {
                return true;
            }
            if (o == null || getClass() != o.getClass()) {
                return false;
            }
            LocationData that = (LocationData) o;
            return row == that.row &&
                    column == that.column &&
                    name.equals(that.name);
        }

        @Override
        public int hashCode() {
            return Objects.hash(name, row, column);
        }
    }
}<|MERGE_RESOLUTION|>--- conflicted
+++ resolved
@@ -1293,7 +1293,7 @@
             case TABLE_TYPE:
             case ERROR_TYPE:
             case FUNCTION_TYPE:
-            case STREAM_TYPE:
+            case STREAM_TYPE:    
                 return true;
             default:
                 return false;
@@ -1500,7 +1500,6 @@
 //            typeDefSymbol.kind = definedType.tsymbol.kind;
             if(definedType.tsymbol.name == Names.EMPTY) {
 
-<<<<<<< HEAD
                 label = false;
                 definedType.tsymbol.name = names.fromIdNode(typeDefinition.name);
                 definedType.tsymbol.flags |= typeDefSymbol.flags;
@@ -1508,23 +1507,19 @@
 //        } else {
 //            typeDefSymbol = definedType.tsymbol;
 //        }
+
+
+        boolean isErrorIntersection = isErrorIntersection(definedType);
+        if (isErrorIntersection) {
+            populateSymbolNameOfErrorIntersection(definedType, typeDefinition);
+            populateAllReadyDefinedErrorIntersection(definedType, typeDefinition, env);
+        }
 
 //        boolean isNonLabelIntersectionType = types.referenceTypeMatchesTag(definedType, TypeTags.INTERSECTION);
         boolean isNonLabelIntersectionType = types.referenceTypeMatchesTag(definedType, TypeTags.INTERSECTION) && !label;
         BType referenceConstraintType = types.getConstraintFromReferenceType(definedType);
         BType effectiveDefinedType = isNonLabelIntersectionType ? ((BIntersectionType) referenceConstraintType).effectiveType :
                 referenceConstraintType;
-=======
-        boolean isErrorIntersection = isErrorIntersection(definedType);
-        if (isErrorIntersection) {
-            populateSymbolNameOfErrorIntersection(definedType, typeDefinition);
-            populateAllReadyDefinedErrorIntersection(definedType, typeDefinition, env);
-        }
-
-        boolean isNonLabelIntersectionType = definedType.tag == TypeTags.INTERSECTION && !label;
-        BType effectiveDefinedType = isNonLabelIntersectionType ? ((BIntersectionType) definedType).effectiveType :
-                definedType;
->>>>>>> acdd844a
 
         typeDefSymbol.markdownDocumentation = getMarkdownDocAttachment(typeDefinition.markdownDocumentationAttachment);
         typeDefSymbol.name = names.fromIdNode(typeDefinition.getName());
@@ -1544,23 +1539,8 @@
                 BErrorType distinctType = getDistinctErrorType(typeDefinition, (BErrorType) referenceConstraintType, typeDefSymbol);
                 typeDefinition.typeNode.setBType(distinctType);
                 definedType = distinctType;
-<<<<<<< HEAD
             } else if (referenceConstraintType.tag == TypeTags.INTERSECTION &&
                     ((BIntersectionType) referenceConstraintType).effectiveType.getKind() == TypeKind.ERROR) {
-                populateErrorTypeIds((BErrorType) ((BIntersectionType) referenceConstraintType).effectiveType,
-                                     (BLangIntersectionTypeNode) typeDefinition.typeNode, typeDefinition.name.value);
-            } else if (referenceConstraintType.getKind() == TypeKind.OBJECT) {
-                BObjectType distinctType = getDistinctObjectType(typeDefinition, (BObjectType) referenceConstraintType,
-                                                                 typeDefSymbol);
-                typeDefinition.typeNode.setBType(distinctType);
-                definedType = distinctType;
-            } else if (referenceConstraintType.getKind() == TypeKind.UNION) {
-                validateUnionForDistinctType((BUnionType) referenceConstraintType, typeDefinition.pos);
-            } else {
-                dlog.error(typeDefinition.pos, DiagnosticErrorCode.DISTINCT_TYPING_ONLY_SUPPORT_OBJECTS_AND_ERRORS);
-=======
-            } else if (definedType.tag == TypeTags.INTERSECTION &&
-                    ((BIntersectionType) definedType).effectiveType.getKind() == TypeKind.ERROR) {
                 boolean distinctFlagPresentInTypeDef = typeDefinition.typeNode.flagSet.contains(Flag.DISTINCT);
 
                 BTypeIdSet typeIdSet = BTypeIdSet.emptySet();
@@ -1579,7 +1559,7 @@
                     }
                 }
 
-                BErrorType effectiveType = (BErrorType) ((BIntersectionType) definedType).effectiveType;
+                BErrorType effectiveType = (BErrorType) ((BIntersectionType) referenceConstraintType).effectiveType;
 
                 // if the distinct keyword is part of a distinct-type-descriptor that is the
                 // only distinct-type-descriptor occurring within a module-type-defn,
@@ -1605,12 +1585,11 @@
                     effectiveType.typeIdSet.add(typeIdSet);
                 }
 
-            } else if (definedType.getKind() == TypeKind.OBJECT) {
+            } else if (referenceConstraintType.getKind() == TypeKind.OBJECT) {
                 BObjectType distinctType = getDistinctObjectType(typeDefinition, (BObjectType) definedType,
                                                                  typeDefSymbol);
                 typeDefinition.typeNode.setBType(distinctType);
                 definedType = distinctType;
->>>>>>> acdd844a
             }
             definedType.flags |= Flags.DISTINCT;
         }
@@ -3645,20 +3624,18 @@
                 SymbolEnv typeDefEnv = SymbolEnv.createTypeEnv(typeNode, typeDef.symbol.scope, pkgEnv);
                 BLangErrorType errorTypeNode = (BLangErrorType) typeNode;
 
-<<<<<<< HEAD
-                BType detailType = Optional.ofNullable(errorTypeNode.detailType)
-                        .map(bLangType -> symResolver.resolveTypeNode(bLangType, typeDefEnv))
-                        .orElse(symTable.detailType);
-
                 BType typeDefType = typeDef.symbol.type;
                 if (typeDefType.tag == TypeTags.TYPEREFDESC) {
                     ((BErrorType) ((BTypeReferenceType) typeDef.symbol.type).constraint).detailType = detailType;
                 } else {
                     ((BErrorType) typeDef.symbol.type).detailType = detailType;
                 }
-=======
-                ((BErrorType) typeDef.symbol.type).detailType = getDetailType(typeDefEnv, errorTypeNode);
->>>>>>> acdd844a
+                BType detailType = getDetailType(typeDefEnv, errorTypeNode);
+                if (typeDefType.tag == TypeTags.TYPEREFDESC) {
+                    ((BErrorType) ((BTypeReferenceType) typeDef.symbol.type).constraint).detailType = detailType;
+                } else {
+                    ((BErrorType) typeDef.symbol.type).detailType = detailType;
+                }
             } else if (typeNode.getBType() != null && typeNode.getBType().tag == TypeTags.ERROR) {
                 SymbolEnv typeDefEnv = SymbolEnv.createTypeEnv(typeNode, typeDef.symbol.scope, pkgEnv);
                 BType detailType = ((BErrorType) typeNode.getBType()).detailType;
