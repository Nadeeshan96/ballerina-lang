--- conflicted
+++ resolved
@@ -293,13 +293,9 @@
             return;
         }
         SymbolEnv pkgEnv = this.symTable.pkgEnvMap.get(pkgNode.symbol);
-<<<<<<< HEAD
-
+        data.env = pkgEnv;
         int originalTopLevelNodeSize = pkgNode.topLevelNodes.size();
 
-=======
-        data.env = pkgEnv;
->>>>>>> cf50123e
         // Visit constants first.
         List<TopLevelNode> topLevelNodes = pkgNode.topLevelNodes;
         for (int i = 0; i < topLevelNodes.size(); i++) {
@@ -317,7 +313,7 @@
             // Prevent analyzing type definitions that get added while analyzing other nodes
             if (pkgNode.topLevelNodes.get(i).getKind() == NodeKind.TYPE_DEFINITION &&
                     i <= originalTopLevelNodeSize - 1) {
-                analyzeDef((BLangNode) pkgNode.topLevelNodes.get(i), pkgEnv);
+                analyzeDef((BLangNode) pkgNode.topLevelNodes.get(i), data);
             }
         }
 
@@ -342,16 +338,12 @@
                 continue;
             }
 
-<<<<<<< HEAD
             // Analyze type definitions that get added while analyzing other nodes
             if (pkgLevelNode.getKind() == NodeKind.TYPE_DEFINITION && i <= originalTopLevelNodeSize - 1) {
                 continue;
             }
 
-            analyzeDef((BLangNode) pkgLevelNode, pkgEnv);
-=======
             analyzeDef((BLangNode) pkgLevelNode, data);
->>>>>>> cf50123e
         }
         analyzeModuleConfigurableAmbiguity(pkgNode);
 
@@ -759,8 +751,7 @@
     }
 
     @Override
-<<<<<<< HEAD
-    public void visit(BLangFiniteTypeNode finiteTypeNode) {
+    public void visit(BLangFiniteTypeNode finiteTypeNode, AnalyzerData data) {
         boolean foundUnaryExpr = false;
         Set<BLangExpression> newValueSpace = new LinkedHashSet<>();
         boolean isErroredExprInFiniteType = false;
@@ -771,7 +762,7 @@
 
             if (value.getKind() == NodeKind.UNARY_EXPR) {
                 foundUnaryExpr = true;
-                BType resultType = typeChecker.checkExpr(value, env, symTable.noType);
+                BType resultType = typeChecker.checkExpr(value, data.env, symTable.noType, data.prevEnvs);
                 if (resultType == symTable.semanticError) {
                     isErroredExprInFiniteType = true;
                     continue;
@@ -784,7 +775,7 @@
                 newValueSpace.remove(value);
                 newValueSpace.add(newNumericLiteral);
             } else {
-                analyzeNode(value, env);
+                analyzeNode(value, data);
             }
         }
         // Modify BType if Unary expressions were found
@@ -796,10 +787,7 @@
                 finiteType.setValueSpace(newValueSpace);
             }
         }
-=======
-    public void visit(BLangFiniteTypeNode finiteTypeNode, AnalyzerData data) {
-        finiteTypeNode.valueSpace.forEach(value -> analyzeNode(value, data));
->>>>>>> cf50123e
+
     }
 
     @Override
@@ -4287,11 +4275,7 @@
             return;
         }
 
-<<<<<<< HEAD
-        BType constExprType = typeChecker.checkExpr(expression, env, constant.symbol.type);
-=======
         typeChecker.checkExpr(expression, data.env, constant.symbol.type, data.prevEnvs);
->>>>>>> cf50123e
 
         // Check nested expressions.
         constantAnalyzer.visit(constant);
