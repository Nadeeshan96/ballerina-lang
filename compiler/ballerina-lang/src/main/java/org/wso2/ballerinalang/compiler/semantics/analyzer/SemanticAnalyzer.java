/*
 *  Copyright (c) 2017, WSO2 Inc. (http://www.wso2.org) All Rights Reserved.
 *
 *  WSO2 Inc. licenses this file to you under the Apache License,
 *  Version 2.0 (the "License"); you may not use this file except
 *  in compliance with the License.
 *  You may obtain a copy of the License at
 *
 *    http://www.apache.org/licenses/LICENSE-2.0
 *
 *  Unless required by applicable law or agreed to in writing,
 *  software distributed under the License is distributed on an
 *  "AS IS" BASIS, WITHOUT WARRANTIES OR CONDITIONS OF ANY
 *  KIND, either express or implied.  See the License for the
 *  specific language governing permissions and limitations
 *  under the License.
 */
package org.wso2.ballerinalang.compiler.semantics.analyzer;

import io.ballerina.compiler.api.symbols.DiagnosticState;
import io.ballerina.projects.ModuleDescriptor;
import io.ballerina.tools.diagnostics.DiagnosticCode;
import io.ballerina.tools.diagnostics.Location;
import org.ballerinalang.compiler.CompilerPhase;
import org.ballerinalang.model.TreeBuilder;
import org.ballerinalang.model.elements.AttachPoint;
import org.ballerinalang.model.elements.Flag;
import org.ballerinalang.model.elements.PackageID;
import org.ballerinalang.model.symbols.SymbolKind;
import org.ballerinalang.model.tree.NodeKind;
import org.ballerinalang.model.tree.OperatorKind;
import org.ballerinalang.model.tree.TopLevelNode;
import org.ballerinalang.model.tree.expressions.RecordLiteralNode;
import org.ballerinalang.model.tree.statements.StatementNode;
import org.ballerinalang.model.tree.statements.VariableDefinitionNode;
import org.ballerinalang.model.tree.types.BuiltInReferenceTypeNode;
import org.ballerinalang.model.types.Field;
import org.ballerinalang.model.types.TypeKind;
import org.ballerinalang.util.diagnostic.DiagnosticErrorCode;
import org.ballerinalang.util.diagnostic.DiagnosticWarningCode;
import org.wso2.ballerinalang.compiler.diagnostic.BLangDiagnosticLog;
import org.wso2.ballerinalang.compiler.parser.BLangAnonymousModelHelper;
import org.wso2.ballerinalang.compiler.parser.NodeCloner;
import org.wso2.ballerinalang.compiler.semantics.model.SymbolEnv;
import org.wso2.ballerinalang.compiler.semantics.model.SymbolTable;
import org.wso2.ballerinalang.compiler.semantics.model.symbols.BAnnotationSymbol;
import org.wso2.ballerinalang.compiler.semantics.model.symbols.BAttachedFunction;
import org.wso2.ballerinalang.compiler.semantics.model.symbols.BClassSymbol;
import org.wso2.ballerinalang.compiler.semantics.model.symbols.BEnumSymbol;
import org.wso2.ballerinalang.compiler.semantics.model.symbols.BInvokableSymbol;
import org.wso2.ballerinalang.compiler.semantics.model.symbols.BInvokableTypeSymbol;
import org.wso2.ballerinalang.compiler.semantics.model.symbols.BObjectTypeSymbol;
import org.wso2.ballerinalang.compiler.semantics.model.symbols.BOperatorSymbol;
import org.wso2.ballerinalang.compiler.semantics.model.symbols.BRecordTypeSymbol;
import org.wso2.ballerinalang.compiler.semantics.model.symbols.BServiceSymbol;
import org.wso2.ballerinalang.compiler.semantics.model.symbols.BSymbol;
import org.wso2.ballerinalang.compiler.semantics.model.symbols.BTypeDefinitionSymbol;
import org.wso2.ballerinalang.compiler.semantics.model.symbols.BTypeSymbol;
import org.wso2.ballerinalang.compiler.semantics.model.symbols.BVarSymbol;
import org.wso2.ballerinalang.compiler.semantics.model.symbols.SymTag;
import org.wso2.ballerinalang.compiler.semantics.model.symbols.Symbols;
import org.wso2.ballerinalang.compiler.semantics.model.types.BArrayType;
import org.wso2.ballerinalang.compiler.semantics.model.types.BErrorType;
import org.wso2.ballerinalang.compiler.semantics.model.types.BField;
import org.wso2.ballerinalang.compiler.semantics.model.types.BIntersectionType;
import org.wso2.ballerinalang.compiler.semantics.model.types.BInvokableType;
import org.wso2.ballerinalang.compiler.semantics.model.types.BMapType;
import org.wso2.ballerinalang.compiler.semantics.model.types.BObjectType;
import org.wso2.ballerinalang.compiler.semantics.model.types.BRecordType;
import org.wso2.ballerinalang.compiler.semantics.model.types.BTableType;
import org.wso2.ballerinalang.compiler.semantics.model.types.BTupleType;
import org.wso2.ballerinalang.compiler.semantics.model.types.BType;
import org.wso2.ballerinalang.compiler.semantics.model.types.BTypeIdSet;
import org.wso2.ballerinalang.compiler.semantics.model.types.BTypeReferenceType;
import org.wso2.ballerinalang.compiler.semantics.model.types.BUnionType;
import org.wso2.ballerinalang.compiler.tree.BLangAnnotation;
import org.wso2.ballerinalang.compiler.tree.BLangAnnotationAttachment;
import org.wso2.ballerinalang.compiler.tree.BLangBlockFunctionBody;
import org.wso2.ballerinalang.compiler.tree.BLangClassDefinition;
import org.wso2.ballerinalang.compiler.tree.BLangErrorVariable;
import org.wso2.ballerinalang.compiler.tree.BLangExprFunctionBody;
import org.wso2.ballerinalang.compiler.tree.BLangExternalFunctionBody;
import org.wso2.ballerinalang.compiler.tree.BLangFunction;
import org.wso2.ballerinalang.compiler.tree.BLangIdentifier;
import org.wso2.ballerinalang.compiler.tree.BLangNode;
import org.wso2.ballerinalang.compiler.tree.BLangNodeVisitor;
import org.wso2.ballerinalang.compiler.tree.BLangPackage;
import org.wso2.ballerinalang.compiler.tree.BLangRecordVariable;
import org.wso2.ballerinalang.compiler.tree.BLangResourceFunction;
import org.wso2.ballerinalang.compiler.tree.BLangRetrySpec;
import org.wso2.ballerinalang.compiler.tree.BLangService;
import org.wso2.ballerinalang.compiler.tree.BLangSimpleVariable;
import org.wso2.ballerinalang.compiler.tree.BLangTableKeyTypeConstraint;
import org.wso2.ballerinalang.compiler.tree.BLangTupleVariable;
import org.wso2.ballerinalang.compiler.tree.BLangTypeDefinition;
import org.wso2.ballerinalang.compiler.tree.BLangVariable;
import org.wso2.ballerinalang.compiler.tree.BLangXMLNS;
import org.wso2.ballerinalang.compiler.tree.bindingpatterns.BLangBindingPattern;
import org.wso2.ballerinalang.compiler.tree.bindingpatterns.BLangCaptureBindingPattern;
import org.wso2.ballerinalang.compiler.tree.bindingpatterns.BLangErrorBindingPattern;
import org.wso2.ballerinalang.compiler.tree.bindingpatterns.BLangErrorCauseBindingPattern;
import org.wso2.ballerinalang.compiler.tree.bindingpatterns.BLangErrorFieldBindingPatterns;
import org.wso2.ballerinalang.compiler.tree.bindingpatterns.BLangErrorMessageBindingPattern;
import org.wso2.ballerinalang.compiler.tree.bindingpatterns.BLangFieldBindingPattern;
import org.wso2.ballerinalang.compiler.tree.bindingpatterns.BLangListBindingPattern;
import org.wso2.ballerinalang.compiler.tree.bindingpatterns.BLangMappingBindingPattern;
import org.wso2.ballerinalang.compiler.tree.bindingpatterns.BLangNamedArgBindingPattern;
import org.wso2.ballerinalang.compiler.tree.bindingpatterns.BLangRestBindingPattern;
import org.wso2.ballerinalang.compiler.tree.bindingpatterns.BLangSimpleBindingPattern;
import org.wso2.ballerinalang.compiler.tree.bindingpatterns.BLangWildCardBindingPattern;
import org.wso2.ballerinalang.compiler.tree.clauses.BLangMatchClause;
import org.wso2.ballerinalang.compiler.tree.clauses.BLangOnFailClause;
import org.wso2.ballerinalang.compiler.tree.expressions.BLangAccessExpression;
import org.wso2.ballerinalang.compiler.tree.expressions.BLangBinaryExpr;
import org.wso2.ballerinalang.compiler.tree.expressions.BLangCheckedExpr;
import org.wso2.ballerinalang.compiler.tree.expressions.BLangConstant;
import org.wso2.ballerinalang.compiler.tree.expressions.BLangErrorVarRef;
import org.wso2.ballerinalang.compiler.tree.expressions.BLangExpression;
import org.wso2.ballerinalang.compiler.tree.expressions.BLangFieldBasedAccess;
import org.wso2.ballerinalang.compiler.tree.expressions.BLangGroupExpr;
import org.wso2.ballerinalang.compiler.tree.expressions.BLangInvocation;
import org.wso2.ballerinalang.compiler.tree.expressions.BLangLambdaFunction;
import org.wso2.ballerinalang.compiler.tree.expressions.BLangLetExpression;
import org.wso2.ballerinalang.compiler.tree.expressions.BLangListConstructorExpr;
import org.wso2.ballerinalang.compiler.tree.expressions.BLangLiteral;
import org.wso2.ballerinalang.compiler.tree.expressions.BLangMatchGuard;
import org.wso2.ballerinalang.compiler.tree.expressions.BLangNamedArgsExpression;
import org.wso2.ballerinalang.compiler.tree.expressions.BLangNumericLiteral;
import org.wso2.ballerinalang.compiler.tree.expressions.BLangRecordLiteral;
import org.wso2.ballerinalang.compiler.tree.expressions.BLangRecordVarRef;
import org.wso2.ballerinalang.compiler.tree.expressions.BLangRecordVarRef.BLangRecordVarRefKeyValue;
import org.wso2.ballerinalang.compiler.tree.expressions.BLangSimpleVarRef;
import org.wso2.ballerinalang.compiler.tree.expressions.BLangTupleVarRef;
import org.wso2.ballerinalang.compiler.tree.expressions.BLangTypeConversionExpr;
import org.wso2.ballerinalang.compiler.tree.expressions.BLangTypeInit;
import org.wso2.ballerinalang.compiler.tree.expressions.BLangValueExpression;
import org.wso2.ballerinalang.compiler.tree.expressions.BLangVariableReference;
import org.wso2.ballerinalang.compiler.tree.matchpatterns.BLangConstPattern;
import org.wso2.ballerinalang.compiler.tree.matchpatterns.BLangErrorCauseMatchPattern;
import org.wso2.ballerinalang.compiler.tree.matchpatterns.BLangErrorFieldMatchPatterns;
import org.wso2.ballerinalang.compiler.tree.matchpatterns.BLangErrorMatchPattern;
import org.wso2.ballerinalang.compiler.tree.matchpatterns.BLangErrorMessageMatchPattern;
import org.wso2.ballerinalang.compiler.tree.matchpatterns.BLangFieldMatchPattern;
import org.wso2.ballerinalang.compiler.tree.matchpatterns.BLangListMatchPattern;
import org.wso2.ballerinalang.compiler.tree.matchpatterns.BLangMappingMatchPattern;
import org.wso2.ballerinalang.compiler.tree.matchpatterns.BLangMatchPattern;
import org.wso2.ballerinalang.compiler.tree.matchpatterns.BLangNamedArgMatchPattern;
import org.wso2.ballerinalang.compiler.tree.matchpatterns.BLangRestMatchPattern;
import org.wso2.ballerinalang.compiler.tree.matchpatterns.BLangSimpleMatchPattern;
import org.wso2.ballerinalang.compiler.tree.matchpatterns.BLangVarBindingPatternMatchPattern;
import org.wso2.ballerinalang.compiler.tree.matchpatterns.BLangWildCardMatchPattern;
import org.wso2.ballerinalang.compiler.tree.statements.BLangAssignment;
import org.wso2.ballerinalang.compiler.tree.statements.BLangBlockStmt;
import org.wso2.ballerinalang.compiler.tree.statements.BLangBreak;
import org.wso2.ballerinalang.compiler.tree.statements.BLangCompoundAssignment;
import org.wso2.ballerinalang.compiler.tree.statements.BLangContinue;
import org.wso2.ballerinalang.compiler.tree.statements.BLangDo;
import org.wso2.ballerinalang.compiler.tree.statements.BLangErrorDestructure;
import org.wso2.ballerinalang.compiler.tree.statements.BLangErrorVariableDef;
import org.wso2.ballerinalang.compiler.tree.statements.BLangExpressionStmt;
import org.wso2.ballerinalang.compiler.tree.statements.BLangFail;
import org.wso2.ballerinalang.compiler.tree.statements.BLangForeach;
import org.wso2.ballerinalang.compiler.tree.statements.BLangForkJoin;
import org.wso2.ballerinalang.compiler.tree.statements.BLangIf;
import org.wso2.ballerinalang.compiler.tree.statements.BLangLock;
import org.wso2.ballerinalang.compiler.tree.statements.BLangMatch;
import org.wso2.ballerinalang.compiler.tree.statements.BLangMatch.BLangMatchStaticBindingPatternClause;
import org.wso2.ballerinalang.compiler.tree.statements.BLangMatch.BLangMatchStructuredBindingPatternClause;
import org.wso2.ballerinalang.compiler.tree.statements.BLangMatchStatement;
import org.wso2.ballerinalang.compiler.tree.statements.BLangPanic;
import org.wso2.ballerinalang.compiler.tree.statements.BLangRecordDestructure;
import org.wso2.ballerinalang.compiler.tree.statements.BLangRecordVariableDef;
import org.wso2.ballerinalang.compiler.tree.statements.BLangRetry;
import org.wso2.ballerinalang.compiler.tree.statements.BLangRetryTransaction;
import org.wso2.ballerinalang.compiler.tree.statements.BLangReturn;
import org.wso2.ballerinalang.compiler.tree.statements.BLangRollback;
import org.wso2.ballerinalang.compiler.tree.statements.BLangSimpleVariableDef;
import org.wso2.ballerinalang.compiler.tree.statements.BLangStatement;
import org.wso2.ballerinalang.compiler.tree.statements.BLangTransaction;
import org.wso2.ballerinalang.compiler.tree.statements.BLangTupleDestructure;
import org.wso2.ballerinalang.compiler.tree.statements.BLangTupleVariableDef;
import org.wso2.ballerinalang.compiler.tree.statements.BLangWhile;
import org.wso2.ballerinalang.compiler.tree.statements.BLangWorkerSend;
import org.wso2.ballerinalang.compiler.tree.statements.BLangXMLNSStatement;
import org.wso2.ballerinalang.compiler.tree.types.BLangArrayType;
import org.wso2.ballerinalang.compiler.tree.types.BLangBuiltInRefTypeNode;
import org.wso2.ballerinalang.compiler.tree.types.BLangConstrainedType;
import org.wso2.ballerinalang.compiler.tree.types.BLangErrorType;
import org.wso2.ballerinalang.compiler.tree.types.BLangFiniteTypeNode;
import org.wso2.ballerinalang.compiler.tree.types.BLangFunctionTypeNode;
import org.wso2.ballerinalang.compiler.tree.types.BLangIntersectionTypeNode;
import org.wso2.ballerinalang.compiler.tree.types.BLangLetVariable;
import org.wso2.ballerinalang.compiler.tree.types.BLangObjectTypeNode;
import org.wso2.ballerinalang.compiler.tree.types.BLangRecordTypeNode;
import org.wso2.ballerinalang.compiler.tree.types.BLangStreamType;
import org.wso2.ballerinalang.compiler.tree.types.BLangTableTypeNode;
import org.wso2.ballerinalang.compiler.tree.types.BLangTupleTypeNode;
import org.wso2.ballerinalang.compiler.tree.types.BLangType;
import org.wso2.ballerinalang.compiler.tree.types.BLangUnionTypeNode;
import org.wso2.ballerinalang.compiler.tree.types.BLangUserDefinedType;
import org.wso2.ballerinalang.compiler.tree.types.BLangValueType;
import org.wso2.ballerinalang.compiler.util.BArrayState;
import org.wso2.ballerinalang.compiler.util.CompilerContext;
import org.wso2.ballerinalang.compiler.util.ImmutableTypeCloner;
import org.wso2.ballerinalang.compiler.util.Name;
import org.wso2.ballerinalang.compiler.util.Names;
import org.wso2.ballerinalang.compiler.util.NumericLiteralSupport;
import org.wso2.ballerinalang.compiler.util.TypeDefBuilderHelper;
import org.wso2.ballerinalang.compiler.util.TypeTags;
import org.wso2.ballerinalang.compiler.util.Unifier;
import org.wso2.ballerinalang.util.AttachPoints;
import org.wso2.ballerinalang.util.Flags;
import org.wso2.ballerinalang.util.Lists;

import java.util.ArrayList;
import java.util.Arrays;
import java.util.Collections;
import java.util.HashMap;
import java.util.HashSet;
import java.util.LinkedHashMap;
import java.util.LinkedHashSet;
import java.util.List;
import java.util.Map;
import java.util.Optional;
import java.util.Set;
import java.util.Stack;
import java.util.stream.Collectors;

import static org.ballerinalang.model.symbols.SymbolOrigin.COMPILED_SOURCE;
import static org.ballerinalang.model.symbols.SymbolOrigin.SOURCE;
import static org.ballerinalang.model.symbols.SymbolOrigin.VIRTUAL;
import static org.ballerinalang.model.tree.NodeKind.FUNCTION;
import static org.ballerinalang.model.tree.NodeKind.LITERAL;
import static org.ballerinalang.model.tree.NodeKind.NUMERIC_LITERAL;
import static org.ballerinalang.model.tree.NodeKind.RECORD_LITERAL_EXPR;

/**
 * @since 0.94
 */
public class SemanticAnalyzer extends BLangNodeVisitor {

    private static final CompilerContext.Key<SemanticAnalyzer> SYMBOL_ANALYZER_KEY =
            new CompilerContext.Key<>();
    private static final String NULL_LITERAL = "null";
    public static final String COLON = ":";
    private static final String LISTENER_NAME = "listener";

    private SymbolTable symTable;
    private SymbolEnter symbolEnter;
    private Names names;
    private SymbolResolver symResolver;
    private TypeChecker typeChecker;
    private Types types;
    private BLangDiagnosticLog dlog;
    private TypeNarrower typeNarrower;
    private ConstantAnalyzer constantAnalyzer;
    private ConstantValueResolver constantValueResolver;
    private BLangAnonymousModelHelper anonModelHelper;

    private SymbolEnv env;
    private BType expType;
    private DiagnosticCode diagCode;
    private BType resType;
    private Unifier unifier;
    private NodeCloner nodeCloner;

    private Map<BVarSymbol, BType.NarrowedTypes> narrowedTypeInfo;
    // Stack holding the fall-back environments. fall-back env is the env to go back
    // after visiting the current env.
    private Stack<SymbolEnv> prevEnvs = new Stack<>();

    private boolean notCompletedNormally;
    private boolean breakFound;

    public static SemanticAnalyzer getInstance(CompilerContext context) {
        SemanticAnalyzer semAnalyzer = context.get(SYMBOL_ANALYZER_KEY);
        if (semAnalyzer == null) {
            semAnalyzer = new SemanticAnalyzer(context);
        }

        return semAnalyzer;
    }

    public SemanticAnalyzer(CompilerContext context) {
        context.put(SYMBOL_ANALYZER_KEY, this);

        this.symTable = SymbolTable.getInstance(context);
        this.symbolEnter = SymbolEnter.getInstance(context);
        this.names = Names.getInstance(context);
        this.symResolver = SymbolResolver.getInstance(context);
        this.typeChecker = TypeChecker.getInstance(context);
        this.types = Types.getInstance(context);
        this.dlog = BLangDiagnosticLog.getInstance(context);
        this.typeNarrower = TypeNarrower.getInstance(context);
        this.constantAnalyzer = ConstantAnalyzer.getInstance(context);
        this.constantValueResolver = ConstantValueResolver.getInstance(context);
        this.anonModelHelper = BLangAnonymousModelHelper.getInstance(context);
        this.nodeCloner = NodeCloner.getInstance(context);
        this.unifier = new Unifier();
    }

    public BLangPackage analyze(BLangPackage pkgNode) {
        this.prevEnvs.clear();

        if (this.narrowedTypeInfo != null) {
            this.narrowedTypeInfo.clear();
        }

        this.dlog.setCurrentPackageId(pkgNode.packageID);
        pkgNode.accept(this);
        return pkgNode;
    }

    // Visitor methods

    public void visit(BLangPackage pkgNode) {
        if (pkgNode.completedPhases.contains(CompilerPhase.TYPE_CHECK)) {
            return;
        }
        SymbolEnv pkgEnv = this.symTable.pkgEnvMap.get(pkgNode.symbol);

        // Visit constants first.
        pkgNode.topLevelNodes.stream().filter(pkgLevelNode -> pkgLevelNode.getKind() == NodeKind.CONSTANT)
                .forEach(constant -> analyzeDef((BLangNode) constant, pkgEnv));
        this.constantValueResolver.resolve(pkgNode.constants, pkgNode.packageID, pkgEnv);

        validateEnumMemberMetadata(pkgNode.constants);

        for (int i = 0; i < pkgNode.topLevelNodes.size(); i++) {
            TopLevelNode pkgLevelNode = pkgNode.topLevelNodes.get(i);
            NodeKind kind = pkgLevelNode.getKind();
            if (kind == NodeKind.CONSTANT) {
                continue;
            }

            if (kind == FUNCTION) {
                BLangFunction blangFunction = (BLangFunction) pkgLevelNode;
                if (blangFunction.flagSet.contains(Flag.LAMBDA) || blangFunction.flagSet.contains(Flag.ATTACHED)) {
                    continue;
                }
            }

            if (kind == NodeKind.CLASS_DEFN && ((BLangClassDefinition) pkgLevelNode).isObjectContructorDecl) {
                // This is a class defined for an object-constructor-expression (OCE). This will be analyzed when
                // visiting the OCE in the type checker. This is a temporary workaround until we fix
                // https://github.com/ballerina-platform/ballerina-lang/issues/27009
                continue;
            }

            analyzeDef((BLangNode) pkgLevelNode, pkgEnv);
        }
        analyzeModuleConfigurableAmbiguity(pkgNode);

        while (pkgNode.lambdaFunctions.peek() != null) {
            BLangLambdaFunction lambdaFunction = pkgNode.lambdaFunctions.poll();
            BLangFunction function = lambdaFunction.function;
            lambdaFunction.setBType(function.symbol.type);
            analyzeDef(lambdaFunction.function, lambdaFunction.capturedClosureEnv);
        }

        pkgNode.getTestablePkgs().forEach(testablePackage -> visit((BLangPackage) testablePackage));
        pkgNode.completedPhases.add(CompilerPhase.TYPE_CHECK);
    }

    private void validateEnumMemberMetadata(List<BLangConstant> constants) {
        Map<String, List<BLangConstant>> duplicateEnumMembersWithMetadata = new HashMap<>();

        for (BLangConstant constant : constants) {
            if (!constant.flagSet.contains(Flag.ENUM_MEMBER) ||
                    (constant.markdownDocumentationAttachment == null && constant.annAttachments.isEmpty())) {
                continue;
            }

            String name = constant.name.value;

            if (duplicateEnumMembersWithMetadata.containsKey(name)) {
                duplicateEnumMembersWithMetadata.get(name).add(constant);
                continue;
            }

            duplicateEnumMembersWithMetadata.put(name, new ArrayList<>() {{ add(constant); }});
        }

        for (Map.Entry<String, List<BLangConstant>> entry : duplicateEnumMembersWithMetadata.entrySet()) {
            List<BLangConstant> duplicateMembers = entry.getValue();

            if (duplicateMembers.size() == 1) {
                continue;
            }

            for (BLangConstant duplicateMember : duplicateMembers) {
                dlog.warning(duplicateMember.pos, DiagnosticWarningCode.INVALID_METADATA_ON_DUPLICATE_ENUM_MEMBER);
            }
        }
    }

    public void visit(BLangXMLNS xmlnsNode) {
        xmlnsNode.setBType(symTable.stringType);

        // Namespace node already having the symbol means we are inside an init-function,
        // and the symbol has already been declared by the original statement.
        if (xmlnsNode.symbol == null) {
            symbolEnter.defineNode(xmlnsNode, env);
        }

        typeChecker.checkExpr(xmlnsNode.namespaceURI, env, symTable.stringType);
    }

    public void visit(BLangXMLNSStatement xmlnsStmtNode) {
        analyzeNode(xmlnsStmtNode.xmlnsDecl, env);
    }

    public void visit(BLangResourceFunction funcNode) {
        visit((BLangFunction) funcNode);
        for (BLangSimpleVariable pathParam : funcNode.pathParams) {
            pathParam.accept(this);
            if (!types.isAssignable(pathParam.getBType(), symTable.pathParamAllowedType)) {
                dlog.error(pathParam.getPosition(), DiagnosticErrorCode.UNSUPPORTED_PATH_PARAM_TYPE,
                           pathParam.getBType());
            }
        }

        if (funcNode.restPathParam != null) {
            funcNode.restPathParam.accept(this);
            BArrayType arrayType = (BArrayType) funcNode.restPathParam.getBType();
            BType elemType = arrayType.getElementType();
            if (!types.isAssignable(elemType, symTable.pathParamAllowedType)) {
                dlog.error(funcNode.restPathParam.getPosition(),
                        DiagnosticErrorCode.UNSUPPORTED_REST_PATH_PARAM_TYPE, elemType);
            }
        }
    }

    public void visit(BLangFunction funcNode) {
        SymbolEnv funcEnv = SymbolEnv.createFunctionEnv(funcNode, funcNode.symbol.scope, env);

        // TODO: Shouldn't this be done in symbol enter?
        //set function param flag to final
        funcNode.symbol.params.forEach(param -> param.flags |= Flags.FUNCTION_FINAL);

        if (!funcNode.flagSet.contains(Flag.WORKER)) {
            // annotation validation for workers is done for the invocation.
            funcNode.annAttachments.forEach(annotationAttachment -> {
                if (Symbols.isFlagOn(funcNode.symbol.flags, Flags.REMOTE) && funcNode.receiver != null
                        && Symbols.isService(funcNode.receiver.symbol)) {
                    annotationAttachment.attachPoints.add(AttachPoint.Point.SERVICE_REMOTE);
                } else if (funcNode.attachedFunction) {
                    annotationAttachment.attachPoints.add(AttachPoint.Point.OBJECT_METHOD);
                }
                annotationAttachment.attachPoints.add(AttachPoint.Point.FUNCTION);
                this.analyzeDef(annotationAttachment, funcEnv);
            });
            validateAnnotationAttachmentCount(funcNode.annAttachments);
        }

        BLangType returnTypeNode = funcNode.returnTypeNode;
        boolean hasReturnType = returnTypeNode != null;
        if (hasReturnType) {
            funcNode.returnTypeAnnAttachments.forEach(annotationAttachment -> {
                annotationAttachment.attachPoints.add(AttachPoint.Point.RETURN);
                this.analyzeDef(annotationAttachment, funcEnv);
            });
            validateAnnotationAttachmentCount(funcNode.returnTypeAnnAttachments);
        }

        boolean inIsolatedFunction = funcNode.flagSet.contains(Flag.ISOLATED);
        SymbolEnv clonedEnv =  funcNode.clonedEnv;
        if (funcNode.flagSet.contains(Flag.LAMBDA)) {
            // env is already a captured closure environment
            clonedEnv.scope.entries.putAll(env.scope.entries);
        }

        for (BLangSimpleVariable param : funcNode.requiredParams) {
            symbolEnter.defineExistingVarSymbolInEnv(param.symbol, clonedEnv);
            this.analyzeDef(param, clonedEnv);

            BLangExpression expr = param.expr;
            if (expr != null) {
                funcNode.symbol.paramDefaultValTypes.put(param.symbol.name.value, expr.getBType());
            }

            validateIsolatedParamUsage(inIsolatedFunction, param, false);
        }

        BLangSimpleVariable restParam = funcNode.restParam;
        if (restParam != null) {
            symbolEnter.defineExistingVarSymbolInEnv(restParam.symbol, clonedEnv);
            this.analyzeDef(restParam, clonedEnv);
            validateIsolatedParamUsage(inIsolatedFunction, restParam, true);
        }

        if (hasReturnType && Symbols.isFlagOn(returnTypeNode.getBType().flags, Flags.PARAMETERIZED)) {
            unifier.validate(returnTypeNode.getBType(), funcNode, symTable, env, types, dlog);
        }

        validateObjectAttachedFunction(funcNode);

        if (funcNode.hasBody()) {
            analyzeNode(funcNode.body, funcEnv, returnTypeNode.getBType(), null);
        }

        if (funcNode.anonForkName != null) {
            funcNode.symbol.enclForkName = funcNode.anonForkName;
        }

        funcNode.symbol.annAttachments.addAll(funcNode.annAttachments);
        ((BInvokableTypeSymbol) funcNode.symbol.type.tsymbol)
                .returnTypeAnnots.addAll(funcNode.returnTypeAnnAttachments);

    }

    @Override
    public void visit(BLangBlockFunctionBody body) {
        SymbolEnv funcBodyEnv = SymbolEnv.createFuncBodyEnv(body, env);
        int stmtCount = -1;
        for (BLangStatement stmt : body.stmts) {
            stmtCount++;
            boolean analyzedStmt = analyzeBlockStmtFollowingIfWithoutElse(stmt,
                    stmtCount > 0 ? body.stmts.get(stmtCount - 1) : null, funcBodyEnv, true);
            if (analyzedStmt) {
                continue;
            }
            analyzeStmt(stmt, funcBodyEnv);
        }
        // Remove explicitly added function body env if exists
        this.prevEnvs.remove(funcBodyEnv);
        resetNotCompletedNormally();
    }

    private boolean analyzeBlockStmtFollowingIfWithoutElse(BLangStatement currentStmt, BLangStatement prevStatement,
                                                           SymbolEnv currentEnv, boolean inFunctionBody) {
        if (currentStmt.getKind() == NodeKind.BLOCK && prevStatement != null && prevStatement.getKind() == NodeKind.IF
                && ((BLangIf) prevStatement).elseStmt == null && this.notCompletedNormally) {
            BLangIf ifStmt = (BLangIf) prevStatement;
            this.notCompletedNormally =
                    ConditionResolver.checkConstCondition(types, symTable, ifStmt.expr) == symTable.trueType;
            // Explicitly add function body env since it's required for resetting the types
            if (inFunctionBody) {
                this.prevEnvs.push(currentEnv);
            }
            // Types are narrowed following an `if` statement without an `else`, if it's not completed normally.
            SymbolEnv narrowedBlockEnv = typeNarrower.evaluateFalsity(ifStmt.expr, currentStmt, currentEnv, false);
            analyzeStmt(currentStmt, narrowedBlockEnv);
            return true;
        }
        return false;
    }

    @Override
    public void visit(BLangExprFunctionBody body) {
        env = SymbolEnv.createFuncBodyEnv(body, env);
        typeChecker.checkExpr(body.expr, env, expType);
    }

    @Override
    public void visit(BLangExternalFunctionBody body) {
        // TODO: Check if a func body env is needed
        for (BLangAnnotationAttachment annotationAttachment : body.annAttachments) {
            annotationAttachment.attachPoints.add(AttachPoint.Point.EXTERNAL);
            this.analyzeDef(annotationAttachment, env);
        }
        validateAnnotationAttachmentCount(body.annAttachments);
    }

    @Override
    public void visit(BLangTypeDefinition typeDefinition) {
        analyzeDef(typeDefinition.typeNode, env);

        final List<BAnnotationSymbol> annotSymbols = new ArrayList<>();

        typeDefinition.annAttachments.forEach(annotationAttachment -> {
            if (typeDefinition.typeNode.getKind() == NodeKind.OBJECT_TYPE) {
                annotationAttachment.attachPoints.add(AttachPoint.Point.OBJECT);
            }
            annotationAttachment.attachPoints.add(AttachPoint.Point.TYPE);

            annotationAttachment.accept(this);
            annotSymbols.add(annotationAttachment.annotationSymbol);
        });

        BSymbol typeDefSym = typeDefinition.symbol;
        if (typeDefSym != null && typeDefSym.kind == SymbolKind.TYPE_DEF) {
            ((BTypeDefinitionSymbol) typeDefSym).annAttachments.addAll(typeDefinition.annAttachments);
        }

        if (typeDefinition.flagSet.contains(Flag.ENUM)) {
            ((BEnumSymbol) typeDefSym).addAnnotations(annotSymbols);
            HashSet<String> enumElements = new HashSet<String>();
            BLangUnionTypeNode bLangUnionTypeNode = (BLangUnionTypeNode)  typeDefinition.typeNode;
            for (int j = bLangUnionTypeNode.memberTypeNodes.size() - 1; j >= 0; j--) {
                BLangUserDefinedType nextType = (BLangUserDefinedType) bLangUnionTypeNode.memberTypeNodes.get(j);
                String nextTypeName = nextType.typeName.value;
                if (enumElements.contains(nextTypeName)) {
                    dlog.error(nextType.pos, DiagnosticErrorCode.REDECLARED_SYMBOL, nextTypeName);
                } else {
                    enumElements.add(nextTypeName);
                }
            }
        }

        validateAnnotationAttachmentCount(typeDefinition.annAttachments);
        validateBuiltinTypeAnnotationAttachment(typeDefinition.annAttachments);
    }

    @Override
    public void visit(BLangClassDefinition classDefinition) {
        // Apply service attachpoint when this is a class representing a service-decl or object-ctor with service prefix
        AttachPoint.Point attachedPoint;
        Set<Flag> flagSet = classDefinition.flagSet;
        if (flagSet.contains(Flag.OBJECT_CTOR) && flagSet.contains(Flag.SERVICE)) {
            attachedPoint = AttachPoint.Point.SERVICE;
        } else {
            attachedPoint = AttachPoint.Point.CLASS;
        }

        BClassSymbol symbol = (BClassSymbol) classDefinition.symbol;

        classDefinition.annAttachments.forEach(annotationAttachment -> {
            annotationAttachment.attachPoints.add(attachedPoint);
            annotationAttachment.accept(this);
            symbol.addAnnotation(annotationAttachment.annotationSymbol);
        });
        validateAnnotationAttachmentCount(classDefinition.annAttachments);

        analyzeClassDefinition(classDefinition);

        validateInclusions(flagSet, classDefinition.typeRefs, false,
                           Symbols.isFlagOn(classDefinition.getBType().tsymbol.flags, Flags.ANONYMOUS));
    }

    private void analyzeClassDefinition(BLangClassDefinition classDefinition) {
        SymbolEnv classEnv = SymbolEnv.createClassEnv(classDefinition, classDefinition.symbol.scope, env);
        for (BLangSimpleVariable field : classDefinition.fields) {
            analyzeDef(field, classEnv);
        }

        // Visit functions as they are not in the same scope/env as the object fields
        for (BLangFunction function : classDefinition.functions) {
            analyzeDef(function, env);
            if (function.flagSet.contains(Flag.RESOURCE) && function.flagSet.contains(Flag.NATIVE)) {
                this.dlog.error(function.pos, DiagnosticErrorCode.RESOURCE_FUNCTION_CANNOT_BE_EXTERN, function.name);
            }
        }

        DiagnosticErrorCode code;
        if (classDefinition.isServiceDecl) {
            code = DiagnosticErrorCode.UNIMPLEMENTED_REFERENCED_METHOD_IN_SERVICE_DECL;
        } else if ((classDefinition.symbol.flags & Flags.OBJECT_CTOR) == Flags.OBJECT_CTOR) {
            code = DiagnosticErrorCode.UNIMPLEMENTED_REFERENCED_METHOD_IN_OBJECT_CTOR;
        } else {
            code = DiagnosticErrorCode.UNIMPLEMENTED_REFERENCED_METHOD_IN_CLASS;
        }

        // Validate the referenced functions that don't have implementations within the function.
        for (BAttachedFunction func : ((BObjectTypeSymbol) classDefinition.symbol).referencedFunctions) {
            validateReferencedFunction(classDefinition.pos, func, env, code);
        }

        analyzerClassInitMethod(classDefinition);
    }

    private void analyzerClassInitMethod(BLangClassDefinition classDefinition) {
        if (classDefinition.initFunction == null) {
            return;
        }

        if (classDefinition.initFunction.flagSet.contains(Flag.PRIVATE)) {
            this.dlog.error(classDefinition.initFunction.pos, DiagnosticErrorCode.PRIVATE_OBJECT_CONSTRUCTOR,
                    classDefinition.symbol.name);
            return;
        }

        if (classDefinition.initFunction.flagSet.contains(Flag.NATIVE)) {
            this.dlog.error(classDefinition.initFunction.pos, DiagnosticErrorCode.OBJECT_INIT_FUNCTION_CANNOT_BE_EXTERN,
                    classDefinition.symbol.name);
            return;
        }

        analyzeDef(classDefinition.initFunction, env);
    }

    public void visit(BLangTypeConversionExpr conversionExpr) {
        conversionExpr.annAttachments.forEach(annotationAttachment -> {
            annotationAttachment.attachPoints.add(AttachPoint.Point.TYPE);
            if (conversionExpr.typeNode.getKind() == NodeKind.OBJECT_TYPE) {
                annotationAttachment.attachPoints.add(AttachPoint.Point.OBJECT);
            }

            annotationAttachment.accept(this);
        });
        validateAnnotationAttachmentCount(conversionExpr.annAttachments);
    }

    @Override
    public void visit(BLangFiniteTypeNode finiteTypeNode) {
        finiteTypeNode.valueSpace.forEach(value -> analyzeNode(value, env));
    }

    @Override
    public void visit(BLangLiteral literalExpr) {
        if (literalExpr.getKind() == NodeKind.NUMERIC_LITERAL) {
            NodeKind kind = ((BLangNumericLiteral) literalExpr).kind;
            if (kind == NodeKind.HEX_FLOATING_POINT_LITERAL ||
                    NumericLiteralSupport.isFloatDiscriminated(literalExpr.originalValue)) {
                types.validateFloatLiteral(literalExpr.pos, String.valueOf(literalExpr.value));
            }
        }
    }

    @Override
    public void visit(BLangObjectTypeNode objectTypeNode) {
        SymbolEnv objectEnv = SymbolEnv.createTypeEnv(objectTypeNode, objectTypeNode.symbol.scope, env);

        objectTypeNode.fields.forEach(field -> {
            analyzeDef(field, objectEnv);
            if (field.flagSet.contains(Flag.PRIVATE)) {
                this.dlog.error(field.pos, DiagnosticErrorCode.PRIVATE_FIELD_ABSTRACT_OBJECT, field.symbol.name);
            }
        });

        // Visit functions as they are not in the same scope/env as the object fields
        objectTypeNode.functions.forEach(func -> {
            analyzeDef(func, env);
            if (func.flagSet.contains(Flag.PRIVATE)) {
                this.dlog.error(func.pos, DiagnosticErrorCode.PRIVATE_FUNC_ABSTRACT_OBJECT, func.name,
                        objectTypeNode.symbol.name);
            }
            if (func.flagSet.contains(Flag.NATIVE)) {
                this.dlog.error(func.pos, DiagnosticErrorCode.EXTERN_FUNC_ABSTRACT_OBJECT, func.name,
                        objectTypeNode.symbol.name);
            }
            if (func.flagSet.contains(Flag.RESOURCE) && func.flagSet.contains(Flag.NATIVE)) {
                this.dlog.error(func.pos, DiagnosticErrorCode.RESOURCE_FUNCTION_CANNOT_BE_EXTERN, func.name);
            }
        });

        validateInclusions(objectTypeNode.flagSet, objectTypeNode.typeRefs, true, false);

        if (objectTypeNode.initFunction == null) {
            return;
        }

        this.dlog.error(objectTypeNode.initFunction.pos, DiagnosticErrorCode.INIT_METHOD_IN_OBJECT_TYPE_DESCRIPTOR,
                objectTypeNode.symbol.name);
    }

    @Override
    public void visit(BLangTableKeyTypeConstraint keyTypeConstraint) {
        analyzeDef(keyTypeConstraint.keyType, env);
    }

    @Override
    public void visit(BLangTableTypeNode tableTypeNode) {
<<<<<<< HEAD
        analyzeDef(tableTypeNode.constraint, env);
        if (tableTypeNode.tableKeyTypeConstraint != null) {
            analyzeDef(tableTypeNode.tableKeyTypeConstraint, env);
        }
        BType constraint = types.getReferredType(tableTypeNode.constraint.getBType());
=======
        BType constraint = Types.getReferredType(tableTypeNode.constraint.getBType());
>>>>>>> b81100b6
        if (!types.isAssignable(constraint, symTable.mapAllType)) {
            dlog.error(tableTypeNode.constraint.pos, DiagnosticErrorCode.TABLE_CONSTRAINT_INVALID_SUBTYPE, constraint);
            return;
        }

        if (constraint.tag == TypeTags.MAP) {
            typeChecker.validateMapConstraintTable(tableTypeNode.tableType);
            return;
        }

        List<String> fieldNameList = tableTypeNode.tableType.fieldNameList;
        if (fieldNameList != null) {
            typeChecker.validateKeySpecifier(fieldNameList,
                    constraint.tag != TypeTags.INTERSECTION ? constraint :
                            ((BIntersectionType) constraint).effectiveType,
                    tableTypeNode.tableKeySpecifier.pos);
        }

        analyzeDef(tableTypeNode.constraint, env);
    }

    @Override
    public void visit(BLangRecordTypeNode recordTypeNode) {
        if (recordTypeNode.analyzed) {
            return;
        }
        SymbolEnv recordEnv = SymbolEnv.createTypeEnv(recordTypeNode, recordTypeNode.symbol.scope, env);

        BType type = Types.getReferredType(recordTypeNode.getBType());

        boolean isRecordType = false;
        LinkedHashMap<String, BField> fields = null;

        boolean allReadOnlyFields = false;

        if (type.tag == TypeTags.RECORD) {
            isRecordType = true;

            BRecordType recordType = (BRecordType) type;
            fields = recordType.fields;
            allReadOnlyFields = recordType.sealed ||
                    Types.getReferredType(recordType.restFieldType).tag == TypeTags.NEVER;
        }

        List<BLangSimpleVariable> recordFields = new ArrayList<>(recordTypeNode.fields);
        recordFields.addAll(recordTypeNode.includedFields);

        for (BLangSimpleVariable field : recordFields) {
            if (field.flagSet.contains(Flag.READONLY)) {
                handleReadOnlyField(isRecordType, fields, field);
            } else {
                allReadOnlyFields = false;
            }

            analyzeDef(field, recordEnv);
        }

        if (isRecordType && allReadOnlyFields) {
            type.tsymbol.flags |= Flags.READONLY;
            type.flags |= Flags.READONLY;
        }

        validateDefaultable(recordTypeNode);
        recordTypeNode.analyzed = true;
    }

    @Override
    public void visit(BLangFunctionTypeNode functionTypeNode) {
        SymbolEnv funcEnv = SymbolEnv.createTypeEnv(functionTypeNode, functionTypeNode.symbol.scope, env);
        for (BLangVariable param : functionTypeNode.params) {
            analyzeDef(param, funcEnv);
        }
        if (functionTypeNode.restParam != null) {
            analyzeDef(functionTypeNode.restParam.typeNode, funcEnv);
        }
        if (functionTypeNode.returnTypeNode != null) {
            analyzeDef(functionTypeNode.returnTypeNode, funcEnv);
        }
        functionTypeNode.analyzed = true;
    }

    @Override
    public void visit(BLangErrorType errorType) {
        if (errorType.detailType == null) {
            return;
        }

        BType detailType = errorType.detailType.getBType();
        if (detailType != null && !types.isValidErrorDetailType(detailType)) {
            dlog.error(errorType.detailType.pos, DiagnosticErrorCode.INVALID_ERROR_DETAIL_TYPE, errorType.detailType,
                    symTable.detailType);
        }
        analyzeDef(errorType.detailType, env);
    }

    @Override
    public void visit(BLangConstrainedType constrainedType) {
        analyzeDef(constrainedType.constraint, env);
    }

    @Override
<<<<<<< HEAD
=======
    public void visit(BLangFunctionTypeNode functionTypeNode) {
        boolean isLambda = false;
        if (env.node.getKind() == FUNCTION) {
            BLangFunction function = (BLangFunction) env.node;
            isLambda = function.flagSet.contains(Flag.LAMBDA);
        }
        List<BLangVariable> params = functionTypeNode.params;
        for (BLangVariable param : params) {
            analyzeDef(param.typeNode, env);
            if (isLambda && param.symbol != null) {
                symResolver.checkForUniqueSymbol(param.pos, env, param.symbol);
            }
        }
        if (functionTypeNode.restParam != null) {
            analyzeDef(functionTypeNode.restParam.typeNode, env);
            if (isLambda && functionTypeNode.restParam.symbol != null) {
                symResolver.checkForUniqueSymbol(functionTypeNode.restParam.pos, env,
                        functionTypeNode.restParam.symbol);
            }
        }
        if (functionTypeNode.returnTypeNode != null) {
            analyzeDef(functionTypeNode.returnTypeNode, env);
        }
    }

    @Override
>>>>>>> b81100b6
    public void visit(BLangUnionTypeNode unionTypeNode) {
        for (BLangType memberType : unionTypeNode.memberTypeNodes) {
            analyzeDef(memberType, env);
        }
    }

    @Override
    public void visit(BLangStreamType streamType) {
        analyzeNode(streamType.constraint, env);
        if (streamType.error != null) {
            analyzeDef(streamType.error, env);
        }
    }

    @Override
    public void visit(BLangIntersectionTypeNode intersectionTypeNode) {
        for (BLangType constituentTypeNode : intersectionTypeNode.constituentTypeNodes) {
            analyzeDef(constituentTypeNode, env);
        }
    }

    @Override
    public void visit(BLangTupleTypeNode tupleTypeNode) {
        List<BLangType> memberTypeNodes = tupleTypeNode.memberTypeNodes;
        for (BLangType memType : memberTypeNodes) {
            analyzeDef(memType, env);
        }
        if (tupleTypeNode.restParamType != null) {
            analyzeDef(tupleTypeNode.restParamType, env);
        }
    }

    @Override
    public void visit(BLangArrayType arrayType) {
        analyzeDef(arrayType.elemtype, env);
    }

    @Override
    public void visit(BLangUserDefinedType userDefinedType) {
        /* ignore */
    }

    @Override
    public void visit(BLangValueType valueType) {
        /* ignore */
    }

    @Override
    public void visit(BLangBuiltInRefTypeNode builtInRefType) {
        /* ignore */
    }

    public void visit(BLangAnnotation annotationNode) {
        BAnnotationSymbol symbol = (BAnnotationSymbol) annotationNode.symbol;
        annotationNode.annAttachments.forEach(annotationAttachment -> {
            annotationAttachment.attachPoints.add(AttachPoint.Point.ANNOTATION);
            annotationAttachment.accept(this);
            symbol.addAnnotation(annotationAttachment.annotationSymbol);
        });
        validateAnnotationAttachmentCount(annotationNode.annAttachments);
    }

    public void visit(BLangAnnotationAttachment annAttachmentNode) {
        BSymbol symbol = this.symResolver.resolveAnnotation(annAttachmentNode.pos, env,
                names.fromString(annAttachmentNode.pkgAlias.getValue()),
                names.fromString(annAttachmentNode.getAnnotationName().getValue()));
        if (symbol == this.symTable.notFoundSymbol) {
            this.dlog.error(annAttachmentNode.pos, DiagnosticErrorCode.UNDEFINED_ANNOTATION,
                    annAttachmentNode.getAnnotationName().getValue());
            return;
        }
        // Validate Attachment Point against the Annotation Definition.
        BAnnotationSymbol annotationSymbol = (BAnnotationSymbol) symbol;
        annAttachmentNode.annotationSymbol = annotationSymbol;
        if (annotationSymbol.maskedPoints > 0 &&
                !Symbols.isAttachPointPresent(annotationSymbol.maskedPoints,
                                              AttachPoints.asMask(annAttachmentNode.attachPoints))) {
            String msg = annAttachmentNode.attachPoints.stream()
                    .map(point -> point.name().toLowerCase())
                    .collect(Collectors.joining(", "));
            this.dlog.error(annAttachmentNode.pos, DiagnosticErrorCode.ANNOTATION_NOT_ALLOWED, annotationSymbol, msg);
        }
        // Validate Annotation Attachment expression against Annotation Definition type.
        validateAnnotationAttachmentExpr(annAttachmentNode, annotationSymbol);
    }

    public void visit(BLangSimpleVariable varNode) {
        boolean configurable = isConfigurable(varNode);

        if (varNode.isDeclaredWithVar) {
            // Configurable variable cannot be declared with var
            if (configurable) {
                dlog.error(varNode.pos, DiagnosticErrorCode.CONFIGURABLE_VARIABLE_CANNOT_BE_DECLARED_WITH_VAR);
            }
            validateWorkerAnnAttachments(varNode.expr);
            handleDeclaredWithVar(varNode);
            transferForkFlag(varNode);
            return;
        }

        int ownerSymTag = env.scope.owner.tag;
        boolean isListenerDecl = varNode.flagSet.contains(Flag.LISTENER);
        if ((ownerSymTag & SymTag.INVOKABLE) == SymTag.INVOKABLE || (ownerSymTag & SymTag.LET) == SymTag.LET
                || env.node.getKind() == NodeKind.LET_CLAUSE) {
            // This is a variable declared in a function, let expression, an action or a resource
            // If the variable is parameter then the variable symbol is already defined
            if (varNode.symbol == null) {
                analyzeVarNode(varNode, env, AttachPoint.Point.VAR);
            } else {
                analyzeVarNode(varNode, env, AttachPoint.Point.PARAMETER);
            }
        } else if ((ownerSymTag & SymTag.OBJECT) == SymTag.OBJECT) {
            analyzeVarNode(varNode, env, AttachPoint.Point.OBJECT_FIELD, AttachPoint.Point.FIELD);
        } else if ((ownerSymTag & SymTag.RECORD) == SymTag.RECORD) {
            analyzeVarNode(varNode, env, AttachPoint.Point.RECORD_FIELD, AttachPoint.Point.FIELD);
        } else if ((ownerSymTag & SymTag.FUNCTION_TYPE) == SymTag.FUNCTION_TYPE) {
            analyzeVarNode(varNode, env, AttachPoint.Point.PARAMETER);
        } else {
            varNode.annAttachments.forEach(annotationAttachment -> {
                if (isListenerDecl) {
                    annotationAttachment.attachPoints.add(AttachPoint.Point.LISTENER);
                } else if (Symbols.isFlagOn(varNode.symbol.flags, Flags.SERVICE)) {
                    annotationAttachment.attachPoints.add(AttachPoint.Point.SERVICE);
                } else {
                    annotationAttachment.attachPoints.add(AttachPoint.Point.VAR);
                }
                annotationAttachment.accept(this);
                varNode.symbol.addAnnotation(annotationAttachment.annotationSymbol);
            });
        }
        validateAnnotationAttachmentCount(varNode.annAttachments);

        validateWorkerAnnAttachments(varNode.expr);

        handleWildCardBindingVariable(varNode);

        BType lhsType = varNode.symbol.type;
        varNode.setBType(lhsType);

        // Configurable variable type must be a subtype of anydata.
        if (configurable && varNode.typeNode != null) {
            if (!types.isAssignable(lhsType, symTable.anydataType)) {
                dlog.error(varNode.typeNode.pos,
                        DiagnosticErrorCode.CONFIGURABLE_VARIABLE_MUST_BE_ANYDATA);
            } else {
                if (!types.isInherentlyImmutableType(lhsType)) {
                    // Configurable variables are implicitly readonly
                    lhsType = ImmutableTypeCloner.getImmutableIntersectionType(varNode.pos, types,
                            lhsType, env, symTable, anonModelHelper, names, new HashSet<>());
                    varNode.setBType(lhsType);
                    varNode.symbol.type = lhsType;
                }
                // TODO: remove this check once runtime support all configurable types
                checkSupportedConfigType(lhsType, varNode.pos, varNode.name.value);
            }
        }

        if (varNode.typeNode != null) {
            analyzeDef(varNode.typeNode, env);
        }

        // Analyze the init expression
        BLangExpression rhsExpr = varNode.expr;
        if (rhsExpr == null) {
            if (varNode.flagSet.contains(Flag.ISOLATED)) {
                dlog.error(varNode.pos, DiagnosticErrorCode.INVALID_ISOLATED_QUALIFIER_ON_MODULE_NO_INIT_VAR_DECL);
            }

            if (Types.getReferredType(lhsType).tag == TypeTags.ARRAY
                    && typeChecker.isArrayOpenSealedType((BArrayType) Types.getReferredType(lhsType))) {
                dlog.error(varNode.pos, DiagnosticErrorCode.CLOSED_ARRAY_TYPE_NOT_INITIALIZED);
            }
            return;
        }

        // Here we create a new symbol environment to catch self references by keep the current
        // variable symbol in the symbol environment
        // e.g. int a = x + a;
        SymbolEnv varInitEnv = SymbolEnv.createVarInitEnv(varNode, env, varNode.symbol);

        if (isListenerDecl) {
            BType rhsType = typeChecker.checkExpr(rhsExpr, varInitEnv,
                    BUnionType.create(null, lhsType, symTable.errorType));
            validateListenerCompatibility(varNode, rhsType);
        } else {
            typeChecker.checkExpr(rhsExpr, varInitEnv, lhsType);
        }

        checkSelfReferencesInVarNode(varNode, rhsExpr);
        transferForkFlag(varNode);
    }

    private void analyzeModuleConfigurableAmbiguity(BLangPackage pkgNode) {
        if (pkgNode.moduleContextDataHolder == null) {
            return;
        }
        ModuleDescriptor rootModule = pkgNode.moduleContextDataHolder.descriptor();
        Set<BVarSymbol> configVars = symResolver.getConfigVarSymbolsIncludingImportedModules(pkgNode.symbol);
        String rootOrgName = rootModule.org().value();
        String rootModuleName = rootModule.packageName().value();
        Map<String, PackageID> configKeys =  getModuleKeys(configVars, rootOrgName);
        for (BVarSymbol variable : configVars) {
            String moduleName = variable.pkgID.name.value;
            String orgName = variable.pkgID.orgName.value;
            String varName = variable.name.value;
            validateMapConfigVariable(orgName + "." + moduleName + "." + varName, variable, configKeys);
            if (orgName.equals(rootOrgName)) {
                validateMapConfigVariable(moduleName + "." + varName, variable, configKeys);
                if (moduleName.equals(rootModuleName) && !(varName.equals(moduleName))) {
                    validateMapConfigVariable(varName, variable, configKeys);
                }
            }
        }
    }

    private Map<String, PackageID> getModuleKeys(Set<BVarSymbol> configVars, String rootOrg) {
        Map<String, PackageID> configKeys = new HashMap<>();
        for (BVarSymbol variable : configVars) {
            PackageID pkgID = variable.pkgID;
            String orgName = pkgID.orgName.value;
            String moduleName = pkgID.name.value;
            configKeys.put(orgName + "." + moduleName, pkgID);
            if (!orgName.equals(rootOrg)) {
                break;
            }
            configKeys.put(moduleName, pkgID);
        }
        return configKeys;
    }

    private void validateMapConfigVariable(String configKey, BVarSymbol variable, Map<String, PackageID> configKeys) {
        if (configKeys.containsKey(configKey) && types.isSubTypeOfMapping(variable.type)) {
            dlog.error(variable.pos, DiagnosticErrorCode.CONFIGURABLE_VARIABLE_MODULE_AMBIGUITY,
                    variable.name.value, configKeys.get(configKey));
        }
    }

    private void checkSupportedConfigType(BType type, Location location, String varName) {
        List<String> errors = new ArrayList<>();
        if (!isSupportedConfigType(type, errors, varName, new HashSet<>()) || !errors.isEmpty()) {
            StringBuilder errorMsg = new StringBuilder();
            for (String error : errors) {
                errorMsg.append("\n\t").append(error);
            }
            dlog.error(location, DiagnosticErrorCode.CONFIGURABLE_VARIABLE_CURRENTLY_NOT_SUPPORTED, type, errorMsg);
        }
    }

    private boolean isSupportedConfigType(BType type, List<String> errors, String varName, Set<BType> unresolvedTypes) {
        if (!unresolvedTypes.add(type)) {
            return true;
        }
        switch (type.getKind()) {
            case ANYDATA:
                break;
            case FINITE:
                return types.isAnydata(type);
            case ARRAY:
                BType elementType = Types.getReferredType(((BArrayType) type).eType);

                if (elementType.tag == TypeTags.INTERSECTION) {
                    elementType = ((BIntersectionType) elementType).getEffectiveType();
                }

                if (elementType.tag == TypeTags.TABLE || !isSupportedConfigType(elementType, errors, varName,
                        unresolvedTypes)) {
                    errors.add("array element type '" + elementType + "' is not supported");
                }
                break;
            case RECORD:
                BRecordType recordType = (BRecordType) type;
                Map<BType, List<String>> fieldTypeMap = getRecordFieldTypes(recordType);
                for (Map.Entry<BType, List<String>> fieldTypeEntry : fieldTypeMap.entrySet()) {
                    BType fieldType = fieldTypeEntry.getKey();
                    String field = varName + "." + fieldTypeEntry.getValue().get(0);
                    if (!isSupportedConfigType(fieldType, errors, field, unresolvedTypes)) {
                        for (String fieldName : fieldTypeEntry.getValue()) {
                            errors.add("record field type '" + fieldType + "' of field '" + varName + "." + fieldName +
                                    "' is not supported");
                        }
                    }
                }
                break;
            case MAP:
                BMapType mapType = (BMapType) type;
                if (!isSupportedConfigType(mapType.constraint, errors, varName, unresolvedTypes)) {
                    errors.add("map constraint type '" + mapType.constraint + "' is not supported");
                }
                break;
            case TABLE:
                BTableType tableType = (BTableType) type;
                if (!isSupportedConfigType(tableType.constraint, errors, varName, unresolvedTypes)) {
                    errors.add("table constraint type '" + tableType.constraint + "' is not supported");
                }
                break;
            case INTERSECTION:
                return isSupportedConfigType(((BIntersectionType) type).effectiveType, errors, varName,
                        unresolvedTypes);
            case UNION:
                BUnionType unionType = (BUnionType) type;
                for (BType memberType : unionType.getMemberTypes()) {
                    if (!isSupportedConfigType(memberType, errors, varName, unresolvedTypes)) {
                        errors.add("union member type '" + memberType + "' is not supported");
                    }
                }
                break;
            case TYPEREFDESC:
                return isSupportedConfigType(Types.getReferredType(type), errors, varName,
                        unresolvedTypes);
            default:
                return  types.isAssignable(type, symTable.intType) ||
                        types.isAssignable(type, symTable.floatType) ||
                        types.isAssignable(type, symTable.stringType) ||
                        types.isAssignable(type, symTable.booleanType) ||
                        types.isAssignable(type, symTable.decimalType) ||
                        types.isAssignable(type, symTable.xmlType);
        }
        return true;
    }

    private Map<BType, List<String>> getRecordFieldTypes(BRecordType recordType) {
        Map<BType, List<String>> fieldMap = new HashMap<>();
        for (Field field : recordType.getFields().values()) {
            BType fieldType = (BType) field.getType();
            String fieldName = field.getName().getValue();
            if (fieldMap.containsKey(fieldType)) {
                fieldMap.get(fieldType).add(fieldName);
            } else {
                fieldMap.put(fieldType, new ArrayList<>(Arrays.asList(fieldName)));
            }
        }
        return fieldMap;
    }

    private void validateListenerCompatibility(BLangSimpleVariable varNode, BType rhsType) {
        if (Types.getReferredType(rhsType).tag == TypeTags.UNION) {
            for (BType memberType : ((BUnionType) rhsType).getMemberTypes()) {
                memberType = Types.getReferredType(rhsType);
                if (memberType.tag == TypeTags.ERROR) {
                    continue;
                }
                if (!types.checkListenerCompatibility(varNode.symbol.type)) {
                    dlog.error(varNode.pos, DiagnosticErrorCode.INVALID_LISTENER_VARIABLE, varNode.name);
                }
            }
        } else {
            if (!types.checkListenerCompatibility(varNode.symbol.type)) {
                dlog.error(varNode.pos, DiagnosticErrorCode.INVALID_LISTENER_VARIABLE, varNode.name);
            }
        }
    }

    private void analyzeVarNode(BLangSimpleVariable varNode, SymbolEnv env, AttachPoint.Point... attachPoints) {
        if (varNode.symbol == null) {
            symbolEnter.defineNode(varNode, env);
        }

        // When 'var' is used, the typeNode is null. Need to analyze the record type node here if it's a locally
        // defined record type.
        if (varNode.typeNode != null && varNode.typeNode.getKind() == NodeKind.RECORD_TYPE &&
                !((BLangRecordTypeNode) varNode.typeNode).analyzed) {
            analyzeDef(varNode.typeNode, env);
        }

        if (varNode.typeNode != null && varNode.typeNode.getKind() == NodeKind.FUNCTION_TYPE &&
                !((BLangFunctionTypeNode) varNode.typeNode).analyzed) {
            analyzeDef(varNode.typeNode, env);
        }

        List<AttachPoint.Point> attachPointsList = Arrays.asList(attachPoints);
        for (BLangAnnotationAttachment annotationAttachment : varNode.annAttachments) {
            annotationAttachment.attachPoints.addAll(attachPointsList);
            annotationAttachment.accept(this);
            varNode.symbol.addAnnotation(annotationAttachment.annotationSymbol);
        }
    }

    private void transferForkFlag(BLangSimpleVariable varNode) {
        // Transfer FORK flag to workers future value.
        if (varNode.expr != null && varNode.expr.getKind() == NodeKind.INVOCATION
                && varNode.flagSet.contains(Flag.WORKER)) {

            BLangInvocation expr = (BLangInvocation) varNode.expr;
            if (expr.name.value.startsWith("0") && (expr.symbol.flags & Flags.FORKED) == Flags.FORKED) {
                varNode.symbol.flags |= Flags.FORKED;
            }
        }
    }

    /**
     * Validate annotation attachment of the `start` action or workers.
     *
     * @param expr expression to be validated.
     */
    private void validateWorkerAnnAttachments(BLangExpression expr) {
        if (expr != null && expr instanceof BLangInvocation.BLangActionInvocation &&
                ((BLangInvocation.BLangActionInvocation) expr).async) {
            ((BLangInvocation) expr).annAttachments.forEach(annotationAttachment -> {
                annotationAttachment.attachPoints.add(AttachPoint.Point.WORKER);
                annotationAttachment.accept(this);
            });
            validateAnnotationAttachmentCount(((BLangInvocation) expr).annAttachments);
        }
    }

    public void visit(BLangRecordVariable varNode) {

        // Only simple variables are allowed to be configurable.
        if (isConfigurable(varNode)) {
            dlog.error(varNode.pos, DiagnosticErrorCode.ONLY_SIMPLE_VARIABLES_ARE_ALLOWED_TO_BE_CONFIGURABLE);
        }

        if (isIsolated(varNode)) {
            dlog.error(varNode.pos, DiagnosticErrorCode.ONLY_A_SIMPLE_VARIABLE_CAN_BE_MARKED_AS_ISOLATED);
        }

        if (varNode.isDeclaredWithVar) {
            handleDeclaredWithVar(varNode);
            return;
        }

        if (varNode.getBType() == null) {
            varNode.setBType(symResolver.resolveTypeNode(varNode.typeNode, env));
        }

        int ownerSymTag = env.scope.owner.tag;
        // If this is a module record variable, checkTypeAndVarCountConsistency already done at symbolEnter.
        if ((ownerSymTag & SymTag.PACKAGE) != SymTag.PACKAGE &&
                !(this.symbolEnter.symbolEnterAndValidateRecordVariable(varNode, env))) {
            varNode.setBType(symTable.semanticError);
            return;
        }

        if (varNode.getBType() == symTable.semanticError) {
            // This will return module record variables with type error
            return;
        }

        varNode.annAttachments.forEach(annotationAttachment -> {
            annotationAttachment.attachPoints.add(AttachPoint.Point.VAR);
            annotationAttachment.accept(this);
        });

        validateAnnotationAttachmentCount(varNode.annAttachments);

        if (varNode.expr == null) {
            // we have no rhs to do type checking
            return;
        }

        typeChecker.checkExpr(varNode.expr, env, varNode.getBType());

    }

    public void visit(BLangTupleVariable varNode) {

        // Only simple variables are allowed to be configurable.
        if (isConfigurable(varNode)) {
            dlog.error(varNode.pos, DiagnosticErrorCode.ONLY_SIMPLE_VARIABLES_ARE_ALLOWED_TO_BE_CONFIGURABLE);
        }

        if (isIsolated(varNode)) {
            dlog.error(varNode.pos, DiagnosticErrorCode.ONLY_A_SIMPLE_VARIABLE_CAN_BE_MARKED_AS_ISOLATED);
        }

        if (varNode.isDeclaredWithVar) {
            expType = resolveTupleType(varNode);
            handleDeclaredWithVar(varNode);
            return;
        }

        if (varNode.getBType() == null) {
            varNode.setBType(symResolver.resolveTypeNode(varNode.typeNode, env));
        }

        int ownerSymTag = env.scope.owner.tag;
        // If this is a module tuple variable, checkTypeAndVarCountConsistency already done at symbolEnter.
        if ((ownerSymTag & SymTag.PACKAGE) != SymTag.PACKAGE &&
                !(this.symbolEnter.checkTypeAndVarCountConsistency(varNode, env))) {
            varNode.setBType(symTable.semanticError);
            return;
        }

        varNode.annAttachments.forEach(annotationAttachment -> {
            annotationAttachment.attachPoints.add(AttachPoint.Point.VAR);
            annotationAttachment.accept(this);
        });

        validateAnnotationAttachmentCount(varNode.annAttachments);

        if (varNode.expr == null) {
            // we have no rhs to do type checking
            return;
        }

        typeChecker.checkExpr(varNode.expr, env, varNode.getBType());
        checkSelfReferencesInVarNode(varNode, varNode.expr);
    }

    private void checkSelfReferencesInVarNode(BLangVariable variable, BLangExpression rhsExpr) {
        switch (variable.getKind()) {
            case VARIABLE:
                SymbolEnv simpleVarEnv = this.env.enclVarSym != null ? this.env :
                        SymbolEnv.createVarInitEnv(variable, this.env, variable.symbol);
                checkSelfReferences(rhsExpr, simpleVarEnv);
                break;
            case TUPLE_VARIABLE:
                BLangTupleVariable tupleVariable = (BLangTupleVariable) variable;
                if (rhsExpr.getKind() != NodeKind.LIST_CONSTRUCTOR_EXPR ||
                        ((BLangListConstructorExpr) rhsExpr).exprs.size() > tupleVariable.memberVariables.size()) {
                    return;
                }
                BLangListConstructorExpr listExpr = (BLangListConstructorExpr) rhsExpr;
                for (int i = 0; i < listExpr.exprs.size(); i++) {
                    for (int j = 0; j < tupleVariable.memberVariables.size(); j++) {
                        if (listExpr.exprs.get(i).getKind() == NodeKind.LIST_CONSTRUCTOR_EXPR) {
                            checkSelfReferencesInVarNode(tupleVariable.memberVariables.get(j),
                                    listExpr.exprs.get(i));
                            continue;
                        }
                        BLangVariable memberVar = tupleVariable.memberVariables.get(j);
                        SymbolEnv varEnv = SymbolEnv.createVarInitEnv(memberVar, this.env, memberVar.symbol);
                        checkSelfReferences(listExpr.exprs.get(i), varEnv);
                    }
                }
                break;
        }
    }

    private void checkSelfReferences(BLangExpression expr, SymbolEnv varInitEnv) {
        if (expr.getKind() == NodeKind.SIMPLE_VARIABLE_REF) {
            BLangSimpleVarRef varRef = (BLangSimpleVarRef) expr;
            if (varRef.symbol != null && ((varRef.symbol.tag & SymTag.VARIABLE) == SymTag.VARIABLE)) {
                typeChecker.checkSelfReferences(varRef.pos, varInitEnv, (BVarSymbol) varRef.symbol);
            }
            return;
        }
        if (expr.getKind() == NodeKind.LET_EXPR) {
            for (BLangLetVariable letVar : ((BLangLetExpression) expr).letVarDeclarations) {
                checkSelfReferences(((BLangVariable) letVar.definitionNode.getVariable()).expr, varInitEnv);
            }
            return;
        }
        if (expr.getKind() == NodeKind.INVOCATION) {
            for (BLangExpression argExpr : ((BLangInvocation) expr).argExprs) {
                checkSelfReferences(argExpr, varInitEnv);
            }
            return;
        }
        if (expr.getKind() == NodeKind.LIST_CONSTRUCTOR_EXPR) {
            BLangListConstructorExpr listExpr = (BLangListConstructorExpr) expr;
            for (int i = 0; i < listExpr.exprs.size(); i++) {
                checkSelfReferences(listExpr.exprs.get(i), varInitEnv);
            }
            return;
        }
        if (expr.getKind() == RECORD_LITERAL_EXPR) {
            BLangRecordLiteral recordLiteral = (BLangRecordLiteral) expr;
            for (RecordLiteralNode.RecordField field : recordLiteral.fields) {
                if (field.isKeyValueField()) {
                    BLangRecordLiteral.BLangRecordKeyValueField pair =
                            (BLangRecordLiteral.BLangRecordKeyValueField) field;
                    checkSelfReferences(pair.valueExpr, varInitEnv);
                    continue;
                }
                if (field.getKind() == NodeKind.SIMPLE_VARIABLE_REF) {
                    checkSelfReferences((BLangSimpleVarRef) field, varInitEnv);
                }
            }
        }
    }

    private BType resolveTupleType(BLangTupleVariable varNode) {
        List<BType> memberTypes = new ArrayList<>(varNode.memberVariables.size());
        for (BLangVariable memberVariable : varNode.memberVariables) {
            memberTypes.add(getTupleMemberType(memberVariable));
        }

        BLangVariable restVariable = varNode.restVariable;
        if (restVariable == null) {
            return new BTupleType(memberTypes);
        }

        return new BTupleType(null, memberTypes, getTupleMemberType(restVariable), 0);
    }

    private BType getTupleMemberType(BLangVariable memberVariable) {
        if (memberVariable.getKind() == NodeKind.TUPLE_VARIABLE) {
            return resolveTupleType((BLangTupleVariable) memberVariable);
        }
        return symTable.noType;
    }

    public void visit(BLangErrorVariable varNode) {

        // Only simple variables are allowed to be configurable.
        if (isConfigurable(varNode)) {
            dlog.error(varNode.pos, DiagnosticErrorCode.ONLY_SIMPLE_VARIABLES_ARE_ALLOWED_TO_BE_CONFIGURABLE);
        }

        if (isIsolated(varNode)) {
            dlog.error(varNode.pos, DiagnosticErrorCode.ONLY_A_SIMPLE_VARIABLE_CAN_BE_MARKED_AS_ISOLATED);
        }
        // Error variable declarations (destructuring etc.)
        if (varNode.isDeclaredWithVar) {
            handleDeclaredWithVar(varNode);
            validateErrorDetailBindingPatterns(varNode);
            return;
        }

        if (varNode.getBType() == null) {
            varNode.setBType(symResolver.resolveTypeNode(varNode.typeNode, env));
        }

        // match err1 { error(reason,....) => ... }
        // reason must be a const of subtype of string.
        // then we match the error with this specific reason.
        if (!varNode.reasonVarPrefixAvailable && varNode.getBType() == null) {
            BErrorType errorType = new BErrorType(varNode.getBType().tsymbol, null);

            if (Types.getReferredType(varNode.getBType()).tag == TypeTags.UNION) {
                Set<BType> members = types.expandAndGetMemberTypesRecursive(varNode.getBType());
                List<BErrorType> errorMembers = members.stream()
                        .filter(m -> Types.getReferredType(m).tag == TypeTags.ERROR)
                        .map(m -> (BErrorType) Types.getReferredType(m))
                        .collect(Collectors.toList());

                if (errorMembers.isEmpty()) {
                    dlog.error(varNode.pos, DiagnosticErrorCode.INVALID_ERROR_MATCH_PATTERN);
                    return;
                } else if (errorMembers.size() == 1) {
                    errorType.detailType = errorMembers.get(0).detailType;
                } else {
                    errorType.detailType = symTable.detailType;
                }
                varNode.setBType(errorType);
            } else if (Types.getReferredType(varNode.getBType()).tag == TypeTags.ERROR) {
                errorType.detailType = ((BErrorType) Types.getReferredType(varNode.getBType()))
                        .detailType;
            }
        }

        int ownerSymTag = env.scope.owner.tag;
        // If this is a module error variable, checkTypeAndVarCountConsistency already done at symbolEnter.
        if ((ownerSymTag & SymTag.PACKAGE) != SymTag.PACKAGE &&
                !(this.symbolEnter.symbolEnterAndValidateErrorVariable(varNode, env))) {
            varNode.setBType(symTable.semanticError);
            return;
        }

        if (varNode.getBType() == symTable.semanticError) {
            // This will return module error variables with type error
            return;
        }

        varNode.annAttachments.forEach(annotationAttachment -> {
            annotationAttachment.attachPoints.add(AttachPoint.Point.VAR);
            annotationAttachment.accept(this);
        });

        validateAnnotationAttachmentCount(varNode.annAttachments);

        if (varNode.expr == null) {
            // We have no rhs to do type checking.
            return;
        }

        typeChecker.checkExpr(varNode.expr, env, varNode.getBType());
        validateErrorDetailBindingPatterns(varNode);
    }

    private void validateErrorDetailBindingPatterns(BLangErrorVariable errorVariable) {
        BType rhsType = types.getReferredType(errorVariable.expr.getBType());
        if (rhsType.getKind() != TypeKind.ERROR) {
            return;
        }

        BErrorType errorType = (BErrorType) rhsType;
        BType detailType = types.getReferredType(errorType.detailType);

        if (detailType.getKind() != TypeKind.RECORD) {
            for (BLangErrorVariable.BLangErrorDetailEntry errorDetailEntry : errorVariable.detail) {
                dlog.error(errorDetailEntry.pos, DiagnosticErrorCode.CANNOT_BIND_UNDEFINED_ERROR_DETAIL_FIELD,
                        errorDetailEntry.key.value);
            }
            return;
        }

        BRecordType rhsDetailType = (BRecordType) detailType;
        LinkedHashMap<String, BField> detailFields = rhsDetailType.fields;

        for (BLangErrorVariable.BLangErrorDetailEntry errorDetailEntry : errorVariable.detail) {
            String entryName = errorDetailEntry.key.getValue();
            BField entryField = detailFields.get(entryName);
            if (entryField == null) {
                dlog.error(errorDetailEntry.pos, DiagnosticErrorCode.CANNOT_BIND_UNDEFINED_ERROR_DETAIL_FIELD,
                        errorDetailEntry.key.value);
            } else if ((entryField.symbol.flags & Flags.OPTIONAL) == Flags.OPTIONAL) {
                dlog.error(errorDetailEntry.pos,
                        DiagnosticErrorCode.INVALID_FIELD_BINDING_PATTERN_WITH_NON_REQUIRED_FIELD);
            }
        }
    }

    private void handleDeclaredWithVar(BLangVariable variable) {
        BLangExpression varRefExpr = variable.expr;
        BType rhsType;
        if (varRefExpr == null) {
            rhsType = symTable.semanticError;
            variable.setBType(symTable.semanticError);
            dlog.error(variable.pos, DiagnosticErrorCode.VARIABLE_DECL_WITH_VAR_WITHOUT_INITIALIZER);
        } else {
            rhsType = typeChecker.checkExpr(varRefExpr, this.env, expType);
        }

        switch (variable.getKind()) {
            case VARIABLE:
            case LET_VARIABLE:
                if (!validateObjectTypeInitInvocation(varRefExpr)) {
                    rhsType = symTable.semanticError;
                }

                if (variable.flagSet.contains(Flag.LISTENER)) {
                    BType listenerType = getListenerType(rhsType);
                    if (listenerType == null) {
                        dlog.error(varRefExpr.pos, DiagnosticErrorCode.INCOMPATIBLE_TYPES, LISTENER_NAME, rhsType);
                        return;
                    }
                    rhsType = listenerType;
                }

                BLangSimpleVariable simpleVariable = (BLangSimpleVariable) variable;

                simpleVariable.setBType(rhsType);

                handleWildCardBindingVariable(simpleVariable);

                int ownerSymTag = env.scope.owner.tag;
                if ((ownerSymTag & SymTag.INVOKABLE) == SymTag.INVOKABLE || (ownerSymTag & SymTag.LET) == SymTag.LET) {
                    // This is a variable declared in a function, an action or a resource
                    // If the variable is parameter then the variable symbol is already defined
                    if (simpleVariable.symbol == null) {
                        symbolEnter.defineNode(simpleVariable, env);
                    }
                }

                // Set the type to the symbol. If the variable is a global variable, a symbol is already created in the
                // symbol enter. If the variable is a local variable, the symbol will be created above.
                simpleVariable.symbol.type = rhsType;

                if (simpleVariable.symbol.type == symTable.semanticError) {
                    simpleVariable.symbol.state = DiagnosticState.UNKNOWN_TYPE;
                }

                variable.annAttachments.forEach(annotationAttachment -> {
                    annotationAttachment.attachPoints.add(AttachPoint.Point.VAR);
                    annotationAttachment.accept(this);
                    variable.symbol.addAnnotation(annotationAttachment.annotationSymbol);
                });

                validateAnnotationAttachmentCount(variable.annAttachments);
                break;
            case TUPLE_VARIABLE:
                if (varRefExpr == null) {
                    return;
                }

                if (variable.isDeclaredWithVar && variable.expr.getKind() == NodeKind.LIST_CONSTRUCTOR_EXPR) {
                    List<BLangExpression> members = ((BLangListConstructorExpr) varRefExpr).exprs;
                    dlog.error(varRefExpr.pos, DiagnosticErrorCode.CANNOT_INFER_TYPES_FOR_TUPLE_BINDING, members);
                    variable.setBType(symTable.semanticError);
                    return;
                }
                if (TypeTags.TUPLE != Types.getReferredType(rhsType).tag
                        && TypeTags.ARRAY != Types.getReferredType(rhsType).tag) {
                    dlog.error(varRefExpr.pos, DiagnosticErrorCode.INVALID_LIST_BINDING_PATTERN_INFERENCE, rhsType);
                    variable.setBType(symTable.semanticError);
                    return;
                }

                BLangTupleVariable tupleVariable = (BLangTupleVariable) variable;
                tupleVariable.setBType(rhsType);

                if (!(this.symbolEnter.checkTypeAndVarCountConsistency(tupleVariable, env))) {
                    tupleVariable.setBType(symTable.semanticError);
                    return;
                }
                tupleVariable.annAttachments.forEach(annotationAttachment -> {
                    annotationAttachment.attachPoints.add(AttachPoint.Point.VAR);
                    annotationAttachment.accept(this);
                });

                validateAnnotationAttachmentCount(tupleVariable.annAttachments);
                break;
            case RECORD_VARIABLE:
                if (varRefExpr == null) {
                    return;
                }

                BType recordRhsType = Types.getReferredType(rhsType);
                if (TypeTags.RECORD != recordRhsType.tag && TypeTags.MAP != recordRhsType.tag
                        && TypeTags.JSON != recordRhsType.tag) {
                    dlog.error(varRefExpr.pos, DiagnosticErrorCode.INVALID_TYPE_DEFINITION_FOR_RECORD_VAR, rhsType);
                    variable.setBType(symTable.semanticError);
                }

                BLangRecordVariable recordVariable = (BLangRecordVariable) variable;
                recordVariable.setBType(rhsType);

                if (!this.symbolEnter.symbolEnterAndValidateRecordVariable(recordVariable, env)) {
                    recordVariable.setBType(symTable.semanticError);
                }

                recordVariable.annAttachments.forEach(annotationAttachment -> {
                    annotationAttachment.attachPoints.add(AttachPoint.Point.VAR);
                    annotationAttachment.accept(this);
                });

                validateAnnotationAttachmentCount(recordVariable.annAttachments);
                break;
            case ERROR_VARIABLE:
                if (varRefExpr == null) {
                    return;
                }

                if (TypeTags.ERROR != Types.getReferredType(rhsType).tag) {
                    dlog.error(variable.expr.pos, DiagnosticErrorCode.INVALID_TYPE_DEFINITION_FOR_ERROR_VAR, rhsType);
                    variable.setBType(symTable.semanticError);
                    return;
                }

                BLangErrorVariable errorVariable = (BLangErrorVariable) variable;
                if (errorVariable.typeNode != null) {
                    symResolver.resolveTypeNode(errorVariable.typeNode, env);
                }
                errorVariable.setBType(rhsType);

                if (!this.symbolEnter.symbolEnterAndValidateErrorVariable(errorVariable, env)) {
                    errorVariable.setBType(symTable.semanticError);
                    return;
                }

                errorVariable.annAttachments.forEach(annotationAttachment -> {
                    annotationAttachment.attachPoints.add(AttachPoint.Point.VAR);
                    annotationAttachment.accept(this);
                });

                validateAnnotationAttachmentCount(errorVariable.annAttachments);
                break;
        }
    }

    private BType getListenerType(BType bType) {
        LinkedHashSet<BType> compatibleTypes = new LinkedHashSet<>();
        BType type = Types.getReferredType(bType);
        if (type.tag == TypeTags.UNION) {
            for (BType t : ((BUnionType) type).getMemberTypes()) {
                if (t.tag == TypeTags.ERROR) {
                    continue;
                }
                if (types.checkListenerCompatibility(t)) {
                    compatibleTypes.add(t);
                } else {
                    return null;
                }
            }
        } else if (types.checkListenerCompatibility(type)) {
            compatibleTypes.add(type);
        }

        if (compatibleTypes.isEmpty()) {
            return null;
        } else if (compatibleTypes.size() == 1) {
            return compatibleTypes.iterator().next();
        } else {
            return BUnionType.create(null, compatibleTypes);
        }
    }

    private void handleWildCardBindingVariable(BLangSimpleVariable variable) {
        if (!variable.name.value.equals(Names.IGNORE.value)) {
            return;
        }
        BLangExpression bindingExp = variable.expr;
        BType bindingValueType = bindingExp != null && bindingExp.getBType() != null
                ? bindingExp.getBType() : variable.getBType();
        if (!types.isAssignable(bindingValueType, symTable.anyType)) {
            dlog.error(variable.pos, DiagnosticErrorCode.WILD_CARD_BINDING_PATTERN_ONLY_SUPPORTS_TYPE_ANY);
        }
        // Fake symbol to prevent runtime failures down the line.
        variable.symbol = new BVarSymbol(0, Names.IGNORE, env.enclPkg.packageID,
                variable.getBType(), env.scope.owner, variable.pos, VIRTUAL);
    }

    void handleDeclaredVarInForeach(BLangVariable variable, BType rhsType, SymbolEnv blockEnv) {
        if (rhsType.tag == TypeTags.INTERSECTION) {
            rhsType = ((BIntersectionType) rhsType).effectiveType;
        }

        switch (variable.getKind()) {
            case VARIABLE:
                BLangSimpleVariable simpleVariable = (BLangSimpleVariable) variable;
                simpleVariable.setBType(rhsType);

                handleWildCardBindingVariable(simpleVariable);

                int ownerSymTag = blockEnv.scope.owner.tag;
                if ((ownerSymTag & SymTag.INVOKABLE) == SymTag.INVOKABLE
                        || (ownerSymTag & SymTag.PACKAGE) == SymTag.PACKAGE
                        || (ownerSymTag & SymTag.LET) == SymTag.LET) {
                    // This is a variable declared in a function, an action or a resource
                    // If the variable is parameter then the variable symbol is already defined
                    if (simpleVariable.symbol == null) {
                        // Add flag to identify variable is used in foreach/from clause/join clause
                        variable.flagSet.add(Flag.NEVER_ALLOWED);
                        symbolEnter.defineNode(simpleVariable, blockEnv);
                    }
                }
                recursivelySetFinalFlag(simpleVariable);
                break;
            case TUPLE_VARIABLE:
                BLangTupleVariable tupleVariable = (BLangTupleVariable) variable;
                BType tupleRhsType = Types.getReferredType(rhsType);
                if ((TypeTags.TUPLE != tupleRhsType.tag && TypeTags.ARRAY != tupleRhsType.tag &&
                        TypeTags.UNION != tupleRhsType.tag) ||
                        (variable.isDeclaredWithVar && !types.isSubTypeOfBaseType(tupleRhsType, TypeTags.TUPLE))) {
                    dlog.error(variable.pos, DiagnosticErrorCode.INVALID_LIST_BINDING_PATTERN_INFERENCE, rhsType);
                    recursivelyDefineVariables(tupleVariable, blockEnv);
                    return;
                }

                tupleVariable.setBType(rhsType);

                if (Types.getReferredType(rhsType).tag == TypeTags.TUPLE
                        && !(this.symbolEnter.checkTypeAndVarCountConsistency(tupleVariable,
                        (BTupleType) Types.getReferredType(tupleVariable.getBType()),
                        blockEnv))) {
                    recursivelyDefineVariables(tupleVariable, blockEnv);
                    return;
                }

                if (Types.getReferredType(rhsType).tag == TypeTags.UNION ||
                        Types.getReferredType(rhsType).tag == TypeTags.ARRAY) {
                    BTupleType tupleVariableType = null;
                    BLangType type = tupleVariable.typeNode;
                    if (type != null && Types.getReferredType(type.getBType()).tag == TypeTags.TUPLE) {
                        tupleVariableType = (BTupleType) Types.getReferredType(type.getBType());
                    }
                    if (!(this.symbolEnter.checkTypeAndVarCountConsistency(tupleVariable,
                            tupleVariableType, blockEnv))) {
                        recursivelyDefineVariables(tupleVariable, blockEnv);
                        return;
                    }
                }
                recursivelySetFinalFlag(tupleVariable);
                break;
            case RECORD_VARIABLE:
                BLangRecordVariable recordVariable = (BLangRecordVariable) variable;
                recordVariable.setBType(rhsType);
                this.symbolEnter.validateRecordVariable(recordVariable, blockEnv);
                recursivelySetFinalFlag(recordVariable);
                break;
            case ERROR_VARIABLE:
                BLangErrorVariable errorVariable = (BLangErrorVariable) variable;
                if (TypeTags.ERROR != Types.getReferredType(rhsType).tag) {
                    dlog.error(variable.pos, DiagnosticErrorCode.INVALID_TYPE_DEFINITION_FOR_ERROR_VAR, rhsType);
                    recursivelyDefineVariables(errorVariable, blockEnv);
                    return;
                }
                errorVariable.setBType(rhsType);
                this.symbolEnter.validateErrorVariable(errorVariable, blockEnv);
                recursivelySetFinalFlag(errorVariable);
                break;
        }
    }

    private void recursivelyDefineVariables(BLangVariable variable, SymbolEnv blockEnv) {
        switch (variable.getKind()) {
            case VARIABLE:
                Name name = names.fromIdNode(((BLangSimpleVariable) variable).name);
                Name origName = names.originalNameFromIdNode(((BLangSimpleVariable) variable).name);
                variable.setBType(symTable.semanticError);
                symbolEnter.defineVarSymbol(variable.pos, variable.flagSet, variable.getBType(), name, origName,
                                            blockEnv, variable.internal);
                break;
            case TUPLE_VARIABLE:
                ((BLangTupleVariable) variable).memberVariables.forEach(memberVariable ->
                        recursivelyDefineVariables(memberVariable, blockEnv));
                break;
            case RECORD_VARIABLE:
                ((BLangRecordVariable) variable).variableList.forEach(value ->
                        recursivelyDefineVariables(value.valueBindingPattern, blockEnv));
                break;
        }
    }

    private void recursivelySetFinalFlag(BLangVariable variable) {
        if (variable == null) {
            return;
        }

        switch (variable.getKind()) {
            case VARIABLE:
                if (variable.symbol == null) {
                    return;
                }
                variable.symbol.flags |= Flags.FINAL;
                break;
            case TUPLE_VARIABLE:
                BLangTupleVariable tupleVariable = (BLangTupleVariable) variable;
                tupleVariable.memberVariables.forEach(this::recursivelySetFinalFlag);
                recursivelySetFinalFlag(tupleVariable.restVariable);
                break;
            case RECORD_VARIABLE:
                BLangRecordVariable recordVariable = (BLangRecordVariable) variable;
                recordVariable.variableList.forEach(value -> recursivelySetFinalFlag(value.valueBindingPattern));
                recursivelySetFinalFlag(recordVariable.restParam);
                break;
            case ERROR_VARIABLE:
                BLangErrorVariable errorVariable = (BLangErrorVariable) variable;
                recursivelySetFinalFlag(errorVariable.message);
                recursivelySetFinalFlag(errorVariable.restDetail);
                errorVariable.detail.forEach(bLangErrorDetailEntry ->
                        recursivelySetFinalFlag(bLangErrorDetailEntry.valueBindingPattern));
                break;
        }
    }

    // Statements

    public void visit(BLangBlockStmt blockNode) {
        env = SymbolEnv.createBlockEnv(blockNode, env);
        int stmtCount = -1;
        for (BLangStatement stmt : blockNode.stmts) {
            stmtCount++;
            boolean analyzedStmt = analyzeBlockStmtFollowingIfWithoutElse(stmt,
                    stmtCount > 0 ? blockNode.stmts.get(stmtCount - 1) : null, env, false);
            if (analyzedStmt) {
                continue;
            }
            analyzeStmt(stmt, env);
        }
    }

    public void visit(BLangSimpleVariableDef varDefNode) {
        analyzeDef(varDefNode.var, env);
    }

    public void visit(BLangRecordVariableDef varDefNode) {
        // TODO: 10/18/18 Need to support record literals as well
        if (varDefNode.var.expr != null && varDefNode.var.expr.getKind() == RECORD_LITERAL_EXPR) {
            dlog.error(varDefNode.pos, DiagnosticErrorCode.INVALID_LITERAL_FOR_TYPE, "record binding pattern");
            return;
        }
        analyzeDef(varDefNode.var, env);
    }

    public void visit(BLangErrorVariableDef varDefNode) {
        analyzeDef(varDefNode.errorVariable, env);
    }

    @Override
    public void visit(BLangTupleVariableDef tupleVariableDef) {
        analyzeDef(tupleVariableDef.var, env);
    }

    private Boolean validateLhsVar(BLangExpression vRef) {
        if (vRef.getKind() == NodeKind.INVOCATION) {
            dlog.error(vRef.pos, DiagnosticErrorCode.INVALID_INVOCATION_LVALUE_ASSIGNMENT, vRef);
            return false;
        }
        if (vRef.getKind() == NodeKind.FIELD_BASED_ACCESS_EXPR
                || vRef.getKind() == NodeKind.INDEX_BASED_ACCESS_EXPR) {
            validateLhsVar(((BLangAccessExpression) vRef).expr);
        }
        return true;
    }

    public void visit(BLangCompoundAssignment compoundAssignment) {
        BType expType;
        BLangValueExpression varRef = compoundAssignment.varRef;

        // Check whether the variable reference is an function invocation or not.
        boolean isValidVarRef = validateLhsVar(varRef);
        if (isValidVarRef) {
            varRef.isCompoundAssignmentLValue = true;
            this.typeChecker.checkExpr(varRef, env);
            expType = varRef.getBType();
        } else {
            expType = symTable.semanticError;
        }

        this.typeChecker.checkExpr(compoundAssignment.expr, env);

        checkConstantAssignment(varRef);

        if (expType != symTable.semanticError && compoundAssignment.expr.getBType() != symTable.semanticError) {
            BType expressionType = compoundAssignment.expr.getBType();
            if (expType.isNullable() || expressionType.isNullable()) {
                dlog.error(compoundAssignment.pos, 
                        DiagnosticErrorCode.COMPOUND_ASSIGNMENT_NOT_ALLOWED_WITH_NULLABLE_OPERANDS);
            }
            
            BSymbol opSymbol = this.symResolver.resolveBinaryOperator(compoundAssignment.opKind, expType,
                    expressionType);
            if (opSymbol == symTable.notFoundSymbol) {
                opSymbol = symResolver.getArithmeticOpsForTypeSets(compoundAssignment.opKind, expType, expressionType);
            }
            if (opSymbol == symTable.notFoundSymbol) {
                opSymbol = symResolver.getBitwiseShiftOpsForTypeSets(compoundAssignment.opKind, expType, 
                        expressionType);
            }
            if (opSymbol == symTable.notFoundSymbol) {
                opSymbol = symResolver.getBinaryBitwiseOpsForTypeSets(compoundAssignment.opKind, expType,
                        expressionType);
            }
            if (opSymbol == symTable.notFoundSymbol) {
                dlog.error(compoundAssignment.pos, DiagnosticErrorCode.BINARY_OP_INCOMPATIBLE_TYPES,
                           compoundAssignment.opKind, expType, expressionType);
            } else {
                compoundAssignment.modifiedExpr = getBinaryExpr(varRef,
                        compoundAssignment.expr,
                        compoundAssignment.opKind,
                        opSymbol);

                // If this is an update of a type narrowed variable, the assignment should allow assigning
                // values of its original type. Therefore treat all lhs simpleVarRefs in their original type.
                // For that create a new varRef with original type
                if (isSimpleVarRef(varRef)) {
                    BVarSymbol originSymbol = ((BVarSymbol) varRef.symbol).originalSymbol;
                    if (originSymbol != null) {
                        BLangSimpleVarRef simpleVarRef =
                                (BLangSimpleVarRef) TreeBuilder.createSimpleVariableReferenceNode();
                        simpleVarRef.pos = varRef.pos;
                        simpleVarRef.variableName = ((BLangSimpleVarRef) varRef).variableName;
                        simpleVarRef.symbol = varRef.symbol;
                        simpleVarRef.isLValue = true;
                        simpleVarRef.setBType(originSymbol.type);
                        compoundAssignment.varRef = simpleVarRef;
                    }
                }

                compoundAssignment.modifiedExpr.parent = compoundAssignment;
                this.types.checkType(compoundAssignment.modifiedExpr,
                                     compoundAssignment.modifiedExpr.getBType(), compoundAssignment.varRef.getBType());
            }
        }

        resetTypeNarrowing(compoundAssignment.varRef);
    }

    public void visit(BLangAssignment assignNode) {
        BLangExpression varRef = assignNode.varRef;
        if (varRef.getKind() == NodeKind.INDEX_BASED_ACCESS_EXPR ||
                varRef.getKind() == NodeKind.FIELD_BASED_ACCESS_EXPR) {
            ((BLangAccessExpression) varRef).leafNode = true;
        }

        // Check each LHS expression.
        setTypeOfVarRefInAssignment(varRef);
        expType = varRef.getBType();

        checkInvalidTypeDef(varRef);

        typeChecker.checkExpr(assignNode.expr, this.env, expType);

        validateWorkerAnnAttachments(assignNode.expr);

        resetTypeNarrowing(varRef);
    }

    @Override
    public void visit(BLangTupleDestructure tupleDeStmt) {
        for (BLangExpression tupleVar : tupleDeStmt.varRef.expressions) {
            setTypeOfVarRefForBindingPattern(tupleVar);
            checkInvalidTypeDef(tupleVar);
        }

        if (tupleDeStmt.varRef.restParam != null) {
            setTypeOfVarRefForBindingPattern((BLangExpression) tupleDeStmt.varRef.restParam);
            checkInvalidTypeDef((BLangExpression) tupleDeStmt.varRef.restParam);
        }

        setTypeOfVarRef(tupleDeStmt.varRef);

        BType type = typeChecker.checkExpr(tupleDeStmt.expr, this.env, tupleDeStmt.varRef.getBType());

        if (type.tag != TypeTags.SEMANTIC_ERROR) {
            checkTupleVarRefEquivalency(tupleDeStmt.pos, tupleDeStmt.varRef,
                                        tupleDeStmt.expr.getBType(), tupleDeStmt.expr.pos);
        }
    }

    @Override
    public void visit(BLangRecordDestructure recordDeStmt) {
        // recursively visit the var refs and create the record type
        for (BLangRecordVarRefKeyValue keyValue : recordDeStmt.varRef.recordRefFields) {
            setTypeOfVarRefForBindingPattern(keyValue.variableReference);
            checkInvalidTypeDef(keyValue.variableReference);
        }
        if (recordDeStmt.varRef.restParam != null) {
            setTypeOfVarRefForBindingPattern((BLangExpression) recordDeStmt.varRef.restParam);
            checkInvalidTypeDef((BLangExpression) recordDeStmt.varRef.restParam);
        }
        setTypeOfVarRef(recordDeStmt.varRef);

        typeChecker.checkExpr(recordDeStmt.varRef, env);

        if (recordDeStmt.expr.getKind() == RECORD_LITERAL_EXPR) {
            // TODO: 10/18/18 Need to support record literals as well
            dlog.error(recordDeStmt.expr.pos, DiagnosticErrorCode.INVALID_RECORD_LITERAL_BINDING_PATTERN);
            return;
        }
        typeChecker.checkExpr(recordDeStmt.expr, this.env);
        checkRecordVarRefEquivalency(recordDeStmt.pos, recordDeStmt.varRef, recordDeStmt.expr.getBType(),
                                     recordDeStmt.expr.pos);
    }

    @Override
    public void visit(BLangErrorDestructure errorDeStmt) {
        BLangErrorVarRef varRef = errorDeStmt.varRef;
        if (varRef.message != null) {
            if (names.fromIdNode(((BLangSimpleVarRef) varRef.message).variableName) != Names.IGNORE) {
                setTypeOfVarRefInErrorBindingAssignment(varRef.message);
                checkInvalidTypeDef(varRef.message);
            } else {
                // set message var refs type to no type if the variable name is '_'
                varRef.message.setBType(symTable.noType);
            }
        }

        if (varRef.cause != null) {
            if (varRef.cause.getKind() != NodeKind.SIMPLE_VARIABLE_REF ||
                    names.fromIdNode(((BLangSimpleVarRef) varRef.cause).variableName) != Names.IGNORE) {
                setTypeOfVarRefInErrorBindingAssignment(varRef.cause);
                checkInvalidTypeDef(varRef.cause);
            } else {
                // set cause var refs type to no type if the variable name is '_'
                varRef.cause.setBType(symTable.noType);
            }
        }

        typeChecker.checkExpr(errorDeStmt.expr, this.env);
        checkErrorVarRefEquivalency(varRef, errorDeStmt.expr.getBType(), errorDeStmt.expr.pos);
    }

    /**
     * When rhs is an expression of type record, this method will check the type of each field in the
     * record type against the record var ref fields.
     *
     * @param pos       diagnostic pos
     * @param lhsVarRef type of the record var ref
     * @param rhsType   the type on the rhs
     * @param rhsPos    position of the rhs expression
     */
    private void checkRecordVarRefEquivalency(Location pos, BLangRecordVarRef lhsVarRef, BType rhsType,
                                              Location rhsPos) {
        rhsType = Types.getReferredType(rhsType);
        if (rhsType.tag == TypeTags.MAP) {
            for (BLangRecordVarRefKeyValue field: lhsVarRef.recordRefFields) {
                dlog.error(field.variableName.pos,
                        DiagnosticErrorCode.INVALID_FIELD_BINDING_PATTERN_WITH_NON_REQUIRED_FIELD);
            }
            return;
        }

        if (rhsType.tag != TypeTags.RECORD) {
            dlog.error(rhsPos, DiagnosticErrorCode.INCOMPATIBLE_TYPES, "record type", rhsType);
            return;
        }

        BRecordType rhsRecordType = (BRecordType) rhsType;
        List<String> mappedFields = new ArrayList<>();

        // check if all fields in record var ref are found in rhs record type
        for (BLangRecordVarRefKeyValue lhsField : lhsVarRef.recordRefFields) {
            if (!rhsRecordType.fields.containsKey(lhsField.variableName.value)) {
                dlog.error(pos, DiagnosticErrorCode.INVALID_FIELD_IN_RECORD_BINDING_PATTERN,
                        lhsField.variableName.value, rhsType);
            } else if (Symbols.isOptional(rhsRecordType.fields.get(lhsField.variableName.value).symbol)) {
                dlog.error(lhsField.variableName.pos,
                        DiagnosticErrorCode.INVALID_FIELD_BINDING_PATTERN_WITH_NON_REQUIRED_FIELD);
            }
            mappedFields.add(lhsField.variableName.value);
        }

        for (BField rhsField : rhsRecordType.fields.values()) {
            List<BLangRecordVarRefKeyValue> expField = lhsVarRef.recordRefFields.stream()
                    .filter(field -> field.variableName.value.equals(rhsField.name.toString()))
                    .collect(Collectors.toList());

            if (expField.isEmpty()) {
                continue;
            }

            if (expField.size() > 1) {
                dlog.error(pos, DiagnosticErrorCode.MULTIPLE_RECORD_REF_PATTERN_FOUND, rhsField.name);
                return;
            }
            BLangExpression variableReference = expField.get(0).variableReference;
            if (variableReference.getKind() == NodeKind.RECORD_VARIABLE_REF) {
                checkRecordVarRefEquivalency(variableReference.pos,
                        (BLangRecordVarRef) variableReference, rhsField.type, rhsPos);
            } else if (variableReference.getKind() == NodeKind.TUPLE_VARIABLE_REF) {
                checkTupleVarRefEquivalency(pos, (BLangTupleVarRef) variableReference, rhsField.type, rhsPos);
            } else if (variableReference.getKind() == NodeKind.ERROR_VARIABLE_REF) {
                checkErrorVarRefEquivalency((BLangErrorVarRef) variableReference, rhsField.type, rhsPos);
            } else if (variableReference.getKind() == NodeKind.SIMPLE_VARIABLE_REF) {
                Name varName = names.fromIdNode(((BLangSimpleVarRef) variableReference).variableName);
                if (varName == Names.IGNORE) {
                    continue;
                }

                resetTypeNarrowing(variableReference);
                types.checkType(variableReference.pos, rhsField.type,
                                variableReference.getBType(), DiagnosticErrorCode.INCOMPATIBLE_TYPES);
            } else {
                dlog.error(variableReference.pos, DiagnosticErrorCode.INVALID_VARIABLE_REFERENCE_IN_BINDING_PATTERN,
                        variableReference);
            }
        }

        if (lhsVarRef.restParam != null) {
            BLangSimpleVarRef varRefRest = (BLangSimpleVarRef) lhsVarRef.restParam;
            BType lhsRefType;
            if (Types.getReferredType(varRefRest.getBType()).tag == TypeTags.RECORD) {
                lhsRefType = varRefRest.getBType();
            } else {
                lhsRefType = ((BLangSimpleVarRef) lhsVarRef.restParam).getBType();
            }

            BType rhsRestConstraint = rhsRecordType.restFieldType == symTable.noType ? symTable.neverType
                    : rhsRecordType.restFieldType;
            BRecordType rhsResType = symbolEnter.createRecordTypeForRestField(pos, env, rhsRecordType,
                    mappedFields, rhsRestConstraint);

            types.checkType(((BLangSimpleVarRef) lhsVarRef.restParam).pos,
                    rhsResType, lhsRefType, DiagnosticErrorCode.INCOMPATIBLE_TYPES);
        }
    }

    /**
     * This method checks destructure patterns when given an array source.
     *
     * @param pos diagnostic Pos of the tuple de-structure statement.
     * @param target target tuple variable.
     * @param source source type.
     * @param rhsPos position of source expression.
     */
    private void checkArrayVarRefEquivalency(Location pos, BLangTupleVarRef target, BType source,
                                             Location rhsPos) {
        BArrayType arraySource = (BArrayType) source;

        // For unsealed
        if (arraySource.size < target.expressions.size() && arraySource.state != BArrayState.OPEN) {
            dlog.error(rhsPos, DiagnosticErrorCode.INCOMPATIBLE_TYPES, target.getBType(), arraySource);
        }

        BType souceElementType = arraySource.eType;
        for (BLangExpression expression : target.expressions) {
            if (NodeKind.RECORD_VARIABLE_REF == expression.getKind()) {
                BLangRecordVarRef recordVarRef = (BLangRecordVarRef) expression;
                checkRecordVarRefEquivalency(pos, recordVarRef, souceElementType, rhsPos);
            } else if (NodeKind.TUPLE_VARIABLE_REF == expression.getKind()) {
                BLangTupleVarRef tupleVarRef = (BLangTupleVarRef) expression;
                checkTupleVarRefEquivalency(pos, tupleVarRef, souceElementType, rhsPos);
            } else if (NodeKind.ERROR_VARIABLE_REF == expression.getKind()) {
                BLangErrorVarRef errorVarRef = (BLangErrorVarRef) expression;
                checkErrorVarRefEquivalency(errorVarRef, souceElementType, rhsPos);
            } else if (expression.getKind() == NodeKind.SIMPLE_VARIABLE_REF) {
                BLangSimpleVarRef simpleVarRef = (BLangSimpleVarRef) expression;
                Name varName = names.fromIdNode(simpleVarRef.variableName);
                if (varName == Names.IGNORE) {
                    continue;
                }

                resetTypeNarrowing(simpleVarRef);

                BType targetType = simpleVarRef.getBType();
                if (!types.isAssignable(souceElementType, targetType)) {
                    dlog.error(rhsPos, DiagnosticErrorCode.INCOMPATIBLE_TYPES, target.getBType(), arraySource);
                    break;
                }
            } else {
                dlog.error(expression.pos, DiagnosticErrorCode.INVALID_VARIABLE_REFERENCE_IN_BINDING_PATTERN,
                           expression);
            }
        }
    }

    private void checkTupleVarRefEquivalency(Location pos, BLangTupleVarRef target, BType source,
                                             Location rhsPos) {
        source = Types.getReferredType(source);
        if (source.tag == TypeTags.ARRAY) {
            checkArrayVarRefEquivalency(pos, target, source, rhsPos);
            return;
        }

        if (source.tag != TypeTags.TUPLE) {
            dlog.error(rhsPos, DiagnosticErrorCode.INCOMPATIBLE_TYPES, target.getBType(), source);
            return;
        }

        if (target.restParam == null) {
            if (((BTupleType) source).restType != null) {
                dlog.error(rhsPos, DiagnosticErrorCode.INCOMPATIBLE_TYPES, target.getBType(), source);
                return;
            } else if (((BTupleType) source).tupleTypes.size() != target.expressions.size()) {
                dlog.error(rhsPos, DiagnosticErrorCode.INCOMPATIBLE_TYPES, target.getBType(), source);
                return;
            }
        }

        List<BType> sourceTypes = new ArrayList<>(((BTupleType) source).tupleTypes);
        if (((BTupleType) source).restType != null) {
            sourceTypes.add(((BTupleType) source).restType);
        }

        for (int i = 0; i < sourceTypes.size(); i++) {
            BLangExpression varRefExpr;
            if ((target.expressions.size() > i)) {
                varRefExpr = target.expressions.get(i);
            } else {
                varRefExpr = (BLangExpression) target.restParam;
            }

            BType sourceType = sourceTypes.get(i);
            if (NodeKind.RECORD_VARIABLE_REF == varRefExpr.getKind()) {
                BLangRecordVarRef recordVarRef = (BLangRecordVarRef) varRefExpr;
                checkRecordVarRefEquivalency(pos, recordVarRef, sourceType, rhsPos);
            } else if (NodeKind.TUPLE_VARIABLE_REF == varRefExpr.getKind()) {
                BLangTupleVarRef tupleVarRef = (BLangTupleVarRef) varRefExpr;
                checkTupleVarRefEquivalency(pos, tupleVarRef, sourceType, rhsPos);
            } else if (NodeKind.ERROR_VARIABLE_REF == varRefExpr.getKind()) {
                BLangErrorVarRef errorVarRef = (BLangErrorVarRef) varRefExpr;
                checkErrorVarRefEquivalency(errorVarRef, sourceType, rhsPos);
            } else if (varRefExpr.getKind() == NodeKind.SIMPLE_VARIABLE_REF) {
                BLangSimpleVarRef simpleVarRef = (BLangSimpleVarRef) varRefExpr;
                Name varName = names.fromIdNode(simpleVarRef.variableName);
                if (varName == Names.IGNORE) {
                    continue;
                }

                BType targetType;
                resetTypeNarrowing(simpleVarRef);
                // Check if this is the rest param and get the type of rest param.
                if ((target.expressions.size() > i)) {
                    targetType = varRefExpr.getBType();
                } else {
                    BType varRefExprType = varRefExpr.getBType();
                    if (varRefExprType.tag == TypeTags.ARRAY) {
                        targetType = ((BArrayType) varRefExprType).eType;
                    } else {
                        targetType = varRefExprType;
                    }
                }

                if (!types.isAssignable(sourceType, targetType)) {
                    dlog.error(rhsPos, DiagnosticErrorCode.INCOMPATIBLE_TYPES, target.getBType(), source);
                    break;
                }
            } else {
                dlog.error(varRefExpr.pos, DiagnosticErrorCode.INVALID_VARIABLE_REFERENCE_IN_BINDING_PATTERN,
                           varRefExpr);
            }
        }
    }

    private void checkErrorVarRefEquivalency(BLangErrorVarRef lhsRef, BType rhsType,
                                             Location rhsPos) {
        if (Types.getReferredType(rhsType).tag != TypeTags.ERROR) {
            dlog.error(rhsPos, DiagnosticErrorCode.INCOMPATIBLE_TYPES, symTable.errorType, rhsType);
            return;
        }
        typeChecker.checkExpr(lhsRef, env);
        if (lhsRef.getBType() == symTable.semanticError) {
            return;
        }

        BErrorType rhsErrorType = (BErrorType) Types.getReferredType(rhsType);

        // Wrong error detail type in error type def, error already emitted  to dlog.
        BType refType = Types.getReferredType(rhsErrorType.detailType);
        if (!(refType.tag == TypeTags.RECORD || refType.tag == TypeTags.MAP)) {
            return;
        }
        BRecordType rhsDetailType = this.symbolEnter.getDetailAsARecordType(rhsErrorType);
        Map<String, BField> fields = rhsDetailType.fields;

        BType wideType = interpolateWideType(rhsDetailType, lhsRef.detail);
        for (BLangNamedArgsExpression detailItem : lhsRef.detail) {
            BField matchedDetailItem = fields.get(detailItem.name.value);
            BType matchedType;
            if (matchedDetailItem == null) {
                if (rhsDetailType.sealed) {
                    dlog.error(detailItem.pos, DiagnosticErrorCode.INVALID_FIELD_IN_RECORD_BINDING_PATTERN,
                               detailItem.name);
                    return;
                } else {
                    dlog.error(detailItem.pos, DiagnosticErrorCode.CANNOT_BIND_UNDEFINED_ERROR_DETAIL_FIELD,
                            detailItem.name.value);
                    continue;
                }
            } else if (Symbols.isOptional(matchedDetailItem.symbol)) {
                dlog.error(detailItem.pos,
                        DiagnosticErrorCode.INVALID_FIELD_BINDING_PATTERN_WITH_NON_REQUIRED_FIELD);
                continue;
            } else {
                matchedType = matchedDetailItem.type;
            }

            checkErrorDetailRefItem(detailItem.pos, rhsPos, detailItem, matchedType);
            resetTypeNarrowing(detailItem.expr);
            if (!types.isAssignable(matchedType, detailItem.expr.getBType())) {
                dlog.error(detailItem.pos, DiagnosticErrorCode.INCOMPATIBLE_TYPES,
                           detailItem.expr.getBType(), matchedType);
            }
        }
        if (lhsRef.restVar != null && !isIgnoreVar(lhsRef)) {
            setTypeOfVarRefInErrorBindingAssignment(lhsRef.restVar);
            checkInvalidTypeDef(lhsRef.restVar);
            BMapType expRestType = new BMapType(TypeTags.MAP, wideType, null);
            BType restVarType = Types.getReferredType(lhsRef.restVar.getBType());
            if (restVarType.tag != TypeTags.MAP || !types.isAssignable(wideType, ((BMapType) restVarType).constraint)) {
                dlog.error(lhsRef.restVar.pos, DiagnosticErrorCode.INCOMPATIBLE_TYPES, lhsRef.restVar.getBType(),
                        expRestType);
                return;
            }
            resetTypeNarrowing(lhsRef.restVar);
            typeChecker.checkExpr(lhsRef.restVar, env);
        }
    }

    private BType interpolateWideType(BRecordType rhsDetailType, List<BLangNamedArgsExpression> detailType) {
        Set<String> extractedKeys = detailType.stream().map(detail -> detail.name.value).collect(Collectors.toSet());

        BUnionType wideType = BUnionType.create(null);
        for (BField field : rhsDetailType.fields.values()) {
            // avoid fields extracted from binding pattern
            if (!extractedKeys.contains(field.name.value)) {
                wideType.add(field.type);
            }
        }
        if (!rhsDetailType.sealed) {
            wideType.add(rhsDetailType.restFieldType);
        }
        return wideType;
    }

    private boolean isIgnoreVar(BLangErrorVarRef lhsRef) {
        if (lhsRef.restVar != null && lhsRef.restVar.getKind() == NodeKind.SIMPLE_VARIABLE_REF) {
            return ((BLangSimpleVarRef) lhsRef.restVar).variableName.value.equals(Names.IGNORE.value);
        }
        return false;
    }

    private void checkErrorDetailRefItem(Location location,
                                         Location rhsLocation,
                                         BLangNamedArgsExpression detailItem,
                                         BType expectedType) {
        if (detailItem.expr.getKind() == NodeKind.RECORD_VARIABLE_REF) {
            typeChecker.checkExpr(detailItem.expr, env);
            checkRecordVarRefEquivalency(location, (BLangRecordVarRef) detailItem.expr, expectedType,
                    rhsLocation);
            return;
        }

        if (detailItem.getKind() == NodeKind.SIMPLE_VARIABLE_REF && detailItem.name.value.equals(Names.IGNORE.value)) {
            return;
        }

        setTypeOfVarRefInErrorBindingAssignment(detailItem.expr);
        checkInvalidTypeDef(detailItem.expr);
    }

    private void checkConstantAssignment(BLangExpression varRef) {
        if (varRef.getBType() == symTable.semanticError) {
            return;
        }

        if (varRef.getKind() != NodeKind.SIMPLE_VARIABLE_REF) {
            return;
        }

        BLangSimpleVarRef simpleVarRef = (BLangSimpleVarRef) varRef;
        if (simpleVarRef.pkgSymbol != null && simpleVarRef.pkgSymbol.tag == SymTag.XMLNS) {
            dlog.error(varRef.pos, DiagnosticErrorCode.XML_QNAME_UPDATE_NOT_ALLOWED);
            return;
        }

        Name varName = names.fromIdNode(simpleVarRef.variableName);
        if (!Names.IGNORE.equals(varName) && env.enclInvokable != env.enclPkg.initFunction) {
            if ((simpleVarRef.symbol.flags & Flags.FINAL) == Flags.FINAL) {
                if ((simpleVarRef.symbol.flags & Flags.SERVICE) == Flags.SERVICE) {
                    dlog.error(varRef.pos, DiagnosticErrorCode.INVALID_ASSIGNMENT_DECLARATION_FINAL, Names.SERVICE);
                } else if ((simpleVarRef.symbol.flags & Flags.LISTENER) == Flags.LISTENER) {
                    dlog.error(varRef.pos, DiagnosticErrorCode.INVALID_ASSIGNMENT_DECLARATION_FINAL, LISTENER_NAME);
                }
            } else if ((simpleVarRef.symbol.flags & Flags.CONSTANT) == Flags.CONSTANT) {
                dlog.error(varRef.pos, DiagnosticErrorCode.CANNOT_ASSIGN_VALUE_TO_CONSTANT);
            } else if ((simpleVarRef.symbol.flags & Flags.FUNCTION_FINAL) == Flags.FUNCTION_FINAL) {
                dlog.error(varRef.pos, DiagnosticErrorCode.CANNOT_ASSIGN_VALUE_FUNCTION_ARGUMENT, varRef);
            }
        }
    }

    @Override
    public void visit(BLangExpressionStmt exprStmtNode) {
        // Creates a new environment here.
        SymbolEnv stmtEnv = new SymbolEnv(exprStmtNode, this.env.scope);
        this.env.copyTo(stmtEnv);
        BLangExpression expr = exprStmtNode.expr;
        BType bType = typeChecker.checkExpr(expr, stmtEnv, symTable.noType);
        if (bType != symTable.nilType && bType != symTable.semanticError &&
                expr.getKind() != NodeKind.FAIL &&
                !types.isNeverTypeOrStructureTypeWithARequiredNeverMember(bType)) {
            dlog.error(exprStmtNode.pos, DiagnosticErrorCode.ASSIGNMENT_REQUIRED, bType);
        } else if (expr.getKind() == NodeKind.INVOCATION &&
                types.isNeverTypeOrStructureTypeWithARequiredNeverMember(expr.getBType())) {
            this.notCompletedNormally = true;
        }
        validateWorkerAnnAttachments(exprStmtNode.expr);
    }

    @Override
    public void visit(BLangIf ifNode) {
        typeChecker.checkExpr(ifNode.expr, env, symTable.booleanType);
        BType actualType = ifNode.expr.getBType();
        if (TypeTags.TUPLE == Types.getReferredType(actualType).tag) {
            dlog.error(ifNode.expr.pos, DiagnosticErrorCode.INCOMPATIBLE_TYPES, symTable.booleanType, actualType);
        }

        Map<BVarSymbol, BType.NarrowedTypes> prevNarrowedTypeInfo = this.narrowedTypeInfo;

        // This map keeps the narrowed types of inner if statements and propagate the false types to the outer
        // block when the flow goes from out of the else block in compile time.
        Map<BVarSymbol, BType.NarrowedTypes> falseTypesOfNarrowedTypes = new HashMap<>();

        SymbolEnv ifEnv = typeNarrower.evaluateTruth(ifNode.expr, ifNode.body, env);

        this.narrowedTypeInfo = new HashMap<>();

        analyzeStmt(ifNode.body, ifEnv);

        if (ifNode.expr.narrowedTypeInfo == null || ifNode.expr.narrowedTypeInfo.isEmpty()) {
            ifNode.expr.narrowedTypeInfo = this.narrowedTypeInfo;
        } else {
            Map<BVarSymbol, BType.NarrowedTypes> existingNarrowedTypeInfo = ifNode.expr.narrowedTypeInfo;
            for (Map.Entry<BVarSymbol, BType.NarrowedTypes> entry : this.narrowedTypeInfo.entrySet()) {
                BVarSymbol key = entry.getKey();
                if (!existingNarrowedTypeInfo.containsKey(key)) {
                    existingNarrowedTypeInfo.put(key, entry.getValue());
                } else {
                    BType.NarrowedTypes existingNarrowTypes = existingNarrowedTypeInfo.get(key);
                    BUnionType unionType =
                            BUnionType.create(null, existingNarrowTypes.trueType, existingNarrowTypes.falseType);
                    BType.NarrowedTypes newPair = new BType.NarrowedTypes(existingNarrowTypes.trueType, unionType);
                    falseTypesOfNarrowedTypes.put(key, newPair);
                }
            }
        }

        if (prevNarrowedTypeInfo != null) {
            prevNarrowedTypeInfo.putAll(this.narrowedTypeInfo);
        }

        if (ifNode.elseStmt != null) {
            boolean ifCompletionStatus = this.notCompletedNormally;
            resetNotCompletedNormally();
            SymbolEnv elseEnv = typeNarrower.evaluateFalsity(ifNode.expr, ifNode.elseStmt, env, false);
            BLangStatement elseStmt = ifNode.elseStmt;
            analyzeStmt(elseStmt, elseEnv);
            if (elseStmt.getKind() == NodeKind.IF) {
                this.notCompletedNormally = ifCompletionStatus && this.notCompletedNormally;
            }
        }
        this.narrowedTypeInfo = prevNarrowedTypeInfo;
        if (narrowedTypeInfo != null) {
            narrowedTypeInfo.putAll(falseTypesOfNarrowedTypes);
        }
    }

    private void resetNotCompletedNormally() {
        this.notCompletedNormally = false;
    }

    @Override
    public void visit(BLangMatch matchNode) {
        List<BType> exprTypes;
        BType exprType = typeChecker.checkExpr(matchNode.expr, env, symTable.noType);
        if (Types.getReferredType(exprType).tag == TypeTags.UNION) {
            BUnionType unionType = (BUnionType) exprType;
            exprTypes = new ArrayList<>(unionType.getMemberTypes());
        } else {
            exprTypes = Lists.of(exprType);
        }

        matchNode.patternClauses.forEach(patternClause -> {
            patternClause.matchExpr = matchNode.expr;
            patternClause.accept(this);
        });

        if (matchNode.onFailClause != null) {
            this.analyzeNode(matchNode.onFailClause, env);
        }

        matchNode.exprTypes = exprTypes;
    }

    @Override
    public void visit(BLangMatchStatement matchStatement) {
        typeChecker.checkExpr(matchStatement.expr, env, symTable.noType);

        List<BLangMatchClause> matchClauses = matchStatement.matchClauses;
        if (matchClauses.size() == 0) {
            return;
        }
        analyzeNode(matchClauses.get(0), env);

        SymbolEnv matchClauseEnv = this.env;
        for (int i = 1; i < matchClauses.size(); i++) {
            BLangMatchClause prevMatchClause = matchClauses.get(i - 1);
            BLangMatchClause currentMatchClause = matchClauses.get(i);
            matchClauseEnv = typeNarrower.evaluateTruth(matchStatement.expr, prevMatchClause.patternsType,
                    currentMatchClause, matchClauseEnv);
            analyzeNode(currentMatchClause, matchClauseEnv);
        }

        if (matchStatement.onFailClause != null) {
            this.analyzeNode(matchStatement.onFailClause, env);
        }
    }

    @Override
    public void visit(BLangMatchClause matchClause) {
        List<BLangMatchPattern> matchPatterns = matchClause.matchPatterns;
        if (matchPatterns.size() == 0) {
            return;
        }

        SymbolEnv blockEnv = SymbolEnv.createBlockEnv(matchClause.blockStmt, env);
        Map<String, BVarSymbol> clauseVariables = matchClause.declaredVars;

        for (BLangMatchPattern matchPattern : matchPatterns) {
            SymbolEnv patternEnv = SymbolEnv.createPatternEnv(matchPattern, env);
            analyzeNode(matchPattern, patternEnv);
            resolveMatchClauseVariableTypes(matchPattern, clauseVariables, blockEnv);
            if (matchPattern.getKind() == NodeKind.CONST_MATCH_PATTERN) {
                continue;
            }
            if (matchClause.patternsType == null) {
                matchClause.patternsType = matchPattern.getBType();
                continue;
            }
            matchClause.patternsType = types.mergeTypes(matchClause.patternsType, matchPattern.getBType());
        }

        BLangMatchGuard matchGuard = matchClause.matchGuard;
        if (matchGuard != null) {
            analyzeNode(matchGuard, blockEnv);
            blockEnv = typeNarrower.evaluateTruth(matchGuard.expr, matchClause.blockStmt, blockEnv);

            for (Map.Entry<BVarSymbol, BType.NarrowedTypes> entry :
                    matchGuard.expr.narrowedTypeInfo.entrySet()) {
                if (entry.getValue().trueType == symTable.semanticError) {
                    dlog.warning(matchClause.pos, DiagnosticWarningCode.MATCH_STMT_UNMATCHED_PATTERN);
                }
            }

            evaluatePatternsTypeAccordingToMatchGuard(matchClause, matchGuard.expr, blockEnv);
        }
        analyzeStmt(matchClause.blockStmt, blockEnv);
    }

    private void resolveMatchClauseVariableTypes(BLangMatchPattern matchPattern,
                                                 Map<String, BVarSymbol> clauseVariables, SymbolEnv env) {
        Map<String, BVarSymbol> patternVariables = matchPattern.declaredVars;
        for (String patternVariableName : patternVariables.keySet()) {
            BVarSymbol patternVariableSymbol = patternVariables.get(patternVariableName);
            if (!clauseVariables.containsKey(patternVariableName)) {
                BVarSymbol clauseVarSymbol = symbolEnter.defineVarSymbol(patternVariableSymbol.pos,
                        patternVariableSymbol.getFlags(), patternVariableSymbol.type, patternVariableSymbol.name,
                        env, false);
                clauseVariables.put(patternVariableName, clauseVarSymbol);
                continue;
            }
            BVarSymbol clauseVariableSymbol = clauseVariables.get(patternVariableName);
            clauseVariableSymbol.type = types.mergeTypes(clauseVariableSymbol.type, patternVariableSymbol.type);
        }
    }

    private void evaluatePatternsTypeAccordingToMatchGuard(BLangMatchClause matchClause, BLangExpression matchGuardExpr,
                                                           SymbolEnv env) {
        List<BLangMatchPattern> matchPatterns = matchClause.matchPatterns;
        if (matchGuardExpr.getKind() != NodeKind.TYPE_TEST_EXPR && matchGuardExpr.getKind() != NodeKind.BINARY_EXPR) {
            return;
        }
        evaluateMatchPatternsTypeAccordingToMatchGuard(matchPatterns.get(0), env);
        BType clauseType = matchPatterns.get(0).getBType();
        for (int i = 1; i < matchPatterns.size(); i++) {
            evaluateMatchPatternsTypeAccordingToMatchGuard(matchPatterns.get(i), env);
            clauseType = types.mergeTypes(matchPatterns.get(i).getBType(), clauseType);
        }
        matchClause.patternsType = clauseType;
    }

    private void evaluateBindingPatternsTypeAccordingToMatchGuard(BLangBindingPattern bindingPattern, SymbolEnv env) {
        NodeKind bindingPatternKind = bindingPattern.getKind();
        switch (bindingPatternKind) {
            case CAPTURE_BINDING_PATTERN:
                BLangCaptureBindingPattern captureBindingPattern =
                        (BLangCaptureBindingPattern) bindingPattern;
                Name varName =
                        new Name(captureBindingPattern.getIdentifier().getValue());
                if (env.scope.entries.containsKey(varName)) {
                    captureBindingPattern.setBType(env.scope.entries.get(varName).symbol.type);
                }
                break;
            default:
                break;
        }
    }

    private void evaluateMatchPatternsTypeAccordingToMatchGuard(BLangMatchPattern matchPattern, SymbolEnv env) {
        NodeKind patternKind = matchPattern.getKind();
        switch (patternKind) {
            case VAR_BINDING_PATTERN_MATCH_PATTERN:
                BLangVarBindingPatternMatchPattern varBindingPatternMatchPattern =
                        (BLangVarBindingPatternMatchPattern) matchPattern;
                BLangBindingPattern bindingPattern = varBindingPatternMatchPattern.getBindingPattern();
                evaluateBindingPatternsTypeAccordingToMatchGuard(bindingPattern, env);
                varBindingPatternMatchPattern.setBType(bindingPattern.getBType());
                break;
            case LIST_MATCH_PATTERN:
                BLangListMatchPattern listMatchPattern = (BLangListMatchPattern) matchPattern;
                List<BType> memberTypes = new ArrayList<>();
                for (BLangMatchPattern memberMatchPattern : listMatchPattern.matchPatterns) {
                    evaluateMatchPatternsTypeAccordingToMatchGuard(memberMatchPattern, env);
                    memberTypes.add(memberMatchPattern.getBType());
                }
                BTupleType matchPatternType = new BTupleType(memberTypes);

                if (listMatchPattern.restMatchPattern != null) {
                    evaluateMatchPatternsTypeAccordingToMatchGuard(listMatchPattern.restMatchPattern, env);
                    BType listRestType = listMatchPattern.restMatchPattern.getBType();
                    if (listRestType.tag == TypeTags.TUPLE) {
                        BTupleType restTupleType = (BTupleType) listRestType;
                        matchPatternType.tupleTypes.addAll(restTupleType.tupleTypes);
                        matchPatternType.restType = restTupleType.restType;
                    } else {
                        matchPatternType.restType = ((BArrayType) listRestType).eType;
                    }
                }
                listMatchPattern.setBType(matchPatternType);
                break;
            case REST_MATCH_PATTERN:
                BLangRestMatchPattern restMatchPattern = (BLangRestMatchPattern) matchPattern;
                Name varName = new Name(restMatchPattern.variableName.value);
                if (env.scope.entries.containsKey(varName)) {
                    restMatchPattern.setBType(env.scope.entries.get(varName).symbol.type);
                }
                break;
            default:
                break;
        }
    }

    @Override
    public void visit(BLangMatchGuard matchGuard) {
        typeChecker.checkExpr(matchGuard.expr, env, symTable.booleanType);
    }

    @Override
    public void visit(BLangMappingMatchPattern mappingMatchPattern) {
        BRecordTypeSymbol recordSymbol = symbolEnter.createAnonRecordSymbol(env, mappingMatchPattern.pos);
        LinkedHashMap<String, BField> fields = new LinkedHashMap<>();

        for (BLangFieldMatchPattern fieldMatchPattern : mappingMatchPattern.fieldMatchPatterns) {
            analyzeNode(fieldMatchPattern, env);
            Name fieldName = names.fromIdNode(fieldMatchPattern.fieldName);
            BVarSymbol fieldSymbol = new BVarSymbol(0, fieldName,
                                                    names.originalNameFromIdNode(fieldMatchPattern.fieldName),
                                                    env.enclPkg.symbol.pkgID, fieldMatchPattern.matchPattern.getBType(),
                                                    recordSymbol, fieldMatchPattern.pos, COMPILED_SOURCE);
            BField field = new BField(fieldName, fieldMatchPattern.pos, fieldSymbol);
            fields.put(fieldName.getValue(), field);
            mappingMatchPattern.declaredVars.putAll(fieldMatchPattern.declaredVars);
        }
        BRecordType recordVarType = new BRecordType(recordSymbol);
        recordVarType.fields = fields;
        recordVarType.restFieldType = symTable.anyOrErrorType;
        if (mappingMatchPattern.restMatchPattern != null) {
            BRecordTypeSymbol matchPattenRecordSym = symbolEnter.createAnonRecordSymbol(env, mappingMatchPattern.pos);
            BLangRestMatchPattern restMatchPattern = mappingMatchPattern.restMatchPattern;
            BType restType = restMatchPattern.getBType();
            BRecordType matchPatternRecType = new BRecordType(matchPattenRecordSym);
            matchPatternRecType.restFieldType = restType != null ? restType : symTable.anyOrErrorType;
            recordVarType.restFieldType = matchPatternRecType.restFieldType;
            restMatchPattern.setBType(matchPatternRecType);
            analyzeNode(restMatchPattern, env);
            mappingMatchPattern.declaredVars.put(restMatchPattern.variableName.value, restMatchPattern.symbol);

            BLangRecordTypeNode recordTypeNode = TypeDefBuilderHelper.createRecordTypeNode(matchPatternRecType,
                    env.enclPkg.packageID, symTable, mappingMatchPattern.pos);
            recordTypeNode.initFunction =
                    TypeDefBuilderHelper.createInitFunctionForRecordType(recordTypeNode, env, names, symTable);
            TypeDefBuilderHelper.createTypeDefinitionForTSymbol(matchPatternRecType, matchPattenRecordSym,
                    recordTypeNode, env);
        }

        mappingMatchPattern.setBType(types.resolvePatternTypeFromMatchExpr(mappingMatchPattern,
                                                                           recordVarType, env));
        assignTypesToMemberPatterns(mappingMatchPattern, mappingMatchPattern.getBType());
    }

    private void assignTypesToMemberPatterns(BLangMatchPattern matchPattern, BType bType) {
        BType patternType = Types.getReferredType(bType);
        NodeKind matchPatternKind = matchPattern.getKind();
        switch (matchPatternKind) {
            case WILDCARD_MATCH_PATTERN:
            case CONST_MATCH_PATTERN:
                return;
            case VAR_BINDING_PATTERN_MATCH_PATTERN:
                BLangBindingPattern bindingPattern =
                        ((BLangVarBindingPatternMatchPattern) matchPattern).getBindingPattern();
                assignTypesToMemberPatterns(bindingPattern, patternType);
                matchPattern.setBType(bindingPattern.getBType());
                return;
            case LIST_MATCH_PATTERN:
                BLangListMatchPattern listMatchPattern = (BLangListMatchPattern) matchPattern;
                if (patternType.tag == TypeTags.UNION) {
                    for (BType type : ((BUnionType) patternType).getMemberTypes()) {
                        assignTypesToMemberPatterns(listMatchPattern, type);
                    }
                    listMatchPattern.setBType(patternType);
                    return;
                }
                if (patternType.tag == TypeTags.ARRAY) {
                    BArrayType arrayType = (BArrayType) patternType;
                    for (BLangMatchPattern memberPattern : listMatchPattern.matchPatterns) {
                        assignTypesToMemberPatterns(memberPattern, arrayType.eType);
                    }
                    if (listMatchPattern.restMatchPattern == null) {
                        return;
                    }
                    if (arrayType.state == BArrayState.CLOSED) {
                        BTupleType restTupleType = createTupleForClosedArray(
                                arrayType.size - listMatchPattern.matchPatterns.size(), arrayType.eType);
                        listMatchPattern.restMatchPattern.setBType(restTupleType);
                        BVarSymbol restMatchPatternSymbol = listMatchPattern.restMatchPattern.declaredVars
                                .get(listMatchPattern.restMatchPattern.getIdentifier().getValue());
                        restMatchPatternSymbol.type = restTupleType;
                        return;
                    }
                    BLangRestMatchPattern restMatchPattern = listMatchPattern.restMatchPattern;
                    BType restType = ((BArrayType) restMatchPattern.getBType()).eType;
                    restType = types.mergeTypes(restType, arrayType.eType);
                    ((BArrayType) restMatchPattern.getBType()).eType = restType;
                    return;
                }
                if (patternType.tag != TypeTags.TUPLE) {
                    return;
                }
                BTupleType patternTupleType = (BTupleType) patternType;
                List<BType> types = patternTupleType.tupleTypes;
                List<BLangMatchPattern> matchPatterns = listMatchPattern.matchPatterns;
                List<BType> memberTypes = new ArrayList<>();
                for (int i = 0; i < matchPatterns.size(); i++) {
                    assignTypesToMemberPatterns(matchPatterns.get(i), types.get(i));
                    memberTypes.add(matchPatterns.get(i).getBType());
                }
                BTupleType tupleType = new BTupleType(memberTypes);

                if (listMatchPattern.restMatchPattern == null) {
                    listMatchPattern.setBType(tupleType);
                    return;
                }
                tupleType.restType = createTypeForTupleRestType(matchPatterns.size(), types, patternTupleType.restType);
                listMatchPattern.restMatchPattern.setBType(tupleType.restType);
                matchPattern.setBType(patternType);
                BVarSymbol restMatchPatternSymbol = listMatchPattern.restMatchPattern.declaredVars
                        .get(listMatchPattern.restMatchPattern.getIdentifier().getValue());
                restMatchPatternSymbol.type = tupleType.restType;
                return;
            case MAPPING_MATCH_PATTERN:
                BLangMappingMatchPattern mappingMatchPattern = (BLangMappingMatchPattern) matchPattern;
                if (patternType.tag == TypeTags.UNION) {
                    for (BType type : ((BUnionType) patternType).getMemberTypes()) {
                        assignTypesToMemberPatterns(mappingMatchPattern, type);
                    }
                    return;
                }
                if (patternType.tag != TypeTags.RECORD) {
                    return;
                }
                BRecordType recordType = (BRecordType) patternType;
                List<String> boundedFieldNames = new ArrayList<>();

                for (BLangFieldMatchPattern fieldMatchPattern : mappingMatchPattern.fieldMatchPatterns) {
                    assignTypesToMemberPatterns(fieldMatchPattern.matchPattern,
                            recordType.fields.get(fieldMatchPattern.fieldName.value).type);
                    boundedFieldNames.add(fieldMatchPattern.fieldName.value);
                }

                if (mappingMatchPattern.restMatchPattern == null) {
                    return;
                }
                BLangRestMatchPattern restMatchPattern = mappingMatchPattern.restMatchPattern;
                BRecordType restPatternRecType = (BRecordType) restMatchPattern.getBType();
                BVarSymbol restVarSymbol =
                        restMatchPattern.declaredVars.get(restMatchPattern.getIdentifier().getValue());
                if (restVarSymbol.type.tag != TypeTags.RECORD) {
                    return;
                }
                BRecordType restVarSymbolRecordType = (BRecordType) restVarSymbol.type;
                setRestMatchPatternConstraintType(recordType, boundedFieldNames, restPatternRecType,
                        restVarSymbolRecordType);
        }
    }

    private BTupleType createTupleForClosedArray(int noOfElements, BType elementType) {
        List<BType> memTypes = Collections.nCopies(noOfElements, elementType);
        return new BTupleType(memTypes);
    }

    private BType createTypeForTupleRestType(int startIndex, List<BType> types, BType patternRestType) {
        List<BType> remainingTypes = new ArrayList<>();
        for (int i = startIndex; i < types.size(); i++) {
            remainingTypes.add(types.get(i));
        }
        if (!remainingTypes.isEmpty()) {
            BTupleType restTupleType = new BTupleType(remainingTypes);
            if (patternRestType != null) {
                restTupleType.restType = patternRestType;
            }
            return restTupleType;
        } else {
            if (patternRestType != null) {
                return new BArrayType(patternRestType);
            }
        }
        return null;
    }

    @Override
    public void visit(BLangFieldMatchPattern fieldMatchPattern) {
        BLangMatchPattern matchPattern = fieldMatchPattern.matchPattern;
        matchPattern.accept(this);
        fieldMatchPattern.declaredVars.putAll(matchPattern.declaredVars);
    }


    @Override
    public void visit(BLangVarBindingPatternMatchPattern varBindingPattern) {
        BLangBindingPattern bindingPattern = varBindingPattern.getBindingPattern();
        NodeKind patternKind = bindingPattern.getKind();
        BType patternType = null;
        if (varBindingPattern.matchExpr != null) {
            patternType = varBindingPattern.matchExpr.getBType();
        }

        switch (patternKind) {
            case WILDCARD_BINDING_PATTERN:
                BLangWildCardBindingPattern wildCardBindingPattern = (BLangWildCardBindingPattern) bindingPattern;
                wildCardBindingPattern.setBType(patternType);
                analyzeNode(wildCardBindingPattern, env);
                varBindingPattern.isLastPattern = types.isAssignable(wildCardBindingPattern.getBType(),
                                                                     symTable.anyType);
                break;
            case CAPTURE_BINDING_PATTERN:
                BLangCaptureBindingPattern captureBindingPattern = (BLangCaptureBindingPattern) bindingPattern;
                captureBindingPattern.setBType(
                        varBindingPattern.getBType() == null ? patternType : varBindingPattern.getBType());
                analyzeNode(captureBindingPattern, env);
                break;
            case LIST_BINDING_PATTERN:
                BLangListBindingPattern listBindingPattern = (BLangListBindingPattern) bindingPattern;
                analyzeNode(listBindingPattern, env);
                listBindingPattern.setBType(types.resolvePatternTypeFromMatchExpr(listBindingPattern, varBindingPattern,
                                                                                  this.env));
                assignTypesToMemberPatterns(listBindingPattern, listBindingPattern.getBType());
                break;
            case ERROR_BINDING_PATTERN:
                BLangErrorBindingPattern errorBindingPattern = (BLangErrorBindingPattern) bindingPattern;
                analyzeNode(errorBindingPattern, env);
                errorBindingPattern.setBType(types.resolvePatternTypeFromMatchExpr(errorBindingPattern,
                                                                                   varBindingPattern.matchExpr, env));
                break;
            case MAPPING_BINDING_PATTERN:
                BLangMappingBindingPattern mappingBindingPattern = (BLangMappingBindingPattern) bindingPattern;
                analyzeNode(mappingBindingPattern, env);
                mappingBindingPattern.setBType(types.resolvePatternTypeFromMatchExpr(mappingBindingPattern,
                                                                                     varBindingPattern, env));
                assignTypesToMemberPatterns(mappingBindingPattern, mappingBindingPattern.getBType());
                break;
            default:
        }
        varBindingPattern.declaredVars.putAll(bindingPattern.declaredVars);
        varBindingPattern.setBType(bindingPattern.getBType());
    }

    @Override
    public void visit(BLangWildCardBindingPattern wildCardBindingPattern) {
        if (wildCardBindingPattern.getBType() == null) {
            wildCardBindingPattern.setBType(symTable.anyType);
            return;
        }
        BType bindingPatternType = wildCardBindingPattern.getBType();
        BType intersectionType = types.getTypeIntersection(
                Types.IntersectionContext.compilerInternalIntersectionContext(),
                bindingPatternType, symTable.anyType, this.env);
        if (intersectionType == symTable.semanticError) {
            wildCardBindingPattern.setBType(symTable.noType);
            return;
        }
        wildCardBindingPattern.setBType(intersectionType);
    }

    @Override
    public void visit(BLangCaptureBindingPattern captureBindingPattern) {
        BLangIdentifier id = (BLangIdentifier) captureBindingPattern.getIdentifier();
        Name name = new Name(id.getValue());
        Name origName = new Name(id.originalValue);
        captureBindingPattern.setBType(captureBindingPattern.getBType() == null ? symTable.anyOrErrorType :
                                               captureBindingPattern.getBType());
        captureBindingPattern.symbol = symbolEnter.defineVarSymbol(captureBindingPattern.getIdentifier().getPosition(),
                                                                   Flags.unMask(0), captureBindingPattern.getBType(),
                                                                   name, origName, env, false);
        captureBindingPattern.declaredVars.put(name.value, captureBindingPattern.symbol);
    }

    @Override
    public void visit(BLangListBindingPattern listBindingPattern) {
        List<BType> listMemberTypes = new ArrayList<>();
        for (BLangBindingPattern bindingPattern : listBindingPattern.bindingPatterns) {
            analyzeNode(bindingPattern, env);
            listMemberTypes.add(bindingPattern.getBType());
            listBindingPattern.declaredVars.putAll(bindingPattern.declaredVars);
        }
        BTupleType listBindingPatternType = new BTupleType(listMemberTypes);

        if (listBindingPattern.restBindingPattern != null) {
            BLangRestBindingPattern restBindingPattern = listBindingPattern.restBindingPattern;
            BType restBindingPatternType = restBindingPattern.getBType();
            BType restType = restBindingPatternType != null ? restBindingPatternType : symTable.anyOrErrorType;
            restBindingPattern.setBType(new BArrayType(restType));
            restBindingPattern.accept(this);
            listBindingPattern.declaredVars.put(restBindingPattern.variableName.value, restBindingPattern.symbol);
            listBindingPatternType.restType = restType;
        }
        listBindingPattern.setBType(listBindingPatternType);
    }

    @Override
    public void visit(BLangRestBindingPattern restBindingPattern) {
        Name name = new Name(restBindingPattern.variableName.value);
        Name origName = names.originalNameFromIdNode(restBindingPattern.variableName);
        BSymbol symbol = symResolver.lookupSymbolInMainSpace(env, name);
        if (symbol == symTable.notFoundSymbol) {
            symbol = new BVarSymbol(0, name, origName, env.enclPkg.packageID, restBindingPattern.getBType(),
                                    env.scope.owner, restBindingPattern.variableName.pos, SOURCE);
            symbolEnter.defineSymbol(restBindingPattern.variableName.pos, symbol, env);
        }
        restBindingPattern.symbol = (BVarSymbol) symbol;
        restBindingPattern.declaredVars.put(name.value, restBindingPattern.symbol);
    }

    @Override
    public void visit(BLangErrorBindingPattern errorBindingPattern) {
        if (errorBindingPattern.errorTypeReference != null) {
            errorBindingPattern.setBType(symResolver.resolveTypeNode(errorBindingPattern.errorTypeReference, env));
        } else {
            errorBindingPattern.setBType(symTable.errorType);
        }

        if (errorBindingPattern.errorMessageBindingPattern != null) {
            analyzeNode(errorBindingPattern.errorMessageBindingPattern, env);
            errorBindingPattern.declaredVars.putAll(errorBindingPattern.errorMessageBindingPattern.declaredVars);
        }

        if (errorBindingPattern.errorCauseBindingPattern != null) {
            analyzeNode(errorBindingPattern.errorCauseBindingPattern, env);
            errorBindingPattern.declaredVars.putAll(errorBindingPattern.errorCauseBindingPattern.declaredVars);
        }

        if (errorBindingPattern.errorFieldBindingPatterns != null) {
            analyzeNode(errorBindingPattern.errorFieldBindingPatterns, env);
            errorBindingPattern.declaredVars.putAll(errorBindingPattern.errorFieldBindingPatterns.declaredVars);
        }
    }

    @Override
    public void visit(BLangSimpleBindingPattern simpleBindingPattern) {
        if (simpleBindingPattern.wildCardBindingPattern != null) {
            analyzeNode(simpleBindingPattern.wildCardBindingPattern, env);
            return;
        }
        if (simpleBindingPattern.captureBindingPattern != null) {
            analyzeNode(simpleBindingPattern.captureBindingPattern, env);
            simpleBindingPattern.declaredVars.putAll(simpleBindingPattern.captureBindingPattern.declaredVars);
        }
    }

    @Override
    public void visit(BLangErrorMessageBindingPattern errorMessageBindingPattern) {
        BLangSimpleBindingPattern simpleBindingPattern = errorMessageBindingPattern.simpleBindingPattern;
        if (simpleBindingPattern.wildCardBindingPattern != null) {
            simpleBindingPattern.wildCardBindingPattern.setBType(symTable.stringType);
        }
        if (simpleBindingPattern.captureBindingPattern != null) {
            simpleBindingPattern.captureBindingPattern.setBType(symTable.stringType);
        }
        analyzeNode(simpleBindingPattern, env);
        errorMessageBindingPattern.declaredVars.putAll(simpleBindingPattern.declaredVars);
    }

    @Override
    public void visit(BLangErrorCauseBindingPattern errorCauseBindingPattern) {
        if (errorCauseBindingPattern.simpleBindingPattern != null) {
            BLangSimpleBindingPattern simpleBindingPattern = errorCauseBindingPattern.simpleBindingPattern;
            if (simpleBindingPattern.captureBindingPattern != null) {
                simpleBindingPattern.captureBindingPattern.setBType(symTable.errorOrNilType);
            }
            analyzeNode(simpleBindingPattern, env);
            errorCauseBindingPattern.declaredVars.putAll(simpleBindingPattern.declaredVars);
            return;
        }
        if (errorCauseBindingPattern.errorBindingPattern != null) {
            analyzeNode(errorCauseBindingPattern.errorBindingPattern, env);
            errorCauseBindingPattern.declaredVars.putAll(errorCauseBindingPattern.errorBindingPattern.declaredVars);
        }
    }

    @Override
    public void visit(BLangErrorFieldBindingPatterns errorFieldBindingPatterns) {
        for (BLangNamedArgBindingPattern namedArgBindingPattern : errorFieldBindingPatterns.namedArgBindingPatterns) {
            analyzeNode(namedArgBindingPattern, env);
            errorFieldBindingPatterns.declaredVars.putAll(namedArgBindingPattern.declaredVars);
        }
        if (errorFieldBindingPatterns.restBindingPattern != null) {
            errorFieldBindingPatterns.restBindingPattern.setBType(
                    new BMapType(TypeTags.MAP, symTable.anydataType, null));
            analyzeNode(errorFieldBindingPatterns.restBindingPattern, env);
            errorFieldBindingPatterns.declaredVars.putAll(errorFieldBindingPatterns.restBindingPattern.declaredVars);
        }
    }

    @Override
    public void visit(BLangNamedArgBindingPattern namedArgBindingPattern) {
        setNamedArgBindingPatternType(namedArgBindingPattern.bindingPattern);
        analyzeNode(namedArgBindingPattern.bindingPattern, env);
        namedArgBindingPattern.declaredVars.putAll(namedArgBindingPattern.bindingPattern.declaredVars);
    }

    private void setNamedArgBindingPatternType(BLangBindingPattern bindingPattern) {
        switch(bindingPattern.getKind()) {
            case LIST_BINDING_PATTERN:
                BLangListBindingPattern listBindingPattern = (BLangListBindingPattern) bindingPattern;
                listBindingPattern.bindingPatterns.forEach(pattern -> pattern.setBType(symTable.cloneableType));
                if (listBindingPattern.restBindingPattern != null) {
                    listBindingPattern.restBindingPattern.setBType(symTable.cloneableType);
                }
                break;
            case MAPPING_BINDING_PATTERN:
                BLangMappingBindingPattern mappingBindingPattern = (BLangMappingBindingPattern) bindingPattern;
                mappingBindingPattern.fieldBindingPatterns.forEach(pattern ->
                        pattern.bindingPattern.setBType(symTable.cloneableType));
                if (mappingBindingPattern.restBindingPattern != null) {
                    mappingBindingPattern.restBindingPattern.setBType(symTable.cloneableType);
                }
                break;
            case CAPTURE_BINDING_PATTERN:
                BLangCaptureBindingPattern captureBindingPattern = (BLangCaptureBindingPattern) bindingPattern;
                captureBindingPattern.setBType(symTable.cloneableType);
                break;
        }
    }

    @Override
    public void visit(BLangErrorMatchPattern errorMatchPattern) {
        if (errorMatchPattern.errorTypeReference != null) {
            errorMatchPattern.setBType(symResolver.resolveTypeNode(errorMatchPattern.errorTypeReference, env));
        } else {
            errorMatchPattern.setBType(symTable.errorType);
        }
        errorMatchPattern.setBType(types.resolvePatternTypeFromMatchExpr(errorMatchPattern,
                                                                         errorMatchPattern.matchExpr));

        if (errorMatchPattern.errorMessageMatchPattern != null) {
            analyzeNode(errorMatchPattern.errorMessageMatchPattern, env);
            errorMatchPattern.declaredVars.putAll(errorMatchPattern.errorMessageMatchPattern.declaredVars);
        }

        if (errorMatchPattern.errorCauseMatchPattern != null) {
            analyzeNode(errorMatchPattern.errorCauseMatchPattern, env);
            errorMatchPattern.declaredVars.putAll(errorMatchPattern.errorCauseMatchPattern.declaredVars);
        }

        if (errorMatchPattern.errorFieldMatchPatterns != null) {
            analyzeNode(errorMatchPattern.errorFieldMatchPatterns, env);
            errorMatchPattern.declaredVars.putAll(errorMatchPattern.errorFieldMatchPatterns.declaredVars);
        }
    }

    @Override
    public void visit(BLangSimpleMatchPattern simpleMatchPattern) {
        if (simpleMatchPattern.wildCardMatchPattern != null) {
            analyzeNode(simpleMatchPattern.wildCardMatchPattern, env);
            simpleMatchPattern.wildCardMatchPattern.isLastPattern = true;
            return;
        }
        if (simpleMatchPattern.constPattern != null) {
            analyzeNode(simpleMatchPattern.constPattern, env);
            return;
        }
        if (simpleMatchPattern.varVariableName != null) {
            analyzeNode(simpleMatchPattern.varVariableName, env);
            simpleMatchPattern.declaredVars.putAll(simpleMatchPattern.varVariableName.declaredVars);
        }
    }

    @Override
    public void visit(BLangErrorMessageMatchPattern errorMessageMatchPattern) {
        BLangSimpleMatchPattern simpleMatchPattern = errorMessageMatchPattern.simpleMatchPattern;
        if (simpleMatchPattern.varVariableName != null) {
            simpleMatchPattern.varVariableName.setBType(symTable.stringType);
        }
        analyzeNode(simpleMatchPattern, env);
        errorMessageMatchPattern.declaredVars.putAll(simpleMatchPattern.declaredVars);
    }

    @Override
    public void visit(BLangErrorCauseMatchPattern errorCauseMatchPattern) {
        if (errorCauseMatchPattern.simpleMatchPattern != null) {
            BLangSimpleMatchPattern simpleMatchPattern = errorCauseMatchPattern.simpleMatchPattern;
            if (simpleMatchPattern.varVariableName != null) {
                simpleMatchPattern.varVariableName.setBType(symTable.errorOrNilType);
            }
            analyzeNode(simpleMatchPattern, env);
            errorCauseMatchPattern.declaredVars.putAll(simpleMatchPattern.declaredVars);
            return;
        }
        if (errorCauseMatchPattern.errorMatchPattern != null) {
            analyzeNode(errorCauseMatchPattern.errorMatchPattern, env);
            errorCauseMatchPattern.declaredVars.putAll(errorCauseMatchPattern.errorMatchPattern.declaredVars);
        }
    }

    @Override
    public void visit(BLangErrorFieldMatchPatterns errorFieldMatchPatterns) {
        for (BLangNamedArgMatchPattern namedArgMatchPattern : errorFieldMatchPatterns.namedArgMatchPatterns) {
            analyzeNode(namedArgMatchPattern, env);
            errorFieldMatchPatterns.declaredVars.putAll(namedArgMatchPattern.declaredVars);
        }
        if (errorFieldMatchPatterns.restMatchPattern != null) {
            errorFieldMatchPatterns.restMatchPattern.setBType(new BMapType(TypeTags.MAP, symTable.anydataType, null));
            analyzeNode(errorFieldMatchPatterns.restMatchPattern, env);
            errorFieldMatchPatterns.declaredVars.putAll(errorFieldMatchPatterns.restMatchPattern.declaredVars);
        }
    }

    @Override
    public void visit(BLangNamedArgMatchPattern namedArgMatchPattern) {
        setNamedArgMatchPatternType(namedArgMatchPattern.matchPattern);
        analyzeNode(namedArgMatchPattern.matchPattern, env);
        namedArgMatchPattern.declaredVars.putAll(namedArgMatchPattern.matchPattern.declaredVars);
    }

    private void setNamedArgMatchPatternType(BLangMatchPattern matchPattern) {
        switch(matchPattern.getKind()) {
            case CONST_MATCH_PATTERN:
            case VAR_BINDING_PATTERN_MATCH_PATTERN:
                matchPattern.setBType(symTable.cloneableType);
                break;
            case LIST_MATCH_PATTERN:
                BLangListMatchPattern listMatchPattern = (BLangListMatchPattern) matchPattern;
                listMatchPattern.matchPatterns.forEach(pattern -> pattern.setBType(symTable.cloneableType));
                if (listMatchPattern.restMatchPattern != null) {
                    listMatchPattern.restMatchPattern.setBType(symTable.cloneableType);
                }
                break;
            case MAPPING_MATCH_PATTERN:
                BLangMappingMatchPattern mappingMatchPattern = (BLangMappingMatchPattern) matchPattern;
                mappingMatchPattern.fieldMatchPatterns.forEach(pattern ->
                        pattern.matchPattern.setBType(symTable.cloneableType));
                if (mappingMatchPattern.restMatchPattern != null) {
                    mappingMatchPattern.restMatchPattern.setBType(symTable.cloneableType);
                }
                break;
        }
    }

    @Override
    public void visit(BLangMappingBindingPattern mappingBindingPattern) {
        BRecordTypeSymbol recordSymbol = symbolEnter.createAnonRecordSymbol(env, mappingBindingPattern.pos);
        LinkedHashMap<String, BField> fields = new LinkedHashMap<>();

        for (BLangFieldBindingPattern fieldBindingPattern : mappingBindingPattern.fieldBindingPatterns) {
            fieldBindingPattern.accept(this);
            Name fieldName = names.fromIdNode(fieldBindingPattern.fieldName);
            BVarSymbol fieldSymbol = new BVarSymbol(0, fieldName,
                                                    names.originalNameFromIdNode(fieldBindingPattern.fieldName),
                                                    env.enclPkg.symbol.pkgID,
                                                    fieldBindingPattern.bindingPattern.getBType(), recordSymbol,
                                                    fieldBindingPattern.pos, COMPILED_SOURCE);
            BField field = new BField(fieldName, fieldBindingPattern.pos, fieldSymbol);
            fields.put(fieldName.getValue(), field);
            mappingBindingPattern.declaredVars.putAll(fieldBindingPattern.declaredVars);
        }
        BRecordType recordVarType = new BRecordType(recordSymbol);
        recordVarType.fields = fields;
        recordVarType.restFieldType = symTable.anyOrErrorType;
        if (mappingBindingPattern.restBindingPattern != null) {
            BLangRestBindingPattern restBindingPattern = mappingBindingPattern.restBindingPattern;
            BType restType = restBindingPattern.getBType();
            BRecordTypeSymbol matchPattenRecordSym = symbolEnter.createAnonRecordSymbol(env, restBindingPattern.pos);
            BRecordType matchPatternRecType = new BRecordType(matchPattenRecordSym);
            matchPatternRecType.restFieldType = restType != null ? restType : symTable.anyOrErrorType;
            recordVarType.restFieldType = matchPatternRecType.restFieldType;
            restBindingPattern.setBType(matchPatternRecType);
            restBindingPattern.accept(this);
            mappingBindingPattern.declaredVars.put(restBindingPattern.variableName.value, restBindingPattern.symbol);

            BLangRecordTypeNode recordTypeNode = TypeDefBuilderHelper.createRecordTypeNode(matchPatternRecType,
                    env.enclPkg.packageID, symTable, restBindingPattern.pos);
            recordTypeNode.initFunction =
                    TypeDefBuilderHelper.createInitFunctionForRecordType(recordTypeNode, env, names, symTable);
            TypeDefBuilderHelper.createTypeDefinitionForTSymbol(matchPatternRecType, matchPattenRecordSym,
                    recordTypeNode, env);
        }
        mappingBindingPattern.setBType(recordVarType);
    }

    @Override
    public void visit(BLangFieldBindingPattern fieldBindingPattern) {
        BLangBindingPattern bindingPattern = fieldBindingPattern.bindingPattern;
        bindingPattern.accept(this);
        fieldBindingPattern.declaredVars.putAll(bindingPattern.declaredVars);
    }

    @Override
    public void visit(BLangConstPattern constMatchPattern) {
        BLangExpression constPatternExpr = constMatchPattern.expr;
        typeChecker.checkExpr(constPatternExpr, env);
        if (constPatternExpr.getKind() == NodeKind.SIMPLE_VARIABLE_REF) {
            BLangSimpleVarRef constRef = (BLangSimpleVarRef) constPatternExpr;
            if (constRef.symbol.kind != SymbolKind.CONSTANT) {
                dlog.error(constMatchPattern.pos, DiagnosticErrorCode.VARIABLE_SHOULD_BE_DECLARED_AS_CONSTANT,
                        constRef.variableName);
                constMatchPattern.setBType(symTable.noType);
                return;
            }
        }
        constMatchPattern.setBType(types.resolvePatternTypeFromMatchExpr(constMatchPattern, constPatternExpr));
    }

    @Override
    public void visit(BLangRestMatchPattern restMatchPattern) {
        Name name = new Name(restMatchPattern.variableName.value);
        Name origName = new Name(restMatchPattern.variableName.originalValue);
        restMatchPattern.symbol = symbolEnter.defineVarSymbol(restMatchPattern.variableName.pos, Flags.unMask(0),
                                                              restMatchPattern.getBType(), name, origName, env, false);
        restMatchPattern.declaredVars.put(name.value, restMatchPattern.symbol);
    }

    @Override
    public void visit(BLangListMatchPattern listMatchPattern) {
        List<BType> memberTypes = new ArrayList<>();
        for (BLangMatchPattern memberMatchPattern : listMatchPattern.matchPatterns) {
            memberMatchPattern.accept(this);
            memberTypes.add(memberMatchPattern.getBType());
            checkForSimilarVars(listMatchPattern.declaredVars, memberMatchPattern.declaredVars, memberMatchPattern.pos);
            listMatchPattern.declaredVars.putAll(memberMatchPattern.declaredVars);
        }
        BTupleType matchPatternType = new BTupleType(memberTypes);

        if (listMatchPattern.getRestMatchPattern() != null) {
            BLangRestMatchPattern restMatchPattern = (BLangRestMatchPattern) listMatchPattern.getRestMatchPattern();
            BType restBindingPatternType = restMatchPattern.getBType();
            BType restType = restBindingPatternType != null ? restBindingPatternType : symTable.anyOrErrorType;
            restMatchPattern.setBType(new BArrayType(restType));
            restMatchPattern.accept(this);
            checkForSimilarVars(listMatchPattern.declaredVars, restMatchPattern.declaredVars, restMatchPattern.pos);
            listMatchPattern.declaredVars.put(restMatchPattern.variableName.value, restMatchPattern.symbol);
            matchPatternType.restType = restType;
        }

        SymbolEnv pkgEnv = symTable.pkgEnvMap.get(env.enclPkg.symbol);
        listMatchPattern.setBType(types.resolvePatternTypeFromMatchExpr(listMatchPattern, matchPatternType, pkgEnv));
        assignTypesToMemberPatterns(listMatchPattern, listMatchPattern.getBType());
    }

    private void checkForSimilarVars(Map<String, BVarSymbol> declaredVars, Map<String, BVarSymbol> var,
                                     Location pos) {
        for (String variableName : var.keySet()) {
            if (declaredVars.containsKey(variableName)) {
                dlog.error(pos, DiagnosticErrorCode.MATCH_PATTERN_CANNOT_REPEAT_SAME_VARIABLE);
            }
        }
    }

    private void assignTypesToMemberPatterns(BLangBindingPattern bindingPattern, BType patternType) {
        NodeKind patternKind = bindingPattern.getKind();
        BType bindingPatternType = Types.getReferredType(patternType);
        switch (patternKind) {
            case WILDCARD_BINDING_PATTERN:
                return;
            case CAPTURE_BINDING_PATTERN:
                BLangCaptureBindingPattern captureBindingPattern = (BLangCaptureBindingPattern) bindingPattern;
                BVarSymbol captureBindingPatternSymbol =
                        captureBindingPattern.declaredVars.get(
                                captureBindingPattern.getIdentifier().getValue());
                captureBindingPatternSymbol.type = bindingPatternType.tag == TypeTags.ERROR ? bindingPatternType :
                        this.types.mergeTypes(captureBindingPatternSymbol.type, bindingPatternType);
                captureBindingPattern.setBType(captureBindingPatternSymbol.type);
                return;
            case LIST_BINDING_PATTERN:
                BLangListBindingPattern listBindingPattern = (BLangListBindingPattern) bindingPattern;
                if (bindingPatternType.tag == TypeTags.UNION) {
                    for (BType type : ((BUnionType) bindingPatternType).getMemberTypes()) {
                        assignTypesToMemberPatterns(bindingPattern, type);
                    }
                    listBindingPattern.setBType(bindingPatternType);
                    return;
                }
                if (bindingPatternType.tag == TypeTags.ARRAY) {
                    BArrayType arrayType = (BArrayType) bindingPatternType;
                    for (BLangBindingPattern memberBindingPattern : listBindingPattern.bindingPatterns) {
                        assignTypesToMemberPatterns(memberBindingPattern, arrayType.eType);
                    }
                    if (listBindingPattern.restBindingPattern == null) {
                        return;
                    }
                    if (arrayType.state == BArrayState.CLOSED) {
                        BTupleType restTupleType = createTupleForClosedArray(
                                arrayType.size - listBindingPattern.bindingPatterns.size(), arrayType.eType);
                        listBindingPattern.restBindingPattern.setBType(restTupleType);
                        BVarSymbol restBindingPatternSymbol = listBindingPattern.restBindingPattern.declaredVars
                                .get(listBindingPattern.restBindingPattern.getIdentifier().getValue());
                        restBindingPatternSymbol.type = restTupleType;
                        return;
                    }
                    BLangRestBindingPattern restBindingPattern = listBindingPattern.restBindingPattern;
                    BType restType = ((BArrayType) restBindingPattern.getBType()).eType;
                    restType = types.mergeTypes(restType, arrayType.eType);
                    ((BArrayType) restBindingPattern.getBType()).eType = restType;
                    return;
                }
                if (bindingPatternType.tag != TypeTags.TUPLE) {
                    return;
                }
                BTupleType bindingPatternTupleType = (BTupleType) bindingPatternType;
                List<BType> types = bindingPatternTupleType.getTupleTypes();
                List<BLangBindingPattern> bindingPatterns = listBindingPattern.bindingPatterns;
                List<BType> memberTypes = new ArrayList<>();
                for (int i = 0; i < bindingPatterns.size(); i++) {
                    assignTypesToMemberPatterns(bindingPatterns.get(i), types.get(i));
                    memberTypes.add(bindingPatterns.get(i).getBType());
                }
                BTupleType tupleType = new BTupleType(memberTypes);

                if (listBindingPattern.restBindingPattern == null) {
                    bindingPattern.setBType(tupleType);
                    return;
                }
                tupleType.restType = createTypeForTupleRestType(bindingPatterns.size(), types,
                        bindingPatternTupleType.restType);
                listBindingPattern.restBindingPattern.setBType(tupleType.restType);
                bindingPattern.setBType(bindingPatternType);
                BVarSymbol restBindingPatternSymbol =
                        listBindingPattern.restBindingPattern.declaredVars
                                .get(listBindingPattern.restBindingPattern.getIdentifier().getValue());
                restBindingPatternSymbol.type = tupleType.restType;
                return;
            case MAPPING_BINDING_PATTERN:
                BLangMappingBindingPattern mappingBindingPattern = (BLangMappingBindingPattern) bindingPattern;
                if (bindingPatternType.tag == TypeTags.UNION) {
                    for (BType type : ((BUnionType) bindingPatternType).getMemberTypes()) {
                        assignTypesToMemberPatterns(mappingBindingPattern, type);
                    }
                    return;
                }
                if (bindingPatternType.tag != TypeTags.RECORD) {
                    return;
                }
                BRecordType recordType = (BRecordType) bindingPatternType;
                List<String> boundedFields = new ArrayList<>();
                for (BLangFieldBindingPattern fieldBindingPattern : mappingBindingPattern.fieldBindingPatterns) {
                    assignTypesToMemberPatterns(fieldBindingPattern.bindingPattern,
                            recordType.fields.get(fieldBindingPattern.fieldName.value).type);
                    boundedFields.add(fieldBindingPattern.fieldName.value);
                }

                if (mappingBindingPattern.restBindingPattern == null) {
                    return;
                }
                BLangRestBindingPattern restBindingPattern = mappingBindingPattern.restBindingPattern;
                BRecordType restPatternRecordType = (BRecordType) restBindingPattern.getBType();
                BVarSymbol restVarSymbol =
                        restBindingPattern.declaredVars.get(restBindingPattern.getIdentifier().getValue());
                BRecordType restVarSymbolRecordType = (BRecordType) restVarSymbol.type;
                setRestMatchPatternConstraintType(recordType, boundedFields, restPatternRecordType,
                        restVarSymbolRecordType);
                return;
            default:
        }
    }

    @Override
    public void visit(BLangWildCardMatchPattern wildCardMatchPattern) {
        if (wildCardMatchPattern.matchExpr == null) {
            wildCardMatchPattern.setBType(symTable.anyType);
            return;
        }
        BType matchExprType = wildCardMatchPattern.matchExpr.getBType();
        if (types.isAssignable(matchExprType, symTable.anyType)) {
            wildCardMatchPattern.setBType(symTable.anyType);
            return;
        }

        BType intersectionType = types.getTypeIntersection(
                Types.IntersectionContext.compilerInternalIntersectionContext(),
                matchExprType, symTable.anyType, this.env);
        if (intersectionType == symTable.semanticError) {
            wildCardMatchPattern.setBType(symTable.noType);
            return;
        }
        wildCardMatchPattern.setBType(intersectionType);
    }

    @Override
    public void visit(BLangMatchStaticBindingPatternClause patternClause) {
        checkStaticMatchPatternLiteralType(patternClause.literal);
        analyzeStmt(patternClause.body, this.env);
    }

    private BType checkStaticMatchPatternLiteralType(BLangExpression expression) {

        switch (expression.getKind()) {
            case LITERAL:
            case NUMERIC_LITERAL:
                return typeChecker.checkExpr(expression, this.env);
            case BINARY_EXPR:
                BLangBinaryExpr binaryExpr = (BLangBinaryExpr) expression;

                BType lhsType = checkStaticMatchPatternLiteralType(binaryExpr.lhsExpr);
                BType rhsType = checkStaticMatchPatternLiteralType(binaryExpr.rhsExpr);
                if (Types.getReferredType(lhsType).tag == TypeTags.NONE
                        || Types.getReferredType(rhsType).tag == TypeTags.NONE) {
                    dlog.error(binaryExpr.pos, DiagnosticErrorCode.INVALID_LITERAL_FOR_MATCH_PATTERN);
                    expression.setBType(symTable.errorType);
                    return expression.getBType();
                }

                expression.setBType(symTable.anyType);
                return expression.getBType();
            case RECORD_LITERAL_EXPR:
                BLangRecordLiteral recordLiteral = (BLangRecordLiteral) expression;
                recordLiteral.setBType(new BMapType(TypeTags.MAP, symTable.anydataType, null));
                for (RecordLiteralNode.RecordField field : recordLiteral.fields) {
                    BLangRecordLiteral.BLangRecordKeyValueField recLiteralKeyValue =
                            (BLangRecordLiteral.BLangRecordKeyValueField) field;
                    if (isValidRecordLiteralKey(recLiteralKeyValue)) {
                        BType fieldType = checkStaticMatchPatternLiteralType(recLiteralKeyValue.valueExpr);
                        if (Types.getReferredType(fieldType).tag == TypeTags.NONE) {
                            dlog.error(recLiteralKeyValue.valueExpr.pos,
                                    DiagnosticErrorCode.INVALID_LITERAL_FOR_MATCH_PATTERN);
                            expression.setBType(symTable.errorType);
                            return expression.getBType();
                        }
                        types.setImplicitCastExpr(recLiteralKeyValue.valueExpr, fieldType, symTable.anyType);
                    } else {
                        recLiteralKeyValue.key.expr.setBType(symTable.errorType);
                        dlog.error(recLiteralKeyValue.key.expr.pos, DiagnosticErrorCode.INVALID_RECORD_LITERAL_KEY);
                    }
                }
                return recordLiteral.getBType();
            case LIST_CONSTRUCTOR_EXPR:
                BLangListConstructorExpr listConstructor = (BLangListConstructorExpr) expression;
                List<BType> results = new ArrayList<>();
                for (int i = 0; i < listConstructor.exprs.size(); i++) {
                    BType literalType = checkStaticMatchPatternLiteralType(listConstructor.exprs.get(i));
                    if (Types.getReferredType(literalType).tag == TypeTags.NONE) {
                        // not supporting '_' for now
                        dlog.error(listConstructor.exprs.get(i).pos,
                                   DiagnosticErrorCode.INVALID_LITERAL_FOR_MATCH_PATTERN);
                        expression.setBType(symTable.errorType);
                        return expression.getBType();
                    }
                    results.add(literalType);
                }
                // since match patterns do not support arrays, this will be treated as an tuple.
                listConstructor.setBType(new BTupleType(results));
                return listConstructor.getBType();
            case GROUP_EXPR:
                BLangGroupExpr groupExpr = (BLangGroupExpr) expression;
                BType literalType = checkStaticMatchPatternLiteralType(groupExpr.expression);
                if (Types.getReferredType(literalType).tag == TypeTags.NONE) {
                    // not supporting '_' for now
                    dlog.error(groupExpr.expression.pos, DiagnosticErrorCode.INVALID_LITERAL_FOR_MATCH_PATTERN);
                    expression.setBType(symTable.errorType);
                    return expression.getBType();
                }
                groupExpr.setBType(literalType);
                return groupExpr.getBType();
            case SIMPLE_VARIABLE_REF:
                // only support "_" in static match
                Name varName = names.fromIdNode(((BLangSimpleVarRef) expression).variableName);
                if (varName == Names.IGNORE) {
                    expression.setBType(symTable.anyType);
                    return expression.getBType();
                }
                BType exprType = typeChecker.checkExpr(expression, env);
                if (exprType.tag == TypeTags.SEMANTIC_ERROR ||
                        ((BLangSimpleVarRef) expression).symbol.getKind() != SymbolKind.CONSTANT) {
                    dlog.error(expression.pos, DiagnosticErrorCode.INVALID_LITERAL_FOR_MATCH_PATTERN);
                    expression.setBType(symTable.noType);
                    return expression.getBType();
                }
                return exprType;
            default:
                dlog.error(expression.pos, DiagnosticErrorCode.INVALID_LITERAL_FOR_MATCH_PATTERN);
                expression.setBType(symTable.errorType);
                return expression.getBType();
        }
    }

    private boolean isValidRecordLiteralKey(BLangRecordLiteral.BLangRecordKeyValueField recLiteralKeyValue) {
        NodeKind kind = recLiteralKeyValue.key.expr.getKind();
        return kind == NodeKind.SIMPLE_VARIABLE_REF ||
                ((kind == NodeKind.LITERAL || kind == NodeKind.NUMERIC_LITERAL) &&
                        Types.getReferredType(
                                typeChecker.checkExpr(recLiteralKeyValue.key.expr, this.env)).tag == TypeTags.STRING);
    }

    @Override
    public void visit(BLangMatchStructuredBindingPatternClause patternClause) {
        patternClause.bindingPatternVariable.setBType(patternClause.matchExpr.getBType());
        patternClause.bindingPatternVariable.expr = patternClause.matchExpr;
        SymbolEnv blockEnv = SymbolEnv.createBlockEnv(patternClause.body, env);

        if (patternClause.typeGuardExpr != null) {
            analyzeDef(patternClause.bindingPatternVariable, blockEnv);
            typeChecker.checkExpr(patternClause.typeGuardExpr, blockEnv);
            blockEnv = typeNarrower.evaluateTruth(patternClause.typeGuardExpr, patternClause.body, blockEnv);
        } else {
            analyzeDef(patternClause.bindingPatternVariable, blockEnv);
        }

        analyzeStmt(patternClause.body, blockEnv);
    }

    @Override
    public void visit(BLangForeach foreach) {
        // Check the collection's type.
        typeChecker.checkExpr(foreach.collection, env);
        // object type collection should be a subtype of 'object:Iterable
        if (Types.getReferredType(foreach.collection.getBType()).tag == TypeTags.OBJECT
                && !types.isAssignable(foreach.collection.getBType(), symTable.iterableType)) {
            dlog.error(foreach.collection.pos, DiagnosticErrorCode.INVALID_ITERABLE_OBJECT_TYPE,
                       foreach.collection.getBType(), symTable.iterableType);
            foreach.resultType = symTable.semanticError;
            return;
        }
        // Set the type of the foreach node's type node.
        types.setForeachTypedBindingPatternType(foreach);
        // Create a new block environment for the foreach node's body.
        SymbolEnv blockEnv = SymbolEnv.createBlockEnv(foreach.body, env);
        // Check foreach node's variables and set types.
        handleForeachDefinitionVariables(foreach.variableDefinitionNode, foreach.varType, foreach.isDeclaredWithVar,
                false, blockEnv);
        boolean prevBreakFound = this.breakFound;
        // Analyze foreach node's statements.
        analyzeStmt(foreach.body, blockEnv);

        if (foreach.onFailClause != null) {
            this.analyzeNode(foreach.onFailClause, env);
        }
        this.notCompletedNormally = false;
        this.breakFound = prevBreakFound;
    }

    @Override
    public void visit(BLangOnFailClause onFailClause) {
        if (onFailClause.variableDefinitionNode == null) {
            //not-possible
            return;
        }
        // Create a new block environment for the onfail node.
        SymbolEnv onFailEnv = SymbolEnv.createOnFailEnv(onFailClause, env);
        // Check onfail node's variables and set types.
        handleForeachDefinitionVariables(onFailClause.variableDefinitionNode, symTable.errorType,
                onFailClause.isDeclaredWithVar, true, onFailEnv);
        analyzeStmt(onFailClause.body, onFailEnv);
        BLangVariable onFailVarNode = (BLangVariable) onFailClause.variableDefinitionNode.getVariable();
        if (!types.isAssignable(onFailVarNode.getBType(), symTable.errorType)) {
            dlog.error(onFailVarNode.pos, DiagnosticErrorCode.INVALID_TYPE_DEFINITION_FOR_ERROR_VAR,
                       onFailVarNode.getBType());
        }
    }

    @Override
    public void visit(BLangWhile whileNode) {
        typeChecker.checkExpr(whileNode.expr, env, symTable.booleanType);

        if (whileNode.onFailClause != null) {
            this.analyzeNode(whileNode.onFailClause, env);
        }

        BType actualType = whileNode.expr.getBType();
        if (TypeTags.TUPLE == Types.getReferredType(actualType).tag) {
            dlog.error(whileNode.expr.pos, DiagnosticErrorCode.INCOMPATIBLE_TYPES, symTable.booleanType, actualType);
        }

        boolean prevBreakFound = this.breakFound;
        SymbolEnv whileEnv = typeNarrower.evaluateTruth(whileNode.expr, whileNode.body, env);
        analyzeStmt(whileNode.body, whileEnv);
        this.notCompletedNormally =
                ConditionResolver.checkConstCondition(types, symTable, whileNode.expr) == symTable.trueType
                        && !this.breakFound;
        this.breakFound = prevBreakFound;
    }

    @Override
    public void visit(BLangDo doNode) {
        SymbolEnv narrowedEnv = SymbolEnv.createTypeNarrowedEnv(doNode, env);
        if (doNode.onFailClause != null) {
            this.analyzeNode(doNode.onFailClause, narrowedEnv);
        }
        analyzeStmt(doNode.body, narrowedEnv);
    }

    @Override
    public void visit(BLangFail failNode) {
        BLangExpression errorExpression = failNode.expr;
        BType errorExpressionType = typeChecker.checkExpr(errorExpression, env);

        if (errorExpressionType == symTable.semanticError ||
                !types.isSubTypeOfBaseType(errorExpressionType, symTable.errorType.tag)) {
            dlog.error(errorExpression.pos, DiagnosticErrorCode.ERROR_TYPE_EXPECTED, errorExpression.toString());
        }
        this.notCompletedNormally = true;
    }

    @Override
    public void visit(BLangLock lockNode) {
        SymbolEnv lockEnv = SymbolEnv.createLockEnv(lockNode, env);
        analyzeStmt(lockNode.body, lockEnv);
        if (lockNode.onFailClause != null) {
            this.analyzeNode(lockNode.onFailClause, lockEnv);
        }
    }

    @Override
    public void visit(BLangService serviceNode) {
        inferServiceTypeFromListeners(serviceNode);
        addCheckExprToServiceVariable(serviceNode);
        analyzeDef(serviceNode.serviceVariable, env);
        if (serviceNode.serviceNameLiteral != null) {
            typeChecker.checkExpr(serviceNode.serviceNameLiteral, env, symTable.stringType);
        }

        serviceNode.setBType(serviceNode.serviceClass.getBType());
        BType serviceType = serviceNode.serviceClass.getBType();
        BServiceSymbol serviceSymbol = (BServiceSymbol) serviceNode.symbol;
        validateServiceTypeImplementation(serviceNode.pos, serviceType, serviceNode.inferredServiceType);

        for (BLangExpression attachExpr : serviceNode.attachedExprs) {
            final BType exprType = typeChecker.checkExpr(attachExpr, env);
            if (exprType != symTable.semanticError && !types.checkListenerCompatibilityAtServiceDecl(exprType)) {
                dlog.error(attachExpr.pos, DiagnosticErrorCode.INCOMPATIBLE_TYPES, LISTENER_NAME, exprType);
            } else if (exprType != symTable.semanticError && serviceNode.listenerType == null) {
                serviceNode.listenerType = exprType;
            } else if (exprType != symTable.semanticError) {
                this.types.isSameType(exprType, serviceNode.listenerType);
            }

            if (attachExpr.getKind() == NodeKind.SIMPLE_VARIABLE_REF) {
                final BLangSimpleVarRef attachVarRef = (BLangSimpleVarRef) attachExpr;
                if (attachVarRef.symbol != null && attachVarRef.symbol != symTable.notFoundSymbol &&
                        !Symbols.isFlagOn(attachVarRef.symbol.flags, Flags.LISTENER)) {
                    dlog.error(attachVarRef.pos, DiagnosticErrorCode.INVALID_LISTENER_ATTACHMENT);
                }
            } else if (attachExpr.getKind() != NodeKind.TYPE_INIT_EXPR) {
                dlog.error(attachExpr.pos, DiagnosticErrorCode.INVALID_LISTENER_ATTACHMENT);
            }

            // Validate listener attachment based on attach-point of the service decl and second param of listener.
            if (exprType.getKind() == TypeKind.OBJECT) {
                BObjectType listenerType = (BObjectType) exprType;
                validateServiceAttachmentOnListener(serviceNode, attachExpr, listenerType, serviceType);
            } else if (exprType.getKind() == TypeKind.UNION) {
                for (BType memberType : ((BUnionType) exprType).getMemberTypes()) {
                    if (Types.getReferredType(memberType).tag == TypeTags.ERROR) {
                        continue;
                    }
                    BType refType = Types.getReferredType(memberType);
                    if (refType.tag == TypeTags.OBJECT) {
                        validateServiceAttachmentOnListener(serviceNode, attachExpr,
                                (BObjectType) refType, serviceType);
                    }
                }
            }

            serviceSymbol.addListenerType(exprType);
        }
    }

    private void validateServiceTypeImplementation(Location pos, BType implementedType, BType inferredServiceType) {
        if (!types.isAssignableIgnoreObjectTypeIds(implementedType, inferredServiceType)) {
            if (inferredServiceType.tag == TypeTags.UNION
                    && ((BUnionType) inferredServiceType).getMemberTypes().isEmpty()) {
                return;
            }
            dlog.error(pos, DiagnosticErrorCode.SERVICE_DOES_NOT_IMPLEMENT_REQUIRED_CONSTRUCTS, inferredServiceType);
        }
    }

    private void inferServiceTypeFromListeners(BLangService serviceNode) {
        List<BLangType> typeRefs = serviceNode.serviceClass.typeRefs;
        if (!typeRefs.isEmpty()) {
            serviceNode.inferredServiceType = typeRefs.get(0).getBType();
            return;
        }

        LinkedHashSet<BType> listenerTypes = new LinkedHashSet<>();
        for (BLangExpression attachExpr : serviceNode.attachedExprs) {
            BType type = typeChecker.checkExpr(attachExpr, env);
            flatMapAndGetObjectTypes(listenerTypes, type);
        }
        BType inferred;
        BTypeIdSet typeIdSet = BTypeIdSet.emptySet();
        if (listenerTypes.size() == 1) {
            inferred = listenerTypes.iterator().next();
            typeIdSet.add(getTypeIds(inferred));
        } else {
            for (BType attachType : listenerTypes) {
                typeIdSet.add(getTypeIds(attachType));
            }
            inferred = BUnionType.create(null, listenerTypes);
        }

        serviceNode.inferredServiceType = inferred;
        BType tServiceClass = serviceNode.serviceClass.getBType();
        getTypeIds(tServiceClass).add(typeIdSet);
    }

    private BTypeIdSet getTypeIds(BType type) {
        int tag = type.tag;
        if (tag == TypeTags.SERVICE || tag == TypeTags.OBJECT) {
            return ((BObjectType) type).typeIdSet;
        } else if (tag == TypeTags.TYPEREFDESC) {
            return getTypeIds(((BTypeReferenceType) type).referredType);
        }
        return BTypeIdSet.emptySet();
    }

    private void flatMapAndGetObjectTypes(Set<BType> result, BType type) {
        if (!types.checkListenerCompatibilityAtServiceDecl(type)) {
            return;
        }
        if (type.tag == TypeTags.OBJECT) {
            BObjectType objectType = (BObjectType) type;
            BObjectTypeSymbol tsymbol = (BObjectTypeSymbol) objectType.tsymbol;
            for (BAttachedFunction func : tsymbol.attachedFuncs) {
                if (func.funcName.value.equals("attach")) {
                    BType firstParam = func.type.paramTypes.get(0);
                    result.add(firstParam);
                    return;
                }
            }
        } else if (type.tag == TypeTags.UNION) {
            for (BType memberType : ((BUnionType) type).getMemberTypes()) {
                flatMapAndGetObjectTypes(result, memberType);
            }
        } else if (type.tag == TypeTags.INTERSECTION) {
            BType effectiveType = ((BIntersectionType) type).effectiveType;
            flatMapAndGetObjectTypes(result, effectiveType);
        }
    }

    private void addCheckExprToServiceVariable(BLangService serviceNode) {
        BLangFunction initFunction = serviceNode.serviceClass.initFunction;
        if (initFunction != null && initFunction.returnTypeNode != null
                && types.containsErrorType(initFunction.returnTypeNode.getBType())) {
            BLangCheckedExpr checkedExpr = (BLangCheckedExpr) TreeBuilder.createCheckExpressionNode();
            checkedExpr.expr = serviceNode.serviceVariable.expr;
            checkedExpr.setBType(serviceNode.serviceClass.getBType());
            serviceNode.serviceVariable.expr = checkedExpr;
        }
    }

    private void validateServiceAttachmentOnListener(BLangService serviceNode, BLangExpression attachExpr,
                                                     BObjectType listenerType, BType serviceType) {
        for (var func : ((BObjectTypeSymbol) listenerType.tsymbol).attachedFuncs) {
            if (func.funcName.value.equals("attach")) {
                List<BType> paramTypes = func.type.paramTypes;
                if (serviceType != null && serviceType != symTable.noType) {
                    validateServiceTypeAgainstAttachMethod(serviceNode.inferredServiceType, paramTypes.get(0),
                            attachExpr.pos);
                }
                validateServiceAttachpointAgainstAttachMethod(serviceNode, attachExpr, paramTypes.get(1));
            }
        }
    }

    private void validateServiceTypeAgainstAttachMethod(BType serviceType, BType targetType, Location pos) {
        if (!types.isAssignable(serviceType, targetType)) {
            dlog.error(pos, DiagnosticErrorCode.SERVICE_TYPE_IS_NOT_SUPPORTED_BY_LISTENER);
        }
    }

    private void validateServiceAttachpointAgainstAttachMethod(BLangService serviceNode, BLangExpression listenerExpr,
                                                               BType attachPointParam) {
        boolean isStringComponentAvailable = types.isAssignable(symTable.stringType, attachPointParam);
        boolean isNullable = attachPointParam.isNullable();
        boolean isArrayComponentAvailable = types.isAssignable(symTable.arrayStringType, attachPointParam);

        boolean pathLiteral = serviceNode.serviceNameLiteral != null;
        boolean absolutePath = !serviceNode.absoluteResourcePath.isEmpty();

        Location pos = listenerExpr.getPosition();

        if (!pathLiteral && isStringComponentAvailable && !isArrayComponentAvailable && !isNullable) {
            dlog.error(pos, DiagnosticErrorCode.SERVICE_LITERAL_REQUIRED_BY_LISTENER);
        } else if (!absolutePath && isArrayComponentAvailable && !isStringComponentAvailable && !isNullable) {
            dlog.error(pos, DiagnosticErrorCode.SERVICE_ABSOLUTE_PATH_REQUIRED_BY_LISTENER);
        } else if (!pathLiteral && !absolutePath && !isNullable) {
            dlog.error(pos, DiagnosticErrorCode.SERVICE_ABSOLUTE_PATH_OR_LITERAL_IS_REQUIRED_BY_LISTENER);
        }

        // Path literal is provided, listener does not accept path literal
        if (pathLiteral && !isStringComponentAvailable) {
            dlog.error(pos, DiagnosticErrorCode.SERVICE_PATH_LITERAL_IS_NOT_SUPPORTED_BY_LISTENER);
        }

        // Absolute path is provided, Listener does not accept abs path
        if (absolutePath && !isArrayComponentAvailable) {
            dlog.error(pos, DiagnosticErrorCode.SERVICE_ABSOLUTE_PATH_IS_NOT_SUPPORTED_BY_LISTENER);
        }
    }

    private void validateDefaultable(BLangRecordTypeNode recordTypeNode) {
        for (BLangSimpleVariable field : recordTypeNode.fields) {
            if (field.flagSet.contains(Flag.OPTIONAL) && field.expr != null) {
                dlog.error(field.pos, DiagnosticErrorCode.DEFAULT_VALUES_NOT_ALLOWED_FOR_OPTIONAL_FIELDS,
                           field.name.value);
            }
        }
    }

    @Override
    public void visit(BLangTransaction transactionNode) {
        SymbolEnv transactionEnv = SymbolEnv.createTransactionEnv(transactionNode, env);

        if (transactionNode.onFailClause != null) {
            this.analyzeNode(transactionNode.onFailClause, transactionEnv);
        }
        analyzeStmt(transactionNode.transactionBody, transactionEnv);
    }

    @Override
    public void visit(BLangRollback rollbackNode) {
        if (rollbackNode.expr != null) {
            BType expectedType = BUnionType.create(null, symTable.errorType, symTable.nilType);
            this.typeChecker.checkExpr(rollbackNode.expr, this.env, expectedType);
        }
    }

    @Override
    public void visit(BLangRetryTransaction retryTransaction) {
        if (retryTransaction.retrySpec != null) {
            retryTransaction.retrySpec.accept(this);
        }

        retryTransaction.transaction.accept(this);
    }

    @Override
    public void visit(BLangRetry retryNode) {
        if (retryNode.retrySpec != null) {
            retryNode.retrySpec.accept(this);
        }
        SymbolEnv retryEnv = SymbolEnv.createRetryEnv(retryNode, env);
        analyzeStmt(retryNode.retryBody, retryEnv);

        if (retryNode.onFailClause != null) {
            this.analyzeNode(retryNode.onFailClause, env);
        }
    }

    @Override
    public void visit(BLangRetrySpec retrySpec) {
        if (retrySpec.retryManagerType != null) {
            retrySpec.setBType(symResolver.resolveTypeNode(retrySpec.retryManagerType, env));
        }

        if (retrySpec.argExprs != null) {
            retrySpec.argExprs.forEach(arg -> this.typeChecker.checkExpr(arg, env));
        }
    }

    private boolean isJoinResultType(BLangSimpleVariable var) {
        BLangType type = var.typeNode;
        if (type instanceof BuiltInReferenceTypeNode) {
            return ((BuiltInReferenceTypeNode) type).getTypeKind() == TypeKind.MAP;
        }
        return false;
    }

    private BLangSimpleVariableDef createVarDef(BLangSimpleVariable var) {
        BLangSimpleVariableDef varDefNode = new BLangSimpleVariableDef();
        varDefNode.var = var;
        varDefNode.pos = var.pos;
        return varDefNode;
    }

    private BLangBlockStmt generateCodeBlock(StatementNode... statements) {
        BLangBlockStmt block = new BLangBlockStmt();
        for (StatementNode stmt : statements) {
            block.addStatement(stmt);
        }
        return block;
    }

    @Override
    public void visit(BLangForkJoin forkJoin) {
        for (BLangSimpleVariableDef worker : forkJoin.workers) {
            BLangFunction function = ((BLangLambdaFunction) worker.var.expr).function;
            function.symbol.enclForkName = function.anonForkName;
            ((BInvokableSymbol) worker.var.symbol).enclForkName = function.anonForkName;
        }
    }

    @Override
    public void visit(BLangWorkerSend workerSendNode) {
        // TODO Need to remove this cached env
        workerSendNode.env = this.env;
        this.typeChecker.checkExpr(workerSendNode.expr, this.env);

        BSymbol symbol = symResolver.lookupSymbolInMainSpace(env, names.fromIdNode(workerSendNode.workerIdentifier));

        if (symTable.notFoundSymbol.equals(symbol)) {
            workerSendNode.setBType(symTable.semanticError);
        } else {
            workerSendNode.setBType(symbol.type);
            workerSendNode.workerSymbol = symbol;
        }
    }

    @Override
    public void visit(BLangReturn returnNode) {
        this.typeChecker.checkExpr(returnNode.expr, this.env, this.env.enclInvokable.returnTypeNode.getBType());
        validateWorkerAnnAttachments(returnNode.expr);
        this.notCompletedNormally = true;
    }

    BType analyzeDef(BLangNode node, SymbolEnv env) {
        return analyzeNode(node, env);
    }

    BType analyzeStmt(BLangStatement stmtNode, SymbolEnv env) {
        return analyzeNode(stmtNode, env);
    }

    public BType analyzeNode(BLangNode node, SymbolEnv env) {
        return analyzeNode(node, env, symTable.noType, null);
    }

    @Override
    public void visit(BLangContinue continueNode) {
        this.notCompletedNormally = true;
    }

    @Override
    public void visit(BLangBreak breakNode) {
        this.notCompletedNormally = true;
        this.breakFound = true;
    }

    @Override
    public void visit(BLangPanic panicNode) {
        this.typeChecker.checkExpr(panicNode.expr, env, symTable.errorType);
        this.notCompletedNormally = true;
    }

    BType analyzeNode(BLangNode node, SymbolEnv env, BType expType, DiagnosticCode diagCode) {
        this.prevEnvs.push(this.env);
        BType preExpType = this.expType;
        DiagnosticCode preDiagCode = this.diagCode;

        // TODO Check the possibility of using a try/finally here
        this.env = env;
        this.expType = expType;
        this.diagCode = diagCode;
        node.accept(this);
        this.env = this.prevEnvs.pop();
        this.expType = preExpType;
        this.diagCode = preDiagCode;

        return resType;
    }

    @Override
    public void visit(BLangConstant constant) {
        if (constant.typeNode != null && !types.isAllowedConstantType(constant.typeNode.getBType())) {
            if (types.isAssignable(constant.typeNode.getBType(), symTable.anydataType) &&
                    !types.isNeverTypeOrStructureTypeWithARequiredNeverMember(constant.typeNode.getBType())) {
                dlog.error(constant.typeNode.pos, DiagnosticErrorCode.CONSTANT_DECLARATION_NOT_YET_SUPPORTED,
                        constant.typeNode);
            } else {
                dlog.error(constant.typeNode.pos, DiagnosticErrorCode.INVALID_CONST_DECLARATION,
                        constant.typeNode);
            }
        }


        constant.annAttachments.forEach(annotationAttachment -> {
            annotationAttachment.attachPoints.add(AttachPoint.Point.CONST);
            annotationAttachment.accept(this);
            constant.symbol.addAnnotation(annotationAttachment.annotationSymbol);
        });

        BLangExpression expression = constant.expr;
        if (!(expression.getKind() == LITERAL || expression.getKind() == NUMERIC_LITERAL)
                && constant.typeNode == null) {
            constant.setBType(symTable.semanticError);
            dlog.error(expression.pos, DiagnosticErrorCode.TYPE_REQUIRED_FOR_CONST_WITH_EXPRESSIONS);
            return; // This has to return, because constant.symbol.type is required for further validations.
        }

        typeChecker.checkExpr(expression, env, constant.symbol.type);

        // Check nested expressions.
        constantAnalyzer.visit(constant);
    }

    // TODO: 7/10/19 Remove this once const support is added for lists. A separate method is introduced temporarily
    //  since we allow array/tuple literals with cont exprs for annotations
    private void checkAnnotConstantExpression(BLangExpression expression) {
        // Recursively check whether all the nested expressions in the provided expression are constants or can be
        // evaluated to constants.
        switch (expression.getKind()) {
            case LITERAL:
            case NUMERIC_LITERAL:
                break;
            case SIMPLE_VARIABLE_REF:
                BSymbol symbol = ((BLangSimpleVarRef) expression).symbol;
                // Symbol can be null in some invalid scenarios. Eg - const string m = { name: "Ballerina" };
                if (symbol != null && (symbol.tag & SymTag.CONSTANT) != SymTag.CONSTANT) {
                    dlog.error(expression.pos, DiagnosticErrorCode.EXPRESSION_IS_NOT_A_CONSTANT_EXPRESSION);
                }
                break;
            case RECORD_LITERAL_EXPR:
                ((BLangRecordLiteral) expression).fields.forEach(field -> {
                    if (field.isKeyValueField()) {
                        BLangRecordLiteral.BLangRecordKeyValueField pair =
                                (BLangRecordLiteral.BLangRecordKeyValueField) field;
                        checkAnnotConstantExpression(pair.key.expr);
                        checkAnnotConstantExpression(pair.valueExpr);
                    } else {
                        checkAnnotConstantExpression((BLangRecordLiteral.BLangRecordVarNameField) field);
                    }
                });
                break;
            case LIST_CONSTRUCTOR_EXPR:
                ((BLangListConstructorExpr) expression).exprs.forEach(this::checkAnnotConstantExpression);
                break;
            case FIELD_BASED_ACCESS_EXPR:
                checkAnnotConstantExpression(((BLangFieldBasedAccess) expression).expr);
                break;
            default:
                dlog.error(expression.pos, DiagnosticErrorCode.EXPRESSION_IS_NOT_A_CONSTANT_EXPRESSION);
                break;
        }
    }

    private void handleForeachDefinitionVariables(VariableDefinitionNode variableDefinitionNode, BType varType,
                                                  boolean isDeclaredWithVar, boolean isOnFailDef, SymbolEnv blockEnv) {
        BLangVariable variableNode = (BLangVariable) variableDefinitionNode.getVariable();
        // Check whether the foreach node's variables are declared with var.
        if (isDeclaredWithVar) {
            // If the foreach node's variables are declared with var, type is `varType`.
            handleDeclaredVarInForeach(variableNode, varType, blockEnv);
            return;
        }
        // If the type node is available, we get the type from it.
        BType typeNodeType = symResolver.resolveTypeNode(variableNode.typeNode, blockEnv);
        if (isOnFailDef) {
            BType sourceType = varType;
            varType = typeNodeType;
            typeNodeType = sourceType;
        }
        // Then we need to check whether the RHS type is assignable to LHS type.
        if (types.isAssignable(varType, typeNodeType)) {
            // If assignable, we set types to the variables.
            handleDeclaredVarInForeach(variableNode, varType, blockEnv);
            return;
        }
        // Log an error and define a symbol with the node's type to avoid undeclared symbol errors.
        if (variableNode.typeNode != null && variableNode.typeNode.pos != null) {
            dlog.error(variableNode.typeNode.pos, DiagnosticErrorCode.INCOMPATIBLE_TYPES, varType, typeNodeType);
        }
        handleDeclaredVarInForeach(variableNode, typeNodeType, blockEnv);
    }

    private void checkRetryStmtValidity(BLangExpression retryCountExpr) {
        boolean error = true;
        NodeKind retryKind = retryCountExpr.getKind();
        if (retryKind == LITERAL || retryKind == NUMERIC_LITERAL) {
            if (retryCountExpr.getBType().tag == TypeTags.INT) {
                int retryCount = Integer.parseInt(((BLangLiteral) retryCountExpr).getValue().toString());
                if (retryCount >= 0) {
                    error = false;
                }
            }
        } else if (retryKind == NodeKind.SIMPLE_VARIABLE_REF) {
            if (((BLangSimpleVarRef) retryCountExpr).symbol.flags == Flags.FINAL) {
                if (((BLangSimpleVarRef) retryCountExpr).symbol.type.tag == TypeTags.INT) {
                    error = false;
                }
            }
        }
        if (error) {
            this.dlog.error(retryCountExpr.pos, DiagnosticErrorCode.INVALID_RETRY_COUNT);
        }
    }

    // TODO: remove unused method
    private void checkTransactionHandlerValidity(BLangExpression transactionHanlder) {
        if (transactionHanlder != null) {
            BSymbol handlerSymbol = ((BLangSimpleVarRef) transactionHanlder).symbol;
            if (handlerSymbol != null && handlerSymbol.kind != SymbolKind.FUNCTION) {
                dlog.error(transactionHanlder.pos, DiagnosticErrorCode.INVALID_FUNCTION_POINTER_ASSIGNMENT_FOR_HANDLER);
            }
            if (transactionHanlder.getBType().tag == TypeTags.INVOKABLE) {
                BInvokableType handlerType = (BInvokableType) transactionHanlder.getBType();
                int parameterCount = handlerType.paramTypes.size();
                if (parameterCount != 1) {
                    dlog.error(transactionHanlder.pos, DiagnosticErrorCode.INVALID_TRANSACTION_HANDLER_ARGS);
                }
                if (handlerType.paramTypes.get(0).tag != TypeTags.STRING) {
                    dlog.error(transactionHanlder.pos, DiagnosticErrorCode.INVALID_TRANSACTION_HANDLER_ARGS);
                }
                if (handlerType.retType.tag != TypeTags.NIL) {
                    dlog.error(transactionHanlder.pos, DiagnosticErrorCode.INVALID_TRANSACTION_HANDLER_SIGNATURE);
                }
            } else {
                dlog.error(transactionHanlder.pos, DiagnosticErrorCode.LAMBDA_REQUIRED_FOR_TRANSACTION_HANDLER);
            }
        }
    }

    private BLangExpression getBinaryExpr(BLangExpression lExpr,
                                          BLangExpression rExpr,
                                          OperatorKind opKind,
                                          BSymbol opSymbol) {
        BLangBinaryExpr binaryExpressionNode = (BLangBinaryExpr) TreeBuilder.createBinaryExpressionNode();
        binaryExpressionNode.lhsExpr = lExpr;
        binaryExpressionNode.rhsExpr = rExpr;
        binaryExpressionNode.pos = rExpr.pos;
        binaryExpressionNode.opKind = opKind;
        if (opSymbol != symTable.notFoundSymbol) {
            binaryExpressionNode.setBType(opSymbol.type.getReturnType());
            binaryExpressionNode.opSymbol = (BOperatorSymbol) opSymbol;
        } else {
            binaryExpressionNode.setBType(symTable.semanticError);
        }
        return binaryExpressionNode;
    }

    private boolean validateObjectTypeInitInvocation(BLangExpression expr) {
        // Following is invalid:
        // var a = new ;
        if (expr != null && expr.getKind() == NodeKind.TYPE_INIT_EXPR &&
                ((BLangTypeInit) expr).userDefinedType == null) {
            dlog.error(expr.pos, DiagnosticErrorCode.INVALID_ANY_VAR_DEF);
            return false;
        }
        return true;
    }

    private void setTypeOfVarRefInErrorBindingAssignment(BLangExpression expr) {
        // In binding assignments, lhs supports only simple, record, error, tuple varRefs.
        if (expr.getKind() != NodeKind.SIMPLE_VARIABLE_REF
                && expr.getKind() != NodeKind.RECORD_VARIABLE_REF
                && expr.getKind() != NodeKind.ERROR_VARIABLE_REF
                && expr.getKind() != NodeKind.TUPLE_VARIABLE_REF) {
            dlog.error(expr.pos, DiagnosticErrorCode.INVALID_VARIABLE_REFERENCE_IN_BINDING_PATTERN, expr);
            expr.setBType(symTable.semanticError);
        }
        setTypeOfVarRef(expr);
    }

    private void setTypeOfVarRefInAssignment(BLangExpression expr) {
        // In assignments, lhs supports only simple, record, error, tuple
        // varRefs and field, xml and index based access expressions.
        if (!(expr instanceof BLangValueExpression)) {
            dlog.error(expr.pos, DiagnosticErrorCode.INVALID_VARIABLE_ASSIGNMENT, expr);
            expr.setBType(symTable.semanticError);
        }
        setTypeOfVarRef(expr);
    }

    private void setTypeOfVarRef(BLangExpression expr) {
        BLangValueExpression varRefExpr = (BLangValueExpression) expr;
        varRefExpr.isLValue = true;
        typeChecker.checkExpr(varRefExpr, env);

        // Check whether this is an readonly field.
        checkConstantAssignment(varRefExpr);

        // If this is an update of a type narrowed variable, the assignment should allow assigning
        // values of its original type. Therefore treat all lhs simpleVarRefs in their original type.
        if (isSimpleVarRef(expr)) {
            BVarSymbol originSymbol = ((BVarSymbol) ((BLangSimpleVarRef) expr).symbol).originalSymbol;
            if (originSymbol != null) {
                varRefExpr.setBType(originSymbol.type);
            }
        }
    }

    private void setTypeOfVarRefForBindingPattern(BLangExpression expr) {
        BLangVariableReference varRefExpr = (BLangVariableReference) expr;
        varRefExpr.isLValue = true;
        typeChecker.checkExpr(varRefExpr, env);

        switch (expr.getKind()) {
            case SIMPLE_VARIABLE_REF:
                setTypeOfVarRef(expr);
                break;
            case TUPLE_VARIABLE_REF:
                BLangTupleVarRef tupleVarRef = (BLangTupleVarRef) expr;
                tupleVarRef.expressions.forEach(this::setTypeOfVarRefForBindingPattern);
                if (tupleVarRef.restParam != null) {
                    setTypeOfVarRefForBindingPattern((BLangExpression) tupleVarRef.restParam);
                }
                return;
            case RECORD_VARIABLE_REF:
                BLangRecordVarRef recordVarRef = (BLangRecordVarRef) expr;
                recordVarRef.recordRefFields
                        .forEach(refKeyValue -> setTypeOfVarRefForBindingPattern(refKeyValue.variableReference));
                if (recordVarRef.restParam != null) {
                    setTypeOfVarRefForBindingPattern((BLangExpression) recordVarRef.restParam);
                }
                return;
            case ERROR_VARIABLE_REF:
                BLangErrorVarRef errorVarRef = (BLangErrorVarRef) expr;
                if (errorVarRef.message != null) {
                    setTypeOfVarRefForBindingPattern(errorVarRef.message);
                }
                if (errorVarRef.cause != null) {
                    setTypeOfVarRefForBindingPattern(errorVarRef.cause);
                    if (!types.isAssignable(symTable.errorOrNilType, errorVarRef.cause.getBType())) {
                        dlog.error(errorVarRef.cause.pos, DiagnosticErrorCode.INCOMPATIBLE_TYPES,
                                   symTable.errorOrNilType,
                                   errorVarRef.cause.getBType());
                    }
                }
                errorVarRef.detail.forEach(namedArgExpr -> setTypeOfVarRefForBindingPattern(namedArgExpr.expr));
                if (errorVarRef.restVar != null) {
                    setTypeOfVarRefForBindingPattern(errorVarRef.restVar);
                }
        }
    }

    private void checkInvalidTypeDef(BLangExpression expr) {
        switch (expr.getKind()) {
            case SIMPLE_VARIABLE_REF:
                BLangSimpleVarRef variableRef = (BLangSimpleVarRef) expr;
                if (variableRef.isLValue && variableRef.symbol != null &&
                        (variableRef.symbol.tag & SymTag.TYPE_DEF) == SymTag.TYPE_DEF) {
                    dlog.error(expr.pos, DiagnosticErrorCode.CANNOT_ASSIGN_VALUE_TO_TYPE_DEF);
                }
                return;
            case TUPLE_VARIABLE_REF:
                BLangTupleVarRef tupleVarRef = (BLangTupleVarRef) expr;
                for (BLangExpression tupleExpr : tupleVarRef.expressions) {
                    checkInvalidTypeDef(tupleExpr);
                }
                if (tupleVarRef.restParam != null) {
                    checkInvalidTypeDef((BLangExpression) tupleVarRef.restParam);
                }
                return;
            case RECORD_VARIABLE_REF:
                BLangRecordVarRef recordVarRef = (BLangRecordVarRef) expr;
                for (BLangRecordVarRefKeyValue refKeyValue : recordVarRef.recordRefFields) {
                    checkInvalidTypeDef(refKeyValue.variableReference);
                }
                if (recordVarRef.restParam != null) {
                    checkInvalidTypeDef((BLangExpression) recordVarRef.restParam);
                }
                return;
            case ERROR_VARIABLE_REF:
                BLangErrorVarRef errorVarRef = (BLangErrorVarRef) expr;
                if (errorVarRef.message != null) {
                    checkInvalidTypeDef(errorVarRef.message);
                }
                if (errorVarRef.cause != null) {
                    checkInvalidTypeDef(errorVarRef.cause);
                }
                for (BLangNamedArgsExpression namedArgExpr : errorVarRef.detail) {
                    checkInvalidTypeDef(namedArgExpr.expr);
                }
                if (errorVarRef.restVar != null) {
                    checkInvalidTypeDef(errorVarRef.restVar);
                }
        }
    }

    private void validateAnnotationAttachmentExpr(BLangAnnotationAttachment annAttachmentNode,
                                                  BAnnotationSymbol annotationSymbol) {
        if (annotationSymbol.attachedType == null ||
                types.isAssignable(annotationSymbol.attachedType, symTable.trueType)) {
            if (annAttachmentNode.expr != null) {
                this.dlog.error(annAttachmentNode.expr.pos,
                                DiagnosticErrorCode.ANNOTATION_ATTACHMENT_CANNOT_HAVE_A_VALUE, annotationSymbol);
            }
            return;
        }

        BType annotType = annotationSymbol.attachedType;
        if (annAttachmentNode.expr == null) {
            BType annotConstrainedType = Types.getReferredType(annotType);
            BRecordType recordType = annotConstrainedType.tag == TypeTags.RECORD
                    ? (BRecordType) annotConstrainedType
                    : (annotConstrainedType.tag == TypeTags.ARRAY
                    && Types.getReferredType(((BArrayType) annotConstrainedType).eType).tag == TypeTags.RECORD ?
                    (BRecordType) Types.getReferredType(((BArrayType) annotConstrainedType).eType) : null);
            if (recordType != null && hasRequiredFields(recordType)) {
                this.dlog.error(annAttachmentNode.pos, DiagnosticErrorCode.ANNOTATION_ATTACHMENT_REQUIRES_A_VALUE,
                        recordType);
                return;
            }
        }

        if (annAttachmentNode.expr != null) {
            this.typeChecker.checkExpr(annAttachmentNode.expr, env,
                    annotType.tag == TypeTags.ARRAY ? ((BArrayType) annotType).eType : annotType);

            if (Symbols.isFlagOn(annotationSymbol.flags, Flags.CONSTANT)) {
                if (annotationSymbol.points.stream().anyMatch(attachPoint -> !attachPoint.source)) {
                    constantAnalyzer.analyzeExpr(annAttachmentNode.expr);
                    return;
                }
                checkAnnotConstantExpression(annAttachmentNode.expr);
            }
        }
    }

    /**
     * Check whether a record type has required fields.
     *
     * @param recordType Record type.
     * @return true if the record type has required fields; false otherwise.
     */
    public boolean hasRequiredFields(BRecordType recordType) {
        for (BField field : recordType.fields.values()) {
            if (Symbols.isFlagOn(field.symbol.flags, Flags.REQUIRED)) {
                return true;
            }
        }
        return false;
    }

    private void validateAnnotationAttachmentCount(List<BLangAnnotationAttachment> attachments) {
        Map<BAnnotationSymbol, Integer> attachmentCounts = new HashMap<>();
        for (BLangAnnotationAttachment attachment : attachments) {
            if (attachment.annotationSymbol == null) {
                continue;
            }

            attachmentCounts.merge(attachment.annotationSymbol, 1, Integer::sum);
        }

        attachmentCounts.forEach((symbol, count) -> {
            if ((symbol.attachedType == null || Types.getReferredType(symbol.attachedType).tag != TypeTags.ARRAY)
                    && count > 1) {
                Optional<BLangAnnotationAttachment> found = Optional.empty();
                for (BLangAnnotationAttachment attachment : attachments) {
                    if (attachment.annotationSymbol.equals(symbol)) {
                        found = Optional.of(attachment);
                        break;
                    }
                }
                this.dlog.error(found.get().pos,
                                DiagnosticErrorCode.ANNOTATION_ATTACHMENT_CANNOT_SPECIFY_MULTIPLE_VALUES, symbol);
            }
        });
    }

    private void validateBuiltinTypeAnnotationAttachment(List<BLangAnnotationAttachment> attachments) {

        if (PackageID.isLangLibPackageID(this.env.enclPkg.packageID)) {
            return;
        }
        for (BLangAnnotationAttachment attachment : attachments) {
            if (attachment.annotationSymbol == null || // annotation symbol can be null on invalid attachment.
                    !attachment.annotationSymbol.pkgID.equals(PackageID.ANNOTATIONS)) {
                continue;
            }
            String annotationName = attachment.annotationName.value;
            if (annotationName.equals(Names.ANNOTATION_TYPE_PARAM.value)) {
                dlog.error(attachment.pos, DiagnosticErrorCode.TYPE_PARAM_OUTSIDE_LANG_MODULE);
            } else if (annotationName.equals(Names.ANNOTATION_BUILTIN_SUBTYPE.value)) {
                dlog.error(attachment.pos, DiagnosticErrorCode.BUILTIN_SUBTYPE_OUTSIDE_LANG_MODULE);
            }
        }
    }

    // TODO: Check if the below method can be removed. This doesn't seem necessary.
    //  https://github.com/ballerina-platform/ballerina-lang/issues/20997
    /**
     * Validate functions attached to objects.
     *
     * @param funcNode Function node
     */
    private void validateObjectAttachedFunction(BLangFunction funcNode) {
        if (!funcNode.attachedFunction) {
            return;
        }

        // If the function is attached to an abstract object, it don't need to have an implementation.
        if (!Symbols.isFlagOn(funcNode.receiver.getBType().tsymbol.flags, Flags.CLASS)) {
            if (funcNode.body != null) {
                dlog.error(funcNode.pos, DiagnosticErrorCode.ABSTRACT_OBJECT_FUNCTION_CANNOT_HAVE_BODY, funcNode.name,
                           funcNode.receiver.getBType());
            }
            return;
        }

        // There must be an implementation at the outer level, if the function is an interface.
        if (funcNode.interfaceFunction && !env.enclPkg.objAttachedFunctions.contains(funcNode.symbol)) {
            dlog.error(funcNode.pos, DiagnosticErrorCode.INVALID_INTERFACE_ON_NON_ABSTRACT_OBJECT, funcNode.name,
                       funcNode.receiver.getBType());
        }
    }

    private void validateInclusions(Set<Flag> referencingTypeFlags, List<BLangType> typeRefs, boolean objectTypeDesc,
                                    boolean objectConstructorExpr) {
        boolean nonIsolated = !referencingTypeFlags.contains(Flag.ISOLATED);
        boolean nonService = !referencingTypeFlags.contains(Flag.SERVICE);
        boolean nonClient = !referencingTypeFlags.contains(Flag.CLIENT);
        boolean nonReadOnly = !referencingTypeFlags.contains(Flag.READONLY);

        for (BLangType typeRef : typeRefs) {
            BType type = typeRef.getBType();
            long flags = type.flags;

            List<Flag> mismatchedFlags = new ArrayList<>();

            if (nonIsolated && Symbols.isFlagOn(flags, Flags.ISOLATED)) {
                mismatchedFlags.add(Flag.ISOLATED);
            }

            if (nonService && Symbols.isFlagOn(flags, Flags.SERVICE)) {
                mismatchedFlags.add(Flag.SERVICE);
            }

            if (nonClient && Symbols.isFlagOn(flags, Flags.CLIENT)) {
                mismatchedFlags.add(Flag.CLIENT);
            }

            if (!mismatchedFlags.isEmpty()) {
                StringBuilder qualifierString = new StringBuilder(mismatchedFlags.get(0).toString().toLowerCase());

                for (int i = 1; i < mismatchedFlags.size(); i++) {
                    qualifierString.append(" ").append(mismatchedFlags.get(i).toString().toLowerCase());
                }

                dlog.error(typeRef.pos,
                           objectConstructorExpr ?
                                   DiagnosticErrorCode.INVALID_REFERENCE_WITH_MISMATCHED_QUALIFIERS :
                                   DiagnosticErrorCode.INVALID_INCLUSION_WITH_MISMATCHED_QUALIFIERS,
                           qualifierString.toString());
            }

            BTypeSymbol tsymbol = type.tsymbol;
            if (tsymbol == null ||
                    (!Symbols.isFlagOn(tsymbol.flags, Flags.CLASS)
                            && Types.getReferredType(type).tag != TypeTags.INTERSECTION) ||
                    !Symbols.isFlagOn(flags, Flags.READONLY)) {
                continue;
            }

            if (objectTypeDesc) {
                dlog.error(typeRef.pos,
                           DiagnosticErrorCode.INVALID_READ_ONLY_CLASS_INCLUSION_IN_OBJECT_TYPE_DESCRIPTOR);
                continue;
            }

            if (nonReadOnly && !objectConstructorExpr) {
                if (Types.getReferredType(type).tag == TypeTags.INTERSECTION) {
                    dlog.error(typeRef.pos,
                               DiagnosticErrorCode.INVALID_READ_ONLY_TYPEDESC_INCLUSION_IN_NON_READ_ONLY_CLASS);
                    continue;
                }
                dlog.error(typeRef.pos, DiagnosticErrorCode.INVALID_READ_ONLY_CLASS_INCLUSION_IN_NON_READ_ONLY_CLASS);
            }
        }
    }

    private void validateReferencedFunction(Location pos, BAttachedFunction func, SymbolEnv env,
                                            DiagnosticErrorCode code) {
        if (!Symbols.isFlagOn(func.symbol.receiverSymbol.type.tsymbol.flags, Flags.CLASS)) {
            return;
        }

        if (!Symbols.isFunctionDeclaration(func.symbol)) {
            return;
        }

        // Service typing does not consider resource methods when type checking.
        if (Symbols.isResource(func.symbol)) {
            return;
        }

        // There must be an implementation at the outer level, if the function is an interface.
        if (!env.enclPkg.objAttachedFunctions.contains(func.symbol)) {
            dlog.error(pos, code, func.funcName, func.symbol.receiverSymbol.type);
        }
    }

    private boolean isSimpleVarRef(BLangExpression expr) {
        if (expr.getBType().tag == TypeTags.SEMANTIC_ERROR ||
                expr.getBType().tag == TypeTags.NONE ||
                expr.getKind() != NodeKind.SIMPLE_VARIABLE_REF) {
            return false;
        }

        if (((BLangSimpleVarRef) expr).symbol == null) {
            return false;
        }

        return (((BLangSimpleVarRef) expr).symbol.tag & SymTag.VARIABLE) == SymTag.VARIABLE;
    }

    private void resetTypeNarrowing(BLangExpression lhsExpr) {
        if (!isSimpleVarRef(lhsExpr)) {
            return;
        }

        BVarSymbol varSymbol = (BVarSymbol) ((BLangSimpleVarRef) lhsExpr).symbol;
        if (varSymbol.originalSymbol == null) {
            return;
        }

        if (this.narrowedTypeInfo != null) {
            // Record the vars for which type narrowing was unset, to define relevant shadowed symbols in branches.
            BType currentType = ((BLangSimpleVarRef) lhsExpr).symbol.type;
            this.narrowedTypeInfo.put(typeNarrower.getOriginalVarSymbol(varSymbol),
                                      new BType.NarrowedTypes(currentType, currentType));
        }

        defineOriginalSymbol(lhsExpr, typeNarrower.getOriginalVarSymbol(varSymbol), env);
        env = prevEnvs.pop();
    }

    private void defineOriginalSymbol(BLangExpression lhsExpr, BVarSymbol varSymbol, SymbolEnv env) {
        BSymbol foundSym = symResolver.lookupSymbolInMainSpace(env, varSymbol.name);

        // Terminate if we reach the env where the original symbol is available.
        if (foundSym == varSymbol) {
            prevEnvs.push(env);
            return;
        }

        // Traverse back to all the fall-back-environments, and update the env with the new symbol.
        // Here the existing fall-back env will be replaced by a new env.
        // i.e: [new fall-back env] = [snapshot of old fall-back env] + [new symbol]
        env = SymbolEnv.createTypeNarrowedEnv(lhsExpr, env);
        symbolEnter.defineTypeNarrowedSymbol(lhsExpr.pos, env, varSymbol, varSymbol.type, varSymbol.origin == VIRTUAL);
        SymbolEnv prevEnv = prevEnvs.pop();
        defineOriginalSymbol(lhsExpr, varSymbol, prevEnv);
        prevEnvs.push(env);
    }

    private void validateIsolatedParamUsage(boolean inIsolatedFunction, BLangSimpleVariable variable,
                                            boolean isRestParam) {
        if (!hasAnnotation(variable.annAttachments, Names.ANNOTATION_ISOLATED_PARAM.value)) {
            return;
        }

        variable.symbol.flags |= Flags.ISOLATED_PARAM;

        if (!PackageID.isLangLibPackageID(this.env.enclPkg.packageID)) {
            dlog.error(variable.pos, DiagnosticErrorCode.ISOLATED_PARAM_OUTSIDE_LANG_MODULE);
        }

        BType type = isRestParam ? ((BArrayType) variable.getBType()).eType : variable.getBType();

        if (!types.isSubTypeOfBaseType(type, TypeTags.INVOKABLE)) {
            dlog.error(variable.pos, DiagnosticErrorCode.ISOLATED_PARAM_USED_WITH_INVALID_TYPE);
        }

        if (!inIsolatedFunction) {
            dlog.error(variable.pos, DiagnosticErrorCode.ISOLATED_PARAM_USED_IN_A_NON_ISOLATED_FUNCTION);
        }
    }

    private boolean hasAnnotation(List<BLangAnnotationAttachment> attachments, String name) {
        for (BLangAnnotationAttachment attachment : attachments) {
            if (attachment.annotationName.value.equals(name)) {
                return true;
            }
        }
        return false;
    }

    private boolean isConfigurable(BLangVariable varNode) {
        return varNode.flagSet.contains(Flag.CONFIGURABLE);
    }

    private boolean isIsolated(BLangVariable varNode) {
        return varNode.flagSet.contains(Flag.ISOLATED);
    }

    private void handleReadOnlyField(boolean isRecordType, LinkedHashMap<String, BField> fields,
                                     BLangSimpleVariable field) {
        BType fieldType = field.getBType();

        if (fieldType == symTable.semanticError) {
            return;
        }

        BType readOnlyFieldType = getReadOnlyFieldType(field.pos, fieldType);

        if (readOnlyFieldType == symTable.semanticError) {
            dlog.error(field.pos, DiagnosticErrorCode.INVALID_READONLY_FIELD_TYPE, fieldType);
            return;
        }

        if (isRecordType) {
            fields.get(field.name.value).type = readOnlyFieldType;
        }

        field.setBType(field.symbol.type = readOnlyFieldType);
    }

    private BType getReadOnlyFieldType(Location pos, BType fieldType) {
        if (types.isInherentlyImmutableType(fieldType) || Symbols.isFlagOn(fieldType.flags, Flags.READONLY)) {
            return fieldType;
        }

        if (!types.isSelectivelyImmutableType(fieldType)) {
            return symTable.semanticError;
        }

        return ImmutableTypeCloner.getImmutableIntersectionType(pos, types, fieldType, env,
                symTable, anonModelHelper, names, new HashSet<>());
    }

    private void setRestMatchPatternConstraintType(BRecordType recordType,
                                                   List<String> boundedFieldNames,
                                                   BRecordType restPatternRecordType,
                                                   BRecordType restVarSymbolRecordType) {
        BType restConstraintType = symbolEnter.getRestMatchPatternConstraintType(recordType, new HashMap<>(),
                restVarSymbolRecordType.restFieldType);
        LinkedHashMap<String, BField> unMappedFields = new LinkedHashMap<>() {{
            putAll(recordType.fields);
        }};
        symbolEnter.setRestRecordFields(recordType.tsymbol.pos, env,
                unMappedFields, boundedFieldNames, restConstraintType, restVarSymbolRecordType);
        restPatternRecordType.restFieldType = restVarSymbolRecordType.restFieldType;
    }
}<|MERGE_RESOLUTION|>--- conflicted
+++ resolved
@@ -751,15 +751,11 @@
 
     @Override
     public void visit(BLangTableTypeNode tableTypeNode) {
-<<<<<<< HEAD
         analyzeDef(tableTypeNode.constraint, env);
         if (tableTypeNode.tableKeyTypeConstraint != null) {
             analyzeDef(tableTypeNode.tableKeyTypeConstraint, env);
         }
-        BType constraint = types.getReferredType(tableTypeNode.constraint.getBType());
-=======
         BType constraint = Types.getReferredType(tableTypeNode.constraint.getBType());
->>>>>>> b81100b6
         if (!types.isAssignable(constraint, symTable.mapAllType)) {
             dlog.error(tableTypeNode.constraint.pos, DiagnosticErrorCode.TABLE_CONSTRAINT_INVALID_SUBTYPE, constraint);
             return;
@@ -861,35 +857,6 @@
     }
 
     @Override
-<<<<<<< HEAD
-=======
-    public void visit(BLangFunctionTypeNode functionTypeNode) {
-        boolean isLambda = false;
-        if (env.node.getKind() == FUNCTION) {
-            BLangFunction function = (BLangFunction) env.node;
-            isLambda = function.flagSet.contains(Flag.LAMBDA);
-        }
-        List<BLangVariable> params = functionTypeNode.params;
-        for (BLangVariable param : params) {
-            analyzeDef(param.typeNode, env);
-            if (isLambda && param.symbol != null) {
-                symResolver.checkForUniqueSymbol(param.pos, env, param.symbol);
-            }
-        }
-        if (functionTypeNode.restParam != null) {
-            analyzeDef(functionTypeNode.restParam.typeNode, env);
-            if (isLambda && functionTypeNode.restParam.symbol != null) {
-                symResolver.checkForUniqueSymbol(functionTypeNode.restParam.pos, env,
-                        functionTypeNode.restParam.symbol);
-            }
-        }
-        if (functionTypeNode.returnTypeNode != null) {
-            analyzeDef(functionTypeNode.returnTypeNode, env);
-        }
-    }
-
-    @Override
->>>>>>> b81100b6
     public void visit(BLangUnionTypeNode unionTypeNode) {
         for (BLangType memberType : unionTypeNode.memberTypeNodes) {
             analyzeDef(memberType, env);
@@ -1989,17 +1956,17 @@
         if (expType != symTable.semanticError && compoundAssignment.expr.getBType() != symTable.semanticError) {
             BType expressionType = compoundAssignment.expr.getBType();
             if (expType.isNullable() || expressionType.isNullable()) {
-                dlog.error(compoundAssignment.pos, 
+                dlog.error(compoundAssignment.pos,
                         DiagnosticErrorCode.COMPOUND_ASSIGNMENT_NOT_ALLOWED_WITH_NULLABLE_OPERANDS);
             }
-            
+
             BSymbol opSymbol = this.symResolver.resolveBinaryOperator(compoundAssignment.opKind, expType,
                     expressionType);
             if (opSymbol == symTable.notFoundSymbol) {
                 opSymbol = symResolver.getArithmeticOpsForTypeSets(compoundAssignment.opKind, expType, expressionType);
             }
             if (opSymbol == symTable.notFoundSymbol) {
-                opSymbol = symResolver.getBitwiseShiftOpsForTypeSets(compoundAssignment.opKind, expType, 
+                opSymbol = symResolver.getBitwiseShiftOpsForTypeSets(compoundAssignment.opKind, expType,
                         expressionType);
             }
             if (opSymbol == symTable.notFoundSymbol) {
