--- conflicted
+++ resolved
@@ -2102,12 +2102,8 @@
                 break;
             case ERROR_VARIABLE:
                 BLangErrorVariable errorVariable = (BLangErrorVariable) variable;
-<<<<<<< HEAD
                 errorVariable.setBType(rhsType);
-                if (TypeTags.ERROR != Types.getReferredType(rhsType).tag) {
-=======
                 if (TypeTags.ERROR != referredRhsType.tag) {
->>>>>>> e6f31656
                     dlog.error(variable.pos, DiagnosticErrorCode.INVALID_TYPE_DEFINITION_FOR_ERROR_VAR, rhsType);
                     recursivelyDefineVariables(errorVariable, blockEnv);
                     return;
@@ -4670,7 +4666,7 @@
 
         if (annAttachmentNode.expr != null) {
             this.typeChecker.checkExpr(annAttachmentNode.expr, data.env,
-                    referredAnnotType.tag == 
+                    referredAnnotType.tag ==
                             TypeTags.ARRAY ? ((BArrayType) referredAnnotType).eType : annotType, data.prevEnvs,
                     data.commonAnalyzerData);
 
