--- conflicted
+++ resolved
@@ -692,15 +692,11 @@
 
     @Override
     public void visit(BLangTableTypeNode tableTypeNode) {
-<<<<<<< HEAD
         analyzeDef(tableTypeNode.constraint, env);
         if (tableTypeNode.tableKeyTypeConstraint != null) {
             analyzeDef(tableTypeNode.tableKeyTypeConstraint, env);
         }
-        BType constraint = tableTypeNode.constraint.getBType();
-=======
         BType constraint = types.getReferredType(tableTypeNode.constraint.getBType());
->>>>>>> 17ccb3cc
         if (!types.isAssignable(constraint, symTable.mapAllType)) {
             dlog.error(tableTypeNode.constraint.pos, DiagnosticErrorCode.TABLE_CONSTRAINT_INVALID_SUBTYPE, constraint);
             return;
