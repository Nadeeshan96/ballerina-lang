/*
 *  Copyright (c) 2017, WSO2 Inc. (http://www.wso2.org) All Rights Reserved.
 *
 *  WSO2 Inc. licenses this file to you under the Apache License,
 *  Version 2.0 (the "License"); you may not use this file except
 *  in compliance with the License.
 *  You may obtain a copy of the License at
 *
 *    http://www.apache.org/licenses/LICENSE-2.0
 *
 *  Unless required by applicable law or agreed to in writing,
 *  software distributed under the License is distributed on an
 *  "AS IS" BASIS, WITHOUT WARRANTIES OR CONDITIONS OF ANY
 *  KIND, either express or implied.  See the License for the
 *  specific language governing permissions and limitations
 *  under the License.
 */
package org.wso2.ballerinalang.compiler.semantics.analyzer;

import io.ballerina.compiler.api.symbols.DiagnosticState;
import io.ballerina.tools.diagnostics.DiagnosticCode;
import io.ballerina.tools.diagnostics.Location;
import org.ballerinalang.compiler.CompilerPhase;
import org.ballerinalang.model.TreeBuilder;
import org.ballerinalang.model.elements.AttachPoint;
import org.ballerinalang.model.elements.Flag;
import org.ballerinalang.model.elements.PackageID;
import org.ballerinalang.model.symbols.SymbolKind;
import org.ballerinalang.model.tree.NodeKind;
import org.ballerinalang.model.tree.OperatorKind;
import org.ballerinalang.model.tree.TopLevelNode;
import org.ballerinalang.model.tree.expressions.RecordLiteralNode;
import org.ballerinalang.model.tree.statements.StatementNode;
import org.ballerinalang.model.tree.statements.VariableDefinitionNode;
import org.ballerinalang.model.tree.types.BuiltInReferenceTypeNode;
import org.ballerinalang.model.types.Field;
import org.ballerinalang.model.types.SelectivelyImmutableReferenceType;
import org.ballerinalang.model.types.TypeKind;
import org.ballerinalang.util.diagnostic.DiagnosticErrorCode;
import org.ballerinalang.util.diagnostic.DiagnosticWarningCode;
import org.wso2.ballerinalang.compiler.diagnostic.BLangDiagnosticLog;
import org.wso2.ballerinalang.compiler.parser.BLangAnonymousModelHelper;
import org.wso2.ballerinalang.compiler.semantics.model.SymbolEnv;
import org.wso2.ballerinalang.compiler.semantics.model.SymbolTable;
import org.wso2.ballerinalang.compiler.semantics.model.symbols.BAnnotationSymbol;
import org.wso2.ballerinalang.compiler.semantics.model.symbols.BAttachedFunction;
import org.wso2.ballerinalang.compiler.semantics.model.symbols.BClassSymbol;
import org.wso2.ballerinalang.compiler.semantics.model.symbols.BEnumSymbol;
import org.wso2.ballerinalang.compiler.semantics.model.symbols.BInvokableSymbol;
import org.wso2.ballerinalang.compiler.semantics.model.symbols.BInvokableTypeSymbol;
import org.wso2.ballerinalang.compiler.semantics.model.symbols.BObjectTypeSymbol;
import org.wso2.ballerinalang.compiler.semantics.model.symbols.BOperatorSymbol;
import org.wso2.ballerinalang.compiler.semantics.model.symbols.BRecordTypeSymbol;
import org.wso2.ballerinalang.compiler.semantics.model.symbols.BServiceSymbol;
import org.wso2.ballerinalang.compiler.semantics.model.symbols.BSymbol;
import org.wso2.ballerinalang.compiler.semantics.model.symbols.BTypeSymbol;
import org.wso2.ballerinalang.compiler.semantics.model.symbols.BVarSymbol;
import org.wso2.ballerinalang.compiler.semantics.model.symbols.SymTag;
import org.wso2.ballerinalang.compiler.semantics.model.symbols.Symbols;
import org.wso2.ballerinalang.compiler.semantics.model.types.BArrayType;
import org.wso2.ballerinalang.compiler.semantics.model.types.BErrorType;
import org.wso2.ballerinalang.compiler.semantics.model.types.BField;
import org.wso2.ballerinalang.compiler.semantics.model.types.BIntersectionType;
import org.wso2.ballerinalang.compiler.semantics.model.types.BInvokableType;
import org.wso2.ballerinalang.compiler.semantics.model.types.BMapType;
import org.wso2.ballerinalang.compiler.semantics.model.types.BObjectType;
import org.wso2.ballerinalang.compiler.semantics.model.types.BRecordType;
import org.wso2.ballerinalang.compiler.semantics.model.types.BTableType;
import org.wso2.ballerinalang.compiler.semantics.model.types.BTupleType;
import org.wso2.ballerinalang.compiler.semantics.model.types.BType;
import org.wso2.ballerinalang.compiler.semantics.model.types.BUnionType;
import org.wso2.ballerinalang.compiler.tree.BLangAnnotation;
import org.wso2.ballerinalang.compiler.tree.BLangAnnotationAttachment;
import org.wso2.ballerinalang.compiler.tree.BLangBlockFunctionBody;
import org.wso2.ballerinalang.compiler.tree.BLangClassDefinition;
import org.wso2.ballerinalang.compiler.tree.BLangErrorVariable;
import org.wso2.ballerinalang.compiler.tree.BLangExprFunctionBody;
import org.wso2.ballerinalang.compiler.tree.BLangExternalFunctionBody;
import org.wso2.ballerinalang.compiler.tree.BLangFunction;
import org.wso2.ballerinalang.compiler.tree.BLangInvokableNode;
import org.wso2.ballerinalang.compiler.tree.BLangNode;
import org.wso2.ballerinalang.compiler.tree.BLangNodeVisitor;
import org.wso2.ballerinalang.compiler.tree.BLangPackage;
import org.wso2.ballerinalang.compiler.tree.BLangRecordVariable;
import org.wso2.ballerinalang.compiler.tree.BLangResource;
import org.wso2.ballerinalang.compiler.tree.BLangResourceFunction;
import org.wso2.ballerinalang.compiler.tree.BLangRetrySpec;
import org.wso2.ballerinalang.compiler.tree.BLangService;
import org.wso2.ballerinalang.compiler.tree.BLangSimpleVariable;
import org.wso2.ballerinalang.compiler.tree.BLangTableKeyTypeConstraint;
import org.wso2.ballerinalang.compiler.tree.BLangTupleVariable;
import org.wso2.ballerinalang.compiler.tree.BLangTypeDefinition;
import org.wso2.ballerinalang.compiler.tree.BLangVariable;
import org.wso2.ballerinalang.compiler.tree.BLangWorker;
import org.wso2.ballerinalang.compiler.tree.BLangXMLNS;
import org.wso2.ballerinalang.compiler.tree.bindingpatterns.BLangBindingPattern;
import org.wso2.ballerinalang.compiler.tree.bindingpatterns.BLangCaptureBindingPattern;
import org.wso2.ballerinalang.compiler.tree.bindingpatterns.BLangErrorBindingPattern;
import org.wso2.ballerinalang.compiler.tree.bindingpatterns.BLangErrorCauseBindingPattern;
import org.wso2.ballerinalang.compiler.tree.bindingpatterns.BLangErrorFieldBindingPatterns;
import org.wso2.ballerinalang.compiler.tree.bindingpatterns.BLangErrorMessageBindingPattern;
import org.wso2.ballerinalang.compiler.tree.bindingpatterns.BLangFieldBindingPattern;
import org.wso2.ballerinalang.compiler.tree.bindingpatterns.BLangListBindingPattern;
import org.wso2.ballerinalang.compiler.tree.bindingpatterns.BLangMappingBindingPattern;
import org.wso2.ballerinalang.compiler.tree.bindingpatterns.BLangNamedArgBindingPattern;
import org.wso2.ballerinalang.compiler.tree.bindingpatterns.BLangRestBindingPattern;
import org.wso2.ballerinalang.compiler.tree.bindingpatterns.BLangSimpleBindingPattern;
import org.wso2.ballerinalang.compiler.tree.bindingpatterns.BLangWildCardBindingPattern;
import org.wso2.ballerinalang.compiler.tree.clauses.BLangMatchClause;
import org.wso2.ballerinalang.compiler.tree.clauses.BLangOnFailClause;
import org.wso2.ballerinalang.compiler.tree.expressions.BLangAccessExpression;
import org.wso2.ballerinalang.compiler.tree.expressions.BLangBinaryExpr;
import org.wso2.ballerinalang.compiler.tree.expressions.BLangConstant;
import org.wso2.ballerinalang.compiler.tree.expressions.BLangErrorVarRef;
import org.wso2.ballerinalang.compiler.tree.expressions.BLangExpression;
import org.wso2.ballerinalang.compiler.tree.expressions.BLangFieldBasedAccess;
import org.wso2.ballerinalang.compiler.tree.expressions.BLangGroupExpr;
import org.wso2.ballerinalang.compiler.tree.expressions.BLangInvocation;
import org.wso2.ballerinalang.compiler.tree.expressions.BLangLambdaFunction;
import org.wso2.ballerinalang.compiler.tree.expressions.BLangListConstructorExpr;
import org.wso2.ballerinalang.compiler.tree.expressions.BLangLiteral;
import org.wso2.ballerinalang.compiler.tree.expressions.BLangMatchGuard;
import org.wso2.ballerinalang.compiler.tree.expressions.BLangNamedArgsExpression;
import org.wso2.ballerinalang.compiler.tree.expressions.BLangObjectConstructorExpression;
import org.wso2.ballerinalang.compiler.tree.expressions.BLangRecordLiteral;
import org.wso2.ballerinalang.compiler.tree.expressions.BLangRecordVarRef;
import org.wso2.ballerinalang.compiler.tree.expressions.BLangRecordVarRef.BLangRecordVarRefKeyValue;
import org.wso2.ballerinalang.compiler.tree.expressions.BLangSimpleVarRef;
import org.wso2.ballerinalang.compiler.tree.expressions.BLangTupleVarRef;
import org.wso2.ballerinalang.compiler.tree.expressions.BLangTypeConversionExpr;
import org.wso2.ballerinalang.compiler.tree.expressions.BLangTypeInit;
import org.wso2.ballerinalang.compiler.tree.expressions.BLangValueExpression;
import org.wso2.ballerinalang.compiler.tree.expressions.BLangVariableReference;
import org.wso2.ballerinalang.compiler.tree.matchpatterns.BLangConstPattern;
import org.wso2.ballerinalang.compiler.tree.matchpatterns.BLangErrorCauseMatchPattern;
import org.wso2.ballerinalang.compiler.tree.matchpatterns.BLangErrorFieldMatchPatterns;
import org.wso2.ballerinalang.compiler.tree.matchpatterns.BLangErrorMatchPattern;
import org.wso2.ballerinalang.compiler.tree.matchpatterns.BLangErrorMessageMatchPattern;
import org.wso2.ballerinalang.compiler.tree.matchpatterns.BLangFieldMatchPattern;
import org.wso2.ballerinalang.compiler.tree.matchpatterns.BLangListMatchPattern;
import org.wso2.ballerinalang.compiler.tree.matchpatterns.BLangMappingMatchPattern;
import org.wso2.ballerinalang.compiler.tree.matchpatterns.BLangMatchPattern;
import org.wso2.ballerinalang.compiler.tree.matchpatterns.BLangNamedArgMatchPattern;
import org.wso2.ballerinalang.compiler.tree.matchpatterns.BLangRestMatchPattern;
import org.wso2.ballerinalang.compiler.tree.matchpatterns.BLangSimpleMatchPattern;
import org.wso2.ballerinalang.compiler.tree.matchpatterns.BLangVarBindingPatternMatchPattern;
import org.wso2.ballerinalang.compiler.tree.matchpatterns.BLangWildCardMatchPattern;
import org.wso2.ballerinalang.compiler.tree.statements.BLangAssignment;
import org.wso2.ballerinalang.compiler.tree.statements.BLangBlockStmt;
import org.wso2.ballerinalang.compiler.tree.statements.BLangBreak;
import org.wso2.ballerinalang.compiler.tree.statements.BLangCatch;
import org.wso2.ballerinalang.compiler.tree.statements.BLangCompoundAssignment;
import org.wso2.ballerinalang.compiler.tree.statements.BLangContinue;
import org.wso2.ballerinalang.compiler.tree.statements.BLangDo;
import org.wso2.ballerinalang.compiler.tree.statements.BLangErrorDestructure;
import org.wso2.ballerinalang.compiler.tree.statements.BLangErrorVariableDef;
import org.wso2.ballerinalang.compiler.tree.statements.BLangExpressionStmt;
import org.wso2.ballerinalang.compiler.tree.statements.BLangFail;
import org.wso2.ballerinalang.compiler.tree.statements.BLangForeach;
import org.wso2.ballerinalang.compiler.tree.statements.BLangForkJoin;
import org.wso2.ballerinalang.compiler.tree.statements.BLangIf;
import org.wso2.ballerinalang.compiler.tree.statements.BLangLock;
import org.wso2.ballerinalang.compiler.tree.statements.BLangMatch;
import org.wso2.ballerinalang.compiler.tree.statements.BLangMatch.BLangMatchStaticBindingPatternClause;
import org.wso2.ballerinalang.compiler.tree.statements.BLangMatch.BLangMatchStructuredBindingPatternClause;
import org.wso2.ballerinalang.compiler.tree.statements.BLangMatchStatement;
import org.wso2.ballerinalang.compiler.tree.statements.BLangPanic;
import org.wso2.ballerinalang.compiler.tree.statements.BLangRecordDestructure;
import org.wso2.ballerinalang.compiler.tree.statements.BLangRecordVariableDef;
import org.wso2.ballerinalang.compiler.tree.statements.BLangRetry;
import org.wso2.ballerinalang.compiler.tree.statements.BLangRetryTransaction;
import org.wso2.ballerinalang.compiler.tree.statements.BLangReturn;
import org.wso2.ballerinalang.compiler.tree.statements.BLangRollback;
import org.wso2.ballerinalang.compiler.tree.statements.BLangSimpleVariableDef;
import org.wso2.ballerinalang.compiler.tree.statements.BLangStatement;
import org.wso2.ballerinalang.compiler.tree.statements.BLangThrow;
import org.wso2.ballerinalang.compiler.tree.statements.BLangTransaction;
import org.wso2.ballerinalang.compiler.tree.statements.BLangTryCatchFinally;
import org.wso2.ballerinalang.compiler.tree.statements.BLangTupleDestructure;
import org.wso2.ballerinalang.compiler.tree.statements.BLangTupleVariableDef;
import org.wso2.ballerinalang.compiler.tree.statements.BLangWhile;
import org.wso2.ballerinalang.compiler.tree.statements.BLangWorkerSend;
import org.wso2.ballerinalang.compiler.tree.statements.BLangXMLNSStatement;
import org.wso2.ballerinalang.compiler.tree.types.BLangArrayType;
import org.wso2.ballerinalang.compiler.tree.types.BLangBuiltInRefTypeNode;
import org.wso2.ballerinalang.compiler.tree.types.BLangConstrainedType;
import org.wso2.ballerinalang.compiler.tree.types.BLangErrorType;
import org.wso2.ballerinalang.compiler.tree.types.BLangFiniteTypeNode;
import org.wso2.ballerinalang.compiler.tree.types.BLangFunctionTypeNode;
import org.wso2.ballerinalang.compiler.tree.types.BLangIntersectionTypeNode;
import org.wso2.ballerinalang.compiler.tree.types.BLangObjectTypeNode;
import org.wso2.ballerinalang.compiler.tree.types.BLangRecordTypeNode;
import org.wso2.ballerinalang.compiler.tree.types.BLangStreamType;
import org.wso2.ballerinalang.compiler.tree.types.BLangTableTypeNode;
import org.wso2.ballerinalang.compiler.tree.types.BLangTupleTypeNode;
import org.wso2.ballerinalang.compiler.tree.types.BLangType;
import org.wso2.ballerinalang.compiler.tree.types.BLangUnionTypeNode;
import org.wso2.ballerinalang.compiler.tree.types.BLangUserDefinedType;
import org.wso2.ballerinalang.compiler.tree.types.BLangValueType;
import org.wso2.ballerinalang.compiler.util.BArrayState;
import org.wso2.ballerinalang.compiler.util.CompilerContext;
import org.wso2.ballerinalang.compiler.util.ImmutableTypeCloner;
import org.wso2.ballerinalang.compiler.util.Name;
import org.wso2.ballerinalang.compiler.util.Names;
import org.wso2.ballerinalang.compiler.util.TypeDefBuilderHelper;
import org.wso2.ballerinalang.compiler.util.TypeTags;
import org.wso2.ballerinalang.compiler.util.Unifier;
import org.wso2.ballerinalang.util.AttachPoints;
import org.wso2.ballerinalang.util.Flags;
import org.wso2.ballerinalang.util.Lists;

import java.util.ArrayList;
import java.util.Arrays;
import java.util.Collections;
import java.util.HashMap;
import java.util.HashSet;
import java.util.LinkedHashMap;
import java.util.LinkedHashSet;
import java.util.List;
import java.util.Map;
import java.util.Optional;
import java.util.Set;
import java.util.Stack;
import java.util.stream.Collectors;

import static org.ballerinalang.model.symbols.SymbolOrigin.COMPILED_SOURCE;
import static org.ballerinalang.model.symbols.SymbolOrigin.SOURCE;
import static org.ballerinalang.model.symbols.SymbolOrigin.VIRTUAL;
import static org.ballerinalang.model.tree.NodeKind.LITERAL;
import static org.ballerinalang.model.tree.NodeKind.NUMERIC_LITERAL;
import static org.ballerinalang.model.tree.NodeKind.RECORD_LITERAL_EXPR;

/**
 * @since 0.94
 */
public class SemanticAnalyzer extends BLangNodeVisitor {

    private static final CompilerContext.Key<SemanticAnalyzer> SYMBOL_ANALYZER_KEY =
            new CompilerContext.Key<>();
    private static final String NULL_LITERAL = "null";
    public static final String COLON = ":";
    private static final String LISTENER_NAME = "listener";

    private SymbolTable symTable;
    private SymbolEnter symbolEnter;
    private Names names;
    private SymbolResolver symResolver;
    private TypeChecker typeChecker;
    private Types types;
    private BLangDiagnosticLog dlog;
    private TypeNarrower typeNarrower;
    private ConstantAnalyzer constantAnalyzer;
    private ConstantValueResolver constantValueResolver;
    private BLangAnonymousModelHelper anonModelHelper;

    private SymbolEnv env;
    private BType expType;
    private DiagnosticCode diagCode;
    private BType resType;
    private Unifier unifier;

    private Map<BVarSymbol, BType.NarrowedTypes> narrowedTypeInfo;
    // Stack holding the fall-back environments. fall-back env is the env to go back
    // after visiting the current env.
    private Stack<SymbolEnv> prevEnvs = new Stack<>();

    private int recordCount = 0;

    public static SemanticAnalyzer getInstance(CompilerContext context) {
        SemanticAnalyzer semAnalyzer = context.get(SYMBOL_ANALYZER_KEY);
        if (semAnalyzer == null) {
            semAnalyzer = new SemanticAnalyzer(context);
        }

        return semAnalyzer;
    }

    public SemanticAnalyzer(CompilerContext context) {
        context.put(SYMBOL_ANALYZER_KEY, this);

        this.symTable = SymbolTable.getInstance(context);
        this.symbolEnter = SymbolEnter.getInstance(context);
        this.names = Names.getInstance(context);
        this.symResolver = SymbolResolver.getInstance(context);
        this.typeChecker = TypeChecker.getInstance(context);
        this.types = Types.getInstance(context);
        this.dlog = BLangDiagnosticLog.getInstance(context);
        this.typeNarrower = TypeNarrower.getInstance(context);
        this.constantAnalyzer = ConstantAnalyzer.getInstance(context);
        this.constantValueResolver = ConstantValueResolver.getInstance(context);
        this.anonModelHelper = BLangAnonymousModelHelper.getInstance(context);
        this.unifier = new Unifier();
    }

    public BLangPackage analyze(BLangPackage pkgNode) {
        this.dlog.setCurrentPackageId(pkgNode.packageID);
        pkgNode.accept(this);
        return pkgNode;
    }


    // Visitor methods

    public void visit(BLangPackage pkgNode) {
        if (pkgNode.completedPhases.contains(CompilerPhase.TYPE_CHECK)) {
            return;
        }
        SymbolEnv pkgEnv = this.symTable.pkgEnvMap.get(pkgNode.symbol);

        // Visit constants first.
        pkgNode.topLevelNodes.stream().filter(pkgLevelNode -> pkgLevelNode.getKind() == NodeKind.CONSTANT)
                .forEach(constant -> analyzeDef((BLangNode) constant, pkgEnv));
        this.constantValueResolver.resolve(pkgNode.constants, pkgNode.packageID);

        for (int i = 0; i < pkgNode.topLevelNodes.size(); i++) {
            TopLevelNode pkgLevelNode = pkgNode.topLevelNodes.get(i);
            NodeKind kind = pkgLevelNode.getKind();
            if (kind == NodeKind.CONSTANT ||
                    ((kind == NodeKind.FUNCTION && ((BLangFunction) pkgLevelNode).flagSet.contains(Flag.LAMBDA)))) {
                continue;
            }

            if (pkgLevelNode.getKind() == NodeKind.CLASS_DEFN &&
                    ((BLangClassDefinition) pkgLevelNode).flagSet.contains(Flag.ANONYMOUS)) {
                // This is a class defined for an object-constructor-expression (OCE). This will be analyzed when
                // visiting the OCE in the type checker.
                // This is a temporary workaround until we fix
                // https://github.com/ballerina-platform/ballerina-lang/issues/27009
                continue;
            }

            analyzeDef((BLangNode) pkgLevelNode, pkgEnv);
        }

        while (pkgNode.lambdaFunctions.peek() != null) {
            BLangLambdaFunction lambdaFunction = pkgNode.lambdaFunctions.poll();
            BLangFunction function = lambdaFunction.function;
            lambdaFunction.setBType(function.symbol.type);
            analyzeDef(lambdaFunction.function, lambdaFunction.capturedClosureEnv);
        }

        pkgNode.getTestablePkgs().forEach(testablePackage -> visit((BLangPackage) testablePackage));
        pkgNode.completedPhases.add(CompilerPhase.TYPE_CHECK);
    }

    public void visit(BLangXMLNS xmlnsNode) {
        xmlnsNode.setBType(symTable.stringType);

        // Namespace node already having the symbol means we are inside an init-function,
        // and the symbol has already been declared by the original statement.
        if (xmlnsNode.symbol == null) {
            symbolEnter.defineNode(xmlnsNode, env);
        }

        typeChecker.checkExpr(xmlnsNode.namespaceURI, env, symTable.stringType);
    }

    public void visit(BLangXMLNSStatement xmlnsStmtNode) {
        analyzeNode(xmlnsStmtNode.xmlnsDecl, env);
    }

    public void visit(BLangResourceFunction funcNode) {
        visit((BLangFunction) funcNode);
        for (BLangSimpleVariable pathParam : funcNode.pathParams) {
            pathParam.accept(this);
            if (!types.isAssignable(pathParam.getBType(), symTable.pathParamAllowedType)) {
                dlog.error(pathParam.getPosition(), DiagnosticErrorCode.UNSUPPORTED_PATH_PARAM_TYPE,
                           pathParam.getBType());
            }
        }

        if (funcNode.restPathParam != null) {
            funcNode.restPathParam.accept(this);
            BArrayType arrayType = (BArrayType) funcNode.restPathParam.getBType();
            BType elemType = arrayType.getElementType();
            if (!types.isAssignable(elemType, symTable.pathParamAllowedType)) {
                dlog.error(funcNode.restPathParam.getPosition(),
                        DiagnosticErrorCode.UNSUPPORTED_REST_PATH_PARAM_TYPE, elemType);
            }
        }
    }

    public void visit(BLangFunction funcNode) {
        SymbolEnv funcEnv = SymbolEnv.createFunctionEnv(funcNode, funcNode.symbol.scope, env);

        // TODO: Shouldn't this be done in symbol enter?
        //set function param flag to final
        funcNode.symbol.params.forEach(param -> param.flags |= Flags.FUNCTION_FINAL);

        if (!funcNode.flagSet.contains(Flag.WORKER)) {
            // annotation validation for workers is done for the invocation.
            funcNode.annAttachments.forEach(annotationAttachment -> {
                if (Symbols.isFlagOn(funcNode.symbol.flags, Flags.REMOTE) && funcNode.receiver != null
                        && Symbols.isService(funcNode.receiver.symbol)) {
                    annotationAttachment.attachPoints.add(AttachPoint.Point.SERVICE_REMOTE);
                } else if (funcNode.attachedFunction) {
                    annotationAttachment.attachPoints.add(AttachPoint.Point.OBJECT_METHOD);
                }
                annotationAttachment.attachPoints.add(AttachPoint.Point.FUNCTION);
                this.analyzeDef(annotationAttachment, funcEnv);
            });
            validateAnnotationAttachmentCount(funcNode.annAttachments);
        }

        BLangType returnTypeNode = funcNode.returnTypeNode;
        boolean hasReturnType = returnTypeNode != null;
        if (hasReturnType) {
            funcNode.returnTypeAnnAttachments.forEach(annotationAttachment -> {
                annotationAttachment.attachPoints.add(AttachPoint.Point.RETURN);
                this.analyzeDef(annotationAttachment, funcEnv);
            });
            validateAnnotationAttachmentCount(funcNode.returnTypeAnnAttachments);
        }

        boolean inIsolatedFunction = funcNode.flagSet.contains(Flag.ISOLATED);

        for (BLangSimpleVariable param : funcNode.requiredParams) {
            symbolEnter.defineExistingVarSymbolInEnv(param.symbol, funcNode.clonedEnv);
            this.analyzeDef(param, funcNode.clonedEnv);

            BLangExpression expr = param.expr;
            if (expr != null) {
<<<<<<< HEAD
                funcNode.symbol.paramDefaultValTypes.put(param.symbol.name.value, expr.type);
=======
                funcNode.symbol.paramDefaultValTypes.put(param.symbol.name.value, expr.getBType());
                ((BInvokableTypeSymbol) funcNode.getBType().tsymbol).paramDefaultValTypes.put(param.symbol.name.value,
                                                                                              expr.getBType());
>>>>>>> 70df6661
            }

            validateIsolatedParamUsage(inIsolatedFunction, param, false);
        }

        BLangSimpleVariable restParam = funcNode.restParam;
        if (restParam != null) {
            symbolEnter.defineExistingVarSymbolInEnv(restParam.symbol, funcNode.clonedEnv);
            this.analyzeDef(restParam, funcNode.clonedEnv);
            validateIsolatedParamUsage(inIsolatedFunction, restParam, true);
        }

        if (hasReturnType && Symbols.isFlagOn(returnTypeNode.getBType().flags, Flags.PARAMETERIZED)) {
            unifier.validate(returnTypeNode.getBType(), funcNode, symTable, env, types, dlog);
        }

        validateObjectAttachedFunction(funcNode);

        if (funcNode.hasBody()) {
            analyzeNode(funcNode.body, funcEnv, returnTypeNode.getBType(), null);
        }

        if (funcNode.anonForkName != null) {
            funcNode.symbol.enclForkName = funcNode.anonForkName;
        }

        funcNode.symbol.annAttachments.addAll(funcNode.annAttachments);
        ((BInvokableTypeSymbol) funcNode.symbol.type.tsymbol)
                .returnTypeAnnots.addAll(funcNode.returnTypeAnnAttachments);

        this.processWorkers(funcNode, funcEnv);
    }

    private void processWorkers(BLangInvokableNode invNode, SymbolEnv invEnv) {
        if (invNode.workers.size() > 0) {
            invEnv.scope.entries.putAll(invNode.body.scope.entries);
            for (BLangWorker worker : invNode.workers) {
                this.symbolEnter.defineNode(worker, invEnv);
            }
            for (BLangWorker e : invNode.workers) {
                analyzeNode(e, invEnv);
            }
        }
    }

    @Override
    public void visit(BLangBlockFunctionBody body) {
        env = SymbolEnv.createFuncBodyEnv(body, env);
        for (BLangStatement stmt : body.stmts) {
            analyzeStmt(stmt, env);
        }
    }

    @Override
    public void visit(BLangExprFunctionBody body) {
        env = SymbolEnv.createFuncBodyEnv(body, env);
        typeChecker.checkExpr(body.expr, env, expType);
    }

    @Override
    public void visit(BLangExternalFunctionBody body) {
        // TODO: Check if a func body env is needed
        for (BLangAnnotationAttachment annotationAttachment : body.annAttachments) {
            annotationAttachment.attachPoints.add(AttachPoint.Point.EXTERNAL);
            this.analyzeDef(annotationAttachment, env);
        }
        validateAnnotationAttachmentCount(body.annAttachments);
    }

    @Override
    public void visit(BLangTypeDefinition typeDefinition) {
        analyzeDef(typeDefinition.typeNode, env);

        if (typeDefinition.symbol != null && typeDefinition.symbol.type.tag == TypeTags.INVOKABLE) {
            BInvokableTypeSymbol symbol = (BInvokableTypeSymbol) typeDefinition.symbol;
            BInvokableTypeSymbol tsymbol = (BInvokableTypeSymbol) symbol.type.tsymbol;
            symbol.params = tsymbol.params;
            symbol.restParam = tsymbol.restParam;
            symbol.returnType = tsymbol.returnType;
        }

        final List<BAnnotationSymbol> annotSymbols = new ArrayList<>();

        typeDefinition.annAttachments.forEach(annotationAttachment -> {
            if (typeDefinition.typeNode.getKind() == NodeKind.OBJECT_TYPE) {
                annotationAttachment.attachPoints.add(AttachPoint.Point.OBJECT);
            }
            annotationAttachment.attachPoints.add(AttachPoint.Point.TYPE);

            annotationAttachment.accept(this);
            annotSymbols.add(annotationAttachment.annotationSymbol);
        });

        if (typeDefinition.flagSet.contains(Flag.ENUM)) {
            ((BEnumSymbol) typeDefinition.symbol).addAnnotations(annotSymbols);
        }

        validateAnnotationAttachmentCount(typeDefinition.annAttachments);
        validateBuiltinTypeAnnotationAttachment(typeDefinition.annAttachments);
    }

    @Override
    public void visit(BLangClassDefinition classDefinition) {
        // Apply service attachpoint when this is a class representing a service-decl or object-ctor with service prefix
        AttachPoint.Point attachedPoint;
        Set<Flag> flagSet = classDefinition.flagSet;
        if (flagSet.contains(Flag.OBJECT_CTOR) && flagSet.contains(Flag.SERVICE)) {
            attachedPoint = AttachPoint.Point.SERVICE;
        } else {
            attachedPoint = AttachPoint.Point.CLASS;
        }

        BClassSymbol symbol = (BClassSymbol) classDefinition.symbol;

        classDefinition.annAttachments.forEach(annotationAttachment -> {
            annotationAttachment.attachPoints.add(attachedPoint);
            annotationAttachment.accept(this);
            symbol.addAnnotation(annotationAttachment.annotationSymbol);
        });
        validateAnnotationAttachmentCount(classDefinition.annAttachments);

        analyzeClassDefinition(classDefinition);

        validateInclusions(flagSet, classDefinition.typeRefs, false,
                           Symbols.isFlagOn(classDefinition.getBType().tsymbol.flags, Flags.ANONYMOUS));
    }

    @Override
    public void visit(BLangObjectConstructorExpression objectConstructorExpression) {
        visit(objectConstructorExpression.typeInit);
    }

    private void analyzeClassDefinition(BLangClassDefinition classDefinition) {
        SymbolEnv classEnv = SymbolEnv.createClassEnv(classDefinition, classDefinition.symbol.scope, env);
        for (BLangSimpleVariable field : classDefinition.fields) {
            analyzeDef(field, classEnv);
        }

        // Visit functions as they are not in the same scope/env as the object fields
        for (BLangFunction function : classDefinition.functions) {
            analyzeDef(function, env);
            if (function.flagSet.contains(Flag.RESOURCE) && function.flagSet.contains(Flag.NATIVE)) {
                this.dlog.error(function.pos, DiagnosticErrorCode.RESOURCE_FUNCTION_CANNOT_BE_EXTERN, function.name);
            }
        }

        DiagnosticErrorCode code;
        if (classDefinition.isServiceDecl) {
            code = DiagnosticErrorCode.UNIMPLEMENTED_REFERENCED_METHOD_IN_SERVICE_DECL;
        } else if ((classDefinition.symbol.flags & Flags.OBJECT_CTOR) == Flags.OBJECT_CTOR) {
            code = DiagnosticErrorCode.UNIMPLEMENTED_REFERENCED_METHOD_IN_OBJECT_CTOR;
        } else {
            code = DiagnosticErrorCode.UNIMPLEMENTED_REFERENCED_METHOD_IN_CLASS;
        }

        // Validate the referenced functions that don't have implementations within the function.
        for (BAttachedFunction func : ((BObjectTypeSymbol) classDefinition.symbol).referencedFunctions) {
            validateReferencedFunction(classDefinition.pos, func, env, code);
        }

        analyzerClassInitMethod(classDefinition);
    }

    private void analyzerClassInitMethod(BLangClassDefinition classDefinition) {
        if (classDefinition.initFunction == null) {
            return;
        }

        if (classDefinition.initFunction.flagSet.contains(Flag.PRIVATE)) {
            this.dlog.error(classDefinition.initFunction.pos, DiagnosticErrorCode.PRIVATE_OBJECT_CONSTRUCTOR,
                    classDefinition.symbol.name);
            return;
        }

        if (classDefinition.initFunction.flagSet.contains(Flag.NATIVE)) {
            this.dlog.error(classDefinition.initFunction.pos, DiagnosticErrorCode.OBJECT_INIT_FUNCTION_CANNOT_BE_EXTERN,
                    classDefinition.symbol.name);
            return;
        }

        analyzeDef(classDefinition.initFunction, env);
    }

    public void visit(BLangTypeConversionExpr conversionExpr) {
        conversionExpr.annAttachments.forEach(annotationAttachment -> {
            annotationAttachment.attachPoints.add(AttachPoint.Point.TYPE);
            if (conversionExpr.typeNode.getKind() == NodeKind.OBJECT_TYPE) {
                annotationAttachment.attachPoints.add(AttachPoint.Point.OBJECT);
            }

            annotationAttachment.accept(this);
        });
        validateAnnotationAttachmentCount(conversionExpr.annAttachments);
    }

    @Override
    public void visit(BLangFiniteTypeNode finiteTypeNode) {
        finiteTypeNode.valueSpace.forEach(value -> analyzeNode(value, env));
    }

    @Override
    public void visit(BLangLiteral literalExpr) {
    }

    @Override
    public void visit(BLangObjectTypeNode objectTypeNode) {
        SymbolEnv objectEnv = SymbolEnv.createTypeEnv(objectTypeNode, objectTypeNode.symbol.scope, env);

        objectTypeNode.fields.forEach(field -> {
            analyzeDef(field, objectEnv);
            if (field.flagSet.contains(Flag.PRIVATE)) {
                this.dlog.error(field.pos, DiagnosticErrorCode.PRIVATE_FIELD_ABSTRACT_OBJECT, field.symbol.name);
            }
        });

        // Visit functions as they are not in the same scope/env as the object fields
        objectTypeNode.functions.forEach(func -> {
            analyzeDef(func, env);
            if (func.flagSet.contains(Flag.PRIVATE)) {
                this.dlog.error(func.pos, DiagnosticErrorCode.PRIVATE_FUNC_ABSTRACT_OBJECT, func.name,
                        objectTypeNode.symbol.name);
            }
            if (func.flagSet.contains(Flag.NATIVE)) {
                this.dlog.error(func.pos, DiagnosticErrorCode.EXTERN_FUNC_ABSTRACT_OBJECT, func.name,
                        objectTypeNode.symbol.name);
            }
            if (func.flagSet.contains(Flag.RESOURCE) && func.flagSet.contains(Flag.NATIVE)) {
                this.dlog.error(func.pos, DiagnosticErrorCode.RESOURCE_FUNCTION_CANNOT_BE_EXTERN, func.name);
            }
        });

        validateInclusions(objectTypeNode.flagSet, objectTypeNode.typeRefs, true, false);

        if (objectTypeNode.initFunction == null) {
            return;
        }

        this.dlog.error(objectTypeNode.initFunction.pos, DiagnosticErrorCode.INIT_METHOD_IN_OBJECT_TYPE_DESCRIPTOR,
                objectTypeNode.symbol.name);
    }

    @Override
    public void visit(BLangTableKeyTypeConstraint keyTypeConstraint) {
        analyzeDef(keyTypeConstraint.keyType, env);
    }

    @Override
    public void visit(BLangTableTypeNode tableTypeNode) {
<<<<<<< HEAD
        analyzeDef(tableTypeNode.constraint, env);
        if (tableTypeNode.tableKeyTypeConstraint != null) {
            analyzeDef(tableTypeNode.tableKeyTypeConstraint, env);
        }
        BType constraint = tableTypeNode.constraint.type;
=======
        BType constraint = tableTypeNode.constraint.getBType();
>>>>>>> 70df6661
        if (!types.isAssignable(constraint, symTable.mapAllType)) {
            dlog.error(tableTypeNode.constraint.pos, DiagnosticErrorCode.TABLE_CONSTRAINT_INVALID_SUBTYPE, constraint);
            return;
        }

        if (constraint.tag == TypeTags.MAP) {
            typeChecker.validateMapConstraintTable(null, tableTypeNode.tableType);
            return;
        }

        List<String> fieldNameList = tableTypeNode.tableType.fieldNameList;
        if (fieldNameList != null) {
            typeChecker.validateKeySpecifier(fieldNameList,
                    constraint.tag != TypeTags.INTERSECTION ? constraint :
                            ((BIntersectionType) constraint).effectiveType,
                    tableTypeNode.tableKeySpecifier.pos);
        }
    }

    @Override
    public void visit(BLangRecordTypeNode recordTypeNode) {
        SymbolEnv recordEnv = SymbolEnv.createTypeEnv(recordTypeNode, recordTypeNode.symbol.scope, env);

        BType type = recordTypeNode.getBType();

        boolean isRecordType = false;
        LinkedHashMap<String, BField> fields = null;

        boolean allReadOnlyFields = false;

        if (type.tag == TypeTags.RECORD) {
            isRecordType = true;

            BRecordType recordType = (BRecordType) type;
            fields = recordType.fields;
            allReadOnlyFields = recordType.sealed || recordType.restFieldType.tag == TypeTags.NEVER;
        }

        List<BLangSimpleVariable> recordFields = new ArrayList<>(recordTypeNode.fields);
        recordFields.addAll(recordTypeNode.includedFields);

        for (BLangSimpleVariable field : recordFields) {
            if (field.flagSet.contains(Flag.READONLY)) {
                handleReadOnlyField(isRecordType, fields, field);
            } else {
                allReadOnlyFields = false;
            }

            analyzeDef(field, recordEnv);
        }

        if (isRecordType && allReadOnlyFields) {
            type.tsymbol.flags |= Flags.READONLY;
            type.flags |= Flags.READONLY;
        }

        validateDefaultable(recordTypeNode);
        recordTypeNode.analyzed = true;
    }

    @Override
    public void visit(BLangFunctionTypeNode functionTypeNode) {
        SymbolEnv funcEnv = SymbolEnv.createTypeEnv(functionTypeNode, functionTypeNode.symbol.scope, env);
        for (BLangVariable param : functionTypeNode.params) {
            analyzeDef(param, funcEnv);
        }
        if (functionTypeNode.restParam != null) {
            analyzeDef(functionTypeNode.restParam.typeNode, funcEnv);
        }
        if (functionTypeNode.returnTypeNode != null) {
            analyzeDef(functionTypeNode.returnTypeNode, funcEnv);
        }
        functionTypeNode.analyzed = true;
    }

    @Override
    public void visit(BLangUserDefinedType userDefinedType) {
    }

    @Override
    public void visit(BLangValueType valueType) {
        valueType.type = symResolver.resolveTypeNode(valueType, env);
    }

    @Override
    public void visit(BLangBuiltInRefTypeNode builtInRefTypeNode) {
    }

    @Override
    public void visit(BLangStreamType streamType) {
        analyzeDef(streamType.constraint, env);
    }

    @Override
    public void visit(BLangArrayType arrayType) {
        analyzeDef(arrayType.elemtype, env);
    }

    @Override
    public void visit(BLangIntersectionTypeNode intersectionTypeNode) {
        for (BLangType langType : intersectionTypeNode.constituentTypeNodes) {
            analyzeDef(langType, env);
        }
    }
    @Override
    public void visit(BLangConstrainedType constrainedType) {
        analyzeDef(constrainedType.constraint, env);
    }

    @Override
    public void visit(BLangUnionTypeNode unionTypeNode) {
        List<BLangType> unionMemberTypes = unionTypeNode.memberTypeNodes;
        for (BLangType memType : unionMemberTypes) {
            analyzeDef(memType, env);
        }
    }

    @Override
    public void visit(BLangTupleTypeNode tupleTypeNode) {
        for (BLangType memType : tupleTypeNode.memberTypeNodes) {
            analyzeDef(memType, env);
        }
        if (tupleTypeNode.restParamType != null) {
            analyzeDef(tupleTypeNode.restParamType, env);
        }
    }

    @Override
    public void visit(BLangErrorType errorType) {
        if (errorType.detailType == null) {
            return;
        }

        BType detailType = errorType.detailType.getBType();
        if (!types.isValidErrorDetailType(detailType)) {
            dlog.error(errorType.detailType.pos, DiagnosticErrorCode.INVALID_ERROR_DETAIL_TYPE, errorType.detailType,
                    symTable.detailType);
        }
    }

    public void visit(BLangAnnotation annotationNode) {
        BAnnotationSymbol symbol = (BAnnotationSymbol) annotationNode.symbol;
        annotationNode.annAttachments.forEach(annotationAttachment -> {
            annotationAttachment.attachPoints.add(AttachPoint.Point.ANNOTATION);
            annotationAttachment.accept(this);
            symbol.addAnnotation(annotationAttachment.annotationSymbol);
        });
        validateAnnotationAttachmentCount(annotationNode.annAttachments);
    }

    public void visit(BLangAnnotationAttachment annAttachmentNode) {
        BSymbol symbol = this.symResolver.resolveAnnotation(annAttachmentNode.pos, env,
                names.fromString(annAttachmentNode.pkgAlias.getValue()),
                names.fromString(annAttachmentNode.getAnnotationName().getValue()));
        if (symbol == this.symTable.notFoundSymbol) {
            this.dlog.error(annAttachmentNode.pos, DiagnosticErrorCode.UNDEFINED_ANNOTATION,
                    annAttachmentNode.getAnnotationName().getValue());
            return;
        }
        // Validate Attachment Point against the Annotation Definition.
        BAnnotationSymbol annotationSymbol = (BAnnotationSymbol) symbol;
        annAttachmentNode.annotationSymbol = annotationSymbol;
        if (annotationSymbol.maskedPoints > 0 &&
                !Symbols.isAttachPointPresent(annotationSymbol.maskedPoints,
                                              AttachPoints.asMask(annAttachmentNode.attachPoints))) {
            String msg = annAttachmentNode.attachPoints.stream()
                    .map(point -> point.name().toLowerCase())
                    .collect(Collectors.joining(", "));
            this.dlog.error(annAttachmentNode.pos, DiagnosticErrorCode.ANNOTATION_NOT_ALLOWED, annotationSymbol, msg);
        }
        // Validate Annotation Attachment expression against Annotation Definition type.
        validateAnnotationAttachmentExpr(annAttachmentNode, annotationSymbol);
    }

    public void visit(BLangSimpleVariable varNode) {
        boolean configurable = isConfigurable(varNode);

        if (varNode.isDeclaredWithVar) {
            // Configurable variable cannot be declared with var
            if (configurable) {
                dlog.error(varNode.pos, DiagnosticErrorCode.CONFIGURABLE_VARIABLE_CANNOT_BE_DECLARED_WITH_VAR);
            }
            validateWorkerAnnAttachments(varNode.expr);
            handleDeclaredWithVar(varNode);
            transferForkFlag(varNode);
            return;
        }

        int ownerSymTag = env.scope.owner.tag;
        boolean isListenerDecl = varNode.flagSet.contains(Flag.LISTENER);
        if ((ownerSymTag & SymTag.INVOKABLE) == SymTag.INVOKABLE || (ownerSymTag & SymTag.LET) == SymTag.LET
                || env.node.getKind() == NodeKind.LET_CLAUSE) {
            // This is a variable declared in a function, let expression, an action or a resource
            // If the variable is parameter then the variable symbol is already defined
            if (varNode.symbol == null) {
                analyzeVarNode(varNode, env, AttachPoint.Point.VAR);
            } else {
                analyzeVarNode(varNode, env, AttachPoint.Point.PARAMETER);
            }
        } else if ((ownerSymTag & SymTag.OBJECT) == SymTag.OBJECT) {
            analyzeVarNode(varNode, env, AttachPoint.Point.OBJECT_FIELD, AttachPoint.Point.FIELD);
        } else if ((ownerSymTag & SymTag.RECORD) == SymTag.RECORD) {
            analyzeVarNode(varNode, env, AttachPoint.Point.RECORD_FIELD, AttachPoint.Point.FIELD);
        } else if ((ownerSymTag & SymTag.FUNCTION_TYPE) == SymTag.FUNCTION_TYPE) {
            analyzeVarNode(varNode, env, AttachPoint.Point.PARAMETER);
        } else if ((ownerSymTag & SymTag.PACKAGE) == SymTag.PACKAGE &&
                                                                varNode.typeNode.getKind() == NodeKind.FUNCTION_TYPE) {
            analyzeVarNode(varNode, env, AttachPoint.Point.PARAMETER);
            BInvokableSymbol symbol = (BInvokableSymbol) varNode.symbol;
            BInvokableTypeSymbol tsymbol = (BInvokableTypeSymbol) varNode.type.tsymbol;
            symbol.params = tsymbol.params;
            symbol.restParam = tsymbol.restParam;
            symbol.retType = tsymbol.returnType;
        } else {
            varNode.annAttachments.forEach(annotationAttachment -> {
                if (isListenerDecl) {
                    annotationAttachment.attachPoints.add(AttachPoint.Point.LISTENER);
                } else if (Symbols.isFlagOn(varNode.symbol.flags, Flags.SERVICE)) {
                    annotationAttachment.attachPoints.add(AttachPoint.Point.SERVICE);
                } else {
                    annotationAttachment.attachPoints.add(AttachPoint.Point.VAR);
                }
                annotationAttachment.accept(this);
                varNode.symbol.addAnnotation(annotationAttachment.annotationSymbol);
            });
        }
        validateAnnotationAttachmentCount(varNode.annAttachments);

        validateWorkerAnnAttachments(varNode.expr);

<<<<<<< HEAD
        if (this.symbolEnter.isIgnoredOrEmpty(varNode) && !varNode.flagSet.contains(Flag.REQUIRED_PARAM)) {
            // Fake symbol to prevent runtime failures down the line.
            varNode.symbol = new BVarSymbol(0, Names.IGNORE, env.enclPkg.packageID, symTable.anyType, env.scope.owner,
                                            varNode.pos, VIRTUAL);
        }
=======
        handleWildCardBindingVariable(varNode);
>>>>>>> 70df6661

        BType lhsType = varNode.symbol.type;
        varNode.setBType(lhsType);

        // Configurable variable type must be a subtype of anydata.
        if (configurable && varNode.typeNode != null) {
            if (!types.isAssignable(lhsType, symTable.anydataType)) {
                dlog.error(varNode.typeNode.pos,
                        DiagnosticErrorCode.CONFIGURABLE_VARIABLE_MUST_BE_ANYDATA);
            } else {
                if (!types.isInherentlyImmutableType(lhsType)) {
                    // Configurable variables are implicitly readonly
                    lhsType = ImmutableTypeCloner.getImmutableIntersectionType(varNode.pos, types,
                            (SelectivelyImmutableReferenceType) lhsType, env,
                            symTable, anonModelHelper, names, new HashSet<>());
                    varNode.setBType(lhsType);
                    varNode.symbol.type = lhsType;
                }
                // TODO: remove this check once runtime support all configurable types
                checkSupportedConfigType(lhsType, varNode.pos, varNode.name.value);
            }
        }

        if (varNode.typeNode != null) {
            analyzeTypeNode(varNode.typeNode, env);
        }

        // Analyze the init expression
        BLangExpression rhsExpr = varNode.expr;
        if (rhsExpr == null) {
            if (varNode.flagSet.contains(Flag.ISOLATED)) {
                dlog.error(varNode.pos, DiagnosticErrorCode.INVALID_ISOLATED_QUALIFIER_ON_MODULE_NO_INIT_VAR_DECL);
            }

            if (lhsType.tag == TypeTags.ARRAY && typeChecker.isArrayOpenSealedType((BArrayType) lhsType)) {
                dlog.error(varNode.pos, DiagnosticErrorCode.CLOSED_ARRAY_TYPE_NOT_INITIALIZED);
            }
            return;
        }

        // Here we create a new symbol environment to catch self references by keep the current
        // variable symbol in the symbol environment
        // e.g. int a = x + a;
        SymbolEnv varInitEnv = SymbolEnv.createVarInitEnv(varNode, env, varNode.symbol);

        if (isListenerDecl) {
            BType rhsType = typeChecker.checkExpr(rhsExpr, varInitEnv,
                    BUnionType.create(null, lhsType, symTable.errorType));
            validateListenerCompatibility(varNode, rhsType);
        } else {
            typeChecker.checkExpr(rhsExpr, varInitEnv, lhsType);
        }

        transferForkFlag(varNode);
    }

    private void checkSupportedConfigType(BType type, Location location, String varName) {
        List<String> errors = new ArrayList<>();
        if (!isSupportedConfigType(type, errors, varName, new HashSet<>()) || !errors.isEmpty()) {
            StringBuilder errorMsg = new StringBuilder();
            for (String error : errors) {
                errorMsg.append("\n\t").append(error);
            }
            dlog.error(location, DiagnosticErrorCode.CONFIGURABLE_VARIABLE_CURRENTLY_NOT_SUPPORTED, type, errorMsg);
        }
    }

    private boolean isSupportedConfigType(BType type, List<String> errors, String varName,
                                          Set<BType> unresolvedTypes) {
        if (!unresolvedTypes.add(type)) {
            return true;
        }
        switch (type.getKind()) {
            case ANYDATA:
                break;
            case FINITE:
                return types.isAnydata(type);
            case ARRAY:
                BType elementType = ((BArrayType) type).eType;
                if (elementType.tag == TypeTags.INTERSECTION) {
                    elementType = ((BIntersectionType) elementType).getEffectiveType();
                }

                if (elementType.tag == TypeTags.TABLE || !isSupportedConfigType(elementType, errors, varName,
                        unresolvedTypes)) {
                    errors.add("array element type '" + elementType + "' is not supported");
                }
                break;
            case RECORD:
                BRecordType recordType = (BRecordType) type;
                for (Field field : recordType.getFields().values()) {
                    BType fieldType = (BType) field.getType();
                    String fieldName = varName + "." + field.getName();
                    if (!isSupportedConfigType(fieldType, errors, fieldName, unresolvedTypes)) {
                        errors.add("record field type '" + fieldType + "' of field '" + fieldName + "' is not" +
                                " supported");
                    }
                }
                break;
            case MAP:
                BMapType mapType = (BMapType) type;
                if (!isSupportedConfigType(mapType.constraint, errors, varName, unresolvedTypes)) {
                    errors.add("map constraint type '" + mapType.constraint + "' is not supported");
                }
                break;
            case TABLE:
                BTableType tableType = (BTableType) type;
                if (!isSupportedConfigType(tableType.constraint, errors, varName, unresolvedTypes)) {
                    errors.add("table constraint type '" + tableType.constraint + "' is not supported");
                }
                break;
            case INTERSECTION:
                return isSupportedConfigType(((BIntersectionType) type).effectiveType, errors, varName,
                        unresolvedTypes);
            case UNION:
                BUnionType unionType = (BUnionType) type;
                for (BType memberType : unionType.getMemberTypes()) {
                    if (!isSupportedConfigType(memberType, errors, varName, unresolvedTypes)) {
                        errors.add("union member type '" + memberType + "' is not supported");
                    }
                }
                break;
            default:
                return  types.isAssignable(type, symTable.intType) ||
                        types.isAssignable(type, symTable.floatType) ||
                        types.isAssignable(type, symTable.stringType) ||
                        types.isAssignable(type, symTable.booleanType) ||
                        types.isAssignable(type, symTable.decimalType) ||
                        types.isAssignable(type, symTable.xmlType);
        }
        return true;
    }

    private void analyzeTypeNode(BLangType typeNode, SymbolEnv env) {
        switch (typeNode.getKind()) {
            case USER_DEFINED_TYPE:
                return;
            case RECORD_TYPE:
                if (((BLangRecordTypeNode) typeNode).analyzed) {
                    return;
                }
                analyzeDef(typeNode, env);
                break;
            case ARRAY_TYPE:
                analyzeTypeNode(((BLangArrayType) typeNode).elemtype, env);
                break;
            case TUPLE_TYPE_NODE:
                BLangTupleTypeNode tupleTypeNode = (BLangTupleTypeNode) typeNode;
                List<BLangType> memberTypeNodes = tupleTypeNode.memberTypeNodes;
                for (BLangType memType : memberTypeNodes) {
                    analyzeTypeNode(memType, env);
                }
                if (tupleTypeNode.restParamType != null) {
                    analyzeTypeNode(tupleTypeNode.restParamType, env);
                }
                break;
            case TABLE_TYPE:
                analyzeTypeNode(((BLangTableTypeNode) typeNode).constraint, env);
                break;
            case INTERSECTION_TYPE_NODE:
                List<BLangType> constituentTypeNodes = ((BLangIntersectionTypeNode) typeNode).constituentTypeNodes;
                for (BLangType constType : constituentTypeNodes) {
                    analyzeTypeNode(constType, env);
                }
                break;
            case STREAM_TYPE:
                analyzeTypeNode(((BLangStreamType) typeNode).constraint, env);
                break;
            case UNION_TYPE_NODE:
                List<BLangType> unionMemberTypes = ((BLangUnionTypeNode) typeNode).memberTypeNodes;
                for (BLangType memType : unionMemberTypes) {
                    analyzeTypeNode(memType, env);
                }
                break;
            case ERROR_TYPE:
                BLangErrorType errorType = (BLangErrorType) typeNode;
                if (errorType.detailType != null) {
                    analyzeTypeNode(errorType.detailType, env);
                }
                analyzeDef(errorType, env);
                break;
            case FUNCTION_TYPE:
                analyzeDef(typeNode, env);
                break;
            case CONSTRAINED_TYPE:
                analyzeTypeNode(((BLangConstrainedType) typeNode).constraint, env);
                break;
        }
    }

    private void validateListenerCompatibility(BLangSimpleVariable varNode, BType rhsType) {
        if (rhsType.tag == TypeTags.UNION) {
            for (BType memberType : ((BUnionType) rhsType).getMemberTypes()) {
                if (memberType.tag == TypeTags.ERROR) {
                    continue;
                }
                if (!types.checkListenerCompatibility(varNode.symbol.type)) {
                    dlog.error(varNode.pos, DiagnosticErrorCode.INVALID_LISTENER_VARIABLE, varNode.name);
                }
            }
        } else {
            if (!types.checkListenerCompatibility(varNode.symbol.type)) {
                dlog.error(varNode.pos, DiagnosticErrorCode.INVALID_LISTENER_VARIABLE, varNode.name);
            }
        }
    }

    private void analyzeVarNode(BLangSimpleVariable varNode, SymbolEnv env, AttachPoint.Point... attachPoints) {
        if (varNode.symbol == null) {
            symbolEnter.defineNode(varNode, env);
        }

        // When 'var' is used, the typeNode is null. Need to analyze the record type node here if it's a locally
        // defined record type.
        if (varNode.typeNode != null && varNode.typeNode.getKind() == NodeKind.RECORD_TYPE &&
                !((BLangRecordTypeNode) varNode.typeNode).analyzed) {
            analyzeDef(varNode.typeNode, env);
        }

        if (varNode.typeNode != null && varNode.typeNode.getKind() == NodeKind.FUNCTION_TYPE &&
                !((BLangFunctionTypeNode) varNode.typeNode).analyzed) {
            analyzeDef(varNode.typeNode, env);
        }

        List<AttachPoint.Point> attachPointsList = Arrays.asList(attachPoints);
        for (BLangAnnotationAttachment annotationAttachment : varNode.annAttachments) {
            annotationAttachment.attachPoints.addAll(attachPointsList);
            annotationAttachment.accept(this);
            varNode.symbol.addAnnotation(annotationAttachment.annotationSymbol);
        }
    }

    private void transferForkFlag(BLangSimpleVariable varNode) {
        // Transfer FORK flag to workers future value.
        if (varNode.expr != null && varNode.expr.getKind() == NodeKind.INVOCATION
                && varNode.flagSet.contains(Flag.WORKER)) {

            BLangInvocation expr = (BLangInvocation) varNode.expr;
            if (expr.name.value.startsWith("0") && (expr.symbol.flags & Flags.FORKED) == Flags.FORKED) {
                varNode.symbol.flags |= Flags.FORKED;
            }
        }
    }

    /**
     * Validate annotation attachment of the `start` action or workers.
     *
     * @param expr expression to be validated.
     */
    private void validateWorkerAnnAttachments(BLangExpression expr) {
        if (expr != null && expr instanceof BLangInvocation.BLangActionInvocation &&
                ((BLangInvocation.BLangActionInvocation) expr).async) {
            ((BLangInvocation) expr).annAttachments.forEach(annotationAttachment -> {
                annotationAttachment.attachPoints.add(AttachPoint.Point.WORKER);
                annotationAttachment.accept(this);
            });
            validateAnnotationAttachmentCount(((BLangInvocation) expr).annAttachments);
        }
    }

    public void visit(BLangRecordVariable varNode) {

        // Only simple variables are allowed to be configurable.
        if (isConfigurable(varNode)) {
            dlog.error(varNode.pos, DiagnosticErrorCode.ONLY_SIMPLE_VARIABLES_ARE_ALLOWED_TO_BE_CONFIGURABLE);
        }

        if (isIsolated(varNode)) {
            dlog.error(varNode.pos, DiagnosticErrorCode.ONLY_A_SIMPLE_VARIABLE_CAN_BE_MARKED_AS_ISOLATED);
        }

        if (varNode.isDeclaredWithVar) {
            handleDeclaredWithVar(varNode);
            return;
        }

        if (varNode.getBType() == null) {
            varNode.setBType(symResolver.resolveTypeNode(varNode.typeNode, env));
        }

        int ownerSymTag = env.scope.owner.tag;
        // If this is a module record variable, checkTypeAndVarCountConsistency already done at symbolEnter.
        if ((ownerSymTag & SymTag.PACKAGE) != SymTag.PACKAGE &&
                !(this.symbolEnter.symbolEnterAndValidateRecordVariable(varNode, env))) {
            varNode.setBType(symTable.semanticError);
            return;
        }

        if (varNode.getBType() == symTable.semanticError) {
            // This will return module record variables with type error
            return;
        }

        varNode.annAttachments.forEach(annotationAttachment -> {
            annotationAttachment.attachPoints.add(AttachPoint.Point.VAR);
            annotationAttachment.accept(this);
        });

        validateAnnotationAttachmentCount(varNode.annAttachments);

        if (varNode.expr == null) {
            // we have no rhs to do type checking
            return;
        }

        typeChecker.checkExpr(varNode.expr, env, varNode.getBType());

    }

    public void visit(BLangTupleVariable varNode) {

        // Only simple variables are allowed to be configurable.
        if (isConfigurable(varNode)) {
            dlog.error(varNode.pos, DiagnosticErrorCode.ONLY_SIMPLE_VARIABLES_ARE_ALLOWED_TO_BE_CONFIGURABLE);
        }

        if (isIsolated(varNode)) {
            dlog.error(varNode.pos, DiagnosticErrorCode.ONLY_A_SIMPLE_VARIABLE_CAN_BE_MARKED_AS_ISOLATED);
        }

        if (varNode.isDeclaredWithVar) {
            expType = resolveTupleType(varNode);
            handleDeclaredWithVar(varNode);
            return;
        }

        if (varNode.getBType() == null) {
            varNode.setBType(symResolver.resolveTypeNode(varNode.typeNode, env));
        }

        int ownerSymTag = env.scope.owner.tag;
        // If this is a module tuple variable, checkTypeAndVarCountConsistency already done at symbolEnter.
        if ((ownerSymTag & SymTag.PACKAGE) != SymTag.PACKAGE &&
                !(this.symbolEnter.checkTypeAndVarCountConsistency(varNode, env))) {
            varNode.setBType(symTable.semanticError);
            return;
        }

        varNode.annAttachments.forEach(annotationAttachment -> {
            annotationAttachment.attachPoints.add(AttachPoint.Point.VAR);
            annotationAttachment.accept(this);
        });

        validateAnnotationAttachmentCount(varNode.annAttachments);

        if (varNode.expr == null) {
            // we have no rhs to do type checking
            return;
        }

        typeChecker.checkExpr(varNode.expr, env, varNode.getBType());
    }

    private BType resolveTupleType(BLangTupleVariable varNode) {
        List<BType> memberTypes = new ArrayList<>(varNode.memberVariables.size());
        for (BLangVariable memberVariable : varNode.memberVariables) {
            memberTypes.add(getTupleMemberType(memberVariable));
        }

        BLangVariable restVariable = varNode.restVariable;
        if (restVariable == null) {
            return new BTupleType(memberTypes);
        }

        return new BTupleType(null, memberTypes, getTupleMemberType(restVariable), 0);
    }

    private BType getTupleMemberType(BLangVariable memberVariable) {
        if (memberVariable.getKind() == NodeKind.TUPLE_VARIABLE) {
            return resolveTupleType((BLangTupleVariable) memberVariable);
        }
        return symTable.noType;
    }

    public void visit(BLangErrorVariable varNode) {

        // Only simple variables are allowed to be configurable.
        if (isConfigurable(varNode)) {
            dlog.error(varNode.pos, DiagnosticErrorCode.ONLY_SIMPLE_VARIABLES_ARE_ALLOWED_TO_BE_CONFIGURABLE);
        }

        if (isIsolated(varNode)) {
            dlog.error(varNode.pos, DiagnosticErrorCode.ONLY_A_SIMPLE_VARIABLE_CAN_BE_MARKED_AS_ISOLATED);
        }
        // Error variable declarations (destructuring etc.)
        if (varNode.isDeclaredWithVar) {
            handleDeclaredWithVar(varNode);
            return;
        }

        if (varNode.getBType() == null) {
            varNode.setBType(symResolver.resolveTypeNode(varNode.typeNode, env));
        }

        // match err1 { error(reason,....) => ... }
        // reason must be a const of subtype of string.
        // then we match the error with this specific reason.
        if (!varNode.reasonVarPrefixAvailable && varNode.getBType() == null) {
            BErrorType errorType = new BErrorType(varNode.getBType().tsymbol, null);

            if (varNode.getBType().tag == TypeTags.UNION) {
                Set<BType> members = types.expandAndGetMemberTypesRecursive(varNode.getBType());
                List<BErrorType> errorMembers = members.stream()
                        .filter(m -> m.tag == TypeTags.ERROR)
                        .map(m -> (BErrorType) m)
                        .collect(Collectors.toList());

                if (errorMembers.isEmpty()) {
                    dlog.error(varNode.pos, DiagnosticErrorCode.INVALID_ERROR_MATCH_PATTERN);
                    return;
                } else if (errorMembers.size() == 1) {
                    errorType.detailType = errorMembers.get(0).detailType;
                } else {
                    errorType.detailType = symTable.detailType;
                }
                varNode.setBType(errorType);
            } else if (varNode.getBType().tag == TypeTags.ERROR) {
                errorType.detailType = ((BErrorType) varNode.getBType()).detailType;
            }
        }

        int ownerSymTag = env.scope.owner.tag;
        // If this is a module error variable, checkTypeAndVarCountConsistency already done at symbolEnter.
        if ((ownerSymTag & SymTag.PACKAGE) != SymTag.PACKAGE &&
                !(this.symbolEnter.symbolEnterAndValidateErrorVariable(varNode, env))) {
            varNode.setBType(symTable.semanticError);
            return;
        }

        if (varNode.getBType() == symTable.semanticError) {
            // This will return module error variables with type error
            return;
        }

        varNode.annAttachments.forEach(annotationAttachment -> {
            annotationAttachment.attachPoints.add(AttachPoint.Point.VAR);
            annotationAttachment.accept(this);
        });

        validateAnnotationAttachmentCount(varNode.annAttachments);

        if (varNode.expr == null) {
            // We have no rhs to do type checking.
            return;
        }
        typeChecker.checkExpr(varNode.expr, env, varNode.getBType());

    }

    private void handleDeclaredWithVar(BLangVariable variable) {
        BLangExpression varRefExpr = variable.expr;
        BType rhsType;
        if (varRefExpr == null) {
            rhsType = symTable.semanticError;
            variable.setBType(symTable.semanticError);
            dlog.error(variable.pos, DiagnosticErrorCode.VARIABLE_DECL_WITH_VAR_WITHOUT_INITIALIZER);
        } else {
            rhsType = typeChecker.checkExpr(varRefExpr, this.env, expType);
        }

        switch (variable.getKind()) {
            case VARIABLE:
            case LET_VARIABLE:
                if (!validateObjectTypeInitInvocation(varRefExpr)) {
                    rhsType = symTable.semanticError;
                }

                if (variable.flagSet.contains(Flag.LISTENER) && !types.checkListenerCompatibility(rhsType)) {
                    dlog.error(varRefExpr.pos, DiagnosticErrorCode.INCOMPATIBLE_TYPES, LISTENER_NAME, rhsType);
                    return;
                }

                BLangSimpleVariable simpleVariable = (BLangSimpleVariable) variable;

                simpleVariable.setBType(rhsType);

                handleWildCardBindingVariable(simpleVariable);

                int ownerSymTag = env.scope.owner.tag;
                if ((ownerSymTag & SymTag.INVOKABLE) == SymTag.INVOKABLE || (ownerSymTag & SymTag.LET) == SymTag.LET) {
                    // This is a variable declared in a function, an action or a resource
                    // If the variable is parameter then the variable symbol is already defined
                    if (simpleVariable.symbol == null) {
                        symbolEnter.defineNode(simpleVariable, env);
                    }
                }

                // Set the type to the symbol. If the variable is a global variable, a symbol is already created in the
                // symbol enter. If the variable is a local variable, the symbol will be created above.
                simpleVariable.symbol.type = rhsType;

                if (simpleVariable.symbol.type == symTable.semanticError) {
                    simpleVariable.symbol.state = DiagnosticState.UNKNOWN_TYPE;
                }
                break;
            case TUPLE_VARIABLE:
                if (varRefExpr == null) {
                    return;
                }

                if (variable.isDeclaredWithVar && variable.expr.getKind() == NodeKind.LIST_CONSTRUCTOR_EXPR) {
                    List<BLangExpression> members = ((BLangListConstructorExpr) varRefExpr).exprs;
                    dlog.error(varRefExpr.pos, DiagnosticErrorCode.CANNOT_INFER_TYPES_FOR_TUPLE_BINDING, members);
                    variable.setBType(symTable.semanticError);
                    return;
                }
                if (TypeTags.TUPLE != rhsType.tag && TypeTags.ARRAY != rhsType.tag) {
                    dlog.error(varRefExpr.pos, DiagnosticErrorCode.INVALID_LIST_BINDING_PATTERN_INFERENCE, rhsType);
                    variable.setBType(symTable.semanticError);
                    return;
                }

                BLangTupleVariable tupleVariable = (BLangTupleVariable) variable;
                tupleVariable.setBType(rhsType);

                if (!(this.symbolEnter.checkTypeAndVarCountConsistency(tupleVariable, env))) {
                    tupleVariable.setBType(symTable.semanticError);
                    return;
                }
                tupleVariable.annAttachments.forEach(annotationAttachment -> {
                    annotationAttachment.attachPoints.add(AttachPoint.Point.VAR);
                    annotationAttachment.accept(this);
                });

                validateAnnotationAttachmentCount(tupleVariable.annAttachments);
                break;
            case RECORD_VARIABLE:
                if (varRefExpr == null) {
                    return;
                }

                if (TypeTags.RECORD != rhsType.tag && TypeTags.MAP != rhsType.tag && TypeTags.JSON != rhsType.tag) {
                    dlog.error(varRefExpr.pos, DiagnosticErrorCode.INVALID_TYPE_DEFINITION_FOR_RECORD_VAR, rhsType);
                    variable.setBType(symTable.semanticError);
                }

                BLangRecordVariable recordVariable = (BLangRecordVariable) variable;
                recordVariable.setBType(rhsType);

                if (!this.symbolEnter.symbolEnterAndValidateRecordVariable(recordVariable, env)) {
                    recordVariable.setBType(symTable.semanticError);
                }

                recordVariable.annAttachments.forEach(annotationAttachment -> {
                    annotationAttachment.attachPoints.add(AttachPoint.Point.VAR);
                    annotationAttachment.accept(this);
                });

                validateAnnotationAttachmentCount(recordVariable.annAttachments);
                break;
            case ERROR_VARIABLE:
                if (varRefExpr == null) {
                    return;
                }

                if (TypeTags.ERROR != rhsType.tag) {
                    dlog.error(variable.expr.pos, DiagnosticErrorCode.INVALID_TYPE_DEFINITION_FOR_ERROR_VAR, rhsType);
                    variable.setBType(symTable.semanticError);
                    return;
                }

                BLangErrorVariable errorVariable = (BLangErrorVariable) variable;
                if (errorVariable.typeNode != null) {
                    symResolver.resolveTypeNode(errorVariable.typeNode, env);
                }
                errorVariable.setBType(rhsType);

                if (!this.symbolEnter.symbolEnterAndValidateErrorVariable(errorVariable, env)) {
                    errorVariable.setBType(symTable.semanticError);
                    return;
                }

                errorVariable.annAttachments.forEach(annotationAttachment -> {
                    annotationAttachment.attachPoints.add(AttachPoint.Point.VAR);
                    annotationAttachment.accept(this);
                });

                validateAnnotationAttachmentCount(errorVariable.annAttachments);
                break;
        }
    }

    private void handleWildCardBindingVariable(BLangSimpleVariable variable) {
        if (!variable.name.value.equals(Names.IGNORE.value)) {
            return;
        }
        BLangExpression bindingExp = variable.expr;
        BType bindingValueType = bindingExp != null && bindingExp.getBType() != null
                ? bindingExp.getBType() : variable.getBType();
        if (!types.isAssignable(bindingValueType, symTable.anyType)) {
            dlog.error(variable.pos, DiagnosticErrorCode.WILD_CARD_BINDING_PATTERN_ONLY_SUPPORTS_TYPE_ANY);
        }
        // Fake symbol to prevent runtime failures down the line.
        variable.symbol = new BVarSymbol(0, Names.IGNORE, env.enclPkg.packageID,
                variable.getBType(), env.scope.owner, variable.pos, VIRTUAL);
    }

    void handleDeclaredVarInForeach(BLangVariable variable, BType rhsType, SymbolEnv blockEnv) {
        switch (variable.getKind()) {
            case VARIABLE:
                BLangSimpleVariable simpleVariable = (BLangSimpleVariable) variable;
                Name varName = names.fromIdNode(simpleVariable.name);
                if (varName == Names.IGNORE) {
                    dlog.error(simpleVariable.pos, DiagnosticErrorCode.UNDERSCORE_NOT_ALLOWED);
                    return;
                }

                simpleVariable.setBType(rhsType);

                int ownerSymTag = blockEnv.scope.owner.tag;
                if ((ownerSymTag & SymTag.INVOKABLE) == SymTag.INVOKABLE
                        || (ownerSymTag & SymTag.PACKAGE) == SymTag.PACKAGE
                        || (ownerSymTag & SymTag.LET) == SymTag.LET) {
                    // This is a variable declared in a function, an action or a resource
                    // If the variable is parameter then the variable symbol is already defined
                    if (simpleVariable.symbol == null) {
                        // Add flag to identify variable is used in foreach/from clause/join clause
                        variable.flagSet.add(Flag.NEVER_ALLOWED);
                        symbolEnter.defineNode(simpleVariable, blockEnv);
                    }
                }
                recursivelySetFinalFlag(simpleVariable);
                break;
            case TUPLE_VARIABLE:
                BLangTupleVariable tupleVariable = (BLangTupleVariable) variable;
                if ((TypeTags.TUPLE != rhsType.tag && TypeTags.ARRAY != rhsType.tag && TypeTags.UNION != rhsType.tag) ||
                        (variable.isDeclaredWithVar && !types.isSubTypeOfBaseType(rhsType, TypeTags.TUPLE))) {
                    dlog.error(variable.pos, DiagnosticErrorCode.INVALID_LIST_BINDING_PATTERN_INFERENCE, rhsType);
                    recursivelyDefineVariables(tupleVariable, blockEnv);
                    return;
                }

                tupleVariable.setBType(rhsType);

                if (rhsType.tag == TypeTags.TUPLE
                        && !(this.symbolEnter.checkTypeAndVarCountConsistency(tupleVariable,
                                                                              (BTupleType) tupleVariable.getBType(),
                                                                              blockEnv))) {
                    recursivelyDefineVariables(tupleVariable, blockEnv);
                    return;
                }

                if (rhsType.tag == TypeTags.UNION || rhsType.tag == TypeTags.ARRAY) {
                    BTupleType tupleVariableType = null;
                    if (tupleVariable.typeNode != null && tupleVariable.typeNode.getBType().tag == TypeTags.TUPLE) {
                        tupleVariableType = (BTupleType) tupleVariable.typeNode.getBType();
                    }
                    if (!(this.symbolEnter.checkTypeAndVarCountConsistency(tupleVariable,
                            tupleVariableType, blockEnv))) {
                        recursivelyDefineVariables(tupleVariable, blockEnv);
                        return;
                    }
                }
                recursivelySetFinalFlag(tupleVariable);
                break;
            case RECORD_VARIABLE:
                BLangRecordVariable recordVariable = (BLangRecordVariable) variable;
                recordVariable.setBType(rhsType);
                this.symbolEnter.validateRecordVariable(recordVariable, blockEnv);
                recursivelySetFinalFlag(recordVariable);
                break;
            case ERROR_VARIABLE:
                BLangErrorVariable errorVariable = (BLangErrorVariable) variable;
                if (TypeTags.ERROR != rhsType.tag) {
                    dlog.error(variable.pos, DiagnosticErrorCode.INVALID_TYPE_DEFINITION_FOR_ERROR_VAR, rhsType);
                    recursivelyDefineVariables(errorVariable, blockEnv);
                    return;
                }
                errorVariable.setBType(rhsType);
                this.symbolEnter.validateErrorVariable(errorVariable, env);
                recursivelySetFinalFlag(errorVariable);
                break;
        }
    }

    private void recursivelyDefineVariables(BLangVariable variable, SymbolEnv blockEnv) {
        switch (variable.getKind()) {
            case VARIABLE:
                Name name = names.fromIdNode(((BLangSimpleVariable) variable).name);
                variable.setBType(symTable.semanticError);
                symbolEnter.defineVarSymbol(variable.pos, variable.flagSet, variable.getBType(), name, blockEnv,
                                            variable.internal);
                break;
            case TUPLE_VARIABLE:
                ((BLangTupleVariable) variable).memberVariables.forEach(memberVariable ->
                        recursivelyDefineVariables(memberVariable, blockEnv));
                break;
            case RECORD_VARIABLE:
                ((BLangRecordVariable) variable).variableList.forEach(value ->
                        recursivelyDefineVariables(value.valueBindingPattern, blockEnv));
                break;
        }
    }

    private void recursivelySetFinalFlag(BLangVariable variable) {
        if (variable == null) {
            return;
        }

        switch (variable.getKind()) {
            case VARIABLE:
                if (variable.symbol == null) {
                    return;
                }
                variable.symbol.flags |= Flags.FINAL;
                break;
            case TUPLE_VARIABLE:
                BLangTupleVariable tupleVariable = (BLangTupleVariable) variable;
                tupleVariable.memberVariables.forEach(this::recursivelySetFinalFlag);
                recursivelySetFinalFlag(tupleVariable.restVariable);
                break;
            case RECORD_VARIABLE:
                BLangRecordVariable recordVariable = (BLangRecordVariable) variable;
                recordVariable.variableList.forEach(value -> recursivelySetFinalFlag(value.valueBindingPattern));
                recursivelySetFinalFlag((BLangVariable) recordVariable.restParam);
                break;
            case ERROR_VARIABLE:
                BLangErrorVariable errorVariable = (BLangErrorVariable) variable;
                recursivelySetFinalFlag(errorVariable.message);
                recursivelySetFinalFlag(errorVariable.restDetail);
                errorVariable.detail.forEach(bLangErrorDetailEntry ->
                        recursivelySetFinalFlag(bLangErrorDetailEntry.valueBindingPattern));
                break;
        }
    }

    // Statements

    public void visit(BLangBlockStmt blockNode) {
        env = SymbolEnv.createBlockEnv(blockNode, env);
        blockNode.stmts.forEach(stmt -> analyzeStmt(stmt, env));
    }

    public void visit(BLangSimpleVariableDef varDefNode) {
        analyzeDef(varDefNode.var, env);
    }

    public void visit(BLangRecordVariableDef varDefNode) {
        // TODO: 10/18/18 Need to support record literals as well
        if (varDefNode.var.expr != null && varDefNode.var.expr.getKind() == RECORD_LITERAL_EXPR) {
            dlog.error(varDefNode.pos, DiagnosticErrorCode.INVALID_LITERAL_FOR_TYPE, "record binding pattern");
            return;
        }
        analyzeDef(varDefNode.var, env);
    }

    public void visit(BLangErrorVariableDef varDefNode) {
        analyzeDef(varDefNode.errorVariable, env);
    }

    @Override
    public void visit(BLangTupleVariableDef tupleVariableDef) {
        analyzeDef(tupleVariableDef.var, env);
    }

    private Boolean validateLhsVar(BLangExpression vRef) {
        if (vRef.getKind() == NodeKind.INVOCATION) {
            dlog.error(vRef.pos, DiagnosticErrorCode.INVALID_INVOCATION_LVALUE_ASSIGNMENT, vRef);
            return false;
        }
        if (vRef.getKind() == NodeKind.FIELD_BASED_ACCESS_EXPR
                || vRef.getKind() == NodeKind.INDEX_BASED_ACCESS_EXPR) {
            validateLhsVar(((BLangAccessExpression) vRef).expr);
        }
        return true;
    }

    public void visit(BLangCompoundAssignment compoundAssignment) {
        BType expType;
        BLangValueExpression varRef = compoundAssignment.varRef;

        // Check whether the variable reference is an function invocation or not.
        boolean isValidVarRef = validateLhsVar(varRef);
        if (isValidVarRef) {
            varRef.isCompoundAssignmentLValue = true;
            this.typeChecker.checkExpr(varRef, env);
            expType = varRef.getBType();
        } else {
            expType = symTable.semanticError;
        }

        this.typeChecker.checkExpr(compoundAssignment.expr, env);

        checkConstantAssignment(varRef);

        if (expType != symTable.semanticError && compoundAssignment.expr.getBType() != symTable.semanticError) {
            BSymbol opSymbol = this.symResolver.resolveBinaryOperator(compoundAssignment.opKind, expType,
                                                                      compoundAssignment.expr.getBType());
            if (opSymbol == symTable.notFoundSymbol) {
                opSymbol = symResolver.getArithmeticOpsForTypeSets(compoundAssignment.opKind, expType,
                                                                   compoundAssignment.expr.getBType());
            }
            if (opSymbol == symTable.notFoundSymbol) {
                opSymbol = symResolver.getBitwiseShiftOpsForTypeSets(compoundAssignment.opKind, expType,
                                                                     compoundAssignment.expr.getBType());
            }
            if (opSymbol == symTable.notFoundSymbol) {
                dlog.error(compoundAssignment.pos, DiagnosticErrorCode.BINARY_OP_INCOMPATIBLE_TYPES,
                           compoundAssignment.opKind, expType, compoundAssignment.expr.getBType());
            } else {
                compoundAssignment.modifiedExpr = getBinaryExpr(varRef,
                        compoundAssignment.expr,
                        compoundAssignment.opKind,
                        opSymbol);

                // If this is an update of a type narrowed variable, the assignment should allow assigning
                // values of its original type. Therefore treat all lhs simpleVarRefs in their original type.
                // For that create a new varRef with original type
                if (isSimpleVarRef(varRef)) {
                    BVarSymbol originSymbol = ((BVarSymbol) varRef.symbol).originalSymbol;
                    if (originSymbol != null) {
                        BLangSimpleVarRef simpleVarRef =
                                (BLangSimpleVarRef) TreeBuilder.createSimpleVariableReferenceNode();
                        simpleVarRef.pos = varRef.pos;
                        simpleVarRef.variableName = ((BLangSimpleVarRef) varRef).variableName;
                        simpleVarRef.symbol = varRef.symbol;
                        simpleVarRef.isLValue = true;
                        simpleVarRef.setBType(originSymbol.type);
                        compoundAssignment.varRef = simpleVarRef;
                    }
                }

                compoundAssignment.modifiedExpr.parent = compoundAssignment;
                this.types.checkType(compoundAssignment.modifiedExpr,
                                     compoundAssignment.modifiedExpr.getBType(), compoundAssignment.varRef.getBType());
            }
        }

        resetTypeNarrowing(compoundAssignment.varRef, compoundAssignment.expr.getBType());
    }

    public void visit(BLangAssignment assignNode) {
        BLangExpression varRef = assignNode.varRef;
        if (varRef.getKind() == NodeKind.INDEX_BASED_ACCESS_EXPR ||
                varRef.getKind() == NodeKind.FIELD_BASED_ACCESS_EXPR) {
            ((BLangAccessExpression) varRef).leafNode = true;
        }

        // Check each LHS expression.
        setTypeOfVarRefInAssignment(varRef);
        expType = varRef.getBType();

        checkInvalidTypeDef(varRef);

        typeChecker.checkExpr(assignNode.expr, this.env, expType);

        validateWorkerAnnAttachments(assignNode.expr);

        resetTypeNarrowing(varRef, assignNode.expr.getBType());
    }

    @Override
    public void visit(BLangTupleDestructure tupleDeStmt) {
        for (BLangExpression tupleVar : tupleDeStmt.varRef.expressions) {
            setTypeOfVarRefForBindingPattern(tupleVar);
            checkInvalidTypeDef(tupleVar);
        }

        if (tupleDeStmt.varRef.restParam != null) {
            setTypeOfVarRefForBindingPattern((BLangExpression) tupleDeStmt.varRef.restParam);
            checkInvalidTypeDef((BLangExpression) tupleDeStmt.varRef.restParam);
        }

        setTypeOfVarRef(tupleDeStmt.varRef);

        BType type = typeChecker.checkExpr(tupleDeStmt.expr, this.env, tupleDeStmt.varRef.getBType());

        if (type.tag != TypeTags.SEMANTIC_ERROR) {
            checkTupleVarRefEquivalency(tupleDeStmt.pos, tupleDeStmt.varRef,
                                        tupleDeStmt.expr.getBType(), tupleDeStmt.expr.pos);
        }
    }

    @Override
    public void visit(BLangRecordDestructure recordDeStmt) {
        // recursively visit the var refs and create the record type
        for (BLangRecordVarRefKeyValue keyValue : recordDeStmt.varRef.recordRefFields) {
            setTypeOfVarRefForBindingPattern(keyValue.variableReference);
            checkInvalidTypeDef(keyValue.variableReference);
        }
        if (recordDeStmt.varRef.restParam != null) {
            setTypeOfVarRefForBindingPattern((BLangExpression) recordDeStmt.varRef.restParam);
            checkInvalidTypeDef((BLangExpression) recordDeStmt.varRef.restParam);
        }
        setTypeOfVarRef(recordDeStmt.varRef);

        typeChecker.checkExpr(recordDeStmt.varRef, env);

        if (recordDeStmt.expr.getKind() == RECORD_LITERAL_EXPR) {
            // TODO: 10/18/18 Need to support record literals as well
            dlog.error(recordDeStmt.expr.pos, DiagnosticErrorCode.INVALID_RECORD_LITERAL_BINDING_PATTERN);
            return;
        }
        typeChecker.checkExpr(recordDeStmt.expr, this.env);
        checkRecordVarRefEquivalency(recordDeStmt.pos, recordDeStmt.varRef, recordDeStmt.expr.getBType(),
                                     recordDeStmt.expr.pos);
    }

    @Override
    public void visit(BLangErrorDestructure errorDeStmt) {
        BLangErrorVarRef varRef = errorDeStmt.varRef;
        if (varRef.message != null) {
            if (names.fromIdNode(((BLangSimpleVarRef) varRef.message).variableName) != Names.IGNORE) {
                setTypeOfVarRefInErrorBindingAssignment(varRef.message);
                checkInvalidTypeDef(varRef.message);
            } else {
                // set message var refs type to no type if the variable name is '_'
                varRef.message.setBType(symTable.noType);
            }
        }

        if (varRef.cause != null) {
            if (varRef.cause.getKind() != NodeKind.SIMPLE_VARIABLE_REF ||
                    names.fromIdNode(((BLangSimpleVarRef) varRef.cause).variableName) != Names.IGNORE) {
                setTypeOfVarRefInErrorBindingAssignment(varRef.cause);
                checkInvalidTypeDef(varRef.cause);
            } else {
                // set cause var refs type to no type if the variable name is '_'
                varRef.cause.setBType(symTable.noType);
            }
        }

        typeChecker.checkExpr(errorDeStmt.expr, this.env);
        checkErrorVarRefEquivalency(varRef, errorDeStmt.expr.getBType(), errorDeStmt.expr.pos);
    }

    /**
     * When rhs is an expression of type record, this method will check the type of each field in the
     * record type against the record var ref fields.
     *
     * @param pos       diagnostic pos
     * @param lhsVarRef type of the record var ref
     * @param rhsType   the type on the rhs
     * @param rhsPos    position of the rhs expression
     */
    private void checkRecordVarRefEquivalency(Location pos, BLangRecordVarRef lhsVarRef, BType rhsType,
                                              Location rhsPos) {
        if (rhsType.tag == TypeTags.MAP) {
            BMapType rhsMapType = (BMapType) rhsType;
            BType expectedType;
            switch (rhsMapType.constraint.tag) {
                case TypeTags.ANY:
                case TypeTags.ANYDATA:
                case TypeTags.JSON:
                    expectedType = rhsMapType.constraint;
                    break;
                case TypeTags.UNION:
                    BUnionType unionType = (BUnionType) rhsMapType.constraint;
                    LinkedHashSet<BType> unionMemberTypes = new LinkedHashSet<BType>() {{
                        addAll(unionType.getMemberTypes());
                        add(symTable.nilType);
                    }};
                    expectedType = BUnionType.create(null, unionMemberTypes);
                    break;
                default:
                    expectedType = BUnionType.create(null, new LinkedHashSet<BType>() {{
                        add(rhsMapType.constraint);
                        add(symTable.nilType);
                    }});
                    break;
            }
            lhsVarRef.recordRefFields.forEach(field -> types.checkType(field.variableReference.pos,
                                                                       expectedType, field.variableReference.getBType(),
                                                                       DiagnosticErrorCode.INCOMPATIBLE_TYPES));

            if (lhsVarRef.restParam != null) {
                types.checkType(((BLangSimpleVarRef) lhsVarRef.restParam).pos, rhsMapType,
                                ((BLangSimpleVarRef) lhsVarRef.restParam).getBType(),
                                DiagnosticErrorCode.INCOMPATIBLE_TYPES);
            }

            return;
        }

        if (rhsType.tag != TypeTags.RECORD) {
            dlog.error(rhsPos, DiagnosticErrorCode.INCOMPATIBLE_TYPES, "record type", rhsType);
            return;
        }

        BRecordType rhsRecordType = (BRecordType) rhsType;
        List<String> mappedFields = new ArrayList<>();

        // check if all fields in record var ref are found in rhs record type
        for (BLangRecordVarRefKeyValue lhsField : lhsVarRef.recordRefFields) {
            if (!rhsRecordType.fields.containsKey(lhsField.variableName.value)) {
                dlog.error(pos, DiagnosticErrorCode.INVALID_FIELD_IN_RECORD_BINDING_PATTERN,
                        lhsField.variableName.value, rhsType);
            }
            mappedFields.add(lhsField.variableName.value);
        }

        for (BField rhsField : rhsRecordType.fields.values()) {
            List<BLangRecordVarRefKeyValue> expField = lhsVarRef.recordRefFields.stream()
                    .filter(field -> field.variableName.value.equals(rhsField.name.toString()))
                    .collect(Collectors.toList());

            if (expField.isEmpty()) {
                continue;
            }

            if (expField.size() > 1) {
                dlog.error(pos, DiagnosticErrorCode.MULTIPLE_RECORD_REF_PATTERN_FOUND, rhsField.name);
                return;
            }
            BLangExpression variableReference = expField.get(0).variableReference;
            if (variableReference.getKind() == NodeKind.RECORD_VARIABLE_REF) {
                checkRecordVarRefEquivalency(variableReference.pos,
                        (BLangRecordVarRef) variableReference, rhsField.type, rhsPos);
            } else if (variableReference.getKind() == NodeKind.TUPLE_VARIABLE_REF) {
                checkTupleVarRefEquivalency(pos, (BLangTupleVarRef) variableReference, rhsField.type, rhsPos);
            } else if (variableReference.getKind() == NodeKind.ERROR_VARIABLE_REF) {
                checkErrorVarRefEquivalency((BLangErrorVarRef) variableReference, rhsField.type, rhsPos);
            } else if (variableReference.getKind() == NodeKind.SIMPLE_VARIABLE_REF) {
                Name varName = names.fromIdNode(((BLangSimpleVarRef) variableReference).variableName);
                if (varName == Names.IGNORE) {
                    continue;
                }

                resetTypeNarrowing(variableReference, rhsField.type);
                types.checkType(variableReference.pos, rhsField.type,
                                variableReference.getBType(), DiagnosticErrorCode.INCOMPATIBLE_TYPES);
            } else {
                dlog.error(variableReference.pos, DiagnosticErrorCode.INVALID_VARIABLE_REFERENCE_IN_BINDING_PATTERN,
                        variableReference);
            }
        }

        if (lhsVarRef.restParam != null) {
            BLangSimpleVarRef varRefRest = (BLangSimpleVarRef) lhsVarRef.restParam;
            BType lhsRefType;
            if (varRefRest.getBType().tag == TypeTags.RECORD) {
                lhsRefType = varRefRest.getBType();
            } else {
                lhsRefType = ((BLangSimpleVarRef) lhsVarRef.restParam).getBType();
            }

            BType rhsRestConstraint = rhsRecordType.restFieldType == symTable.noType ? symTable.neverType
                    : rhsRecordType.restFieldType;
            BRecordType rhsResType = symbolEnter.createRecordTypeForRestField(pos, env, rhsRecordType,
                    mappedFields, rhsRestConstraint);

            types.checkType(((BLangSimpleVarRef) lhsVarRef.restParam).pos,
                    rhsResType, lhsRefType, DiagnosticErrorCode.INCOMPATIBLE_TYPES);
        }
    }

    /**
     * This method checks destructure patterns when given an array source.
     *
     * @param pos diagnostic Pos of the tuple de-structure statement.
     * @param target target tuple variable.
     * @param source source type.
     * @param rhsPos position of source expression.
     */
    private void checkArrayVarRefEquivalency(Location pos, BLangTupleVarRef target, BType source,
                                             Location rhsPos) {
        BArrayType arraySource = (BArrayType) source;

        // For unsealed
        if (arraySource.size < target.expressions.size() && arraySource.state != BArrayState.OPEN) {
            dlog.error(rhsPos, DiagnosticErrorCode.INCOMPATIBLE_TYPES, target.getBType(), arraySource);
        }

        BType souceElementType = arraySource.eType;
        for (BLangExpression expression : target.expressions) {
            if (NodeKind.RECORD_VARIABLE_REF == expression.getKind()) {
                BLangRecordVarRef recordVarRef = (BLangRecordVarRef) expression;
                checkRecordVarRefEquivalency(pos, recordVarRef, souceElementType, rhsPos);
            } else if (NodeKind.TUPLE_VARIABLE_REF == expression.getKind()) {
                BLangTupleVarRef tupleVarRef = (BLangTupleVarRef) expression;
                checkTupleVarRefEquivalency(pos, tupleVarRef, souceElementType, rhsPos);
            } else if (NodeKind.ERROR_VARIABLE_REF == expression.getKind()) {
                BLangErrorVarRef errorVarRef = (BLangErrorVarRef) expression;
                checkErrorVarRefEquivalency(errorVarRef, souceElementType, rhsPos);
            } else if (expression.getKind() == NodeKind.SIMPLE_VARIABLE_REF) {
                BLangSimpleVarRef simpleVarRef = (BLangSimpleVarRef) expression;
                Name varName = names.fromIdNode(simpleVarRef.variableName);
                if (varName == Names.IGNORE) {
                    continue;
                }

                resetTypeNarrowing(simpleVarRef, souceElementType);

                BType targetType = simpleVarRef.getBType();
                if (!types.isAssignable(souceElementType, targetType)) {
                    dlog.error(rhsPos, DiagnosticErrorCode.INCOMPATIBLE_TYPES, target.getBType(), arraySource);
                    break;
                }
            } else {
                dlog.error(expression.pos, DiagnosticErrorCode.INVALID_VARIABLE_REFERENCE_IN_BINDING_PATTERN,
                           expression);
            }
        }
    }

    private void checkTupleVarRefEquivalency(Location pos, BLangTupleVarRef target, BType source,
                                             Location rhsPos) {
        if (source.tag == TypeTags.ARRAY) {
            checkArrayVarRefEquivalency(pos, target, source, rhsPos);
            return;
        }

        if (source.tag != TypeTags.TUPLE) {
            dlog.error(rhsPos, DiagnosticErrorCode.INCOMPATIBLE_TYPES, target.getBType(), source);
            return;
        }

        if (target.restParam == null) {
            if (((BTupleType) source).restType != null) {
                dlog.error(rhsPos, DiagnosticErrorCode.INCOMPATIBLE_TYPES, target.getBType(), source);
                return;
            } else if (((BTupleType) source).tupleTypes.size() != target.expressions.size()) {
                dlog.error(rhsPos, DiagnosticErrorCode.INCOMPATIBLE_TYPES, target.getBType(), source);
                return;
            }
        }

        List<BType> sourceTypes = new ArrayList<>(((BTupleType) source).tupleTypes);
        if (((BTupleType) source).restType != null) {
            sourceTypes.add(((BTupleType) source).restType);
        }

        for (int i = 0; i < sourceTypes.size(); i++) {
            BLangExpression varRefExpr;
            if ((target.expressions.size() > i)) {
                varRefExpr = target.expressions.get(i);
            } else {
                varRefExpr = (BLangExpression) target.restParam;
            }

            BType sourceType = sourceTypes.get(i);
            if (NodeKind.RECORD_VARIABLE_REF == varRefExpr.getKind()) {
                BLangRecordVarRef recordVarRef = (BLangRecordVarRef) varRefExpr;
                checkRecordVarRefEquivalency(pos, recordVarRef, sourceType, rhsPos);
            } else if (NodeKind.TUPLE_VARIABLE_REF == varRefExpr.getKind()) {
                BLangTupleVarRef tupleVarRef = (BLangTupleVarRef) varRefExpr;
                checkTupleVarRefEquivalency(pos, tupleVarRef, sourceType, rhsPos);
            } else if (NodeKind.ERROR_VARIABLE_REF == varRefExpr.getKind()) {
                BLangErrorVarRef errorVarRef = (BLangErrorVarRef) varRefExpr;
                checkErrorVarRefEquivalency(errorVarRef, sourceType, rhsPos);
            } else if (varRefExpr.getKind() == NodeKind.SIMPLE_VARIABLE_REF) {
                BLangSimpleVarRef simpleVarRef = (BLangSimpleVarRef) varRefExpr;
                Name varName = names.fromIdNode(simpleVarRef.variableName);
                if (varName == Names.IGNORE) {
                    continue;
                }

                BType targetType;
                resetTypeNarrowing(simpleVarRef, sourceType);
                // Check if this is the rest param and get the type of rest param.
                if ((target.expressions.size() > i)) {
                    targetType = varRefExpr.getBType();
                } else {
                    BType varRefExprType = varRefExpr.getBType();
                    if (varRefExprType.tag == TypeTags.ARRAY) {
                        targetType = ((BArrayType) varRefExprType).eType;
                    } else {
                        targetType = varRefExprType;
                    }
                }

                if (!types.isAssignable(sourceType, targetType)) {
                    dlog.error(rhsPos, DiagnosticErrorCode.INCOMPATIBLE_TYPES, target.getBType(), source);
                    break;
                }
            } else {
                dlog.error(varRefExpr.pos, DiagnosticErrorCode.INVALID_VARIABLE_REFERENCE_IN_BINDING_PATTERN,
                           varRefExpr);
            }
        }
    }

    private void checkErrorVarRefEquivalency(BLangErrorVarRef lhsRef, BType rhsType,
                                             Location rhsPos) {
        if (rhsType.tag != TypeTags.ERROR) {
            dlog.error(rhsPos, DiagnosticErrorCode.INCOMPATIBLE_TYPES, symTable.errorType, rhsType);
            return;
        }
        typeChecker.checkExpr(lhsRef, env);
        if (lhsRef.getBType() == symTable.semanticError) {
            return;
        }

        BErrorType rhsErrorType = (BErrorType) rhsType;

        // Wrong error detail type in error type def, error already emitted  to dlog.
        if (!(rhsErrorType.detailType.tag == TypeTags.RECORD || rhsErrorType.detailType.tag == TypeTags.MAP)) {
            return;
        }
        BRecordType rhsDetailType = this.symbolEnter.getDetailAsARecordType(rhsErrorType);
        Map<String, BField> fields = rhsDetailType.fields;

        BType wideType = interpolateWideType(rhsDetailType, lhsRef.detail);
        for (BLangNamedArgsExpression detailItem : lhsRef.detail) {
            BField matchedDetailItem = fields.get(detailItem.name.value);
            BType matchedType;
            if (matchedDetailItem == null) {
                if (rhsDetailType.sealed) {
                    dlog.error(detailItem.pos, DiagnosticErrorCode.INVALID_FIELD_IN_RECORD_BINDING_PATTERN,
                               detailItem.name);
                    return;
                } else {
                    matchedType = BUnionType.create(null, symTable.nilType, rhsDetailType.restFieldType);
                }
            } else if (Symbols.isOptional(matchedDetailItem.symbol)) {
                matchedType = BUnionType.create(null, symTable.nilType, matchedDetailItem.type);
            } else {
                matchedType = matchedDetailItem.type;
            }

            checkErrorDetailRefItem(detailItem.pos, rhsPos, detailItem, matchedType);
            resetTypeNarrowing(detailItem.expr, matchedType);
            if (!types.isAssignable(matchedType, detailItem.expr.getBType())) {
                dlog.error(detailItem.pos, DiagnosticErrorCode.INCOMPATIBLE_TYPES,
                           detailItem.expr.getBType(), matchedType);
            }
        }
        if (lhsRef.restVar != null && !isIgnoreVar(lhsRef)) {
            setTypeOfVarRefInErrorBindingAssignment(lhsRef.restVar);
            checkInvalidTypeDef(lhsRef.restVar);
            BMapType expRestType = new BMapType(TypeTags.MAP, wideType, null);
            if (lhsRef.restVar.getBType().tag != TypeTags.MAP
                    || !types.isAssignable(wideType, ((BMapType) lhsRef.restVar.getBType()).constraint)) {
                dlog.error(lhsRef.restVar.pos, DiagnosticErrorCode.INCOMPATIBLE_TYPES, lhsRef.restVar.getBType(),
                           expRestType);
                return;
            }
            resetTypeNarrowing(lhsRef.restVar, expRestType);
            typeChecker.checkExpr(lhsRef.restVar, env);
        }
    }

    private BType interpolateWideType(BRecordType rhsDetailType, List<BLangNamedArgsExpression> detailType) {
        Set<String> extractedKeys = detailType.stream().map(detail -> detail.name.value).collect(Collectors.toSet());

        BUnionType wideType = BUnionType.create(null);
        for (BField field : rhsDetailType.fields.values()) {
            // avoid fields extracted from binding pattern
            if (!extractedKeys.contains(field.name.value)) {
                wideType.add(field.type);
            }
        }
        if (!rhsDetailType.sealed) {
            wideType.add(rhsDetailType.restFieldType);
        }
        return wideType;
    }

    private boolean isIgnoreVar(BLangErrorVarRef lhsRef) {
        if (lhsRef.restVar != null && lhsRef.restVar.getKind() == NodeKind.SIMPLE_VARIABLE_REF) {
            return ((BLangSimpleVarRef) lhsRef.restVar).variableName.value.equals(Names.IGNORE.value);
        }
        return false;
    }

    private void checkErrorDetailRefItem(Location location,
                                         Location rhsLocation,
                                         BLangNamedArgsExpression detailItem,
                                         BType expectedType) {
        if (detailItem.expr.getKind() == NodeKind.RECORD_VARIABLE_REF) {
            typeChecker.checkExpr(detailItem.expr, env);
            checkRecordVarRefEquivalency(location, (BLangRecordVarRef) detailItem.expr, expectedType,
                    rhsLocation);
            return;
        }

        if (detailItem.getKind() == NodeKind.SIMPLE_VARIABLE_REF && detailItem.name.value.equals(Names.IGNORE.value)) {
            return;
        }

        setTypeOfVarRefInErrorBindingAssignment(detailItem.expr);
        checkInvalidTypeDef(detailItem.expr);
    }

    private void checkConstantAssignment(BLangExpression varRef) {
        if (varRef.getBType() == symTable.semanticError) {
            return;
        }

        if (varRef.getKind() != NodeKind.SIMPLE_VARIABLE_REF) {
            return;
        }

        BLangSimpleVarRef simpleVarRef = (BLangSimpleVarRef) varRef;
        if (simpleVarRef.pkgSymbol != null && simpleVarRef.pkgSymbol.tag == SymTag.XMLNS) {
            dlog.error(varRef.pos, DiagnosticErrorCode.XML_QNAME_UPDATE_NOT_ALLOWED);
            return;
        }

        Name varName = names.fromIdNode(simpleVarRef.variableName);
        if (!Names.IGNORE.equals(varName) && env.enclInvokable != env.enclPkg.initFunction) {
            if ((simpleVarRef.symbol.flags & Flags.FINAL) == Flags.FINAL) {
                if ((simpleVarRef.symbol.flags & Flags.SERVICE) == Flags.SERVICE) {
                    dlog.error(varRef.pos, DiagnosticErrorCode.INVALID_ASSIGNMENT_DECLARATION_FINAL, Names.SERVICE);
                } else if ((simpleVarRef.symbol.flags & Flags.LISTENER) == Flags.LISTENER) {
                    dlog.error(varRef.pos, DiagnosticErrorCode.INVALID_ASSIGNMENT_DECLARATION_FINAL, LISTENER_NAME);
                }
            } else if ((simpleVarRef.symbol.flags & Flags.CONSTANT) == Flags.CONSTANT) {
                dlog.error(varRef.pos, DiagnosticErrorCode.CANNOT_ASSIGN_VALUE_TO_CONSTANT);
            } else if ((simpleVarRef.symbol.flags & Flags.FUNCTION_FINAL) == Flags.FUNCTION_FINAL) {
                dlog.error(varRef.pos, DiagnosticErrorCode.CANNOT_ASSIGN_VALUE_FUNCTION_ARGUMENT, varRef);
            }
        }
    }

    @Override
    public void visit(BLangExpressionStmt exprStmtNode) {
        // Creates a new environment here.
        SymbolEnv stmtEnv = new SymbolEnv(exprStmtNode, this.env.scope);
        this.env.copyTo(stmtEnv);
        BType bType = typeChecker.checkExpr(exprStmtNode.expr, stmtEnv, symTable.noType);
        if (bType != symTable.nilType && bType != symTable.semanticError &&
                exprStmtNode.expr.getKind() != NodeKind.FAIL &&
                !types.isNeverTypeOrStructureTypeWithARequiredNeverMember(bType)) {
            dlog.error(exprStmtNode.pos, DiagnosticErrorCode.ASSIGNMENT_REQUIRED, bType);
        }
        validateWorkerAnnAttachments(exprStmtNode.expr);
    }

    @Override
    public void visit(BLangIf ifNode) {
        typeChecker.checkExpr(ifNode.expr, env, symTable.booleanType);
        BType actualType = ifNode.expr.getBType();
        if (TypeTags.TUPLE == actualType.tag) {
            dlog.error(ifNode.expr.pos, DiagnosticErrorCode.INCOMPATIBLE_TYPES, symTable.booleanType, actualType);
        }

        Map<BVarSymbol, BType.NarrowedTypes> prevNarrowedTypeInfo = this.narrowedTypeInfo;

        SymbolEnv ifEnv = typeNarrower.evaluateTruth(ifNode.expr, ifNode.body, env);

        this.narrowedTypeInfo = new HashMap<>();

        analyzeStmt(ifNode.body, ifEnv);

        if (ifNode.expr.narrowedTypeInfo == null || ifNode.expr.narrowedTypeInfo.isEmpty()) {
            ifNode.expr.narrowedTypeInfo = this.narrowedTypeInfo;
        }

        if (prevNarrowedTypeInfo != null) {
            prevNarrowedTypeInfo.putAll(this.narrowedTypeInfo);
        }

        if (ifNode.elseStmt != null) {
            SymbolEnv elseEnv = typeNarrower.evaluateFalsity(ifNode.expr, ifNode.elseStmt, env);
            analyzeStmt(ifNode.elseStmt, elseEnv);
        }
        this.narrowedTypeInfo = prevNarrowedTypeInfo;
    }

    @Override
    public void visit(BLangMatch matchNode) {
        List<BType> exprTypes;
        BType exprType = typeChecker.checkExpr(matchNode.expr, env, symTable.noType);
        if (exprType.tag == TypeTags.UNION) {
            BUnionType unionType = (BUnionType) exprType;
            exprTypes = new ArrayList<>(unionType.getMemberTypes());
        } else {
            exprTypes = Lists.of(exprType);
        }

        matchNode.patternClauses.forEach(patternClause -> {
            patternClause.matchExpr = matchNode.expr;
            patternClause.accept(this);
        });

        if (matchNode.onFailClause != null) {
            this.analyzeNode(matchNode.onFailClause, env);
        }

        matchNode.exprTypes = exprTypes;
    }

    @Override
    public void visit(BLangMatchStatement matchStatement) {
        typeChecker.checkExpr(matchStatement.expr, env, symTable.noType);

        List<BLangMatchClause> matchClauses = matchStatement.matchClauses;
        if (matchClauses.size() == 0) {
            return;
        }
        analyzeNode(matchClauses.get(0), env);

        SymbolEnv prevEnv = env;
        for (int i = 1; i < matchClauses.size(); i++) {
            BLangMatchClause prevMatchClause = matchClauses.get(i - 1);
            BLangMatchClause currentMatchClause = matchClauses.get(i);
            env = typeNarrower.evaluateTruth(matchStatement.expr, prevMatchClause.patternsType, currentMatchClause,
                    env);
            analyzeNode(currentMatchClause, env);
        }
        env = prevEnv;

        if (matchStatement.onFailClause != null) {
            this.analyzeNode(matchStatement.onFailClause, env);
        }
    }

    @Override
    public void visit(BLangMatchClause matchClause) {
        List<BLangMatchPattern> matchPatterns = matchClause.matchPatterns;
        if (matchPatterns.size() == 0) {
            return;
        }

        SymbolEnv blockEnv = SymbolEnv.createBlockEnv(matchClause.blockStmt, env);
        Map<String, BVarSymbol> clauseVariables = matchClause.declaredVars;

        for (BLangMatchPattern matchPattern : matchPatterns) {
            SymbolEnv patternEnv = SymbolEnv.createPatternEnv(matchPattern, env);
            analyzeNode(matchPattern, patternEnv);
            resolveMatchClauseVariableTypes(matchPattern, clauseVariables, blockEnv);
            if (matchPattern.getKind() == NodeKind.CONST_MATCH_PATTERN) {
                continue;
            }
            if (matchClause.patternsType == null) {
                matchClause.patternsType = matchPattern.getBType();
                continue;
            }
            matchClause.patternsType = types.mergeTypes(matchClause.patternsType, matchPattern.getBType());
        }

        if (matchClause.matchGuard != null) {
            typeChecker.checkExpr(matchClause.matchGuard.expr, blockEnv);
            blockEnv = typeNarrower.evaluateTruth(matchClause.matchGuard.expr, matchClause.blockStmt, blockEnv);

            for (Map.Entry<BVarSymbol, BType.NarrowedTypes> entry :
                    matchClause.matchGuard.expr.narrowedTypeInfo.entrySet()) {
                if (entry.getValue().trueType == symTable.semanticError) {
                    dlog.warning(matchClause.pos, DiagnosticWarningCode.MATCH_STMT_UNMATCHED_PATTERN);
                }
            }

            evaluatePatternsTypeAccordingToMatchGuard(matchClause, matchClause.matchGuard.expr, blockEnv);
        }
        analyzeStmt(matchClause.blockStmt, blockEnv);
    }

    private void resolveMatchClauseVariableTypes(BLangMatchPattern matchPattern,
                                                 Map<String, BVarSymbol> clauseVariables, SymbolEnv env) {
        Map<String, BVarSymbol> patternVariables = matchPattern.declaredVars;
        for (String patternVariableName : patternVariables.keySet()) {
            BVarSymbol patternVariableSymbol = patternVariables.get(patternVariableName);
            if (!clauseVariables.containsKey(patternVariableName)) {
                BVarSymbol clauseVarSymbol = symbolEnter.defineVarSymbol(patternVariableSymbol.pos,
                        patternVariableSymbol.getFlags(), patternVariableSymbol.type, patternVariableSymbol.name,
                        env, false);
                clauseVariables.put(patternVariableName, clauseVarSymbol);
                continue;
            }
            BVarSymbol clauseVariableSymbol = clauseVariables.get(patternVariableName);
            clauseVariableSymbol.type = types.mergeTypes(clauseVariableSymbol.type, patternVariableSymbol.type);
        }
    }

    private void evaluatePatternsTypeAccordingToMatchGuard(BLangMatchClause matchClause, BLangExpression matchGuardExpr,
                                                           SymbolEnv env) {
        List<BLangMatchPattern> matchPatterns = matchClause.matchPatterns;
        if (matchGuardExpr.getKind() != NodeKind.TYPE_TEST_EXPR && matchGuardExpr.getKind() != NodeKind.BINARY_EXPR) {
            return;
        }
        evaluateMatchPatternsTypeAccordingToMatchGuard(matchPatterns.get(0), env);
        BType clauseType = matchPatterns.get(0).getBType();
        for (int i = 1; i < matchPatterns.size(); i++) {
            evaluateMatchPatternsTypeAccordingToMatchGuard(matchPatterns.get(i), env);
            clauseType = types.mergeTypes(matchPatterns.get(i).getBType(), clauseType);
        }
        matchClause.patternsType = clauseType;
    }

    private void evaluateBindingPatternsTypeAccordingToMatchGuard(BLangBindingPattern bindingPattern, SymbolEnv env) {
        NodeKind bindingPatternKind = bindingPattern.getKind();
        switch (bindingPatternKind) {
            case CAPTURE_BINDING_PATTERN:
                BLangCaptureBindingPattern captureBindingPattern =
                        (BLangCaptureBindingPattern) bindingPattern;
                Name varName =
                        new Name(captureBindingPattern.getIdentifier().getValue());
                if (env.scope.entries.containsKey(varName)) {
                    captureBindingPattern.setBType(env.scope.entries.get(varName).symbol.type);
                }
                break;
            default:
                break;
        }
    }

    private void evaluateMatchPatternsTypeAccordingToMatchGuard(BLangMatchPattern matchPattern, SymbolEnv env) {
        NodeKind patternKind = matchPattern.getKind();
        switch (patternKind) {
            case VAR_BINDING_PATTERN_MATCH_PATTERN:
                BLangVarBindingPatternMatchPattern varBindingPatternMatchPattern =
                        (BLangVarBindingPatternMatchPattern) matchPattern;
                BLangBindingPattern bindingPattern = varBindingPatternMatchPattern.getBindingPattern();
                evaluateBindingPatternsTypeAccordingToMatchGuard(bindingPattern, env);
                varBindingPatternMatchPattern.setBType(bindingPattern.getBType());
                break;
            case LIST_MATCH_PATTERN:
                BLangListMatchPattern listMatchPattern = (BLangListMatchPattern) matchPattern;
                List<BType> memberTypes = new ArrayList<>();
                for (BLangMatchPattern memberMatchPattern : listMatchPattern.matchPatterns) {
                    evaluateMatchPatternsTypeAccordingToMatchGuard(memberMatchPattern, env);
                    memberTypes.add(memberMatchPattern.getBType());
                }
                BTupleType matchPatternType = new BTupleType(memberTypes);

                if (listMatchPattern.restMatchPattern != null) {
                    evaluateMatchPatternsTypeAccordingToMatchGuard(listMatchPattern.restMatchPattern, env);
                    matchPatternType.restType = ((BArrayType) listMatchPattern.restMatchPattern.getBType()).eType;
                }
                listMatchPattern.setBType(matchPatternType);
                break;
            case REST_MATCH_PATTERN:
                BLangRestMatchPattern restMatchPattern = (BLangRestMatchPattern) matchPattern;
                Name varName = new Name(restMatchPattern.variableName.value);
                if (env.scope.entries.containsKey(varName)) {
                    restMatchPattern.setBType(env.scope.entries.get(varName).symbol.type);
                }
                break;
            default:
                break;
        }
    }

    @Override
    public void visit(BLangMatchGuard matchGuard) {
        matchGuard.expr.accept(this);
    }

    @Override
    public void visit(BLangMappingMatchPattern mappingMatchPattern) {
        BRecordTypeSymbol recordSymbol = symbolEnter.createAnonRecordSymbol(env, mappingMatchPattern.pos);
        LinkedHashMap<String, BField> fields = new LinkedHashMap<>();

        for (BLangFieldMatchPattern fieldMatchPattern : mappingMatchPattern.fieldMatchPatterns) {
            analyzeNode(fieldMatchPattern, env);
            String fieldName = fieldMatchPattern.fieldName.value;
            BVarSymbol fieldSymbol = new BVarSymbol(0, names.fromString(fieldName), env.enclPkg.symbol.pkgID,
                                                    fieldMatchPattern.matchPattern.getBType(), recordSymbol,
                                                    fieldMatchPattern.pos, COMPILED_SOURCE);
            BField field = new BField(names.fromString(fieldName), fieldMatchPattern.pos, fieldSymbol);
            fields.put(fieldName, field);
            mappingMatchPattern.declaredVars.putAll(fieldMatchPattern.declaredVars);
        }
        BRecordType recordVarType = new BRecordType(recordSymbol);
        recordVarType.fields = fields;
        recordVarType.restFieldType = symTable.anyOrErrorType;
        if (mappingMatchPattern.restMatchPattern != null) {
            BRecordTypeSymbol matchPattenRecordSym = symbolEnter.createAnonRecordSymbol(env, mappingMatchPattern.pos);
            BLangRestMatchPattern restMatchPattern = mappingMatchPattern.restMatchPattern;
            BRecordType matchPatternRecType = new BRecordType(matchPattenRecordSym);
            matchPatternRecType.restFieldType = symTable.anyOrErrorType;
            restMatchPattern.setBType(matchPatternRecType);
            analyzeNode(restMatchPattern, env);
            mappingMatchPattern.declaredVars.put(restMatchPattern.variableName.value, restMatchPattern.symbol);

            BLangRecordTypeNode recordTypeNode = TypeDefBuilderHelper.createRecordTypeNode(matchPatternRecType,
                    env.enclPkg.packageID, symTable, mappingMatchPattern.pos);
            recordTypeNode.initFunction =
                    TypeDefBuilderHelper.createInitFunctionForRecordType(recordTypeNode, env, names, symTable);
            TypeDefBuilderHelper.addTypeDefinition(matchPatternRecType, matchPattenRecordSym, recordTypeNode, env);
        }

        mappingMatchPattern.setBType(types.resolvePatternTypeFromMatchExpr(mappingMatchPattern,
                                                                           recordVarType, env));
        assignTypesToMemberPatterns(mappingMatchPattern, mappingMatchPattern.getBType());
    }

    private void assignTypesToMemberPatterns(BLangMatchPattern matchPattern, BType patternType) {
        NodeKind matchPatternKind = matchPattern.getKind();
        switch (matchPatternKind) {
            case WILDCARD_MATCH_PATTERN:
            case CONST_MATCH_PATTERN:
                return;
            case VAR_BINDING_PATTERN_MATCH_PATTERN:
                BLangBindingPattern bindingPattern =
                        ((BLangVarBindingPatternMatchPattern) matchPattern).getBindingPattern();
                assignTypesToMemberPatterns(bindingPattern, patternType);
                matchPattern.setBType(bindingPattern.getBType());
                return;
            case LIST_MATCH_PATTERN:
                BLangListMatchPattern listMatchPattern = (BLangListMatchPattern) matchPattern;
                if (patternType.tag == TypeTags.UNION) {
                    for (BType type : ((BUnionType) patternType).getMemberTypes()) {
                        assignTypesToMemberPatterns(listMatchPattern, type);
                    }
                    listMatchPattern.setBType(patternType);
                    return;
                }
                if (patternType.tag == TypeTags.ARRAY) {
                    BArrayType arrayType = (BArrayType) patternType;
                    for (BLangMatchPattern memberPattern : listMatchPattern.matchPatterns) {
                        assignTypesToMemberPatterns(memberPattern, arrayType.eType);
                    }
                    if (listMatchPattern.restMatchPattern == null) {
                        return;
                    }
                    if (arrayType.state == BArrayState.CLOSED) {
                        BTupleType restTupleType = createTupleForClosedArray(
                                arrayType.size - listMatchPattern.matchPatterns.size(), arrayType.eType);
                        listMatchPattern.restMatchPattern.setBType(restTupleType);
                        BVarSymbol restMatchPatternSymbol = listMatchPattern.restMatchPattern.declaredVars
                                .get(listMatchPattern.restMatchPattern.getIdentifier().getValue());
                        restMatchPatternSymbol.type = restTupleType;
                        return;
                    }
                    BLangRestMatchPattern restMatchPattern = listMatchPattern.restMatchPattern;
                    BType restType = ((BArrayType) restMatchPattern.getBType()).eType;
                    restType = types.mergeTypes(restType, arrayType.eType);
                    ((BArrayType) restMatchPattern.getBType()).eType = restType;
                    return;
                }
                if (patternType.tag != TypeTags.TUPLE) {
                    return;
                }
                BTupleType patternTupleType = (BTupleType) patternType;
                List<BType> types = patternTupleType.tupleTypes;
                List<BLangMatchPattern> matchPatterns = listMatchPattern.matchPatterns;
                List<BType> memberTypes = new ArrayList<>();
                for (int i = 0; i < matchPatterns.size(); i++) {
                    assignTypesToMemberPatterns(matchPatterns.get(i), types.get(i));
                    memberTypes.add(matchPatterns.get(i).getBType());
                }
                BTupleType tupleType = new BTupleType(memberTypes);

                if (listMatchPattern.restMatchPattern == null) {
                    listMatchPattern.setBType(tupleType);
                    return;
                }
                tupleType.restType = createTypeForTupleRestType(matchPatterns.size(), types, patternTupleType.restType);
                listMatchPattern.restMatchPattern.setBType(tupleType.restType);
                matchPattern.setBType(patternType);
                BVarSymbol restMatchPatternSymbol = listMatchPattern.restMatchPattern.declaredVars
                        .get(listMatchPattern.restMatchPattern.getIdentifier().getValue());
                restMatchPatternSymbol.type = tupleType.restType;
                return;
            case MAPPING_MATCH_PATTERN:
                BLangMappingMatchPattern mappingMatchPattern = (BLangMappingMatchPattern) matchPattern;
                if (patternType.tag == TypeTags.UNION) {
                    for (BType type : ((BUnionType) patternType).getMemberTypes()) {
                        assignTypesToMemberPatterns(mappingMatchPattern, type);
                    }
                    return;
                }
                if (patternType.tag != TypeTags.RECORD) {
                    return;
                }
                BRecordType recordType = (BRecordType) patternType;
                List<String> boundedFieldNames = new ArrayList<>();

                for (BLangFieldMatchPattern fieldMatchPattern : mappingMatchPattern.fieldMatchPatterns) {
                    assignTypesToMemberPatterns(fieldMatchPattern.matchPattern,
                            recordType.fields.get(fieldMatchPattern.fieldName.value).type);
                    boundedFieldNames.add(fieldMatchPattern.fieldName.value);
                }

                if (mappingMatchPattern.restMatchPattern == null) {
                    return;
                }
                BLangRestMatchPattern restMatchPattern = mappingMatchPattern.restMatchPattern;
                BRecordType restPatternRecType = (BRecordType) restMatchPattern.getBType();
                BVarSymbol restVarSymbol =
                        restMatchPattern.declaredVars.get(restMatchPattern.getIdentifier().getValue());
                if (restVarSymbol.type.tag != TypeTags.RECORD) {
                    return;
                }
                BRecordType restVarSymbolRecordType = (BRecordType) restVarSymbol.type;
                setRestMatchPatternConstraintType(recordType, boundedFieldNames, restPatternRecType,
                        restVarSymbolRecordType);
        }
    }

    private BTupleType createTupleForClosedArray(int noOfElements, BType elementType) {
        List<BType> memTypes = Collections.nCopies(noOfElements, elementType);
        return new BTupleType(memTypes);
    }

    private BType createTypeForTupleRestType(int startIndex, List<BType> types, BType patternRestType) {
        List<BType> remainingTypes = new ArrayList<>();
        for (int i = startIndex; i < types.size(); i++) {
            remainingTypes.add(types.get(i));
        }
        if (!remainingTypes.isEmpty()) {
            BTupleType restTupleType = new BTupleType(remainingTypes);
            if (patternRestType != null) {
                restTupleType.restType = patternRestType;
            }
            return restTupleType;
        } else {
            if (patternRestType != null) {
                return new BArrayType(patternRestType);
            }
        }
        return null;
    }

    @Override
    public void visit(BLangFieldMatchPattern fieldMatchPattern) {
        BLangMatchPattern matchPattern = fieldMatchPattern.matchPattern;
        matchPattern.accept(this);
        fieldMatchPattern.declaredVars.putAll(matchPattern.declaredVars);
    }


    @Override
    public void visit(BLangVarBindingPatternMatchPattern varBindingPattern) {
        BLangBindingPattern bindingPattern = varBindingPattern.getBindingPattern();
        NodeKind patternKind = bindingPattern.getKind();
        BType patternType = null;
        if (varBindingPattern.matchExpr != null) {
            patternType = varBindingPattern.matchExpr.getBType();
        }

        switch (patternKind) {
            case WILDCARD_BINDING_PATTERN:
                BLangWildCardBindingPattern wildCardBindingPattern = (BLangWildCardBindingPattern) bindingPattern;
                wildCardBindingPattern.setBType(patternType);
                analyzeNode(wildCardBindingPattern, env);
                varBindingPattern.isLastPattern = types.isAssignable(wildCardBindingPattern.getBType(),
                                                                     symTable.anyType);
                break;
            case CAPTURE_BINDING_PATTERN:
                BLangCaptureBindingPattern captureBindingPattern = (BLangCaptureBindingPattern) bindingPattern;
                captureBindingPattern.setBType(
                        varBindingPattern.getBType() == null ? patternType : varBindingPattern.getBType());
                analyzeNode(captureBindingPattern, env);
                break;
            case LIST_BINDING_PATTERN:
                BLangListBindingPattern listBindingPattern = (BLangListBindingPattern) bindingPattern;
                analyzeNode(listBindingPattern, env);
                listBindingPattern.setBType(types.resolvePatternTypeFromMatchExpr(listBindingPattern, varBindingPattern,
                                                                                  this.env));
                assignTypesToMemberPatterns(listBindingPattern, listBindingPattern.getBType());
                break;
            case ERROR_BINDING_PATTERN:
                BLangErrorBindingPattern errorBindingPattern = (BLangErrorBindingPattern) bindingPattern;
                analyzeNode(errorBindingPattern, env);
                errorBindingPattern.setBType(types.resolvePatternTypeFromMatchExpr(errorBindingPattern,
                                                                                   varBindingPattern.matchExpr, env));
                break;
            case MAPPING_BINDING_PATTERN:
                BLangMappingBindingPattern mappingBindingPattern = (BLangMappingBindingPattern) bindingPattern;
                analyzeNode(mappingBindingPattern, env);
                mappingBindingPattern.setBType(types.resolvePatternTypeFromMatchExpr(mappingBindingPattern,
                                                                                     varBindingPattern, env));
                assignTypesToMemberPatterns(mappingBindingPattern, mappingBindingPattern.getBType());
                break;
            default:
        }
        varBindingPattern.declaredVars.putAll(bindingPattern.declaredVars);
        varBindingPattern.setBType(bindingPattern.getBType());
    }

    @Override
    public void visit(BLangWildCardBindingPattern wildCardBindingPattern) {
        if (wildCardBindingPattern.getBType() == null) {
            wildCardBindingPattern.setBType(symTable.anyType);
            return;
        }
        BType bindingPatternType = wildCardBindingPattern.getBType();
        BType intersectionType = types.getTypeIntersection(
                Types.IntersectionContext.compilerInternalIntersectionContext(),
                bindingPatternType, symTable.anyType, this.env);
        if (intersectionType == symTable.semanticError) {
            wildCardBindingPattern.setBType(symTable.noType);
            return;
        }
        wildCardBindingPattern.setBType(intersectionType);
    }

    @Override
    public void visit(BLangCaptureBindingPattern captureBindingPattern) {
        Name name = new Name(captureBindingPattern.getIdentifier().getValue());
        captureBindingPattern.setBType(captureBindingPattern.getBType() == null ? symTable.anyOrErrorType :
                                               captureBindingPattern.getBType());
        captureBindingPattern.symbol = symbolEnter.defineVarSymbol(captureBindingPattern.getIdentifier().getPosition(),
                                                                   Flags.unMask(0), captureBindingPattern.getBType(),
                                                                   name, env, false);
        captureBindingPattern.declaredVars.put(name.value, captureBindingPattern.symbol);
    }

    @Override
    public void visit(BLangListBindingPattern listBindingPattern) {
        List<BType> listMemberTypes = new ArrayList<>();
        for (BLangBindingPattern bindingPattern : listBindingPattern.bindingPatterns) {
            analyzeNode(bindingPattern, env);
            listMemberTypes.add(bindingPattern.getBType());
            listBindingPattern.declaredVars.putAll(bindingPattern.declaredVars);
        }
        BTupleType listBindingPatternType = new BTupleType(listMemberTypes);

        if (listBindingPattern.restBindingPattern != null) {
            BLangRestBindingPattern restBindingPattern = listBindingPattern.restBindingPattern;
            BType restType = symTable.anyOrErrorType;
            restBindingPattern.setBType(new BArrayType(restType));
            restBindingPattern.accept(this);
            listBindingPattern.declaredVars.put(restBindingPattern.variableName.value, restBindingPattern.symbol);
            listBindingPatternType.restType = restType;
        }
        listBindingPattern.setBType(listBindingPatternType);
    }

    @Override
    public void visit(BLangRestBindingPattern restBindingPattern) {
        Name name = new Name(restBindingPattern.variableName.value);
        BSymbol symbol = symResolver.lookupSymbolInMainSpace(env, name);
        if (symbol == symTable.notFoundSymbol) {
            symbol = new BVarSymbol(0, name, env.enclPkg.packageID, restBindingPattern.getBType(), env.scope.owner,
                                    restBindingPattern.variableName.pos, SOURCE);
            symbolEnter.defineSymbol(restBindingPattern.variableName.pos, symbol, env);
        }
        restBindingPattern.symbol = (BVarSymbol) symbol;
        restBindingPattern.declaredVars.put(name.value, restBindingPattern.symbol);
    }

    @Override
    public void visit(BLangErrorBindingPattern errorBindingPattern) {
        if (errorBindingPattern.errorTypeReference != null) {
            errorBindingPattern.setBType(symResolver.resolveTypeNode(errorBindingPattern.errorTypeReference, env));
        } else {
            errorBindingPattern.setBType(symTable.errorType);
        }

        if (errorBindingPattern.errorMessageBindingPattern != null) {
            analyzeNode(errorBindingPattern.errorMessageBindingPattern, env);
            errorBindingPattern.declaredVars.putAll(errorBindingPattern.errorMessageBindingPattern.declaredVars);
        }

        if (errorBindingPattern.errorCauseBindingPattern != null) {
            analyzeNode(errorBindingPattern.errorCauseBindingPattern, env);
            errorBindingPattern.declaredVars.putAll(errorBindingPattern.errorCauseBindingPattern.declaredVars);
        }

        if (errorBindingPattern.errorFieldBindingPatterns != null) {
            analyzeNode(errorBindingPattern.errorFieldBindingPatterns, env);
            errorBindingPattern.declaredVars.putAll(errorBindingPattern.errorFieldBindingPatterns.declaredVars);
        }
    }

    @Override
    public void visit(BLangSimpleBindingPattern simpleBindingPattern) {
        if (simpleBindingPattern.wildCardBindingPattern != null) {
            analyzeNode(simpleBindingPattern.wildCardBindingPattern, env);
            return;
        }
        if (simpleBindingPattern.captureBindingPattern != null) {
            analyzeNode(simpleBindingPattern.captureBindingPattern, env);
            simpleBindingPattern.declaredVars.putAll(simpleBindingPattern.captureBindingPattern.declaredVars);
        }
    }

    @Override
    public void visit(BLangErrorMessageBindingPattern errorMessageBindingPattern) {
        BLangSimpleBindingPattern simpleBindingPattern = errorMessageBindingPattern.simpleBindingPattern;
        if (simpleBindingPattern.wildCardBindingPattern != null) {
            simpleBindingPattern.wildCardBindingPattern.setBType(symTable.stringType);
        }
        if (simpleBindingPattern.captureBindingPattern != null) {
            simpleBindingPattern.captureBindingPattern.setBType(symTable.stringType);
        }
        analyzeNode(simpleBindingPattern, env);
        errorMessageBindingPattern.declaredVars.putAll(simpleBindingPattern.declaredVars);
    }

    @Override
    public void visit(BLangErrorCauseBindingPattern errorCauseBindingPattern) {
        if (errorCauseBindingPattern.simpleBindingPattern != null) {
            BLangSimpleBindingPattern simpleBindingPattern = errorCauseBindingPattern.simpleBindingPattern;
            if (simpleBindingPattern.captureBindingPattern != null) {
                simpleBindingPattern.captureBindingPattern.setBType(symTable.errorType);
            }
            analyzeNode(simpleBindingPattern, env);
            errorCauseBindingPattern.declaredVars.putAll(simpleBindingPattern.declaredVars);
            return;
        }
        if (errorCauseBindingPattern.errorBindingPattern != null) {
            analyzeNode(errorCauseBindingPattern.errorBindingPattern, env);
            errorCauseBindingPattern.declaredVars.putAll(errorCauseBindingPattern.errorBindingPattern.declaredVars);
        }
    }

    @Override
    public void visit(BLangErrorFieldBindingPatterns errorFieldBindingPatterns) {
        for (BLangNamedArgBindingPattern namedArgBindingPattern : errorFieldBindingPatterns.namedArgBindingPatterns) {
            analyzeNode(namedArgBindingPattern, env);
            errorFieldBindingPatterns.declaredVars.putAll(namedArgBindingPattern.declaredVars);
        }
        if (errorFieldBindingPatterns.restBindingPattern != null) {
            errorFieldBindingPatterns.restBindingPattern.setBType(
                    new BMapType(TypeTags.MAP, symTable.anydataType, null));
            analyzeNode(errorFieldBindingPatterns.restBindingPattern, env);
            errorFieldBindingPatterns.declaredVars.putAll(errorFieldBindingPatterns.restBindingPattern.declaredVars);
        }
    }

    @Override
    public void visit(BLangNamedArgBindingPattern namedArgBindingPattern) {
        analyzeNode(namedArgBindingPattern.bindingPattern, env);
        namedArgBindingPattern.declaredVars.putAll(namedArgBindingPattern.bindingPattern.declaredVars);
    }

    @Override
    public void visit(BLangErrorMatchPattern errorMatchPattern) {
        if (errorMatchPattern.errorTypeReference != null) {
            errorMatchPattern.setBType(symResolver.resolveTypeNode(errorMatchPattern.errorTypeReference, env));
        } else {
            errorMatchPattern.setBType(symTable.errorType);
        }
        errorMatchPattern.setBType(types.resolvePatternTypeFromMatchExpr(errorMatchPattern,
                                                                         errorMatchPattern.matchExpr));

        if (errorMatchPattern.errorMessageMatchPattern != null) {
            analyzeNode(errorMatchPattern.errorMessageMatchPattern, env);
            errorMatchPattern.declaredVars.putAll(errorMatchPattern.errorMessageMatchPattern.declaredVars);
        }

        if (errorMatchPattern.errorCauseMatchPattern != null) {
            analyzeNode(errorMatchPattern.errorCauseMatchPattern, env);
            errorMatchPattern.declaredVars.putAll(errorMatchPattern.errorCauseMatchPattern.declaredVars);
        }

        if (errorMatchPattern.errorFieldMatchPatterns != null) {
            analyzeNode(errorMatchPattern.errorFieldMatchPatterns, env);
            errorMatchPattern.declaredVars.putAll(errorMatchPattern.errorFieldMatchPatterns.declaredVars);
        }
    }

    @Override
    public void visit(BLangSimpleMatchPattern simpleMatchPattern) {
        if (simpleMatchPattern.wildCardMatchPattern != null) {
            analyzeNode(simpleMatchPattern.wildCardMatchPattern, env);
            simpleMatchPattern.wildCardMatchPattern.isLastPattern = true;
            return;
        }
        if (simpleMatchPattern.constPattern != null) {
            analyzeNode(simpleMatchPattern.constPattern, env);
            return;
        }
        if (simpleMatchPattern.varVariableName != null) {
            analyzeNode(simpleMatchPattern.varVariableName, env);
            simpleMatchPattern.declaredVars.putAll(simpleMatchPattern.varVariableName.declaredVars);
        }
    }

    @Override
    public void visit(BLangErrorMessageMatchPattern errorMessageMatchPattern) {
        BLangSimpleMatchPattern simpleMatchPattern = errorMessageMatchPattern.simpleMatchPattern;
        if (simpleMatchPattern.varVariableName != null) {
            simpleMatchPattern.varVariableName.setBType(symTable.stringType);
        }
        analyzeNode(simpleMatchPattern, env);
        errorMessageMatchPattern.declaredVars.putAll(simpleMatchPattern.declaredVars);
    }

    @Override
    public void visit(BLangErrorCauseMatchPattern errorCauseMatchPattern) {
        if (errorCauseMatchPattern.simpleMatchPattern != null) {
            BLangSimpleMatchPattern simpleMatchPattern = errorCauseMatchPattern.simpleMatchPattern;
            if (simpleMatchPattern.varVariableName != null) {
                simpleMatchPattern.varVariableName.setBType(symTable.errorType);
            }
            analyzeNode(simpleMatchPattern, env);
            errorCauseMatchPattern.declaredVars.putAll(simpleMatchPattern.declaredVars);
            return;
        }
        if (errorCauseMatchPattern.errorMatchPattern != null) {
            analyzeNode(errorCauseMatchPattern.errorMatchPattern, env);
            errorCauseMatchPattern.declaredVars.putAll(errorCauseMatchPattern.errorMatchPattern.declaredVars);
        }
    }

    @Override
    public void visit(BLangErrorFieldMatchPatterns errorFieldMatchPatterns) {
        for (BLangNamedArgMatchPattern namedArgMatchPattern : errorFieldMatchPatterns.namedArgMatchPatterns) {
            analyzeNode(namedArgMatchPattern, env);
            errorFieldMatchPatterns.declaredVars.putAll(namedArgMatchPattern.declaredVars);
        }
        if (errorFieldMatchPatterns.restMatchPattern != null) {
            errorFieldMatchPatterns.restMatchPattern.setBType(new BMapType(TypeTags.MAP, symTable.anydataType, null));
            analyzeNode(errorFieldMatchPatterns.restMatchPattern, env);
            errorFieldMatchPatterns.declaredVars.putAll(errorFieldMatchPatterns.restMatchPattern.declaredVars);
        }
    }

    @Override
    public void visit(BLangNamedArgMatchPattern namedArgMatchPattern) {
        analyzeNode(namedArgMatchPattern.matchPattern, env);
        namedArgMatchPattern.declaredVars.putAll(namedArgMatchPattern.matchPattern.declaredVars);
    }

    @Override
    public void visit(BLangMappingBindingPattern mappingBindingPattern) {
        BRecordTypeSymbol recordSymbol = symbolEnter.createAnonRecordSymbol(env, mappingBindingPattern.pos);
        LinkedHashMap<String, BField> fields = new LinkedHashMap<>();

        for (BLangFieldBindingPattern fieldBindingPattern : mappingBindingPattern.fieldBindingPatterns) {
            fieldBindingPattern.accept(this);
            String fieldName = fieldBindingPattern.fieldName.value;
            BVarSymbol fieldSymbol = new BVarSymbol(0, names.fromString(fieldName), env.enclPkg.symbol.pkgID,
                                                    fieldBindingPattern.bindingPattern.getBType(), recordSymbol,
                                                     fieldBindingPattern.pos, COMPILED_SOURCE);
            BField field = new BField(names.fromString(fieldName), fieldBindingPattern.pos, fieldSymbol);
            fields.put(fieldName, field);
            mappingBindingPattern.declaredVars.putAll(fieldBindingPattern.declaredVars);
        }
        BRecordType recordVarType = new BRecordType(recordSymbol);
        recordVarType.fields = fields;
        recordVarType.restFieldType = symTable.anyOrErrorType;
        if (mappingBindingPattern.restBindingPattern != null) {
            BLangRestBindingPattern restBindingPattern = mappingBindingPattern.restBindingPattern;
            BRecordTypeSymbol matchPattenRecordSym = symbolEnter.createAnonRecordSymbol(env, restBindingPattern.pos);
            BRecordType matchPatternRecType = new BRecordType(matchPattenRecordSym);
            matchPatternRecType.restFieldType = symTable.anyOrErrorType;
            restBindingPattern.setBType(matchPatternRecType);
            restBindingPattern.accept(this);
            mappingBindingPattern.declaredVars.put(restBindingPattern.variableName.value, restBindingPattern.symbol);

            BLangRecordTypeNode recordTypeNode = TypeDefBuilderHelper.createRecordTypeNode(matchPatternRecType,
                    env.enclPkg.packageID, symTable, restBindingPattern.pos);
            recordTypeNode.initFunction =
                    TypeDefBuilderHelper.createInitFunctionForRecordType(recordTypeNode, env, names, symTable);
            TypeDefBuilderHelper.addTypeDefinition(matchPatternRecType, matchPattenRecordSym, recordTypeNode, env);
        }
        mappingBindingPattern.setBType(recordVarType);
    }

    @Override
    public void visit(BLangFieldBindingPattern fieldBindingPattern) {
        BLangBindingPattern bindingPattern = fieldBindingPattern.bindingPattern;
        bindingPattern.accept(this);
        fieldBindingPattern.declaredVars.putAll(bindingPattern.declaredVars);
    }

    @Override
    public void visit(BLangConstPattern constMatchPattern) {
        BLangExpression constPatternExpr = constMatchPattern.expr;
        typeChecker.checkExpr(constPatternExpr, env);
        if (constPatternExpr.getKind() == NodeKind.SIMPLE_VARIABLE_REF) {
            BLangSimpleVarRef constRef = (BLangSimpleVarRef) constPatternExpr;
            if (constRef.symbol.kind != SymbolKind.CONSTANT) {
                dlog.error(constMatchPattern.pos, DiagnosticErrorCode.VARIABLE_SHOULD_BE_DECLARED_AS_CONSTANT,
                        constRef.variableName);
                constMatchPattern.setBType(symTable.noType);
                return;
            }
        }
        constMatchPattern.setBType(types.resolvePatternTypeFromMatchExpr(constMatchPattern, constPatternExpr));
    }

    @Override
    public void visit(BLangRestMatchPattern restMatchPattern) {
        Name name = new Name(restMatchPattern.variableName.value);
        restMatchPattern.symbol = symbolEnter.defineVarSymbol(restMatchPattern.variableName.pos, Flags.unMask(0),
                                                              restMatchPattern.getBType(), name, env, false);
        restMatchPattern.declaredVars.put(name.value, restMatchPattern.symbol);
    }

    @Override
    public void visit(BLangListMatchPattern listMatchPattern) {
        List<BType> memberTypes = new ArrayList<>();
        for (BLangMatchPattern memberMatchPattern : listMatchPattern.matchPatterns) {
            memberMatchPattern.accept(this);
            memberTypes.add(memberMatchPattern.getBType());
            checkForSimilarVars(listMatchPattern.declaredVars, memberMatchPattern.declaredVars, memberMatchPattern.pos);
            listMatchPattern.declaredVars.putAll(memberMatchPattern.declaredVars);
        }
        BTupleType matchPatternType = new BTupleType(memberTypes);

        if (listMatchPattern.getRestMatchPattern() != null) {
            BLangRestMatchPattern restMatchPattern = (BLangRestMatchPattern) listMatchPattern.getRestMatchPattern();
            BType restType = symTable.anyOrErrorType;
            restMatchPattern.setBType(new BArrayType(restType));
            restMatchPattern.accept(this);
            checkForSimilarVars(listMatchPattern.declaredVars, restMatchPattern.declaredVars, restMatchPattern.pos);
            listMatchPattern.declaredVars.put(restMatchPattern.variableName.value, restMatchPattern.symbol);
            matchPatternType.restType = restType;
        }

        SymbolEnv pkgEnv = symTable.pkgEnvMap.get(env.enclPkg.symbol);
        listMatchPattern.setBType(types.resolvePatternTypeFromMatchExpr(listMatchPattern, matchPatternType, pkgEnv));
        assignTypesToMemberPatterns(listMatchPattern, listMatchPattern.getBType());
    }

    private void checkForSimilarVars(Map<String, BVarSymbol> declaredVars, Map<String, BVarSymbol> var,
                                     Location pos) {
        for (String variableName : var.keySet()) {
            if (declaredVars.containsKey(variableName)) {
                dlog.error(pos, DiagnosticErrorCode.MATCH_PATTERN_CANNOT_REPEAT_SAME_VARIABLE);
            }
        }
    }

    private void assignTypesToMemberPatterns(BLangBindingPattern bindingPattern, BType bindingPatternType) {
        NodeKind patternKind = bindingPattern.getKind();
        switch (patternKind) {
            case WILDCARD_BINDING_PATTERN:
                return;
            case CAPTURE_BINDING_PATTERN:
                BLangCaptureBindingPattern captureBindingPattern = (BLangCaptureBindingPattern) bindingPattern;
                BVarSymbol captureBindingPatternSymbol =
                        captureBindingPattern.declaredVars.get(
                                captureBindingPattern.getIdentifier().getValue());
                captureBindingPatternSymbol.type = bindingPatternType.tag == TypeTags.ERROR ? bindingPatternType :
                        this.types.mergeTypes(captureBindingPatternSymbol.type, bindingPatternType);
                captureBindingPattern.setBType(captureBindingPatternSymbol.type);
                return;
            case LIST_BINDING_PATTERN:
                BLangListBindingPattern listBindingPattern = (BLangListBindingPattern) bindingPattern;
                if (bindingPatternType.tag == TypeTags.UNION) {
                    for (BType type : ((BUnionType) bindingPatternType).getMemberTypes()) {
                        assignTypesToMemberPatterns(bindingPattern, type);
                    }
                    listBindingPattern.setBType(bindingPatternType);
                    return;
                }
                if (bindingPatternType.tag == TypeTags.ARRAY) {
                    BArrayType arrayType = (BArrayType) bindingPatternType;
                    for (BLangBindingPattern memberBindingPattern : listBindingPattern.bindingPatterns) {
                        assignTypesToMemberPatterns(memberBindingPattern, arrayType.eType);
                    }
                    if (listBindingPattern.restBindingPattern == null) {
                        return;
                    }
                    if (arrayType.state == BArrayState.CLOSED) {
                        BTupleType restTupleType = createTupleForClosedArray(
                                arrayType.size - listBindingPattern.bindingPatterns.size(), arrayType.eType);
                        listBindingPattern.restBindingPattern.setBType(restTupleType);
                        BVarSymbol restBindingPatternSymbol = listBindingPattern.restBindingPattern.declaredVars
                                .get(listBindingPattern.restBindingPattern.getIdentifier().getValue());
                        restBindingPatternSymbol.type = restTupleType;
                        return;
                    }
                    BLangRestBindingPattern restBindingPattern = listBindingPattern.restBindingPattern;
                    BType restType = ((BArrayType) restBindingPattern.getBType()).eType;
                    restType = types.mergeTypes(restType, arrayType.eType);
                    ((BArrayType) restBindingPattern.getBType()).eType = restType;
                    return;
                }
                if (bindingPatternType.tag != TypeTags.TUPLE) {
                    return;
                }
                BTupleType bindingPatternTupleType = (BTupleType) bindingPatternType;
                List<BType> types = bindingPatternTupleType.getTupleTypes();
                List<BLangBindingPattern> bindingPatterns = listBindingPattern.bindingPatterns;
                List<BType> memberTypes = new ArrayList<>();
                for (int i = 0; i < bindingPatterns.size(); i++) {
                    assignTypesToMemberPatterns(bindingPatterns.get(i), types.get(i));
                    memberTypes.add(bindingPatterns.get(i).getBType());
                }
                BTupleType tupleType = new BTupleType(memberTypes);

                if (listBindingPattern.restBindingPattern == null) {
                    bindingPattern.setBType(tupleType);
                    return;
                }
                tupleType.restType = createTypeForTupleRestType(bindingPatterns.size(), types,
                        bindingPatternTupleType.restType);
                listBindingPattern.restBindingPattern.setBType(tupleType.restType);
                bindingPattern.setBType(bindingPatternType);
                BVarSymbol restBindingPatternSymbol =
                        listBindingPattern.restBindingPattern.declaredVars
                                .get(listBindingPattern.restBindingPattern.getIdentifier().getValue());
                restBindingPatternSymbol.type = tupleType.restType;
                return;
            case MAPPING_BINDING_PATTERN:
                BLangMappingBindingPattern mappingBindingPattern = (BLangMappingBindingPattern) bindingPattern;
                if (bindingPatternType.tag == TypeTags.UNION) {
                    for (BType type : ((BUnionType) bindingPatternType).getMemberTypes()) {
                        assignTypesToMemberPatterns(mappingBindingPattern, type);
                    }
                    return;
                }
                if (bindingPatternType.tag != TypeTags.RECORD) {
                    return;
                }
                BRecordType recordType = (BRecordType) bindingPatternType;
                List<String> boundedFields = new ArrayList<>();
                for (BLangFieldBindingPattern fieldBindingPattern : mappingBindingPattern.fieldBindingPatterns) {
                    assignTypesToMemberPatterns(fieldBindingPattern.bindingPattern,
                            recordType.fields.get(fieldBindingPattern.fieldName.value).type);
                    boundedFields.add(fieldBindingPattern.fieldName.value);
                }

                if (mappingBindingPattern.restBindingPattern == null) {
                    return;
                }
                BLangRestBindingPattern restBindingPattern = mappingBindingPattern.restBindingPattern;
                BRecordType restPatternRecordType = (BRecordType) restBindingPattern.getBType();
                BVarSymbol restVarSymbol =
                        restBindingPattern.declaredVars.get(restBindingPattern.getIdentifier().getValue());
                BRecordType restVarSymbolRecordType = (BRecordType) restVarSymbol.type;
                setRestMatchPatternConstraintType(recordType, boundedFields, restPatternRecordType,
                        restVarSymbolRecordType);
                return;
            default:
        }
    }

    @Override
    public void visit(BLangWildCardMatchPattern wildCardMatchPattern) {
        if (wildCardMatchPattern.matchExpr == null) {
            wildCardMatchPattern.setBType(symTable.anyType);
            return;
        }
        BType matchExprType = wildCardMatchPattern.matchExpr.getBType();
        if (types.isAssignable(matchExprType, symTable.anyType)) {
            wildCardMatchPattern.setBType(symTable.anyType);
            return;
        }

        BType intersectionType = types.getTypeIntersection(
                Types.IntersectionContext.compilerInternalIntersectionContext(),
                matchExprType, symTable.anyType, this.env);
        if (intersectionType == symTable.semanticError) {
            wildCardMatchPattern.setBType(symTable.noType);
            return;
        }
        wildCardMatchPattern.setBType(intersectionType);
    }

    @Override
    public void visit(BLangMatchStaticBindingPatternClause patternClause) {
        checkStaticMatchPatternLiteralType(patternClause.literal);
        analyzeStmt(patternClause.body, this.env);
    }

    private BType checkStaticMatchPatternLiteralType(BLangExpression expression) {

        switch (expression.getKind()) {
            case LITERAL:
            case NUMERIC_LITERAL:
                return typeChecker.checkExpr(expression, this.env);
            case BINARY_EXPR:
                BLangBinaryExpr binaryExpr = (BLangBinaryExpr) expression;

                BType lhsType = checkStaticMatchPatternLiteralType(binaryExpr.lhsExpr);
                BType rhsType = checkStaticMatchPatternLiteralType(binaryExpr.rhsExpr);
                if (lhsType.tag == TypeTags.NONE || rhsType.tag == TypeTags.NONE) {
                    dlog.error(binaryExpr.pos, DiagnosticErrorCode.INVALID_LITERAL_FOR_MATCH_PATTERN);
                    expression.setBType(symTable.errorType);
                    return expression.getBType();
                }

                expression.setBType(symTable.anyType);
                return expression.getBType();
            case RECORD_LITERAL_EXPR:
                BLangRecordLiteral recordLiteral = (BLangRecordLiteral) expression;
                recordLiteral.setBType(new BMapType(TypeTags.MAP, symTable.anydataType, null));
                for (RecordLiteralNode.RecordField field : recordLiteral.fields) {
                    BLangRecordLiteral.BLangRecordKeyValueField recLiteralKeyValue =
                            (BLangRecordLiteral.BLangRecordKeyValueField) field;
                    if (isValidRecordLiteralKey(recLiteralKeyValue)) {
                        BType fieldType = checkStaticMatchPatternLiteralType(recLiteralKeyValue.valueExpr);
                        if (fieldType.tag == TypeTags.NONE) {
                            dlog.error(recLiteralKeyValue.valueExpr.pos,
                                    DiagnosticErrorCode.INVALID_LITERAL_FOR_MATCH_PATTERN);
                            expression.setBType(symTable.errorType);
                            return expression.getBType();
                        }
                        types.setImplicitCastExpr(recLiteralKeyValue.valueExpr, fieldType, symTable.anyType);
                    } else {
                        recLiteralKeyValue.key.expr.setBType(symTable.errorType);
                        dlog.error(recLiteralKeyValue.key.expr.pos, DiagnosticErrorCode.INVALID_RECORD_LITERAL_KEY);
                    }
                }
                return recordLiteral.getBType();
            case LIST_CONSTRUCTOR_EXPR:
                BLangListConstructorExpr listConstructor = (BLangListConstructorExpr) expression;
                List<BType> results = new ArrayList<>();
                for (int i = 0; i < listConstructor.exprs.size(); i++) {
                    BType literalType = checkStaticMatchPatternLiteralType(listConstructor.exprs.get(i));
                    if (literalType.tag == TypeTags.NONE) { // not supporting '_' for now
                        dlog.error(listConstructor.exprs.get(i).pos,
                                   DiagnosticErrorCode.INVALID_LITERAL_FOR_MATCH_PATTERN);
                        expression.setBType(symTable.errorType);
                        return expression.getBType();
                    }
                    results.add(literalType);
                }
                // since match patterns do not support arrays, this will be treated as an tuple.
                listConstructor.setBType(new BTupleType(results));
                return listConstructor.getBType();
            case GROUP_EXPR:
                BLangGroupExpr groupExpr = (BLangGroupExpr) expression;
                BType literalType = checkStaticMatchPatternLiteralType(groupExpr.expression);
                if (literalType.tag == TypeTags.NONE) { // not supporting '_' for now
                    dlog.error(groupExpr.expression.pos, DiagnosticErrorCode.INVALID_LITERAL_FOR_MATCH_PATTERN);
                    expression.setBType(symTable.errorType);
                    return expression.getBType();
                }
                groupExpr.setBType(literalType);
                return groupExpr.getBType();
            case SIMPLE_VARIABLE_REF:
                // only support "_" in static match
                Name varName = names.fromIdNode(((BLangSimpleVarRef) expression).variableName);
                if (varName == Names.IGNORE) {
                    expression.setBType(symTable.anyType);
                    return expression.getBType();
                }
                BType exprType = typeChecker.checkExpr(expression, env);
                if (exprType.tag == TypeTags.SEMANTIC_ERROR ||
                        ((BLangSimpleVarRef) expression).symbol.getKind() != SymbolKind.CONSTANT) {
                    dlog.error(expression.pos, DiagnosticErrorCode.INVALID_LITERAL_FOR_MATCH_PATTERN);
                    expression.setBType(symTable.noType);
                    return expression.getBType();
                }
                return exprType;
            default:
                dlog.error(expression.pos, DiagnosticErrorCode.INVALID_LITERAL_FOR_MATCH_PATTERN);
                expression.setBType(symTable.errorType);
                return expression.getBType();
        }
    }

    private boolean isValidRecordLiteralKey(BLangRecordLiteral.BLangRecordKeyValueField recLiteralKeyValue) {
        NodeKind kind = recLiteralKeyValue.key.expr.getKind();
        return kind == NodeKind.SIMPLE_VARIABLE_REF ||
                ((kind == NodeKind.LITERAL || kind == NodeKind.NUMERIC_LITERAL) &&
                        typeChecker.checkExpr(recLiteralKeyValue.key.expr, this.env).tag == TypeTags.STRING);
    }

    @Override
    public void visit(BLangMatchStructuredBindingPatternClause patternClause) {
        patternClause.bindingPatternVariable.setBType(patternClause.matchExpr.getBType());
        patternClause.bindingPatternVariable.expr = patternClause.matchExpr;
        SymbolEnv blockEnv = SymbolEnv.createBlockEnv(patternClause.body, env);

        if (patternClause.typeGuardExpr != null) {
            analyzeDef(patternClause.bindingPatternVariable, blockEnv);
            typeChecker.checkExpr(patternClause.typeGuardExpr, blockEnv);
            blockEnv = typeNarrower.evaluateTruth(patternClause.typeGuardExpr, patternClause.body, blockEnv);
        } else {
            analyzeDef(patternClause.bindingPatternVariable, blockEnv);
        }

        analyzeStmt(patternClause.body, blockEnv);
    }

    @Override
    public void visit(BLangForeach foreach) {
        // Check the collection's type.
        typeChecker.checkExpr(foreach.collection, env);
        // object type collection should be a subtype of 'object:Iterable
        if (foreach.collection.getBType().tag == TypeTags.OBJECT
                && !types.isAssignable(foreach.collection.getBType(), symTable.iterableType)) {
            dlog.error(foreach.collection.pos, DiagnosticErrorCode.INVALID_ITERABLE_OBJECT_TYPE,
                       foreach.collection.getBType(), symTable.iterableType);
            foreach.resultType = symTable.semanticError;
            return;
        }
        // Set the type of the foreach node's type node.
        types.setForeachTypedBindingPatternType(foreach);
        // Create a new block environment for the foreach node's body.
        SymbolEnv blockEnv = SymbolEnv.createBlockEnv(foreach.body, env);
        // Check foreach node's variables and set types.
        handleForeachDefinitionVariables(foreach.variableDefinitionNode, foreach.varType, foreach.isDeclaredWithVar,
                false, blockEnv);
        // Analyze foreach node's statements.
        analyzeStmt(foreach.body, blockEnv);

        if (foreach.onFailClause != null) {
            this.analyzeNode(foreach.onFailClause, env);
        }
    }

    @Override
    public void visit(BLangOnFailClause onFailClause) {
        if (onFailClause.variableDefinitionNode == null) {
            //not-possible
            return;
        }
        // Create a new block environment for the onfail node.
        SymbolEnv onFailEnv = SymbolEnv.createOnFailEnv(onFailClause, env);
        // Check onfail node's variables and set types.
        handleForeachDefinitionVariables(onFailClause.variableDefinitionNode, symTable.errorType,
                onFailClause.isDeclaredWithVar, true, onFailEnv);
        analyzeStmt(onFailClause.body, onFailEnv);
        BLangVariable onFailVarNode = (BLangVariable) onFailClause.variableDefinitionNode.getVariable();
        if (!types.isAssignable(onFailVarNode.getBType(), symTable.errorType)) {
            dlog.error(onFailVarNode.pos, DiagnosticErrorCode.INVALID_TYPE_DEFINITION_FOR_ERROR_VAR,
                       onFailVarNode.getBType());
        }
    }

    @Override
    public void visit(BLangWhile whileNode) {
        typeChecker.checkExpr(whileNode.expr, env, symTable.booleanType);

        if (whileNode.onFailClause != null) {
            this.analyzeNode(whileNode.onFailClause, env);
        }

        BType actualType = whileNode.expr.getBType();
        if (TypeTags.TUPLE == actualType.tag) {
            dlog.error(whileNode.expr.pos, DiagnosticErrorCode.INCOMPATIBLE_TYPES, symTable.booleanType, actualType);
        }

        SymbolEnv whileEnv = typeNarrower.evaluateTruth(whileNode.expr, whileNode.body, env);
        analyzeStmt(whileNode.body, whileEnv);
    }

    @Override
    public void visit(BLangDo doNode) {
        SymbolEnv narrowedEnv = SymbolEnv.createTypeNarrowedEnv(doNode, env);
        if (doNode.onFailClause != null) {
            this.analyzeNode(doNode.onFailClause, narrowedEnv);
        }
        analyzeStmt(doNode.body, narrowedEnv);
    }

    @Override
    public void visit(BLangFail failNode) {
        BLangExpression errorExpression = failNode.expr;
        BType errorExpressionType = typeChecker.checkExpr(errorExpression, env);

        if (errorExpressionType == symTable.semanticError ||
                !types.isSubTypeOfBaseType(errorExpressionType, symTable.errorType.tag)) {
            dlog.error(errorExpression.pos, DiagnosticErrorCode.ERROR_TYPE_EXPECTED, errorExpression.toString());
        }
    }

    @Override
    public void visit(BLangLock lockNode) {
        analyzeStmt(lockNode.body, env);
        if (lockNode.onFailClause != null) {
            this.analyzeNode(lockNode.onFailClause, env);
        }
    }

    @Override
    public void visit(BLangService serviceNode) {
        analyzeDef(serviceNode.serviceVariable, env);
        if (serviceNode.serviceNameLiteral != null) {
            typeChecker.checkExpr(serviceNode.serviceNameLiteral, env, symTable.stringType);
        }

        serviceNode.setBType(serviceNode.serviceClass.getBType());
        BType serviceType = serviceNode.serviceClass.getBType();
        BServiceSymbol serviceSymbol = (BServiceSymbol) serviceNode.symbol;

        for (BLangExpression attachExpr : serviceNode.attachedExprs) {
            final BType exprType = typeChecker.checkExpr(attachExpr, env);
            if (exprType != symTable.semanticError && !types.checkListenerCompatibilityAtServiceDecl(exprType)) {
                dlog.error(attachExpr.pos, DiagnosticErrorCode.INCOMPATIBLE_TYPES, LISTENER_NAME, exprType);
            } else if (exprType != symTable.semanticError && serviceNode.listenerType == null) {
                serviceNode.listenerType = exprType;
            } else if (exprType != symTable.semanticError) {
                this.types.isSameType(exprType, serviceNode.listenerType);
            }

            if (attachExpr.getKind() == NodeKind.SIMPLE_VARIABLE_REF) {
                final BLangSimpleVarRef attachVarRef = (BLangSimpleVarRef) attachExpr;
                if (attachVarRef.symbol != null && attachVarRef.symbol != symTable.notFoundSymbol &&
                        !Symbols.isFlagOn(attachVarRef.symbol.flags, Flags.LISTENER)) {
                    dlog.error(attachVarRef.pos, DiagnosticErrorCode.INVALID_LISTENER_ATTACHMENT);
                }
            } else if (attachExpr.getKind() != NodeKind.TYPE_INIT_EXPR) {
                dlog.error(attachExpr.pos, DiagnosticErrorCode.INVALID_LISTENER_ATTACHMENT);
            }

            // Validate listener attachment based on attach-point of the service decl and second param of listener.
            if (exprType.getKind() == TypeKind.OBJECT) {
                BObjectType listenerType = (BObjectType) exprType;
                validateServiceAttachmentOnListener(serviceNode, attachExpr, listenerType, serviceType);
            } else if (exprType.getKind() == TypeKind.UNION) {
                for (BType memberType : ((BUnionType) exprType).getMemberTypes()) {
                    if (memberType.tag == TypeTags.ERROR) {
                        continue;
                    }
                    if (memberType.tag == TypeTags.OBJECT) {
                        validateServiceAttachmentOnListener(serviceNode, attachExpr,
                                (BObjectType) memberType, serviceType);
                    }
                }
            }

            serviceSymbol.addListenerType(exprType);
        }
    }

    private void validateServiceAttachmentOnListener(BLangService serviceNode, BLangExpression attachExpr,
                                                     BObjectType listenerType, BType serviceType) {
        for (var func : ((BObjectTypeSymbol) listenerType.tsymbol).attachedFuncs) {
            if (func.funcName.value.equals("attach")) {
                List<BType> paramTypes = func.type.paramTypes;
                if (serviceType != null && serviceType != symTable.noType) {
                    validateServiceTypeAgainstAttachMethod(serviceNode.getBType(), paramTypes.get(0), attachExpr.pos);
                }
                validateServiceAttachpointAgainstAttachMethod(serviceNode, attachExpr, paramTypes.get(1));
            }
        }
    }

    private void validateServiceTypeAgainstAttachMethod(BType serviceType, BType targetType, Location pos) {
        if (!types.isAssignable(serviceType, targetType)) {
            dlog.error(pos, DiagnosticErrorCode.SERVICE_TYPE_IS_NOT_SUPPORTED_BY_LISTENER);
        }
    }

    private void validateServiceAttachpointAgainstAttachMethod(BLangService serviceNode, BLangExpression listenerExpr,
                                                               BType attachPointParam) {
        boolean isStringComponentAvailable = types.isAssignable(symTable.stringType, attachPointParam);
        boolean isNullable = attachPointParam.isNullable();
        boolean isArrayComponentAvailable = types.isAssignable(symTable.arrayStringType, attachPointParam);

        boolean pathLiteral = serviceNode.serviceNameLiteral != null;
        boolean absolutePath = !serviceNode.absoluteResourcePath.isEmpty();

        Location pos = listenerExpr.getPosition();

        if (!pathLiteral && isStringComponentAvailable && !isArrayComponentAvailable && !isNullable) {
            dlog.error(pos, DiagnosticErrorCode.SERVICE_LITERAL_REQUIRED_BY_LISTENER);
        } else if (!absolutePath && isArrayComponentAvailable && !isStringComponentAvailable && !isNullable) {
            dlog.error(pos, DiagnosticErrorCode.SERVICE_ABSOLUTE_PATH_REQUIRED_BY_LISTENER);
        } else if (!pathLiteral && !absolutePath && !isNullable) {
            dlog.error(pos, DiagnosticErrorCode.SERVICE_ABSOLUTE_PATH_OR_LITERAL_IS_REQUIRED_BY_LISTENER);
        }

        // Path literal is provided, listener does not accept path literal
        if (pathLiteral && !isStringComponentAvailable) {
            dlog.error(pos, DiagnosticErrorCode.SERVICE_PATH_LITERAL_IS_NOT_SUPPORTED_BY_LISTENER);
        }

        // Absolute path is provided, Listener does not accept abs path
        if (absolutePath && !isArrayComponentAvailable) {
            dlog.error(pos, DiagnosticErrorCode.SERVICE_ABSOLUTE_PATH_IS_NOT_SUPPORTED_BY_LISTENER);
        }
    }

    private void validateDefaultable(BLangRecordTypeNode recordTypeNode) {
        for (BLangSimpleVariable field : recordTypeNode.fields) {
            if (field.flagSet.contains(Flag.OPTIONAL) && field.expr != null) {
                dlog.error(field.pos, DiagnosticErrorCode.DEFAULT_VALUES_NOT_ALLOWED_FOR_OPTIONAL_FIELDS,
                           field.name.value);
            }
        }
    }

    @Override
    public void visit(BLangResource resourceNode) {
    }

    @Override
    public void visit(BLangTryCatchFinally tryCatchFinally) {
        dlog.error(tryCatchFinally.pos, DiagnosticErrorCode.TRY_STMT_NOT_SUPPORTED);
    }

    @Override
    public void visit(BLangCatch bLangCatch) {
        SymbolEnv catchBlockEnv = SymbolEnv.createBlockEnv(bLangCatch.body, env);
        analyzeNode(bLangCatch.param, catchBlockEnv);
        if (bLangCatch.param.getBType().tag != TypeTags.ERROR) {
            dlog.error(bLangCatch.param.pos, DiagnosticErrorCode.INCOMPATIBLE_TYPES, symTable.errorType,
                       bLangCatch.param.getBType());
        }
        analyzeStmt(bLangCatch.body, catchBlockEnv);
    }

    @Override
    public void visit(BLangTransaction transactionNode) {
        SymbolEnv transactionEnv = SymbolEnv.createTransactionEnv(transactionNode, env);

        if (transactionNode.onFailClause != null) {
            this.analyzeNode(transactionNode.onFailClause, transactionEnv);
        }
        analyzeStmt(transactionNode.transactionBody, transactionEnv);
    }

    @Override
    public void visit(BLangRollback rollbackNode) {
        if (rollbackNode.expr != null) {
            BType expectedType = BUnionType.create(null, symTable.errorType, symTable.nilType);
            this.typeChecker.checkExpr(rollbackNode.expr, this.env, expectedType);
        }
    }

    @Override
    public void visit(BLangRetryTransaction retryTransaction) {
        if (retryTransaction.retrySpec != null) {
            retryTransaction.retrySpec.accept(this);
        }

        retryTransaction.transaction.accept(this);
    }

    @Override
    public void visit(BLangRetry retryNode) {
        if (retryNode.retrySpec != null) {
            retryNode.retrySpec.accept(this);
        }
        SymbolEnv retryEnv = SymbolEnv.createRetryEnv(retryNode, env);
        analyzeStmt(retryNode.retryBody, retryEnv);

        if (retryNode.onFailClause != null) {
            this.analyzeNode(retryNode.onFailClause, env);
        }
    }

    @Override
    public void visit(BLangRetrySpec retrySpec) {
        if (retrySpec.retryManagerType != null) {
            retrySpec.setBType(symResolver.resolveTypeNode(retrySpec.retryManagerType, env));
        }

        if (retrySpec.argExprs != null) {
            retrySpec.argExprs.forEach(arg -> this.typeChecker.checkExpr(arg, env));
        }
    }

    private boolean isJoinResultType(BLangSimpleVariable var) {
        BLangType type = var.typeNode;
        if (type instanceof BuiltInReferenceTypeNode) {
            return ((BuiltInReferenceTypeNode) type).getTypeKind() == TypeKind.MAP;
        }
        return false;
    }

    private BLangSimpleVariableDef createVarDef(BLangSimpleVariable var) {
        BLangSimpleVariableDef varDefNode = new BLangSimpleVariableDef();
        varDefNode.var = var;
        varDefNode.pos = var.pos;
        return varDefNode;
    }

    private BLangBlockStmt generateCodeBlock(StatementNode... statements) {
        BLangBlockStmt block = new BLangBlockStmt();
        for (StatementNode stmt : statements) {
            block.addStatement(stmt);
        }
        return block;
    }

    @Override
    public void visit(BLangForkJoin forkJoin) {
        for (BLangSimpleVariableDef worker : forkJoin.workers) {
            BLangFunction function = ((BLangLambdaFunction) worker.var.expr).function;
            function.symbol.enclForkName = function.anonForkName;
            ((BInvokableSymbol) worker.var.symbol).enclForkName = function.anonForkName;
        }
    }

    @Override
    public void visit(BLangWorker workerNode) {
        SymbolEnv workerEnv = SymbolEnv.createWorkerEnv(workerNode, this.env);
        this.analyzeNode(workerNode.body, workerEnv);
    }

    @Override
    public void visit(BLangWorkerSend workerSendNode) {
        // TODO Need to remove this cached env
        workerSendNode.env = this.env;
        this.typeChecker.checkExpr(workerSendNode.expr, this.env);

        BSymbol symbol = symResolver.lookupSymbolInMainSpace(env, names.fromIdNode(workerSendNode.workerIdentifier));

        if (symTable.notFoundSymbol.equals(symbol)) {
            workerSendNode.setBType(symTable.semanticError);
        } else {
            workerSendNode.setBType(symbol.type);
            workerSendNode.workerSymbol = symbol;
        }
    }

    @Override
    public void visit(BLangReturn returnNode) {
        this.typeChecker.checkExpr(returnNode.expr, this.env, this.env.enclInvokable.returnTypeNode.getBType());
        validateWorkerAnnAttachments(returnNode.expr);
    }

    BType analyzeDef(BLangNode node, SymbolEnv env) {
        return analyzeNode(node, env);
    }

    BType analyzeStmt(BLangStatement stmtNode, SymbolEnv env) {
        return analyzeNode(stmtNode, env);
    }

    public BType analyzeNode(BLangNode node, SymbolEnv env) {
        return analyzeNode(node, env, symTable.noType, null);
    }

    @Override
    public void visit(BLangContinue continueNode) {
        /* ignore */
    }

    @Override
    public void visit(BLangBreak breakNode) {
        /* ignore */
    }

    @Override
    public void visit(BLangThrow throwNode) {
        dlog.error(throwNode.pos, DiagnosticErrorCode.THROW_STMT_NOT_SUPPORTED);
    }

    @Override
    public void visit(BLangPanic panicNode) {
        this.typeChecker.checkExpr(panicNode.expr, env, symTable.errorType);
    }

    BType analyzeNode(BLangNode node, SymbolEnv env, BType expType, DiagnosticCode diagCode) {
        this.prevEnvs.push(this.env);
        BType preExpType = this.expType;
        DiagnosticCode preDiagCode = this.diagCode;

        // TODO Check the possibility of using a try/finally here
        this.env = env;
        this.expType = expType;
        this.diagCode = diagCode;
        node.accept(this);
        this.env = this.prevEnvs.pop();
        this.expType = preExpType;
        this.diagCode = preDiagCode;

        return resType;
    }

    @Override
    public void visit(BLangConstant constant) {
        if (names.fromIdNode(constant.name) == Names.IGNORE) {
            dlog.error(constant.name.pos, DiagnosticErrorCode.UNDERSCORE_NOT_ALLOWED);
        }
        if (constant.typeNode != null && !types.isAllowedConstantType(constant.typeNode.getBType())) {
            if (types.isAssignable(constant.typeNode.getBType(), symTable.anydataType) &&
                    !types.isNeverTypeOrStructureTypeWithARequiredNeverMember(constant.typeNode.getBType())) {
                dlog.error(constant.typeNode.pos, DiagnosticErrorCode.CONSTANT_DECLARATION_NOT_YET_SUPPORTED,
                        constant.typeNode);
            } else {
                dlog.error(constant.typeNode.pos, DiagnosticErrorCode.INVALID_CONST_DECLARATION,
                        constant.typeNode);
            }
        }


        constant.annAttachments.forEach(annotationAttachment -> {
            annotationAttachment.attachPoints.add(AttachPoint.Point.CONST);
            annotationAttachment.accept(this);
            constant.symbol.addAnnotation(annotationAttachment.annotationSymbol);
        });

        BLangExpression expression = constant.expr;
        if (!(expression.getKind() == LITERAL || expression.getKind() == NUMERIC_LITERAL)
                && constant.typeNode == null) {
            constant.setBType(symTable.semanticError);
            dlog.error(expression.pos, DiagnosticErrorCode.TYPE_REQUIRED_FOR_CONST_WITH_EXPRESSIONS);
            return; // This has to return, because constant.symbol.type is required for further validations.
        }

        typeChecker.checkExpr(expression, env, constant.symbol.type);

        // Check nested expressions.
        constantAnalyzer.visit(constant);
    }

    // TODO: 7/10/19 Remove this once const support is added for lists. A separate method is introduced temporarily
    //  since we allow array/tuple literals with cont exprs for annotations
    private void checkAnnotConstantExpression(BLangExpression expression) {
        // Recursively check whether all the nested expressions in the provided expression are constants or can be
        // evaluated to constants.
        switch (expression.getKind()) {
            case LITERAL:
            case NUMERIC_LITERAL:
                break;
            case SIMPLE_VARIABLE_REF:
                BSymbol symbol = ((BLangSimpleVarRef) expression).symbol;
                // Symbol can be null in some invalid scenarios. Eg - const string m = { name: "Ballerina" };
                if (symbol != null && (symbol.tag & SymTag.CONSTANT) != SymTag.CONSTANT) {
                    dlog.error(expression.pos, DiagnosticErrorCode.EXPRESSION_IS_NOT_A_CONSTANT_EXPRESSION);
                }
                break;
            case RECORD_LITERAL_EXPR:
                ((BLangRecordLiteral) expression).fields.forEach(field -> {
                    if (field.isKeyValueField()) {
                        BLangRecordLiteral.BLangRecordKeyValueField pair =
                                (BLangRecordLiteral.BLangRecordKeyValueField) field;
                        checkAnnotConstantExpression(pair.key.expr);
                        checkAnnotConstantExpression(pair.valueExpr);
                    } else {
                        checkAnnotConstantExpression((BLangRecordLiteral.BLangRecordVarNameField) field);
                    }
                });
                break;
            case LIST_CONSTRUCTOR_EXPR:
                ((BLangListConstructorExpr) expression).exprs.forEach(this::checkAnnotConstantExpression);
                break;
            case FIELD_BASED_ACCESS_EXPR:
                checkAnnotConstantExpression(((BLangFieldBasedAccess) expression).expr);
                break;
            default:
                dlog.error(expression.pos, DiagnosticErrorCode.EXPRESSION_IS_NOT_A_CONSTANT_EXPRESSION);
                break;
        }
    }

    private void handleForeachDefinitionVariables(VariableDefinitionNode variableDefinitionNode, BType varType,
                                                  boolean isDeclaredWithVar, boolean isOnFailDef, SymbolEnv blockEnv) {
        BLangVariable variableNode = (BLangVariable) variableDefinitionNode.getVariable();
        // Check whether the foreach node's variables are declared with var.
        if (isDeclaredWithVar) {
            // If the foreach node's variables are declared with var, type is `varType`.
            handleDeclaredVarInForeach(variableNode, varType, blockEnv);
            return;
        }
        // If the type node is available, we get the type from it.
        BType typeNodeType = symResolver.resolveTypeNode(variableNode.typeNode, blockEnv);
        if (isOnFailDef) {
            BType sourceType = varType;
            varType = typeNodeType;
            typeNodeType = sourceType;
        }
        // Then we need to check whether the RHS type is assignable to LHS type.
        if (types.isAssignable(varType, typeNodeType)) {
            // If assignable, we set types to the variables.
            handleDeclaredVarInForeach(variableNode, varType, blockEnv);
            return;
        }
        // Log an error and define a symbol with the node's type to avoid undeclared symbol errors.
        if (variableNode.typeNode != null && variableNode.typeNode.pos != null) {
            dlog.error(variableNode.typeNode.pos, DiagnosticErrorCode.INCOMPATIBLE_TYPES, varType, typeNodeType);
        }
        handleDeclaredVarInForeach(variableNode, typeNodeType, blockEnv);
    }

    private void checkRetryStmtValidity(BLangExpression retryCountExpr) {
        boolean error = true;
        NodeKind retryKind = retryCountExpr.getKind();
        if (retryKind == LITERAL || retryKind == NUMERIC_LITERAL) {
            if (retryCountExpr.getBType().tag == TypeTags.INT) {
                int retryCount = Integer.parseInt(((BLangLiteral) retryCountExpr).getValue().toString());
                if (retryCount >= 0) {
                    error = false;
                }
            }
        } else if (retryKind == NodeKind.SIMPLE_VARIABLE_REF) {
            if (((BLangSimpleVarRef) retryCountExpr).symbol.flags == Flags.FINAL) {
                if (((BLangSimpleVarRef) retryCountExpr).symbol.type.tag == TypeTags.INT) {
                    error = false;
                }
            }
        }
        if (error) {
            this.dlog.error(retryCountExpr.pos, DiagnosticErrorCode.INVALID_RETRY_COUNT);
        }
    }

    // TODO: remove unused method
    private void checkTransactionHandlerValidity(BLangExpression transactionHanlder) {
        if (transactionHanlder != null) {
            BSymbol handlerSymbol = ((BLangSimpleVarRef) transactionHanlder).symbol;
            if (handlerSymbol != null && handlerSymbol.kind != SymbolKind.FUNCTION) {
                dlog.error(transactionHanlder.pos, DiagnosticErrorCode.INVALID_FUNCTION_POINTER_ASSIGNMENT_FOR_HANDLER);
            }
            if (transactionHanlder.getBType().tag == TypeTags.INVOKABLE) {
                BInvokableType handlerType = (BInvokableType) transactionHanlder.getBType();
                int parameterCount = handlerType.paramTypes.size();
                if (parameterCount != 1) {
                    dlog.error(transactionHanlder.pos, DiagnosticErrorCode.INVALID_TRANSACTION_HANDLER_ARGS);
                }
                if (handlerType.paramTypes.get(0).tag != TypeTags.STRING) {
                    dlog.error(transactionHanlder.pos, DiagnosticErrorCode.INVALID_TRANSACTION_HANDLER_ARGS);
                }
                if (handlerType.retType.tag != TypeTags.NIL) {
                    dlog.error(transactionHanlder.pos, DiagnosticErrorCode.INVALID_TRANSACTION_HANDLER_SIGNATURE);
                }
            } else {
                dlog.error(transactionHanlder.pos, DiagnosticErrorCode.LAMBDA_REQUIRED_FOR_TRANSACTION_HANDLER);
            }
        }
    }

    private BLangExpression getBinaryExpr(BLangExpression lExpr,
                                          BLangExpression rExpr,
                                          OperatorKind opKind,
                                          BSymbol opSymbol) {
        BLangBinaryExpr binaryExpressionNode = (BLangBinaryExpr) TreeBuilder.createBinaryExpressionNode();
        binaryExpressionNode.lhsExpr = lExpr;
        binaryExpressionNode.rhsExpr = rExpr;
        binaryExpressionNode.pos = rExpr.pos;
        binaryExpressionNode.opKind = opKind;
        if (opSymbol != symTable.notFoundSymbol) {
            binaryExpressionNode.setBType(opSymbol.type.getReturnType());
            binaryExpressionNode.opSymbol = (BOperatorSymbol) opSymbol;
        } else {
            binaryExpressionNode.setBType(symTable.semanticError);
        }
        return binaryExpressionNode;
    }

    private boolean validateObjectTypeInitInvocation(BLangExpression expr) {
        // Following is invalid:
        // var a = new ;
        if (expr != null && expr.getKind() == NodeKind.TYPE_INIT_EXPR &&
                ((BLangTypeInit) expr).userDefinedType == null) {
            dlog.error(expr.pos, DiagnosticErrorCode.INVALID_ANY_VAR_DEF);
            return false;
        }
        return true;
    }

    private void setTypeOfVarRefInErrorBindingAssignment(BLangExpression expr) {
        // In binding assignments, lhs supports only simple, record, error, tuple varRefs.
        if (expr.getKind() != NodeKind.SIMPLE_VARIABLE_REF
                && expr.getKind() != NodeKind.RECORD_VARIABLE_REF
                && expr.getKind() != NodeKind.ERROR_VARIABLE_REF
                && expr.getKind() != NodeKind.TUPLE_VARIABLE_REF) {
            dlog.error(expr.pos, DiagnosticErrorCode.INVALID_VARIABLE_REFERENCE_IN_BINDING_PATTERN, expr);
            expr.setBType(symTable.semanticError);
        }
        setTypeOfVarRef(expr);
    }

    private void setTypeOfVarRefInAssignment(BLangExpression expr) {
        // In assignments, lhs supports only simple, record, error, tuple
        // varRefs and field, xml and index based access expressions.
        if (!(expr instanceof BLangValueExpression)) {
            dlog.error(expr.pos, DiagnosticErrorCode.INVALID_VARIABLE_ASSIGNMENT, expr);
            expr.setBType(symTable.semanticError);
        }
        setTypeOfVarRef(expr);
    }

    private void setTypeOfVarRef(BLangExpression expr) {
        BLangValueExpression varRefExpr = (BLangValueExpression) expr;
        varRefExpr.isLValue = true;
        typeChecker.checkExpr(varRefExpr, env);

        // Check whether this is an readonly field.
        checkConstantAssignment(varRefExpr);

        // If this is an update of a type narrowed variable, the assignment should allow assigning
        // values of its original type. Therefore treat all lhs simpleVarRefs in their original type.
        if (isSimpleVarRef(expr)) {
            BVarSymbol originSymbol = ((BVarSymbol) ((BLangSimpleVarRef) expr).symbol).originalSymbol;
            if (originSymbol != null) {
                varRefExpr.setBType(originSymbol.type);
            }
        }
    }

    private void setTypeOfVarRefForBindingPattern(BLangExpression expr) {
        BLangVariableReference varRefExpr = (BLangVariableReference) expr;
        varRefExpr.isLValue = true;
        typeChecker.checkExpr(varRefExpr, env);

        switch (expr.getKind()) {
            case SIMPLE_VARIABLE_REF:
                setTypeOfVarRef(expr);
                break;
            case TUPLE_VARIABLE_REF:
                BLangTupleVarRef tupleVarRef = (BLangTupleVarRef) expr;
                tupleVarRef.expressions.forEach(this::setTypeOfVarRefForBindingPattern);
                if (tupleVarRef.restParam != null) {
                    setTypeOfVarRefForBindingPattern((BLangExpression) tupleVarRef.restParam);
                }
                return;
            case RECORD_VARIABLE_REF:
                BLangRecordVarRef recordVarRef = (BLangRecordVarRef) expr;
                recordVarRef.recordRefFields
                        .forEach(refKeyValue -> setTypeOfVarRefForBindingPattern(refKeyValue.variableReference));
                if (recordVarRef.restParam != null) {
                    setTypeOfVarRefForBindingPattern((BLangExpression) recordVarRef.restParam);
                }
                return;
            case ERROR_VARIABLE_REF:
                BLangErrorVarRef errorVarRef = (BLangErrorVarRef) expr;
                if (errorVarRef.message != null) {
                    setTypeOfVarRefForBindingPattern(errorVarRef.message);
                }
                if (errorVarRef.cause != null) {
                    setTypeOfVarRefForBindingPattern(errorVarRef.cause);
                    if (!types.isAssignable(symTable.errorOrNilType, errorVarRef.cause.getBType())) {
                        dlog.error(errorVarRef.cause.pos, DiagnosticErrorCode.INCOMPATIBLE_TYPES,
                                   symTable.errorOrNilType,
                                   errorVarRef.cause.getBType());
                    }
                }
                errorVarRef.detail.forEach(namedArgExpr -> setTypeOfVarRefForBindingPattern(namedArgExpr.expr));
                if (errorVarRef.restVar != null) {
                    setTypeOfVarRefForBindingPattern(errorVarRef.restVar);
                }
        }
    }

    private void checkInvalidTypeDef(BLangExpression expr) {
        switch (expr.getKind()) {
            case SIMPLE_VARIABLE_REF:
                BLangSimpleVarRef variableRef = (BLangSimpleVarRef) expr;
                if (variableRef.isLValue && variableRef.symbol != null &&
                        (variableRef.symbol.tag & SymTag.TYPE_DEF) == SymTag.TYPE_DEF) {
                    dlog.error(expr.pos, DiagnosticErrorCode.CANNOT_ASSIGN_VALUE_TO_TYPE_DEF);
                }
                return;
            case TUPLE_VARIABLE_REF:
                BLangTupleVarRef tupleVarRef = (BLangTupleVarRef) expr;
                for (BLangExpression tupleExpr : tupleVarRef.expressions) {
                    checkInvalidTypeDef(tupleExpr);
                }
                if (tupleVarRef.restParam != null) {
                    checkInvalidTypeDef((BLangExpression) tupleVarRef.restParam);
                }
                return;
            case RECORD_VARIABLE_REF:
                BLangRecordVarRef recordVarRef = (BLangRecordVarRef) expr;
                for (BLangRecordVarRefKeyValue refKeyValue : recordVarRef.recordRefFields) {
                    checkInvalidTypeDef(refKeyValue.variableReference);
                }
                if (recordVarRef.restParam != null) {
                    checkInvalidTypeDef((BLangExpression) recordVarRef.restParam);
                }
                return;
            case ERROR_VARIABLE_REF:
                BLangErrorVarRef errorVarRef = (BLangErrorVarRef) expr;
                if (errorVarRef.message != null) {
                    checkInvalidTypeDef(errorVarRef.message);
                }
                if (errorVarRef.cause != null) {
                    checkInvalidTypeDef(errorVarRef.cause);
                }
                for (BLangNamedArgsExpression namedArgExpr : errorVarRef.detail) {
                    checkInvalidTypeDef(namedArgExpr.expr);
                }
                if (errorVarRef.restVar != null) {
                    checkInvalidTypeDef(errorVarRef.restVar);
                }
        }
    }

    private void validateAnnotationAttachmentExpr(BLangAnnotationAttachment annAttachmentNode,
                                                  BAnnotationSymbol annotationSymbol) {
        if (annotationSymbol.attachedType == null ||
                types.isAssignable(annotationSymbol.attachedType.type, symTable.trueType)) {
            if (annAttachmentNode.expr != null) {
                this.dlog.error(annAttachmentNode.expr.pos,
                                DiagnosticErrorCode.ANNOTATION_ATTACHMENT_CANNOT_HAVE_A_VALUE, annotationSymbol);
            }
            return;
        }

        BType annotType = annotationSymbol.attachedType.type;
        if (annAttachmentNode.expr == null) {
            BRecordType recordType = annotType.tag == TypeTags.RECORD ? (BRecordType) annotType :
                    annotType.tag == TypeTags.ARRAY && ((BArrayType) annotType).eType.tag == TypeTags.RECORD ?
                            (BRecordType) ((BArrayType) annotType).eType : null;
            if (recordType != null && hasRequiredFields(recordType)) {
                this.dlog.error(annAttachmentNode.pos, DiagnosticErrorCode.ANNOTATION_ATTACHMENT_REQUIRES_A_VALUE,
                        recordType);
                return;
            }
        }

        if (annAttachmentNode.expr != null) {
            this.typeChecker.checkExpr(annAttachmentNode.expr, env,
                    annotType.tag == TypeTags.ARRAY ? ((BArrayType) annotType).eType : annotType);

            if (Symbols.isFlagOn(annotationSymbol.flags, Flags.CONSTANT)) {
                if (annotationSymbol.points.stream().anyMatch(attachPoint -> !attachPoint.source)) {
                    constantAnalyzer.analyzeExpr(annAttachmentNode.expr);
                    return;
                }
                checkAnnotConstantExpression(annAttachmentNode.expr);
            }
        }
    }

    /**
     * Check whether a record type has required fields.
     *
     * @param recordType Record type.
     * @return true if the record type has required fields; false otherwise.
     */
    public boolean hasRequiredFields(BRecordType recordType) {
        for (BField field : recordType.fields.values()) {
            if (Symbols.isFlagOn(field.symbol.flags, Flags.REQUIRED)) {
                return true;
            }
        }
        return false;
    }

    private void validateAnnotationAttachmentCount(List<BLangAnnotationAttachment> attachments) {
        Map<BAnnotationSymbol, Integer> attachmentCounts = new HashMap<>();
        for (BLangAnnotationAttachment attachment : attachments) {
            if (attachment.annotationSymbol == null) {
                continue;
            }

            attachmentCounts.merge(attachment.annotationSymbol, 1, Integer::sum);
        }

        attachmentCounts.forEach((symbol, count) -> {
            if ((symbol.attachedType == null || symbol.attachedType.type.tag != TypeTags.ARRAY) && count > 1) {
                Optional<BLangAnnotationAttachment> found = Optional.empty();
                for (BLangAnnotationAttachment attachment : attachments) {
                    if (attachment.annotationSymbol.equals(symbol)) {
                        found = Optional.of(attachment);
                        break;
                    }
                }
                this.dlog.error(found.get().pos,
                                DiagnosticErrorCode.ANNOTATION_ATTACHMENT_CANNOT_SPECIFY_MULTIPLE_VALUES, symbol);
            }
        });
    }

    private void validateBuiltinTypeAnnotationAttachment(List<BLangAnnotationAttachment> attachments) {

        if (PackageID.isLangLibPackageID(this.env.enclPkg.packageID)) {
            return;
        }
        for (BLangAnnotationAttachment attachment : attachments) {
            if (attachment.annotationSymbol == null || // annotation symbol can be null on invalid attachment.
                    !attachment.annotationSymbol.pkgID.equals(PackageID.ANNOTATIONS)) {
                continue;
            }
            String annotationName = attachment.annotationName.value;
            if (annotationName.equals(Names.ANNOTATION_TYPE_PARAM.value)) {
                dlog.error(attachment.pos, DiagnosticErrorCode.TYPE_PARAM_OUTSIDE_LANG_MODULE);
            } else if (annotationName.equals(Names.ANNOTATION_BUILTIN_SUBTYPE.value)) {
                dlog.error(attachment.pos, DiagnosticErrorCode.BUILTIN_SUBTYPE_OUTSIDE_LANG_MODULE);
            }
        }
    }

    // TODO: Check if the below method can be removed. This doesn't seem necessary.
    //  https://github.com/ballerina-platform/ballerina-lang/issues/20997
    /**
     * Validate functions attached to objects.
     *
     * @param funcNode Function node
     */
    private void validateObjectAttachedFunction(BLangFunction funcNode) {
        if (!funcNode.attachedFunction) {
            return;
        }

        // If the function is attached to an abstract object, it don't need to have an implementation.
        if (!Symbols.isFlagOn(funcNode.receiver.getBType().tsymbol.flags, Flags.CLASS)) {
            if (funcNode.body != null) {
                dlog.error(funcNode.pos, DiagnosticErrorCode.ABSTRACT_OBJECT_FUNCTION_CANNOT_HAVE_BODY, funcNode.name,
                           funcNode.receiver.getBType());
            }
            return;
        }

        // There must be an implementation at the outer level, if the function is an interface.
        if (funcNode.interfaceFunction && !env.enclPkg.objAttachedFunctions.contains(funcNode.symbol)) {
            dlog.error(funcNode.pos, DiagnosticErrorCode.INVALID_INTERFACE_ON_NON_ABSTRACT_OBJECT, funcNode.name,
                       funcNode.receiver.getBType());
        }
    }

    private void validateInclusions(Set<Flag> referencingTypeFlags, List<BLangType> typeRefs, boolean objectTypeDesc,
                                    boolean objectConstructorExpr) {
        boolean nonIsolated = !referencingTypeFlags.contains(Flag.ISOLATED);
        boolean nonService = !referencingTypeFlags.contains(Flag.SERVICE);
        boolean nonClient = !referencingTypeFlags.contains(Flag.CLIENT);
        boolean nonReadOnly = !referencingTypeFlags.contains(Flag.READONLY);

        for (BLangType typeRef : typeRefs) {
            BType type = typeRef.getBType();
            long flags = type.flags;

            List<Flag> mismatchedFlags = new ArrayList<>();

            if (nonIsolated && Symbols.isFlagOn(flags, Flags.ISOLATED)) {
                mismatchedFlags.add(Flag.ISOLATED);
            }

            if (nonService && Symbols.isFlagOn(flags, Flags.SERVICE)) {
                mismatchedFlags.add(Flag.SERVICE);
            }

            if (nonClient && Symbols.isFlagOn(flags, Flags.CLIENT)) {
                mismatchedFlags.add(Flag.CLIENT);
            }

            if (!mismatchedFlags.isEmpty()) {
                StringBuilder qualifierString = new StringBuilder(mismatchedFlags.get(0).toString().toLowerCase());

                for (int i = 1; i < mismatchedFlags.size(); i++) {
                    qualifierString.append(" ").append(mismatchedFlags.get(i).toString().toLowerCase());
                }

                dlog.error(typeRef.pos,
                           objectConstructorExpr ?
                                   DiagnosticErrorCode.INVALID_REFERENCE_WITH_MISMATCHED_QUALIFIERS :
                                   DiagnosticErrorCode.INVALID_INCLUSION_WITH_MISMATCHED_QUALIFIERS,
                           qualifierString.toString());
            }

            BTypeSymbol tsymbol = type.tsymbol;
            if (tsymbol == null ||
                    (!Symbols.isFlagOn(tsymbol.flags, Flags.CLASS) && type.tag != TypeTags.INTERSECTION) ||
                    !Symbols.isFlagOn(flags, Flags.READONLY)) {
                continue;
            }

            if (objectTypeDesc) {
                dlog.error(typeRef.pos,
                           DiagnosticErrorCode.INVALID_READ_ONLY_CLASS_INCLUSION_IN_OBJECT_TYPE_DESCRIPTOR);
                continue;
            }

            if (nonReadOnly && !objectConstructorExpr) {
                if (type.tag == TypeTags.INTERSECTION) {
                    dlog.error(typeRef.pos,
                               DiagnosticErrorCode.INVALID_READ_ONLY_TYPEDESC_INCLUSION_IN_NON_READ_ONLY_CLASS);
                    continue;
                }
                dlog.error(typeRef.pos, DiagnosticErrorCode.INVALID_READ_ONLY_CLASS_INCLUSION_IN_NON_READ_ONLY_CLASS);
            }
        }
    }

    private void validateReferencedFunction(Location pos, BAttachedFunction func, SymbolEnv env,
                                            DiagnosticErrorCode code) {
        if (!Symbols.isFlagOn(func.symbol.receiverSymbol.type.tsymbol.flags, Flags.CLASS)) {
            return;
        }

        if (!Symbols.isFunctionDeclaration(func.symbol)) {
            return;
        }

        // Service typing does not consider resource methods when type checking.
        if (Symbols.isResource(func.symbol)) {
            return;
        }

        // There must be an implementation at the outer level, if the function is an interface.
        if (!env.enclPkg.objAttachedFunctions.contains(func.symbol)) {
            dlog.error(pos, code, func.funcName, func.symbol.receiverSymbol.type);
        }
    }

    private boolean isSimpleVarRef(BLangExpression expr) {
        if (expr.getBType().tag == TypeTags.SEMANTIC_ERROR ||
                expr.getBType().tag == TypeTags.NONE ||
                expr.getKind() != NodeKind.SIMPLE_VARIABLE_REF) {
            return false;
        }

        if (((BLangSimpleVarRef) expr).symbol == null) {
            return false;
        }

        return (((BLangSimpleVarRef) expr).symbol.tag & SymTag.VARIABLE) == SymTag.VARIABLE;
    }

    private void resetTypeNarrowing(BLangExpression lhsExpr, BType rhsType) {
        if (!isSimpleVarRef(lhsExpr)) {
            return;
        }

        BVarSymbol varSymbol = (BVarSymbol) ((BLangSimpleVarRef) lhsExpr).symbol;
        if (varSymbol.originalSymbol == null) {
            return;
        }

        // If the rhs's type is not assignable to the variable's narrowed type,
        // then the type narrowing will no longer hold. Thus define the original
        // symbol in all the scopes that are affected by this assignment.
        if (!types.isAssignable(rhsType, varSymbol.type)) {
            if (this.narrowedTypeInfo != null) {
                // Record the vars for which type narrowing was unset, to define relevant shadowed symbols in branches.
                BType currentType = ((BLangSimpleVarRef) lhsExpr).symbol.type;
                this.narrowedTypeInfo.put(typeNarrower.getOriginalVarSymbol(varSymbol),
                                          new BType.NarrowedTypes(currentType, currentType));
            }

            defineOriginalSymbol(lhsExpr, typeNarrower.getOriginalVarSymbol(varSymbol), env);
            env = prevEnvs.pop();
        }
    }

    private void defineOriginalSymbol(BLangExpression lhsExpr, BVarSymbol varSymbol, SymbolEnv env) {
        BSymbol foundSym = symResolver.lookupSymbolInMainSpace(env, varSymbol.name);

        // Terminate if we reach the env where the original symbol is available.
        if (foundSym == varSymbol) {
            prevEnvs.push(env);
            return;
        }

        // Traverse back to all the fall-back-environments, and update the env with the new symbol.
        // Here the existing fall-back env will be replaced by a new env.
        // i.e: [new fall-back env] = [snapshot of old fall-back env] + [new symbol]
        env = SymbolEnv.createTypeNarrowedEnv(lhsExpr, env);
        symbolEnter.defineTypeNarrowedSymbol(lhsExpr.pos, env, varSymbol, varSymbol.type, varSymbol.origin == VIRTUAL);
        SymbolEnv prevEnv = prevEnvs.pop();
        defineOriginalSymbol(lhsExpr, varSymbol, prevEnv);
        prevEnvs.push(env);
    }

    private void validateIsolatedParamUsage(boolean inIsolatedFunction, BLangSimpleVariable variable,
                                            boolean isRestParam) {
        if (!hasAnnotation(variable.annAttachments, Names.ANNOTATION_ISOLATED_PARAM.value)) {
            return;
        }

        variable.symbol.flags |= Flags.ISOLATED_PARAM;

        if (!PackageID.isLangLibPackageID(this.env.enclPkg.packageID)) {
            dlog.error(variable.pos, DiagnosticErrorCode.ISOLATED_PARAM_OUTSIDE_LANG_MODULE);
        }

        BType type = isRestParam ? ((BArrayType) variable.getBType()).eType : variable.getBType();

        if (!types.isSubTypeOfBaseType(type, TypeTags.INVOKABLE)) {
            dlog.error(variable.pos, DiagnosticErrorCode.ISOLATED_PARAM_USED_WITH_INVALID_TYPE);
        }

        if (!inIsolatedFunction) {
            dlog.error(variable.pos, DiagnosticErrorCode.ISOLATED_PARAM_USED_IN_A_NON_ISOLATED_FUNCTION);
        }
    }

    private boolean hasAnnotation(List<BLangAnnotationAttachment> attachments, String name) {
        for (BLangAnnotationAttachment attachment : attachments) {
            if (attachment.annotationName.value.equals(name)) {
                return true;
            }
        }
        return false;
    }

    private boolean isConfigurable(BLangVariable varNode) {
        return varNode.flagSet.contains(Flag.CONFIGURABLE);
    }

    private boolean isIsolated(BLangVariable varNode) {
        return varNode.flagSet.contains(Flag.ISOLATED);
    }

    private void handleReadOnlyField(boolean isRecordType, LinkedHashMap<String, BField> fields,
                                     BLangSimpleVariable field) {
        BType fieldType = field.getBType();

        if (fieldType == symTable.semanticError) {
            return;
        }

        BType readOnlyFieldType = getReadOnlyFieldType(field.pos, fieldType);

        if (readOnlyFieldType == symTable.semanticError) {
            dlog.error(field.pos, DiagnosticErrorCode.INVALID_READONLY_FIELD_TYPE, fieldType);
            return;
        }

        if (isRecordType) {
            fields.get(field.name.value).type = readOnlyFieldType;
        }

        field.setBType(field.symbol.type = readOnlyFieldType);
    }

    private BType getReadOnlyFieldType(Location pos, BType fieldType) {
        if (types.isInherentlyImmutableType(fieldType) || Symbols.isFlagOn(fieldType.flags, Flags.READONLY)) {
            return fieldType;
        }

        if (!types.isSelectivelyImmutableType(fieldType)) {
            return symTable.semanticError;
        }

        return ImmutableTypeCloner.getImmutableIntersectionType(pos, types,
                                                                (SelectivelyImmutableReferenceType) fieldType, env,
                                                                symTable, anonModelHelper, names, new HashSet<>());
    }

    private void setRestMatchPatternConstraintType(BRecordType recordType,
                                                   List<String> boundedFieldNames,
                                                   BRecordType restPatternRecordType,
                                                   BRecordType restVarSymbolRecordType) {
        BType restConstraintType = symbolEnter.getRestMatchPatternConstraintType(recordType, new HashMap<>(),
                restVarSymbolRecordType.restFieldType);
        LinkedHashMap<String, BField> unMappedFields = new LinkedHashMap<>() {{
            putAll(recordType.fields);
        }};
        symbolEnter.setRestRecordFields(recordType.tsymbol.pos, env,
                unMappedFields, boundedFieldNames, restConstraintType, restVarSymbolRecordType);
        restPatternRecordType.restFieldType = restVarSymbolRecordType.restFieldType;
    }
}<|MERGE_RESOLUTION|>--- conflicted
+++ resolved
@@ -420,13 +420,7 @@
 
             BLangExpression expr = param.expr;
             if (expr != null) {
-<<<<<<< HEAD
-                funcNode.symbol.paramDefaultValTypes.put(param.symbol.name.value, expr.type);
-=======
                 funcNode.symbol.paramDefaultValTypes.put(param.symbol.name.value, expr.getBType());
-                ((BInvokableTypeSymbol) funcNode.getBType().tsymbol).paramDefaultValTypes.put(param.symbol.name.value,
-                                                                                              expr.getBType());
->>>>>>> 70df6661
             }
 
             validateIsolatedParamUsage(inIsolatedFunction, param, false);
@@ -675,15 +669,11 @@
 
     @Override
     public void visit(BLangTableTypeNode tableTypeNode) {
-<<<<<<< HEAD
         analyzeDef(tableTypeNode.constraint, env);
         if (tableTypeNode.tableKeyTypeConstraint != null) {
             analyzeDef(tableTypeNode.tableKeyTypeConstraint, env);
         }
-        BType constraint = tableTypeNode.constraint.type;
-=======
         BType constraint = tableTypeNode.constraint.getBType();
->>>>>>> 70df6661
         if (!types.isAssignable(constraint, symTable.mapAllType)) {
             dlog.error(tableTypeNode.constraint.pos, DiagnosticErrorCode.TABLE_CONSTRAINT_INVALID_SUBTYPE, constraint);
             return;
@@ -914,15 +904,7 @@
 
         validateWorkerAnnAttachments(varNode.expr);
 
-<<<<<<< HEAD
-        if (this.symbolEnter.isIgnoredOrEmpty(varNode) && !varNode.flagSet.contains(Flag.REQUIRED_PARAM)) {
-            // Fake symbol to prevent runtime failures down the line.
-            varNode.symbol = new BVarSymbol(0, Names.IGNORE, env.enclPkg.packageID, symTable.anyType, env.scope.owner,
-                                            varNode.pos, VIRTUAL);
-        }
-=======
         handleWildCardBindingVariable(varNode);
->>>>>>> 70df6661
 
         BType lhsType = varNode.symbol.type;
         varNode.setBType(lhsType);
