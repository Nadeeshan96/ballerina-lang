/*
 *  Copyright (c) 2017, WSO2 Inc. (http://www.wso2.org) All Rights Reserved.
 *
 *  WSO2 Inc. licenses this file to you under the Apache License,
 *  Version 2.0 (the "License"); you may not use this file except
 *  in compliance with the License.
 *  You may obtain a copy of the License at
 *
 *    http://www.apache.org/licenses/LICENSE-2.0
 *
 *  Unless required by applicable law or agreed to in writing,
 *  software distributed under the License is distributed on an
 *  "AS IS" BASIS, WITHOUT WARRANTIES OR CONDITIONS OF ANY
 *  KIND, either express or implied.  See the License for the
 *  specific language governing permissions and limitations
 *  under the License.
 */
package org.wso2.ballerinalang.compiler.semantics.analyzer;

import io.ballerina.compiler.api.symbols.DiagnosticState;
import io.ballerina.projects.ModuleDescriptor;
import io.ballerina.tools.diagnostics.Location;
import org.ballerinalang.compiler.CompilerPhase;
import org.ballerinalang.model.TreeBuilder;
import org.ballerinalang.model.elements.AttachPoint;
import org.ballerinalang.model.elements.Flag;
import org.ballerinalang.model.elements.PackageID;
import org.ballerinalang.model.symbols.SymbolKind;
import org.ballerinalang.model.tree.NodeKind;
import org.ballerinalang.model.tree.OperatorKind;
import org.ballerinalang.model.tree.TopLevelNode;
import org.ballerinalang.model.tree.expressions.RecordLiteralNode;
import org.ballerinalang.model.tree.statements.VariableDefinitionNode;
import org.ballerinalang.model.types.Field;
import org.ballerinalang.model.types.TypeKind;
import org.ballerinalang.util.diagnostic.DiagnosticErrorCode;
import org.ballerinalang.util.diagnostic.DiagnosticWarningCode;
import org.wso2.ballerinalang.compiler.diagnostic.BLangDiagnosticLog;
import org.wso2.ballerinalang.compiler.parser.BLangAnonymousModelHelper;
import org.wso2.ballerinalang.compiler.semantics.model.SymbolEnv;
import org.wso2.ballerinalang.compiler.semantics.model.SymbolTable;
import org.wso2.ballerinalang.compiler.semantics.model.symbols.BAnnotationAttachmentSymbol;
import org.wso2.ballerinalang.compiler.semantics.model.symbols.BAnnotationSymbol;
import org.wso2.ballerinalang.compiler.semantics.model.symbols.BAttachedFunction;
import org.wso2.ballerinalang.compiler.semantics.model.symbols.BClassSymbol;
import org.wso2.ballerinalang.compiler.semantics.model.symbols.BEnumSymbol;
import org.wso2.ballerinalang.compiler.semantics.model.symbols.BInvokableSymbol;
import org.wso2.ballerinalang.compiler.semantics.model.symbols.BInvokableTypeSymbol;
import org.wso2.ballerinalang.compiler.semantics.model.symbols.BObjectTypeSymbol;
import org.wso2.ballerinalang.compiler.semantics.model.symbols.BOperatorSymbol;
import org.wso2.ballerinalang.compiler.semantics.model.symbols.BRecordTypeSymbol;
import org.wso2.ballerinalang.compiler.semantics.model.symbols.BServiceSymbol;
import org.wso2.ballerinalang.compiler.semantics.model.symbols.BSymbol;
import org.wso2.ballerinalang.compiler.semantics.model.symbols.BTypeDefinitionSymbol;
import org.wso2.ballerinalang.compiler.semantics.model.symbols.BTypeSymbol;
import org.wso2.ballerinalang.compiler.semantics.model.symbols.BVarSymbol;
import org.wso2.ballerinalang.compiler.semantics.model.symbols.SymTag;
import org.wso2.ballerinalang.compiler.semantics.model.symbols.Symbols;
import org.wso2.ballerinalang.compiler.semantics.model.types.BArrayType;
import org.wso2.ballerinalang.compiler.semantics.model.types.BErrorType;
import org.wso2.ballerinalang.compiler.semantics.model.types.BField;
import org.wso2.ballerinalang.compiler.semantics.model.types.BIntersectionType;
import org.wso2.ballerinalang.compiler.semantics.model.types.BMapType;
import org.wso2.ballerinalang.compiler.semantics.model.types.BObjectType;
import org.wso2.ballerinalang.compiler.semantics.model.types.BRecordType;
import org.wso2.ballerinalang.compiler.semantics.model.types.BStructureType;
import org.wso2.ballerinalang.compiler.semantics.model.types.BTableType;
import org.wso2.ballerinalang.compiler.semantics.model.types.BTupleType;
import org.wso2.ballerinalang.compiler.semantics.model.types.BType;
import org.wso2.ballerinalang.compiler.semantics.model.types.BTypeIdSet;
import org.wso2.ballerinalang.compiler.semantics.model.types.BTypeReferenceType;
import org.wso2.ballerinalang.compiler.semantics.model.types.BUnionType;
import org.wso2.ballerinalang.compiler.tree.BLangAnnotation;
import org.wso2.ballerinalang.compiler.tree.BLangAnnotationAttachment;
import org.wso2.ballerinalang.compiler.tree.BLangBlockFunctionBody;
import org.wso2.ballerinalang.compiler.tree.BLangClassDefinition;
import org.wso2.ballerinalang.compiler.tree.BLangErrorVariable;
import org.wso2.ballerinalang.compiler.tree.BLangExprFunctionBody;
import org.wso2.ballerinalang.compiler.tree.BLangExternalFunctionBody;
import org.wso2.ballerinalang.compiler.tree.BLangFunction;
import org.wso2.ballerinalang.compiler.tree.BLangIdentifier;
import org.wso2.ballerinalang.compiler.tree.BLangNode;
import org.wso2.ballerinalang.compiler.tree.BLangPackage;
import org.wso2.ballerinalang.compiler.tree.BLangRecordVariable;
import org.wso2.ballerinalang.compiler.tree.BLangResourceFunction;
import org.wso2.ballerinalang.compiler.tree.BLangRetrySpec;
import org.wso2.ballerinalang.compiler.tree.BLangService;
import org.wso2.ballerinalang.compiler.tree.BLangSimpleVariable;
import org.wso2.ballerinalang.compiler.tree.BLangTableKeyTypeConstraint;
import org.wso2.ballerinalang.compiler.tree.BLangTupleVariable;
import org.wso2.ballerinalang.compiler.tree.BLangTypeDefinition;
import org.wso2.ballerinalang.compiler.tree.BLangVariable;
import org.wso2.ballerinalang.compiler.tree.BLangXMLNS;
import org.wso2.ballerinalang.compiler.tree.SimpleBLangNodeAnalyzer;
import org.wso2.ballerinalang.compiler.tree.bindingpatterns.BLangBindingPattern;
import org.wso2.ballerinalang.compiler.tree.bindingpatterns.BLangCaptureBindingPattern;
import org.wso2.ballerinalang.compiler.tree.bindingpatterns.BLangErrorBindingPattern;
import org.wso2.ballerinalang.compiler.tree.bindingpatterns.BLangErrorCauseBindingPattern;
import org.wso2.ballerinalang.compiler.tree.bindingpatterns.BLangErrorFieldBindingPatterns;
import org.wso2.ballerinalang.compiler.tree.bindingpatterns.BLangErrorMessageBindingPattern;
import org.wso2.ballerinalang.compiler.tree.bindingpatterns.BLangFieldBindingPattern;
import org.wso2.ballerinalang.compiler.tree.bindingpatterns.BLangListBindingPattern;
import org.wso2.ballerinalang.compiler.tree.bindingpatterns.BLangMappingBindingPattern;
import org.wso2.ballerinalang.compiler.tree.bindingpatterns.BLangNamedArgBindingPattern;
import org.wso2.ballerinalang.compiler.tree.bindingpatterns.BLangRestBindingPattern;
import org.wso2.ballerinalang.compiler.tree.bindingpatterns.BLangSimpleBindingPattern;
import org.wso2.ballerinalang.compiler.tree.bindingpatterns.BLangWildCardBindingPattern;
import org.wso2.ballerinalang.compiler.tree.clauses.BLangMatchClause;
import org.wso2.ballerinalang.compiler.tree.clauses.BLangOnFailClause;
import org.wso2.ballerinalang.compiler.tree.expressions.BLangAccessExpression;
import org.wso2.ballerinalang.compiler.tree.expressions.BLangBinaryExpr;
import org.wso2.ballerinalang.compiler.tree.expressions.BLangCheckedExpr;
import org.wso2.ballerinalang.compiler.tree.expressions.BLangConstant;
import org.wso2.ballerinalang.compiler.tree.expressions.BLangErrorVarRef;
import org.wso2.ballerinalang.compiler.tree.expressions.BLangExpression;
import org.wso2.ballerinalang.compiler.tree.expressions.BLangInvocation;
import org.wso2.ballerinalang.compiler.tree.expressions.BLangLambdaFunction;
import org.wso2.ballerinalang.compiler.tree.expressions.BLangLetExpression;
import org.wso2.ballerinalang.compiler.tree.expressions.BLangListConstructorExpr;
import org.wso2.ballerinalang.compiler.tree.expressions.BLangListConstructorExpr.BLangListConstructorSpreadOpExpr;
import org.wso2.ballerinalang.compiler.tree.expressions.BLangLiteral;
import org.wso2.ballerinalang.compiler.tree.expressions.BLangMatchGuard;
import org.wso2.ballerinalang.compiler.tree.expressions.BLangNamedArgsExpression;
import org.wso2.ballerinalang.compiler.tree.expressions.BLangNumericLiteral;
import org.wso2.ballerinalang.compiler.tree.expressions.BLangRecordLiteral;
import org.wso2.ballerinalang.compiler.tree.expressions.BLangRecordVarRef;
import org.wso2.ballerinalang.compiler.tree.expressions.BLangRecordVarRef.BLangRecordVarRefKeyValue;
import org.wso2.ballerinalang.compiler.tree.expressions.BLangSimpleVarRef;
import org.wso2.ballerinalang.compiler.tree.expressions.BLangTupleVarRef;
import org.wso2.ballerinalang.compiler.tree.expressions.BLangTypeConversionExpr;
import org.wso2.ballerinalang.compiler.tree.expressions.BLangTypeInit;
import org.wso2.ballerinalang.compiler.tree.expressions.BLangValueExpression;
import org.wso2.ballerinalang.compiler.tree.expressions.BLangVariableReference;
import org.wso2.ballerinalang.compiler.tree.matchpatterns.BLangConstPattern;
import org.wso2.ballerinalang.compiler.tree.matchpatterns.BLangErrorCauseMatchPattern;
import org.wso2.ballerinalang.compiler.tree.matchpatterns.BLangErrorFieldMatchPatterns;
import org.wso2.ballerinalang.compiler.tree.matchpatterns.BLangErrorMatchPattern;
import org.wso2.ballerinalang.compiler.tree.matchpatterns.BLangErrorMessageMatchPattern;
import org.wso2.ballerinalang.compiler.tree.matchpatterns.BLangFieldMatchPattern;
import org.wso2.ballerinalang.compiler.tree.matchpatterns.BLangListMatchPattern;
import org.wso2.ballerinalang.compiler.tree.matchpatterns.BLangMappingMatchPattern;
import org.wso2.ballerinalang.compiler.tree.matchpatterns.BLangMatchPattern;
import org.wso2.ballerinalang.compiler.tree.matchpatterns.BLangNamedArgMatchPattern;
import org.wso2.ballerinalang.compiler.tree.matchpatterns.BLangRestMatchPattern;
import org.wso2.ballerinalang.compiler.tree.matchpatterns.BLangSimpleMatchPattern;
import org.wso2.ballerinalang.compiler.tree.matchpatterns.BLangVarBindingPatternMatchPattern;
import org.wso2.ballerinalang.compiler.tree.matchpatterns.BLangWildCardMatchPattern;
import org.wso2.ballerinalang.compiler.tree.statements.BLangAssignment;
import org.wso2.ballerinalang.compiler.tree.statements.BLangBlockStmt;
import org.wso2.ballerinalang.compiler.tree.statements.BLangBreak;
import org.wso2.ballerinalang.compiler.tree.statements.BLangCompoundAssignment;
import org.wso2.ballerinalang.compiler.tree.statements.BLangContinue;
import org.wso2.ballerinalang.compiler.tree.statements.BLangDo;
import org.wso2.ballerinalang.compiler.tree.statements.BLangErrorDestructure;
import org.wso2.ballerinalang.compiler.tree.statements.BLangErrorVariableDef;
import org.wso2.ballerinalang.compiler.tree.statements.BLangExpressionStmt;
import org.wso2.ballerinalang.compiler.tree.statements.BLangFail;
import org.wso2.ballerinalang.compiler.tree.statements.BLangForeach;
import org.wso2.ballerinalang.compiler.tree.statements.BLangForkJoin;
import org.wso2.ballerinalang.compiler.tree.statements.BLangIf;
import org.wso2.ballerinalang.compiler.tree.statements.BLangLock;
import org.wso2.ballerinalang.compiler.tree.statements.BLangMatchStatement;
import org.wso2.ballerinalang.compiler.tree.statements.BLangPanic;
import org.wso2.ballerinalang.compiler.tree.statements.BLangRecordDestructure;
import org.wso2.ballerinalang.compiler.tree.statements.BLangRecordVariableDef;
import org.wso2.ballerinalang.compiler.tree.statements.BLangRetry;
import org.wso2.ballerinalang.compiler.tree.statements.BLangRetryTransaction;
import org.wso2.ballerinalang.compiler.tree.statements.BLangReturn;
import org.wso2.ballerinalang.compiler.tree.statements.BLangRollback;
import org.wso2.ballerinalang.compiler.tree.statements.BLangSimpleVariableDef;
import org.wso2.ballerinalang.compiler.tree.statements.BLangStatement;
import org.wso2.ballerinalang.compiler.tree.statements.BLangTransaction;
import org.wso2.ballerinalang.compiler.tree.statements.BLangTupleDestructure;
import org.wso2.ballerinalang.compiler.tree.statements.BLangTupleVariableDef;
import org.wso2.ballerinalang.compiler.tree.statements.BLangWhile;
import org.wso2.ballerinalang.compiler.tree.statements.BLangWorkerSend;
import org.wso2.ballerinalang.compiler.tree.statements.BLangXMLNSStatement;
import org.wso2.ballerinalang.compiler.tree.types.BLangArrayType;
import org.wso2.ballerinalang.compiler.tree.types.BLangBuiltInRefTypeNode;
import org.wso2.ballerinalang.compiler.tree.types.BLangConstrainedType;
import org.wso2.ballerinalang.compiler.tree.types.BLangErrorType;
import org.wso2.ballerinalang.compiler.tree.types.BLangFiniteTypeNode;
import org.wso2.ballerinalang.compiler.tree.types.BLangFunctionTypeNode;
import org.wso2.ballerinalang.compiler.tree.types.BLangIntersectionTypeNode;
import org.wso2.ballerinalang.compiler.tree.types.BLangLetVariable;
import org.wso2.ballerinalang.compiler.tree.types.BLangObjectTypeNode;
import org.wso2.ballerinalang.compiler.tree.types.BLangRecordTypeNode;
import org.wso2.ballerinalang.compiler.tree.types.BLangStreamType;
import org.wso2.ballerinalang.compiler.tree.types.BLangStructureTypeNode;
import org.wso2.ballerinalang.compiler.tree.types.BLangTableTypeNode;
import org.wso2.ballerinalang.compiler.tree.types.BLangTupleTypeNode;
import org.wso2.ballerinalang.compiler.tree.types.BLangType;
import org.wso2.ballerinalang.compiler.tree.types.BLangUnionTypeNode;
import org.wso2.ballerinalang.compiler.tree.types.BLangUserDefinedType;
import org.wso2.ballerinalang.compiler.tree.types.BLangValueType;
import org.wso2.ballerinalang.compiler.util.BArrayState;
import org.wso2.ballerinalang.compiler.util.CompilerContext;
import org.wso2.ballerinalang.compiler.util.ImmutableTypeCloner;
import org.wso2.ballerinalang.compiler.util.Name;
import org.wso2.ballerinalang.compiler.util.Names;
import org.wso2.ballerinalang.compiler.util.NumericLiteralSupport;
import org.wso2.ballerinalang.compiler.util.TypeDefBuilderHelper;
import org.wso2.ballerinalang.compiler.util.TypeTags;
import org.wso2.ballerinalang.compiler.util.Unifier;
import org.wso2.ballerinalang.util.AttachPoints;
import org.wso2.ballerinalang.util.Flags;

import java.util.ArrayList;
import java.util.Arrays;
import java.util.Collections;
import java.util.HashMap;
import java.util.HashSet;
import java.util.LinkedHashMap;
import java.util.LinkedHashSet;
import java.util.List;
import java.util.Map;
import java.util.Optional;
import java.util.Set;
import java.util.Stack;
import java.util.stream.Collectors;

import static org.ballerinalang.model.symbols.SymbolOrigin.COMPILED_SOURCE;
import static org.ballerinalang.model.symbols.SymbolOrigin.SOURCE;
import static org.ballerinalang.model.symbols.SymbolOrigin.VIRTUAL;
import static org.ballerinalang.model.tree.NodeKind.FUNCTION;
import static org.ballerinalang.model.tree.NodeKind.LITERAL;
import static org.ballerinalang.model.tree.NodeKind.NUMERIC_LITERAL;
import static org.ballerinalang.model.tree.NodeKind.RECORD_LITERAL_EXPR;

/**
 * @since 0.94
 */
public class SemanticAnalyzer extends SimpleBLangNodeAnalyzer<SemanticAnalyzer.AnalyzerData> {

    private static final CompilerContext.Key<SemanticAnalyzer> SYMBOL_ANALYZER_KEY = new CompilerContext.Key<>();
    private static final String LISTENER_NAME = "listener";

    private final BLangAnonymousModelHelper anonModelHelper;
    private final ConstantAnalyzer constantAnalyzer;
    private final ConstantValueResolver constantValueResolver;
    private final BLangDiagnosticLog dlog;
    private final Names names;
    private final SymbolEnter symbolEnter;
    private final SymbolResolver symResolver;
    private final SymbolTable symTable;
    private final TypeChecker typeChecker;
    private final TypeNarrower typeNarrower;
    private final Types types;
    private final Unifier unifier;

    public static SemanticAnalyzer getInstance(CompilerContext context) {
        SemanticAnalyzer semAnalyzer = context.get(SYMBOL_ANALYZER_KEY);
        if (semAnalyzer == null) {
            semAnalyzer = new SemanticAnalyzer(context);
        }

        return semAnalyzer;
    }

    private SemanticAnalyzer(CompilerContext context) {
        context.put(SYMBOL_ANALYZER_KEY, this);

        this.symTable = SymbolTable.getInstance(context);
        this.symbolEnter = SymbolEnter.getInstance(context);
        this.names = Names.getInstance(context);
        this.symResolver = SymbolResolver.getInstance(context);
        this.typeChecker = TypeChecker.getInstance(context);
        this.types = Types.getInstance(context);
        this.dlog = BLangDiagnosticLog.getInstance(context);
        this.typeNarrower = TypeNarrower.getInstance(context);
        this.constantAnalyzer = ConstantAnalyzer.getInstance(context);
        this.constantValueResolver = ConstantValueResolver.getInstance(context);
        this.anonModelHelper = BLangAnonymousModelHelper.getInstance(context);
        this.unifier = new Unifier();
    }

    public BLangPackage analyze(BLangPackage pkgNode) {
        SymbolEnv pkgEnv = this.symTable.pkgEnvMap.get(pkgNode.symbol);
        final AnalyzerData data = new AnalyzerData(pkgEnv);
        visitNode(pkgNode, data);
        return pkgNode;
    }

    // Visitor methods
    @Override
    public void visit(BLangPackage pkgNode, AnalyzerData data) {
        this.dlog.setCurrentPackageId(pkgNode.packageID);
        if (pkgNode.completedPhases.contains(CompilerPhase.TYPE_CHECK)) {
            return;
        }
        SymbolEnv pkgEnv = this.symTable.pkgEnvMap.get(pkgNode.symbol);
        data.env = pkgEnv;
        // Visit constants first.
        List<TopLevelNode> topLevelNodes = pkgNode.topLevelNodes;
        for (int i = 0; i < topLevelNodes.size(); i++) {
            TopLevelNode constant = topLevelNodes.get(i);
            if (constant.getKind() == NodeKind.CONSTANT) {
                analyzeNode((BLangNode) constant, data);
            }
        }
        this.constantValueResolver.resolve(pkgNode.constants, pkgNode.packageID, pkgEnv);

        validateEnumMemberMetadata(pkgNode.constants);

        for (int i = 0; i < pkgNode.topLevelNodes.size(); i++) {
            TopLevelNode pkgLevelNode = pkgNode.topLevelNodes.get(i);
            NodeKind kind = pkgLevelNode.getKind();
            if (kind == NodeKind.CONSTANT) {
                continue;
            }

            if (kind == FUNCTION) {
                BLangFunction blangFunction = (BLangFunction) pkgLevelNode;
                if (blangFunction.flagSet.contains(Flag.LAMBDA) || blangFunction.flagSet.contains(Flag.ATTACHED)) {
                    continue;
                }
            }

            if (kind == NodeKind.CLASS_DEFN && ((BLangClassDefinition) pkgLevelNode).isObjectContructorDecl) {
                // This is a class defined for an object-constructor-expression (OCE). This will be analyzed when
                // visiting the OCE in the type checker. This is a temporary workaround until we fix
                // https://github.com/ballerina-platform/ballerina-lang/issues/27009
                continue;
            }

            analyzeNode((BLangNode) pkgLevelNode, data);
        }
        analyzeModuleConfigurableAmbiguity(pkgNode);

        while (pkgNode.lambdaFunctions.peek() != null) {
            BLangLambdaFunction lambdaFunction = pkgNode.lambdaFunctions.poll();
            BLangFunction function = lambdaFunction.function;
            lambdaFunction.setBType(function.symbol.type);
            data.env = lambdaFunction.capturedClosureEnv;
            analyzeNode(lambdaFunction.function, data);
        }

        pkgNode.getTestablePkgs().forEach(testablePackage -> visit((BLangPackage) testablePackage, data));
        pkgNode.completedPhases.add(CompilerPhase.TYPE_CHECK);
    }

    private void validateEnumMemberMetadata(List<BLangConstant> constants) {
        Map<String, List<BLangConstant>> duplicateEnumMembersWithMetadata = new HashMap<>();

        for (BLangConstant constant : constants) {
            if (!constant.flagSet.contains(Flag.ENUM_MEMBER) ||
                    (constant.markdownDocumentationAttachment == null && constant.annAttachments.isEmpty())) {
                continue;
            }

            String name = constant.name.value;

            if (duplicateEnumMembersWithMetadata.containsKey(name)) {
                duplicateEnumMembersWithMetadata.get(name).add(constant);
                continue;
            }

            duplicateEnumMembersWithMetadata.put(name, new ArrayList<>() {{ add(constant); }});
        }

        for (Map.Entry<String, List<BLangConstant>> entry : duplicateEnumMembersWithMetadata.entrySet()) {
            List<BLangConstant> duplicateMembers = entry.getValue();

            if (duplicateMembers.size() == 1) {
                continue;
            }

            for (BLangConstant duplicateMember : duplicateMembers) {
                dlog.warning(duplicateMember.pos, DiagnosticWarningCode.INVALID_METADATA_ON_DUPLICATE_ENUM_MEMBER);
            }
        }
    }

    @Override
    public void visit(BLangXMLNS xmlnsNode, AnalyzerData data) {
        SymbolEnv currentEnv = data.env;
        xmlnsNode.setBType(symTable.stringType);

        // Namespace node already having the symbol means we are inside an init-function,
        // and the symbol has already been declared by the original statement.
        if (xmlnsNode.symbol == null) {
            symbolEnter.defineNode(xmlnsNode, currentEnv);
        }

        typeChecker.checkExpr(xmlnsNode.namespaceURI, currentEnv, symTable.stringType, data.prevEnvs,
                data.commonAnalyzerData);
    }

    @Override
    public void visit(BLangXMLNSStatement xmlnsStmtNode, AnalyzerData data) {
        analyzeNode(xmlnsStmtNode.xmlnsDecl, data);
    }

    @Override
    public void visit(BLangResourceFunction funcNode, AnalyzerData data) {
        visit((BLangFunction) funcNode, data);
        for (BLangSimpleVariable pathParam : funcNode.pathParams) {
            pathParam.accept(this, data);
            if (!types.isAssignable(pathParam.getBType(), symTable.pathParamAllowedType)) {
                dlog.error(pathParam.getPosition(), DiagnosticErrorCode.UNSUPPORTED_PATH_PARAM_TYPE,
                           pathParam.getBType());
            }
        }

        if (funcNode.restPathParam != null) {
            funcNode.restPathParam.accept(this, data);
            BArrayType arrayType = (BArrayType) funcNode.restPathParam.getBType();
            BType elemType = arrayType.getElementType();
            if (!types.isAssignable(elemType, symTable.pathParamAllowedType)) {
                dlog.error(funcNode.restPathParam.getPosition(),
                        DiagnosticErrorCode.UNSUPPORTED_REST_PATH_PARAM_TYPE, elemType);
            }
        }
    }

    @Override
    public void visit(BLangFunction funcNode, AnalyzerData data) {
        SymbolEnv currentEnv = data.env;
        SymbolEnv funcEnv = SymbolEnv.createFunctionEnv(funcNode, funcNode.symbol.scope, currentEnv);

        // TODO: Shouldn't this be done in symbol enter?
        //set function param flag to final
        funcNode.symbol.params.forEach(param -> param.flags |= Flags.FUNCTION_FINAL);

        if (!funcNode.flagSet.contains(Flag.WORKER)) {
            // annotation validation for workers is done for the invocation.
            funcNode.annAttachments.forEach(annotationAttachment -> {
                if (Symbols.isFlagOn(funcNode.symbol.flags, Flags.REMOTE) && funcNode.receiver != null
                        && Symbols.isService(funcNode.receiver.symbol)) {
                    annotationAttachment.attachPoints.add(AttachPoint.Point.SERVICE_REMOTE);
                } else if (funcNode.attachedFunction) {
                    annotationAttachment.attachPoints.add(AttachPoint.Point.OBJECT_METHOD);
                }
                annotationAttachment.attachPoints.add(AttachPoint.Point.FUNCTION);
                data.env = funcEnv;
                analyzeNode(annotationAttachment, data);
            });
            validateAnnotationAttachmentCount(funcNode.annAttachments);
        }
        ((List<BAnnotationAttachmentSymbol>) funcNode.symbol.getAnnotations()).addAll(
                getAnnotationAttachmentSymbols(funcNode.annAttachments));

        BLangType returnTypeNode = funcNode.returnTypeNode;
        boolean hasReturnType = returnTypeNode != null;
        if (hasReturnType) {
            funcNode.returnTypeAnnAttachments.forEach(annotationAttachment -> {
                annotationAttachment.attachPoints.add(AttachPoint.Point.RETURN);
                data.env = funcEnv;
                analyzeNode(annotationAttachment, data);
            });
            validateAnnotationAttachmentCount(funcNode.returnTypeAnnAttachments);
            ((BInvokableTypeSymbol) funcNode.symbol.type.tsymbol).returnTypeAnnots.addAll(
                    getAnnotationAttachmentSymbols(funcNode.returnTypeAnnAttachments));
        }

        boolean inIsolatedFunction = funcNode.flagSet.contains(Flag.ISOLATED);
        SymbolEnv clonedEnv =  funcNode.clonedEnv;

        for (BLangSimpleVariable param : funcNode.requiredParams) {
            symbolEnter.defineExistingVarSymbolInEnv(param.symbol, clonedEnv);
            data.env = clonedEnv;
            analyzeNode(param, data);

            BLangExpression expr = param.expr;
            if (expr != null) {
                funcNode.symbol.paramDefaultValTypes.put(param.symbol.name.value, expr.getBType());
            }

            validateIsolatedParamUsage(inIsolatedFunction, param, false, data);
        }

        BLangSimpleVariable restParam = funcNode.restParam;
        if (restParam != null) {
            symbolEnter.defineExistingVarSymbolInEnv(restParam.symbol, clonedEnv);
            data.env = clonedEnv;
            analyzeNode(restParam, data);
            validateIsolatedParamUsage(inIsolatedFunction, restParam, true, data);
        }

        if (hasReturnType && Symbols.isFlagOn(returnTypeNode.getBType().flags, Flags.PARAMETERIZED)) {
            unifier.validate(returnTypeNode.getBType(), funcNode, symTable, currentEnv, types, dlog);
        }

        validateObjectAttachedFunction(funcNode, data);

        if (funcNode.hasBody()) {
            data.env = funcEnv;
            analyzeNode(funcNode.body, returnTypeNode.getBType(), data);
        }

        if (funcNode.anonForkName != null) {
            funcNode.symbol.enclForkName = funcNode.anonForkName;
        }
    }

    @Override
    public void visit(BLangBlockFunctionBody body, AnalyzerData data) {
        SymbolEnv funcBodyEnv = SymbolEnv.createFuncBodyEnv(body, data.env);
        int stmtCount = -1;
        for (BLangStatement stmt : body.stmts) {
            stmtCount++;
            boolean analyzedStmt = analyzeBlockStmtFollowingIfWithoutElse(stmt,
                    stmtCount > 0 ? body.stmts.get(stmtCount - 1) : null, funcBodyEnv, data);
            if (analyzedStmt) {
                continue;
            }
            data.env = funcBodyEnv;
            analyzeStmt(stmt, data);
        }
        // Remove explicitly added function body env if exists
        data.prevEnvs.remove(funcBodyEnv);
        resetNotCompletedNormally(data);
    }

    private boolean analyzeBlockStmtFollowingIfWithoutElse(BLangStatement currentStmt, BLangStatement prevStatement,
                                                           SymbolEnv currentEnv, AnalyzerData data) {
        if (currentStmt.getKind() == NodeKind.BLOCK && prevStatement != null && prevStatement.getKind() == NodeKind.IF
                && ((BLangIf) prevStatement).elseStmt == null && data.notCompletedNormally) {
            BLangIf ifStmt = (BLangIf) prevStatement;
            data.notCompletedNormally =
                    ConditionResolver.checkConstCondition(types, symTable, ifStmt.expr) == symTable.trueType;
            // Explicitly add block env since it's required for resetting the types
            data.prevEnvs.push(currentEnv);
            // Types are narrowed following an `if` statement without an `else`, if it's not completed normally.
            data.env = typeNarrower.evaluateFalsity(ifStmt.expr, currentStmt, currentEnv, false);
            analyzeStmt(currentStmt, data);
            data.prevEnvs.pop();
            return true;
        }
        return false;
    }

    @Override
    public void visit(BLangExprFunctionBody body, AnalyzerData data) {
        SymbolEnv env = SymbolEnv.createFuncBodyEnv(body, data.env);
        typeChecker.checkExpr(body.expr, env, data.expType, data.prevEnvs, data.commonAnalyzerData);
    }

    @Override
    public void visit(BLangExternalFunctionBody body, AnalyzerData data) {
        // TODO: Check if a func body env is needed
        for (BLangAnnotationAttachment annotationAttachment : body.annAttachments) {
            annotationAttachment.attachPoints.add(AttachPoint.Point.EXTERNAL);
            analyzeNode(annotationAttachment, data);
        }
        validateAnnotationAttachmentCount(body.annAttachments);
    }

    @Override
    public void visit(BLangTypeDefinition typeDefinition, AnalyzerData data) {
        analyzeNode(typeDefinition.typeNode, data);

        final List<BAnnotationAttachmentSymbol> annotSymbols = new ArrayList<>();

        typeDefinition.annAttachments.forEach(annotationAttachment -> {
            if (typeDefinition.typeNode.getKind() == NodeKind.OBJECT_TYPE) {
                annotationAttachment.attachPoints.add(AttachPoint.Point.OBJECT);
            }
            annotationAttachment.attachPoints.add(AttachPoint.Point.TYPE);

            annotationAttachment.accept(this, data);

            BAnnotationAttachmentSymbol annotationAttachmentSymbol = annotationAttachment.annotationAttachmentSymbol;
            if (annotationAttachmentSymbol != null) {
                annotSymbols.add(annotationAttachmentSymbol);
            }
        });

        BSymbol typeDefSym = typeDefinition.symbol;
        if (typeDefSym != null && typeDefSym.kind == SymbolKind.TYPE_DEF) {
            ((List<BAnnotationAttachmentSymbol>) ((BTypeDefinitionSymbol) typeDefSym).getAnnotations()).addAll(
                    annotSymbols);
        }

        if (typeDefinition.flagSet.contains(Flag.ENUM)) {
            ((BEnumSymbol) typeDefSym).addAnnotations(annotSymbols);
            HashSet<String> enumElements = new HashSet<String>();
            BLangUnionTypeNode bLangUnionTypeNode = (BLangUnionTypeNode)  typeDefinition.typeNode;
            for (int j = bLangUnionTypeNode.memberTypeNodes.size() - 1; j >= 0; j--) {
                BLangUserDefinedType nextType = (BLangUserDefinedType) bLangUnionTypeNode.memberTypeNodes.get(j);
                String nextTypeName = nextType.typeName.value;
                if (enumElements.contains(nextTypeName)) {
                    dlog.error(nextType.pos, DiagnosticErrorCode.REDECLARED_SYMBOL, nextTypeName);
                } else {
                    enumElements.add(nextTypeName);
                }
            }
        }

        validateAnnotationAttachmentCount(typeDefinition.annAttachments);
        validateBuiltinTypeAnnotationAttachment(typeDefinition.annAttachments, data);
    }

    @Override
    public void visit(BLangClassDefinition classDefinition, AnalyzerData data) {
        // Apply service attachpoint when this is a class representing a service-decl or object-ctor with service prefix
        AttachPoint.Point attachedPoint;
        Set<Flag> flagSet = classDefinition.flagSet;
        if (flagSet.contains(Flag.OBJECT_CTOR) && flagSet.contains(Flag.SERVICE)) {
            attachedPoint = AttachPoint.Point.SERVICE;
        } else {
            attachedPoint = AttachPoint.Point.CLASS;
        }

        BClassSymbol symbol = (BClassSymbol) classDefinition.symbol;

        classDefinition.annAttachments.forEach(annotationAttachment -> {
            annotationAttachment.attachPoints.add(attachedPoint);
            annotationAttachment.accept(this, data);

            BAnnotationAttachmentSymbol annotationAttachmentSymbol = annotationAttachment.annotationAttachmentSymbol;
            if (annotationAttachmentSymbol != null) {
                symbol.addAnnotation(annotationAttachmentSymbol);
            }
        });
        validateAnnotationAttachmentCount(classDefinition.annAttachments);

        analyzeClassDefinition(classDefinition, data);

        BType type = classDefinition.getBType();
        List<BLangType> inclusions = classDefinition.typeRefs;

        validateInclusions(flagSet, inclusions, false, Symbols.isFlagOn(type.tsymbol.flags, Flags.ANONYMOUS));
        validateTypesOfOverriddenFields(type, classDefinition.fields, inclusions);
    }

    private void analyzeClassDefinition(BLangClassDefinition classDefinition, AnalyzerData data) {
        SymbolEnv currentEnv = data.env;
        SymbolEnv classEnv = SymbolEnv.createClassEnv(classDefinition, classDefinition.symbol.scope, currentEnv);
        for (BLangSimpleVariable field : classDefinition.fields) {
            data.env = classEnv;
            analyzeNode(field, data);
        }
        data.env = currentEnv;
        // Visit functions as they are not in the same scope/env as the object fields
        for (BLangFunction function : classDefinition.functions) {
            analyzeNode(function, data);
            if (function.flagSet.contains(Flag.RESOURCE) && function.flagSet.contains(Flag.NATIVE)) {
                this.dlog.error(function.pos, DiagnosticErrorCode.RESOURCE_FUNCTION_CANNOT_BE_EXTERN, function.name);
            }
        }

        DiagnosticErrorCode code;
        if (classDefinition.isServiceDecl) {
            code = DiagnosticErrorCode.UNIMPLEMENTED_REFERENCED_METHOD_IN_SERVICE_DECL;
        } else if ((classDefinition.symbol.flags & Flags.OBJECT_CTOR) == Flags.OBJECT_CTOR) {
            code = DiagnosticErrorCode.UNIMPLEMENTED_REFERENCED_METHOD_IN_OBJECT_CTOR;
        } else {
            code = DiagnosticErrorCode.UNIMPLEMENTED_REFERENCED_METHOD_IN_CLASS;
        }

        // Validate the referenced functions that don't have implementations within the function.
        for (BAttachedFunction func : ((BObjectTypeSymbol) classDefinition.symbol).referencedFunctions) {
            validateReferencedFunction(classDefinition.pos, func, currentEnv, code);
        }

        analyzerClassInitMethod(classDefinition, data);
    }

    private void analyzerClassInitMethod(BLangClassDefinition classDefinition, AnalyzerData data) {
        if (classDefinition.initFunction == null) {
            return;
        }

        if (classDefinition.initFunction.flagSet.contains(Flag.PRIVATE)) {
            this.dlog.error(classDefinition.initFunction.pos, DiagnosticErrorCode.PRIVATE_OBJECT_CONSTRUCTOR,
                    classDefinition.symbol.name);
            return;
        }

        if (classDefinition.initFunction.flagSet.contains(Flag.NATIVE)) {
            this.dlog.error(classDefinition.initFunction.pos, DiagnosticErrorCode.OBJECT_INIT_FUNCTION_CANNOT_BE_EXTERN,
                    classDefinition.symbol.name);
            return;
        }

        analyzeNode(classDefinition.initFunction, data);
    }

    @Override
    public void visit(BLangTypeConversionExpr conversionExpr, AnalyzerData data) {
        conversionExpr.annAttachments.forEach(annotationAttachment -> {
            annotationAttachment.attachPoints.add(AttachPoint.Point.TYPE);
            if (conversionExpr.typeNode.getKind() == NodeKind.OBJECT_TYPE) {
                annotationAttachment.attachPoints.add(AttachPoint.Point.OBJECT);
            }

            annotationAttachment.accept(this, data);
        });
        validateAnnotationAttachmentCount(conversionExpr.annAttachments);
    }

    @Override
    public void visit(BLangFiniteTypeNode finiteTypeNode, AnalyzerData data) {
        finiteTypeNode.valueSpace.forEach(value -> analyzeNode(value, data));
    }

    @Override
    public void visit(BLangLiteral literalExpr, AnalyzerData data) {
        if (literalExpr.getKind() == NodeKind.NUMERIC_LITERAL) {
            NodeKind kind = ((BLangNumericLiteral) literalExpr).kind;
            if (kind == NodeKind.HEX_FLOATING_POINT_LITERAL ||
                    NumericLiteralSupport.isFloatDiscriminated(literalExpr.originalValue)) {
                types.validateFloatLiteral(literalExpr.pos, String.valueOf(literalExpr.value));
            }
        }
    }

    @Override
    public void visit(BLangObjectTypeNode objectTypeNode, AnalyzerData data) {
        SymbolEnv objectEnv = SymbolEnv.createTypeEnv(objectTypeNode, objectTypeNode.symbol.scope, data.env);

        objectTypeNode.fields.forEach(field -> {
            data.env = objectEnv;
            analyzeNode(field, data);
            if (field.flagSet.contains(Flag.PRIVATE)) {
                this.dlog.error(field.pos, DiagnosticErrorCode.PRIVATE_FIELD_ABSTRACT_OBJECT, field.symbol.name);
            }
        });

        // Visit functions as they are not in the same scope/env as the object fields
        objectTypeNode.functions.forEach(func -> {
            analyzeNode(func, data);
            if (func.flagSet.contains(Flag.PRIVATE)) {
                this.dlog.error(func.pos, DiagnosticErrorCode.PRIVATE_FUNC_ABSTRACT_OBJECT, func.name,
                        objectTypeNode.symbol.name);
            }
            if (func.flagSet.contains(Flag.NATIVE)) {
                this.dlog.error(func.pos, DiagnosticErrorCode.EXTERN_FUNC_ABSTRACT_OBJECT, func.name,
                        objectTypeNode.symbol.name);
            }
            if (func.flagSet.contains(Flag.RESOURCE) && func.flagSet.contains(Flag.NATIVE)) {
                this.dlog.error(func.pos, DiagnosticErrorCode.RESOURCE_FUNCTION_CANNOT_BE_EXTERN, func.name);
            }
        });

        validateInclusions(objectTypeNode.flagSet, objectTypeNode.typeRefs, true, false);
        validateTypesOfOverriddenFields(objectTypeNode);

        if (objectTypeNode.initFunction == null) {
            return;
        }

        this.dlog.error(objectTypeNode.initFunction.pos, DiagnosticErrorCode.INIT_METHOD_IN_OBJECT_TYPE_DESCRIPTOR,
                objectTypeNode.symbol.name);
    }

    @Override
    public void visit(BLangTableKeyTypeConstraint keyTypeConstraint, AnalyzerData data) {
        analyzeNode(keyTypeConstraint.keyType, data);
    }

    @Override
    public void visit(BLangTableTypeNode tableTypeNode, AnalyzerData data) {
        analyzeNode(tableTypeNode.constraint, data);
        if (tableTypeNode.tableKeyTypeConstraint != null) {
            analyzeNode(tableTypeNode.tableKeyTypeConstraint, data);
        }
        BType constraint = Types.getReferredType(tableTypeNode.constraint.getBType());
        if (!types.isAssignable(constraint, symTable.mapAllType)) {
            dlog.error(tableTypeNode.constraint.pos, DiagnosticErrorCode.TABLE_CONSTRAINT_INVALID_SUBTYPE, constraint);
            return;
        }

        if (constraint.tag == TypeTags.MAP) {
            typeChecker.validateMapConstraintTable(tableTypeNode.tableType);
            return;
        }

        List<String> fieldNameList = tableTypeNode.tableType.fieldNameList;
        if (!fieldNameList.isEmpty()) {
            typeChecker.validateKeySpecifier(fieldNameList,
                    constraint.tag != TypeTags.INTERSECTION ? constraint :
                            ((BIntersectionType) constraint).effectiveType,
                    tableTypeNode.tableKeySpecifier.pos);
        }

        analyzeNode(tableTypeNode.constraint, data);
    }

    @Override
    public void visit(BLangRecordTypeNode recordTypeNode, AnalyzerData data) {
        if (recordTypeNode.analyzed) {
            return;
        }
        SymbolEnv recordEnv = SymbolEnv.createTypeEnv(recordTypeNode, recordTypeNode.symbol.scope, data.env);

        BType type = Types.getReferredType(recordTypeNode.getBType());

        boolean isRecordType = false;
        LinkedHashMap<String, BField> fields = null;

        boolean allReadOnlyFields = false;

        if (type.tag == TypeTags.RECORD) {
            isRecordType = true;

            BRecordType recordType = (BRecordType) type;
            fields = recordType.fields;
            allReadOnlyFields = recordType.sealed ||
                    Types.getReferredType(recordType.restFieldType).tag == TypeTags.NEVER;
        }

        List<BLangSimpleVariable> recordFields = new ArrayList<>(recordTypeNode.fields);
        recordFields.addAll(recordTypeNode.includedFields);

        for (BLangSimpleVariable field : recordFields) {
            if (field.flagSet.contains(Flag.READONLY)) {
                handleReadOnlyField(isRecordType, fields, field, data);
            } else {
                allReadOnlyFields = false;
            }

            data.env = recordEnv;
            analyzeNode(field, data);
        }

        if (isRecordType && allReadOnlyFields) {
            type.tsymbol.flags |= Flags.READONLY;
            type.flags |= Flags.READONLY;
        }

        validateDefaultable(recordTypeNode);
        validateTypesOfOverriddenFields(recordTypeNode);
        recordTypeNode.analyzed = true;
    }

    @Override
    public void visit(BLangFunctionTypeNode functionTypeNode, AnalyzerData data) {
        SymbolEnv currentEnv = data.env;
        data.env = SymbolEnv.createTypeEnv(functionTypeNode, functionTypeNode.getBType().tsymbol.scope, currentEnv);
        for (BLangVariable param : functionTypeNode.params) {
            analyzeNode(param, data);
        }
        if (functionTypeNode.restParam != null) {
            analyzeNode(functionTypeNode.restParam.typeNode, data);
        }
        if (functionTypeNode.returnTypeNode != null) {
            analyzeNode(functionTypeNode.returnTypeNode, data);
        }
        functionTypeNode.analyzed = true;
    }

    @Override
    public void visit(BLangErrorType errorType, AnalyzerData data) {
        if (errorType.detailType == null) {
            return;
        }

        BType detailType = errorType.detailType.getBType();
        if (detailType != null && !types.isValidErrorDetailType(detailType)) {
            dlog.error(errorType.detailType.pos, DiagnosticErrorCode.INVALID_ERROR_DETAIL_TYPE, errorType.detailType,
                    symTable.detailType);
        }
        analyzeNode(errorType.detailType, data);
    }

    @Override
    public void visit(BLangConstrainedType constrainedType, AnalyzerData data) {
<<<<<<< HEAD
        analyzeNode(constrainedType.constraint, data);
=======
        analyzeDef(constrainedType.constraint, data);
    }

    @Override
    public void visit(BLangFunctionTypeNode functionTypeNode, AnalyzerData data) {
        SymbolEnv currentEnv = data.env;
        data.commonAnalyzerData = new Types.CommonAnalyzerData();
        boolean isLambda = false;
        if (currentEnv.node.getKind() == FUNCTION) {
            BLangFunction function = (BLangFunction) currentEnv.node;
            isLambda = function.flagSet.contains(Flag.LAMBDA);
        }
        List<BLangVariable> params = functionTypeNode.params;
        for (BLangVariable param : params) {
            analyzeDef(param.typeNode, data);
            if (isLambda && param.symbol != null) {
                symResolver.checkForUniqueSymbol(param.pos, currentEnv, param.symbol);
            }
        }
        if (functionTypeNode.restParam != null) {
            analyzeDef(functionTypeNode.restParam.typeNode, data);
            if (isLambda && functionTypeNode.restParam.symbol != null) {
                symResolver.checkForUniqueSymbol(functionTypeNode.restParam.pos, currentEnv,
                        functionTypeNode.restParam.symbol);
            }
        }
        if (functionTypeNode.returnTypeNode != null) {
            analyzeDef(functionTypeNode.returnTypeNode, data);
        }
>>>>>>> 749c863a
    }

    @Override
    public void visit(BLangUnionTypeNode unionTypeNode, AnalyzerData data) {
        for (BLangType memberType : unionTypeNode.memberTypeNodes) {
            analyzeNode(memberType, data);
        }
    }

    @Override
    public void visit(BLangStreamType streamType, AnalyzerData data) {
        analyzeNode(streamType.constraint, data);
        if (streamType.error != null) {
            analyzeNode(streamType.error, data);
        }
    }

    @Override
    public void visit(BLangIntersectionTypeNode intersectionTypeNode, AnalyzerData data) {
        for (BLangType constituentTypeNode : intersectionTypeNode.constituentTypeNodes) {
            analyzeNode(constituentTypeNode, data);
        }
    }

    @Override
    public void visit(BLangTupleTypeNode tupleTypeNode, AnalyzerData data) {
        List<BLangType> memberTypeNodes = tupleTypeNode.memberTypeNodes;
        for (BLangType memType : memberTypeNodes) {
            analyzeNode(memType, data);
        }
        if (tupleTypeNode.restParamType != null) {
            analyzeNode(tupleTypeNode.restParamType, data);
        }
    }

    @Override
    public void visit(BLangArrayType arrayType, AnalyzerData data) {
        analyzeNode(arrayType.elemtype, data);
    }

    @Override
    public void visit(BLangUserDefinedType userDefinedType, AnalyzerData data) {
        /* ignore */
    }

    @Override
    public void visit(BLangValueType valueType, AnalyzerData data) {
        /* ignore */
    }

    @Override
    public void visit(BLangBuiltInRefTypeNode builtInRefType, AnalyzerData data) {
        /* ignore */
    }

    @Override
    public void visit(BLangAnnotation annotationNode, AnalyzerData data) {
        BAnnotationSymbol symbol = (BAnnotationSymbol) annotationNode.symbol;
        annotationNode.annAttachments.forEach(annotationAttachment -> {
            annotationAttachment.attachPoints.add(AttachPoint.Point.ANNOTATION);
            annotationAttachment.accept(this, data);

            BAnnotationAttachmentSymbol annotationAttachmentSymbol = annotationAttachment.annotationAttachmentSymbol;
            if (annotationAttachmentSymbol != null) {
                symbol.addAnnotation(annotationAttachmentSymbol);
            }
        });
        validateAnnotationAttachmentCount(annotationNode.annAttachments);
    }

    @Override
    public void visit(BLangAnnotationAttachment annAttachmentNode, AnalyzerData data) {
        BSymbol symbol = this.symResolver.resolveAnnotation(annAttachmentNode.pos, data.env,
                names.fromString(annAttachmentNode.pkgAlias.getValue()),
                names.fromString(annAttachmentNode.getAnnotationName().getValue()));
        if (symbol == this.symTable.notFoundSymbol) {
            this.dlog.error(annAttachmentNode.pos, DiagnosticErrorCode.UNDEFINED_ANNOTATION,
                    annAttachmentNode.getAnnotationName().getValue());
            return;
        }
        // Validate Attachment Point against the Annotation Definition.
        BAnnotationSymbol annotationSymbol = (BAnnotationSymbol) symbol;
        annAttachmentNode.annotationSymbol = annotationSymbol;
        if (annotationSymbol.maskedPoints > 0 &&
                !Symbols.isAttachPointPresent(annotationSymbol.maskedPoints,
                                              AttachPoints.asMask(annAttachmentNode.attachPoints))) {
            String msg = annAttachmentNode.attachPoints.stream()
                    .map(point -> point.name().toLowerCase())
                    .collect(Collectors.joining(", "));
            this.dlog.error(annAttachmentNode.pos, DiagnosticErrorCode.ANNOTATION_NOT_ALLOWED, annotationSymbol, msg);
        }
        // Validate Annotation Attachment expression against Annotation Definition type.
        validateAnnotationAttachmentExpr(annAttachmentNode, annotationSymbol, data);
        symResolver.populateAnnotationAttachmentSymbol(annAttachmentNode, data.env, this.constantValueResolver);
    }

    @Override
    public void visit(BLangSimpleVariable varNode, AnalyzerData data) {
        boolean configurable = isConfigurable(varNode);

        if (varNode.isDeclaredWithVar) {
            // Configurable variable cannot be declared with var
            if (configurable) {
                dlog.error(varNode.pos, DiagnosticErrorCode.CONFIGURABLE_VARIABLE_CANNOT_BE_DECLARED_WITH_VAR);
            }
            validateWorkerAnnAttachments(varNode.expr, data);
            handleDeclaredWithVar(varNode, data);
            transferForkFlag(varNode);
            return;
        }
        SymbolEnv currentEnv = data.env;
        int ownerSymTag = currentEnv.scope.owner.tag;
        boolean isListenerDecl = varNode.flagSet.contains(Flag.LISTENER);
        if ((ownerSymTag & SymTag.INVOKABLE) == SymTag.INVOKABLE || (ownerSymTag & SymTag.LET) == SymTag.LET
                || currentEnv.node.getKind() == NodeKind.LET_CLAUSE) {
            // This is a variable declared in a function, let expression, an action or a resource
            // If the variable is parameter then the variable symbol is already defined
            if (varNode.symbol == null) {
                analyzeVarNode(varNode, data, AttachPoint.Point.VAR);
            } else {
                analyzeVarNode(varNode, data, AttachPoint.Point.PARAMETER);
            }
        } else if ((ownerSymTag & SymTag.OBJECT) == SymTag.OBJECT) {
            analyzeVarNode(varNode, data, AttachPoint.Point.OBJECT_FIELD, AttachPoint.Point.FIELD);
        } else if ((ownerSymTag & SymTag.RECORD) == SymTag.RECORD) {
            analyzeVarNode(varNode, data, AttachPoint.Point.RECORD_FIELD, AttachPoint.Point.FIELD);
        } else if ((ownerSymTag & SymTag.FUNCTION_TYPE) == SymTag.FUNCTION_TYPE) {
            analyzeVarNode(varNode, data, AttachPoint.Point.PARAMETER);
        } else {
            varNode.annAttachments.forEach(annotationAttachment -> {
                if (isListenerDecl) {
                    annotationAttachment.attachPoints.add(AttachPoint.Point.LISTENER);
                } else if (Symbols.isFlagOn(varNode.symbol.flags, Flags.SERVICE)) {
                    annotationAttachment.attachPoints.add(AttachPoint.Point.SERVICE);
                } else {
                    annotationAttachment.attachPoints.add(AttachPoint.Point.VAR);
                }
                annotationAttachment.accept(this, data);

                BAnnotationAttachmentSymbol annotationAttachmentSymbol =
                        annotationAttachment.annotationAttachmentSymbol;
                if (annotationAttachmentSymbol != null) {
                    varNode.symbol.addAnnotation(annotationAttachmentSymbol);
                }
            });
        }
        validateAnnotationAttachmentCount(varNode.annAttachments);

        validateWorkerAnnAttachments(varNode.expr, data);

        handleWildCardBindingVariable(varNode, currentEnv);

        BType lhsType = varNode.symbol.type;
        varNode.setBType(lhsType);

        // Configurable variable type must be a subtype of anydata.
        if (configurable && varNode.typeNode != null) {
            if (!types.isAssignable(lhsType, symTable.anydataType)) {
                dlog.error(varNode.typeNode.pos,
                        DiagnosticErrorCode.CONFIGURABLE_VARIABLE_MUST_BE_ANYDATA);
            } else {
                if (!types.isInherentlyImmutableType(lhsType)) {
                    // Configurable variables are implicitly readonly
                    lhsType = ImmutableTypeCloner.getImmutableIntersectionType(varNode.pos, types,
                            lhsType, currentEnv, symTable, anonModelHelper, names, new HashSet<>());
                    varNode.setBType(lhsType);
                    varNode.symbol.type = lhsType;
                }
                // TODO: remove this check once runtime support all configurable types
                checkSupportedConfigType(lhsType, varNode.pos, varNode.name.value);
            }
        }

        if (varNode.typeNode != null) {
            analyzeNode(varNode.typeNode, data);
        }

        // Analyze the init expression
        BLangExpression rhsExpr = varNode.expr;
        if (rhsExpr == null) {
            if (varNode.flagSet.contains(Flag.ISOLATED)) {
                dlog.error(varNode.pos, DiagnosticErrorCode.INVALID_ISOLATED_QUALIFIER_ON_MODULE_NO_INIT_VAR_DECL);
            }

            if (Types.getReferredType(lhsType).tag == TypeTags.ARRAY
                    && typeChecker.isArrayOpenSealedType((BArrayType) Types.getReferredType(lhsType))) {
                dlog.error(varNode.pos, DiagnosticErrorCode.CLOSED_ARRAY_TYPE_NOT_INITIALIZED);
            }
            return;
        }

        // Here we create a new symbol environment to catch self references by keep the current
        // variable symbol in the symbol environment
        // e.g. int a = x + a;
        SymbolEnv varInitEnv = SymbolEnv.createVarInitEnv(varNode, currentEnv, varNode.symbol);

        if (isListenerDecl) {
            BType rhsType = typeChecker.checkExpr(rhsExpr, varInitEnv,
                    BUnionType.create(null, lhsType, symTable.errorType), data.prevEnvs,
                    data.commonAnalyzerData);
            validateListenerCompatibility(varNode, rhsType);
        } else {
            typeChecker.checkExpr(rhsExpr, varInitEnv, lhsType, data.prevEnvs, data.commonAnalyzerData);
        }

        checkSelfReferencesInVarNode(varNode, rhsExpr, data);
        transferForkFlag(varNode);
    }

    private void analyzeModuleConfigurableAmbiguity(BLangPackage pkgNode) {
        if (pkgNode.moduleContextDataHolder == null) {
            return;
        }
        ModuleDescriptor rootModule = pkgNode.moduleContextDataHolder.descriptor();
        Set<BVarSymbol> configVars = symResolver.getConfigVarSymbolsIncludingImportedModules(pkgNode.symbol);
        String rootOrgName = rootModule.org().value();
        String rootModuleName = rootModule.packageName().value();
        Map<String, PackageID> configKeys =  getModuleKeys(configVars, rootOrgName);
        for (BVarSymbol variable : configVars) {
            String moduleName = variable.pkgID.name.value;
            String orgName = variable.pkgID.orgName.value;
            String varName = variable.name.value;
            validateMapConfigVariable(orgName + "." + moduleName + "." + varName, variable, configKeys);
            if (orgName.equals(rootOrgName)) {
                validateMapConfigVariable(moduleName + "." + varName, variable, configKeys);
                if (moduleName.equals(rootModuleName) && !(varName.equals(moduleName))) {
                    validateMapConfigVariable(varName, variable, configKeys);
                }
            }
        }
    }

    private Map<String, PackageID> getModuleKeys(Set<BVarSymbol> configVars, String rootOrg) {
        Map<String, PackageID> configKeys = new HashMap<>();
        for (BVarSymbol variable : configVars) {
            PackageID pkgID = variable.pkgID;
            String orgName = pkgID.orgName.value;
            String moduleName = pkgID.name.value;
            configKeys.put(orgName + "." + moduleName, pkgID);
            if (!orgName.equals(rootOrg)) {
                break;
            }
            configKeys.put(moduleName, pkgID);
        }
        return configKeys;
    }

    private void validateMapConfigVariable(String configKey, BVarSymbol variable, Map<String, PackageID> configKeys) {
        if (configKeys.containsKey(configKey) && types.isSubTypeOfMapping(variable.type)) {
            dlog.error(variable.pos, DiagnosticErrorCode.CONFIGURABLE_VARIABLE_MODULE_AMBIGUITY,
                    variable.name.value, configKeys.get(configKey));
        }
    }

    private void checkSupportedConfigType(BType type, Location location, String varName) {
        List<String> errors = new ArrayList<>();
        if (!isSupportedConfigType(type, errors, varName, new HashSet<>()) || !errors.isEmpty()) {
            StringBuilder errorMsg = new StringBuilder();
            for (String error : errors) {
                errorMsg.append("\n\t").append(error);
            }
            dlog.error(location, DiagnosticErrorCode.CONFIGURABLE_VARIABLE_CURRENTLY_NOT_SUPPORTED, type, errorMsg);
        }
    }

    private boolean isSupportedConfigType(BType type, List<String> errors, String varName, Set<BType> unresolvedTypes) {
        if (!unresolvedTypes.add(type)) {
            return true;
        }
        switch (type.getKind()) {
            case ANYDATA:
                break;
            case FINITE:
                return types.isAnydata(type);
            case ARRAY:
                BType elementType = Types.getReferredType(((BArrayType) type).eType);

                if (elementType.tag == TypeTags.INTERSECTION) {
                    elementType = ((BIntersectionType) elementType).getEffectiveType();
                }

                if (elementType.tag == TypeTags.TABLE || !isSupportedConfigType(elementType, errors, varName,
                        unresolvedTypes)) {
                    errors.add("array element type '" + elementType + "' is not supported");
                }
                break;
            case RECORD:
                BRecordType recordType = (BRecordType) type;
                Map<BType, List<String>> fieldTypeMap = getRecordFieldTypes(recordType);
                for (Map.Entry<BType, List<String>> fieldTypeEntry : fieldTypeMap.entrySet()) {
                    BType fieldType = fieldTypeEntry.getKey();
                    String field = varName + "." + fieldTypeEntry.getValue().get(0);
                    if (!isSupportedConfigType(fieldType, errors, field, unresolvedTypes)) {
                        for (String fieldName : fieldTypeEntry.getValue()) {
                            errors.add("record field type '" + fieldType + "' of field '" + varName + "." + fieldName +
                                    "' is not supported");
                        }
                    }
                }
                break;
            case MAP:
                BMapType mapType = (BMapType) type;
                if (!isSupportedConfigType(mapType.constraint, errors, varName, unresolvedTypes)) {
                    errors.add("map constraint type '" + mapType.constraint + "' is not supported");
                }
                break;
            case TABLE:
                BTableType tableType = (BTableType) type;
                if (!isSupportedConfigType(tableType.constraint, errors, varName, unresolvedTypes)) {
                    errors.add("table constraint type '" + tableType.constraint + "' is not supported");
                }
                break;
            case INTERSECTION:
                return isSupportedConfigType(((BIntersectionType) type).effectiveType, errors, varName,
                        unresolvedTypes);
            case UNION:
                BUnionType unionType = (BUnionType) type;
                for (BType memberType : unionType.getMemberTypes()) {
                    if (!isSupportedConfigType(memberType, errors, varName, unresolvedTypes)) {
                        errors.add("union member type '" + memberType + "' is not supported");
                    }
                }
                break;
            case TUPLE:
                BTupleType tupleType = (BTupleType) type;
                for (BType memberType : tupleType.tupleTypes) {
                    if (!isSupportedConfigType(memberType, errors, varName, unresolvedTypes)) {
                        errors.add("tuple element type '" + memberType + "' is not supported");
                    }
                }
                break;
            case TYPEREFDESC:
                return isSupportedConfigType(Types.getReferredType(type), errors, varName,
                        unresolvedTypes);
            default:
                return  types.isAssignable(type, symTable.intType) ||
                        types.isAssignable(type, symTable.floatType) ||
                        types.isAssignable(type, symTable.stringType) ||
                        types.isAssignable(type, symTable.booleanType) ||
                        types.isAssignable(type, symTable.decimalType) ||
                        types.isAssignable(type, symTable.xmlType);
        }
        return true;
    }

    private Map<BType, List<String>> getRecordFieldTypes(BRecordType recordType) {
        Map<BType, List<String>> fieldMap = new HashMap<>();
        for (Field field : recordType.getFields().values()) {
            BType fieldType = (BType) field.getType();
            String fieldName = field.getName().getValue();
            if (fieldMap.containsKey(fieldType)) {
                fieldMap.get(fieldType).add(fieldName);
            } else {
                fieldMap.put(fieldType, new ArrayList<>(Arrays.asList(fieldName)));
            }
        }
        return fieldMap;
    }

    private void validateListenerCompatibility(BLangSimpleVariable varNode, BType rhsType) {
        if (Types.getReferredType(rhsType).tag == TypeTags.UNION) {
            for (BType memberType : ((BUnionType) rhsType).getMemberTypes()) {
                memberType = Types.getReferredType(rhsType);
                if (memberType.tag == TypeTags.ERROR) {
                    continue;
                }
                if (!types.checkListenerCompatibility(varNode.symbol.type)) {
                    dlog.error(varNode.pos, DiagnosticErrorCode.INVALID_LISTENER_VARIABLE, varNode.name);
                }
            }
        } else {
            if (!types.checkListenerCompatibility(varNode.symbol.type)) {
                dlog.error(varNode.pos, DiagnosticErrorCode.INVALID_LISTENER_VARIABLE, varNode.name);
            }
        }
    }

    private void analyzeVarNode(BLangSimpleVariable varNode, AnalyzerData data, AttachPoint.Point... attachPoints) {
        SymbolEnv currentEnv = data.env;
        if (varNode.symbol == null) {
            symbolEnter.defineNode(varNode, currentEnv);
        }

        // When 'var' is used, the typeNode is null. Need to analyze the record type node here if it's a locally
        // defined record type.
        if (varNode.typeNode != null && varNode.typeNode.getKind() == NodeKind.RECORD_TYPE &&
                !((BLangRecordTypeNode) varNode.typeNode).analyzed) {
            data.env = currentEnv;
            analyzeNode(varNode.typeNode, data);
        }

        if (varNode.typeNode != null && varNode.typeNode.getKind() == NodeKind.FUNCTION_TYPE &&
                !((BLangFunctionTypeNode) varNode.typeNode).analyzed) {
            analyzeNode(varNode.typeNode, data);
        }

        List<AttachPoint.Point> attachPointsList = Arrays.asList(attachPoints);
        for (BLangAnnotationAttachment annotationAttachment : varNode.annAttachments) {
            annotationAttachment.attachPoints.addAll(attachPointsList);
            annotationAttachment.accept(this, data);

            BAnnotationAttachmentSymbol annotationAttachmentSymbol = annotationAttachment.annotationAttachmentSymbol;
            if (annotationAttachmentSymbol != null) {
                varNode.symbol.addAnnotation(annotationAttachmentSymbol);
            }
        }
    }

    private void transferForkFlag(BLangSimpleVariable varNode) {
        // Transfer FORK flag to workers future value.
        if (varNode.expr != null && varNode.expr.getKind() == NodeKind.INVOCATION
                && varNode.flagSet.contains(Flag.WORKER)) {

            BLangInvocation expr = (BLangInvocation) varNode.expr;
            if (expr.name.value.startsWith("0") && (expr.symbol.flags & Flags.FORKED) == Flags.FORKED) {
                varNode.symbol.flags |= Flags.FORKED;
            }
        }
    }

    /**
     * Validate annotation attachment of the `start` action or workers.
     *
     * @param expr expression to be validated.
     */
    private void validateWorkerAnnAttachments(BLangExpression expr,  AnalyzerData data) {
        if (expr != null && expr instanceof BLangInvocation.BLangActionInvocation &&
                ((BLangInvocation.BLangActionInvocation) expr).async) {
            ((BLangInvocation) expr).annAttachments.forEach(annotationAttachment -> {
                annotationAttachment.attachPoints.add(AttachPoint.Point.WORKER);
                annotationAttachment.accept(this, data);
            });
            validateAnnotationAttachmentCount(((BLangInvocation) expr).annAttachments);
        }
    }

    public void visit(BLangRecordVariable varNode, AnalyzerData data) {

        // Only simple variables are allowed to be configurable.
        if (isConfigurable(varNode)) {
            dlog.error(varNode.pos, DiagnosticErrorCode.ONLY_SIMPLE_VARIABLES_ARE_ALLOWED_TO_BE_CONFIGURABLE);
        }

        if (isIsolated(varNode)) {
            dlog.error(varNode.pos, DiagnosticErrorCode.ONLY_A_SIMPLE_VARIABLE_CAN_BE_MARKED_AS_ISOLATED);
        }

        if (varNode.isDeclaredWithVar) {
            handleDeclaredWithVar(varNode, data);
            return;
        }
        SymbolEnv currentEnv = data.env;
        if (varNode.getBType() == null) {
            varNode.setBType(symResolver.resolveTypeNode(varNode.typeNode, currentEnv));
        }

        int ownerSymTag = currentEnv.scope.owner.tag;
        // If this is a module record variable, checkTypeAndVarCountConsistency already done at symbolEnter.
        if ((ownerSymTag & SymTag.PACKAGE) != SymTag.PACKAGE &&
                !(this.symbolEnter.symbolEnterAndValidateRecordVariable(varNode, currentEnv))) {
            varNode.setBType(symTable.semanticError);
            return;
        }

        if (varNode.getBType() == symTable.semanticError) {
            // This will return module record variables with type error
            return;
        }

        BVarSymbol symbol = varNode.symbol;

        varNode.annAttachments.forEach(annotationAttachment -> {
            annotationAttachment.attachPoints.add(AttachPoint.Point.VAR);
            annotationAttachment.accept(this, data);
            symbol.addAnnotation(annotationAttachment.annotationAttachmentSymbol);
        });

        validateAnnotationAttachmentCount(varNode.annAttachments);

        if (varNode.expr == null) {
            // we have no rhs to do type checking
            return;
        }

        typeChecker.checkExpr(varNode.expr, currentEnv, varNode.getBType(), data.prevEnvs,
                data.commonAnalyzerData);

    }

    public void visit(BLangTupleVariable varNode, AnalyzerData data) {

        // Only simple variables are allowed to be configurable.
        if (isConfigurable(varNode)) {
            dlog.error(varNode.pos, DiagnosticErrorCode.ONLY_SIMPLE_VARIABLES_ARE_ALLOWED_TO_BE_CONFIGURABLE);
        }

        if (isIsolated(varNode)) {
            dlog.error(varNode.pos, DiagnosticErrorCode.ONLY_A_SIMPLE_VARIABLE_CAN_BE_MARKED_AS_ISOLATED);
        }

        if (varNode.isDeclaredWithVar) {
            data.expType = resolveTupleType(varNode);
            handleDeclaredWithVar(varNode, data);
            return;
        }
        SymbolEnv currentEnv = data.env;
        if (varNode.getBType() == null) {
            varNode.setBType(symResolver.resolveTypeNode(varNode.typeNode, currentEnv));
        }

        int ownerSymTag = currentEnv.scope.owner.tag;
        // If this is a module tuple variable, checkTypeAndVarCountConsistency already done at symbolEnter.
        if ((ownerSymTag & SymTag.PACKAGE) != SymTag.PACKAGE &&
                !(this.symbolEnter.checkTypeAndVarCountConsistency(varNode, currentEnv))) {
            varNode.setBType(symTable.semanticError);
            return;
        }

        BVarSymbol symbol = varNode.symbol;
        varNode.annAttachments.forEach(annotationAttachment -> {
            annotationAttachment.attachPoints.add(AttachPoint.Point.VAR);
            annotationAttachment.accept(this, data);
            symbol.addAnnotation(annotationAttachment.annotationAttachmentSymbol);
        });

        validateAnnotationAttachmentCount(varNode.annAttachments);

        if (varNode.expr == null) {
            // we have no rhs to do type checking
            return;
        }

        typeChecker.checkExpr(varNode.expr, currentEnv, varNode.getBType(), data.prevEnvs,
                data.commonAnalyzerData);
        checkSelfReferencesInVarNode(varNode, varNode.expr, data);
    }

    private void checkSelfReferencesInVarNode(BLangVariable variable, BLangExpression rhsExpr, AnalyzerData data) {
        SymbolEnv currentEnv = data.env;
        switch (variable.getKind()) {
            case VARIABLE:
                SymbolEnv simpleVarEnv = currentEnv.enclVarSym != null ? currentEnv :
                                                      SymbolEnv.createVarInitEnv(variable, currentEnv, variable.symbol);
                checkSelfReferences(rhsExpr, simpleVarEnv);
                break;
            case TUPLE_VARIABLE:
                BLangTupleVariable tupleVariable = (BLangTupleVariable) variable;
                if (rhsExpr.getKind() != NodeKind.LIST_CONSTRUCTOR_EXPR ||
                        ((BLangListConstructorExpr) rhsExpr).exprs.size() > tupleVariable.memberVariables.size()) {
                    return;
                }
                BLangListConstructorExpr listExpr = (BLangListConstructorExpr) rhsExpr;
                for (int i = 0; i < listExpr.exprs.size(); i++) {
                    for (int j = 0; j < tupleVariable.memberVariables.size(); j++) {
                        if (listExpr.exprs.get(i).getKind() == NodeKind.LIST_CONSTRUCTOR_EXPR) {
                            checkSelfReferencesInVarNode(tupleVariable.memberVariables.get(j),
                                                         listExpr.exprs.get(i), data);
                            continue;
                        }
                        BLangVariable memberVar = tupleVariable.memberVariables.get(j);
                        SymbolEnv varEnv = SymbolEnv.createVarInitEnv(memberVar, currentEnv, memberVar.symbol);
                        checkSelfReferences(listExpr.exprs.get(i), varEnv);
                    }
                }
                break;
        }
    }

    private void checkSelfReferences(BLangExpression expr, SymbolEnv varInitEnv) {
        if (expr.getKind() == NodeKind.SIMPLE_VARIABLE_REF) {
            BLangSimpleVarRef varRef = (BLangSimpleVarRef) expr;
            if (varRef.symbol != null && ((varRef.symbol.tag & SymTag.VARIABLE) == SymTag.VARIABLE)) {
                typeChecker.checkSelfReferences(varRef.pos, varInitEnv, (BVarSymbol) varRef.symbol);
            }
            return;
        }
        if (expr.getKind() == NodeKind.LET_EXPR) {
            for (BLangLetVariable letVar : ((BLangLetExpression) expr).letVarDeclarations) {
                checkSelfReferences(((BLangVariable) letVar.definitionNode.getVariable()).expr, varInitEnv);
            }
            return;
        }
        if (expr.getKind() == NodeKind.INVOCATION) {
            for (BLangExpression argExpr : ((BLangInvocation) expr).argExprs) {
                checkSelfReferences(argExpr, varInitEnv);
            }
            return;
        }
        if (expr.getKind() == NodeKind.LIST_CONSTRUCTOR_EXPR) {
            BLangListConstructorExpr listExpr = (BLangListConstructorExpr) expr;
            for (int i = 0; i < listExpr.exprs.size(); i++) {
                BLangExpression expression = listExpr.exprs.get(i);
                if (expression.getKind() == NodeKind.LIST_CONSTRUCTOR_SPREAD_OP) {
                    expression = ((BLangListConstructorSpreadOpExpr) expression).expr;
                }
                checkSelfReferences(expression, varInitEnv);
            }
            return;
        }
        if (expr.getKind() == RECORD_LITERAL_EXPR) {
            BLangRecordLiteral recordLiteral = (BLangRecordLiteral) expr;
            for (RecordLiteralNode.RecordField field : recordLiteral.fields) {
                if (field.isKeyValueField()) {
                    BLangRecordLiteral.BLangRecordKeyValueField pair =
                            (BLangRecordLiteral.BLangRecordKeyValueField) field;
                    checkSelfReferences(pair.valueExpr, varInitEnv);
                    continue;
                }
                if (field.getKind() == NodeKind.SIMPLE_VARIABLE_REF) {
                    checkSelfReferences((BLangSimpleVarRef) field, varInitEnv);
                }
            }
        }
    }

    private BType resolveTupleType(BLangTupleVariable varNode) {
        List<BType> memberTypes = new ArrayList<>(varNode.memberVariables.size());
        for (BLangVariable memberVariable : varNode.memberVariables) {
            memberTypes.add(getTupleMemberType(memberVariable));
        }

        BLangVariable restVariable = varNode.restVariable;
        if (restVariable == null) {
            return new BTupleType(memberTypes);
        }

        return new BTupleType(null, memberTypes, getTupleMemberType(restVariable), 0);
    }

    private BType getTupleMemberType(BLangVariable memberVariable) {
        if (memberVariable.getKind() == NodeKind.TUPLE_VARIABLE) {
            return resolveTupleType((BLangTupleVariable) memberVariable);
        }
        return symTable.noType;
    }

    @Override
    public void visit(BLangErrorVariable varNode, AnalyzerData data) {

        // Only simple variables are allowed to be configurable.
        if (isConfigurable(varNode)) {
            dlog.error(varNode.pos, DiagnosticErrorCode.ONLY_SIMPLE_VARIABLES_ARE_ALLOWED_TO_BE_CONFIGURABLE);
        }

        if (isIsolated(varNode)) {
            dlog.error(varNode.pos, DiagnosticErrorCode.ONLY_A_SIMPLE_VARIABLE_CAN_BE_MARKED_AS_ISOLATED);
        }
        // Error variable declarations (destructuring etc.)
        if (varNode.isDeclaredWithVar) {
            handleDeclaredWithVar(varNode, data);
            validateErrorDetailBindingPatterns(varNode);
            return;
        }
        SymbolEnv currentEnv = data.env;
        if (varNode.getBType() == null) {
            varNode.setBType(symResolver.resolveTypeNode(varNode.typeNode, currentEnv));
        }

        // match err1 { error(reason,....) => ... }
        // reason must be a const of subtype of string.
        // then we match the error with this specific reason.
        if (!varNode.reasonVarPrefixAvailable && varNode.getBType() == null) {
            BErrorType errorType = new BErrorType(varNode.getBType().tsymbol, null);

            if (Types.getReferredType(varNode.getBType()).tag == TypeTags.UNION) {
                Set<BType> members = types.expandAndGetMemberTypesRecursive(varNode.getBType());
                List<BErrorType> errorMembers = members.stream()
                        .filter(m -> Types.getReferredType(m).tag == TypeTags.ERROR)
                        .map(m -> (BErrorType) Types.getReferredType(m))
                        .collect(Collectors.toList());

                if (errorMembers.isEmpty()) {
                    dlog.error(varNode.pos, DiagnosticErrorCode.INVALID_ERROR_MATCH_PATTERN);
                    return;
                } else if (errorMembers.size() == 1) {
                    errorType.detailType = errorMembers.get(0).detailType;
                } else {
                    errorType.detailType = symTable.detailType;
                }
                varNode.setBType(errorType);
            } else if (Types.getReferredType(varNode.getBType()).tag == TypeTags.ERROR) {
                errorType.detailType = ((BErrorType) Types.getReferredType(varNode.getBType()))
                        .detailType;
            }
        }

        int ownerSymTag = currentEnv.scope.owner.tag;
        // If this is a module error variable, checkTypeAndVarCountConsistency already done at symbolEnter.
        if ((ownerSymTag & SymTag.PACKAGE) != SymTag.PACKAGE &&
                !(this.symbolEnter.symbolEnterAndValidateErrorVariable(varNode, currentEnv))) {
            varNode.setBType(symTable.semanticError);
            return;
        }

        if (varNode.getBType() == symTable.semanticError) {
            // This will return module error variables with type error
            return;
        }

        BVarSymbol symbol = varNode.symbol;
        varNode.annAttachments.forEach(annotationAttachment -> {
            annotationAttachment.attachPoints.add(AttachPoint.Point.VAR);
            annotationAttachment.accept(this, data);
            symbol.addAnnotation(annotationAttachment.annotationAttachmentSymbol);
        });

        validateAnnotationAttachmentCount(varNode.annAttachments);

        if (varNode.expr == null) {
            // We have no rhs to do type checking.
            return;
        }

        typeChecker.checkExpr(varNode.expr, currentEnv, varNode.getBType(), data.prevEnvs,
                data.commonAnalyzerData);
        validateErrorDetailBindingPatterns(varNode);
    }

    private void validateErrorDetailBindingPatterns(BLangErrorVariable errorVariable) {
        BType rhsType = types.getReferredType(errorVariable.expr.getBType());
        if (rhsType.getKind() != TypeKind.ERROR) {
            return;
        }

        BErrorType errorType = (BErrorType) rhsType;
        BType detailType = types.getReferredType(errorType.detailType);

        if (detailType.getKind() != TypeKind.RECORD) {
            for (BLangErrorVariable.BLangErrorDetailEntry errorDetailEntry : errorVariable.detail) {
                dlog.error(errorDetailEntry.pos, DiagnosticErrorCode.CANNOT_BIND_UNDEFINED_ERROR_DETAIL_FIELD,
                        errorDetailEntry.key.value);
            }
            return;
        }

        BRecordType rhsDetailType = (BRecordType) detailType;
        LinkedHashMap<String, BField> detailFields = rhsDetailType.fields;

        for (BLangErrorVariable.BLangErrorDetailEntry errorDetailEntry : errorVariable.detail) {
            String entryName = errorDetailEntry.key.getValue();
            BField entryField = detailFields.get(entryName);

            if (entryField == null) {
                dlog.error(errorDetailEntry.pos, DiagnosticErrorCode.CANNOT_BIND_UNDEFINED_ERROR_DETAIL_FIELD,
                           errorDetailEntry.key.value);
                continue;
            }

            errorDetailEntry.keySymbol = entryField.symbol;

            if (Symbols.isFlagOn(entryField.symbol.flags, Flags.OPTIONAL)) {
                dlog.error(errorDetailEntry.pos,
                           DiagnosticErrorCode.INVALID_FIELD_BINDING_PATTERN_WITH_NON_REQUIRED_FIELD);
            }
        }
    }

    private void handleDeclaredWithVar(BLangVariable variable, AnalyzerData data) {
        SymbolEnv currentEnv = data.env;
        BLangExpression varRefExpr = variable.expr;
        BType rhsType;
        if (varRefExpr == null) {
            rhsType = symTable.semanticError;
            variable.setBType(symTable.semanticError);
            dlog.error(variable.pos, DiagnosticErrorCode.VARIABLE_DECL_WITH_VAR_WITHOUT_INITIALIZER);
        } else {
            rhsType = typeChecker.checkExpr(varRefExpr, currentEnv, data.expType, data.prevEnvs,
                    data.commonAnalyzerData);
        }

        switch (variable.getKind()) {
            case VARIABLE:
            case LET_VARIABLE:
                if (!validateObjectTypeInitInvocation(varRefExpr)) {
                    rhsType = symTable.semanticError;
                }

                if (variable.flagSet.contains(Flag.LISTENER)) {
                    BType listenerType = getListenerType(rhsType);
                    if (listenerType == null) {
                        dlog.error(varRefExpr.pos, DiagnosticErrorCode.INCOMPATIBLE_TYPES, LISTENER_NAME, rhsType);
                        return;
                    }
                    rhsType = listenerType;
                }

                BLangSimpleVariable simpleVariable = (BLangSimpleVariable) variable;

                simpleVariable.setBType(rhsType);

                handleWildCardBindingVariable(simpleVariable, currentEnv);

                int ownerSymTag = currentEnv.scope.owner.tag;
                if ((ownerSymTag & SymTag.INVOKABLE) == SymTag.INVOKABLE || (ownerSymTag & SymTag.LET) == SymTag.LET) {
                    // This is a variable declared in a function, an action or a resource
                    // If the variable is parameter then the variable symbol is already defined
                    if (simpleVariable.symbol == null) {
                        symbolEnter.defineNode(simpleVariable, currentEnv);
                    }
                }

                // Set the type to the symbol. If the variable is a global variable, a symbol is already created in the
                // symbol enter. If the variable is a local variable, the symbol will be created above.
                simpleVariable.symbol.type = rhsType;

                if (simpleVariable.symbol.type == symTable.semanticError) {
                    simpleVariable.symbol.state = DiagnosticState.UNKNOWN_TYPE;
                }

                variable.annAttachments.forEach(annotationAttachment -> {
                    annotationAttachment.attachPoints.add(AttachPoint.Point.VAR);
                    annotationAttachment.accept(this, data);

                    BAnnotationAttachmentSymbol annotationAttachmentSymbol =
                            annotationAttachment.annotationAttachmentSymbol;
                    if (annotationAttachmentSymbol != null) {
                        variable.symbol.addAnnotation(annotationAttachmentSymbol);
                    }
                });

                validateAnnotationAttachmentCount(variable.annAttachments);
                break;
            case TUPLE_VARIABLE:
                if (varRefExpr == null) {
                    return;
                }

                if (variable.isDeclaredWithVar && variable.expr.getKind() == NodeKind.LIST_CONSTRUCTOR_EXPR) {
                    List<BLangExpression> members = ((BLangListConstructorExpr) varRefExpr).exprs;
                    dlog.error(varRefExpr.pos, DiagnosticErrorCode.CANNOT_INFER_TYPES_FOR_TUPLE_BINDING, members);
                    variable.setBType(symTable.semanticError);
                    return;
                }
                if (TypeTags.TUPLE != Types.getReferredType(rhsType).tag
                        && TypeTags.ARRAY != Types.getReferredType(rhsType).tag) {
                    dlog.error(varRefExpr.pos, DiagnosticErrorCode.INVALID_LIST_BINDING_PATTERN_INFERENCE, rhsType);
                    variable.setBType(symTable.semanticError);
                    return;
                }

                BLangTupleVariable tupleVariable = (BLangTupleVariable) variable;
                tupleVariable.setBType(rhsType);

                if (!(this.symbolEnter.checkTypeAndVarCountConsistency(tupleVariable, currentEnv))) {
                    tupleVariable.setBType(symTable.semanticError);
                    return;
                }
                BVarSymbol tupleVarSymbol = tupleVariable.symbol;
                tupleVariable.annAttachments.forEach(annotationAttachment -> {
                    annotationAttachment.attachPoints.add(AttachPoint.Point.VAR);
                    annotationAttachment.accept(this, data);
                    tupleVarSymbol.addAnnotation(annotationAttachment.annotationAttachmentSymbol);
                });

                validateAnnotationAttachmentCount(tupleVariable.annAttachments);
                break;
            case RECORD_VARIABLE:
                if (varRefExpr == null) {
                    return;
                }

                BType recordRhsType = Types.getReferredType(rhsType);
                if (TypeTags.RECORD != recordRhsType.tag && TypeTags.MAP != recordRhsType.tag
                        && TypeTags.JSON != recordRhsType.tag) {
                    dlog.error(varRefExpr.pos, DiagnosticErrorCode.INVALID_TYPE_DEFINITION_FOR_RECORD_VAR, rhsType);
                    variable.setBType(symTable.semanticError);
                }

                BLangRecordVariable recordVariable = (BLangRecordVariable) variable;
                recordVariable.setBType(rhsType);

                if (!this.symbolEnter.symbolEnterAndValidateRecordVariable(recordVariable, currentEnv)) {
                    recordVariable.setBType(symTable.semanticError);
                }

                BVarSymbol recordVarSymbol = recordVariable.symbol;
                recordVariable.annAttachments.forEach(annotationAttachment -> {
                    annotationAttachment.attachPoints.add(AttachPoint.Point.VAR);
                    annotationAttachment.accept(this, data);
                    recordVarSymbol.addAnnotation(annotationAttachment.annotationAttachmentSymbol);
                });

                validateAnnotationAttachmentCount(recordVariable.annAttachments);
                break;
            case ERROR_VARIABLE:
                if (varRefExpr == null) {
                    return;
                }

                if (TypeTags.ERROR != Types.getReferredType(rhsType).tag) {
                    dlog.error(variable.expr.pos, DiagnosticErrorCode.INVALID_TYPE_DEFINITION_FOR_ERROR_VAR, rhsType);
                    variable.setBType(symTable.semanticError);
                    return;
                }

                BLangErrorVariable errorVariable = (BLangErrorVariable) variable;
                if (errorVariable.typeNode != null) {
                    symResolver.resolveTypeNode(errorVariable.typeNode, currentEnv);
                }
                errorVariable.setBType(rhsType);

                if (!this.symbolEnter.symbolEnterAndValidateErrorVariable(errorVariable, currentEnv)) {
                    errorVariable.setBType(symTable.semanticError);
                    return;
                }

                BVarSymbol errorVarSymbol = errorVariable.symbol;
                errorVariable.annAttachments.forEach(annotationAttachment -> {
                    annotationAttachment.attachPoints.add(AttachPoint.Point.VAR);
                    annotationAttachment.accept(this, data);
                    errorVarSymbol.addAnnotation(annotationAttachment.annotationAttachmentSymbol);
                });

                validateAnnotationAttachmentCount(errorVariable.annAttachments);
                break;
        }
    }

    private BType getListenerType(BType bType) {
        LinkedHashSet<BType> compatibleTypes = new LinkedHashSet<>();
        BType type = Types.getReferredType(bType);
        if (type.tag == TypeTags.UNION) {
            for (BType t : ((BUnionType) type).getMemberTypes()) {
                if (t.tag == TypeTags.ERROR) {
                    continue;
                }
                if (types.checkListenerCompatibility(t)) {
                    compatibleTypes.add(t);
                } else {
                    return null;
                }
            }
        } else if (types.checkListenerCompatibility(type)) {
            compatibleTypes.add(type);
        }

        if (compatibleTypes.isEmpty()) {
            return null;
        } else if (compatibleTypes.size() == 1) {
            return compatibleTypes.iterator().next();
        } else {
            return BUnionType.create(null, compatibleTypes);
        }
    }

    private void handleWildCardBindingVariable(BLangSimpleVariable variable, SymbolEnv env) {
        if (!variable.name.value.equals(Names.IGNORE.value)) {
            return;
        }
        BLangExpression bindingExp = variable.expr;
        BType bindingValueType = bindingExp != null && bindingExp.getBType() != null
                ? bindingExp.getBType() : variable.getBType();
        if (!types.isAssignable(bindingValueType, symTable.anyType)) {
            dlog.error(variable.pos, DiagnosticErrorCode.WILD_CARD_BINDING_PATTERN_ONLY_SUPPORTS_TYPE_ANY);
        }
        // Fake symbol to prevent runtime failures down the line.
        variable.symbol = new BVarSymbol(0, Names.IGNORE, env.enclPkg.packageID,
                variable.getBType(), env.scope.owner, variable.pos, VIRTUAL);
    }

    void handleDeclaredVarInForeach(BLangVariable variable, BType rhsType, SymbolEnv blockEnv) {
        rhsType = getApplicableRhsType(rhsType);

        switch (variable.getKind()) {
            case VARIABLE:
                BLangSimpleVariable simpleVariable = (BLangSimpleVariable) variable;
                simpleVariable.setBType(rhsType);

                handleWildCardBindingVariable(simpleVariable, blockEnv);

                int ownerSymTag = blockEnv.scope.owner.tag;
                if ((ownerSymTag & SymTag.INVOKABLE) == SymTag.INVOKABLE
                        || (ownerSymTag & SymTag.PACKAGE) == SymTag.PACKAGE
                        || (ownerSymTag & SymTag.LET) == SymTag.LET) {
                    // This is a variable declared in a function, an action or a resource
                    // If the variable is parameter then the variable symbol is already defined
                    if (simpleVariable.symbol == null) {
                        // Add flag to identify variable is used in foreach/from clause/join clause
                        variable.flagSet.add(Flag.NEVER_ALLOWED);
                        symbolEnter.defineNode(simpleVariable, blockEnv);
                    }
                }
                recursivelySetFinalFlag(simpleVariable);
                break;
            case TUPLE_VARIABLE:
                BLangTupleVariable tupleVariable = (BLangTupleVariable) variable;
                BType tupleRhsType = Types.getReferredType(rhsType);
                if ((TypeTags.TUPLE != tupleRhsType.tag && TypeTags.ARRAY != tupleRhsType.tag &&
                        TypeTags.UNION != tupleRhsType.tag) ||
                        (variable.isDeclaredWithVar && !types.isSubTypeOfBaseType(tupleRhsType, TypeTags.TUPLE))) {
                    dlog.error(variable.pos, DiagnosticErrorCode.INVALID_LIST_BINDING_PATTERN_INFERENCE, rhsType);
                    recursivelyDefineVariables(tupleVariable, blockEnv);
                    return;
                }

                tupleVariable.setBType(rhsType);

                if (Types.getReferredType(rhsType).tag == TypeTags.TUPLE
                        && !(this.symbolEnter.checkTypeAndVarCountConsistency(tupleVariable,
                        (BTupleType) Types.getReferredType(tupleVariable.getBType()),
                        blockEnv))) {
                    recursivelyDefineVariables(tupleVariable, blockEnv);
                    return;
                }

                if (Types.getReferredType(rhsType).tag == TypeTags.UNION ||
                        Types.getReferredType(rhsType).tag == TypeTags.ARRAY) {
                    BTupleType tupleVariableType = null;
                    BLangType type = tupleVariable.typeNode;
                    if (type != null && Types.getReferredType(type.getBType()).tag == TypeTags.TUPLE) {
                        tupleVariableType = (BTupleType) Types.getReferredType(type.getBType());
                    }
                    if (!(this.symbolEnter.checkTypeAndVarCountConsistency(tupleVariable,
                            tupleVariableType, blockEnv))) {
                        recursivelyDefineVariables(tupleVariable, blockEnv);
                        return;
                    }
                }
                recursivelySetFinalFlag(tupleVariable);
                break;
            case RECORD_VARIABLE:
                BLangRecordVariable recordVariable = (BLangRecordVariable) variable;
                recordVariable.setBType(rhsType);
                this.symbolEnter.validateRecordVariable(recordVariable, blockEnv);
                recursivelySetFinalFlag(recordVariable);
                break;
            case ERROR_VARIABLE:
                BLangErrorVariable errorVariable = (BLangErrorVariable) variable;
                if (TypeTags.ERROR != Types.getReferredType(rhsType).tag) {
                    dlog.error(variable.pos, DiagnosticErrorCode.INVALID_TYPE_DEFINITION_FOR_ERROR_VAR, rhsType);
                    recursivelyDefineVariables(errorVariable, blockEnv);
                    return;
                }
                errorVariable.setBType(rhsType);
                this.symbolEnter.validateErrorVariable(errorVariable, blockEnv);
                recursivelySetFinalFlag(errorVariable);
                break;
        }
    }

    private BType getApplicableRhsType(BType rhsType) {
        BType referredType = Types.getReferredType(rhsType);
        if (referredType.tag == TypeTags.INTERSECTION) {
            return ((BIntersectionType) referredType).effectiveType;
        }
        return rhsType;
    }

    private void recursivelyDefineVariables(BLangVariable variable, SymbolEnv blockEnv) {
        switch (variable.getKind()) {
            case VARIABLE:
                Name name = names.fromIdNode(((BLangSimpleVariable) variable).name);
                Name origName = names.originalNameFromIdNode(((BLangSimpleVariable) variable).name);
                variable.setBType(symTable.semanticError);
                symbolEnter.defineVarSymbol(variable.pos, variable.flagSet, variable.getBType(), name, origName,
                                            blockEnv, variable.internal);
                break;
            case TUPLE_VARIABLE:
                ((BLangTupleVariable) variable).memberVariables.forEach(memberVariable ->
                        recursivelyDefineVariables(memberVariable, blockEnv));
                break;
            case RECORD_VARIABLE:
                ((BLangRecordVariable) variable).variableList.forEach(value ->
                        recursivelyDefineVariables(value.valueBindingPattern, blockEnv));
                break;
        }
    }

    private void recursivelySetFinalFlag(BLangVariable variable) {
        if (variable == null) {
            return;
        }

        switch (variable.getKind()) {
            case VARIABLE:
                if (variable.symbol == null) {
                    return;
                }
                variable.symbol.flags |= Flags.FINAL;
                break;
            case TUPLE_VARIABLE:
                BLangTupleVariable tupleVariable = (BLangTupleVariable) variable;
                tupleVariable.memberVariables.forEach(this::recursivelySetFinalFlag);
                recursivelySetFinalFlag(tupleVariable.restVariable);
                break;
            case RECORD_VARIABLE:
                BLangRecordVariable recordVariable = (BLangRecordVariable) variable;
                recordVariable.variableList.forEach(value -> recursivelySetFinalFlag(value.valueBindingPattern));
                recursivelySetFinalFlag(recordVariable.restParam);
                break;
            case ERROR_VARIABLE:
                BLangErrorVariable errorVariable = (BLangErrorVariable) variable;
                recursivelySetFinalFlag(errorVariable.message);
                recursivelySetFinalFlag(errorVariable.restDetail);
                errorVariable.detail.forEach(bLangErrorDetailEntry ->
                        recursivelySetFinalFlag(bLangErrorDetailEntry.valueBindingPattern));
                break;
        }
    }

    // Statements
    @Override
    public void visit(BLangBlockStmt blockNode, AnalyzerData data) {
        data.env = SymbolEnv.createBlockEnv(blockNode, data.env);
        int stmtCount = -1;
        for (BLangStatement stmt : blockNode.stmts) {
            stmtCount++;
            boolean analyzedStmt = analyzeBlockStmtFollowingIfWithoutElse(stmt,
                    stmtCount > 0 ? blockNode.stmts.get(stmtCount - 1) : null, data.env, data);
            if (analyzedStmt) {
                continue;
            }
            analyzeStmt(stmt, data);
        }
    }

    @Override
    public void visit(BLangSimpleVariableDef varDefNode, AnalyzerData data) {
        analyzeNode(varDefNode.var, data);
    }

    @Override
    public void visit(BLangRecordVariableDef varDefNode, AnalyzerData data) {
        // TODO: 10/18/18 Need to support record literals as well
        if (varDefNode.var.expr != null && varDefNode.var.expr.getKind() == RECORD_LITERAL_EXPR) {
            dlog.error(varDefNode.pos, DiagnosticErrorCode.INVALID_LITERAL_FOR_TYPE, "record binding pattern");
            return;
        }
        analyzeNode(varDefNode.var, data);
    }

    @Override
    public void visit(BLangErrorVariableDef varDefNode, AnalyzerData data) {
        analyzeNode(varDefNode.errorVariable, data);
    }

    @Override
    public void visit(BLangTupleVariableDef tupleVariableDef, AnalyzerData data) {
        analyzeNode(tupleVariableDef.var, data);
    }

    private Boolean validateLhsVar(BLangExpression vRef) {
        if (vRef.getKind() == NodeKind.INVOCATION) {
            dlog.error(vRef.pos, DiagnosticErrorCode.INVALID_INVOCATION_LVALUE_ASSIGNMENT, vRef);
            return false;
        }
        if (vRef.getKind() == NodeKind.FIELD_BASED_ACCESS_EXPR
                || vRef.getKind() == NodeKind.INDEX_BASED_ACCESS_EXPR) {
            validateLhsVar(((BLangAccessExpression) vRef).expr);
        }
        return true;
    }

    @Override
    public void visit(BLangCompoundAssignment compoundAssignment, AnalyzerData data) {
        BType expType;
        BLangValueExpression varRef = compoundAssignment.varRef;
        SymbolEnv currentEnv = data.env;

        // Check whether the variable reference is an function invocation or not.
        boolean isValidVarRef = validateLhsVar(varRef);
        if (isValidVarRef) {
            varRef.isCompoundAssignmentLValue = true;
            this.typeChecker.checkExpr(varRef, currentEnv, symTable.noType, data.prevEnvs,
                    data.commonAnalyzerData);
            expType = varRef.getBType();
        } else {
            expType = symTable.semanticError;
        }

        this.typeChecker.checkExpr(compoundAssignment.expr, currentEnv, data.prevEnvs, data.commonAnalyzerData);

        checkConstantAssignment(varRef, data);

        if (expType != symTable.semanticError && compoundAssignment.expr.getBType() != symTable.semanticError) {
            BType expressionType = compoundAssignment.expr.getBType();
            if (expType.isNullable() || expressionType.isNullable()) {
                dlog.error(compoundAssignment.pos,
                        DiagnosticErrorCode.COMPOUND_ASSIGNMENT_NOT_ALLOWED_WITH_NULLABLE_OPERANDS);
            }

            BSymbol opSymbol = this.symResolver.resolveBinaryOperator(compoundAssignment.opKind, expType,
                    expressionType);
            if (opSymbol == symTable.notFoundSymbol) {
                opSymbol = symResolver.getArithmeticOpsForTypeSets(compoundAssignment.opKind, expType, expressionType);
            }
            if (opSymbol == symTable.notFoundSymbol) {
                opSymbol = symResolver.getBitwiseShiftOpsForTypeSets(compoundAssignment.opKind, expType,
                        expressionType);
            }
            if (opSymbol == symTable.notFoundSymbol) {
                opSymbol = symResolver.getBinaryBitwiseOpsForTypeSets(compoundAssignment.opKind, expType,
                        expressionType);
            }
            if (opSymbol == symTable.notFoundSymbol) {
                dlog.error(compoundAssignment.pos, DiagnosticErrorCode.BINARY_OP_INCOMPATIBLE_TYPES,
                           compoundAssignment.opKind, expType, expressionType);
            } else {
                compoundAssignment.modifiedExpr = getBinaryExpr(varRef,
                        compoundAssignment.expr,
                        compoundAssignment.opKind,
                        opSymbol);

                // If this is an update of a type narrowed variable, the assignment should allow assigning
                // values of its original type. Therefore treat all lhs simpleVarRefs in their original type.
                // For that create a new varRef with original type
                if (isSimpleVarRef(varRef)) {
                    BVarSymbol originSymbol = ((BVarSymbol) varRef.symbol).originalSymbol;
                    if (originSymbol != null) {
                        BLangSimpleVarRef simpleVarRef =
                                (BLangSimpleVarRef) TreeBuilder.createSimpleVariableReferenceNode();
                        simpleVarRef.pos = varRef.pos;
                        simpleVarRef.variableName = ((BLangSimpleVarRef) varRef).variableName;
                        simpleVarRef.symbol = varRef.symbol;
                        simpleVarRef.isLValue = true;
                        simpleVarRef.setBType(originSymbol.type);
                        compoundAssignment.varRef = simpleVarRef;
                    }
                }

                compoundAssignment.modifiedExpr.parent = compoundAssignment;
                this.types.checkType(compoundAssignment.modifiedExpr,
                                     compoundAssignment.modifiedExpr.getBType(), compoundAssignment.varRef.getBType());
            }
        }

        resetTypeNarrowing(compoundAssignment.varRef, data);
    }

    @Override
    public void visit(BLangAssignment assignNode, AnalyzerData data) {
        BLangExpression varRef = assignNode.varRef;
        if (varRef.getKind() == NodeKind.INDEX_BASED_ACCESS_EXPR ||
                varRef.getKind() == NodeKind.FIELD_BASED_ACCESS_EXPR) {
            ((BLangAccessExpression) varRef).leafNode = true;
        }

        // Check each LHS expression.
        setTypeOfVarRefInAssignment(varRef, data);
        data.expType = varRef.getBType();

        checkInvalidTypeDef(varRef);

        typeChecker.checkExpr(assignNode.expr, data.env, data.expType, data.prevEnvs, data.commonAnalyzerData);

        validateWorkerAnnAttachments(assignNode.expr, data);

        resetTypeNarrowing(varRef, data);
    }

    @Override
    public void visit(BLangTupleDestructure tupleDeStmt, AnalyzerData data) {
        for (BLangExpression tupleVar : tupleDeStmt.varRef.expressions) {
            setTypeOfVarRefForBindingPattern(tupleVar, data);
            checkInvalidTypeDef(tupleVar);
        }

        if (tupleDeStmt.varRef.restParam != null) {
            setTypeOfVarRefForBindingPattern(tupleDeStmt.varRef.restParam, data);
            checkInvalidTypeDef(tupleDeStmt.varRef.restParam);
        }

        setTypeOfVarRef(tupleDeStmt.varRef, data);

        BType type = typeChecker.checkExpr(tupleDeStmt.expr, data.env, tupleDeStmt.varRef.getBType(), data.prevEnvs,
                data.commonAnalyzerData);

        if (type.tag != TypeTags.SEMANTIC_ERROR) {
            checkTupleVarRefEquivalency(tupleDeStmt.pos, tupleDeStmt.varRef,
                                        tupleDeStmt.expr.getBType(), tupleDeStmt.expr.pos, data);
        }
    }

    @Override
    public void visit(BLangRecordDestructure recordDeStmt, AnalyzerData data) {
        // recursively visit the var refs and create the record type
        for (BLangRecordVarRefKeyValue keyValue : recordDeStmt.varRef.recordRefFields) {
            setTypeOfVarRefForBindingPattern(keyValue.variableReference, data);
            checkInvalidTypeDef(keyValue.variableReference);
        }
        if (recordDeStmt.varRef.restParam != null) {
            setTypeOfVarRefForBindingPattern(recordDeStmt.varRef.restParam, data);
            checkInvalidTypeDef(recordDeStmt.varRef.restParam);
        }
        setTypeOfVarRef(recordDeStmt.varRef, data);

        SymbolEnv currentEnv = data.env;
        typeChecker.checkExpr(recordDeStmt.varRef, currentEnv, symTable.noType, data.prevEnvs,
                data.commonAnalyzerData);

        if (recordDeStmt.expr.getKind() == RECORD_LITERAL_EXPR) {
            // TODO: 10/18/18 Need to support record literals as well
            dlog.error(recordDeStmt.expr.pos, DiagnosticErrorCode.INVALID_RECORD_LITERAL_BINDING_PATTERN);
            return;
        }
        typeChecker.checkExpr(recordDeStmt.expr, currentEnv, symTable.noType, data.prevEnvs,
                data.commonAnalyzerData);
        checkRecordVarRefEquivalency(recordDeStmt.pos, recordDeStmt.varRef, recordDeStmt.expr.getBType(),
                                     recordDeStmt.expr.pos, data);
    }

    @Override
    public void visit(BLangErrorDestructure errorDeStmt, AnalyzerData data) {
        BLangErrorVarRef varRef = errorDeStmt.varRef;
        if (varRef.message != null) {
            if (names.fromIdNode(((BLangSimpleVarRef) varRef.message).variableName) != Names.IGNORE) {
                setTypeOfVarRefInErrorBindingAssignment(varRef.message, data);
                checkInvalidTypeDef(varRef.message);
            } else {
                // set message var refs type to no type if the variable name is '_'
                varRef.message.setBType(symTable.noType);
            }
        }

        if (varRef.cause != null) {
            if (varRef.cause.getKind() != NodeKind.SIMPLE_VARIABLE_REF ||
                    names.fromIdNode(((BLangSimpleVarRef) varRef.cause).variableName) != Names.IGNORE) {
                setTypeOfVarRefInErrorBindingAssignment(varRef.cause, data);
                checkInvalidTypeDef(varRef.cause);
            } else {
                // set cause var refs type to no type if the variable name is '_'
                varRef.cause.setBType(symTable.noType);
            }
        }

        typeChecker.checkExpr(errorDeStmt.expr, data.env, symTable.noType, data.prevEnvs,
                data.commonAnalyzerData);
        checkErrorVarRefEquivalency(varRef, errorDeStmt.expr.getBType(), errorDeStmt.expr.pos, data);
    }

    /**
     * When rhs is an expression of type record, this method will check the type of each field in the
     * record type against the record var ref fields.
     *
     * @param pos       diagnostic pos
     * @param lhsVarRef type of the record var ref
     * @param rhsType   the type on the rhs
     * @param rhsPos    position of the rhs expression
     */
    private void checkRecordVarRefEquivalency(Location pos, BLangRecordVarRef lhsVarRef, BType rhsType,
                                              Location rhsPos, AnalyzerData data) {
        rhsType = Types.getReferredType(rhsType);
        if (rhsType.tag == TypeTags.MAP) {
            for (BLangRecordVarRefKeyValue field: lhsVarRef.recordRefFields) {
                dlog.error(field.variableName.pos,
                        DiagnosticErrorCode.INVALID_FIELD_BINDING_PATTERN_WITH_NON_REQUIRED_FIELD);
            }
            return;
        }

        if (rhsType.tag != TypeTags.RECORD) {
            dlog.error(rhsPos, DiagnosticErrorCode.INCOMPATIBLE_TYPES, "record type", rhsType);
            return;
        }

        BRecordType rhsRecordType = (BRecordType) rhsType;
        List<String> mappedFields = new ArrayList<>();

        // check if all fields in record var ref are found in rhs record type
        for (BLangRecordVarRefKeyValue lhsField : lhsVarRef.recordRefFields) {
            if (!rhsRecordType.fields.containsKey(lhsField.variableName.value)) {
                dlog.error(pos, DiagnosticErrorCode.INVALID_FIELD_IN_RECORD_BINDING_PATTERN,
                        lhsField.variableName.value, rhsType);
            } else if (Symbols.isOptional(rhsRecordType.fields.get(lhsField.variableName.value).symbol)) {
                dlog.error(lhsField.variableName.pos,
                        DiagnosticErrorCode.INVALID_FIELD_BINDING_PATTERN_WITH_NON_REQUIRED_FIELD);
            }
            mappedFields.add(lhsField.variableName.value);
        }

        for (BField rhsField : rhsRecordType.fields.values()) {
            List<BLangRecordVarRefKeyValue> expField = lhsVarRef.recordRefFields.stream()
                    .filter(field -> field.variableName.value.equals(rhsField.name.toString()))
                    .collect(Collectors.toList());

            if (expField.isEmpty()) {
                continue;
            }

            if (expField.size() > 1) {
                dlog.error(pos, DiagnosticErrorCode.MULTIPLE_RECORD_REF_PATTERN_FOUND, rhsField.name);
                return;
            }
            BLangExpression variableReference = expField.get(0).variableReference;
            if (variableReference.getKind() == NodeKind.RECORD_VARIABLE_REF) {
                checkRecordVarRefEquivalency(variableReference.pos,
                        (BLangRecordVarRef) variableReference, rhsField.type, rhsPos, data);
            } else if (variableReference.getKind() == NodeKind.TUPLE_VARIABLE_REF) {
                checkTupleVarRefEquivalency(pos, (BLangTupleVarRef) variableReference, rhsField.type, rhsPos, data);
            } else if (variableReference.getKind() == NodeKind.ERROR_VARIABLE_REF) {
                checkErrorVarRefEquivalency((BLangErrorVarRef) variableReference, rhsField.type, rhsPos, data);
            } else if (variableReference.getKind() == NodeKind.SIMPLE_VARIABLE_REF) {
                Name varName = names.fromIdNode(((BLangSimpleVarRef) variableReference).variableName);
                if (varName == Names.IGNORE) {
                    continue;
                }

                resetTypeNarrowing(variableReference, data);
                types.checkType(variableReference.pos, rhsField.type,
                                variableReference.getBType(), DiagnosticErrorCode.INCOMPATIBLE_TYPES);
            } else {
                dlog.error(variableReference.pos, DiagnosticErrorCode.INVALID_VARIABLE_REFERENCE_IN_BINDING_PATTERN,
                        variableReference);
            }
        }

        if (lhsVarRef.restParam != null) {
            BLangSimpleVarRef varRefRest = (BLangSimpleVarRef) lhsVarRef.restParam;
            BType lhsRefType;
            if (Types.getReferredType(varRefRest.getBType()).tag == TypeTags.RECORD) {
                lhsRefType = varRefRest.getBType();
            } else {
                lhsRefType = ((BLangSimpleVarRef) lhsVarRef.restParam).getBType();
            }

            BType rhsRestConstraint = rhsRecordType.restFieldType == symTable.noType ? symTable.neverType
                    : rhsRecordType.restFieldType;
            BRecordType rhsResType = symbolEnter.createRecordTypeForRestField(pos, data.env, rhsRecordType,
                    mappedFields, rhsRestConstraint);

            types.checkType((lhsVarRef.restParam).pos, rhsResType, lhsRefType, DiagnosticErrorCode.INCOMPATIBLE_TYPES);
        }
    }

    /**
     * This method checks destructure patterns when given an array source.
     *
     * @param pos diagnostic Pos of the tuple de-structure statement.
     * @param target target tuple variable.
     * @param source source type.
     * @param rhsPos position of source expression.
     */
    private void checkArrayVarRefEquivalency(Location pos, BLangTupleVarRef target, BType source,
                                             Location rhsPos, AnalyzerData data) {
        BArrayType arraySource = (BArrayType) source;

        // For unsealed
        if (arraySource.size < target.expressions.size() && arraySource.state != BArrayState.OPEN) {
            dlog.error(rhsPos, DiagnosticErrorCode.INCOMPATIBLE_TYPES, target.getBType(), arraySource);
        }

        BType souceElementType = arraySource.eType;
        for (BLangExpression expression : target.expressions) {
            if (NodeKind.RECORD_VARIABLE_REF == expression.getKind()) {
                BLangRecordVarRef recordVarRef = (BLangRecordVarRef) expression;
                checkRecordVarRefEquivalency(pos, recordVarRef, souceElementType, rhsPos, data);
            } else if (NodeKind.TUPLE_VARIABLE_REF == expression.getKind()) {
                BLangTupleVarRef tupleVarRef = (BLangTupleVarRef) expression;
                checkTupleVarRefEquivalency(pos, tupleVarRef, souceElementType, rhsPos, data);
            } else if (NodeKind.ERROR_VARIABLE_REF == expression.getKind()) {
                BLangErrorVarRef errorVarRef = (BLangErrorVarRef) expression;
                checkErrorVarRefEquivalency(errorVarRef, souceElementType, rhsPos, data);
            } else if (expression.getKind() == NodeKind.SIMPLE_VARIABLE_REF) {
                BLangSimpleVarRef simpleVarRef = (BLangSimpleVarRef) expression;
                Name varName = names.fromIdNode(simpleVarRef.variableName);
                if (varName == Names.IGNORE) {
                    continue;
                }

                resetTypeNarrowing(simpleVarRef, data);

                BType targetType = simpleVarRef.getBType();
                if (!types.isAssignable(souceElementType, targetType)) {
                    dlog.error(rhsPos, DiagnosticErrorCode.INCOMPATIBLE_TYPES, target.getBType(), arraySource);
                    break;
                }
            } else {
                dlog.error(expression.pos, DiagnosticErrorCode.INVALID_VARIABLE_REFERENCE_IN_BINDING_PATTERN,
                           expression);
            }
        }
    }

    private void checkTupleVarRefEquivalency(Location pos, BLangTupleVarRef target, BType source,
                                             Location rhsPos, AnalyzerData data) {
        source = Types.getReferredType(source);
        if (source.tag == TypeTags.ARRAY) {
            checkArrayVarRefEquivalency(pos, target, source, rhsPos, data);
            return;
        }

        if (source.tag != TypeTags.TUPLE) {
            dlog.error(rhsPos, DiagnosticErrorCode.INCOMPATIBLE_TYPES, target.getBType(), source);
            return;
        }

        if (target.restParam == null) {
            if (((BTupleType) source).restType != null) {
                dlog.error(rhsPos, DiagnosticErrorCode.INCOMPATIBLE_TYPES, target.getBType(), source);
                return;
            } else if (((BTupleType) source).tupleTypes.size() != target.expressions.size()) {
                dlog.error(rhsPos, DiagnosticErrorCode.INCOMPATIBLE_TYPES, target.getBType(), source);
                return;
            }
        }

        List<BType> sourceTypes = new ArrayList<>(((BTupleType) source).tupleTypes);
        if (((BTupleType) source).restType != null) {
            sourceTypes.add(((BTupleType) source).restType);
        }

        for (int i = 0; i < sourceTypes.size(); i++) {
            BLangExpression varRefExpr;
            if ((target.expressions.size() > i)) {
                varRefExpr = target.expressions.get(i);
            } else {
                varRefExpr = (BLangExpression) target.restParam;
            }

            BType sourceType = sourceTypes.get(i);
            if (NodeKind.RECORD_VARIABLE_REF == varRefExpr.getKind()) {
                BLangRecordVarRef recordVarRef = (BLangRecordVarRef) varRefExpr;
                checkRecordVarRefEquivalency(pos, recordVarRef, sourceType, rhsPos, data);
            } else if (NodeKind.TUPLE_VARIABLE_REF == varRefExpr.getKind()) {
                BLangTupleVarRef tupleVarRef = (BLangTupleVarRef) varRefExpr;
                checkTupleVarRefEquivalency(pos, tupleVarRef, sourceType, rhsPos, data);
            } else if (NodeKind.ERROR_VARIABLE_REF == varRefExpr.getKind()) {
                BLangErrorVarRef errorVarRef = (BLangErrorVarRef) varRefExpr;
                checkErrorVarRefEquivalency(errorVarRef, sourceType, rhsPos, data);
            } else if (varRefExpr.getKind() == NodeKind.SIMPLE_VARIABLE_REF) {
                BLangSimpleVarRef simpleVarRef = (BLangSimpleVarRef) varRefExpr;
                Name varName = names.fromIdNode(simpleVarRef.variableName);
                if (varName == Names.IGNORE) {
                    continue;
                }

                BType targetType;
                resetTypeNarrowing(simpleVarRef, data);
                // Check if this is the rest param and get the type of rest param.
                if ((target.expressions.size() > i)) {
                    targetType = varRefExpr.getBType();
                } else {
                    BType varRefExprType = varRefExpr.getBType();
                    if (varRefExprType.tag == TypeTags.ARRAY) {
                        targetType = ((BArrayType) varRefExprType).eType;
                    } else {
                        targetType = varRefExprType;
                    }
                }

                if (!types.isAssignable(sourceType, targetType)) {
                    dlog.error(rhsPos, DiagnosticErrorCode.INCOMPATIBLE_TYPES, target.getBType(), source);
                    break;
                }
            } else {
                dlog.error(varRefExpr.pos, DiagnosticErrorCode.INVALID_VARIABLE_REFERENCE_IN_BINDING_PATTERN,
                           varRefExpr);
            }
        }
    }

    private void checkErrorVarRefEquivalency(BLangErrorVarRef lhsRef, BType rhsType, Location rhsPos,
                                             AnalyzerData data) {
        SymbolEnv currentEnv = data.env;
        if (Types.getReferredType(rhsType).tag != TypeTags.ERROR) {
            dlog.error(rhsPos, DiagnosticErrorCode.INCOMPATIBLE_TYPES, symTable.errorType, rhsType);
            return;
        }
        typeChecker.checkExpr(lhsRef, currentEnv, symTable.noType, data.prevEnvs, data.commonAnalyzerData);
        if (lhsRef.getBType() == symTable.semanticError) {
            return;
        }

        BErrorType rhsErrorType = (BErrorType) Types.getReferredType(rhsType);

        // Wrong error detail type in error type def, error already emitted  to dlog.
        BType refType = Types.getReferredType(rhsErrorType.detailType);
        if (!(refType.tag == TypeTags.RECORD || refType.tag == TypeTags.MAP)) {
            return;
        }
        BRecordType rhsDetailType = this.symbolEnter.getDetailAsARecordType(rhsErrorType);
        Map<String, BField> fields = rhsDetailType.fields;

        BType wideType = interpolateWideType(rhsDetailType, lhsRef.detail);
        for (BLangNamedArgsExpression detailItem : lhsRef.detail) {
            BField matchedDetailItem = fields.get(detailItem.name.value);
            BType matchedType;
            if (matchedDetailItem == null) {
                if (rhsDetailType.sealed) {
                    dlog.error(detailItem.pos, DiagnosticErrorCode.INVALID_FIELD_IN_RECORD_BINDING_PATTERN,
                               detailItem.name);
                    return;
                }
                dlog.error(detailItem.pos, DiagnosticErrorCode.CANNOT_BIND_UNDEFINED_ERROR_DETAIL_FIELD,
                           detailItem.name.value);
                continue;
            }

            detailItem.varSymbol = matchedDetailItem.symbol;

            if (Symbols.isOptional(matchedDetailItem.symbol)) {
                dlog.error(detailItem.pos, DiagnosticErrorCode.INVALID_FIELD_BINDING_PATTERN_WITH_NON_REQUIRED_FIELD);
                continue;
            }

            matchedType = matchedDetailItem.type;
            checkErrorDetailRefItem(detailItem.pos, rhsPos, detailItem, matchedType, data);
            resetTypeNarrowing(detailItem.expr, data);
            if (!types.isAssignable(matchedType, detailItem.expr.getBType())) {
                dlog.error(detailItem.pos, DiagnosticErrorCode.INCOMPATIBLE_TYPES,
                           detailItem.expr.getBType(), matchedType);
            }
        }
        if (lhsRef.restVar != null && !isIgnoreVar(lhsRef)) {
            setTypeOfVarRefInErrorBindingAssignment(lhsRef.restVar, data);
            checkInvalidTypeDef(lhsRef.restVar);
            BMapType expRestType = new BMapType(TypeTags.MAP, wideType, null);
            BType restVarType = Types.getReferredType(lhsRef.restVar.getBType());
            if (restVarType.tag != TypeTags.MAP || !types.isAssignable(wideType, ((BMapType) restVarType).constraint)) {
                dlog.error(lhsRef.restVar.pos, DiagnosticErrorCode.INCOMPATIBLE_TYPES, lhsRef.restVar.getBType(),
                        expRestType);
                return;
            }
            resetTypeNarrowing(lhsRef.restVar, data);
            typeChecker.checkExpr(lhsRef.restVar, currentEnv, data.prevEnvs, data.commonAnalyzerData);
        }
    }

    private BType interpolateWideType(BRecordType rhsDetailType, List<BLangNamedArgsExpression> detailType) {
        Set<String> extractedKeys = detailType.stream().map(detail -> detail.name.value).collect(Collectors.toSet());

        BUnionType wideType = BUnionType.create(null);
        for (BField field : rhsDetailType.fields.values()) {
            // avoid fields extracted from binding pattern
            if (!extractedKeys.contains(field.name.value)) {
                wideType.add(field.type);
            }
        }
        if (!rhsDetailType.sealed) {
            wideType.add(rhsDetailType.restFieldType);
        }
        return wideType;
    }

    private boolean isIgnoreVar(BLangErrorVarRef lhsRef) {
        if (lhsRef.restVar != null && lhsRef.restVar.getKind() == NodeKind.SIMPLE_VARIABLE_REF) {
            return ((BLangSimpleVarRef) lhsRef.restVar).variableName.value.equals(Names.IGNORE.value);
        }
        return false;
    }

    private void checkErrorDetailRefItem(Location location,
                                         Location rhsLocation,
                                         BLangNamedArgsExpression detailItem,
                                         BType expectedType, AnalyzerData data) {
        if (detailItem.expr.getKind() == NodeKind.RECORD_VARIABLE_REF) {
            typeChecker.checkExpr(detailItem.expr, data.env, data.prevEnvs, data.commonAnalyzerData);
            checkRecordVarRefEquivalency(location, (BLangRecordVarRef) detailItem.expr, expectedType,
                    rhsLocation, data);
            return;
        }

        if (detailItem.getKind() == NodeKind.SIMPLE_VARIABLE_REF && detailItem.name.value.equals(Names.IGNORE.value)) {
            return;
        }

        setTypeOfVarRefInErrorBindingAssignment(detailItem.expr, data);
        checkInvalidTypeDef(detailItem.expr);
    }

    private void checkConstantAssignment(BLangExpression varRef, AnalyzerData data) {
        SymbolEnv currentEnv = data.env;
        if (varRef.getBType() == symTable.semanticError) {
            return;
        }

        if (varRef.getKind() != NodeKind.SIMPLE_VARIABLE_REF) {
            return;
        }

        BLangSimpleVarRef simpleVarRef = (BLangSimpleVarRef) varRef;
        if (simpleVarRef.pkgSymbol != null && simpleVarRef.pkgSymbol.tag == SymTag.XMLNS) {
            dlog.error(varRef.pos, DiagnosticErrorCode.XML_QNAME_UPDATE_NOT_ALLOWED);
            return;
        }

        Name varName = names.fromIdNode(simpleVarRef.variableName);
        if (!Names.IGNORE.equals(varName) && currentEnv.enclInvokable != currentEnv.enclPkg.initFunction) {
            if ((simpleVarRef.symbol.flags & Flags.FINAL) == Flags.FINAL) {
                if ((simpleVarRef.symbol.flags & Flags.SERVICE) == Flags.SERVICE) {
                    dlog.error(varRef.pos, DiagnosticErrorCode.INVALID_ASSIGNMENT_DECLARATION_FINAL, Names.SERVICE);
                } else if ((simpleVarRef.symbol.flags & Flags.LISTENER) == Flags.LISTENER) {
                    dlog.error(varRef.pos, DiagnosticErrorCode.INVALID_ASSIGNMENT_DECLARATION_FINAL, LISTENER_NAME);
                }
            } else if ((simpleVarRef.symbol.flags & Flags.CONSTANT) == Flags.CONSTANT) {
                dlog.error(varRef.pos, DiagnosticErrorCode.CANNOT_ASSIGN_VALUE_TO_CONSTANT);
            } else if ((simpleVarRef.symbol.flags & Flags.FUNCTION_FINAL) == Flags.FUNCTION_FINAL) {
                dlog.error(varRef.pos, DiagnosticErrorCode.CANNOT_ASSIGN_VALUE_FUNCTION_ARGUMENT, varRef);
            }
        }
    }

    @Override
    public void visit(BLangExpressionStmt exprStmtNode, AnalyzerData data) {
        SymbolEnv currentEnv = data.env;
        // Creates a new environment here.
        SymbolEnv stmtEnv = new SymbolEnv(exprStmtNode, currentEnv.scope);
        currentEnv.copyTo(stmtEnv);
        BLangExpression expr = exprStmtNode.expr;
        BType bType = typeChecker.checkExpr(expr, stmtEnv, data.prevEnvs, data.commonAnalyzerData);
        if (bType != symTable.nilType && bType != symTable.semanticError &&
                expr.getKind() != NodeKind.FAIL &&
                !types.isNeverTypeOrStructureTypeWithARequiredNeverMember(bType)) {
            dlog.error(exprStmtNode.pos, DiagnosticErrorCode.ASSIGNMENT_REQUIRED, bType);
        } else if (expr.getKind() == NodeKind.INVOCATION &&
                types.isNeverTypeOrStructureTypeWithARequiredNeverMember(expr.getBType())) {
            data.notCompletedNormally = true;
        }
        validateWorkerAnnAttachments(exprStmtNode.expr, data);
    }

    @Override
    public void visit(BLangIf ifNode, AnalyzerData data) {
        SymbolEnv currentEnv = data.env;
        typeChecker.checkExpr(ifNode.expr, currentEnv, symTable.booleanType, data.prevEnvs,
                data.commonAnalyzerData);
        BType actualType = ifNode.expr.getBType();
        if (TypeTags.TUPLE == Types.getReferredType(actualType).tag) {
            dlog.error(ifNode.expr.pos, DiagnosticErrorCode.INCOMPATIBLE_TYPES, symTable.booleanType, actualType);
        }

        Map<BVarSymbol, BType.NarrowedTypes> prevNarrowedTypeInfo = data.narrowedTypeInfo;

        // This map keeps the narrowed types of inner if statements and propagate the false types to the outer
        // block when the flow goes from out of the else block in compile time.
        Map<BVarSymbol, BType.NarrowedTypes> falseTypesOfNarrowedTypes = new HashMap<>();

        SymbolEnv ifEnv = typeNarrower.evaluateTruth(ifNode.expr, ifNode.body, currentEnv);

        data.narrowedTypeInfo = new HashMap<>();

        data.env = ifEnv;
        analyzeStmt(ifNode.body, data);

        if (ifNode.expr.narrowedTypeInfo == null || ifNode.expr.narrowedTypeInfo.isEmpty()) {
            ifNode.expr.narrowedTypeInfo = data.narrowedTypeInfo;
        } else {
            Map<BVarSymbol, BType.NarrowedTypes> existingNarrowedTypeInfo = ifNode.expr.narrowedTypeInfo;
            for (Map.Entry<BVarSymbol, BType.NarrowedTypes> entry : data.narrowedTypeInfo.entrySet()) {
                BVarSymbol key = entry.getKey();
                if (!existingNarrowedTypeInfo.containsKey(key)) {
                    existingNarrowedTypeInfo.put(key, entry.getValue());
                } else {
                    BType.NarrowedTypes existingNarrowTypes = existingNarrowedTypeInfo.get(key);
                    BUnionType unionType =
                            BUnionType.create(null, existingNarrowTypes.trueType, existingNarrowTypes.falseType);
                    BType.NarrowedTypes newPair = new BType.NarrowedTypes(existingNarrowTypes.trueType, unionType);
                    falseTypesOfNarrowedTypes.put(key, newPair);
                }
            }
        }

        if (prevNarrowedTypeInfo != null) {
            prevNarrowedTypeInfo.putAll(data.narrowedTypeInfo);
        }

        if (ifNode.elseStmt != null) {
            boolean ifCompletionStatus = data.notCompletedNormally;
            resetNotCompletedNormally(data);
            SymbolEnv elseEnv = typeNarrower.evaluateFalsity(ifNode.expr, ifNode.elseStmt, currentEnv, false);
            BLangStatement elseStmt = ifNode.elseStmt;
            data.env = elseEnv;
            analyzeStmt(elseStmt, data);
            if (elseStmt.getKind() == NodeKind.IF) {
                data.notCompletedNormally = ifCompletionStatus && data.notCompletedNormally;
            }
        }
        data.narrowedTypeInfo = prevNarrowedTypeInfo;
        if (data.narrowedTypeInfo != null) {
            data.narrowedTypeInfo.putAll(falseTypesOfNarrowedTypes);
        }
    }

    private void resetNotCompletedNormally(AnalyzerData data) {
        data.notCompletedNormally = false;
    }

    @Override
    public void visit(BLangMatchStatement matchStatement, AnalyzerData data) {
        typeChecker.checkExpr(matchStatement.expr, data.env, symTable.noType, data.prevEnvs,
                data.commonAnalyzerData);

        List<BLangMatchClause> matchClauses = matchStatement.matchClauses;
        if (matchClauses.size() == 0) {
            return;
        }
        analyzeNode(matchClauses.get(0), data);

        SymbolEnv matchClauseEnv = data.env;
        for (int i = 1; i < matchClauses.size(); i++) {
            BLangMatchClause prevMatchClause = matchClauses.get(i - 1);
            BLangMatchClause currentMatchClause = matchClauses.get(i);
            matchClauseEnv = typeNarrower.evaluateTruth(matchStatement.expr, prevMatchClause.patternsType,
                    currentMatchClause, matchClauseEnv);
            data.env = matchClauseEnv;
            analyzeNode(currentMatchClause, data);
        }

        if (matchStatement.onFailClause != null) {
            this.analyzeNode(matchStatement.onFailClause, data);
        }
    }

    @Override
    public void visit(BLangMatchClause matchClause, AnalyzerData data) {
        List<BLangMatchPattern> matchPatterns = matchClause.matchPatterns;
        if (matchPatterns.size() == 0) {
            return;
        }
        SymbolEnv currentEnv = data.env;
        SymbolEnv blockEnv = SymbolEnv.createBlockEnv(matchClause.blockStmt, currentEnv);
        Map<String, BVarSymbol> clauseVariables = matchClause.declaredVars;

        for (BLangMatchPattern matchPattern : matchPatterns) {
            data.env = SymbolEnv.createPatternEnv(matchPattern, currentEnv);
            analyzeNode(matchPattern, data);
            resolveMatchClauseVariableTypes(matchPattern, clauseVariables, blockEnv);
            if (matchPattern.getKind() == NodeKind.CONST_MATCH_PATTERN) {
                continue;
            }
            if (matchClause.patternsType == null) {
                matchClause.patternsType = matchPattern.getBType();
                continue;
            }
            matchClause.patternsType = types.mergeTypes(matchClause.patternsType, matchPattern.getBType());
        }

        BLangMatchGuard matchGuard = matchClause.matchGuard;
        if (matchGuard != null) {
            data.env = blockEnv;
            analyzeNode(matchGuard, data);
            blockEnv = typeNarrower.evaluateTruth(matchGuard.expr, matchClause.blockStmt, blockEnv);

            for (Map.Entry<BVarSymbol, BType.NarrowedTypes> entry :
                    matchGuard.expr.narrowedTypeInfo.entrySet()) {
                if (entry.getValue().trueType == symTable.semanticError) {
                    dlog.warning(matchClause.pos, DiagnosticWarningCode.MATCH_STMT_UNMATCHED_PATTERN);
                }
            }

            evaluatePatternsTypeAccordingToMatchGuard(matchClause, matchGuard.expr, blockEnv);
        }
        data.env = blockEnv;
        analyzeStmt(matchClause.blockStmt, data);
    }

    private void resolveMatchClauseVariableTypes(BLangMatchPattern matchPattern,
                                                 Map<String, BVarSymbol> clauseVariables, SymbolEnv env) {
        Map<String, BVarSymbol> patternVariables = matchPattern.declaredVars;
        for (String patternVariableName : patternVariables.keySet()) {
            BVarSymbol patternVariableSymbol = patternVariables.get(patternVariableName);
            if (!clauseVariables.containsKey(patternVariableName)) {
                BVarSymbol clauseVarSymbol = symbolEnter.defineVarSymbol(patternVariableSymbol.pos,
                        patternVariableSymbol.getFlags(), patternVariableSymbol.type, patternVariableSymbol.name,
                        env, false);
                clauseVariables.put(patternVariableName, clauseVarSymbol);
                continue;
            }
            BVarSymbol clauseVariableSymbol = clauseVariables.get(patternVariableName);
            clauseVariableSymbol.type = types.mergeTypes(clauseVariableSymbol.type, patternVariableSymbol.type);
        }
    }

    private void evaluatePatternsTypeAccordingToMatchGuard(BLangMatchClause matchClause, BLangExpression matchGuardExpr,
                                                           SymbolEnv env) {
        List<BLangMatchPattern> matchPatterns = matchClause.matchPatterns;
        if (matchGuardExpr.getKind() != NodeKind.TYPE_TEST_EXPR && matchGuardExpr.getKind() != NodeKind.BINARY_EXPR) {
            return;
        }
        evaluateMatchPatternsTypeAccordingToMatchGuard(matchPatterns.get(0), env);
        BType clauseType = matchPatterns.get(0).getBType();
        for (int i = 1; i < matchPatterns.size(); i++) {
            evaluateMatchPatternsTypeAccordingToMatchGuard(matchPatterns.get(i), env);
            clauseType = types.mergeTypes(matchPatterns.get(i).getBType(), clauseType);
        }
        matchClause.patternsType = clauseType;
    }

    private void evaluateBindingPatternsTypeAccordingToMatchGuard(BLangBindingPattern bindingPattern, SymbolEnv env) {
        NodeKind bindingPatternKind = bindingPattern.getKind();
        switch (bindingPatternKind) {
            case CAPTURE_BINDING_PATTERN:
                BLangCaptureBindingPattern captureBindingPattern =
                        (BLangCaptureBindingPattern) bindingPattern;
                Name varName =
                        new Name(captureBindingPattern.getIdentifier().getValue());
                if (env.scope.entries.containsKey(varName)) {
                    captureBindingPattern.setBType(env.scope.entries.get(varName).symbol.type);
                }
                break;
            default:
                break;
        }
    }

    private void evaluateMatchPatternsTypeAccordingToMatchGuard(BLangMatchPattern matchPattern, SymbolEnv env) {
        NodeKind patternKind = matchPattern.getKind();
        switch (patternKind) {
            case VAR_BINDING_PATTERN_MATCH_PATTERN:
                BLangVarBindingPatternMatchPattern varBindingPatternMatchPattern =
                        (BLangVarBindingPatternMatchPattern) matchPattern;
                BLangBindingPattern bindingPattern = varBindingPatternMatchPattern.getBindingPattern();
                evaluateBindingPatternsTypeAccordingToMatchGuard(bindingPattern, env);
                varBindingPatternMatchPattern.setBType(bindingPattern.getBType());
                break;
            case LIST_MATCH_PATTERN:
                BLangListMatchPattern listMatchPattern = (BLangListMatchPattern) matchPattern;
                List<BType> memberTypes = new ArrayList<>();
                for (BLangMatchPattern memberMatchPattern : listMatchPattern.matchPatterns) {
                    evaluateMatchPatternsTypeAccordingToMatchGuard(memberMatchPattern, env);
                    memberTypes.add(memberMatchPattern.getBType());
                }
                BTupleType matchPatternType = new BTupleType(memberTypes);

                if (listMatchPattern.restMatchPattern != null) {
                    evaluateMatchPatternsTypeAccordingToMatchGuard(listMatchPattern.restMatchPattern, env);
                    BType listRestType = listMatchPattern.restMatchPattern.getBType();
                    if (listRestType.tag == TypeTags.TUPLE) {
                        BTupleType restTupleType = (BTupleType) listRestType;
                        matchPatternType.tupleTypes.addAll(restTupleType.tupleTypes);
                        matchPatternType.restType = restTupleType.restType;
                    } else {
                        matchPatternType.restType = ((BArrayType) listRestType).eType;
                    }
                }
                listMatchPattern.setBType(matchPatternType);
                break;
            case REST_MATCH_PATTERN:
                BLangRestMatchPattern restMatchPattern = (BLangRestMatchPattern) matchPattern;
                Name varName = new Name(restMatchPattern.variableName.value);
                if (env.scope.entries.containsKey(varName)) {
                    restMatchPattern.setBType(env.scope.entries.get(varName).symbol.type);
                }
                break;
            default:
                break;
        }
    }

    @Override
    public void visit(BLangMatchGuard matchGuard, AnalyzerData data) {
        typeChecker.checkExpr(matchGuard.expr, data.env, symTable.booleanType, data.prevEnvs,
                data.commonAnalyzerData);
    }

    @Override
    public void visit(BLangMappingMatchPattern mappingMatchPattern, AnalyzerData data) {
        SymbolEnv currentEnv = data.env;
        BRecordTypeSymbol recordSymbol = symbolEnter.createAnonRecordSymbol(currentEnv, mappingMatchPattern.pos);
        LinkedHashMap<String, BField> fields = new LinkedHashMap<>();

        for (BLangFieldMatchPattern fieldMatchPattern : mappingMatchPattern.fieldMatchPatterns) {
            analyzeNode(fieldMatchPattern, data);
            Name fieldName = names.fromIdNode(fieldMatchPattern.fieldName);
            BVarSymbol fieldSymbol = new BVarSymbol(0, fieldName,
                                                    names.originalNameFromIdNode(fieldMatchPattern.fieldName),
                                                    currentEnv.enclPkg.symbol.pkgID,
                                                    fieldMatchPattern.matchPattern.getBType(),
                                                    recordSymbol, fieldMatchPattern.pos, COMPILED_SOURCE);
            BField field = new BField(fieldName, fieldMatchPattern.pos, fieldSymbol);
            fields.put(fieldName.getValue(), field);
            mappingMatchPattern.declaredVars.putAll(fieldMatchPattern.declaredVars);
        }
        BRecordType recordVarType = new BRecordType(recordSymbol);
        recordVarType.fields = fields;
        recordVarType.restFieldType = symTable.anyOrErrorType;
        if (mappingMatchPattern.restMatchPattern != null) {
            BRecordTypeSymbol matchPattenRecordSym =
                    symbolEnter.createAnonRecordSymbol(currentEnv, mappingMatchPattern.pos);
            BLangRestMatchPattern restMatchPattern = mappingMatchPattern.restMatchPattern;
            BType restType = restMatchPattern.getBType();
            BRecordType matchPatternRecType = new BRecordType(matchPattenRecordSym);
            matchPatternRecType.restFieldType = restType != null ? restType : symTable.anyOrErrorType;
            recordVarType.restFieldType = matchPatternRecType.restFieldType;
            restMatchPattern.setBType(matchPatternRecType);
            analyzeNode(restMatchPattern, data);
            mappingMatchPattern.declaredVars.put(restMatchPattern.variableName.value, restMatchPattern.symbol);

            BLangRecordTypeNode recordTypeNode = TypeDefBuilderHelper.createRecordTypeNode(matchPatternRecType,
                    currentEnv.enclPkg.packageID, symTable, mappingMatchPattern.pos);
            recordTypeNode.initFunction =
                    TypeDefBuilderHelper.createInitFunctionForRecordType(recordTypeNode, currentEnv, names, symTable);
            TypeDefBuilderHelper.createTypeDefinitionForTSymbol(matchPatternRecType, matchPattenRecordSym,
                    recordTypeNode, currentEnv);
        }

        mappingMatchPattern.setBType(types.resolvePatternTypeFromMatchExpr(mappingMatchPattern,
                                                                           recordVarType, currentEnv));
        assignTypesToMemberPatterns(mappingMatchPattern, mappingMatchPattern.getBType(), data);
    }

    private void assignTypesToMemberPatterns(BLangMatchPattern matchPattern, BType bType, AnalyzerData data) {
        BType patternType = Types.getReferredType(bType);
        NodeKind matchPatternKind = matchPattern.getKind();
        if (patternType.tag == TypeTags.INTERSECTION) {
            patternType = ((BIntersectionType) patternType).effectiveType;
        }
        switch (matchPatternKind) {
            case WILDCARD_MATCH_PATTERN:
            case CONST_MATCH_PATTERN:
                return;
            case VAR_BINDING_PATTERN_MATCH_PATTERN:
                BLangBindingPattern bindingPattern =
                        ((BLangVarBindingPatternMatchPattern) matchPattern).getBindingPattern();
                assignTypesToMemberPatterns(bindingPattern, patternType, data);
                matchPattern.setBType(bindingPattern.getBType());
                return;
            case LIST_MATCH_PATTERN:
                BLangListMatchPattern listMatchPattern = (BLangListMatchPattern) matchPattern;
                if (patternType.tag == TypeTags.UNION) {
                    for (BType type : ((BUnionType) patternType).getMemberTypes()) {
                        assignTypesToMemberPatterns(listMatchPattern, type, data);
                    }
                    listMatchPattern.setBType(patternType);
                    return;
                }
                if (patternType.tag == TypeTags.ARRAY) {
                    BArrayType arrayType = (BArrayType) patternType;
                    for (BLangMatchPattern memberPattern : listMatchPattern.matchPatterns) {
                        assignTypesToMemberPatterns(memberPattern, arrayType.eType, data);
                    }
                    if (listMatchPattern.restMatchPattern == null) {
                        return;
                    }
                    if (arrayType.state == BArrayState.CLOSED) {
                        BTupleType restTupleType = createTupleForClosedArray(
                                arrayType.size - listMatchPattern.matchPatterns.size(), arrayType.eType);
                        listMatchPattern.restMatchPattern.setBType(restTupleType);
                        BVarSymbol restMatchPatternSymbol = listMatchPattern.restMatchPattern.declaredVars
                                .get(listMatchPattern.restMatchPattern.getIdentifier().getValue());
                        restMatchPatternSymbol.type = restTupleType;
                        return;
                    }
                    BLangRestMatchPattern restMatchPattern = listMatchPattern.restMatchPattern;
                    BType restType = ((BArrayType) restMatchPattern.getBType()).eType;
                    restType = types.mergeTypes(restType, arrayType.eType);
                    ((BArrayType) restMatchPattern.getBType()).eType = restType;
                    return;
                }
                if (patternType.tag != TypeTags.TUPLE) {
                    return;
                }
                BTupleType patternTupleType = (BTupleType) patternType;
                List<BType> types = patternTupleType.tupleTypes;
                List<BLangMatchPattern> matchPatterns = listMatchPattern.matchPatterns;
                List<BType> memberTypes = new ArrayList<>();
                for (int i = 0; i < matchPatterns.size(); i++) {
                    assignTypesToMemberPatterns(matchPatterns.get(i), types.get(i), data);
                    memberTypes.add(matchPatterns.get(i).getBType());
                }
                BTupleType tupleType = new BTupleType(memberTypes);

                if (listMatchPattern.restMatchPattern == null) {
                    listMatchPattern.setBType(tupleType);
                    return;
                }
                tupleType.restType = createTypeForTupleRestType(matchPatterns.size(), types, patternTupleType.restType);
                listMatchPattern.restMatchPattern.setBType(tupleType.restType);
                matchPattern.setBType(patternType);
                BVarSymbol restMatchPatternSymbol = listMatchPattern.restMatchPattern.declaredVars
                        .get(listMatchPattern.restMatchPattern.getIdentifier().getValue());
                restMatchPatternSymbol.type = tupleType.restType;
                return;
            case MAPPING_MATCH_PATTERN:
                BLangMappingMatchPattern mappingMatchPattern = (BLangMappingMatchPattern) matchPattern;
                if (patternType.tag == TypeTags.UNION) {
                    for (BType type : ((BUnionType) patternType).getMemberTypes()) {
                        assignTypesToMemberPatterns(mappingMatchPattern, type, data);
                    }
                    return;
                }
                if (patternType.tag != TypeTags.RECORD) {
                    return;
                }
                BRecordType recordType = (BRecordType) patternType;
                List<String> boundedFieldNames = new ArrayList<>();

                for (BLangFieldMatchPattern fieldMatchPattern : mappingMatchPattern.fieldMatchPatterns) {
                    assignTypesToMemberPatterns(fieldMatchPattern.matchPattern,
                            recordType.fields.get(fieldMatchPattern.fieldName.value).type, data);
                    boundedFieldNames.add(fieldMatchPattern.fieldName.value);
                }

                if (mappingMatchPattern.restMatchPattern == null) {
                    return;
                }
                BLangRestMatchPattern restMatchPattern = mappingMatchPattern.restMatchPattern;
                BRecordType restPatternRecType = (BRecordType) restMatchPattern.getBType();
                BVarSymbol restVarSymbol =
                        restMatchPattern.declaredVars.get(restMatchPattern.getIdentifier().getValue());
                if (restVarSymbol.type.tag != TypeTags.RECORD) {
                    return;
                }
                BRecordType restVarSymbolRecordType = (BRecordType) restVarSymbol.type;
                setRestMatchPatternConstraintType(recordType, boundedFieldNames, restPatternRecType,
                        restVarSymbolRecordType, data);
        }
    }

    private BTupleType createTupleForClosedArray(int noOfElements, BType elementType) {
        List<BType> memTypes = Collections.nCopies(noOfElements, elementType);
        return new BTupleType(memTypes);
    }

    private BType createTypeForTupleRestType(int startIndex, List<BType> types, BType patternRestType) {
        List<BType> remainingTypes = new ArrayList<>();
        for (int i = startIndex; i < types.size(); i++) {
            remainingTypes.add(types.get(i));
        }
        if (!remainingTypes.isEmpty()) {
            BTupleType restTupleType = new BTupleType(remainingTypes);
            if (patternRestType != null) {
                restTupleType.restType = patternRestType;
            }
            return restTupleType;
        } else {
            if (patternRestType != null) {
                return new BArrayType(patternRestType);
            }
        }
        return null;
    }

    @Override
    public void visit(BLangFieldMatchPattern fieldMatchPattern, AnalyzerData data) {
        BLangMatchPattern matchPattern = fieldMatchPattern.matchPattern;
        matchPattern.accept(this, data);
        fieldMatchPattern.declaredVars.putAll(matchPattern.declaredVars);
    }


    @Override
    public void visit(BLangVarBindingPatternMatchPattern varBindingPattern, AnalyzerData data) {
        SymbolEnv currentEnv = data.env;
        BLangBindingPattern bindingPattern = varBindingPattern.getBindingPattern();
        NodeKind patternKind = bindingPattern.getKind();
        BType patternType = null;
        if (varBindingPattern.matchExpr != null) {
            patternType = varBindingPattern.matchExpr.getBType();
        }

        switch (patternKind) {
            case WILDCARD_BINDING_PATTERN:
                BLangWildCardBindingPattern wildCardBindingPattern = (BLangWildCardBindingPattern) bindingPattern;
                wildCardBindingPattern.setBType(patternType);
                analyzeNode(wildCardBindingPattern, data);
                varBindingPattern.isLastPattern = types.isAssignable(wildCardBindingPattern.getBType(),
                                                                     symTable.anyType);
                break;
            case CAPTURE_BINDING_PATTERN:
                BLangCaptureBindingPattern captureBindingPattern = (BLangCaptureBindingPattern) bindingPattern;
                captureBindingPattern.setBType(
                        varBindingPattern.getBType() == null ? patternType : varBindingPattern.getBType());
                analyzeNode(captureBindingPattern, data);
                break;
            case LIST_BINDING_PATTERN:
                BLangListBindingPattern listBindingPattern = (BLangListBindingPattern) bindingPattern;
                analyzeNode(listBindingPattern, data);
                listBindingPattern.setBType(types.resolvePatternTypeFromMatchExpr(listBindingPattern, varBindingPattern,
                        currentEnv));
                assignTypesToMemberPatterns(listBindingPattern, listBindingPattern.getBType(), data);
                break;
            case ERROR_BINDING_PATTERN:
                BLangErrorBindingPattern errorBindingPattern = (BLangErrorBindingPattern) bindingPattern;
                analyzeNode(errorBindingPattern, data);
                errorBindingPattern.setBType(types.resolvePatternTypeFromMatchExpr(errorBindingPattern,
                                                                                   varBindingPattern.matchExpr,
                        currentEnv));
                break;
            case MAPPING_BINDING_PATTERN:
                BLangMappingBindingPattern mappingBindingPattern = (BLangMappingBindingPattern) bindingPattern;
                analyzeNode(mappingBindingPattern, data);
                mappingBindingPattern.setBType(types.resolvePatternTypeFromMatchExpr(mappingBindingPattern,
                                                                                     varBindingPattern, currentEnv));
                assignTypesToMemberPatterns(mappingBindingPattern, mappingBindingPattern.getBType(), data);
                break;
            default:
        }
        varBindingPattern.declaredVars.putAll(bindingPattern.declaredVars);
        varBindingPattern.setBType(bindingPattern.getBType());
    }

    @Override
    public void visit(BLangWildCardBindingPattern wildCardBindingPattern, AnalyzerData data) {
        if (wildCardBindingPattern.getBType() == null) {
            wildCardBindingPattern.setBType(symTable.anyType);
            return;
        }
        BType bindingPatternType = wildCardBindingPattern.getBType();
        BType intersectionType = types.getTypeIntersection(
                Types.IntersectionContext.compilerInternalIntersectionContext(),
                bindingPatternType, symTable.anyType, data.env);
        if (intersectionType == symTable.semanticError) {
            wildCardBindingPattern.setBType(symTable.noType);
            return;
        }
        wildCardBindingPattern.setBType(intersectionType);
    }

    @Override
    public void visit(BLangCaptureBindingPattern captureBindingPattern, AnalyzerData data) {
        BLangIdentifier id = (BLangIdentifier) captureBindingPattern.getIdentifier();
        Name name = new Name(id.getValue());
        Name origName = new Name(id.originalValue);
        captureBindingPattern.setBType(captureBindingPattern.getBType() == null ? symTable.anyOrErrorType :
                                               captureBindingPattern.getBType());
        captureBindingPattern.symbol = symbolEnter.defineVarSymbol(captureBindingPattern.getIdentifier().getPosition(),
                                                                   Flags.unMask(0), captureBindingPattern.getBType(),
                                                                   name, origName, data.env, false);
        captureBindingPattern.declaredVars.put(name.value, captureBindingPattern.symbol);
    }

    @Override
    public void visit(BLangListBindingPattern listBindingPattern, AnalyzerData data) {
        List<BType> listMemberTypes = new ArrayList<>();
        for (BLangBindingPattern bindingPattern : listBindingPattern.bindingPatterns) {
            analyzeNode(bindingPattern, data);
            listMemberTypes.add(bindingPattern.getBType());
            listBindingPattern.declaredVars.putAll(bindingPattern.declaredVars);
        }
        BTupleType listBindingPatternType = new BTupleType(listMemberTypes);

        if (listBindingPattern.restBindingPattern != null) {
            BLangRestBindingPattern restBindingPattern = listBindingPattern.restBindingPattern;
            BType restBindingPatternType = restBindingPattern.getBType();
            BType restType = restBindingPatternType != null ? restBindingPatternType : symTable.anyOrErrorType;
            restBindingPattern.setBType(new BArrayType(restType));
            restBindingPattern.accept(this, data);
            listBindingPattern.declaredVars.put(restBindingPattern.variableName.value, restBindingPattern.symbol);
            listBindingPatternType.restType = restType;
        }
        listBindingPattern.setBType(listBindingPatternType);
    }

    @Override
    public void visit(BLangRestBindingPattern restBindingPattern, AnalyzerData data) {
        SymbolEnv currentEnv = data.env;
        Name name = new Name(restBindingPattern.variableName.value);
        Name origName = names.originalNameFromIdNode(restBindingPattern.variableName);
        BSymbol symbol = symResolver.lookupSymbolInMainSpace(currentEnv, name);
        if (symbol == symTable.notFoundSymbol) {
            symbol = new BVarSymbol(0, name, origName, currentEnv.enclPkg.packageID, restBindingPattern.getBType(),
                                    currentEnv.scope.owner, restBindingPattern.variableName.pos, SOURCE);
            symbolEnter.defineSymbol(restBindingPattern.variableName.pos, symbol, currentEnv);
        }
        restBindingPattern.symbol = (BVarSymbol) symbol;
        restBindingPattern.declaredVars.put(name.value, restBindingPattern.symbol);
    }

    @Override
    public void visit(BLangErrorBindingPattern errorBindingPattern, AnalyzerData data) {
        if (errorBindingPattern.errorTypeReference != null) {
            errorBindingPattern.setBType(symResolver.resolveTypeNode(errorBindingPattern.errorTypeReference, data.env));
        } else {
            errorBindingPattern.setBType(symTable.errorType);
        }

        if (errorBindingPattern.errorMessageBindingPattern != null) {
            analyzeNode(errorBindingPattern.errorMessageBindingPattern, data);
            errorBindingPattern.declaredVars.putAll(errorBindingPattern.errorMessageBindingPattern.declaredVars);
        }

        if (errorBindingPattern.errorCauseBindingPattern != null) {
            analyzeNode(errorBindingPattern.errorCauseBindingPattern, data);
            errorBindingPattern.declaredVars.putAll(errorBindingPattern.errorCauseBindingPattern.declaredVars);
        }

        if (errorBindingPattern.errorFieldBindingPatterns != null) {
            analyzeNode(errorBindingPattern.errorFieldBindingPatterns, data);
            errorBindingPattern.declaredVars.putAll(errorBindingPattern.errorFieldBindingPatterns.declaredVars);
        }
    }

    @Override
    public void visit(BLangSimpleBindingPattern simpleBindingPattern, AnalyzerData data) {
        if (simpleBindingPattern.wildCardBindingPattern != null) {
            analyzeNode(simpleBindingPattern.wildCardBindingPattern, data);
            return;
        }
        if (simpleBindingPattern.captureBindingPattern != null) {
            analyzeNode(simpleBindingPattern.captureBindingPattern, data);
            simpleBindingPattern.declaredVars.putAll(simpleBindingPattern.captureBindingPattern.declaredVars);
        }
    }

    @Override
    public void visit(BLangErrorMessageBindingPattern errorMessageBindingPattern, AnalyzerData data) {
        BLangSimpleBindingPattern simpleBindingPattern = errorMessageBindingPattern.simpleBindingPattern;
        if (simpleBindingPattern.wildCardBindingPattern != null) {
            simpleBindingPattern.wildCardBindingPattern.setBType(symTable.stringType);
        }
        if (simpleBindingPattern.captureBindingPattern != null) {
            simpleBindingPattern.captureBindingPattern.setBType(symTable.stringType);
        }
        analyzeNode(simpleBindingPattern, data);
        errorMessageBindingPattern.declaredVars.putAll(simpleBindingPattern.declaredVars);
    }

    @Override
    public void visit(BLangErrorCauseBindingPattern errorCauseBindingPattern, AnalyzerData data) {
        if (errorCauseBindingPattern.simpleBindingPattern != null) {
            BLangSimpleBindingPattern simpleBindingPattern = errorCauseBindingPattern.simpleBindingPattern;
            if (simpleBindingPattern.captureBindingPattern != null) {
                simpleBindingPattern.captureBindingPattern.setBType(symTable.errorOrNilType);
            }
            analyzeNode(simpleBindingPattern, data);
            errorCauseBindingPattern.declaredVars.putAll(simpleBindingPattern.declaredVars);
            return;
        }
        if (errorCauseBindingPattern.errorBindingPattern != null) {
            analyzeNode(errorCauseBindingPattern.errorBindingPattern, data);
            errorCauseBindingPattern.declaredVars.putAll(errorCauseBindingPattern.errorBindingPattern.declaredVars);
        }
    }

    @Override
    public void visit(BLangErrorFieldBindingPatterns errorFieldBindingPatterns, AnalyzerData data) {
        for (BLangNamedArgBindingPattern namedArgBindingPattern : errorFieldBindingPatterns.namedArgBindingPatterns) {
            analyzeNode(namedArgBindingPattern, data);
            errorFieldBindingPatterns.declaredVars.putAll(namedArgBindingPattern.declaredVars);
        }
        if (errorFieldBindingPatterns.restBindingPattern != null) {
            errorFieldBindingPatterns.restBindingPattern.setBType(
                    new BMapType(TypeTags.MAP, symTable.anydataType, null));
            analyzeNode(errorFieldBindingPatterns.restBindingPattern, data);
            errorFieldBindingPatterns.declaredVars.putAll(errorFieldBindingPatterns.restBindingPattern.declaredVars);
        }
    }

    @Override
    public void visit(BLangNamedArgBindingPattern namedArgBindingPattern, AnalyzerData data) {
        setNamedArgBindingPatternType(namedArgBindingPattern.bindingPattern);
        analyzeNode(namedArgBindingPattern.bindingPattern, data);
        namedArgBindingPattern.declaredVars.putAll(namedArgBindingPattern.bindingPattern.declaredVars);
    }

    private void setNamedArgBindingPatternType(BLangBindingPattern bindingPattern) {
        switch(bindingPattern.getKind()) {
            case LIST_BINDING_PATTERN:
                BLangListBindingPattern listBindingPattern = (BLangListBindingPattern) bindingPattern;
                listBindingPattern.bindingPatterns.forEach(pattern -> pattern.setBType(symTable.cloneableType));
                if (listBindingPattern.restBindingPattern != null) {
                    listBindingPattern.restBindingPattern.setBType(symTable.cloneableType);
                }
                break;
            case MAPPING_BINDING_PATTERN:
                BLangMappingBindingPattern mappingBindingPattern = (BLangMappingBindingPattern) bindingPattern;
                mappingBindingPattern.fieldBindingPatterns.forEach(pattern ->
                        pattern.bindingPattern.setBType(symTable.cloneableType));
                if (mappingBindingPattern.restBindingPattern != null) {
                    mappingBindingPattern.restBindingPattern.setBType(symTable.cloneableType);
                }
                break;
            case CAPTURE_BINDING_PATTERN:
                BLangCaptureBindingPattern captureBindingPattern = (BLangCaptureBindingPattern) bindingPattern;
                captureBindingPattern.setBType(symTable.cloneableType);
                break;
        }
    }

    @Override
    public void visit(BLangErrorMatchPattern errorMatchPattern, AnalyzerData data) {
        if (errorMatchPattern.errorTypeReference != null) {
            errorMatchPattern.setBType(symResolver.resolveTypeNode(errorMatchPattern.errorTypeReference, data.env));
        } else {
            errorMatchPattern.setBType(symTable.errorType);
        }
        errorMatchPattern.setBType(types.resolvePatternTypeFromMatchExpr(errorMatchPattern,
                                                                         errorMatchPattern.matchExpr));

        if (errorMatchPattern.errorMessageMatchPattern != null) {
            analyzeNode(errorMatchPattern.errorMessageMatchPattern, data);
            errorMatchPattern.declaredVars.putAll(errorMatchPattern.errorMessageMatchPattern.declaredVars);
        }

        if (errorMatchPattern.errorCauseMatchPattern != null) {
            analyzeNode(errorMatchPattern.errorCauseMatchPattern, data);
            errorMatchPattern.declaredVars.putAll(errorMatchPattern.errorCauseMatchPattern.declaredVars);
        }

        if (errorMatchPattern.errorFieldMatchPatterns != null) {
            analyzeNode(errorMatchPattern.errorFieldMatchPatterns, data);
            errorMatchPattern.declaredVars.putAll(errorMatchPattern.errorFieldMatchPatterns.declaredVars);
        }
    }

    @Override
    public void visit(BLangSimpleMatchPattern simpleMatchPattern, AnalyzerData data) {
        if (simpleMatchPattern.wildCardMatchPattern != null) {
            analyzeNode(simpleMatchPattern.wildCardMatchPattern, data);
            simpleMatchPattern.wildCardMatchPattern.isLastPattern = true;
            return;
        }
        if (simpleMatchPattern.constPattern != null) {
            analyzeNode(simpleMatchPattern.constPattern, data);
            return;
        }
        if (simpleMatchPattern.varVariableName != null) {
            analyzeNode(simpleMatchPattern.varVariableName, data);
            simpleMatchPattern.declaredVars.putAll(simpleMatchPattern.varVariableName.declaredVars);
        }
    }

    @Override
    public void visit(BLangErrorMessageMatchPattern errorMessageMatchPattern, AnalyzerData data) {
        BLangSimpleMatchPattern simpleMatchPattern = errorMessageMatchPattern.simpleMatchPattern;
        if (simpleMatchPattern.varVariableName != null) {
            simpleMatchPattern.varVariableName.setBType(symTable.stringType);
        }
        analyzeNode(simpleMatchPattern, data);
        errorMessageMatchPattern.declaredVars.putAll(simpleMatchPattern.declaredVars);
    }

    @Override
    public void visit(BLangErrorCauseMatchPattern errorCauseMatchPattern, AnalyzerData data) {
        if (errorCauseMatchPattern.simpleMatchPattern != null) {
            BLangSimpleMatchPattern simpleMatchPattern = errorCauseMatchPattern.simpleMatchPattern;
            if (simpleMatchPattern.varVariableName != null) {
                simpleMatchPattern.varVariableName.setBType(symTable.errorOrNilType);
            }
            analyzeNode(simpleMatchPattern, data);
            errorCauseMatchPattern.declaredVars.putAll(simpleMatchPattern.declaredVars);
            return;
        }
        if (errorCauseMatchPattern.errorMatchPattern != null) {
            analyzeNode(errorCauseMatchPattern.errorMatchPattern, data);
            errorCauseMatchPattern.declaredVars.putAll(errorCauseMatchPattern.errorMatchPattern.declaredVars);
        }
    }

    @Override
    public void visit(BLangErrorFieldMatchPatterns errorFieldMatchPatterns, AnalyzerData data) {
        for (BLangNamedArgMatchPattern namedArgMatchPattern : errorFieldMatchPatterns.namedArgMatchPatterns) {
            analyzeNode(namedArgMatchPattern, data);
            errorFieldMatchPatterns.declaredVars.putAll(namedArgMatchPattern.declaredVars);
        }
        if (errorFieldMatchPatterns.restMatchPattern != null) {
            errorFieldMatchPatterns.restMatchPattern.setBType(new BMapType(TypeTags.MAP, symTable.anydataType, null));
            analyzeNode(errorFieldMatchPatterns.restMatchPattern, data);
            errorFieldMatchPatterns.declaredVars.putAll(errorFieldMatchPatterns.restMatchPattern.declaredVars);
        }
    }

    @Override
    public void visit(BLangNamedArgMatchPattern namedArgMatchPattern, AnalyzerData data) {
        setNamedArgMatchPatternType(namedArgMatchPattern.matchPattern);
        analyzeNode(namedArgMatchPattern.matchPattern, data);
        namedArgMatchPattern.declaredVars.putAll(namedArgMatchPattern.matchPattern.declaredVars);
    }

    private void setNamedArgMatchPatternType(BLangMatchPattern matchPattern) {
        switch(matchPattern.getKind()) {
            case CONST_MATCH_PATTERN:
            case VAR_BINDING_PATTERN_MATCH_PATTERN:
                matchPattern.setBType(symTable.cloneableType);
                break;
            case LIST_MATCH_PATTERN:
                BLangListMatchPattern listMatchPattern = (BLangListMatchPattern) matchPattern;
                listMatchPattern.matchPatterns.forEach(pattern -> pattern.setBType(symTable.cloneableType));
                if (listMatchPattern.restMatchPattern != null) {
                    listMatchPattern.restMatchPattern.setBType(symTable.cloneableType);
                }
                break;
            case MAPPING_MATCH_PATTERN:
                BLangMappingMatchPattern mappingMatchPattern = (BLangMappingMatchPattern) matchPattern;
                mappingMatchPattern.fieldMatchPatterns.forEach(pattern ->
                        pattern.matchPattern.setBType(symTable.cloneableType));
                if (mappingMatchPattern.restMatchPattern != null) {
                    mappingMatchPattern.restMatchPattern.setBType(symTable.cloneableType);
                }
                break;
        }
    }

    @Override
    public void visit(BLangMappingBindingPattern mappingBindingPattern, AnalyzerData data) {
        SymbolEnv currentEnv = data.env;
        BRecordTypeSymbol recordSymbol = symbolEnter.createAnonRecordSymbol(currentEnv, mappingBindingPattern.pos);
        LinkedHashMap<String, BField> fields = new LinkedHashMap<>();

        for (BLangFieldBindingPattern fieldBindingPattern : mappingBindingPattern.fieldBindingPatterns) {
            fieldBindingPattern.accept(this, data);
            Name fieldName = names.fromIdNode(fieldBindingPattern.fieldName);
            BVarSymbol fieldSymbol = new BVarSymbol(0, fieldName,
                                                    names.originalNameFromIdNode(fieldBindingPattern.fieldName),
                                                    currentEnv.enclPkg.symbol.pkgID,
                                                    fieldBindingPattern.bindingPattern.getBType(), recordSymbol,
                                                    fieldBindingPattern.pos, COMPILED_SOURCE);
            BField field = new BField(fieldName, fieldBindingPattern.pos, fieldSymbol);
            fields.put(fieldName.getValue(), field);
            mappingBindingPattern.declaredVars.putAll(fieldBindingPattern.declaredVars);
        }
        BRecordType recordVarType = new BRecordType(recordSymbol);
        recordVarType.fields = fields;
        recordVarType.restFieldType = symTable.anyOrErrorType;
        if (mappingBindingPattern.restBindingPattern != null) {
            BLangRestBindingPattern restBindingPattern = mappingBindingPattern.restBindingPattern;
            BType restType = restBindingPattern.getBType();
            BRecordTypeSymbol matchPattenRecordSym =
                                                 symbolEnter.createAnonRecordSymbol(currentEnv, restBindingPattern.pos);
            BRecordType matchPatternRecType = new BRecordType(matchPattenRecordSym);
            matchPatternRecType.restFieldType = restType != null ? restType : symTable.anyOrErrorType;
            recordVarType.restFieldType = matchPatternRecType.restFieldType;
            restBindingPattern.setBType(matchPatternRecType);
            restBindingPattern.accept(this, data);
            mappingBindingPattern.declaredVars.put(restBindingPattern.variableName.value, restBindingPattern.symbol);

            BLangRecordTypeNode recordTypeNode = TypeDefBuilderHelper.createRecordTypeNode(matchPatternRecType,
                    currentEnv.enclPkg.packageID, symTable, restBindingPattern.pos);
            recordTypeNode.initFunction =
                    TypeDefBuilderHelper.createInitFunctionForRecordType(recordTypeNode, currentEnv, names, symTable);
            TypeDefBuilderHelper.createTypeDefinitionForTSymbol(matchPatternRecType, matchPattenRecordSym,
                    recordTypeNode, currentEnv);
        }
        mappingBindingPattern.setBType(recordVarType);
    }

    @Override
    public void visit(BLangFieldBindingPattern fieldBindingPattern, AnalyzerData data) {
        BLangBindingPattern bindingPattern = fieldBindingPattern.bindingPattern;
        bindingPattern.accept(this, data);
        fieldBindingPattern.declaredVars.putAll(bindingPattern.declaredVars);
    }

    @Override
    public void visit(BLangConstPattern constMatchPattern, AnalyzerData data) {
        BLangExpression constPatternExpr = constMatchPattern.expr;
        typeChecker.checkExpr(constPatternExpr, data.env, data.prevEnvs, data.commonAnalyzerData);
        if (constPatternExpr.getKind() == NodeKind.SIMPLE_VARIABLE_REF) {
            BLangSimpleVarRef constRef = (BLangSimpleVarRef) constPatternExpr;
            if (constRef.symbol.kind != SymbolKind.CONSTANT) {
                dlog.error(constMatchPattern.pos, DiagnosticErrorCode.VARIABLE_SHOULD_BE_DECLARED_AS_CONSTANT,
                        constRef.variableName);
                constMatchPattern.setBType(symTable.noType);
                return;
            }
        }
        constMatchPattern.setBType(types.resolvePatternTypeFromMatchExpr(constMatchPattern, constPatternExpr));
    }

    @Override
    public void visit(BLangRestMatchPattern restMatchPattern, AnalyzerData data) {
        Name name = new Name(restMatchPattern.variableName.value);
        Name origName = new Name(restMatchPattern.variableName.originalValue);
        restMatchPattern.symbol = symbolEnter.defineVarSymbol(restMatchPattern.variableName.pos, Flags.unMask(0),
                                                              restMatchPattern.getBType(), name, origName, data.env,
                                                              false);
        restMatchPattern.declaredVars.put(name.value, restMatchPattern.symbol);
    }

    @Override
    public void visit(BLangListMatchPattern listMatchPattern, AnalyzerData data) {
        List<BType> memberTypes = new ArrayList<>();
        for (BLangMatchPattern memberMatchPattern : listMatchPattern.matchPatterns) {
            memberMatchPattern.accept(this, data);
            memberTypes.add(memberMatchPattern.getBType());
            checkForSimilarVars(listMatchPattern.declaredVars, memberMatchPattern.declaredVars, memberMatchPattern.pos);
            listMatchPattern.declaredVars.putAll(memberMatchPattern.declaredVars);
        }
        BTupleType matchPatternType = new BTupleType(memberTypes);

        if (listMatchPattern.getRestMatchPattern() != null) {
            BLangRestMatchPattern restMatchPattern = (BLangRestMatchPattern) listMatchPattern.getRestMatchPattern();
            BType restBindingPatternType = restMatchPattern.getBType();
            BType restType = restBindingPatternType != null ? restBindingPatternType : symTable.anyOrErrorType;
            restMatchPattern.setBType(new BArrayType(restType));
            restMatchPattern.accept(this, data);
            checkForSimilarVars(listMatchPattern.declaredVars, restMatchPattern.declaredVars, restMatchPattern.pos);
            listMatchPattern.declaredVars.put(restMatchPattern.variableName.value, restMatchPattern.symbol);
            matchPatternType.restType = restType;
        }

        SymbolEnv pkgEnv = symTable.pkgEnvMap.get(data.env.enclPkg.symbol);
        listMatchPattern.setBType(types.resolvePatternTypeFromMatchExpr(listMatchPattern, matchPatternType, pkgEnv));
        assignTypesToMemberPatterns(listMatchPattern, listMatchPattern.getBType(), data);
    }

    private void checkForSimilarVars(Map<String, BVarSymbol> declaredVars, Map<String, BVarSymbol> var,
                                     Location pos) {
        for (String variableName : var.keySet()) {
            if (declaredVars.containsKey(variableName)) {
                dlog.error(pos, DiagnosticErrorCode.MATCH_PATTERN_CANNOT_REPEAT_SAME_VARIABLE);
            }
        }
    }

    private void assignTypesToMemberPatterns(BLangBindingPattern bindingPattern, BType patternType, AnalyzerData data) {
        NodeKind patternKind = bindingPattern.getKind();
        BType bindingPatternType = Types.getReferredType(patternType);
        switch (patternKind) {
            case WILDCARD_BINDING_PATTERN:
                return;
            case CAPTURE_BINDING_PATTERN:
                BLangCaptureBindingPattern captureBindingPattern = (BLangCaptureBindingPattern) bindingPattern;
                BVarSymbol captureBindingPatternSymbol =
                        captureBindingPattern.declaredVars.get(
                                captureBindingPattern.getIdentifier().getValue());
                captureBindingPatternSymbol.type = bindingPatternType.tag == TypeTags.ERROR ? bindingPatternType :
                        this.types.mergeTypes(captureBindingPatternSymbol.type, bindingPatternType);
                captureBindingPattern.setBType(captureBindingPatternSymbol.type);
                return;
            case LIST_BINDING_PATTERN:
                BLangListBindingPattern listBindingPattern = (BLangListBindingPattern) bindingPattern;
                if (bindingPatternType.tag == TypeTags.UNION) {
                    for (BType type : ((BUnionType) bindingPatternType).getMemberTypes()) {
                        assignTypesToMemberPatterns(bindingPattern, type, data);
                    }
                    listBindingPattern.setBType(bindingPatternType);
                    return;
                }
                if (bindingPatternType.tag == TypeTags.ARRAY) {
                    BArrayType arrayType = (BArrayType) bindingPatternType;
                    for (BLangBindingPattern memberBindingPattern : listBindingPattern.bindingPatterns) {
                        assignTypesToMemberPatterns(memberBindingPattern, arrayType.eType, data);
                    }
                    if (listBindingPattern.restBindingPattern == null) {
                        return;
                    }
                    if (arrayType.state == BArrayState.CLOSED) {
                        BTupleType restTupleType = createTupleForClosedArray(
                                arrayType.size - listBindingPattern.bindingPatterns.size(), arrayType.eType);
                        listBindingPattern.restBindingPattern.setBType(restTupleType);
                        BVarSymbol restBindingPatternSymbol = listBindingPattern.restBindingPattern.declaredVars
                                .get(listBindingPattern.restBindingPattern.getIdentifier().getValue());
                        restBindingPatternSymbol.type = restTupleType;
                        return;
                    }
                    BLangRestBindingPattern restBindingPattern = listBindingPattern.restBindingPattern;
                    BType restType = ((BArrayType) restBindingPattern.getBType()).eType;
                    restType = types.mergeTypes(restType, arrayType.eType);
                    ((BArrayType) restBindingPattern.getBType()).eType = restType;
                    return;
                }
                if (bindingPatternType.tag != TypeTags.TUPLE) {
                    return;
                }
                BTupleType bindingPatternTupleType = (BTupleType) bindingPatternType;
                List<BType> types = bindingPatternTupleType.getTupleTypes();
                List<BLangBindingPattern> bindingPatterns = listBindingPattern.bindingPatterns;
                List<BType> memberTypes = new ArrayList<>();
                for (int i = 0; i < bindingPatterns.size(); i++) {
                    assignTypesToMemberPatterns(bindingPatterns.get(i), types.get(i), data);
                    memberTypes.add(bindingPatterns.get(i).getBType());
                }
                BTupleType tupleType = new BTupleType(memberTypes);

                if (listBindingPattern.restBindingPattern == null) {
                    bindingPattern.setBType(tupleType);
                    return;
                }
                tupleType.restType = createTypeForTupleRestType(bindingPatterns.size(), types,
                        bindingPatternTupleType.restType);
                listBindingPattern.restBindingPattern.setBType(tupleType.restType);
                bindingPattern.setBType(bindingPatternType);
                BVarSymbol restBindingPatternSymbol =
                        listBindingPattern.restBindingPattern.declaredVars
                                .get(listBindingPattern.restBindingPattern.getIdentifier().getValue());
                restBindingPatternSymbol.type = tupleType.restType;
                return;
            case MAPPING_BINDING_PATTERN:
                BLangMappingBindingPattern mappingBindingPattern = (BLangMappingBindingPattern) bindingPattern;
                if (bindingPatternType.tag == TypeTags.UNION) {
                    for (BType type : ((BUnionType) bindingPatternType).getMemberTypes()) {
                        assignTypesToMemberPatterns(mappingBindingPattern, type, data);
                    }
                    return;
                }
                if (bindingPatternType.tag != TypeTags.RECORD) {
                    return;
                }
                BRecordType recordType = (BRecordType) bindingPatternType;
                List<String> boundedFields = new ArrayList<>();
                for (BLangFieldBindingPattern fieldBindingPattern : mappingBindingPattern.fieldBindingPatterns) {
                    assignTypesToMemberPatterns(fieldBindingPattern.bindingPattern,
                            recordType.fields.get(fieldBindingPattern.fieldName.value).type, data);
                    boundedFields.add(fieldBindingPattern.fieldName.value);
                }

                if (mappingBindingPattern.restBindingPattern == null) {
                    return;
                }
                BLangRestBindingPattern restBindingPattern = mappingBindingPattern.restBindingPattern;
                BRecordType restPatternRecordType = (BRecordType) restBindingPattern.getBType();
                BVarSymbol restVarSymbol =
                        restBindingPattern.declaredVars.get(restBindingPattern.getIdentifier().getValue());
                BRecordType restVarSymbolRecordType = (BRecordType) restVarSymbol.type;
                setRestMatchPatternConstraintType(recordType, boundedFields, restPatternRecordType,
                        restVarSymbolRecordType, data);
                return;
            default:
        }
    }

    @Override
    public void visit(BLangWildCardMatchPattern wildCardMatchPattern, AnalyzerData data) {
        if (wildCardMatchPattern.matchExpr == null) {
            wildCardMatchPattern.setBType(symTable.anyType);
            return;
        }
        BType matchExprType = wildCardMatchPattern.matchExpr.getBType();
        if (types.isAssignable(matchExprType, symTable.anyType)) {
            wildCardMatchPattern.setBType(symTable.anyType);
            return;
        }

        BType intersectionType = types.getTypeIntersection(
                Types.IntersectionContext.compilerInternalIntersectionContext(),
                matchExprType, symTable.anyType, data.env);
        if (intersectionType == symTable.semanticError) {
            wildCardMatchPattern.setBType(symTable.noType);
            return;
        }
        wildCardMatchPattern.setBType(intersectionType);
    }

    @Override
<<<<<<< HEAD
    public void visit(BLangMatchStaticBindingPatternClause patternClause, AnalyzerData data) {
        checkStaticMatchPatternLiteralType(patternClause.literal, data);
        analyzeStmt(patternClause.body, data);
    }

    private BType checkStaticMatchPatternLiteralType(BLangExpression expression, AnalyzerData data) {
        SymbolEnv currentEnv = data.env;
        switch (expression.getKind()) {
            case LITERAL:
            case NUMERIC_LITERAL:
                return typeChecker.checkExpr(expression, currentEnv, symTable.noType, data.prevEnvs);
            case BINARY_EXPR:
                BLangBinaryExpr binaryExpr = (BLangBinaryExpr) expression;

                BType lhsType = checkStaticMatchPatternLiteralType(binaryExpr.lhsExpr, data);
                BType rhsType = checkStaticMatchPatternLiteralType(binaryExpr.rhsExpr, data);
                if (Types.getReferredType(lhsType).tag == TypeTags.NONE
                        || Types.getReferredType(rhsType).tag == TypeTags.NONE) {
                    dlog.error(binaryExpr.pos, DiagnosticErrorCode.INVALID_LITERAL_FOR_MATCH_PATTERN);
                    expression.setBType(symTable.errorType);
                    return expression.getBType();
                }

                expression.setBType(symTable.anyType);
                return expression.getBType();
            case RECORD_LITERAL_EXPR:
                BLangRecordLiteral recordLiteral = (BLangRecordLiteral) expression;
                recordLiteral.setBType(new BMapType(TypeTags.MAP, symTable.anydataType, null));
                for (RecordLiteralNode.RecordField field : recordLiteral.fields) {
                    BLangRecordLiteral.BLangRecordKeyValueField recLiteralKeyValue =
                            (BLangRecordLiteral.BLangRecordKeyValueField) field;
                    if (isValidRecordLiteralKey(recLiteralKeyValue, data)) {
                        BType fieldType = checkStaticMatchPatternLiteralType(recLiteralKeyValue.valueExpr, data);
                        if (Types.getReferredType(fieldType).tag == TypeTags.NONE) {
                            dlog.error(recLiteralKeyValue.valueExpr.pos,
                                    DiagnosticErrorCode.INVALID_LITERAL_FOR_MATCH_PATTERN);
                            expression.setBType(symTable.errorType);
                            return expression.getBType();
                        }
                        types.setImplicitCastExpr(recLiteralKeyValue.valueExpr, fieldType, symTable.anyType);
                    } else {
                        recLiteralKeyValue.key.expr.setBType(symTable.errorType);
                        dlog.error(recLiteralKeyValue.key.expr.pos, DiagnosticErrorCode.INVALID_RECORD_LITERAL_KEY);
                    }
                }
                return recordLiteral.getBType();
            case LIST_CONSTRUCTOR_EXPR:
                BLangListConstructorExpr listConstructor = (BLangListConstructorExpr) expression;
                List<BType> results = new ArrayList<>();
                for (int i = 0; i < listConstructor.exprs.size(); i++) {
                    BType literalType = checkStaticMatchPatternLiteralType(listConstructor.exprs.get(i), data);
                    if (Types.getReferredType(literalType).tag == TypeTags.NONE) {
                        // not supporting '_' for now
                        dlog.error(listConstructor.exprs.get(i).pos,
                                   DiagnosticErrorCode.INVALID_LITERAL_FOR_MATCH_PATTERN);
                        expression.setBType(symTable.errorType);
                        return expression.getBType();
                    }
                    results.add(literalType);
                }
                // since match patterns do not support arrays, this will be treated as an tuple.
                listConstructor.setBType(new BTupleType(results));
                return listConstructor.getBType();
            case GROUP_EXPR:
                BLangGroupExpr groupExpr = (BLangGroupExpr) expression;
                BType literalType = checkStaticMatchPatternLiteralType(groupExpr.expression, data);
                if (Types.getReferredType(literalType).tag == TypeTags.NONE) {
                    // not supporting '_' for now
                    dlog.error(groupExpr.expression.pos, DiagnosticErrorCode.INVALID_LITERAL_FOR_MATCH_PATTERN);
                    expression.setBType(symTable.errorType);
                    return expression.getBType();
                }
                groupExpr.setBType(literalType);
                return groupExpr.getBType();
            case SIMPLE_VARIABLE_REF:
                // only support "_" in static match
                Name varName = names.fromIdNode(((BLangSimpleVarRef) expression).variableName);
                if (varName == Names.IGNORE) {
                    expression.setBType(symTable.anyType);
                    return expression.getBType();
                }
                BType exprType = typeChecker.checkExpr(expression, currentEnv, symTable.noType, data.prevEnvs);
                if (exprType.tag == TypeTags.SEMANTIC_ERROR ||
                        ((BLangSimpleVarRef) expression).symbol.getKind() != SymbolKind.CONSTANT) {
                    dlog.error(expression.pos, DiagnosticErrorCode.INVALID_LITERAL_FOR_MATCH_PATTERN);
                    expression.setBType(symTable.noType);
                    return expression.getBType();
                }
                return exprType;
            default:
                dlog.error(expression.pos, DiagnosticErrorCode.INVALID_LITERAL_FOR_MATCH_PATTERN);
                expression.setBType(symTable.errorType);
                return expression.getBType();
        }
    }

    private boolean isValidRecordLiteralKey(BLangRecordLiteral.BLangRecordKeyValueField recLiteralKeyValue,
                                            AnalyzerData data) {
        NodeKind kind = recLiteralKeyValue.key.expr.getKind();
        return kind == NodeKind.SIMPLE_VARIABLE_REF ||
                ((kind == NodeKind.LITERAL || kind == NodeKind.NUMERIC_LITERAL) &&
                        Types.getReferredType(
                                typeChecker.checkExpr(recLiteralKeyValue.key.expr,
                                        data.env, symTable.noType, data.prevEnvs)).tag == TypeTags.STRING);
    }

    @Override
    public void visit(BLangMatchStructuredBindingPatternClause patternClause, AnalyzerData data) {
        patternClause.bindingPatternVariable.setBType(patternClause.matchExpr.getBType());
        patternClause.bindingPatternVariable.expr = patternClause.matchExpr;
        SymbolEnv blockEnv = SymbolEnv.createBlockEnv(patternClause.body, data.env);

        if (patternClause.typeGuardExpr != null) {
            data.env = blockEnv;
            analyzeNode(patternClause.bindingPatternVariable, data);
            typeChecker.checkExpr(patternClause.typeGuardExpr, blockEnv, symTable.noType, data.prevEnvs);
            blockEnv = typeNarrower.evaluateTruth(patternClause.typeGuardExpr, patternClause.body, blockEnv);
        } else {
            data.env = blockEnv;
            analyzeNode(patternClause.bindingPatternVariable, data);
        }

        data.env = blockEnv;
        analyzeStmt(patternClause.body, data);
    }

    @Override
=======
>>>>>>> 749c863a
    public void visit(BLangForeach foreach, AnalyzerData data) {
        SymbolEnv currentEnv = data.env;
        // Check the collection's type.
        typeChecker.checkExpr(foreach.collection, currentEnv, symTable.noType, data.prevEnvs,
                data.commonAnalyzerData);
        // object type collection should be a subtype of 'object:Iterable
        if (Types.getReferredType(foreach.collection.getBType()).tag == TypeTags.OBJECT
                && !types.isAssignable(foreach.collection.getBType(), symTable.iterableType)) {
            dlog.error(foreach.collection.pos, DiagnosticErrorCode.INVALID_ITERABLE_OBJECT_TYPE,
                       foreach.collection.getBType(), symTable.iterableType);
            foreach.resultType = symTable.semanticError;
            return;
        }
        // Set the type of the foreach node's type node.
        types.setForeachTypedBindingPatternType(foreach);
        // Create a new block environment for the foreach node's body.
        SymbolEnv blockEnv = SymbolEnv.createBlockEnv(foreach.body, currentEnv);
        // Check foreach node's variables and set types.
        handleForeachDefinitionVariables(foreach.variableDefinitionNode, foreach.varType, foreach.isDeclaredWithVar,
                false, blockEnv);
        boolean prevBreakFound = data.breakFound;
        // Analyze foreach node's statements.
        data.env = blockEnv;
        analyzeStmt(foreach.body, data);

        if (foreach.onFailClause != null) {
            this.analyzeNode(foreach.onFailClause, data);
        }
        data.notCompletedNormally = false;
        data.breakFound = prevBreakFound;
    }

    @Override
    public void visit(BLangOnFailClause onFailClause, AnalyzerData data) {
        // Create a new block environment for the on-fail node.
        SymbolEnv onFailEnv = SymbolEnv.createBlockEnv(onFailClause.body, data.env);
        VariableDefinitionNode onFailVarDefNode = onFailClause.variableDefinitionNode;
        if (onFailVarDefNode != null) {
            // Check on-fail node's variables and set types.
            handleForeachDefinitionVariables(onFailVarDefNode, symTable.errorType,
                    onFailClause.isDeclaredWithVar, true, onFailEnv);
            BLangVariable onFailVarNode = (BLangVariable) onFailVarDefNode.getVariable();
            if (!types.isAssignable(onFailVarNode.getBType(), symTable.errorType)) {
                dlog.error(onFailVarNode.pos, DiagnosticErrorCode.INVALID_TYPE_DEFINITION_FOR_ERROR_VAR,
                        onFailVarNode.getBType());
            }
        }
        data.env = onFailEnv;
        analyzeStmt(onFailClause.body, data);
    }

    @Override
    public void visit(BLangWhile whileNode, AnalyzerData data) {
        SymbolEnv currentEnv = data.env;
        typeChecker.checkExpr(whileNode.expr, currentEnv, symTable.booleanType, data.prevEnvs,
                data.commonAnalyzerData);

        if (whileNode.onFailClause != null) {
            this.analyzeNode(whileNode.onFailClause, data);
        }

        BType actualType = whileNode.expr.getBType();
        if (TypeTags.TUPLE == Types.getReferredType(actualType).tag) {
            dlog.error(whileNode.expr.pos, DiagnosticErrorCode.INCOMPATIBLE_TYPES, symTable.booleanType, actualType);
        }

        boolean prevBreakFound = data.breakFound;
        SymbolEnv whileEnv = typeNarrower.evaluateTruth(whileNode.expr, whileNode.body, currentEnv);
        data.env = whileEnv;
        analyzeStmt(whileNode.body, data);
        data.notCompletedNormally =
                ConditionResolver.checkConstCondition(types, symTable, whileNode.expr) == symTable.trueType
                        && !data.breakFound;
        data.breakFound = prevBreakFound;
    }

    @Override
    public void visit(BLangDo doNode, AnalyzerData data) {
        data.env = SymbolEnv.createTypeNarrowedEnv(doNode, data.env);
        if (doNode.onFailClause != null) {
            this.analyzeNode(doNode.onFailClause, data);
        }
        analyzeStmt(doNode.body, data);
    }

    @Override
    public void visit(BLangFail failNode, AnalyzerData data) {
        BLangExpression errorExpression = failNode.expr;
        BType errorExpressionType = typeChecker.checkExpr(errorExpression, data.env, data.prevEnvs,
                data.commonAnalyzerData);

        if (errorExpressionType == symTable.semanticError ||
                !types.isSubTypeOfBaseType(errorExpressionType, symTable.errorType.tag)) {
            dlog.error(errorExpression.pos, DiagnosticErrorCode.ERROR_TYPE_EXPECTED, errorExpression.toString());
        }
        data.notCompletedNormally = true;
    }

    @Override
    public void visit(BLangLock lockNode, AnalyzerData data) {
        data.env = SymbolEnv.createLockEnv(lockNode, data.env);
        analyzeStmt(lockNode.body, data);
        if (lockNode.onFailClause != null) {
            this.analyzeNode(lockNode.onFailClause, data);
        }
    }

    @Override
    public void visit(BLangService serviceNode, AnalyzerData data) {
        SymbolEnv currentEnv = data.env;
        inferServiceTypeFromListeners(serviceNode, data);
        addCheckExprToServiceVariable(serviceNode);
        analyzeNode(serviceNode.serviceVariable, data);
        if (serviceNode.serviceNameLiteral != null) {
            typeChecker.checkExpr(serviceNode.serviceNameLiteral, currentEnv, symTable.stringType, data.prevEnvs,
                    data.commonAnalyzerData);
        }

        serviceNode.setBType(serviceNode.serviceClass.getBType());
        BType serviceType = serviceNode.serviceClass.getBType();
        BServiceSymbol serviceSymbol = (BServiceSymbol) serviceNode.symbol;
        validateServiceTypeImplementation(serviceNode.pos, serviceType, serviceNode.inferredServiceType);

        for (BLangExpression attachExpr : serviceNode.attachedExprs) {
            final BType exprType = typeChecker.checkExpr(attachExpr, currentEnv, symTable.noType, data.prevEnvs,
                    data.commonAnalyzerData);
            if (exprType != symTable.semanticError && !types.checkListenerCompatibilityAtServiceDecl(exprType)) {
                dlog.error(attachExpr.pos, DiagnosticErrorCode.INCOMPATIBLE_TYPES, LISTENER_NAME, exprType);
            } else if (exprType != symTable.semanticError && serviceNode.listenerType == null) {
                serviceNode.listenerType = exprType;
            } else if (exprType != symTable.semanticError) {
                this.types.isSameType(exprType, serviceNode.listenerType);
            }

            if (attachExpr.getKind() == NodeKind.SIMPLE_VARIABLE_REF) {
                final BLangSimpleVarRef attachVarRef = (BLangSimpleVarRef) attachExpr;
                if (attachVarRef.symbol != null && attachVarRef.symbol != symTable.notFoundSymbol &&
                        !Symbols.isFlagOn(attachVarRef.symbol.flags, Flags.LISTENER)) {
                    dlog.error(attachVarRef.pos, DiagnosticErrorCode.INVALID_LISTENER_ATTACHMENT);
                }
            } else if (attachExpr.getKind() != NodeKind.TYPE_INIT_EXPR) {
                dlog.error(attachExpr.pos, DiagnosticErrorCode.INVALID_LISTENER_ATTACHMENT);
            }

            // Validate listener attachment based on attach-point of the service decl and second param of listener.
            if (exprType.getKind() == TypeKind.OBJECT) {
                BObjectType listenerType = (BObjectType) exprType;
                validateServiceAttachmentOnListener(serviceNode, attachExpr, listenerType, serviceType);
            } else if (exprType.getKind() == TypeKind.UNION) {
                for (BType memberType : ((BUnionType) exprType).getMemberTypes()) {
                    if (Types.getReferredType(memberType).tag == TypeTags.ERROR) {
                        continue;
                    }
                    BType refType = Types.getReferredType(memberType);
                    if (refType.tag == TypeTags.OBJECT) {
                        validateServiceAttachmentOnListener(serviceNode, attachExpr,
                                (BObjectType) refType, serviceType);
                    }
                }
            }

            serviceSymbol.addListenerType(exprType);
        }
    }

    private void validateServiceTypeImplementation(Location pos, BType implementedType, BType inferredServiceType) {
        if (!types.isAssignableIgnoreObjectTypeIds(implementedType, inferredServiceType)) {
            if (inferredServiceType.tag == TypeTags.UNION
                    && ((BUnionType) inferredServiceType).getMemberTypes().isEmpty()) {
                return;
            }
            dlog.error(pos, DiagnosticErrorCode.SERVICE_DOES_NOT_IMPLEMENT_REQUIRED_CONSTRUCTS, inferredServiceType);
        }
    }

    private void inferServiceTypeFromListeners(BLangService serviceNode, AnalyzerData data) {
        List<BLangType> typeRefs = serviceNode.serviceClass.typeRefs;
        if (!typeRefs.isEmpty()) {
            serviceNode.inferredServiceType = typeRefs.get(0).getBType();
            return;
        }

        LinkedHashSet<BType> listenerTypes = new LinkedHashSet<>();
        for (BLangExpression attachExpr : serviceNode.attachedExprs) {
            BType type = typeChecker.checkExpr(attachExpr, data.env, symTable.noType, data.prevEnvs,
                    data.commonAnalyzerData);
            flatMapAndGetObjectTypes(listenerTypes, type);
        }
        BType inferred;
        BTypeIdSet typeIdSet = BTypeIdSet.emptySet();
        if (listenerTypes.size() == 1) {
            inferred = listenerTypes.iterator().next();
            typeIdSet.add(getTypeIds(inferred));
        } else {
            for (BType attachType : listenerTypes) {
                typeIdSet.add(getTypeIds(attachType));
            }
            inferred = BUnionType.create(null, listenerTypes);
        }

        serviceNode.inferredServiceType = inferred;
        BType tServiceClass = serviceNode.serviceClass.getBType();
        getTypeIds(tServiceClass).add(typeIdSet);
    }

    private BTypeIdSet getTypeIds(BType type) {
        int tag = type.tag;
        if (tag == TypeTags.SERVICE || tag == TypeTags.OBJECT) {
            return ((BObjectType) type).typeIdSet;
        } else if (tag == TypeTags.TYPEREFDESC) {
            return getTypeIds(((BTypeReferenceType) type).referredType);
        }
        return BTypeIdSet.emptySet();
    }

    private void flatMapAndGetObjectTypes(Set<BType> result, BType type) {
        if (!types.checkListenerCompatibilityAtServiceDecl(type)) {
            return;
        }
        if (type.tag == TypeTags.OBJECT) {
            BObjectType objectType = (BObjectType) type;
            BObjectTypeSymbol tsymbol = (BObjectTypeSymbol) objectType.tsymbol;
            for (BAttachedFunction func : tsymbol.attachedFuncs) {
                if (func.funcName.value.equals("attach")) {
                    BType firstParam = func.type.paramTypes.get(0);
                    result.add(firstParam);
                    return;
                }
            }
        } else if (type.tag == TypeTags.UNION) {
            for (BType memberType : ((BUnionType) type).getMemberTypes()) {
                flatMapAndGetObjectTypes(result, memberType);
            }
        } else if (type.tag == TypeTags.INTERSECTION) {
            BType effectiveType = ((BIntersectionType) type).effectiveType;
            flatMapAndGetObjectTypes(result, effectiveType);
        }
    }

    private void addCheckExprToServiceVariable(BLangService serviceNode) {
        BLangFunction initFunction = serviceNode.serviceClass.initFunction;
        if (initFunction != null && initFunction.returnTypeNode != null
                && types.containsErrorType(initFunction.returnTypeNode.getBType())) {
            BLangCheckedExpr checkedExpr = (BLangCheckedExpr) TreeBuilder.createCheckExpressionNode();
            checkedExpr.expr = serviceNode.serviceVariable.expr;
            checkedExpr.setBType(serviceNode.serviceClass.getBType());
            serviceNode.serviceVariable.expr = checkedExpr;
        }
    }

    private void validateServiceAttachmentOnListener(BLangService serviceNode, BLangExpression attachExpr,
                                                     BObjectType listenerType, BType serviceType) {
        for (var func : ((BObjectTypeSymbol) listenerType.tsymbol).attachedFuncs) {
            if (func.funcName.value.equals("attach")) {
                List<BType> paramTypes = func.type.paramTypes;
                if (serviceType != null && serviceType != symTable.noType) {
                    validateServiceTypeAgainstAttachMethod(serviceNode.inferredServiceType, paramTypes.get(0),
                            attachExpr.pos);
                }
                validateServiceAttachpointAgainstAttachMethod(serviceNode, attachExpr, paramTypes.get(1));
            }
        }
    }

    private void validateServiceTypeAgainstAttachMethod(BType serviceType, BType targetType, Location pos) {
        if (!types.isAssignable(serviceType, targetType)) {
            dlog.error(pos, DiagnosticErrorCode.SERVICE_TYPE_IS_NOT_SUPPORTED_BY_LISTENER);
        }
    }

    private void validateServiceAttachpointAgainstAttachMethod(BLangService serviceNode, BLangExpression listenerExpr,
                                                               BType attachPointParam) {
        boolean isStringComponentAvailable = types.isAssignable(symTable.stringType, attachPointParam);
        boolean isNullable = attachPointParam.isNullable();
        boolean isArrayComponentAvailable = types.isAssignable(symTable.arrayStringType, attachPointParam);

        boolean pathLiteral = serviceNode.serviceNameLiteral != null;
        boolean absolutePath = !serviceNode.absoluteResourcePath.isEmpty();

        Location pos = listenerExpr.getPosition();

        if (!pathLiteral && isStringComponentAvailable && !isArrayComponentAvailable && !isNullable) {
            dlog.error(pos, DiagnosticErrorCode.SERVICE_LITERAL_REQUIRED_BY_LISTENER);
        } else if (!absolutePath && isArrayComponentAvailable && !isStringComponentAvailable && !isNullable) {
            dlog.error(pos, DiagnosticErrorCode.SERVICE_ABSOLUTE_PATH_REQUIRED_BY_LISTENER);
        } else if (!pathLiteral && !absolutePath && !isNullable) {
            dlog.error(pos, DiagnosticErrorCode.SERVICE_ABSOLUTE_PATH_OR_LITERAL_IS_REQUIRED_BY_LISTENER);
        }

        // Path literal is provided, listener does not accept path literal
        if (pathLiteral && !isStringComponentAvailable) {
            dlog.error(pos, DiagnosticErrorCode.SERVICE_PATH_LITERAL_IS_NOT_SUPPORTED_BY_LISTENER);
        }

        // Absolute path is provided, Listener does not accept abs path
        if (absolutePath && !isArrayComponentAvailable) {
            dlog.error(pos, DiagnosticErrorCode.SERVICE_ABSOLUTE_PATH_IS_NOT_SUPPORTED_BY_LISTENER);
        }
    }

    private void validateDefaultable(BLangRecordTypeNode recordTypeNode) {
        for (BLangSimpleVariable field : recordTypeNode.fields) {
            if (field.flagSet.contains(Flag.OPTIONAL) && field.expr != null) {
                dlog.error(field.pos, DiagnosticErrorCode.DEFAULT_VALUES_NOT_ALLOWED_FOR_OPTIONAL_FIELDS,
                           field.name.value);
            }
        }
    }

    @Override
    public void visit(BLangTransaction transactionNode, AnalyzerData data) {
        data.env = SymbolEnv.createTransactionEnv(transactionNode, data.env);

        if (transactionNode.onFailClause != null) {
            this.analyzeNode(transactionNode.onFailClause, data);
        }
        analyzeStmt(transactionNode.transactionBody, data);
    }

    @Override
    public void visit(BLangRollback rollbackNode, AnalyzerData data) {
        if (rollbackNode.expr != null) {
            BType expectedType = BUnionType.create(null, symTable.errorType, symTable.nilType);
            this.typeChecker.checkExpr(rollbackNode.expr, data.env, expectedType, data.prevEnvs,
                    data.commonAnalyzerData);
        }
    }

    @Override
    public void visit(BLangRetryTransaction retryTransaction, AnalyzerData data) {
        if (retryTransaction.retrySpec != null) {
            retryTransaction.retrySpec.accept(this, data);
        }

        retryTransaction.transaction.accept(this, data);
    }

    @Override
    public void visit(BLangRetry retryNode, AnalyzerData data) {
        if (retryNode.retrySpec != null) {
            retryNode.retrySpec.accept(this, data);
        }
        data.env = SymbolEnv.createRetryEnv(retryNode, data.env);
        analyzeStmt(retryNode.retryBody, data);

        if (retryNode.onFailClause != null) {
            this.analyzeNode(retryNode.onFailClause, data);
        }
    }

    @Override
    public void visit(BLangRetrySpec retrySpec, AnalyzerData data) {
        SymbolEnv currentEnv = data.env;
        if (retrySpec.retryManagerType != null) {
            retrySpec.setBType(symResolver.resolveTypeNode(retrySpec.retryManagerType, currentEnv));
        }

        if (retrySpec.argExprs != null) {
            retrySpec.argExprs.forEach(arg -> this.typeChecker.checkExpr(arg, currentEnv, symTable.noType,
                                                                         data.prevEnvs, data.commonAnalyzerData));
        }
    }

    @Override
    public void visit(BLangForkJoin forkJoin, AnalyzerData data) {
        for (BLangSimpleVariableDef worker : forkJoin.workers) {
            BLangFunction function = ((BLangLambdaFunction) worker.var.expr).function;
            function.symbol.enclForkName = function.anonForkName;
            ((BInvokableSymbol) worker.var.symbol).enclForkName = function.anonForkName;
        }
    }

    @Override
    public void visit(BLangWorkerSend workerSendNode, AnalyzerData data) {
        SymbolEnv currentEnv = data.env;
        // TODO Need to remove this cached env
        workerSendNode.env = currentEnv;
        this.typeChecker.checkExpr(workerSendNode.expr, currentEnv, data.prevEnvs, data.commonAnalyzerData);

        BSymbol symbol =
                symResolver.lookupSymbolInMainSpace(currentEnv, names.fromIdNode(workerSendNode.workerIdentifier));

        if (symTable.notFoundSymbol.equals(symbol)) {
            workerSendNode.setBType(symTable.semanticError);
        } else {
            workerSendNode.setBType(symbol.type);
            workerSendNode.workerSymbol = symbol;
        }
    }

    @Override
    public void visit(BLangReturn returnNode, AnalyzerData data) {
        SymbolEnv currentEnv = data.env;
        this.typeChecker.checkExpr(returnNode.expr, currentEnv, currentEnv.enclInvokable.returnTypeNode.getBType(),
                                   data.prevEnvs, data.commonAnalyzerData);
        validateWorkerAnnAttachments(returnNode.expr, data);
        data.notCompletedNormally = true;
    }

    void analyzeStmt(BLangStatement stmtNode, AnalyzerData data) {
        analyzeNode(stmtNode, data);
    }

    public void analyzeNode(BLangNode node, SymbolEnv env) {
        AnalyzerData data = new AnalyzerData(env);
        analyzeNode(node, data);
    }

    public void analyzeNode(BLangNode node, SymbolEnv env, Types.CommonAnalyzerData commonAnalyzerData) {
        AnalyzerData data = new AnalyzerData(env);
        data.commonAnalyzerData = commonAnalyzerData;
        analyzeNode(node, data);
    }

    public void analyzeNode(BLangNode node, SymbolEnv env, Stack<SymbolEnv> prevEnvs) {
        AnalyzerData data = new AnalyzerData(env);
        data.prevEnvs = prevEnvs;
        analyzeNode(node, data);
    }

    public void analyzeNode(BLangNode node, SymbolEnv env, Stack<SymbolEnv> prevEnvs,
                            Types.CommonAnalyzerData commonAnalyzerData) {
        AnalyzerData data = new AnalyzerData(env);
        data.prevEnvs = prevEnvs;
        data.commonAnalyzerData = commonAnalyzerData;
        analyzeNode(node, data);
    }
    public void analyzeNode(BLangNode node,  AnalyzerData data) {
        analyzeNode(node, symTable.noType, data);
    }

    @Override
    public void visit(BLangContinue continueNode, AnalyzerData data) {
        data.notCompletedNormally = true;
    }

    @Override
    public void visit(BLangBreak breakNode, AnalyzerData data) {
        data.notCompletedNormally = true;
        data.breakFound = true;
    }

    @Override
    public void visit(BLangPanic panicNode, AnalyzerData data) {
        this.typeChecker.checkExpr(panicNode.expr, data.env, symTable.errorType, data.prevEnvs,
                data.commonAnalyzerData);
        data.notCompletedNormally = true;
    }

    void analyzeNode(BLangNode node, BType expType, AnalyzerData data) {
        data.prevEnvs.push(data.env);
        BType preExpType = data.expType;
        data.expType = expType;
        node.accept(this, data);
        data.env = data.prevEnvs.pop();
        data.expType = preExpType;
    }

    @Override
    public void visit(BLangConstant constant, AnalyzerData data) {
        if (constant.typeNode != null && !types.isAllowedConstantType(constant.typeNode.getBType())) {
            if (types.isAssignable(constant.typeNode.getBType(), symTable.anydataType) &&
                    !types.isNeverTypeOrStructureTypeWithARequiredNeverMember(constant.typeNode.getBType())) {
                dlog.error(constant.typeNode.pos, DiagnosticErrorCode.CONSTANT_DECLARATION_NOT_YET_SUPPORTED,
                        constant.typeNode);
            } else {
                dlog.error(constant.typeNode.pos, DiagnosticErrorCode.INVALID_CONST_DECLARATION,
                        constant.typeNode);
            }
        }


        constant.annAttachments.forEach(annotationAttachment -> {
            annotationAttachment.attachPoints.add(AttachPoint.Point.CONST);
            annotationAttachment.accept(this, data);

            BAnnotationAttachmentSymbol annotationAttachmentSymbol = annotationAttachment.annotationAttachmentSymbol;
            if (annotationAttachmentSymbol != null) {
                constant.symbol.addAnnotation(annotationAttachmentSymbol);
            }
        });

        BLangExpression expression = constant.expr;
        if (!(expression.getKind() == LITERAL || expression.getKind() == NUMERIC_LITERAL)
                && constant.typeNode == null) {
            constant.setBType(symTable.semanticError);
            dlog.error(expression.pos, DiagnosticErrorCode.TYPE_REQUIRED_FOR_CONST_WITH_EXPRESSIONS);
            return; // This has to return, because constant.symbol.type is required for further validations.
        }

        typeChecker.checkExpr(expression, data.env, constant.symbol.type, data.prevEnvs, data.commonAnalyzerData);

        // Check nested expressions.
        constantAnalyzer.visit(constant);
    }

    // TODO: 7/10/19 Remove this once const support is added for lists. A separate method is introduced temporarily
    //  since we allow array/tuple literals with cont exprs for annotations
    private void checkAnnotConstantExpression(BLangExpression expression) {
        // Recursively check whether all the nested expressions in the provided expression are constants or can be
        // evaluated to constants.
        switch (expression.getKind()) {
            case LITERAL:
            case NUMERIC_LITERAL:
                break;
            case SIMPLE_VARIABLE_REF:
                BSymbol symbol = ((BLangSimpleVarRef) expression).symbol;
                // Symbol can be null in some invalid scenarios. Eg - const string m = { name: "Ballerina" };
                if (symbol != null && (symbol.tag & SymTag.CONSTANT) != SymTag.CONSTANT) {
                    dlog.error(expression.pos, DiagnosticErrorCode.EXPRESSION_IS_NOT_A_CONSTANT_EXPRESSION);
                }
                break;
            case RECORD_LITERAL_EXPR:
                ((BLangRecordLiteral) expression).fields.forEach(field -> {
                    if (field.isKeyValueField()) {
                        BLangRecordLiteral.BLangRecordKeyValueField pair =
                                (BLangRecordLiteral.BLangRecordKeyValueField) field;
                        checkAnnotConstantExpression(pair.key.expr);
                        checkAnnotConstantExpression(pair.valueExpr);
                    } else {
                        checkAnnotConstantExpression((BLangRecordLiteral.BLangRecordVarNameField) field);
                    }
                });
                break;
            case LIST_CONSTRUCTOR_EXPR:
                ((BLangListConstructorExpr) expression).exprs.forEach(this::checkAnnotConstantExpression);
                break;
            default:
                dlog.error(expression.pos, DiagnosticErrorCode.EXPRESSION_IS_NOT_A_CONSTANT_EXPRESSION);
                break;
        }
    }

    private void handleForeachDefinitionVariables(VariableDefinitionNode variableDefinitionNode, BType varType,
                                                  boolean isDeclaredWithVar, boolean isOnFailDef, SymbolEnv blockEnv) {
        BLangVariable variableNode = (BLangVariable) variableDefinitionNode.getVariable();
        // Check whether the foreach node's variables are declared with var.
        if (isDeclaredWithVar) {
            // If the foreach node's variables are declared with var, type is `varType`.
            handleDeclaredVarInForeach(variableNode, varType, blockEnv);
            return;
        }
        // If the type node is available, we get the type from it.
        BType typeNodeType = symResolver.resolveTypeNode(variableNode.typeNode, blockEnv);
        if (isOnFailDef) {
            BType sourceType = varType;
            varType = typeNodeType;
            typeNodeType = sourceType;
        }
        // Then we need to check whether the RHS type is assignable to LHS type.
        if (types.isAssignable(varType, typeNodeType)) {
            // If assignable, we set types to the variables.
            handleDeclaredVarInForeach(variableNode, varType, blockEnv);
            return;
        }
        // Log an error and define a symbol with the node's type to avoid undeclared symbol errors.
        if (variableNode.typeNode != null && variableNode.typeNode.pos != null) {
            dlog.error(variableNode.typeNode.pos, DiagnosticErrorCode.INCOMPATIBLE_TYPES, varType, typeNodeType);
        }
        handleDeclaredVarInForeach(variableNode, typeNodeType, blockEnv);
    }

    private BLangExpression getBinaryExpr(BLangExpression lExpr,
                                          BLangExpression rExpr,
                                          OperatorKind opKind,
                                          BSymbol opSymbol) {
        BLangBinaryExpr binaryExpressionNode = (BLangBinaryExpr) TreeBuilder.createBinaryExpressionNode();
        binaryExpressionNode.lhsExpr = lExpr;
        binaryExpressionNode.rhsExpr = rExpr;
        binaryExpressionNode.pos = rExpr.pos;
        binaryExpressionNode.opKind = opKind;
        if (opSymbol != symTable.notFoundSymbol) {
            binaryExpressionNode.setBType(opSymbol.type.getReturnType());
            binaryExpressionNode.opSymbol = (BOperatorSymbol) opSymbol;
        } else {
            binaryExpressionNode.setBType(symTable.semanticError);
        }
        return binaryExpressionNode;
    }

    private boolean validateObjectTypeInitInvocation(BLangExpression expr) {
        // Following is invalid:
        // var a = new ;
        if (expr != null && expr.getKind() == NodeKind.TYPE_INIT_EXPR &&
                ((BLangTypeInit) expr).userDefinedType == null) {
            dlog.error(expr.pos, DiagnosticErrorCode.INVALID_ANY_VAR_DEF);
            return false;
        }
        return true;
    }

    private void setTypeOfVarRefInErrorBindingAssignment(BLangExpression expr, AnalyzerData data) {
        // In binding assignments, lhs supports only simple, record, error, tuple varRefs.
        if (expr.getKind() != NodeKind.SIMPLE_VARIABLE_REF
                && expr.getKind() != NodeKind.RECORD_VARIABLE_REF
                && expr.getKind() != NodeKind.ERROR_VARIABLE_REF
                && expr.getKind() != NodeKind.TUPLE_VARIABLE_REF) {
            dlog.error(expr.pos, DiagnosticErrorCode.INVALID_VARIABLE_REFERENCE_IN_BINDING_PATTERN, expr);
            expr.setBType(symTable.semanticError);
        }
        setTypeOfVarRef(expr, data);
    }

    private void setTypeOfVarRefInAssignment(BLangExpression expr, AnalyzerData data) {
        // In assignments, lhs supports only simple, record, error, tuple
        // varRefs and field, xml and index based access expressions.
        if (!(expr instanceof BLangValueExpression)) {
            dlog.error(expr.pos, DiagnosticErrorCode.INVALID_VARIABLE_ASSIGNMENT, expr);
            expr.setBType(symTable.semanticError);
        }
        setTypeOfVarRef(expr, data);
    }

    private void setTypeOfVarRef(BLangExpression expr, AnalyzerData data) {
        BLangValueExpression varRefExpr = (BLangValueExpression) expr;
        varRefExpr.isLValue = true;
        typeChecker.checkExpr(varRefExpr, data.env, symTable.noType, data.prevEnvs, data.commonAnalyzerData);

        // Check whether this is an readonly field.
        checkConstantAssignment(varRefExpr, data);

        // If this is an update of a type narrowed variable, the assignment should allow assigning
        // values of its original type. Therefore treat all lhs simpleVarRefs in their original type.
        if (isSimpleVarRef(expr)) {
            BVarSymbol originSymbol = ((BVarSymbol) ((BLangSimpleVarRef) expr).symbol).originalSymbol;
            if (originSymbol != null) {
                varRefExpr.setBType(originSymbol.type);
            }
        }
    }

    private void setTypeOfVarRefForBindingPattern(BLangExpression expr, AnalyzerData data) {
        BLangVariableReference varRefExpr = (BLangVariableReference) expr;
        varRefExpr.isLValue = true;

        typeChecker.checkExpr(varRefExpr, data.env, data.prevEnvs, data.commonAnalyzerData);

        switch (expr.getKind()) {
            case SIMPLE_VARIABLE_REF:
                setTypeOfVarRef(expr, data);
                break;
            case TUPLE_VARIABLE_REF:
                BLangTupleVarRef tupleVarRef = (BLangTupleVarRef) expr;
                for (BLangExpression expression : tupleVarRef.expressions) {
                    setTypeOfVarRefForBindingPattern(expression, data);
                }
                if (tupleVarRef.restParam != null) {
                    setTypeOfVarRefForBindingPattern(tupleVarRef.restParam, data);
                }
                return;
            case RECORD_VARIABLE_REF:
                BLangRecordVarRef recordVarRef = (BLangRecordVarRef) expr;
                recordVarRef.recordRefFields
                        .forEach(refKeyValue -> setTypeOfVarRefForBindingPattern(refKeyValue.variableReference, data));
                if (recordVarRef.restParam != null) {
                    setTypeOfVarRefForBindingPattern((BLangExpression) recordVarRef.restParam, data);
                }
                return;
            case ERROR_VARIABLE_REF:
                BLangErrorVarRef errorVarRef = (BLangErrorVarRef) expr;
                if (errorVarRef.message != null) {
                    setTypeOfVarRefForBindingPattern(errorVarRef.message, data);
                }
                if (errorVarRef.cause != null) {
                    setTypeOfVarRefForBindingPattern(errorVarRef.cause, data);
                    if (!types.isAssignable(symTable.errorOrNilType, errorVarRef.cause.getBType())) {
                        dlog.error(errorVarRef.cause.pos, DiagnosticErrorCode.INCOMPATIBLE_TYPES,
                                   symTable.errorOrNilType,
                                   errorVarRef.cause.getBType());
                    }
                }
                errorVarRef.detail.forEach(namedArgExpr -> setTypeOfVarRefForBindingPattern(namedArgExpr.expr, data));
                if (errorVarRef.restVar != null) {
                    setTypeOfVarRefForBindingPattern(errorVarRef.restVar, data);
                }
        }
    }

    private void checkInvalidTypeDef(BLangExpression expr) {
        switch (expr.getKind()) {
            case SIMPLE_VARIABLE_REF:
                BLangSimpleVarRef variableRef = (BLangSimpleVarRef) expr;
                if (variableRef.isLValue && variableRef.symbol != null &&
                        (variableRef.symbol.tag & SymTag.TYPE_DEF) == SymTag.TYPE_DEF) {
                    dlog.error(expr.pos, DiagnosticErrorCode.CANNOT_ASSIGN_VALUE_TO_TYPE_DEF);
                }
                return;
            case TUPLE_VARIABLE_REF:
                BLangTupleVarRef tupleVarRef = (BLangTupleVarRef) expr;
                for (BLangExpression tupleExpr : tupleVarRef.expressions) {
                    checkInvalidTypeDef(tupleExpr);
                }
                if (tupleVarRef.restParam != null) {
                    checkInvalidTypeDef((BLangExpression) tupleVarRef.restParam);
                }
                return;
            case RECORD_VARIABLE_REF:
                BLangRecordVarRef recordVarRef = (BLangRecordVarRef) expr;
                for (BLangRecordVarRefKeyValue refKeyValue : recordVarRef.recordRefFields) {
                    checkInvalidTypeDef(refKeyValue.variableReference);
                }
                if (recordVarRef.restParam != null) {
                    checkInvalidTypeDef((BLangExpression) recordVarRef.restParam);
                }
                return;
            case ERROR_VARIABLE_REF:
                BLangErrorVarRef errorVarRef = (BLangErrorVarRef) expr;
                if (errorVarRef.message != null) {
                    checkInvalidTypeDef(errorVarRef.message);
                }
                if (errorVarRef.cause != null) {
                    checkInvalidTypeDef(errorVarRef.cause);
                }
                for (BLangNamedArgsExpression namedArgExpr : errorVarRef.detail) {
                    checkInvalidTypeDef(namedArgExpr.expr);
                }
                if (errorVarRef.restVar != null) {
                    checkInvalidTypeDef(errorVarRef.restVar);
                }
        }
    }

    private void validateAnnotationAttachmentExpr(BLangAnnotationAttachment annAttachmentNode,
                                                  BAnnotationSymbol annotationSymbol, AnalyzerData data) {
        if (annotationSymbol.attachedType == null ||
                types.isAssignable(annotationSymbol.attachedType, symTable.trueType)) {
            BLangExpression expr = annAttachmentNode.expr;
            if (expr != null) {
                this.typeChecker.checkExpr(expr, data.env, symTable.semanticError, data.prevEnvs,
                        data.commonAnalyzerData);
                this.dlog.error(expr.pos, DiagnosticErrorCode.ANNOTATION_ATTACHMENT_CANNOT_HAVE_A_VALUE,
                                annotationSymbol);
            }
            return;
        }

        BType annotType = annotationSymbol.attachedType;
        if (annAttachmentNode.expr == null) {
            BType annotConstrainedType = Types.getReferredType(annotType);
            BRecordType recordType = annotConstrainedType.tag == TypeTags.RECORD
                    ? (BRecordType) annotConstrainedType
                    : (annotConstrainedType.tag == TypeTags.ARRAY
                    && Types.getReferredType(((BArrayType) annotConstrainedType).eType).tag == TypeTags.RECORD ?
                    (BRecordType) Types.getReferredType(((BArrayType) annotConstrainedType).eType) : null);
            if (recordType != null && hasRequiredFields(recordType)) {
                this.dlog.error(annAttachmentNode.pos, DiagnosticErrorCode.ANNOTATION_ATTACHMENT_REQUIRES_A_VALUE,
                        recordType);
                return;
            }
        }

        if (annAttachmentNode.expr != null) {
            this.typeChecker.checkExpr(annAttachmentNode.expr, data.env,
                    annotType.tag == TypeTags.ARRAY ? ((BArrayType) annotType).eType : annotType, data.prevEnvs,
                    data.commonAnalyzerData);

            if (Symbols.isFlagOn(annotationSymbol.flags, Flags.CONSTANT)) {
                if (annotationSymbol.points.stream().anyMatch(attachPoint -> !attachPoint.source)) {
                    constantAnalyzer.analyzeExpr(annAttachmentNode.expr);
                    return;
                }
                checkAnnotConstantExpression(annAttachmentNode.expr);
            }
        }
    }

    /**
     * Check whether a record type has required fields.
     *
     * @param recordType Record type.
     * @return true if the record type has required fields; false otherwise.
     */
    public boolean hasRequiredFields(BRecordType recordType) {
        for (BField field : recordType.fields.values()) {
            if (Symbols.isFlagOn(field.symbol.flags, Flags.REQUIRED)) {
                return true;
            }
        }
        return false;
    }

    private void validateAnnotationAttachmentCount(List<BLangAnnotationAttachment> attachments) {
        Map<BAnnotationSymbol, Integer> attachmentCounts = new HashMap<>();
        for (BLangAnnotationAttachment attachment : attachments) {
            if (attachment.annotationSymbol == null) {
                continue;
            }

            attachmentCounts.merge(attachment.annotationSymbol, 1, Integer::sum);
        }

        attachmentCounts.forEach((symbol, count) -> {
            if ((symbol.attachedType == null || Types.getReferredType(symbol.attachedType).tag != TypeTags.ARRAY)
                    && count > 1) {
                Optional<BLangAnnotationAttachment> found = Optional.empty();
                for (BLangAnnotationAttachment attachment : attachments) {
                    if (attachment.annotationSymbol.equals(symbol)) {
                        found = Optional.of(attachment);
                        break;
                    }
                }
                this.dlog.error(found.get().pos,
                                DiagnosticErrorCode.ANNOTATION_ATTACHMENT_CANNOT_SPECIFY_MULTIPLE_VALUES, symbol);
            }
        });
    }

    private void validateBuiltinTypeAnnotationAttachment(List<BLangAnnotationAttachment> attachments,
                                                         AnalyzerData data) {

        if (PackageID.isLangLibPackageID(data.env.enclPkg.packageID)) {
            return;
        }
        for (BLangAnnotationAttachment attachment : attachments) {
            if (attachment.annotationSymbol == null || // annotation symbol can be null on invalid attachment.
                    !attachment.annotationSymbol.pkgID.equals(PackageID.ANNOTATIONS)) {
                continue;
            }
            String annotationName = attachment.annotationName.value;
            if (annotationName.equals(Names.ANNOTATION_TYPE_PARAM.value)) {
                dlog.error(attachment.pos, DiagnosticErrorCode.TYPE_PARAM_OUTSIDE_LANG_MODULE);
            } else if (annotationName.equals(Names.ANNOTATION_BUILTIN_SUBTYPE.value)) {
                dlog.error(attachment.pos, DiagnosticErrorCode.BUILTIN_SUBTYPE_OUTSIDE_LANG_MODULE);
            }
        }
    }

    // TODO: Check if the below method can be removed. This doesn't seem necessary.
    //  https://github.com/ballerina-platform/ballerina-lang/issues/20997
    /**
     * Validate functions attached to objects.
     *
     * @param funcNode Function node
     */
    private void validateObjectAttachedFunction(BLangFunction funcNode, AnalyzerData data) {
        if (!funcNode.attachedFunction) {
            return;
        }

        // If the function is attached to an abstract object, it don't need to have an implementation.
        if (!Symbols.isFlagOn(funcNode.receiver.getBType().tsymbol.flags, Flags.CLASS)) {
            if (funcNode.body != null) {
                dlog.error(funcNode.pos, DiagnosticErrorCode.ABSTRACT_OBJECT_FUNCTION_CANNOT_HAVE_BODY, funcNode.name,
                           funcNode.receiver.getBType());
            }
            return;
        }

        // There must be an implementation at the outer level, if the function is an interface.
        if (funcNode.interfaceFunction && !data.env.enclPkg.objAttachedFunctions.contains(funcNode.symbol)) {
            dlog.error(funcNode.pos, DiagnosticErrorCode.INVALID_INTERFACE_ON_NON_ABSTRACT_OBJECT, funcNode.name,
                       funcNode.receiver.getBType());
        }
    }

    private void validateInclusions(Set<Flag> referencingTypeFlags, List<BLangType> typeRefs, boolean objectTypeDesc,
                                    boolean objectConstructorExpr) {
        boolean nonIsolated = !referencingTypeFlags.contains(Flag.ISOLATED);
        boolean nonService = !referencingTypeFlags.contains(Flag.SERVICE);
        boolean nonClient = !referencingTypeFlags.contains(Flag.CLIENT);
        boolean nonReadOnly = !referencingTypeFlags.contains(Flag.READONLY);

        for (BLangType typeRef : typeRefs) {
            BType type = typeRef.getBType();
            long flags = type.flags;

            List<Flag> mismatchedFlags = new ArrayList<>();

            if (nonIsolated && Symbols.isFlagOn(flags, Flags.ISOLATED)) {
                mismatchedFlags.add(Flag.ISOLATED);
            }

            if (nonService && Symbols.isFlagOn(flags, Flags.SERVICE)) {
                mismatchedFlags.add(Flag.SERVICE);
            }

            if (nonClient && Symbols.isFlagOn(flags, Flags.CLIENT)) {
                mismatchedFlags.add(Flag.CLIENT);
            }

            if (!mismatchedFlags.isEmpty()) {
                StringBuilder qualifierString = new StringBuilder(mismatchedFlags.get(0).toString().toLowerCase());

                for (int i = 1; i < mismatchedFlags.size(); i++) {
                    qualifierString.append(" ").append(mismatchedFlags.get(i).toString().toLowerCase());
                }

                dlog.error(typeRef.pos,
                           objectConstructorExpr ?
                                   DiagnosticErrorCode.INVALID_REFERENCE_WITH_MISMATCHED_QUALIFIERS :
                                   DiagnosticErrorCode.INVALID_INCLUSION_WITH_MISMATCHED_QUALIFIERS,
                           qualifierString.toString());
            }

            BTypeSymbol tsymbol = type.tsymbol;
            if (tsymbol == null ||
                    (!Symbols.isFlagOn(tsymbol.flags, Flags.CLASS)
                            && Types.getReferredType(type).tag != TypeTags.INTERSECTION) ||
                    !Symbols.isFlagOn(flags, Flags.READONLY)) {
                continue;
            }

            if (objectTypeDesc) {
                dlog.error(typeRef.pos,
                           DiagnosticErrorCode.INVALID_READ_ONLY_CLASS_INCLUSION_IN_OBJECT_TYPE_DESCRIPTOR);
                continue;
            }

            if (nonReadOnly && !objectConstructorExpr) {
                if (Types.getReferredType(type).tag == TypeTags.INTERSECTION) {
                    dlog.error(typeRef.pos,
                               DiagnosticErrorCode.INVALID_READ_ONLY_TYPEDESC_INCLUSION_IN_NON_READ_ONLY_CLASS);
                    continue;
                }
                dlog.error(typeRef.pos, DiagnosticErrorCode.INVALID_READ_ONLY_CLASS_INCLUSION_IN_NON_READ_ONLY_CLASS);
            }
        }
    }

    private void validateReferencedFunction(Location pos, BAttachedFunction func, SymbolEnv env,
                                            DiagnosticErrorCode code) {
        if (!Symbols.isFlagOn(func.symbol.receiverSymbol.type.tsymbol.flags, Flags.CLASS)) {
            return;
        }

        if (!Symbols.isFunctionDeclaration(func.symbol)) {
            return;
        }

        // Service typing does not consider resource methods when type checking.
        if (Symbols.isResource(func.symbol)) {
            return;
        }

        // There must be an implementation at the outer level, if the function is an interface.
        if (!env.enclPkg.objAttachedFunctions.contains(func.symbol)) {
            dlog.error(pos, code, func.funcName, func.symbol.receiverSymbol.type);
        }
    }

    private boolean isSimpleVarRef(BLangExpression expr) {
        if (expr.getBType().tag == TypeTags.SEMANTIC_ERROR ||
                expr.getBType().tag == TypeTags.NONE ||
                expr.getKind() != NodeKind.SIMPLE_VARIABLE_REF) {
            return false;
        }

        if (((BLangSimpleVarRef) expr).symbol == null) {
            return false;
        }

        return (((BLangSimpleVarRef) expr).symbol.tag & SymTag.VARIABLE) == SymTag.VARIABLE;
    }

    private void resetTypeNarrowing(BLangExpression lhsExpr, AnalyzerData data) {
        if (!isSimpleVarRef(lhsExpr)) {
            return;
        }

        BVarSymbol varSymbol = (BVarSymbol) ((BLangSimpleVarRef) lhsExpr).symbol;

        if (Symbols.isFlagOn(varSymbol.flags, Flags.FINAL)) {
            return;
        }

        if (varSymbol.originalSymbol == null) {
            return;
        }

        if (data.narrowedTypeInfo != null) {
            // Record the vars for which type narrowing was unset, to define relevant shadowed symbols in branches.
            BType currentType = ((BLangSimpleVarRef) lhsExpr).symbol.type;
            data.narrowedTypeInfo.put(typeNarrower.getOriginalVarSymbol(varSymbol),
                                      new BType.NarrowedTypes(currentType, currentType));
        }

        defineOriginalSymbol(lhsExpr, typeNarrower.getOriginalVarSymbol(varSymbol), data.env, data);
        data.env = data.prevEnvs.pop();
    }

    private void defineOriginalSymbol(BLangExpression lhsExpr, BVarSymbol varSymbol, SymbolEnv env, AnalyzerData data) {
        BSymbol foundSym = symResolver.lookupSymbolInMainSpace(env, varSymbol.name);

        // Terminate if we reach the env where the original symbol is available.
        if (foundSym == varSymbol) {
            data.prevEnvs.push(env);
            return;
        }

        // Traverse back to all the fall-back-environments, and update the env with the new symbol.
        // Here the existing fall-back env will be replaced by a new env.
        // i.e: [new fall-back env] = [snapshot of old fall-back env] + [new symbol]
        env = SymbolEnv.createTypeNarrowedEnv(lhsExpr, env);
        symbolEnter.defineTypeNarrowedSymbol(lhsExpr.pos, env, varSymbol, varSymbol.type,
                                             varSymbol.origin == VIRTUAL);
        SymbolEnv prevEnv = data.prevEnvs.pop();
        defineOriginalSymbol(lhsExpr, varSymbol, prevEnv, data);
        data.prevEnvs.push(env);
    }

    // TODO: 2022-03-05 check if this can be replaced to access info via annot attchments from the symbol
    private void validateIsolatedParamUsage(boolean inIsolatedFunction, BLangSimpleVariable variable,
                                            boolean isRestParam, AnalyzerData data) {
        if (!hasAnnotation(variable.annAttachments, Names.ANNOTATION_ISOLATED_PARAM.value)) {
            return;
        }

        variable.symbol.flags |= Flags.ISOLATED_PARAM;

        if (!PackageID.isLangLibPackageID(data.env.enclPkg.packageID)) {
            dlog.error(variable.pos, DiagnosticErrorCode.ISOLATED_PARAM_OUTSIDE_LANG_MODULE);
        }

        BType type = isRestParam ? ((BArrayType) variable.getBType()).eType : variable.getBType();

        if (!types.isSubTypeOfBaseType(type, TypeTags.INVOKABLE)) {
            dlog.error(variable.pos, DiagnosticErrorCode.ISOLATED_PARAM_USED_WITH_INVALID_TYPE);
        }

        if (!inIsolatedFunction) {
            dlog.error(variable.pos, DiagnosticErrorCode.ISOLATED_PARAM_USED_IN_A_NON_ISOLATED_FUNCTION);
        }
    }

    private boolean hasAnnotation(List<BLangAnnotationAttachment> attachments, String name) {
        for (BLangAnnotationAttachment attachment : attachments) {
            if (attachment.annotationName.value.equals(name)) {
                return true;
            }
        }
        return false;
    }

    private boolean isConfigurable(BLangVariable varNode) {
        return varNode.flagSet.contains(Flag.CONFIGURABLE);
    }

    private boolean isIsolated(BLangVariable varNode) {
        return varNode.flagSet.contains(Flag.ISOLATED);
    }

    private void handleReadOnlyField(boolean isRecordType, LinkedHashMap<String, BField> fields,
                                     BLangSimpleVariable field, AnalyzerData data) {
        BType fieldType = field.getBType();

        if (fieldType == symTable.semanticError) {
            return;
        }

        BType readOnlyFieldType = getReadOnlyFieldType(field.pos, fieldType, data);

        if (readOnlyFieldType == symTable.semanticError) {
            dlog.error(field.pos, DiagnosticErrorCode.INVALID_READONLY_FIELD_TYPE, fieldType);
            return;
        }

        if (isRecordType) {
            fields.get(field.name.value).type = readOnlyFieldType;
        }

        field.setBType(field.symbol.type = readOnlyFieldType);
    }

    private BType getReadOnlyFieldType(Location pos, BType fieldType, AnalyzerData data) {
        if (types.isInherentlyImmutableType(fieldType) || Symbols.isFlagOn(fieldType.flags, Flags.READONLY)) {
            return fieldType;
        }

        if (!types.isSelectivelyImmutableType(fieldType, data.env.enclPkg.packageID)) {
            return symTable.semanticError;
        }

        return ImmutableTypeCloner.getImmutableIntersectionType(pos, types, fieldType, data.env,
                symTable, anonModelHelper, names, new HashSet<>());
    }

    private void setRestMatchPatternConstraintType(BRecordType recordType,
                                                   List<String> boundedFieldNames,
                                                   BRecordType restPatternRecordType,
                                                   BRecordType restVarSymbolRecordType, AnalyzerData data) {
        BType restConstraintType = symbolEnter.getRestMatchPatternConstraintType(recordType, new HashMap<>(),
                restVarSymbolRecordType.restFieldType);
        LinkedHashMap<String, BField> unMappedFields = new LinkedHashMap<>() {{
            putAll(recordType.fields);
        }};
        symbolEnter.setRestRecordFields(recordType.tsymbol.pos, data.env,
                unMappedFields, boundedFieldNames, restConstraintType, restVarSymbolRecordType);
        restPatternRecordType.restFieldType = restVarSymbolRecordType.restFieldType;
    }

    private List<BAnnotationAttachmentSymbol> getAnnotationAttachmentSymbols(
            List<BLangAnnotationAttachment> annAttachments) {
        List<BAnnotationAttachmentSymbol> annotationAttachmentSymbols = new ArrayList<>();

        for (BLangAnnotationAttachment annAttachment : annAttachments) {
            BAnnotationAttachmentSymbol annotationAttachmentSymbol = annAttachment.annotationAttachmentSymbol;

            if (annotationAttachmentSymbol == null) {
                continue;
            }

            annotationAttachmentSymbols.add(annotationAttachmentSymbol);
        }
        return annotationAttachmentSymbols;
    }

    private void validateTypesOfOverriddenFields(BLangStructureTypeNode structureTypeNode) {
        validateTypesOfOverriddenFields(structureTypeNode.getBType(), structureTypeNode.fields,
                                        structureTypeNode.typeRefs);
    }

    private void validateTypesOfOverriddenFields(BType type, List<BLangSimpleVariable> fields,
                                                 List<BLangType> includedTypeNodes) {
        if (type == symTable.semanticError) {
            return;
        }

        LinkedHashMap<String, BField> fieldsOfIncludingType = ((BStructureType) type).fields;
        Map<String, Location> explicitlySpecifiedFieldLocations = getFieldLocations(fields);

        for (BLangType includedTypeNode : includedTypeNodes) {
            BType includedType = Types.getReferredType(includedTypeNode.getBType());

            int includedTypeTag = includedType.tag;
            if (includedTypeTag != TypeTags.RECORD && includedTypeTag != TypeTags.OBJECT) {
                continue;
            }

            BStructureType includedStructureType = (BStructureType) includedType;

            for (Map.Entry<String, BField> includedFieldEntry : includedStructureType.fields.entrySet()) {
                String fieldName = includedFieldEntry.getKey();

                if (!explicitlySpecifiedFieldLocations.containsKey(fieldName) ||
                        // Happens when the type cannot be resolved.
                        !fieldsOfIncludingType.containsKey(fieldName)) {
                    continue;
                }

                BType fieldTypeInIncludingType = fieldsOfIncludingType.get(fieldName).type;
                if (fieldTypeInIncludingType == symTable.semanticError) {
                    continue;
                }

                BType fieldTypeInIncludedType = includedFieldEntry.getValue().type;
                if (fieldTypeInIncludedType == symTable.semanticError) {
                    continue;
                }

                if (!types.isAssignable(fieldTypeInIncludingType, fieldTypeInIncludedType)) {
                    dlog.error(explicitlySpecifiedFieldLocations.get(fieldName),
                               DiagnosticErrorCode.INCOMPATIBLE_SUB_TYPE_FIELD,
                               fieldName, fieldTypeInIncludedType, fieldTypeInIncludingType);
                }
            }
        }
    }

    private Map<String, Location> getFieldLocations(List<BLangSimpleVariable> fields) {
        Map<String, Location> locations = new HashMap<>(fields.size());

        for (BLangSimpleVariable field : fields) {
            locations.put(field.name.value, field.pos);
        }

        return locations;
    }

    /**
     * @since 2.0.0
     */
    public static class AnalyzerData {
        SymbolEnv env;
        BType expType;
        Map<BVarSymbol, BType.NarrowedTypes> narrowedTypeInfo;
        boolean notCompletedNormally;
        boolean breakFound;
        Types.CommonAnalyzerData commonAnalyzerData = new Types.CommonAnalyzerData();
        Stack<SymbolEnv> prevEnvs = new Stack<>();

        public AnalyzerData(SymbolEnv env) {
            this.env = env;
        }
    }
}<|MERGE_RESOLUTION|>--- conflicted
+++ resolved
@@ -857,39 +857,7 @@
 
     @Override
     public void visit(BLangConstrainedType constrainedType, AnalyzerData data) {
-<<<<<<< HEAD
-        analyzeNode(constrainedType.constraint, data);
-=======
         analyzeDef(constrainedType.constraint, data);
-    }
-
-    @Override
-    public void visit(BLangFunctionTypeNode functionTypeNode, AnalyzerData data) {
-        SymbolEnv currentEnv = data.env;
-        data.commonAnalyzerData = new Types.CommonAnalyzerData();
-        boolean isLambda = false;
-        if (currentEnv.node.getKind() == FUNCTION) {
-            BLangFunction function = (BLangFunction) currentEnv.node;
-            isLambda = function.flagSet.contains(Flag.LAMBDA);
-        }
-        List<BLangVariable> params = functionTypeNode.params;
-        for (BLangVariable param : params) {
-            analyzeDef(param.typeNode, data);
-            if (isLambda && param.symbol != null) {
-                symResolver.checkForUniqueSymbol(param.pos, currentEnv, param.symbol);
-            }
-        }
-        if (functionTypeNode.restParam != null) {
-            analyzeDef(functionTypeNode.restParam.typeNode, data);
-            if (isLambda && functionTypeNode.restParam.symbol != null) {
-                symResolver.checkForUniqueSymbol(functionTypeNode.restParam.pos, currentEnv,
-                        functionTypeNode.restParam.symbol);
-            }
-        }
-        if (functionTypeNode.returnTypeNode != null) {
-            analyzeDef(functionTypeNode.returnTypeNode, data);
-        }
->>>>>>> 749c863a
     }
 
     @Override
@@ -3606,136 +3574,6 @@
     }
 
     @Override
-<<<<<<< HEAD
-    public void visit(BLangMatchStaticBindingPatternClause patternClause, AnalyzerData data) {
-        checkStaticMatchPatternLiteralType(patternClause.literal, data);
-        analyzeStmt(patternClause.body, data);
-    }
-
-    private BType checkStaticMatchPatternLiteralType(BLangExpression expression, AnalyzerData data) {
-        SymbolEnv currentEnv = data.env;
-        switch (expression.getKind()) {
-            case LITERAL:
-            case NUMERIC_LITERAL:
-                return typeChecker.checkExpr(expression, currentEnv, symTable.noType, data.prevEnvs);
-            case BINARY_EXPR:
-                BLangBinaryExpr binaryExpr = (BLangBinaryExpr) expression;
-
-                BType lhsType = checkStaticMatchPatternLiteralType(binaryExpr.lhsExpr, data);
-                BType rhsType = checkStaticMatchPatternLiteralType(binaryExpr.rhsExpr, data);
-                if (Types.getReferredType(lhsType).tag == TypeTags.NONE
-                        || Types.getReferredType(rhsType).tag == TypeTags.NONE) {
-                    dlog.error(binaryExpr.pos, DiagnosticErrorCode.INVALID_LITERAL_FOR_MATCH_PATTERN);
-                    expression.setBType(symTable.errorType);
-                    return expression.getBType();
-                }
-
-                expression.setBType(symTable.anyType);
-                return expression.getBType();
-            case RECORD_LITERAL_EXPR:
-                BLangRecordLiteral recordLiteral = (BLangRecordLiteral) expression;
-                recordLiteral.setBType(new BMapType(TypeTags.MAP, symTable.anydataType, null));
-                for (RecordLiteralNode.RecordField field : recordLiteral.fields) {
-                    BLangRecordLiteral.BLangRecordKeyValueField recLiteralKeyValue =
-                            (BLangRecordLiteral.BLangRecordKeyValueField) field;
-                    if (isValidRecordLiteralKey(recLiteralKeyValue, data)) {
-                        BType fieldType = checkStaticMatchPatternLiteralType(recLiteralKeyValue.valueExpr, data);
-                        if (Types.getReferredType(fieldType).tag == TypeTags.NONE) {
-                            dlog.error(recLiteralKeyValue.valueExpr.pos,
-                                    DiagnosticErrorCode.INVALID_LITERAL_FOR_MATCH_PATTERN);
-                            expression.setBType(symTable.errorType);
-                            return expression.getBType();
-                        }
-                        types.setImplicitCastExpr(recLiteralKeyValue.valueExpr, fieldType, symTable.anyType);
-                    } else {
-                        recLiteralKeyValue.key.expr.setBType(symTable.errorType);
-                        dlog.error(recLiteralKeyValue.key.expr.pos, DiagnosticErrorCode.INVALID_RECORD_LITERAL_KEY);
-                    }
-                }
-                return recordLiteral.getBType();
-            case LIST_CONSTRUCTOR_EXPR:
-                BLangListConstructorExpr listConstructor = (BLangListConstructorExpr) expression;
-                List<BType> results = new ArrayList<>();
-                for (int i = 0; i < listConstructor.exprs.size(); i++) {
-                    BType literalType = checkStaticMatchPatternLiteralType(listConstructor.exprs.get(i), data);
-                    if (Types.getReferredType(literalType).tag == TypeTags.NONE) {
-                        // not supporting '_' for now
-                        dlog.error(listConstructor.exprs.get(i).pos,
-                                   DiagnosticErrorCode.INVALID_LITERAL_FOR_MATCH_PATTERN);
-                        expression.setBType(symTable.errorType);
-                        return expression.getBType();
-                    }
-                    results.add(literalType);
-                }
-                // since match patterns do not support arrays, this will be treated as an tuple.
-                listConstructor.setBType(new BTupleType(results));
-                return listConstructor.getBType();
-            case GROUP_EXPR:
-                BLangGroupExpr groupExpr = (BLangGroupExpr) expression;
-                BType literalType = checkStaticMatchPatternLiteralType(groupExpr.expression, data);
-                if (Types.getReferredType(literalType).tag == TypeTags.NONE) {
-                    // not supporting '_' for now
-                    dlog.error(groupExpr.expression.pos, DiagnosticErrorCode.INVALID_LITERAL_FOR_MATCH_PATTERN);
-                    expression.setBType(symTable.errorType);
-                    return expression.getBType();
-                }
-                groupExpr.setBType(literalType);
-                return groupExpr.getBType();
-            case SIMPLE_VARIABLE_REF:
-                // only support "_" in static match
-                Name varName = names.fromIdNode(((BLangSimpleVarRef) expression).variableName);
-                if (varName == Names.IGNORE) {
-                    expression.setBType(symTable.anyType);
-                    return expression.getBType();
-                }
-                BType exprType = typeChecker.checkExpr(expression, currentEnv, symTable.noType, data.prevEnvs);
-                if (exprType.tag == TypeTags.SEMANTIC_ERROR ||
-                        ((BLangSimpleVarRef) expression).symbol.getKind() != SymbolKind.CONSTANT) {
-                    dlog.error(expression.pos, DiagnosticErrorCode.INVALID_LITERAL_FOR_MATCH_PATTERN);
-                    expression.setBType(symTable.noType);
-                    return expression.getBType();
-                }
-                return exprType;
-            default:
-                dlog.error(expression.pos, DiagnosticErrorCode.INVALID_LITERAL_FOR_MATCH_PATTERN);
-                expression.setBType(symTable.errorType);
-                return expression.getBType();
-        }
-    }
-
-    private boolean isValidRecordLiteralKey(BLangRecordLiteral.BLangRecordKeyValueField recLiteralKeyValue,
-                                            AnalyzerData data) {
-        NodeKind kind = recLiteralKeyValue.key.expr.getKind();
-        return kind == NodeKind.SIMPLE_VARIABLE_REF ||
-                ((kind == NodeKind.LITERAL || kind == NodeKind.NUMERIC_LITERAL) &&
-                        Types.getReferredType(
-                                typeChecker.checkExpr(recLiteralKeyValue.key.expr,
-                                        data.env, symTable.noType, data.prevEnvs)).tag == TypeTags.STRING);
-    }
-
-    @Override
-    public void visit(BLangMatchStructuredBindingPatternClause patternClause, AnalyzerData data) {
-        patternClause.bindingPatternVariable.setBType(patternClause.matchExpr.getBType());
-        patternClause.bindingPatternVariable.expr = patternClause.matchExpr;
-        SymbolEnv blockEnv = SymbolEnv.createBlockEnv(patternClause.body, data.env);
-
-        if (patternClause.typeGuardExpr != null) {
-            data.env = blockEnv;
-            analyzeNode(patternClause.bindingPatternVariable, data);
-            typeChecker.checkExpr(patternClause.typeGuardExpr, blockEnv, symTable.noType, data.prevEnvs);
-            blockEnv = typeNarrower.evaluateTruth(patternClause.typeGuardExpr, patternClause.body, blockEnv);
-        } else {
-            data.env = blockEnv;
-            analyzeNode(patternClause.bindingPatternVariable, data);
-        }
-
-        data.env = blockEnv;
-        analyzeStmt(patternClause.body, data);
-    }
-
-    @Override
-=======
->>>>>>> 749c863a
     public void visit(BLangForeach foreach, AnalyzerData data) {
         SymbolEnv currentEnv = data.env;
         // Check the collection's type.
