/*
 *  Copyright (c) 2017, WSO2 Inc. (http://www.wso2.org) All Rights Reserved.
 *
 *  WSO2 Inc. licenses this file to you under the Apache License,
 *  Version 2.0 (the "License"); you may not use this file except
 *  in compliance with the License.
 *  You may obtain a copy of the License at
 *
 *    http://www.apache.org/licenses/LICENSE-2.0
 *
 *  Unless required by applicable law or agreed to in writing,
 *  software distributed under the License is distributed on an
 *  "AS IS" BASIS, WITHOUT WARRANTIES OR CONDITIONS OF ANY
 *  KIND, either express or implied.  See the License for the
 *  specific language governing permissions and limitations
 *  under the License.
 */
package org.wso2.ballerinalang.compiler.semantics.analyzer;

import io.ballerina.compiler.api.symbols.DiagnosticState;
import io.ballerina.projects.ModuleDescriptor;
import io.ballerina.tools.diagnostics.Location;
import org.ballerinalang.compiler.CompilerPhase;
import org.ballerinalang.model.TreeBuilder;
import org.ballerinalang.model.elements.AttachPoint;
import org.ballerinalang.model.elements.Flag;
import org.ballerinalang.model.elements.PackageID;
import org.ballerinalang.model.symbols.SymbolKind;
import org.ballerinalang.model.tree.NodeKind;
import org.ballerinalang.model.tree.OperatorKind;
import org.ballerinalang.model.tree.TopLevelNode;
import org.ballerinalang.model.tree.expressions.RecordLiteralNode;
import org.ballerinalang.model.tree.statements.VariableDefinitionNode;
import org.ballerinalang.model.types.TypeKind;
import org.ballerinalang.util.diagnostic.DiagnosticErrorCode;
import org.ballerinalang.util.diagnostic.DiagnosticWarningCode;
import org.wso2.ballerinalang.compiler.diagnostic.BLangDiagnosticLog;
import org.wso2.ballerinalang.compiler.parser.BLangAnonymousModelHelper;
import org.wso2.ballerinalang.compiler.semantics.model.SymbolEnv;
import org.wso2.ballerinalang.compiler.semantics.model.SymbolTable;
import org.wso2.ballerinalang.compiler.semantics.model.symbols.BAnnotationAttachmentSymbol;
import org.wso2.ballerinalang.compiler.semantics.model.symbols.BAnnotationSymbol;
import org.wso2.ballerinalang.compiler.semantics.model.symbols.BAttachedFunction;
import org.wso2.ballerinalang.compiler.semantics.model.symbols.BClassSymbol;
import org.wso2.ballerinalang.compiler.semantics.model.symbols.BEnumSymbol;
import org.wso2.ballerinalang.compiler.semantics.model.symbols.BInvokableSymbol;
import org.wso2.ballerinalang.compiler.semantics.model.symbols.BInvokableTypeSymbol;
import org.wso2.ballerinalang.compiler.semantics.model.symbols.BObjectTypeSymbol;
import org.wso2.ballerinalang.compiler.semantics.model.symbols.BOperatorSymbol;
import org.wso2.ballerinalang.compiler.semantics.model.symbols.BRecordTypeSymbol;
import org.wso2.ballerinalang.compiler.semantics.model.symbols.BServiceSymbol;
import org.wso2.ballerinalang.compiler.semantics.model.symbols.BSymbol;
import org.wso2.ballerinalang.compiler.semantics.model.symbols.BTypeDefinitionSymbol;
import org.wso2.ballerinalang.compiler.semantics.model.symbols.BTypeSymbol;
import org.wso2.ballerinalang.compiler.semantics.model.symbols.BVarSymbol;
import org.wso2.ballerinalang.compiler.semantics.model.symbols.SymTag;
import org.wso2.ballerinalang.compiler.semantics.model.symbols.Symbols;
import org.wso2.ballerinalang.compiler.semantics.model.types.BArrayType;
import org.wso2.ballerinalang.compiler.semantics.model.types.BErrorType;
import org.wso2.ballerinalang.compiler.semantics.model.types.BField;
import org.wso2.ballerinalang.compiler.semantics.model.types.BIntersectionType;
import org.wso2.ballerinalang.compiler.semantics.model.types.BMapType;
import org.wso2.ballerinalang.compiler.semantics.model.types.BObjectType;
import org.wso2.ballerinalang.compiler.semantics.model.types.BRecordType;
import org.wso2.ballerinalang.compiler.semantics.model.types.BStructureType;
import org.wso2.ballerinalang.compiler.semantics.model.types.BTableType;
import org.wso2.ballerinalang.compiler.semantics.model.types.BTupleType;
import org.wso2.ballerinalang.compiler.semantics.model.types.BType;
import org.wso2.ballerinalang.compiler.semantics.model.types.BTypeIdSet;
import org.wso2.ballerinalang.compiler.semantics.model.types.BTypeReferenceType;
import org.wso2.ballerinalang.compiler.semantics.model.types.BUnionType;
import org.wso2.ballerinalang.compiler.tree.BLangAnnotation;
import org.wso2.ballerinalang.compiler.tree.BLangAnnotationAttachment;
import org.wso2.ballerinalang.compiler.tree.BLangBlockFunctionBody;
import org.wso2.ballerinalang.compiler.tree.BLangClassDefinition;
import org.wso2.ballerinalang.compiler.tree.BLangErrorVariable;
import org.wso2.ballerinalang.compiler.tree.BLangExprFunctionBody;
import org.wso2.ballerinalang.compiler.tree.BLangExternalFunctionBody;
import org.wso2.ballerinalang.compiler.tree.BLangFunction;
import org.wso2.ballerinalang.compiler.tree.BLangIdentifier;
import org.wso2.ballerinalang.compiler.tree.BLangNode;
import org.wso2.ballerinalang.compiler.tree.BLangPackage;
import org.wso2.ballerinalang.compiler.tree.BLangRecordVariable;
import org.wso2.ballerinalang.compiler.tree.BLangResourceFunction;
import org.wso2.ballerinalang.compiler.tree.BLangRetrySpec;
import org.wso2.ballerinalang.compiler.tree.BLangService;
import org.wso2.ballerinalang.compiler.tree.BLangSimpleVariable;
import org.wso2.ballerinalang.compiler.tree.BLangTableKeyTypeConstraint;
import org.wso2.ballerinalang.compiler.tree.BLangTupleVariable;
import org.wso2.ballerinalang.compiler.tree.BLangTypeDefinition;
import org.wso2.ballerinalang.compiler.tree.BLangVariable;
import org.wso2.ballerinalang.compiler.tree.BLangXMLNS;
import org.wso2.ballerinalang.compiler.tree.SimpleBLangNodeAnalyzer;
import org.wso2.ballerinalang.compiler.tree.bindingpatterns.BLangBindingPattern;
import org.wso2.ballerinalang.compiler.tree.bindingpatterns.BLangCaptureBindingPattern;
import org.wso2.ballerinalang.compiler.tree.bindingpatterns.BLangErrorBindingPattern;
import org.wso2.ballerinalang.compiler.tree.bindingpatterns.BLangErrorCauseBindingPattern;
import org.wso2.ballerinalang.compiler.tree.bindingpatterns.BLangErrorFieldBindingPatterns;
import org.wso2.ballerinalang.compiler.tree.bindingpatterns.BLangErrorMessageBindingPattern;
import org.wso2.ballerinalang.compiler.tree.bindingpatterns.BLangFieldBindingPattern;
import org.wso2.ballerinalang.compiler.tree.bindingpatterns.BLangListBindingPattern;
import org.wso2.ballerinalang.compiler.tree.bindingpatterns.BLangMappingBindingPattern;
import org.wso2.ballerinalang.compiler.tree.bindingpatterns.BLangNamedArgBindingPattern;
import org.wso2.ballerinalang.compiler.tree.bindingpatterns.BLangRestBindingPattern;
import org.wso2.ballerinalang.compiler.tree.bindingpatterns.BLangSimpleBindingPattern;
import org.wso2.ballerinalang.compiler.tree.bindingpatterns.BLangWildCardBindingPattern;
import org.wso2.ballerinalang.compiler.tree.clauses.BLangMatchClause;
import org.wso2.ballerinalang.compiler.tree.clauses.BLangOnFailClause;
import org.wso2.ballerinalang.compiler.tree.expressions.BLangAccessExpression;
import org.wso2.ballerinalang.compiler.tree.expressions.BLangBinaryExpr;
import org.wso2.ballerinalang.compiler.tree.expressions.BLangCheckedExpr;
import org.wso2.ballerinalang.compiler.tree.expressions.BLangConstant;
import org.wso2.ballerinalang.compiler.tree.expressions.BLangErrorVarRef;
import org.wso2.ballerinalang.compiler.tree.expressions.BLangExpression;
import org.wso2.ballerinalang.compiler.tree.expressions.BLangInvocation;
import org.wso2.ballerinalang.compiler.tree.expressions.BLangLambdaFunction;
import org.wso2.ballerinalang.compiler.tree.expressions.BLangLetExpression;
import org.wso2.ballerinalang.compiler.tree.expressions.BLangListConstructorExpr;
import org.wso2.ballerinalang.compiler.tree.expressions.BLangListConstructorExpr.BLangListConstructorSpreadOpExpr;
import org.wso2.ballerinalang.compiler.tree.expressions.BLangLiteral;
import org.wso2.ballerinalang.compiler.tree.expressions.BLangMatchGuard;
import org.wso2.ballerinalang.compiler.tree.expressions.BLangNamedArgsExpression;
import org.wso2.ballerinalang.compiler.tree.expressions.BLangNumericLiteral;
import org.wso2.ballerinalang.compiler.tree.expressions.BLangRecordLiteral;
import org.wso2.ballerinalang.compiler.tree.expressions.BLangRecordVarRef;
import org.wso2.ballerinalang.compiler.tree.expressions.BLangRecordVarRef.BLangRecordVarRefKeyValue;
import org.wso2.ballerinalang.compiler.tree.expressions.BLangSimpleVarRef;
import org.wso2.ballerinalang.compiler.tree.expressions.BLangTupleVarRef;
import org.wso2.ballerinalang.compiler.tree.expressions.BLangTypeConversionExpr;
import org.wso2.ballerinalang.compiler.tree.expressions.BLangTypeInit;
import org.wso2.ballerinalang.compiler.tree.expressions.BLangUnaryExpr;
import org.wso2.ballerinalang.compiler.tree.expressions.BLangValueExpression;
import org.wso2.ballerinalang.compiler.tree.expressions.BLangVariableReference;
import org.wso2.ballerinalang.compiler.tree.matchpatterns.BLangConstPattern;
import org.wso2.ballerinalang.compiler.tree.matchpatterns.BLangErrorCauseMatchPattern;
import org.wso2.ballerinalang.compiler.tree.matchpatterns.BLangErrorFieldMatchPatterns;
import org.wso2.ballerinalang.compiler.tree.matchpatterns.BLangErrorMatchPattern;
import org.wso2.ballerinalang.compiler.tree.matchpatterns.BLangErrorMessageMatchPattern;
import org.wso2.ballerinalang.compiler.tree.matchpatterns.BLangFieldMatchPattern;
import org.wso2.ballerinalang.compiler.tree.matchpatterns.BLangListMatchPattern;
import org.wso2.ballerinalang.compiler.tree.matchpatterns.BLangMappingMatchPattern;
import org.wso2.ballerinalang.compiler.tree.matchpatterns.BLangMatchPattern;
import org.wso2.ballerinalang.compiler.tree.matchpatterns.BLangNamedArgMatchPattern;
import org.wso2.ballerinalang.compiler.tree.matchpatterns.BLangRestMatchPattern;
import org.wso2.ballerinalang.compiler.tree.matchpatterns.BLangSimpleMatchPattern;
import org.wso2.ballerinalang.compiler.tree.matchpatterns.BLangVarBindingPatternMatchPattern;
import org.wso2.ballerinalang.compiler.tree.matchpatterns.BLangWildCardMatchPattern;
import org.wso2.ballerinalang.compiler.tree.statements.BLangAssignment;
import org.wso2.ballerinalang.compiler.tree.statements.BLangBlockStmt;
import org.wso2.ballerinalang.compiler.tree.statements.BLangBreak;
import org.wso2.ballerinalang.compiler.tree.statements.BLangCompoundAssignment;
import org.wso2.ballerinalang.compiler.tree.statements.BLangContinue;
import org.wso2.ballerinalang.compiler.tree.statements.BLangDo;
import org.wso2.ballerinalang.compiler.tree.statements.BLangErrorDestructure;
import org.wso2.ballerinalang.compiler.tree.statements.BLangErrorVariableDef;
import org.wso2.ballerinalang.compiler.tree.statements.BLangExpressionStmt;
import org.wso2.ballerinalang.compiler.tree.statements.BLangFail;
import org.wso2.ballerinalang.compiler.tree.statements.BLangForeach;
import org.wso2.ballerinalang.compiler.tree.statements.BLangForkJoin;
import org.wso2.ballerinalang.compiler.tree.statements.BLangIf;
import org.wso2.ballerinalang.compiler.tree.statements.BLangLock;
import org.wso2.ballerinalang.compiler.tree.statements.BLangMatchStatement;
import org.wso2.ballerinalang.compiler.tree.statements.BLangPanic;
import org.wso2.ballerinalang.compiler.tree.statements.BLangRecordDestructure;
import org.wso2.ballerinalang.compiler.tree.statements.BLangRecordVariableDef;
import org.wso2.ballerinalang.compiler.tree.statements.BLangRetry;
import org.wso2.ballerinalang.compiler.tree.statements.BLangRetryTransaction;
import org.wso2.ballerinalang.compiler.tree.statements.BLangReturn;
import org.wso2.ballerinalang.compiler.tree.statements.BLangRollback;
import org.wso2.ballerinalang.compiler.tree.statements.BLangSimpleVariableDef;
import org.wso2.ballerinalang.compiler.tree.statements.BLangStatement;
import org.wso2.ballerinalang.compiler.tree.statements.BLangTransaction;
import org.wso2.ballerinalang.compiler.tree.statements.BLangTupleDestructure;
import org.wso2.ballerinalang.compiler.tree.statements.BLangTupleVariableDef;
import org.wso2.ballerinalang.compiler.tree.statements.BLangWhile;
import org.wso2.ballerinalang.compiler.tree.statements.BLangWorkerSend;
import org.wso2.ballerinalang.compiler.tree.statements.BLangXMLNSStatement;
import org.wso2.ballerinalang.compiler.tree.types.BLangArrayType;
import org.wso2.ballerinalang.compiler.tree.types.BLangBuiltInRefTypeNode;
import org.wso2.ballerinalang.compiler.tree.types.BLangConstrainedType;
import org.wso2.ballerinalang.compiler.tree.types.BLangErrorType;
import org.wso2.ballerinalang.compiler.tree.types.BLangFiniteTypeNode;
import org.wso2.ballerinalang.compiler.tree.types.BLangFunctionTypeNode;
import org.wso2.ballerinalang.compiler.tree.types.BLangIntersectionTypeNode;
import org.wso2.ballerinalang.compiler.tree.types.BLangLetVariable;
import org.wso2.ballerinalang.compiler.tree.types.BLangObjectTypeNode;
import org.wso2.ballerinalang.compiler.tree.types.BLangRecordTypeNode;
import org.wso2.ballerinalang.compiler.tree.types.BLangStreamType;
import org.wso2.ballerinalang.compiler.tree.types.BLangStructureTypeNode;
import org.wso2.ballerinalang.compiler.tree.types.BLangTableTypeNode;
import org.wso2.ballerinalang.compiler.tree.types.BLangTupleTypeNode;
import org.wso2.ballerinalang.compiler.tree.types.BLangType;
import org.wso2.ballerinalang.compiler.tree.types.BLangUnionTypeNode;
import org.wso2.ballerinalang.compiler.tree.types.BLangUserDefinedType;
import org.wso2.ballerinalang.compiler.tree.types.BLangValueType;
import org.wso2.ballerinalang.compiler.util.BArrayState;
import org.wso2.ballerinalang.compiler.util.CompilerContext;
import org.wso2.ballerinalang.compiler.util.ImmutableTypeCloner;
import org.wso2.ballerinalang.compiler.util.Name;
import org.wso2.ballerinalang.compiler.util.Names;
import org.wso2.ballerinalang.compiler.util.NumericLiteralSupport;
import org.wso2.ballerinalang.compiler.util.TypeDefBuilderHelper;
import org.wso2.ballerinalang.compiler.util.TypeTags;
import org.wso2.ballerinalang.compiler.util.Unifier;
import org.wso2.ballerinalang.util.AttachPoints;
import org.wso2.ballerinalang.util.Flags;

import java.util.ArrayList;
import java.util.Arrays;
import java.util.Collections;
import java.util.HashMap;
import java.util.HashSet;
import java.util.LinkedHashMap;
import java.util.LinkedHashSet;
import java.util.List;
import java.util.Map;
import java.util.Optional;
import java.util.Set;
import java.util.Stack;
import java.util.stream.Collectors;

import static org.ballerinalang.model.symbols.SymbolOrigin.COMPILED_SOURCE;
import static org.ballerinalang.model.symbols.SymbolOrigin.SOURCE;
import static org.ballerinalang.model.symbols.SymbolOrigin.VIRTUAL;
import static org.ballerinalang.model.tree.NodeKind.FUNCTION;
import static org.ballerinalang.model.tree.NodeKind.LITERAL;
import static org.ballerinalang.model.tree.NodeKind.NUMERIC_LITERAL;
import static org.ballerinalang.model.tree.NodeKind.RECORD_LITERAL_EXPR;

/**
 * @since 0.94
 */
public class SemanticAnalyzer extends SimpleBLangNodeAnalyzer<SemanticAnalyzer.AnalyzerData> {

    private static final CompilerContext.Key<SemanticAnalyzer> SYMBOL_ANALYZER_KEY = new CompilerContext.Key<>();
    private static final String LISTENER_NAME = "listener";

    private final BLangAnonymousModelHelper anonModelHelper;
    private final ConstantAnalyzer constantAnalyzer;
    private final ConstantValueResolver constantValueResolver;
    private final BLangDiagnosticLog dlog;
    private final Names names;
    private final SymbolEnter symbolEnter;
    private final SymbolResolver symResolver;
    private final SymbolTable symTable;
    private final TypeChecker typeChecker;
    private final TypeNarrower typeNarrower;
    private final Types types;
    private final Unifier unifier;
    private final Stack<String> anonTypeNameSuffixes;

    public static SemanticAnalyzer getInstance(CompilerContext context) {
        SemanticAnalyzer semAnalyzer = context.get(SYMBOL_ANALYZER_KEY);
        if (semAnalyzer == null) {
            semAnalyzer = new SemanticAnalyzer(context);
        }

        return semAnalyzer;
    }

    private SemanticAnalyzer(CompilerContext context) {
        context.put(SYMBOL_ANALYZER_KEY, this);

        this.symTable = SymbolTable.getInstance(context);
        this.symbolEnter = SymbolEnter.getInstance(context);
        this.names = Names.getInstance(context);
        this.symResolver = SymbolResolver.getInstance(context);
        this.typeChecker = TypeChecker.getInstance(context);
        this.types = Types.getInstance(context);
        this.dlog = BLangDiagnosticLog.getInstance(context);
        this.typeNarrower = TypeNarrower.getInstance(context);
        this.constantAnalyzer = ConstantAnalyzer.getInstance(context);
        this.constantValueResolver = ConstantValueResolver.getInstance(context);
        this.anonModelHelper = BLangAnonymousModelHelper.getInstance(context);
        this.unifier = new Unifier();
        this.anonTypeNameSuffixes = new Stack<>();
    }

    public BLangPackage analyze(BLangPackage pkgNode) {
        SymbolEnv pkgEnv = this.symTable.pkgEnvMap.get(pkgNode.symbol);
        final AnalyzerData data = new AnalyzerData(pkgEnv);
        visitNode(pkgNode, data);
        return pkgNode;
    }

    // Visitor methods
    @Override
    public void visit(BLangPackage pkgNode, AnalyzerData data) {
        this.dlog.setCurrentPackageId(pkgNode.packageID);
        if (pkgNode.completedPhases.contains(CompilerPhase.TYPE_CHECK)) {
            return;
        }
        SymbolEnv pkgEnv = this.symTable.pkgEnvMap.get(pkgNode.symbol);
        data.env = pkgEnv;

        // To keep track of original top level nodes to resolve user defined types independent of the assumptions that
        // new elements are added to the end of the list and the data structure is always going to be sequential.
        List<TopLevelNode> copyOfOriginalTopLevelNodes = new ArrayList<>(pkgNode.topLevelNodes);

        // Visit constants first.
        List<TopLevelNode> topLevelNodes = pkgNode.topLevelNodes;
        for (int i = 0; i < topLevelNodes.size(); i++) {
            TopLevelNode constant = topLevelNodes.get(i);
            if (constant.getKind() == NodeKind.CONSTANT) {
                analyzeNode((BLangNode) constant, data);
            }
        }
        this.constantValueResolver.resolve(pkgNode.constants, pkgNode.packageID, pkgEnv);

        validateEnumMemberMetadata(pkgNode.constants);

        // Then resolve user defined types without analyzing type definitions that get added while analyzing other nodes
        for (int i = 0; i < copyOfOriginalTopLevelNodes.size(); i++)  {
            if (copyOfOriginalTopLevelNodes.get(i).getKind() == NodeKind.TYPE_DEFINITION) {
                analyzeNode((BLangNode) copyOfOriginalTopLevelNodes.get(i), data);
            }
        }

        for (int i = 0; i < pkgNode.topLevelNodes.size(); i++) {
            TopLevelNode pkgLevelNode = pkgNode.topLevelNodes.get(i);
            NodeKind kind = pkgLevelNode.getKind();
            if (kind == NodeKind.CONSTANT) {
                continue;
            }

            if (kind == FUNCTION) {
                BLangFunction blangFunction = (BLangFunction) pkgLevelNode;
                if (blangFunction.flagSet.contains(Flag.LAMBDA) || blangFunction.flagSet.contains(Flag.ATTACHED)) {
                    continue;
                }
            }

            if (kind == NodeKind.CLASS_DEFN && ((BLangClassDefinition) pkgLevelNode).isObjectContructorDecl) {
                // This is a class defined for an object-constructor-expression (OCE). This will be analyzed when
                // visiting the OCE in the type checker. This is a temporary workaround until we fix
                // https://github.com/ballerina-platform/ballerina-lang/issues/27009
                continue;
            }

            // To skip already analyzed type definitions and analyze the ones that get added while analyzing other nodes
            if (kind == NodeKind.TYPE_DEFINITION && copyOfOriginalTopLevelNodes.contains(pkgLevelNode)) {
                continue;
            }

            analyzeNode((BLangNode) pkgLevelNode, data);
        }
        analyzeModuleConfigurableAmbiguity(pkgNode);

        while (pkgNode.lambdaFunctions.peek() != null) {
            BLangLambdaFunction lambdaFunction = pkgNode.lambdaFunctions.poll();
            BLangFunction function = lambdaFunction.function;
            lambdaFunction.setBType(function.symbol.type);
            data.env = lambdaFunction.capturedClosureEnv;
            analyzeNode(lambdaFunction.function, data);
        }

        pkgNode.getTestablePkgs().forEach(testablePackage -> visit((BLangPackage) testablePackage, data));
        pkgNode.completedPhases.add(CompilerPhase.TYPE_CHECK);
    }

    private void validateEnumMemberMetadata(List<BLangConstant> constants) {
        Map<String, List<BLangConstant>> duplicateEnumMembersWithMetadata = new HashMap<>();

        for (BLangConstant constant : constants) {
            if (!constant.flagSet.contains(Flag.ENUM_MEMBER) ||
                    (constant.markdownDocumentationAttachment == null && constant.annAttachments.isEmpty())) {
                continue;
            }

            String name = constant.name.value;

            if (duplicateEnumMembersWithMetadata.containsKey(name)) {
                duplicateEnumMembersWithMetadata.get(name).add(constant);
                continue;
            }

            duplicateEnumMembersWithMetadata.put(name, new ArrayList<>() {{ add(constant); }});
        }

        for (Map.Entry<String, List<BLangConstant>> entry : duplicateEnumMembersWithMetadata.entrySet()) {
            List<BLangConstant> duplicateMembers = entry.getValue();

            if (duplicateMembers.size() == 1) {
                continue;
            }

            for (BLangConstant duplicateMember : duplicateMembers) {
                dlog.warning(duplicateMember.pos, DiagnosticWarningCode.INVALID_METADATA_ON_DUPLICATE_ENUM_MEMBER);
            }
        }
    }

    @Override
    public void visit(BLangXMLNS xmlnsNode, AnalyzerData data) {
        SymbolEnv currentEnv = data.env;
        xmlnsNode.setBType(symTable.stringType);

        // Namespace node already having the symbol means we are inside an init-function,
        // and the symbol has already been declared by the original statement.
        if (xmlnsNode.symbol == null) {
            symbolEnter.defineNode(xmlnsNode, currentEnv);
        }

        typeChecker.checkExpr(xmlnsNode.namespaceURI, currentEnv, symTable.stringType, data.prevEnvs,
                data.commonAnalyzerData);
    }

    @Override
    public void visit(BLangXMLNSStatement xmlnsStmtNode, AnalyzerData data) {
        analyzeNode(xmlnsStmtNode.xmlnsDecl, data);
    }

    @Override
    public void visit(BLangResourceFunction funcNode, AnalyzerData data) {
        visit((BLangFunction) funcNode, data);
        BType returnType = funcNode.returnTypeNode.getBType();
        if (containsClientObjectTypeOrFunctionType(returnType)) {
            dlog.error(funcNode.returnTypeNode.getPosition(), DiagnosticErrorCode.INVALID_RESOURCE_METHOD_RETURN_TYPE);
        }
        for (BLangType pathParamType : funcNode.resourcePathType.memberTypeNodes) {
            symResolver.resolveTypeNode(pathParamType, data.env);
            if (!types.isAssignable(pathParamType.getBType(), symTable.pathParamAllowedType)) {
                dlog.error(pathParamType.getPosition(), DiagnosticErrorCode.UNSUPPORTED_PATH_PARAM_TYPE,
                        pathParamType.getBType());
            }
        }

        if (funcNode.resourcePathType.restParamType != null) {
            BLangType restParamType = funcNode.resourcePathType.restParamType;
            symResolver.resolveTypeNode(restParamType, data.env);
            if (!types.isAssignable(restParamType.getBType(), symTable.pathParamAllowedType)) {
                dlog.error(restParamType.getPosition(), DiagnosticErrorCode.UNSUPPORTED_REST_PATH_PARAM_TYPE,
                        restParamType.getBType());
            }
        }
    }

    private boolean containsClientObjectTypeOrFunctionType(BType type) {
        BType referredType = Types.getReferredType(type);
        if (referredType != symTable.semanticError && Symbols.isFlagOn(referredType.tsymbol.flags, Flags.CLIENT)) {
            return true;
        }
        switch (referredType.tag) {
            case TypeTags.INVOKABLE:
                return true;
            case TypeTags.UNION:
                for (BType memberType: ((BUnionType) referredType).getMemberTypes()) {
                    if (containsClientObjectTypeOrFunctionType(memberType)) {
                        return true;
                    }
                }
                break;
            case TypeTags.INTERSECTION:
                for (BType memberType: ((BIntersectionType) referredType).getConstituentTypes()) {
                    if (containsClientObjectTypeOrFunctionType(memberType)) {
                        return true;
                    }
                }
                break;
        }
        return false;
    }

    @Override
    public void visit(BLangFunction funcNode, AnalyzerData data) {
        SymbolEnv currentEnv = data.env;
        SymbolEnv funcEnv = SymbolEnv.createFunctionEnv(funcNode, funcNode.symbol.scope, currentEnv);

        // TODO: Shouldn't this be done in symbol enter?
        //set function param flag to final
        funcNode.symbol.params.forEach(param -> param.flags |= Flags.FUNCTION_FINAL);

        if (!funcNode.flagSet.contains(Flag.WORKER)) {
            // annotation validation for workers is done for the invocation.
            funcNode.annAttachments.forEach(annotationAttachment -> {
                if (Symbols.isFlagOn(funcNode.symbol.flags, Flags.REMOTE) && funcNode.receiver != null
                        && Symbols.isService(funcNode.receiver.symbol)) {
                    annotationAttachment.attachPoints.add(AttachPoint.Point.SERVICE_REMOTE);
                } else if (funcNode.attachedFunction) {
                    annotationAttachment.attachPoints.add(AttachPoint.Point.OBJECT_METHOD);
                }
                annotationAttachment.attachPoints.add(AttachPoint.Point.FUNCTION);
                data.env = funcEnv;
                analyzeNode(annotationAttachment, data);
            });
            validateAnnotationAttachmentCount(funcNode.annAttachments);
        }
        ((List<BAnnotationAttachmentSymbol>) funcNode.symbol.getAnnotations()).addAll(
                getAnnotationAttachmentSymbols(funcNode.annAttachments));

        BLangType returnTypeNode = funcNode.returnTypeNode;
        boolean hasReturnType = returnTypeNode != null;
        if (hasReturnType) {
            funcNode.returnTypeAnnAttachments.forEach(annotationAttachment -> {
                annotationAttachment.attachPoints.add(AttachPoint.Point.RETURN);
                data.env = funcEnv;
                analyzeNode(annotationAttachment, data);
            });
            validateAnnotationAttachmentCount(funcNode.returnTypeAnnAttachments);
            ((BInvokableTypeSymbol) funcNode.symbol.type.tsymbol).returnTypeAnnots.addAll(
                    getAnnotationAttachmentSymbols(funcNode.returnTypeAnnAttachments));
        }

        boolean inIsolatedFunction = funcNode.flagSet.contains(Flag.ISOLATED);
        SymbolEnv clonedEnv =  funcNode.clonedEnv;

        for (BLangSimpleVariable param : funcNode.requiredParams) {
            symbolEnter.defineExistingVarSymbolInEnv(param.symbol, clonedEnv);
            data.env = clonedEnv;
            analyzeNode(param, data);

            BLangExpression expr = param.expr;
            if (expr != null) {
                funcNode.symbol.paramDefaultValTypes.put(param.symbol.name.value, expr.getBType());
            }

            validateIsolatedParamUsage(inIsolatedFunction, param, false, data);
        }

        BLangSimpleVariable restParam = funcNode.restParam;
        if (restParam != null) {
            symbolEnter.defineExistingVarSymbolInEnv(restParam.symbol, clonedEnv);
            data.env = clonedEnv;
            analyzeNode(restParam, data);
            validateIsolatedParamUsage(inIsolatedFunction, restParam, true, data);
        }

        if (hasReturnType && Symbols.isFlagOn(returnTypeNode.getBType().flags, Flags.PARAMETERIZED)) {
            unifier.validate(returnTypeNode.getBType(), funcNode, symTable, currentEnv, types, dlog);
        }

        validateObjectAttachedFunction(funcNode, data);

        if (funcNode.hasBody()) {
            data.env = funcEnv;
            this.anonTypeNameSuffixes.push(funcNode.name.value);
            analyzeNode(funcNode.body, returnTypeNode.getBType(), data);
            this.anonTypeNameSuffixes.pop();
        }

        if (funcNode.anonForkName != null) {
            funcNode.symbol.enclForkName = funcNode.anonForkName;
        }
    }

    @Override
    public void visit(BLangBlockFunctionBody body, AnalyzerData data) {
        SymbolEnv funcBodyEnv = SymbolEnv.createFuncBodyEnv(body, data.env);
        int stmtCount = -1;
        for (BLangStatement stmt : body.stmts) {
            stmtCount++;
            boolean analyzedStmt = analyzeBlockStmtFollowingIfWithoutElse(stmt,
                    stmtCount > 0 ? body.stmts.get(stmtCount - 1) : null, funcBodyEnv, data);
            if (analyzedStmt) {
                continue;
            }
            data.env = funcBodyEnv;
            analyzeStmt(stmt, data);
        }
        // Remove explicitly added function body env if exists
        data.prevEnvs.remove(funcBodyEnv);
        resetNotCompletedNormally(data);
    }

    private boolean analyzeBlockStmtFollowingIfWithoutElse(BLangStatement currentStmt, BLangStatement prevStatement,
                                                           SymbolEnv currentEnv, AnalyzerData data) {
        if (currentStmt.getKind() == NodeKind.BLOCK && prevStatement != null && prevStatement.getKind() == NodeKind.IF
                && ((BLangIf) prevStatement).elseStmt == null && data.notCompletedNormally) {
            BLangIf ifStmt = (BLangIf) prevStatement;
            data.notCompletedNormally =
                    ConditionResolver.checkConstCondition(types, symTable, ifStmt.expr) == symTable.trueType;
            // Explicitly add block env since it's required for resetting the types
            data.prevEnvs.push(currentEnv);
            // Types are narrowed following an `if` statement without an `else`, if it's not completed normally.
            data.env = typeNarrower.evaluateFalsity(ifStmt.expr, currentStmt, currentEnv, false);
            analyzeStmt(currentStmt, data);
            data.prevEnvs.pop();
            return true;
        }
        return false;
    }

    @Override
    public void visit(BLangExprFunctionBody body, AnalyzerData data) {
        SymbolEnv env = SymbolEnv.createFuncBodyEnv(body, data.env);
        typeChecker.checkExpr(body.expr, env, data.expType, data.prevEnvs, data.commonAnalyzerData);
    }

    @Override
    public void visit(BLangExternalFunctionBody body, AnalyzerData data) {
        // TODO: Check if a func body env is needed
        for (BLangAnnotationAttachment annotationAttachment : body.annAttachments) {
            annotationAttachment.attachPoints.add(AttachPoint.Point.EXTERNAL);
<<<<<<< HEAD
            analyzeNode(annotationAttachment, data);
=======
            this.anonTypeNameSuffixes.push(annotationAttachment.annotationName.value);
            this.analyzeDef(annotationAttachment, data);
            this.anonTypeNameSuffixes.pop();
>>>>>>> 2d1f0a36
        }
        validateAnnotationAttachmentCount(body.annAttachments);
    }

    @Override
    public void visit(BLangTypeDefinition typeDefinition, AnalyzerData data) {
        analyzeNode(typeDefinition.typeNode, data);

        final List<BAnnotationAttachmentSymbol> annotSymbols = new ArrayList<>();

        typeDefinition.annAttachments.forEach(annotationAttachment -> {
            if (typeDefinition.typeNode.getKind() == NodeKind.OBJECT_TYPE) {
                annotationAttachment.attachPoints.add(AttachPoint.Point.OBJECT);
            }
            annotationAttachment.attachPoints.add(AttachPoint.Point.TYPE);

            annotationAttachment.accept(this, data);

            BAnnotationAttachmentSymbol annotationAttachmentSymbol = annotationAttachment.annotationAttachmentSymbol;
            if (annotationAttachmentSymbol != null) {
                annotSymbols.add(annotationAttachmentSymbol);
            }
        });

        BSymbol typeDefSym = typeDefinition.symbol;
        if (typeDefSym != null && typeDefSym.kind == SymbolKind.TYPE_DEF) {
            ((List<BAnnotationAttachmentSymbol>) ((BTypeDefinitionSymbol) typeDefSym).getAnnotations()).addAll(
                    annotSymbols);
        }

        if (typeDefinition.flagSet.contains(Flag.ENUM)) {
            ((BEnumSymbol) typeDefSym).addAnnotations(annotSymbols);
            HashSet<String> enumElements = new HashSet<String>();
            BLangUnionTypeNode bLangUnionTypeNode = (BLangUnionTypeNode)  typeDefinition.typeNode;
            for (int j = bLangUnionTypeNode.memberTypeNodes.size() - 1; j >= 0; j--) {
                BLangUserDefinedType nextType = (BLangUserDefinedType) bLangUnionTypeNode.memberTypeNodes.get(j);
                String nextTypeName = nextType.typeName.value;
                if (enumElements.contains(nextTypeName)) {
                    dlog.error(nextType.pos, DiagnosticErrorCode.REDECLARED_SYMBOL, nextTypeName);
                } else {
                    enumElements.add(nextTypeName);
                }
            }
        }

        validateAnnotationAttachmentCount(typeDefinition.annAttachments);
        validateBuiltinTypeAnnotationAttachment(typeDefinition.annAttachments, data);
    }

    @Override
    public void visit(BLangClassDefinition classDefinition, AnalyzerData data) {
        // Apply service attachpoint when this is a class representing a service-decl or object-ctor with service prefix
        AttachPoint.Point attachedPoint;
        Set<Flag> flagSet = classDefinition.flagSet;
        if (flagSet.contains(Flag.OBJECT_CTOR) && flagSet.contains(Flag.SERVICE)) {
            attachedPoint = AttachPoint.Point.SERVICE;
        } else {
            attachedPoint = AttachPoint.Point.CLASS;
        }

        BClassSymbol symbol = (BClassSymbol) classDefinition.symbol;

        classDefinition.annAttachments.forEach(annotationAttachment -> {
            annotationAttachment.attachPoints.add(attachedPoint);
            annotationAttachment.accept(this, data);

            BAnnotationAttachmentSymbol annotationAttachmentSymbol = annotationAttachment.annotationAttachmentSymbol;
            if (annotationAttachmentSymbol != null) {
                symbol.addAnnotation(annotationAttachmentSymbol);
            }
        });
        validateAnnotationAttachmentCount(classDefinition.annAttachments);

        analyzeClassDefinition(classDefinition, data);

        BType type = classDefinition.getBType();
        List<BLangType> inclusions = classDefinition.typeRefs;

        validateInclusions(flagSet, inclusions, false, Symbols.isFlagOn(type.tsymbol.flags, Flags.ANONYMOUS));
        validateTypesOfOverriddenFields(type, classDefinition.fields, inclusions);
    }

    private void analyzeClassDefinition(BLangClassDefinition classDefinition, AnalyzerData data) {
        SymbolEnv currentEnv = data.env;
        SymbolEnv classEnv = SymbolEnv.createClassEnv(classDefinition, classDefinition.symbol.scope, currentEnv);
        for (BLangSimpleVariable field : classDefinition.fields) {
            data.env = classEnv;
            analyzeNode(field, data);
        }
        data.env = currentEnv;
        // Visit functions as they are not in the same scope/env as the object fields
        for (BLangFunction function : classDefinition.functions) {
            analyzeNode(function, data);
            if (!classDefinition.flagSet.contains(Flag.CLIENT) && function.flagSet.contains(Flag.RESOURCE) &&
                    function.flagSet.contains(Flag.NATIVE)) {
                this.dlog.error(function.pos,
                        DiagnosticErrorCode.SERVICE_RESOURCE_METHOD_CANNOT_BE_EXTERN, function.name);
            }
        }

        DiagnosticErrorCode code;
        if (classDefinition.isServiceDecl) {
            code = DiagnosticErrorCode.UNIMPLEMENTED_REFERENCED_METHOD_IN_SERVICE_DECL;
        } else if ((classDefinition.symbol.flags & Flags.OBJECT_CTOR) == Flags.OBJECT_CTOR) {
            code = DiagnosticErrorCode.UNIMPLEMENTED_REFERENCED_METHOD_IN_OBJECT_CTOR;
        } else {
            code = DiagnosticErrorCode.UNIMPLEMENTED_REFERENCED_METHOD_IN_CLASS;
        }

        // Validate the referenced functions that don't have implementations within the function.
        for (BAttachedFunction func : ((BObjectTypeSymbol) classDefinition.symbol).referencedFunctions) {
            validateReferencedFunction(classDefinition.pos, func, currentEnv, code);
        }

        analyzerClassInitMethod(classDefinition, data);
    }

    private void analyzerClassInitMethod(BLangClassDefinition classDefinition, AnalyzerData data) {
        if (classDefinition.initFunction == null) {
            return;
        }

        if (classDefinition.initFunction.flagSet.contains(Flag.PRIVATE)) {
            this.dlog.error(classDefinition.initFunction.pos, DiagnosticErrorCode.PRIVATE_OBJECT_CONSTRUCTOR,
                    classDefinition.symbol.name);
            return;
        }

        if (classDefinition.initFunction.flagSet.contains(Flag.NATIVE)) {
            this.dlog.error(classDefinition.initFunction.pos, DiagnosticErrorCode.OBJECT_INIT_FUNCTION_CANNOT_BE_EXTERN,
                    classDefinition.symbol.name);
            return;
        }

        analyzeNode(classDefinition.initFunction, data);
    }

    @Override
    public void visit(BLangTypeConversionExpr conversionExpr, AnalyzerData data) {
        conversionExpr.annAttachments.forEach(annotationAttachment -> {
            annotationAttachment.attachPoints.add(AttachPoint.Point.TYPE);
            if (conversionExpr.typeNode.getKind() == NodeKind.OBJECT_TYPE) {
                annotationAttachment.attachPoints.add(AttachPoint.Point.OBJECT);
            }

            annotationAttachment.accept(this, data);
        });
        validateAnnotationAttachmentCount(conversionExpr.annAttachments);
    }

    @Override
    public void visit(BLangFiniteTypeNode finiteTypeNode, AnalyzerData data) {
        boolean foundUnaryExpr = false;
        boolean isErroredExprInFiniteType = false;
        NodeKind valueKind;
        BLangExpression value;

        for (int i = 0; i < finiteTypeNode.valueSpace.size(); i++) {
            value = finiteTypeNode.valueSpace.get(i);
            valueKind = value.getKind();

            if (valueKind == NodeKind.UNARY_EXPR) {
                foundUnaryExpr = true;
                BType resultType = typeChecker.checkExpr(value, data.env, symTable.noType, data.prevEnvs);
                if (resultType == symTable.semanticError) {
                    isErroredExprInFiniteType = true;
                }
                // Replacing unary expression with numeric literal type for + and - numeric values
                BLangNumericLiteral newNumericLiteral =
                        Types.constructNumericLiteralFromUnaryExpr((BLangUnaryExpr) value);
                finiteTypeNode.valueSpace.set(i, newNumericLiteral);
            } else if ((valueKind == NodeKind.LITERAL || valueKind == NodeKind.NUMERIC_LITERAL) &&
                    ((BLangLiteral) value).originalValue == null) {
                // To handle enums when the visit is being called from symbol resolver
                continue;
            } else {
                analyzeNode(value, data);
            }
        }

        if (foundUnaryExpr && isErroredExprInFiniteType) {
            finiteTypeNode.setBType(symTable.semanticError);
        }
    }

    @Override
    public void visit(BLangLiteral literalExpr, AnalyzerData data) {
        if (literalExpr.getKind() == NodeKind.NUMERIC_LITERAL) {
            NodeKind kind = ((BLangNumericLiteral) literalExpr).kind;
            if (kind == NodeKind.HEX_FLOATING_POINT_LITERAL ||
                    NumericLiteralSupport.isFloatDiscriminated(literalExpr.originalValue)) {
                types.validateFloatLiteral(literalExpr.pos, String.valueOf(literalExpr.value));
            }
        }
    }

    @Override
    public void visit(BLangObjectTypeNode objectTypeNode, AnalyzerData data) {
        SymbolEnv objectEnv = SymbolEnv.createTypeEnv(objectTypeNode, objectTypeNode.symbol.scope, data.env);

        objectTypeNode.fields.forEach(field -> {
            data.env = objectEnv;
            analyzeNode(field, data);
            if (field.flagSet.contains(Flag.PRIVATE)) {
                this.dlog.error(field.pos, DiagnosticErrorCode.PRIVATE_FIELD_ABSTRACT_OBJECT, field.symbol.name);
            }
        });

        // Visit functions as they are not in the same scope/env as the object fields
        objectTypeNode.functions.forEach(func -> {
            analyzeNode(func, data);
            if (func.flagSet.contains(Flag.PRIVATE)) {
                this.dlog.error(func.pos, DiagnosticErrorCode.PRIVATE_FUNC_ABSTRACT_OBJECT, func.name,
                        objectTypeNode.symbol.name);
            }
            if (func.flagSet.contains(Flag.NATIVE)) {
                this.dlog.error(func.pos, DiagnosticErrorCode.EXTERN_FUNC_ABSTRACT_OBJECT, func.name,
                        objectTypeNode.symbol.name);
            }
            if (!objectTypeNode.flagSet.contains(Flag.CLIENT) && func.flagSet.contains(Flag.RESOURCE) &&
                    func.flagSet.contains(Flag.NATIVE)) {
                this.dlog.error(func.pos, DiagnosticErrorCode.SERVICE_RESOURCE_METHOD_CANNOT_BE_EXTERN, func.name);
            }
        });

        validateInclusions(objectTypeNode.flagSet, objectTypeNode.typeRefs, true, false);
        validateTypesOfOverriddenFields(objectTypeNode);

        if (objectTypeNode.initFunction == null) {
            return;
        }

        this.dlog.error(objectTypeNode.initFunction.pos, DiagnosticErrorCode.INIT_METHOD_IN_OBJECT_TYPE_DESCRIPTOR,
                objectTypeNode.symbol.name);
    }

    @Override
    public void visit(BLangTableKeyTypeConstraint keyTypeConstraint, AnalyzerData data) {
        analyzeNode(keyTypeConstraint.keyType, data);
    }

    @Override
    public void visit(BLangTableTypeNode tableTypeNode, AnalyzerData data) {
        analyzeNode(tableTypeNode.constraint, data);
        if (tableTypeNode.tableKeyTypeConstraint != null) {
            analyzeNode(tableTypeNode.tableKeyTypeConstraint, data);
        }
        BType constraint = Types.getReferredType(tableTypeNode.constraint.getBType());
        if (!types.isAssignable(constraint, symTable.mapAllType)) {
            dlog.error(tableTypeNode.constraint.pos, DiagnosticErrorCode.TABLE_CONSTRAINT_INVALID_SUBTYPE, constraint);
            return;
        }

        if (constraint.tag == TypeTags.MAP) {
            typeChecker.validateMapConstraintTable(tableTypeNode.tableType);
            return;
        }

        List<String> fieldNameList = tableTypeNode.tableType.fieldNameList;
        if (!fieldNameList.isEmpty()) {
            typeChecker.validateKeySpecifier(fieldNameList,
                    constraint.tag != TypeTags.INTERSECTION ? constraint :
                            ((BIntersectionType) constraint).effectiveType,
                    tableTypeNode.tableKeySpecifier.pos);
        }

        analyzeNode(tableTypeNode.constraint, data);
    }

    @Override
    public void visit(BLangRecordTypeNode recordTypeNode, AnalyzerData data) {
        if (recordTypeNode.analyzed) {
            return;
        }
        SymbolEnv recordEnv = SymbolEnv.createTypeEnv(recordTypeNode, recordTypeNode.symbol.scope, data.env);

        BType type = Types.getReferredType(recordTypeNode.getBType());

        boolean isRecordType = false;
        LinkedHashMap<String, BField> fields = null;

        boolean allReadOnlyFields = false;

        if (type.tag == TypeTags.RECORD) {
            isRecordType = true;

            BRecordType recordType = (BRecordType) type;
            fields = recordType.fields;
            allReadOnlyFields = recordType.sealed ||
                    Types.getReferredType(recordType.restFieldType).tag == TypeTags.NEVER;
        }

        List<BLangSimpleVariable> recordFields = new ArrayList<>(recordTypeNode.fields);
        recordFields.addAll(recordTypeNode.includedFields);

        for (BLangSimpleVariable field : recordFields) {
            if (field.flagSet.contains(Flag.READONLY)) {
                handleReadOnlyField(isRecordType, fields, field, data);
            } else {
                allReadOnlyFields = false;
            }

            data.env = recordEnv;
            analyzeNode(field, data);
        }

        if (isRecordType && allReadOnlyFields) {
            type.tsymbol.flags |= Flags.READONLY;
            type.flags |= Flags.READONLY;
        }

        validateDefaultable(recordTypeNode);
        validateTypesOfOverriddenFields(recordTypeNode);
        recordTypeNode.analyzed = true;
    }

    @Override
    public void visit(BLangFunctionTypeNode functionTypeNode, AnalyzerData data) {
        SymbolEnv currentEnv = data.env;
        data.env = SymbolEnv.createTypeEnv(functionTypeNode, functionTypeNode.getBType().tsymbol.scope, currentEnv);
        for (BLangVariable param : functionTypeNode.params) {
            analyzeNode(param, data);
        }
        if (functionTypeNode.restParam != null) {
            analyzeNode(functionTypeNode.restParam.typeNode, data);
        }
        if (functionTypeNode.returnTypeNode != null) {
            analyzeNode(functionTypeNode.returnTypeNode, data);
        }
        functionTypeNode.analyzed = true;
    }

    @Override
    public void visit(BLangErrorType errorType, AnalyzerData data) {
        if (errorType.detailType == null) {
            return;
        }

        BType detailType = errorType.detailType.getBType();
        if (detailType != null && !types.isValidErrorDetailType(detailType)) {
            dlog.error(errorType.detailType.pos, DiagnosticErrorCode.INVALID_ERROR_DETAIL_TYPE, errorType.detailType,
                    symTable.detailType);
        }
        analyzeNode(errorType.detailType, data);
    }

    @Override
    public void visit(BLangConstrainedType constrainedType, AnalyzerData data) {
        analyzeNode(constrainedType.constraint, data);
    }

    @Override
    public void visit(BLangUnionTypeNode unionTypeNode, AnalyzerData data) {
        for (BLangType memberType : unionTypeNode.memberTypeNodes) {
            analyzeNode(memberType, data);
        }
    }

    @Override
    public void visit(BLangStreamType streamType, AnalyzerData data) {
        analyzeNode(streamType.constraint, data);
        if (streamType.error != null) {
            analyzeNode(streamType.error, data);
        }
    }

    @Override
    public void visit(BLangIntersectionTypeNode intersectionTypeNode, AnalyzerData data) {
        for (BLangType constituentTypeNode : intersectionTypeNode.constituentTypeNodes) {
            analyzeNode(constituentTypeNode, data);
        }
    }

    @Override
    public void visit(BLangTupleTypeNode tupleTypeNode, AnalyzerData data) {
        List<BLangType> memberTypeNodes = tupleTypeNode.memberTypeNodes;
        for (BLangType memType : memberTypeNodes) {
            analyzeNode(memType, data);
        }
        if (tupleTypeNode.restParamType != null) {
            analyzeNode(tupleTypeNode.restParamType, data);
        }
    }

    @Override
    public void visit(BLangArrayType arrayType, AnalyzerData data) {
        analyzeNode(arrayType.elemtype, data);
    }

    @Override
    public void visit(BLangUserDefinedType userDefinedType, AnalyzerData data) {
        /* ignore */
    }

    @Override
    public void visit(BLangValueType valueType, AnalyzerData data) {
        /* ignore */
    }

    @Override
    public void visit(BLangBuiltInRefTypeNode builtInRefType, AnalyzerData data) {
        /* ignore */
    }

    @Override
    public void visit(BLangAnnotation annotationNode, AnalyzerData data) {
        BAnnotationSymbol symbol = (BAnnotationSymbol) annotationNode.symbol;
        annotationNode.annAttachments.forEach(annotationAttachment -> {
            annotationAttachment.attachPoints.add(AttachPoint.Point.ANNOTATION);
            annotationAttachment.accept(this, data);

            BAnnotationAttachmentSymbol annotationAttachmentSymbol = annotationAttachment.annotationAttachmentSymbol;
            if (annotationAttachmentSymbol != null) {
                symbol.addAnnotation(annotationAttachmentSymbol);
            }
        });
        validateAnnotationAttachmentCount(annotationNode.annAttachments);
    }

    @Override
    public void visit(BLangAnnotationAttachment annAttachmentNode, AnalyzerData data) {
        BSymbol symbol = this.symResolver.resolveAnnotation(annAttachmentNode.pos, data.env,
                names.fromString(annAttachmentNode.pkgAlias.getValue()),
                names.fromString(annAttachmentNode.getAnnotationName().getValue()));
        if (symbol == this.symTable.notFoundSymbol) {
            this.dlog.error(annAttachmentNode.pos, DiagnosticErrorCode.UNDEFINED_ANNOTATION,
                    annAttachmentNode.getAnnotationName().getValue());
            return;
        }
        // Validate Attachment Point against the Annotation Definition.
        BAnnotationSymbol annotationSymbol = (BAnnotationSymbol) symbol;
        annAttachmentNode.annotationSymbol = annotationSymbol;
        if (annotationSymbol.maskedPoints > 0 &&
                !Symbols.isAttachPointPresent(annotationSymbol.maskedPoints,
                                              AttachPoints.asMask(annAttachmentNode.attachPoints))) {
            String msg = annAttachmentNode.attachPoints.stream()
                    .map(point -> point.name().toLowerCase())
                    .collect(Collectors.joining(", "));
            this.dlog.error(annAttachmentNode.pos, DiagnosticErrorCode.ANNOTATION_NOT_ALLOWED, annotationSymbol, msg);
        }
        // Validate Annotation Attachment expression against Annotation Definition type.
        validateAnnotationAttachmentExpr(annAttachmentNode, annotationSymbol, data);
        symResolver.populateAnnotationAttachmentSymbol(annAttachmentNode, data.env, this.constantValueResolver,
                this.anonTypeNameSuffixes);
    }

    @Override
    public void visit(BLangSimpleVariable varNode, AnalyzerData data) {
        boolean configurable = isConfigurable(varNode);

        if (varNode.isDeclaredWithVar) {
            // Configurable variable cannot be declared with var
            if (configurable) {
                dlog.error(varNode.pos, DiagnosticErrorCode.CONFIGURABLE_VARIABLE_CANNOT_BE_DECLARED_WITH_VAR);
            }
            validateWorkerAnnAttachments(varNode.expr, data);
            handleDeclaredWithVar(varNode, data);
            transferForkFlag(varNode);
            return;
        }
        SymbolEnv currentEnv = data.env;
        int ownerSymTag = currentEnv.scope.owner.tag;
        boolean isListenerDecl = varNode.flagSet.contains(Flag.LISTENER);
        if ((ownerSymTag & SymTag.INVOKABLE) == SymTag.INVOKABLE || (ownerSymTag & SymTag.LET) == SymTag.LET
                || currentEnv.node.getKind() == NodeKind.LET_CLAUSE) {
            // This is a variable declared in a function, let expression, an action or a resource
            // If the variable is parameter then the variable symbol is already defined
            if (varNode.symbol == null) {
                analyzeVarNode(varNode, data, AttachPoint.Point.VAR);
            } else {
                analyzeVarNode(varNode, data, AttachPoint.Point.PARAMETER);
            }
        } else if ((ownerSymTag & SymTag.OBJECT) == SymTag.OBJECT) {
            analyzeVarNode(varNode, data, AttachPoint.Point.OBJECT_FIELD, AttachPoint.Point.FIELD);
        } else if ((ownerSymTag & SymTag.RECORD) == SymTag.RECORD) {
            analyzeVarNode(varNode, data, AttachPoint.Point.RECORD_FIELD, AttachPoint.Point.FIELD);
        } else if ((ownerSymTag & SymTag.FUNCTION_TYPE) == SymTag.FUNCTION_TYPE) {
            analyzeVarNode(varNode, data, AttachPoint.Point.PARAMETER);
        } else {
            varNode.annAttachments.forEach(annotationAttachment -> {
                if (isListenerDecl) {
                    annotationAttachment.attachPoints.add(AttachPoint.Point.LISTENER);
                } else if (Symbols.isFlagOn(varNode.symbol.flags, Flags.SERVICE)) {
                    annotationAttachment.attachPoints.add(AttachPoint.Point.SERVICE);
                } else {
                    annotationAttachment.attachPoints.add(AttachPoint.Point.VAR);
                }
                annotationAttachment.accept(this, data);

                BAnnotationAttachmentSymbol annotationAttachmentSymbol =
                        annotationAttachment.annotationAttachmentSymbol;
                if (annotationAttachmentSymbol != null) {
                    varNode.symbol.addAnnotation(annotationAttachmentSymbol);
                }
            });
        }
        validateAnnotationAttachmentCount(varNode.annAttachments);

        validateWorkerAnnAttachments(varNode.expr, data);

        handleWildCardBindingVariable(varNode, currentEnv);

        BType lhsType = varNode.symbol.type;
        varNode.setBType(lhsType);

        // Configurable variable type must be a subtype of anydata.
        if (configurable && varNode.typeNode != null) {
            if (!types.isAssignable(lhsType, symTable.anydataType)) {
                dlog.error(varNode.typeNode.pos,
                        DiagnosticErrorCode.CONFIGURABLE_VARIABLE_MUST_BE_ANYDATA);
            } else {
                if (!types.isInherentlyImmutableType(lhsType)) {
                    // Configurable variables are implicitly readonly
                    lhsType = ImmutableTypeCloner.getImmutableIntersectionType(varNode.pos, types,
                            lhsType, currentEnv, symTable, anonModelHelper, names, new HashSet<>());
                    varNode.setBType(lhsType);
                    varNode.symbol.type = lhsType;
                }
                // TODO: remove this check once runtime support all configurable types
                checkSupportedConfigType(varNode.symbol, varNode.pos, varNode.name.value);
            }
        }

        if (varNode.typeNode != null) {
            analyzeNode(varNode.typeNode, data);
        }

        // Analyze the init expression
        BLangExpression rhsExpr = varNode.expr;
        if (rhsExpr == null) {
            if (varNode.flagSet.contains(Flag.ISOLATED)) {
                dlog.error(varNode.pos, DiagnosticErrorCode.INVALID_ISOLATED_QUALIFIER_ON_MODULE_NO_INIT_VAR_DECL);
            }

            if (Types.getReferredType(lhsType).tag == TypeTags.ARRAY
                    && typeChecker.isArrayOpenSealedType((BArrayType) Types.getReferredType(lhsType))) {
                dlog.error(varNode.pos, DiagnosticErrorCode.CLOSED_ARRAY_TYPE_NOT_INITIALIZED);
            }
            return;
        }

        // Here we create a new symbol environment to catch self references by keep the current
        // variable symbol in the symbol environment
        // e.g. int a = x + a;
        SymbolEnv varInitEnv = SymbolEnv.createVarInitEnv(varNode, currentEnv, varNode.symbol);

        if (isListenerDecl) {
            BType rhsType = typeChecker.checkExpr(rhsExpr, varInitEnv,
                    BUnionType.create(null, lhsType, symTable.errorType), data.prevEnvs,
                    data.commonAnalyzerData);
            validateListenerCompatibility(varNode, rhsType);
        } else {
            typeChecker.checkExpr(rhsExpr, varInitEnv, lhsType, data.prevEnvs, data.commonAnalyzerData);
        }

        checkSelfReferencesInVarNode(varNode, rhsExpr, data);
        transferForkFlag(varNode);
    }

    private void analyzeModuleConfigurableAmbiguity(BLangPackage pkgNode) {
        if (pkgNode.moduleContextDataHolder == null) {
            return;
        }
        ModuleDescriptor rootModule = pkgNode.moduleContextDataHolder.descriptor();
        Set<BVarSymbol> configVars = symResolver.getConfigVarSymbolsIncludingImportedModules(pkgNode.symbol);
        String rootOrgName = rootModule.org().value();
        String rootModuleName = rootModule.packageName().value();
        Map<String, PackageID> configKeys =  getModuleKeys(configVars, rootOrgName);
        for (BVarSymbol variable : configVars) {
            String moduleName = variable.pkgID.name.value;
            String orgName = variable.pkgID.orgName.value;
            String varName = variable.name.value;
            validateMapConfigVariable(orgName + "." + moduleName + "." + varName, variable, configKeys);
            if (orgName.equals(rootOrgName)) {
                validateMapConfigVariable(moduleName + "." + varName, variable, configKeys);
                if (moduleName.equals(rootModuleName) && !(varName.equals(moduleName))) {
                    validateMapConfigVariable(varName, variable, configKeys);
                }
            }
        }
    }

    private Map<String, PackageID> getModuleKeys(Set<BVarSymbol> configVars, String rootOrg) {
        Map<String, PackageID> configKeys = new HashMap<>();
        for (BVarSymbol variable : configVars) {
            PackageID pkgID = variable.pkgID;
            String orgName = pkgID.orgName.value;
            String moduleName = pkgID.name.value;
            configKeys.put(orgName + "." + moduleName, pkgID);
            if (!orgName.equals(rootOrg)) {
                break;
            }
            configKeys.put(moduleName, pkgID);
        }
        return configKeys;
    }

    private void validateMapConfigVariable(String configKey, BVarSymbol variable, Map<String, PackageID> configKeys) {
        if (configKeys.containsKey(configKey) && types.isSubTypeOfMapping(variable.type)) {
            dlog.error(variable.pos, DiagnosticErrorCode.CONFIGURABLE_VARIABLE_MODULE_AMBIGUITY,
                    variable.name.value, configKeys.get(configKey));
        }
    }

    private void checkSupportedConfigType(BVarSymbol varSymbol, Location location, String varName) {
        List<String> errors = new ArrayList<>();
        if (!isSupportedConfigType(varSymbol.type, errors, varName, new HashSet<>(), Symbols.isFlagOn(varSymbol.flags,
                Flags.REQUIRED)) || !errors.isEmpty()) {
            StringBuilder errorMsg = new StringBuilder();
            for (String error : errors) {
                errorMsg.append("\n\t").append(error);
            }
            dlog.error(location, DiagnosticErrorCode.CONFIGURABLE_VARIABLE_CURRENTLY_NOT_SUPPORTED, varSymbol.type,
                    errorMsg);
        }
    }

    private boolean isSupportedConfigType(BType type, List<String> errors, String varName, Set<BType> unresolvedTypes
            , boolean isRequired) {
        if (!unresolvedTypes.add(type)) {
            return true;
        }
        switch (type.getKind()) {
            case ANYDATA:
                break;
            case FINITE:
                return types.isAnydata(type);
            case NIL:
                return !isRequired;
            case ARRAY:
                BType elementType = Types.getReferredType(((BArrayType) type).eType);

                if (elementType.tag == TypeTags.INTERSECTION) {
                    elementType = ((BIntersectionType) elementType).getEffectiveType();
                }

                if (elementType.tag == TypeTags.TABLE || !isSupportedConfigType(elementType, errors, varName,
                        unresolvedTypes, isRequired)) {
                    errors.add("array element type '" + elementType + "' is not supported");
                }
                break;
            case RECORD:
                BRecordType recordType = (BRecordType) type;
                Set<BType> invalidTypeSet = new HashSet<>();
                recordType.getFields().forEach((fieldName, field) -> {
                    BType fieldType = field.type;
                    String fieldString = varName + "." + fieldName;
                    if (invalidTypeSet.contains(fieldType)) {
                        errors.add("record field type '" + fieldType + "' of field '" + fieldString + "' is not " +
                                "supported");
                        return;
                    }
                    if (isNilableDefaultField(field, fieldType)) {
                        return;
                    }
                    if (!isSupportedConfigType(fieldType, errors, fieldString, unresolvedTypes, isRequired)) {
                        errors.add("record field type '" + fieldType + "' of field '" + fieldString + "' is not " +
                                "supported");
                        invalidTypeSet.add(fieldType);
                    }
                });
                break;
            case MAP:
                BMapType mapType = (BMapType) type;
                if (!isSupportedConfigType(mapType.constraint, errors, varName, unresolvedTypes, isRequired)) {
                    errors.add("map constraint type '" + mapType.constraint + "' is not supported");
                }
                break;
            case TABLE:
                BTableType tableType = (BTableType) type;
                if (!isSupportedConfigType(tableType.constraint, errors, varName, unresolvedTypes, isRequired)) {
                    errors.add("table constraint type '" + tableType.constraint + "' is not supported");
                }
                break;
            case INTERSECTION:
                return isSupportedConfigType(((BIntersectionType) type).effectiveType, errors, varName,
                        unresolvedTypes, isRequired);
            case UNION:
                BUnionType unionType = (BUnionType) type;
                for (BType memberType : unionType.getMemberTypes()) {
                    if (!isSupportedConfigType(memberType, errors, varName, unresolvedTypes, isRequired)) {
                        errors.add("union member type '" + memberType + "' is not supported");
                    }
                }
                break;
            case TUPLE:
                BTupleType tupleType = (BTupleType) type;
                for (BType memberType : tupleType.tupleTypes) {
                    if (!isSupportedConfigType(memberType, errors, varName, unresolvedTypes, isRequired)) {
                        errors.add("tuple element type '" + memberType + "' is not supported");
                    }
                }
                break;
            case TYPEREFDESC:
                return isSupportedConfigType(Types.getReferredType(type), errors, varName,
                        unresolvedTypes, isRequired);
            default:
                return  types.isAssignable(type, symTable.intType) ||
                        types.isAssignable(type, symTable.floatType) ||
                        types.isAssignable(type, symTable.stringType) ||
                        types.isAssignable(type, symTable.booleanType) ||
                        types.isAssignable(type, symTable.decimalType) ||
                        types.isAssignable(type, symTable.xmlType);
        }
        return true;
    }

    private boolean isNilableDefaultField(BField field, BType fieldType) {
        if (!Symbols.isFlagOn(field.symbol.flags, Flags.REQUIRED) && !Symbols.isFlagOn(field.symbol.flags,
                Flags.OPTIONAL)) {
            if (fieldType.tag == TypeTags.NIL) {
                return true;
            }
            if (fieldType.tag == TypeTags.UNION) {
                BUnionType unionType = (BUnionType) fieldType;
                for (BType memberType : unionType.getMemberTypes()) {
                    if (memberType.tag == TypeTags.NIL) {
                        return true;
                    }
                }
            }
        }
        return false;
    }

    private void validateListenerCompatibility(BLangSimpleVariable varNode, BType rhsType) {
        if (Types.getReferredType(rhsType).tag == TypeTags.UNION) {
            for (BType memberType : ((BUnionType) rhsType).getMemberTypes()) {
                memberType = Types.getReferredType(rhsType);
                if (memberType.tag == TypeTags.ERROR) {
                    continue;
                }
                if (!types.checkListenerCompatibility(varNode.symbol.type)) {
                    dlog.error(varNode.pos, DiagnosticErrorCode.INVALID_LISTENER_VARIABLE, varNode.name);
                }
            }
        } else {
            if (!types.checkListenerCompatibility(varNode.symbol.type)) {
                dlog.error(varNode.pos, DiagnosticErrorCode.INVALID_LISTENER_VARIABLE, varNode.name);
            }
        }
    }

    private void analyzeVarNode(BLangSimpleVariable varNode, AnalyzerData data, AttachPoint.Point... attachPoints) {
        SymbolEnv currentEnv = data.env;
        if (varNode.symbol == null) {
            symbolEnter.defineNode(varNode, currentEnv);
        }

        // When 'var' is used, the typeNode is null. Need to analyze the record type node here if it's a locally
        // defined record type.
        if (varNode.typeNode != null && varNode.typeNode.getKind() == NodeKind.RECORD_TYPE &&
                !((BLangRecordTypeNode) varNode.typeNode).analyzed) {
            data.env = currentEnv;
            analyzeNode(varNode.typeNode, data);
        }

        if (varNode.typeNode != null && varNode.typeNode.getKind() == NodeKind.FUNCTION_TYPE &&
                !((BLangFunctionTypeNode) varNode.typeNode).analyzed) {
            analyzeNode(varNode.typeNode, data);
        }

        List<AttachPoint.Point> attachPointsList = Arrays.asList(attachPoints);
        for (BLangAnnotationAttachment annotationAttachment : varNode.annAttachments) {
            annotationAttachment.attachPoints.addAll(attachPointsList);
            annotationAttachment.accept(this, data);

            BAnnotationAttachmentSymbol annotationAttachmentSymbol = annotationAttachment.annotationAttachmentSymbol;
            if (annotationAttachmentSymbol != null) {
                varNode.symbol.addAnnotation(annotationAttachmentSymbol);
            }
        }
    }

    private void transferForkFlag(BLangSimpleVariable varNode) {
        // Transfer FORK flag to workers future value.
        if (varNode.expr != null && varNode.expr.getKind() == NodeKind.INVOCATION
                && varNode.flagSet.contains(Flag.WORKER)) {

            BLangInvocation expr = (BLangInvocation) varNode.expr;
            if (expr.name.value.startsWith("0") && (expr.symbol.flags & Flags.FORKED) == Flags.FORKED) {
                varNode.symbol.flags |= Flags.FORKED;
            }
        }
    }

    /**
     * Validate annotation attachment of the `start` action or workers.
     *
     * @param expr expression to be validated.
     */
    private void validateWorkerAnnAttachments(BLangExpression expr,  AnalyzerData data) {
        if (expr != null && expr instanceof BLangInvocation.BLangActionInvocation &&
                ((BLangInvocation.BLangActionInvocation) expr).async) {
            ((BLangInvocation) expr).annAttachments.forEach(annotationAttachment -> {
                annotationAttachment.attachPoints.add(AttachPoint.Point.WORKER);
                annotationAttachment.accept(this, data);
            });
            validateAnnotationAttachmentCount(((BLangInvocation) expr).annAttachments);
        }
    }

    public void visit(BLangRecordVariable varNode, AnalyzerData data) {

        // Only simple variables are allowed to be configurable.
        if (isConfigurable(varNode)) {
            dlog.error(varNode.pos, DiagnosticErrorCode.ONLY_SIMPLE_VARIABLES_ARE_ALLOWED_TO_BE_CONFIGURABLE);
        }

        if (isIsolated(varNode)) {
            dlog.error(varNode.pos, DiagnosticErrorCode.ONLY_A_SIMPLE_VARIABLE_CAN_BE_MARKED_AS_ISOLATED);
        }

        if (varNode.isDeclaredWithVar) {
            handleDeclaredWithVar(varNode, data);
            return;
        }
        SymbolEnv currentEnv = data.env;
        if (varNode.getBType() == null) {
            varNode.setBType(symResolver.resolveTypeNode(varNode.typeNode, currentEnv));
        }

        int ownerSymTag = currentEnv.scope.owner.tag;
        // If this is a module record variable, checkTypeAndVarCountConsistency already done at symbolEnter.
        if ((ownerSymTag & SymTag.PACKAGE) != SymTag.PACKAGE &&
                !(this.symbolEnter.symbolEnterAndValidateRecordVariable(varNode, currentEnv))) {
            varNode.setBType(symTable.semanticError);
            return;
        }

        if (varNode.getBType() == symTable.semanticError) {
            // This will return module record variables with type error
            return;
        }

        BVarSymbol symbol = varNode.symbol;

        varNode.annAttachments.forEach(annotationAttachment -> {
            annotationAttachment.attachPoints.add(AttachPoint.Point.VAR);
            annotationAttachment.accept(this, data);
            symbol.addAnnotation(annotationAttachment.annotationAttachmentSymbol);
        });

        validateAnnotationAttachmentCount(varNode.annAttachments);

        if (varNode.expr == null) {
            // we have no rhs to do type checking
            return;
        }

        typeChecker.checkExpr(varNode.expr, currentEnv, varNode.getBType(), data.prevEnvs,
                data.commonAnalyzerData);

    }

    public void visit(BLangTupleVariable varNode, AnalyzerData data) {

        // Only simple variables are allowed to be configurable.
        if (isConfigurable(varNode)) {
            dlog.error(varNode.pos, DiagnosticErrorCode.ONLY_SIMPLE_VARIABLES_ARE_ALLOWED_TO_BE_CONFIGURABLE);
        }

        if (isIsolated(varNode)) {
            dlog.error(varNode.pos, DiagnosticErrorCode.ONLY_A_SIMPLE_VARIABLE_CAN_BE_MARKED_AS_ISOLATED);
        }

        if (varNode.isDeclaredWithVar) {
            data.expType = resolveTupleType(varNode);
            handleDeclaredWithVar(varNode, data);
            return;
        }
        SymbolEnv currentEnv = data.env;
        if (varNode.getBType() == null) {
            varNode.setBType(symResolver.resolveTypeNode(varNode.typeNode, currentEnv));
        }

        int ownerSymTag = currentEnv.scope.owner.tag;
        // If this is a module tuple variable, checkTypeAndVarCountConsistency already done at symbolEnter.
        if ((ownerSymTag & SymTag.PACKAGE) != SymTag.PACKAGE &&
                !(this.symbolEnter.checkTypeAndVarCountConsistency(varNode, currentEnv))) {
            varNode.setBType(symTable.semanticError);
            return;
        }

        BVarSymbol symbol = varNode.symbol;
        varNode.annAttachments.forEach(annotationAttachment -> {
            annotationAttachment.attachPoints.add(AttachPoint.Point.VAR);
            annotationAttachment.accept(this, data);
            symbol.addAnnotation(annotationAttachment.annotationAttachmentSymbol);
        });

        validateAnnotationAttachmentCount(varNode.annAttachments);

        if (varNode.expr == null) {
            // we have no rhs to do type checking
            return;
        }

        typeChecker.checkExpr(varNode.expr, currentEnv, varNode.getBType(), data.prevEnvs,
                data.commonAnalyzerData);
        checkSelfReferencesInVarNode(varNode, varNode.expr, data);
    }

    private void checkSelfReferencesInVarNode(BLangVariable variable, BLangExpression rhsExpr, AnalyzerData data) {
        SymbolEnv currentEnv = data.env;
        switch (variable.getKind()) {
            case VARIABLE:
                SymbolEnv simpleVarEnv = currentEnv.enclVarSym != null ? currentEnv :
                                                      SymbolEnv.createVarInitEnv(variable, currentEnv, variable.symbol);
                checkSelfReferences(rhsExpr, simpleVarEnv);
                break;
            case TUPLE_VARIABLE:
                BLangTupleVariable tupleVariable = (BLangTupleVariable) variable;
                if (rhsExpr.getKind() != NodeKind.LIST_CONSTRUCTOR_EXPR ||
                        ((BLangListConstructorExpr) rhsExpr).exprs.size() > tupleVariable.memberVariables.size()) {
                    return;
                }
                BLangListConstructorExpr listExpr = (BLangListConstructorExpr) rhsExpr;
                for (int i = 0; i < listExpr.exprs.size(); i++) {
                    for (int j = 0; j < tupleVariable.memberVariables.size(); j++) {
                        if (listExpr.exprs.get(i).getKind() == NodeKind.LIST_CONSTRUCTOR_EXPR) {
                            checkSelfReferencesInVarNode(tupleVariable.memberVariables.get(j),
                                                         listExpr.exprs.get(i), data);
                            continue;
                        }
                        BLangVariable memberVar = tupleVariable.memberVariables.get(j);
                        SymbolEnv varEnv = SymbolEnv.createVarInitEnv(memberVar, currentEnv, memberVar.symbol);
                        checkSelfReferences(listExpr.exprs.get(i), varEnv);
                    }
                }
                break;
        }
    }

    private void checkSelfReferences(BLangExpression expr, SymbolEnv varInitEnv) {
        if (expr.getKind() == NodeKind.SIMPLE_VARIABLE_REF) {
            BLangSimpleVarRef varRef = (BLangSimpleVarRef) expr;
            if (varRef.symbol != null && ((varRef.symbol.tag & SymTag.VARIABLE) == SymTag.VARIABLE)) {
                typeChecker.checkSelfReferences(varRef.pos, varInitEnv, (BVarSymbol) varRef.symbol);
            }
            return;
        }
        if (expr.getKind() == NodeKind.LET_EXPR) {
            for (BLangLetVariable letVar : ((BLangLetExpression) expr).letVarDeclarations) {
                checkSelfReferences(((BLangVariable) letVar.definitionNode.getVariable()).expr, varInitEnv);
            }
            return;
        }
        if (expr.getKind() == NodeKind.INVOCATION) {
            for (BLangExpression argExpr : ((BLangInvocation) expr).argExprs) {
                checkSelfReferences(argExpr, varInitEnv);
            }
            return;
        }
        if (expr.getKind() == NodeKind.LIST_CONSTRUCTOR_EXPR) {
            BLangListConstructorExpr listExpr = (BLangListConstructorExpr) expr;
            for (int i = 0; i < listExpr.exprs.size(); i++) {
                BLangExpression expression = listExpr.exprs.get(i);
                if (expression.getKind() == NodeKind.LIST_CONSTRUCTOR_SPREAD_OP) {
                    expression = ((BLangListConstructorSpreadOpExpr) expression).expr;
                }
                checkSelfReferences(expression, varInitEnv);
            }
            return;
        }
        if (expr.getKind() == RECORD_LITERAL_EXPR) {
            BLangRecordLiteral recordLiteral = (BLangRecordLiteral) expr;
            for (RecordLiteralNode.RecordField field : recordLiteral.fields) {
                if (field.isKeyValueField()) {
                    BLangRecordLiteral.BLangRecordKeyValueField pair =
                            (BLangRecordLiteral.BLangRecordKeyValueField) field;
                    checkSelfReferences(pair.valueExpr, varInitEnv);
                    continue;
                }
                if (field.getKind() == NodeKind.SIMPLE_VARIABLE_REF) {
                    checkSelfReferences((BLangSimpleVarRef) field, varInitEnv);
                }
            }
        }
    }

    private BType resolveTupleType(BLangTupleVariable varNode) {
        List<BType> memberTypes = new ArrayList<>(varNode.memberVariables.size());
        for (BLangVariable memberVariable : varNode.memberVariables) {
            memberTypes.add(getTupleMemberType(memberVariable));
        }

        BLangVariable restVariable = varNode.restVariable;
        if (restVariable == null) {
            return new BTupleType(memberTypes);
        }

        return new BTupleType(null, memberTypes, getTupleMemberType(restVariable), 0);
    }

    private BType getTupleMemberType(BLangVariable memberVariable) {
        if (memberVariable.getKind() == NodeKind.TUPLE_VARIABLE) {
            return resolveTupleType((BLangTupleVariable) memberVariable);
        }
        return symTable.noType;
    }

    @Override
    public void visit(BLangErrorVariable varNode, AnalyzerData data) {

        // Only simple variables are allowed to be configurable.
        if (isConfigurable(varNode)) {
            dlog.error(varNode.pos, DiagnosticErrorCode.ONLY_SIMPLE_VARIABLES_ARE_ALLOWED_TO_BE_CONFIGURABLE);
        }

        if (isIsolated(varNode)) {
            dlog.error(varNode.pos, DiagnosticErrorCode.ONLY_A_SIMPLE_VARIABLE_CAN_BE_MARKED_AS_ISOLATED);
        }
        // Error variable declarations (destructuring etc.)
        if (varNode.isDeclaredWithVar) {
            handleDeclaredWithVar(varNode, data);
            validateErrorDetailBindingPatterns(varNode);
            return;
        }
        SymbolEnv currentEnv = data.env;
        if (varNode.getBType() == null) {
            varNode.setBType(symResolver.resolveTypeNode(varNode.typeNode, currentEnv));
        }

        // match err1 { error(reason,....) => ... }
        // reason must be a const of subtype of string.
        // then we match the error with this specific reason.
        if (!varNode.reasonVarPrefixAvailable && varNode.getBType() == null) {
            BErrorType errorType = new BErrorType(varNode.getBType().tsymbol, null);

            if (Types.getReferredType(varNode.getBType()).tag == TypeTags.UNION) {
                Set<BType> members = types.expandAndGetMemberTypesRecursive(varNode.getBType());
                List<BErrorType> errorMembers = members.stream()
                        .filter(m -> Types.getReferredType(m).tag == TypeTags.ERROR)
                        .map(m -> (BErrorType) Types.getReferredType(m))
                        .collect(Collectors.toList());

                if (errorMembers.isEmpty()) {
                    dlog.error(varNode.pos, DiagnosticErrorCode.INVALID_ERROR_MATCH_PATTERN);
                    return;
                } else if (errorMembers.size() == 1) {
                    errorType.detailType = errorMembers.get(0).detailType;
                } else {
                    errorType.detailType = symTable.detailType;
                }
                varNode.setBType(errorType);
            } else if (Types.getReferredType(varNode.getBType()).tag == TypeTags.ERROR) {
                errorType.detailType = ((BErrorType) Types.getReferredType(varNode.getBType()))
                        .detailType;
            }
        }

        int ownerSymTag = currentEnv.scope.owner.tag;
        // If this is a module error variable, checkTypeAndVarCountConsistency already done at symbolEnter.
        if ((ownerSymTag & SymTag.PACKAGE) != SymTag.PACKAGE &&
                !(this.symbolEnter.symbolEnterAndValidateErrorVariable(varNode, currentEnv))) {
            varNode.setBType(symTable.semanticError);
            return;
        }

        if (varNode.getBType() == symTable.semanticError) {
            // This will return module error variables with type error
            return;
        }

        BVarSymbol symbol = varNode.symbol;
        varNode.annAttachments.forEach(annotationAttachment -> {
            annotationAttachment.attachPoints.add(AttachPoint.Point.VAR);
            annotationAttachment.accept(this, data);
            symbol.addAnnotation(annotationAttachment.annotationAttachmentSymbol);
        });

        validateAnnotationAttachmentCount(varNode.annAttachments);

        if (varNode.expr == null) {
            // We have no rhs to do type checking.
            return;
        }

        typeChecker.checkExpr(varNode.expr, currentEnv, varNode.getBType(), data.prevEnvs,
                data.commonAnalyzerData);
        validateErrorDetailBindingPatterns(varNode);
    }

    private void validateErrorDetailBindingPatterns(BLangErrorVariable errorVariable) {
        BType rhsType = types.getReferredType(errorVariable.expr.getBType());
        if (rhsType.getKind() != TypeKind.ERROR) {
            return;
        }

        BErrorType errorType = (BErrorType) rhsType;
        BType detailType = types.getReferredType(errorType.detailType);

        if (detailType.getKind() != TypeKind.RECORD) {
            for (BLangErrorVariable.BLangErrorDetailEntry errorDetailEntry : errorVariable.detail) {
                dlog.error(errorDetailEntry.pos, DiagnosticErrorCode.CANNOT_BIND_UNDEFINED_ERROR_DETAIL_FIELD,
                        errorDetailEntry.key.value);
            }
            return;
        }

        BRecordType rhsDetailType = (BRecordType) detailType;
        LinkedHashMap<String, BField> detailFields = rhsDetailType.fields;

        for (BLangErrorVariable.BLangErrorDetailEntry errorDetailEntry : errorVariable.detail) {
            String entryName = errorDetailEntry.key.getValue();
            BField entryField = detailFields.get(entryName);

            if (entryField == null) {
                dlog.error(errorDetailEntry.pos, DiagnosticErrorCode.CANNOT_BIND_UNDEFINED_ERROR_DETAIL_FIELD,
                           errorDetailEntry.key.value);
                continue;
            }

            errorDetailEntry.keySymbol = entryField.symbol;

            if (Symbols.isFlagOn(entryField.symbol.flags, Flags.OPTIONAL)) {
                dlog.error(errorDetailEntry.pos,
                           DiagnosticErrorCode.INVALID_FIELD_BINDING_PATTERN_WITH_NON_REQUIRED_FIELD);
            }
        }
    }

    private void handleDeclaredWithVar(BLangVariable variable, AnalyzerData data) {
        SymbolEnv currentEnv = data.env;
        BLangExpression varRefExpr = variable.expr;
        BType rhsType;
        if (varRefExpr == null) {
            rhsType = symTable.semanticError;
            variable.setBType(symTable.semanticError);
            dlog.error(variable.pos, DiagnosticErrorCode.VARIABLE_DECL_WITH_VAR_WITHOUT_INITIALIZER);
        } else {
            rhsType = typeChecker.checkExpr(varRefExpr, currentEnv, data.expType, data.prevEnvs,
                    data.commonAnalyzerData);
        }

        switch (variable.getKind()) {
            case VARIABLE:
            case LET_VARIABLE:
                if (!validateObjectTypeInitInvocation(varRefExpr)) {
                    rhsType = symTable.semanticError;
                }

                if (variable.flagSet.contains(Flag.LISTENER)) {
                    BType listenerType = getListenerType(rhsType);
                    if (listenerType == null) {
                        dlog.error(varRefExpr.pos, DiagnosticErrorCode.INCOMPATIBLE_TYPES, LISTENER_NAME, rhsType);
                        return;
                    }
                    rhsType = listenerType;
                }

                BLangSimpleVariable simpleVariable = (BLangSimpleVariable) variable;

                simpleVariable.setBType(rhsType);

                handleWildCardBindingVariable(simpleVariable, currentEnv);

                int ownerSymTag = currentEnv.scope.owner.tag;
                if ((ownerSymTag & SymTag.INVOKABLE) == SymTag.INVOKABLE || (ownerSymTag & SymTag.LET) == SymTag.LET) {
                    // This is a variable declared in a function, an action or a resource
                    // If the variable is parameter then the variable symbol is already defined
                    if (simpleVariable.symbol == null) {
                        symbolEnter.defineNode(simpleVariable, currentEnv);
                    }
                }

                // Set the type to the symbol. If the variable is a global variable, a symbol is already created in the
                // symbol enter. If the variable is a local variable, the symbol will be created above.
                simpleVariable.symbol.type = rhsType;

                if (simpleVariable.symbol.type == symTable.semanticError) {
                    simpleVariable.symbol.state = DiagnosticState.UNKNOWN_TYPE;
                }

                variable.annAttachments.forEach(annotationAttachment -> {
                    annotationAttachment.attachPoints.add(AttachPoint.Point.VAR);
                    annotationAttachment.accept(this, data);

                    BAnnotationAttachmentSymbol annotationAttachmentSymbol =
                            annotationAttachment.annotationAttachmentSymbol;
                    if (annotationAttachmentSymbol != null) {
                        variable.symbol.addAnnotation(annotationAttachmentSymbol);
                    }
                });

                validateAnnotationAttachmentCount(variable.annAttachments);
                break;
            case TUPLE_VARIABLE:
                if (varRefExpr == null) {
                    return;
                }

                if (variable.isDeclaredWithVar && variable.expr.getKind() == NodeKind.LIST_CONSTRUCTOR_EXPR) {
                    List<BLangExpression> members = ((BLangListConstructorExpr) varRefExpr).exprs;
                    dlog.error(varRefExpr.pos, DiagnosticErrorCode.CANNOT_INFER_TYPES_FOR_TUPLE_BINDING, members);
                    variable.setBType(symTable.semanticError);
                    return;
                }
                if (TypeTags.TUPLE != Types.getReferredType(rhsType).tag
                        && TypeTags.ARRAY != Types.getReferredType(rhsType).tag) {
                    dlog.error(varRefExpr.pos, DiagnosticErrorCode.INVALID_LIST_BINDING_PATTERN_INFERENCE, rhsType);
                    variable.setBType(symTable.semanticError);
                    return;
                }

                BLangTupleVariable tupleVariable = (BLangTupleVariable) variable;
                tupleVariable.setBType(rhsType);

                if (!(this.symbolEnter.checkTypeAndVarCountConsistency(tupleVariable, currentEnv))) {
                    tupleVariable.setBType(symTable.semanticError);
                    return;
                }
                BVarSymbol tupleVarSymbol = tupleVariable.symbol;
                tupleVariable.annAttachments.forEach(annotationAttachment -> {
                    annotationAttachment.attachPoints.add(AttachPoint.Point.VAR);
                    annotationAttachment.accept(this, data);
                    tupleVarSymbol.addAnnotation(annotationAttachment.annotationAttachmentSymbol);
                });

                validateAnnotationAttachmentCount(tupleVariable.annAttachments);
                break;
            case RECORD_VARIABLE:
                if (varRefExpr == null) {
                    return;
                }

                BType recordRhsType = Types.getReferredType(rhsType);
                if (TypeTags.RECORD != recordRhsType.tag && TypeTags.MAP != recordRhsType.tag
                        && TypeTags.JSON != recordRhsType.tag) {
                    dlog.error(varRefExpr.pos, DiagnosticErrorCode.INVALID_TYPE_DEFINITION_FOR_RECORD_VAR, rhsType);
                    variable.setBType(symTable.semanticError);
                }

                BLangRecordVariable recordVariable = (BLangRecordVariable) variable;
                recordVariable.setBType(rhsType);

                if (!this.symbolEnter.symbolEnterAndValidateRecordVariable(recordVariable, currentEnv)) {
                    recordVariable.setBType(symTable.semanticError);
                }

                BVarSymbol recordVarSymbol = recordVariable.symbol;
                recordVariable.annAttachments.forEach(annotationAttachment -> {
                    annotationAttachment.attachPoints.add(AttachPoint.Point.VAR);
                    annotationAttachment.accept(this, data);
                    recordVarSymbol.addAnnotation(annotationAttachment.annotationAttachmentSymbol);
                });

                validateAnnotationAttachmentCount(recordVariable.annAttachments);
                break;
            case ERROR_VARIABLE:
                if (varRefExpr == null) {
                    return;
                }

                if (TypeTags.ERROR != Types.getReferredType(rhsType).tag) {
                    dlog.error(variable.expr.pos, DiagnosticErrorCode.INVALID_TYPE_DEFINITION_FOR_ERROR_VAR, rhsType);
                    variable.setBType(symTable.semanticError);
                    return;
                }

                BLangErrorVariable errorVariable = (BLangErrorVariable) variable;
                if (errorVariable.typeNode != null) {
                    symResolver.resolveTypeNode(errorVariable.typeNode, currentEnv);
                }
                errorVariable.setBType(rhsType);

                if (!this.symbolEnter.symbolEnterAndValidateErrorVariable(errorVariable, currentEnv)) {
                    errorVariable.setBType(symTable.semanticError);
                    return;
                }

                BVarSymbol errorVarSymbol = errorVariable.symbol;
                errorVariable.annAttachments.forEach(annotationAttachment -> {
                    annotationAttachment.attachPoints.add(AttachPoint.Point.VAR);
                    annotationAttachment.accept(this, data);
                    errorVarSymbol.addAnnotation(annotationAttachment.annotationAttachmentSymbol);
                });

                validateAnnotationAttachmentCount(errorVariable.annAttachments);
                break;
        }
    }

    private BType getListenerType(BType bType) {
        LinkedHashSet<BType> compatibleTypes = new LinkedHashSet<>();
        BType type = Types.getReferredType(bType);
        if (type.tag == TypeTags.UNION) {
            for (BType t : ((BUnionType) type).getMemberTypes()) {
                if (t.tag == TypeTags.ERROR) {
                    continue;
                }
                if (types.checkListenerCompatibility(t)) {
                    compatibleTypes.add(t);
                } else {
                    return null;
                }
            }
        } else if (types.checkListenerCompatibility(type)) {
            compatibleTypes.add(type);
        }

        if (compatibleTypes.isEmpty()) {
            return null;
        } else if (compatibleTypes.size() == 1) {
            return compatibleTypes.iterator().next();
        } else {
            return BUnionType.create(null, compatibleTypes);
        }
    }

    private void handleWildCardBindingVariable(BLangSimpleVariable variable, SymbolEnv env) {
        if (!variable.name.value.equals(Names.IGNORE.value)) {
            return;
        }
        BLangExpression bindingExp = variable.expr;
        BType bindingValueType = bindingExp != null && bindingExp.getBType() != null
                ? bindingExp.getBType() : variable.getBType();
        if (!types.isAssignable(bindingValueType, symTable.anyType)) {
            dlog.error(variable.pos, DiagnosticErrorCode.WILD_CARD_BINDING_PATTERN_ONLY_SUPPORTS_TYPE_ANY);
        }
        // Fake symbol to prevent runtime failures down the line.
        variable.symbol = new BVarSymbol(0, Names.IGNORE, env.enclPkg.packageID,
                variable.getBType(), env.scope.owner, variable.pos, VIRTUAL);
    }

    void handleDeclaredVarInForeach(BLangVariable variable, BType rhsType, SymbolEnv blockEnv) {
        rhsType = getApplicableRhsType(rhsType);

        switch (variable.getKind()) {
            case VARIABLE:
                BLangSimpleVariable simpleVariable = (BLangSimpleVariable) variable;
                simpleVariable.setBType(rhsType);

                handleWildCardBindingVariable(simpleVariable, blockEnv);

                int ownerSymTag = blockEnv.scope.owner.tag;
                if ((ownerSymTag & SymTag.INVOKABLE) == SymTag.INVOKABLE
                        || (ownerSymTag & SymTag.PACKAGE) == SymTag.PACKAGE
                        || (ownerSymTag & SymTag.LET) == SymTag.LET) {
                    // This is a variable declared in a function, an action or a resource
                    // If the variable is parameter then the variable symbol is already defined
                    if (simpleVariable.symbol == null) {
                        // Add flag to identify variable is used in foreach/from clause/join clause
                        variable.flagSet.add(Flag.NEVER_ALLOWED);
                        symbolEnter.defineNode(simpleVariable, blockEnv);
                    }
                }
                recursivelySetFinalFlag(simpleVariable);
                break;
            case TUPLE_VARIABLE:
                BLangTupleVariable tupleVariable = (BLangTupleVariable) variable;
                BType tupleRhsType = Types.getReferredType(rhsType);
                if ((TypeTags.TUPLE != tupleRhsType.tag && TypeTags.ARRAY != tupleRhsType.tag &&
                        TypeTags.UNION != tupleRhsType.tag) ||
                        (variable.isDeclaredWithVar && !types.isSubTypeOfBaseType(tupleRhsType, TypeTags.TUPLE))) {
                    dlog.error(variable.pos, DiagnosticErrorCode.INVALID_LIST_BINDING_PATTERN_INFERENCE, rhsType);
                    recursivelyDefineVariables(tupleVariable, blockEnv);
                    return;
                }

                tupleVariable.setBType(rhsType);

                if (Types.getReferredType(rhsType).tag == TypeTags.TUPLE
                        && !(this.symbolEnter.checkTypeAndVarCountConsistency(tupleVariable,
                        (BTupleType) Types.getReferredType(tupleVariable.getBType()),
                        blockEnv))) {
                    recursivelyDefineVariables(tupleVariable, blockEnv);
                    return;
                }

                if (Types.getReferredType(rhsType).tag == TypeTags.UNION ||
                        Types.getReferredType(rhsType).tag == TypeTags.ARRAY) {
                    BTupleType tupleVariableType = null;
                    BLangType type = tupleVariable.typeNode;
                    if (type != null && Types.getReferredType(type.getBType()).tag == TypeTags.TUPLE) {
                        tupleVariableType = (BTupleType) Types.getReferredType(type.getBType());
                    }
                    if (!(this.symbolEnter.checkTypeAndVarCountConsistency(tupleVariable,
                            tupleVariableType, blockEnv))) {
                        recursivelyDefineVariables(tupleVariable, blockEnv);
                        return;
                    }
                }
                recursivelySetFinalFlag(tupleVariable);
                break;
            case RECORD_VARIABLE:
                BLangRecordVariable recordVariable = (BLangRecordVariable) variable;
                recordVariable.setBType(rhsType);
                this.symbolEnter.validateRecordVariable(recordVariable, blockEnv);
                recursivelySetFinalFlag(recordVariable);
                break;
            case ERROR_VARIABLE:
                BLangErrorVariable errorVariable = (BLangErrorVariable) variable;
                if (TypeTags.ERROR != Types.getReferredType(rhsType).tag) {
                    dlog.error(variable.pos, DiagnosticErrorCode.INVALID_TYPE_DEFINITION_FOR_ERROR_VAR, rhsType);
                    recursivelyDefineVariables(errorVariable, blockEnv);
                    return;
                }
                errorVariable.setBType(rhsType);
                this.symbolEnter.validateErrorVariable(errorVariable, blockEnv);
                recursivelySetFinalFlag(errorVariable);
                break;
        }
    }

    private BType getApplicableRhsType(BType rhsType) {
        BType referredType = Types.getReferredType(rhsType);
        if (referredType.tag == TypeTags.INTERSECTION) {
            return ((BIntersectionType) referredType).effectiveType;
        }
        return rhsType;
    }

    private void recursivelyDefineVariables(BLangVariable variable, SymbolEnv blockEnv) {
        switch (variable.getKind()) {
            case VARIABLE:
                Name name = names.fromIdNode(((BLangSimpleVariable) variable).name);
                Name origName = names.originalNameFromIdNode(((BLangSimpleVariable) variable).name);
                variable.setBType(symTable.semanticError);
                symbolEnter.defineVarSymbol(variable.pos, variable.flagSet, variable.getBType(), name, origName,
                                            blockEnv, variable.internal);
                break;
            case TUPLE_VARIABLE:
                ((BLangTupleVariable) variable).memberVariables.forEach(memberVariable ->
                        recursivelyDefineVariables(memberVariable, blockEnv));
                break;
            case RECORD_VARIABLE:
                ((BLangRecordVariable) variable).variableList.forEach(value ->
                        recursivelyDefineVariables(value.valueBindingPattern, blockEnv));
                break;
        }
    }

    private void recursivelySetFinalFlag(BLangVariable variable) {
        if (variable == null) {
            return;
        }

        switch (variable.getKind()) {
            case VARIABLE:
                if (variable.symbol == null) {
                    return;
                }
                variable.symbol.flags |= Flags.FINAL;
                break;
            case TUPLE_VARIABLE:
                BLangTupleVariable tupleVariable = (BLangTupleVariable) variable;
                tupleVariable.memberVariables.forEach(this::recursivelySetFinalFlag);
                recursivelySetFinalFlag(tupleVariable.restVariable);
                break;
            case RECORD_VARIABLE:
                BLangRecordVariable recordVariable = (BLangRecordVariable) variable;
                recordVariable.variableList.forEach(value -> recursivelySetFinalFlag(value.valueBindingPattern));
                recursivelySetFinalFlag(recordVariable.restParam);
                break;
            case ERROR_VARIABLE:
                BLangErrorVariable errorVariable = (BLangErrorVariable) variable;
                recursivelySetFinalFlag(errorVariable.message);
                recursivelySetFinalFlag(errorVariable.restDetail);
                errorVariable.detail.forEach(bLangErrorDetailEntry ->
                        recursivelySetFinalFlag(bLangErrorDetailEntry.valueBindingPattern));
                break;
        }
    }

    // Statements
    @Override
    public void visit(BLangBlockStmt blockNode, AnalyzerData data) {
        data.env = SymbolEnv.createBlockEnv(blockNode, data.env);
        int stmtCount = -1;
        for (BLangStatement stmt : blockNode.stmts) {
            stmtCount++;
            boolean analyzedStmt = analyzeBlockStmtFollowingIfWithoutElse(stmt,
                    stmtCount > 0 ? blockNode.stmts.get(stmtCount - 1) : null, data.env, data);
            if (analyzedStmt) {
                continue;
            }
            analyzeStmt(stmt, data);
        }
    }

    @Override
    public void visit(BLangSimpleVariableDef varDefNode, AnalyzerData data) {
        analyzeNode(varDefNode.var, data);
    }

    @Override
    public void visit(BLangRecordVariableDef varDefNode, AnalyzerData data) {
        // TODO: 10/18/18 Need to support record literals as well
        if (varDefNode.var.expr != null && varDefNode.var.expr.getKind() == RECORD_LITERAL_EXPR) {
            dlog.error(varDefNode.pos, DiagnosticErrorCode.INVALID_LITERAL_FOR_TYPE, "record binding pattern");
            return;
        }
        analyzeNode(varDefNode.var, data);
    }

    @Override
    public void visit(BLangErrorVariableDef varDefNode, AnalyzerData data) {
        analyzeNode(varDefNode.errorVariable, data);
    }

    @Override
    public void visit(BLangTupleVariableDef tupleVariableDef, AnalyzerData data) {
        analyzeNode(tupleVariableDef.var, data);
    }

    private Boolean validateLhsVar(BLangExpression vRef) {
        if (vRef.getKind() == NodeKind.INVOCATION) {
            dlog.error(vRef.pos, DiagnosticErrorCode.INVALID_INVOCATION_LVALUE_ASSIGNMENT, vRef);
            return false;
        }
        if (vRef.getKind() == NodeKind.FIELD_BASED_ACCESS_EXPR
                || vRef.getKind() == NodeKind.INDEX_BASED_ACCESS_EXPR) {
            validateLhsVar(((BLangAccessExpression) vRef).expr);
        }
        return true;
    }

    @Override
    public void visit(BLangCompoundAssignment compoundAssignment, AnalyzerData data) {
        BType expType;
        BLangValueExpression varRef = compoundAssignment.varRef;
        SymbolEnv currentEnv = data.env;

        // Check whether the variable reference is an function invocation or not.
        boolean isValidVarRef = validateLhsVar(varRef);
        if (isValidVarRef) {
            varRef.isCompoundAssignmentLValue = true;
            this.typeChecker.checkExpr(varRef, currentEnv, symTable.noType, data.prevEnvs,
                    data.commonAnalyzerData);
            expType = varRef.getBType();
        } else {
            expType = symTable.semanticError;
        }

        this.typeChecker.checkExpr(compoundAssignment.expr, currentEnv, data.prevEnvs, data.commonAnalyzerData);

        checkConstantAssignment(varRef, data);

        if (expType != symTable.semanticError && compoundAssignment.expr.getBType() != symTable.semanticError) {
            BType expressionType = compoundAssignment.expr.getBType();
            if (expType.isNullable() || expressionType.isNullable()) {
                dlog.error(compoundAssignment.pos,
                        DiagnosticErrorCode.COMPOUND_ASSIGNMENT_NOT_ALLOWED_WITH_NULLABLE_OPERANDS);
            }

            BSymbol opSymbol = this.symResolver.resolveBinaryOperator(compoundAssignment.opKind, expType,
                    expressionType);
            if (opSymbol == symTable.notFoundSymbol) {
                opSymbol = symResolver.getArithmeticOpsForTypeSets(compoundAssignment.opKind, expType, expressionType);
            }
            if (opSymbol == symTable.notFoundSymbol) {
                opSymbol = symResolver.getBitwiseShiftOpsForTypeSets(compoundAssignment.opKind, expType,
                        expressionType);
            }
            if (opSymbol == symTable.notFoundSymbol) {
                opSymbol = symResolver.getBinaryBitwiseOpsForTypeSets(compoundAssignment.opKind, expType,
                        expressionType);
            }
            if (opSymbol == symTable.notFoundSymbol) {
                dlog.error(compoundAssignment.pos, DiagnosticErrorCode.BINARY_OP_INCOMPATIBLE_TYPES,
                           compoundAssignment.opKind, expType, expressionType);
            } else {
                compoundAssignment.modifiedExpr = getBinaryExpr(varRef,
                        compoundAssignment.expr,
                        compoundAssignment.opKind,
                        opSymbol);

                // If this is an update of a type narrowed variable, the assignment should allow assigning
                // values of its original type. Therefore treat all lhs simpleVarRefs in their original type.
                // For that create a new varRef with original type
                if (isSimpleVarRef(varRef)) {
                    BVarSymbol originSymbol = ((BVarSymbol) varRef.symbol).originalSymbol;
                    if (originSymbol != null) {
                        BLangSimpleVarRef simpleVarRef =
                                (BLangSimpleVarRef) TreeBuilder.createSimpleVariableReferenceNode();
                        simpleVarRef.pos = varRef.pos;
                        simpleVarRef.variableName = ((BLangSimpleVarRef) varRef).variableName;
                        simpleVarRef.symbol = varRef.symbol;
                        simpleVarRef.isLValue = true;
                        simpleVarRef.setBType(originSymbol.type);
                        compoundAssignment.varRef = simpleVarRef;
                    }
                }

                compoundAssignment.modifiedExpr.parent = compoundAssignment;
                this.types.checkType(compoundAssignment.modifiedExpr,
                                     compoundAssignment.modifiedExpr.getBType(), compoundAssignment.varRef.getBType());
            }
        }

        resetTypeNarrowing(compoundAssignment.varRef, data);
    }

    @Override
    public void visit(BLangAssignment assignNode, AnalyzerData data) {
        BLangExpression varRef = assignNode.varRef;
        if (varRef.getKind() == NodeKind.INDEX_BASED_ACCESS_EXPR ||
                varRef.getKind() == NodeKind.FIELD_BASED_ACCESS_EXPR) {
            ((BLangAccessExpression) varRef).leafNode = true;
        }

        // Check each LHS expression.
        setTypeOfVarRefInAssignment(varRef, data);
        data.expType = varRef.getBType();

        checkInvalidTypeDef(varRef);

        typeChecker.checkExpr(assignNode.expr, data.env, data.expType, data.prevEnvs, data.commonAnalyzerData);

        validateWorkerAnnAttachments(assignNode.expr, data);

        resetTypeNarrowing(varRef, data);
    }

    @Override
    public void visit(BLangTupleDestructure tupleDeStmt, AnalyzerData data) {
        for (BLangExpression tupleVar : tupleDeStmt.varRef.expressions) {
            setTypeOfVarRefForBindingPattern(tupleVar, data);
            checkInvalidTypeDef(tupleVar);
        }

        if (tupleDeStmt.varRef.restParam != null) {
            setTypeOfVarRefForBindingPattern(tupleDeStmt.varRef.restParam, data);
            checkInvalidTypeDef(tupleDeStmt.varRef.restParam);
        }

        setTypeOfVarRef(tupleDeStmt.varRef, data);

        BType type = typeChecker.checkExpr(tupleDeStmt.expr, data.env, tupleDeStmt.varRef.getBType(), data.prevEnvs,
                data.commonAnalyzerData);

        if (type.tag != TypeTags.SEMANTIC_ERROR) {
            checkTupleVarRefEquivalency(tupleDeStmt.pos, tupleDeStmt.varRef,
                                        tupleDeStmt.expr.getBType(), tupleDeStmt.expr.pos, data);
        }
    }

    @Override
    public void visit(BLangRecordDestructure recordDeStmt, AnalyzerData data) {
        // recursively visit the var refs and create the record type
        for (BLangRecordVarRefKeyValue keyValue : recordDeStmt.varRef.recordRefFields) {
            setTypeOfVarRefForBindingPattern(keyValue.variableReference, data);
            checkInvalidTypeDef(keyValue.variableReference);
        }
        if (recordDeStmt.varRef.restParam != null) {
            setTypeOfVarRefForBindingPattern(recordDeStmt.varRef.restParam, data);
            checkInvalidTypeDef(recordDeStmt.varRef.restParam);
        }
        setTypeOfVarRef(recordDeStmt.varRef, data);

        SymbolEnv currentEnv = data.env;
        typeChecker.checkExpr(recordDeStmt.varRef, currentEnv, symTable.noType, data.prevEnvs,
                data.commonAnalyzerData);

        if (recordDeStmt.expr.getKind() == RECORD_LITERAL_EXPR) {
            // TODO: 10/18/18 Need to support record literals as well
            dlog.error(recordDeStmt.expr.pos, DiagnosticErrorCode.INVALID_RECORD_LITERAL_BINDING_PATTERN);
            return;
        }
        typeChecker.checkExpr(recordDeStmt.expr, currentEnv, symTable.noType, data.prevEnvs,
                data.commonAnalyzerData);
        checkRecordVarRefEquivalency(recordDeStmt.pos, recordDeStmt.varRef, recordDeStmt.expr.getBType(),
                                     recordDeStmt.expr.pos, data);
    }

    @Override
    public void visit(BLangErrorDestructure errorDeStmt, AnalyzerData data) {
        BLangErrorVarRef varRef = errorDeStmt.varRef;
        if (varRef.message != null) {
            if (names.fromIdNode(((BLangSimpleVarRef) varRef.message).variableName) != Names.IGNORE) {
                setTypeOfVarRefInErrorBindingAssignment(varRef.message, data);
                checkInvalidTypeDef(varRef.message);
            } else {
                // set message var refs type to no type if the variable name is '_'
                varRef.message.setBType(symTable.noType);
            }
        }

        if (varRef.cause != null) {
            if (varRef.cause.getKind() != NodeKind.SIMPLE_VARIABLE_REF ||
                    names.fromIdNode(((BLangSimpleVarRef) varRef.cause).variableName) != Names.IGNORE) {
                setTypeOfVarRefInErrorBindingAssignment(varRef.cause, data);
                checkInvalidTypeDef(varRef.cause);
            } else {
                // set cause var refs type to no type if the variable name is '_'
                varRef.cause.setBType(symTable.noType);
            }
        }

        typeChecker.checkExpr(errorDeStmt.expr, data.env, symTable.noType, data.prevEnvs,
                data.commonAnalyzerData);
        checkErrorVarRefEquivalency(varRef, errorDeStmt.expr.getBType(), errorDeStmt.expr.pos, data);
    }

    /**
     * When rhs is an expression of type record, this method will check the type of each field in the
     * record type against the record var ref fields.
     *
     * @param pos       diagnostic pos
     * @param lhsVarRef type of the record var ref
     * @param rhsType   the type on the rhs
     * @param rhsPos    position of the rhs expression
     */
    private void checkRecordVarRefEquivalency(Location pos, BLangRecordVarRef lhsVarRef, BType rhsType,
                                              Location rhsPos, AnalyzerData data) {
        rhsType = Types.getReferredType(rhsType);
        if (rhsType.tag == TypeTags.MAP) {
            for (BLangRecordVarRefKeyValue field: lhsVarRef.recordRefFields) {
                dlog.error(field.variableName.pos,
                        DiagnosticErrorCode.INVALID_FIELD_BINDING_PATTERN_WITH_NON_REQUIRED_FIELD);
            }
            return;
        }

        if (rhsType.tag != TypeTags.RECORD) {
            dlog.error(rhsPos, DiagnosticErrorCode.INCOMPATIBLE_TYPES, "record type", rhsType);
            return;
        }

        BRecordType rhsRecordType = (BRecordType) rhsType;
        List<String> mappedFields = new ArrayList<>();

        // check if all fields in record var ref are found in rhs record type
        for (BLangRecordVarRefKeyValue lhsField : lhsVarRef.recordRefFields) {
            if (!rhsRecordType.fields.containsKey(lhsField.variableName.value)) {
                dlog.error(pos, DiagnosticErrorCode.INVALID_FIELD_IN_RECORD_BINDING_PATTERN,
                        lhsField.variableName.value, rhsType);
            } else if (Symbols.isOptional(rhsRecordType.fields.get(lhsField.variableName.value).symbol)) {
                dlog.error(lhsField.variableName.pos,
                        DiagnosticErrorCode.INVALID_FIELD_BINDING_PATTERN_WITH_NON_REQUIRED_FIELD);
            }
            mappedFields.add(lhsField.variableName.value);
        }

        for (BField rhsField : rhsRecordType.fields.values()) {
            List<BLangRecordVarRefKeyValue> expField = lhsVarRef.recordRefFields.stream()
                    .filter(field -> field.variableName.value.equals(rhsField.name.toString()))
                    .collect(Collectors.toList());

            if (expField.isEmpty()) {
                continue;
            }

            if (expField.size() > 1) {
                dlog.error(pos, DiagnosticErrorCode.MULTIPLE_RECORD_REF_PATTERN_FOUND, rhsField.name);
                return;
            }
            BLangExpression variableReference = expField.get(0).variableReference;
            if (variableReference.getKind() == NodeKind.RECORD_VARIABLE_REF) {
                checkRecordVarRefEquivalency(variableReference.pos,
                        (BLangRecordVarRef) variableReference, rhsField.type, rhsPos, data);
            } else if (variableReference.getKind() == NodeKind.TUPLE_VARIABLE_REF) {
                checkTupleVarRefEquivalency(pos, (BLangTupleVarRef) variableReference, rhsField.type, rhsPos, data);
            } else if (variableReference.getKind() == NodeKind.ERROR_VARIABLE_REF) {
                checkErrorVarRefEquivalency((BLangErrorVarRef) variableReference, rhsField.type, rhsPos, data);
            } else if (variableReference.getKind() == NodeKind.SIMPLE_VARIABLE_REF) {
                Name varName = names.fromIdNode(((BLangSimpleVarRef) variableReference).variableName);
                if (varName == Names.IGNORE) {
                    continue;
                }

                resetTypeNarrowing(variableReference, data);
                types.checkType(variableReference.pos, rhsField.type,
                                variableReference.getBType(), DiagnosticErrorCode.INCOMPATIBLE_TYPES);
            } else {
                dlog.error(variableReference.pos, DiagnosticErrorCode.INVALID_VARIABLE_REFERENCE_IN_BINDING_PATTERN,
                        variableReference);
            }
        }

        if (lhsVarRef.restParam != null) {
            BLangSimpleVarRef varRefRest = (BLangSimpleVarRef) lhsVarRef.restParam;
            BType lhsRefType;
            if (Types.getReferredType(varRefRest.getBType()).tag == TypeTags.RECORD) {
                lhsRefType = varRefRest.getBType();
            } else {
                lhsRefType = ((BLangSimpleVarRef) lhsVarRef.restParam).getBType();
            }

            BType rhsRestConstraint = rhsRecordType.restFieldType == symTable.noType ? symTable.neverType
                    : rhsRecordType.restFieldType;
            BRecordType rhsResType = symbolEnter.createRecordTypeForRestField(pos, data.env, rhsRecordType,
                    mappedFields, rhsRestConstraint);

            types.checkType((lhsVarRef.restParam).pos, rhsResType, lhsRefType, DiagnosticErrorCode.INCOMPATIBLE_TYPES);
        }
    }

    /**
     * This method checks destructure patterns when given an array source.
     *
     * @param pos diagnostic Pos of the tuple de-structure statement.
     * @param target target tuple variable.
     * @param source source type.
     * @param rhsPos position of source expression.
     */
    private void checkArrayVarRefEquivalency(Location pos, BLangTupleVarRef target, BType source,
                                             Location rhsPos, AnalyzerData data) {
        BArrayType arraySource = (BArrayType) source;

        // For unsealed
        if (arraySource.size < target.expressions.size() && arraySource.state != BArrayState.OPEN) {
            dlog.error(rhsPos, DiagnosticErrorCode.INCOMPATIBLE_TYPES, target.getBType(), arraySource);
        }

        BType souceElementType = arraySource.eType;
        for (BLangExpression expression : target.expressions) {
            if (NodeKind.RECORD_VARIABLE_REF == expression.getKind()) {
                BLangRecordVarRef recordVarRef = (BLangRecordVarRef) expression;
                checkRecordVarRefEquivalency(pos, recordVarRef, souceElementType, rhsPos, data);
            } else if (NodeKind.TUPLE_VARIABLE_REF == expression.getKind()) {
                BLangTupleVarRef tupleVarRef = (BLangTupleVarRef) expression;
                checkTupleVarRefEquivalency(pos, tupleVarRef, souceElementType, rhsPos, data);
            } else if (NodeKind.ERROR_VARIABLE_REF == expression.getKind()) {
                BLangErrorVarRef errorVarRef = (BLangErrorVarRef) expression;
                checkErrorVarRefEquivalency(errorVarRef, souceElementType, rhsPos, data);
            } else if (expression.getKind() == NodeKind.SIMPLE_VARIABLE_REF) {
                BLangSimpleVarRef simpleVarRef = (BLangSimpleVarRef) expression;
                Name varName = names.fromIdNode(simpleVarRef.variableName);
                if (varName == Names.IGNORE) {
                    continue;
                }

                resetTypeNarrowing(simpleVarRef, data);

                BType targetType = simpleVarRef.getBType();
                if (!types.isAssignable(souceElementType, targetType)) {
                    dlog.error(rhsPos, DiagnosticErrorCode.INCOMPATIBLE_TYPES, target.getBType(), arraySource);
                    break;
                }
            } else {
                dlog.error(expression.pos, DiagnosticErrorCode.INVALID_VARIABLE_REFERENCE_IN_BINDING_PATTERN,
                           expression);
            }
        }
    }

    private void checkTupleVarRefEquivalency(Location pos, BLangTupleVarRef target, BType source,
                                             Location rhsPos, AnalyzerData data) {
        source = Types.getReferredType(source);
        if (source.tag == TypeTags.ARRAY) {
            checkArrayVarRefEquivalency(pos, target, source, rhsPos, data);
            return;
        }

        if (source.tag != TypeTags.TUPLE) {
            dlog.error(rhsPos, DiagnosticErrorCode.INCOMPATIBLE_TYPES, target.getBType(), source);
            return;
        }

        if (target.restParam == null) {
            if (((BTupleType) source).restType != null) {
                dlog.error(rhsPos, DiagnosticErrorCode.INCOMPATIBLE_TYPES, target.getBType(), source);
                return;
            } else if (((BTupleType) source).tupleTypes.size() != target.expressions.size()) {
                dlog.error(rhsPos, DiagnosticErrorCode.INCOMPATIBLE_TYPES, target.getBType(), source);
                return;
            }
        }

        List<BType> sourceTypes = new ArrayList<>(((BTupleType) source).tupleTypes);
        if (((BTupleType) source).restType != null) {
            sourceTypes.add(((BTupleType) source).restType);
        }

        for (int i = 0; i < sourceTypes.size(); i++) {
            BLangExpression varRefExpr;
            if ((target.expressions.size() > i)) {
                varRefExpr = target.expressions.get(i);
            } else {
                varRefExpr = (BLangExpression) target.restParam;
            }

            BType sourceType = sourceTypes.get(i);
            if (NodeKind.RECORD_VARIABLE_REF == varRefExpr.getKind()) {
                BLangRecordVarRef recordVarRef = (BLangRecordVarRef) varRefExpr;
                checkRecordVarRefEquivalency(pos, recordVarRef, sourceType, rhsPos, data);
            } else if (NodeKind.TUPLE_VARIABLE_REF == varRefExpr.getKind()) {
                BLangTupleVarRef tupleVarRef = (BLangTupleVarRef) varRefExpr;
                checkTupleVarRefEquivalency(pos, tupleVarRef, sourceType, rhsPos, data);
            } else if (NodeKind.ERROR_VARIABLE_REF == varRefExpr.getKind()) {
                BLangErrorVarRef errorVarRef = (BLangErrorVarRef) varRefExpr;
                checkErrorVarRefEquivalency(errorVarRef, sourceType, rhsPos, data);
            } else if (varRefExpr.getKind() == NodeKind.SIMPLE_VARIABLE_REF) {
                BLangSimpleVarRef simpleVarRef = (BLangSimpleVarRef) varRefExpr;
                Name varName = names.fromIdNode(simpleVarRef.variableName);
                if (varName == Names.IGNORE) {
                    continue;
                }

                BType targetType;
                resetTypeNarrowing(simpleVarRef, data);
                // Check if this is the rest param and get the type of rest param.
                if ((target.expressions.size() > i)) {
                    targetType = varRefExpr.getBType();
                } else {
                    BType varRefExprType = varRefExpr.getBType();
                    if (varRefExprType.tag == TypeTags.ARRAY) {
                        targetType = ((BArrayType) varRefExprType).eType;
                    } else {
                        targetType = varRefExprType;
                    }
                }

                if (!types.isAssignable(sourceType, targetType)) {
                    dlog.error(rhsPos, DiagnosticErrorCode.INCOMPATIBLE_TYPES, target.getBType(), source);
                    break;
                }
            } else {
                dlog.error(varRefExpr.pos, DiagnosticErrorCode.INVALID_VARIABLE_REFERENCE_IN_BINDING_PATTERN,
                           varRefExpr);
            }
        }
    }

    private void checkErrorVarRefEquivalency(BLangErrorVarRef lhsRef, BType rhsType, Location rhsPos,
                                             AnalyzerData data) {
        SymbolEnv currentEnv = data.env;
        if (Types.getReferredType(rhsType).tag != TypeTags.ERROR) {
            dlog.error(rhsPos, DiagnosticErrorCode.INCOMPATIBLE_TYPES, symTable.errorType, rhsType);
            return;
        }
        typeChecker.checkExpr(lhsRef, currentEnv, symTable.noType, data.prevEnvs, data.commonAnalyzerData);
        if (lhsRef.getBType() == symTable.semanticError) {
            return;
        }

        BErrorType rhsErrorType = (BErrorType) Types.getReferredType(rhsType);

        // Wrong error detail type in error type def, error already emitted  to dlog.
        BType refType = Types.getReferredType(rhsErrorType.detailType);
        if (!(refType.tag == TypeTags.RECORD || refType.tag == TypeTags.MAP)) {
            return;
        }
        BRecordType rhsDetailType = this.symbolEnter.getDetailAsARecordType(rhsErrorType);
        Map<String, BField> fields = rhsDetailType.fields;

        BType wideType = interpolateWideType(rhsDetailType, lhsRef.detail);
        for (BLangNamedArgsExpression detailItem : lhsRef.detail) {
            BField matchedDetailItem = fields.get(detailItem.name.value);
            BType matchedType;
            if (matchedDetailItem == null) {
                if (rhsDetailType.sealed) {
                    dlog.error(detailItem.pos, DiagnosticErrorCode.INVALID_FIELD_IN_RECORD_BINDING_PATTERN,
                               detailItem.name);
                    return;
                }
                dlog.error(detailItem.pos, DiagnosticErrorCode.CANNOT_BIND_UNDEFINED_ERROR_DETAIL_FIELD,
                           detailItem.name.value);
                continue;
            }

            detailItem.varSymbol = matchedDetailItem.symbol;

            if (Symbols.isOptional(matchedDetailItem.symbol)) {
                dlog.error(detailItem.pos, DiagnosticErrorCode.INVALID_FIELD_BINDING_PATTERN_WITH_NON_REQUIRED_FIELD);
                continue;
            }

            matchedType = matchedDetailItem.type;
            checkErrorDetailRefItem(detailItem.pos, rhsPos, detailItem, matchedType, data);
            resetTypeNarrowing(detailItem.expr, data);
            if (!types.isAssignable(matchedType, detailItem.expr.getBType())) {
                dlog.error(detailItem.pos, DiagnosticErrorCode.INCOMPATIBLE_TYPES,
                           detailItem.expr.getBType(), matchedType);
            }
        }
        if (lhsRef.restVar != null && !isIgnoreVar(lhsRef)) {
            setTypeOfVarRefInErrorBindingAssignment(lhsRef.restVar, data);
            checkInvalidTypeDef(lhsRef.restVar);
            BMapType expRestType = new BMapType(TypeTags.MAP, wideType, null);
            BType restVarType = Types.getReferredType(lhsRef.restVar.getBType());
            if (restVarType.tag != TypeTags.MAP || !types.isAssignable(wideType, ((BMapType) restVarType).constraint)) {
                dlog.error(lhsRef.restVar.pos, DiagnosticErrorCode.INCOMPATIBLE_TYPES, lhsRef.restVar.getBType(),
                        expRestType);
                return;
            }
            resetTypeNarrowing(lhsRef.restVar, data);
            typeChecker.checkExpr(lhsRef.restVar, currentEnv, data.prevEnvs, data.commonAnalyzerData);
        }
    }

    private BType interpolateWideType(BRecordType rhsDetailType, List<BLangNamedArgsExpression> detailType) {
        Set<String> extractedKeys = detailType.stream().map(detail -> detail.name.value).collect(Collectors.toSet());

        BUnionType wideType = BUnionType.create(null);
        for (BField field : rhsDetailType.fields.values()) {
            // avoid fields extracted from binding pattern
            if (!extractedKeys.contains(field.name.value)) {
                wideType.add(field.type);
            }
        }
        if (!rhsDetailType.sealed) {
            wideType.add(rhsDetailType.restFieldType);
        }
        return wideType;
    }

    private boolean isIgnoreVar(BLangErrorVarRef lhsRef) {
        if (lhsRef.restVar != null && lhsRef.restVar.getKind() == NodeKind.SIMPLE_VARIABLE_REF) {
            return ((BLangSimpleVarRef) lhsRef.restVar).variableName.value.equals(Names.IGNORE.value);
        }
        return false;
    }

    private void checkErrorDetailRefItem(Location location,
                                         Location rhsLocation,
                                         BLangNamedArgsExpression detailItem,
                                         BType expectedType, AnalyzerData data) {
        if (detailItem.expr.getKind() == NodeKind.RECORD_VARIABLE_REF) {
            typeChecker.checkExpr(detailItem.expr, data.env, data.prevEnvs, data.commonAnalyzerData);
            checkRecordVarRefEquivalency(location, (BLangRecordVarRef) detailItem.expr, expectedType,
                    rhsLocation, data);
            return;
        }

        if (detailItem.getKind() == NodeKind.SIMPLE_VARIABLE_REF && detailItem.name.value.equals(Names.IGNORE.value)) {
            return;
        }

        setTypeOfVarRefInErrorBindingAssignment(detailItem.expr, data);
        checkInvalidTypeDef(detailItem.expr);
    }

    private void checkConstantAssignment(BLangExpression varRef, AnalyzerData data) {
        SymbolEnv currentEnv = data.env;
        if (varRef.getBType() == symTable.semanticError) {
            return;
        }

        if (varRef.getKind() != NodeKind.SIMPLE_VARIABLE_REF) {
            return;
        }

        BLangSimpleVarRef simpleVarRef = (BLangSimpleVarRef) varRef;
        if (simpleVarRef.pkgSymbol != null && simpleVarRef.pkgSymbol.tag == SymTag.XMLNS) {
            dlog.error(varRef.pos, DiagnosticErrorCode.XML_QNAME_UPDATE_NOT_ALLOWED);
            return;
        }

        Name varName = names.fromIdNode(simpleVarRef.variableName);
        if (!Names.IGNORE.equals(varName) && currentEnv.enclInvokable != currentEnv.enclPkg.initFunction) {
            if ((simpleVarRef.symbol.flags & Flags.FINAL) == Flags.FINAL) {
                if ((simpleVarRef.symbol.flags & Flags.SERVICE) == Flags.SERVICE) {
                    dlog.error(varRef.pos, DiagnosticErrorCode.INVALID_ASSIGNMENT_DECLARATION_FINAL, Names.SERVICE);
                } else if ((simpleVarRef.symbol.flags & Flags.LISTENER) == Flags.LISTENER) {
                    dlog.error(varRef.pos, DiagnosticErrorCode.INVALID_ASSIGNMENT_DECLARATION_FINAL, LISTENER_NAME);
                }
            } else if ((simpleVarRef.symbol.flags & Flags.CONSTANT) == Flags.CONSTANT) {
                dlog.error(varRef.pos, DiagnosticErrorCode.CANNOT_ASSIGN_VALUE_TO_CONSTANT);
            } else if ((simpleVarRef.symbol.flags & Flags.FUNCTION_FINAL) == Flags.FUNCTION_FINAL) {
                dlog.error(varRef.pos, DiagnosticErrorCode.CANNOT_ASSIGN_VALUE_FUNCTION_ARGUMENT, varRef);
            }
        }
    }

    @Override
    public void visit(BLangExpressionStmt exprStmtNode, AnalyzerData data) {
        SymbolEnv currentEnv = data.env;
        // Creates a new environment here.
        SymbolEnv stmtEnv = new SymbolEnv(exprStmtNode, currentEnv.scope);
        currentEnv.copyTo(stmtEnv);
        BLangExpression expr = exprStmtNode.expr;
        BType bType = typeChecker.checkExpr(expr, stmtEnv, data.prevEnvs, data.commonAnalyzerData);
        if (bType != symTable.nilType && bType != symTable.semanticError &&
                expr.getKind() != NodeKind.FAIL &&
                !types.isNeverTypeOrStructureTypeWithARequiredNeverMember(bType)) {
            dlog.error(exprStmtNode.pos, DiagnosticErrorCode.ASSIGNMENT_REQUIRED, bType);
        } else if (expr.getKind() == NodeKind.INVOCATION &&
                types.isNeverTypeOrStructureTypeWithARequiredNeverMember(expr.getBType())) {
            data.notCompletedNormally = true;
        }
        validateWorkerAnnAttachments(exprStmtNode.expr, data);
    }

    @Override
    public void visit(BLangIf ifNode, AnalyzerData data) {
        SymbolEnv currentEnv = data.env;
        typeChecker.checkExpr(ifNode.expr, currentEnv, symTable.booleanType, data.prevEnvs,
                data.commonAnalyzerData);
        BType actualType = ifNode.expr.getBType();
        if (TypeTags.TUPLE == Types.getReferredType(actualType).tag) {
            dlog.error(ifNode.expr.pos, DiagnosticErrorCode.INCOMPATIBLE_TYPES, symTable.booleanType, actualType);
        }

        Map<BVarSymbol, BType.NarrowedTypes> prevNarrowedTypeInfo = data.narrowedTypeInfo;

        // This map keeps the narrowed types of inner if statements and propagate the false types to the outer
        // block when the flow goes from out of the else block in compile time.
        Map<BVarSymbol, BType.NarrowedTypes> falseTypesOfNarrowedTypes = new HashMap<>();

        SymbolEnv ifEnv = typeNarrower.evaluateTruth(ifNode.expr, ifNode.body, currentEnv);

        data.narrowedTypeInfo = new HashMap<>();

        data.env = ifEnv;
        analyzeStmt(ifNode.body, data);

        if (ifNode.expr.narrowedTypeInfo == null || ifNode.expr.narrowedTypeInfo.isEmpty()) {
            ifNode.expr.narrowedTypeInfo = data.narrowedTypeInfo;
        } else {
            Map<BVarSymbol, BType.NarrowedTypes> existingNarrowedTypeInfo = ifNode.expr.narrowedTypeInfo;
            for (Map.Entry<BVarSymbol, BType.NarrowedTypes> entry : data.narrowedTypeInfo.entrySet()) {
                BVarSymbol key = entry.getKey();
                if (!existingNarrowedTypeInfo.containsKey(key)) {
                    existingNarrowedTypeInfo.put(key, entry.getValue());
                } else {
                    BType.NarrowedTypes existingNarrowTypes = existingNarrowedTypeInfo.get(key);
                    BUnionType unionType =
                            BUnionType.create(null, existingNarrowTypes.trueType, existingNarrowTypes.falseType);
                    BType.NarrowedTypes newPair = new BType.NarrowedTypes(existingNarrowTypes.trueType, unionType);
                    falseTypesOfNarrowedTypes.put(key, newPair);
                }
            }
        }

        if (prevNarrowedTypeInfo != null) {
            prevNarrowedTypeInfo.putAll(data.narrowedTypeInfo);
        }

        if (ifNode.elseStmt != null) {
            boolean ifCompletionStatus = data.notCompletedNormally;
            resetNotCompletedNormally(data);
            SymbolEnv elseEnv = typeNarrower.evaluateFalsity(ifNode.expr, ifNode.elseStmt, currentEnv, false);
            BLangStatement elseStmt = ifNode.elseStmt;
            data.env = elseEnv;
            analyzeStmt(elseStmt, data);
            if (elseStmt.getKind() == NodeKind.IF) {
                data.notCompletedNormally = ifCompletionStatus && data.notCompletedNormally;
            }
        }
        data.narrowedTypeInfo = prevNarrowedTypeInfo;
        if (data.narrowedTypeInfo != null) {
            data.narrowedTypeInfo.putAll(falseTypesOfNarrowedTypes);
        }
    }

    private void resetNotCompletedNormally(AnalyzerData data) {
        data.notCompletedNormally = false;
    }

    @Override
    public void visit(BLangMatchStatement matchStatement, AnalyzerData data) {
        typeChecker.checkExpr(matchStatement.expr, data.env, symTable.noType, data.prevEnvs,
                data.commonAnalyzerData);

        List<BLangMatchClause> matchClauses = matchStatement.matchClauses;
        if (matchClauses.size() == 0) {
            return;
        }
        analyzeNode(matchClauses.get(0), data);

        SymbolEnv matchClauseEnv = data.env;
        for (int i = 1; i < matchClauses.size(); i++) {
            BLangMatchClause prevMatchClause = matchClauses.get(i - 1);
            BLangMatchClause currentMatchClause = matchClauses.get(i);
            matchClauseEnv = typeNarrower.evaluateTruth(matchStatement.expr, prevMatchClause.patternsType,
                    currentMatchClause, matchClauseEnv);
            data.env = matchClauseEnv;
            analyzeNode(currentMatchClause, data);
        }

        if (matchStatement.onFailClause != null) {
            this.analyzeNode(matchStatement.onFailClause, data);
        }
    }

    @Override
    public void visit(BLangMatchClause matchClause, AnalyzerData data) {
        List<BLangMatchPattern> matchPatterns = matchClause.matchPatterns;
        if (matchPatterns.size() == 0) {
            return;
        }
        SymbolEnv currentEnv = data.env;
        SymbolEnv blockEnv = SymbolEnv.createBlockEnv(matchClause.blockStmt, currentEnv);
        Map<String, BVarSymbol> clauseVariables = matchClause.declaredVars;

        for (BLangMatchPattern matchPattern : matchPatterns) {
            data.env = SymbolEnv.createPatternEnv(matchPattern, currentEnv);
            analyzeNode(matchPattern, data);
            resolveMatchClauseVariableTypes(matchPattern, clauseVariables, blockEnv);
            if (matchPattern.getKind() == NodeKind.CONST_MATCH_PATTERN) {
                continue;
            }
            if (matchClause.patternsType == null) {
                matchClause.patternsType = matchPattern.getBType();
                continue;
            }
            matchClause.patternsType = types.mergeTypes(matchClause.patternsType, matchPattern.getBType());
        }

        BLangMatchGuard matchGuard = matchClause.matchGuard;
        if (matchGuard != null) {
            data.env = blockEnv;
            analyzeNode(matchGuard, data);
            blockEnv = typeNarrower.evaluateTruth(matchGuard.expr, matchClause.blockStmt, blockEnv);

            for (Map.Entry<BVarSymbol, BType.NarrowedTypes> entry :
                    matchGuard.expr.narrowedTypeInfo.entrySet()) {
                if (entry.getValue().trueType == symTable.semanticError) {
                    dlog.warning(matchClause.pos, DiagnosticWarningCode.MATCH_STMT_UNMATCHED_PATTERN);
                }
            }

            evaluatePatternsTypeAccordingToMatchGuard(matchClause, matchGuard.expr, blockEnv);
        }
        data.env = blockEnv;
        analyzeStmt(matchClause.blockStmt, data);
    }

    private void resolveMatchClauseVariableTypes(BLangMatchPattern matchPattern,
                                                 Map<String, BVarSymbol> clauseVariables, SymbolEnv env) {
        Map<String, BVarSymbol> patternVariables = matchPattern.declaredVars;
        for (String patternVariableName : patternVariables.keySet()) {
            BVarSymbol patternVariableSymbol = patternVariables.get(patternVariableName);
            if (!clauseVariables.containsKey(patternVariableName)) {
                BVarSymbol clauseVarSymbol = symbolEnter.defineVarSymbol(patternVariableSymbol.pos,
                        patternVariableSymbol.getFlags(), patternVariableSymbol.type, patternVariableSymbol.name,
                        env, false);
                clauseVariables.put(patternVariableName, clauseVarSymbol);
                continue;
            }
            BVarSymbol clauseVariableSymbol = clauseVariables.get(patternVariableName);
            clauseVariableSymbol.type = types.mergeTypes(clauseVariableSymbol.type, patternVariableSymbol.type);
        }
    }

    private void evaluatePatternsTypeAccordingToMatchGuard(BLangMatchClause matchClause, BLangExpression matchGuardExpr,
                                                           SymbolEnv env) {
        List<BLangMatchPattern> matchPatterns = matchClause.matchPatterns;
        if (matchGuardExpr.getKind() != NodeKind.TYPE_TEST_EXPR && matchGuardExpr.getKind() != NodeKind.BINARY_EXPR) {
            return;
        }
        evaluateMatchPatternsTypeAccordingToMatchGuard(matchPatterns.get(0), env);
        BType clauseType = matchPatterns.get(0).getBType();
        for (int i = 1; i < matchPatterns.size(); i++) {
            evaluateMatchPatternsTypeAccordingToMatchGuard(matchPatterns.get(i), env);
            clauseType = types.mergeTypes(matchPatterns.get(i).getBType(), clauseType);
        }
        matchClause.patternsType = clauseType;
    }

    private void evaluateBindingPatternsTypeAccordingToMatchGuard(BLangBindingPattern bindingPattern, SymbolEnv env) {
        NodeKind bindingPatternKind = bindingPattern.getKind();
        switch (bindingPatternKind) {
            case CAPTURE_BINDING_PATTERN:
                BLangCaptureBindingPattern captureBindingPattern =
                        (BLangCaptureBindingPattern) bindingPattern;
                Name varName =
                        new Name(captureBindingPattern.getIdentifier().getValue());
                if (env.scope.entries.containsKey(varName)) {
                    captureBindingPattern.setBType(env.scope.entries.get(varName).symbol.type);
                }
                break;
            default:
                break;
        }
    }

    private void evaluateMatchPatternsTypeAccordingToMatchGuard(BLangMatchPattern matchPattern, SymbolEnv env) {
        NodeKind patternKind = matchPattern.getKind();
        switch (patternKind) {
            case VAR_BINDING_PATTERN_MATCH_PATTERN:
                BLangVarBindingPatternMatchPattern varBindingPatternMatchPattern =
                        (BLangVarBindingPatternMatchPattern) matchPattern;
                BLangBindingPattern bindingPattern = varBindingPatternMatchPattern.getBindingPattern();
                evaluateBindingPatternsTypeAccordingToMatchGuard(bindingPattern, env);
                varBindingPatternMatchPattern.setBType(bindingPattern.getBType());
                break;
            case LIST_MATCH_PATTERN:
                BLangListMatchPattern listMatchPattern = (BLangListMatchPattern) matchPattern;
                List<BType> memberTypes = new ArrayList<>();
                for (BLangMatchPattern memberMatchPattern : listMatchPattern.matchPatterns) {
                    evaluateMatchPatternsTypeAccordingToMatchGuard(memberMatchPattern, env);
                    memberTypes.add(memberMatchPattern.getBType());
                }
                BTupleType matchPatternType = new BTupleType(memberTypes);

                if (listMatchPattern.restMatchPattern != null) {
                    evaluateMatchPatternsTypeAccordingToMatchGuard(listMatchPattern.restMatchPattern, env);
                    BType listRestType = listMatchPattern.restMatchPattern.getBType();
                    if (listRestType.tag == TypeTags.TUPLE) {
                        BTupleType restTupleType = (BTupleType) listRestType;
                        matchPatternType.tupleTypes.addAll(restTupleType.tupleTypes);
                        matchPatternType.restType = restTupleType.restType;
                    } else {
                        matchPatternType.restType = ((BArrayType) listRestType).eType;
                    }
                }
                listMatchPattern.setBType(matchPatternType);
                break;
            case REST_MATCH_PATTERN:
                BLangRestMatchPattern restMatchPattern = (BLangRestMatchPattern) matchPattern;
                Name varName = new Name(restMatchPattern.variableName.value);
                if (env.scope.entries.containsKey(varName)) {
                    restMatchPattern.setBType(env.scope.entries.get(varName).symbol.type);
                }
                break;
            default:
                break;
        }
    }

    @Override
    public void visit(BLangMatchGuard matchGuard, AnalyzerData data) {
        typeChecker.checkExpr(matchGuard.expr, data.env, symTable.booleanType, data.prevEnvs,
                data.commonAnalyzerData);
    }

    @Override
    public void visit(BLangMappingMatchPattern mappingMatchPattern, AnalyzerData data) {
        SymbolEnv currentEnv = data.env;
        BRecordTypeSymbol recordSymbol = symbolEnter.createAnonRecordSymbol(currentEnv, mappingMatchPattern.pos);
        LinkedHashMap<String, BField> fields = new LinkedHashMap<>();

        for (BLangFieldMatchPattern fieldMatchPattern : mappingMatchPattern.fieldMatchPatterns) {
            analyzeNode(fieldMatchPattern, data);
            Name fieldName = names.fromIdNode(fieldMatchPattern.fieldName);
            BVarSymbol fieldSymbol = new BVarSymbol(0, fieldName,
                                                    names.originalNameFromIdNode(fieldMatchPattern.fieldName),
                                                    currentEnv.enclPkg.symbol.pkgID,
                                                    fieldMatchPattern.matchPattern.getBType(),
                                                    recordSymbol, fieldMatchPattern.pos, COMPILED_SOURCE);
            BField field = new BField(fieldName, fieldMatchPattern.pos, fieldSymbol);
            fields.put(fieldName.getValue(), field);
            mappingMatchPattern.declaredVars.putAll(fieldMatchPattern.declaredVars);
        }
        BRecordType recordVarType = new BRecordType(recordSymbol);
        recordVarType.fields = fields;
        recordVarType.restFieldType = symTable.anyOrErrorType;
        if (mappingMatchPattern.restMatchPattern != null) {
            BRecordTypeSymbol matchPattenRecordSym =
                    symbolEnter.createAnonRecordSymbol(currentEnv, mappingMatchPattern.pos);
            BLangRestMatchPattern restMatchPattern = mappingMatchPattern.restMatchPattern;
            BType restType = restMatchPattern.getBType();
            BRecordType matchPatternRecType = new BRecordType(matchPattenRecordSym);
            matchPatternRecType.restFieldType = restType != null ? restType : symTable.anyOrErrorType;
            recordVarType.restFieldType = matchPatternRecType.restFieldType;
            restMatchPattern.setBType(matchPatternRecType);
            analyzeNode(restMatchPattern, data);
            mappingMatchPattern.declaredVars.put(restMatchPattern.variableName.value, restMatchPattern.symbol);

            BLangRecordTypeNode recordTypeNode = TypeDefBuilderHelper.createRecordTypeNode(matchPatternRecType,
                    currentEnv.enclPkg.packageID, symTable, mappingMatchPattern.pos);
            recordTypeNode.initFunction =
                    TypeDefBuilderHelper.createInitFunctionForRecordType(recordTypeNode, currentEnv, names, symTable);
            TypeDefBuilderHelper.createTypeDefinitionForTSymbol(matchPatternRecType, matchPattenRecordSym,
                    recordTypeNode, currentEnv);
        }

        mappingMatchPattern.setBType(types.resolvePatternTypeFromMatchExpr(mappingMatchPattern,
                                                                           recordVarType, currentEnv));
        assignTypesToMemberPatterns(mappingMatchPattern, mappingMatchPattern.getBType(), data);
    }

    private void assignTypesToMemberPatterns(BLangMatchPattern matchPattern, BType bType, AnalyzerData data) {
        BType patternType = Types.getReferredType(bType);
        NodeKind matchPatternKind = matchPattern.getKind();
        if (patternType.tag == TypeTags.INTERSECTION) {
            patternType = ((BIntersectionType) patternType).effectiveType;
        }
        switch (matchPatternKind) {
            case WILDCARD_MATCH_PATTERN:
            case CONST_MATCH_PATTERN:
                return;
            case VAR_BINDING_PATTERN_MATCH_PATTERN:
                BLangBindingPattern bindingPattern =
                        ((BLangVarBindingPatternMatchPattern) matchPattern).getBindingPattern();
                assignTypesToMemberPatterns(bindingPattern, patternType, data);
                matchPattern.setBType(bindingPattern.getBType());
                return;
            case LIST_MATCH_PATTERN:
                BLangListMatchPattern listMatchPattern = (BLangListMatchPattern) matchPattern;
                if (patternType.tag == TypeTags.UNION) {
                    for (BType type : ((BUnionType) patternType).getMemberTypes()) {
                        assignTypesToMemberPatterns(listMatchPattern, type, data);
                    }
                    listMatchPattern.setBType(patternType);
                    return;
                }
                if (patternType.tag == TypeTags.ARRAY) {
                    BArrayType arrayType = (BArrayType) patternType;
                    for (BLangMatchPattern memberPattern : listMatchPattern.matchPatterns) {
                        assignTypesToMemberPatterns(memberPattern, arrayType.eType, data);
                    }
                    if (listMatchPattern.restMatchPattern == null) {
                        return;
                    }
                    if (arrayType.state == BArrayState.CLOSED) {
                        BTupleType restTupleType = createTupleForClosedArray(
                                arrayType.size - listMatchPattern.matchPatterns.size(), arrayType.eType);
                        listMatchPattern.restMatchPattern.setBType(restTupleType);
                        BVarSymbol restMatchPatternSymbol = listMatchPattern.restMatchPattern.declaredVars
                                .get(listMatchPattern.restMatchPattern.getIdentifier().getValue());
                        restMatchPatternSymbol.type = restTupleType;
                        return;
                    }
                    BLangRestMatchPattern restMatchPattern = listMatchPattern.restMatchPattern;
                    BType restType = ((BArrayType) restMatchPattern.getBType()).eType;
                    restType = types.mergeTypes(restType, arrayType.eType);
                    ((BArrayType) restMatchPattern.getBType()).eType = restType;
                    return;
                }
                if (patternType.tag != TypeTags.TUPLE) {
                    return;
                }
                BTupleType patternTupleType = (BTupleType) patternType;
                List<BType> types = patternTupleType.tupleTypes;
                List<BLangMatchPattern> matchPatterns = listMatchPattern.matchPatterns;
                List<BType> memberTypes = new ArrayList<>();
                for (int i = 0; i < matchPatterns.size(); i++) {
                    assignTypesToMemberPatterns(matchPatterns.get(i), types.get(i), data);
                    memberTypes.add(matchPatterns.get(i).getBType());
                }
                BTupleType tupleType = new BTupleType(memberTypes);

                if (listMatchPattern.restMatchPattern == null) {
                    listMatchPattern.setBType(tupleType);
                    return;
                }
                tupleType.restType = createTypeForTupleRestType(matchPatterns.size(), types, patternTupleType.restType);
                listMatchPattern.restMatchPattern.setBType(tupleType.restType);
                matchPattern.setBType(patternType);
                BVarSymbol restMatchPatternSymbol = listMatchPattern.restMatchPattern.declaredVars
                        .get(listMatchPattern.restMatchPattern.getIdentifier().getValue());
                restMatchPatternSymbol.type = tupleType.restType;
                return;
            case MAPPING_MATCH_PATTERN:
                BLangMappingMatchPattern mappingMatchPattern = (BLangMappingMatchPattern) matchPattern;
                if (patternType.tag == TypeTags.UNION) {
                    for (BType type : ((BUnionType) patternType).getMemberTypes()) {
                        assignTypesToMemberPatterns(mappingMatchPattern, type, data);
                    }
                    return;
                }
                if (patternType.tag != TypeTags.RECORD) {
                    return;
                }
                BRecordType recordType = (BRecordType) patternType;
                List<String> boundedFieldNames = new ArrayList<>();

                for (BLangFieldMatchPattern fieldMatchPattern : mappingMatchPattern.fieldMatchPatterns) {
                    assignTypesToMemberPatterns(fieldMatchPattern.matchPattern,
                            recordType.fields.get(fieldMatchPattern.fieldName.value).type, data);
                    boundedFieldNames.add(fieldMatchPattern.fieldName.value);
                }

                if (mappingMatchPattern.restMatchPattern == null) {
                    return;
                }
                BLangRestMatchPattern restMatchPattern = mappingMatchPattern.restMatchPattern;
                BRecordType restPatternRecType = (BRecordType) restMatchPattern.getBType();
                BVarSymbol restVarSymbol =
                        restMatchPattern.declaredVars.get(restMatchPattern.getIdentifier().getValue());
                if (restVarSymbol.type.tag != TypeTags.RECORD) {
                    return;
                }
                BRecordType restVarSymbolRecordType = (BRecordType) restVarSymbol.type;
                setRestMatchPatternConstraintType(recordType, boundedFieldNames, restPatternRecType,
                        restVarSymbolRecordType, data);
        }
    }

    private BTupleType createTupleForClosedArray(int noOfElements, BType elementType) {
        List<BType> memTypes = Collections.nCopies(noOfElements, elementType);
        return new BTupleType(memTypes);
    }

    private BType createTypeForTupleRestType(int startIndex, List<BType> types, BType patternRestType) {
        List<BType> remainingTypes = new ArrayList<>();
        for (int i = startIndex; i < types.size(); i++) {
            remainingTypes.add(types.get(i));
        }
        if (!remainingTypes.isEmpty()) {
            BTupleType restTupleType = new BTupleType(remainingTypes);
            if (patternRestType != null) {
                restTupleType.restType = patternRestType;
            }
            return restTupleType;
        } else {
            if (patternRestType != null) {
                return new BArrayType(patternRestType);
            }
        }
        return null;
    }

    @Override
    public void visit(BLangFieldMatchPattern fieldMatchPattern, AnalyzerData data) {
        BLangMatchPattern matchPattern = fieldMatchPattern.matchPattern;
        matchPattern.accept(this, data);
        fieldMatchPattern.declaredVars.putAll(matchPattern.declaredVars);
    }


    @Override
    public void visit(BLangVarBindingPatternMatchPattern varBindingPattern, AnalyzerData data) {
        SymbolEnv currentEnv = data.env;
        BLangBindingPattern bindingPattern = varBindingPattern.getBindingPattern();
        NodeKind patternKind = bindingPattern.getKind();
        BType patternType = null;
        if (varBindingPattern.matchExpr != null) {
            patternType = varBindingPattern.matchExpr.getBType();
        }

        switch (patternKind) {
            case WILDCARD_BINDING_PATTERN:
                BLangWildCardBindingPattern wildCardBindingPattern = (BLangWildCardBindingPattern) bindingPattern;
                wildCardBindingPattern.setBType(patternType);
                analyzeNode(wildCardBindingPattern, data);
                varBindingPattern.isLastPattern = types.isAssignable(wildCardBindingPattern.getBType(),
                                                                     symTable.anyType);
                break;
            case CAPTURE_BINDING_PATTERN:
                BLangCaptureBindingPattern captureBindingPattern = (BLangCaptureBindingPattern) bindingPattern;
                captureBindingPattern.setBType(
                        varBindingPattern.getBType() == null ? patternType : varBindingPattern.getBType());
                analyzeNode(captureBindingPattern, data);
                break;
            case LIST_BINDING_PATTERN:
                BLangListBindingPattern listBindingPattern = (BLangListBindingPattern) bindingPattern;
                analyzeNode(listBindingPattern, data);
                listBindingPattern.setBType(types.resolvePatternTypeFromMatchExpr(listBindingPattern, varBindingPattern,
                        currentEnv));
                assignTypesToMemberPatterns(listBindingPattern, listBindingPattern.getBType(), data);
                break;
            case ERROR_BINDING_PATTERN:
                BLangErrorBindingPattern errorBindingPattern = (BLangErrorBindingPattern) bindingPattern;
                analyzeNode(errorBindingPattern, data);
                errorBindingPattern.setBType(types.resolvePatternTypeFromMatchExpr(errorBindingPattern,
                                                                                   varBindingPattern.matchExpr,
                        currentEnv));
                break;
            case MAPPING_BINDING_PATTERN:
                BLangMappingBindingPattern mappingBindingPattern = (BLangMappingBindingPattern) bindingPattern;
                analyzeNode(mappingBindingPattern, data);
                mappingBindingPattern.setBType(types.resolvePatternTypeFromMatchExpr(mappingBindingPattern,
                                                                                     varBindingPattern, currentEnv));
                assignTypesToMemberPatterns(mappingBindingPattern, mappingBindingPattern.getBType(), data);
                break;
            default:
        }
        varBindingPattern.declaredVars.putAll(bindingPattern.declaredVars);
        varBindingPattern.setBType(bindingPattern.getBType());
    }

    @Override
    public void visit(BLangWildCardBindingPattern wildCardBindingPattern, AnalyzerData data) {
        if (wildCardBindingPattern.getBType() == null) {
            wildCardBindingPattern.setBType(symTable.anyType);
            return;
        }
        BType bindingPatternType = wildCardBindingPattern.getBType();
        BType intersectionType = types.getTypeIntersection(
                Types.IntersectionContext.compilerInternalIntersectionContext(),
                bindingPatternType, symTable.anyType, data.env);
        if (intersectionType == symTable.semanticError) {
            wildCardBindingPattern.setBType(symTable.noType);
            return;
        }
        wildCardBindingPattern.setBType(intersectionType);
    }

    @Override
    public void visit(BLangCaptureBindingPattern captureBindingPattern, AnalyzerData data) {
        BLangIdentifier id = (BLangIdentifier) captureBindingPattern.getIdentifier();
        Name name = new Name(id.getValue());
        Name origName = new Name(id.originalValue);
        captureBindingPattern.setBType(captureBindingPattern.getBType() == null ? symTable.anyOrErrorType :
                                               captureBindingPattern.getBType());
        captureBindingPattern.symbol = symbolEnter.defineVarSymbol(captureBindingPattern.getIdentifier().getPosition(),
                                                                   Flags.unMask(0), captureBindingPattern.getBType(),
                                                                   name, origName, data.env, false);
        captureBindingPattern.declaredVars.put(name.value, captureBindingPattern.symbol);
    }

    @Override
    public void visit(BLangListBindingPattern listBindingPattern, AnalyzerData data) {
        List<BType> listMemberTypes = new ArrayList<>();
        for (BLangBindingPattern bindingPattern : listBindingPattern.bindingPatterns) {
            analyzeNode(bindingPattern, data);
            listMemberTypes.add(bindingPattern.getBType());
            listBindingPattern.declaredVars.putAll(bindingPattern.declaredVars);
        }
        BTupleType listBindingPatternType = new BTupleType(listMemberTypes);

        if (listBindingPattern.restBindingPattern != null) {
            BLangRestBindingPattern restBindingPattern = listBindingPattern.restBindingPattern;
            BType restBindingPatternType = restBindingPattern.getBType();
            BType restType = restBindingPatternType != null ? restBindingPatternType : symTable.anyOrErrorType;
            restBindingPattern.setBType(new BArrayType(restType));
            restBindingPattern.accept(this, data);
            listBindingPattern.declaredVars.put(restBindingPattern.variableName.value, restBindingPattern.symbol);
            listBindingPatternType.restType = restType;
        }
        listBindingPattern.setBType(listBindingPatternType);
    }

    @Override
    public void visit(BLangRestBindingPattern restBindingPattern, AnalyzerData data) {
        SymbolEnv currentEnv = data.env;
        Name name = new Name(restBindingPattern.variableName.value);
        Name origName = names.originalNameFromIdNode(restBindingPattern.variableName);
        BSymbol symbol = symResolver.lookupSymbolInMainSpace(currentEnv, name);
        if (symbol == symTable.notFoundSymbol) {
            symbol = new BVarSymbol(0, name, origName, currentEnv.enclPkg.packageID, restBindingPattern.getBType(),
                                    currentEnv.scope.owner, restBindingPattern.variableName.pos, SOURCE);
            symbolEnter.defineSymbol(restBindingPattern.variableName.pos, symbol, currentEnv);
        }
        restBindingPattern.symbol = (BVarSymbol) symbol;
        restBindingPattern.declaredVars.put(name.value, restBindingPattern.symbol);
    }

    @Override
    public void visit(BLangErrorBindingPattern errorBindingPattern, AnalyzerData data) {
        if (errorBindingPattern.errorTypeReference != null) {
            errorBindingPattern.setBType(symResolver.resolveTypeNode(errorBindingPattern.errorTypeReference, data.env));
        } else {
            errorBindingPattern.setBType(symTable.errorType);
        }

        if (errorBindingPattern.errorMessageBindingPattern != null) {
            analyzeNode(errorBindingPattern.errorMessageBindingPattern, data);
            errorBindingPattern.declaredVars.putAll(errorBindingPattern.errorMessageBindingPattern.declaredVars);
        }

        if (errorBindingPattern.errorCauseBindingPattern != null) {
            analyzeNode(errorBindingPattern.errorCauseBindingPattern, data);
            errorBindingPattern.declaredVars.putAll(errorBindingPattern.errorCauseBindingPattern.declaredVars);
        }

        if (errorBindingPattern.errorFieldBindingPatterns != null) {
            analyzeNode(errorBindingPattern.errorFieldBindingPatterns, data);
            errorBindingPattern.declaredVars.putAll(errorBindingPattern.errorFieldBindingPatterns.declaredVars);
        }
    }

    @Override
    public void visit(BLangSimpleBindingPattern simpleBindingPattern, AnalyzerData data) {
        if (simpleBindingPattern.wildCardBindingPattern != null) {
            analyzeNode(simpleBindingPattern.wildCardBindingPattern, data);
            return;
        }
        if (simpleBindingPattern.captureBindingPattern != null) {
            analyzeNode(simpleBindingPattern.captureBindingPattern, data);
            simpleBindingPattern.declaredVars.putAll(simpleBindingPattern.captureBindingPattern.declaredVars);
        }
    }

    @Override
    public void visit(BLangErrorMessageBindingPattern errorMessageBindingPattern, AnalyzerData data) {
        BLangSimpleBindingPattern simpleBindingPattern = errorMessageBindingPattern.simpleBindingPattern;
        if (simpleBindingPattern.wildCardBindingPattern != null) {
            simpleBindingPattern.wildCardBindingPattern.setBType(symTable.stringType);
        }
        if (simpleBindingPattern.captureBindingPattern != null) {
            simpleBindingPattern.captureBindingPattern.setBType(symTable.stringType);
        }
        analyzeNode(simpleBindingPattern, data);
        errorMessageBindingPattern.declaredVars.putAll(simpleBindingPattern.declaredVars);
    }

    @Override
    public void visit(BLangErrorCauseBindingPattern errorCauseBindingPattern, AnalyzerData data) {
        if (errorCauseBindingPattern.simpleBindingPattern != null) {
            BLangSimpleBindingPattern simpleBindingPattern = errorCauseBindingPattern.simpleBindingPattern;
            if (simpleBindingPattern.captureBindingPattern != null) {
                simpleBindingPattern.captureBindingPattern.setBType(symTable.errorOrNilType);
            }
            analyzeNode(simpleBindingPattern, data);
            errorCauseBindingPattern.declaredVars.putAll(simpleBindingPattern.declaredVars);
            return;
        }
        if (errorCauseBindingPattern.errorBindingPattern != null) {
            analyzeNode(errorCauseBindingPattern.errorBindingPattern, data);
            errorCauseBindingPattern.declaredVars.putAll(errorCauseBindingPattern.errorBindingPattern.declaredVars);
        }
    }

    @Override
    public void visit(BLangErrorFieldBindingPatterns errorFieldBindingPatterns, AnalyzerData data) {
        for (BLangNamedArgBindingPattern namedArgBindingPattern : errorFieldBindingPatterns.namedArgBindingPatterns) {
            analyzeNode(namedArgBindingPattern, data);
            errorFieldBindingPatterns.declaredVars.putAll(namedArgBindingPattern.declaredVars);
        }
        if (errorFieldBindingPatterns.restBindingPattern != null) {
            errorFieldBindingPatterns.restBindingPattern.setBType(
                    new BMapType(TypeTags.MAP, symTable.anydataType, null));
            analyzeNode(errorFieldBindingPatterns.restBindingPattern, data);
            errorFieldBindingPatterns.declaredVars.putAll(errorFieldBindingPatterns.restBindingPattern.declaredVars);
        }
    }

    @Override
    public void visit(BLangNamedArgBindingPattern namedArgBindingPattern, AnalyzerData data) {
        setNamedArgBindingPatternType(namedArgBindingPattern.bindingPattern);
        analyzeNode(namedArgBindingPattern.bindingPattern, data);
        namedArgBindingPattern.declaredVars.putAll(namedArgBindingPattern.bindingPattern.declaredVars);
    }

    private void setNamedArgBindingPatternType(BLangBindingPattern bindingPattern) {
        switch(bindingPattern.getKind()) {
            case LIST_BINDING_PATTERN:
                BLangListBindingPattern listBindingPattern = (BLangListBindingPattern) bindingPattern;
                listBindingPattern.bindingPatterns.forEach(pattern -> pattern.setBType(symTable.cloneableType));
                if (listBindingPattern.restBindingPattern != null) {
                    listBindingPattern.restBindingPattern.setBType(symTable.cloneableType);
                }
                break;
            case MAPPING_BINDING_PATTERN:
                BLangMappingBindingPattern mappingBindingPattern = (BLangMappingBindingPattern) bindingPattern;
                mappingBindingPattern.fieldBindingPatterns.forEach(pattern ->
                        pattern.bindingPattern.setBType(symTable.cloneableType));
                if (mappingBindingPattern.restBindingPattern != null) {
                    mappingBindingPattern.restBindingPattern.setBType(symTable.cloneableType);
                }
                break;
            case CAPTURE_BINDING_PATTERN:
                BLangCaptureBindingPattern captureBindingPattern = (BLangCaptureBindingPattern) bindingPattern;
                captureBindingPattern.setBType(symTable.cloneableType);
                break;
        }
    }

    @Override
    public void visit(BLangErrorMatchPattern errorMatchPattern, AnalyzerData data) {
        if (errorMatchPattern.errorTypeReference != null) {
            errorMatchPattern.setBType(symResolver.resolveTypeNode(errorMatchPattern.errorTypeReference, data.env));
        } else {
            errorMatchPattern.setBType(symTable.errorType);
        }
        errorMatchPattern.setBType(types.resolvePatternTypeFromMatchExpr(errorMatchPattern,
                                                                         errorMatchPattern.matchExpr));

        if (errorMatchPattern.errorMessageMatchPattern != null) {
            analyzeNode(errorMatchPattern.errorMessageMatchPattern, data);
            errorMatchPattern.declaredVars.putAll(errorMatchPattern.errorMessageMatchPattern.declaredVars);
        }

        if (errorMatchPattern.errorCauseMatchPattern != null) {
            analyzeNode(errorMatchPattern.errorCauseMatchPattern, data);
            errorMatchPattern.declaredVars.putAll(errorMatchPattern.errorCauseMatchPattern.declaredVars);
        }

        if (errorMatchPattern.errorFieldMatchPatterns != null) {
            analyzeNode(errorMatchPattern.errorFieldMatchPatterns, data);
            errorMatchPattern.declaredVars.putAll(errorMatchPattern.errorFieldMatchPatterns.declaredVars);
        }
    }

    @Override
    public void visit(BLangSimpleMatchPattern simpleMatchPattern, AnalyzerData data) {
        if (simpleMatchPattern.wildCardMatchPattern != null) {
            analyzeNode(simpleMatchPattern.wildCardMatchPattern, data);
            simpleMatchPattern.wildCardMatchPattern.isLastPattern = true;
            return;
        }
        if (simpleMatchPattern.constPattern != null) {
            analyzeNode(simpleMatchPattern.constPattern, data);
            return;
        }
        if (simpleMatchPattern.varVariableName != null) {
            analyzeNode(simpleMatchPattern.varVariableName, data);
            simpleMatchPattern.declaredVars.putAll(simpleMatchPattern.varVariableName.declaredVars);
        }
    }

    @Override
    public void visit(BLangErrorMessageMatchPattern errorMessageMatchPattern, AnalyzerData data) {
        BLangSimpleMatchPattern simpleMatchPattern = errorMessageMatchPattern.simpleMatchPattern;
        if (simpleMatchPattern.varVariableName != null) {
            simpleMatchPattern.varVariableName.setBType(symTable.stringType);
        }
        analyzeNode(simpleMatchPattern, data);
        errorMessageMatchPattern.declaredVars.putAll(simpleMatchPattern.declaredVars);
    }

    @Override
    public void visit(BLangErrorCauseMatchPattern errorCauseMatchPattern, AnalyzerData data) {
        if (errorCauseMatchPattern.simpleMatchPattern != null) {
            BLangSimpleMatchPattern simpleMatchPattern = errorCauseMatchPattern.simpleMatchPattern;
            if (simpleMatchPattern.varVariableName != null) {
                simpleMatchPattern.varVariableName.setBType(symTable.errorOrNilType);
            }
            analyzeNode(simpleMatchPattern, data);
            errorCauseMatchPattern.declaredVars.putAll(simpleMatchPattern.declaredVars);
            return;
        }
        if (errorCauseMatchPattern.errorMatchPattern != null) {
            analyzeNode(errorCauseMatchPattern.errorMatchPattern, data);
            errorCauseMatchPattern.declaredVars.putAll(errorCauseMatchPattern.errorMatchPattern.declaredVars);
        }
    }

    @Override
    public void visit(BLangErrorFieldMatchPatterns errorFieldMatchPatterns, AnalyzerData data) {
        for (BLangNamedArgMatchPattern namedArgMatchPattern : errorFieldMatchPatterns.namedArgMatchPatterns) {
            analyzeNode(namedArgMatchPattern, data);
            errorFieldMatchPatterns.declaredVars.putAll(namedArgMatchPattern.declaredVars);
        }
        if (errorFieldMatchPatterns.restMatchPattern != null) {
            errorFieldMatchPatterns.restMatchPattern.setBType(new BMapType(TypeTags.MAP, symTable.anydataType, null));
            analyzeNode(errorFieldMatchPatterns.restMatchPattern, data);
            errorFieldMatchPatterns.declaredVars.putAll(errorFieldMatchPatterns.restMatchPattern.declaredVars);
        }
    }

    @Override
    public void visit(BLangNamedArgMatchPattern namedArgMatchPattern, AnalyzerData data) {
        setNamedArgMatchPatternType(namedArgMatchPattern.matchPattern);
        analyzeNode(namedArgMatchPattern.matchPattern, data);
        namedArgMatchPattern.declaredVars.putAll(namedArgMatchPattern.matchPattern.declaredVars);
    }

    private void setNamedArgMatchPatternType(BLangMatchPattern matchPattern) {
        switch(matchPattern.getKind()) {
            case CONST_MATCH_PATTERN:
            case VAR_BINDING_PATTERN_MATCH_PATTERN:
                matchPattern.setBType(symTable.cloneableType);
                break;
            case LIST_MATCH_PATTERN:
                BLangListMatchPattern listMatchPattern = (BLangListMatchPattern) matchPattern;
                listMatchPattern.matchPatterns.forEach(pattern -> pattern.setBType(symTable.cloneableType));
                if (listMatchPattern.restMatchPattern != null) {
                    listMatchPattern.restMatchPattern.setBType(symTable.cloneableType);
                }
                break;
            case MAPPING_MATCH_PATTERN:
                BLangMappingMatchPattern mappingMatchPattern = (BLangMappingMatchPattern) matchPattern;
                mappingMatchPattern.fieldMatchPatterns.forEach(pattern ->
                        pattern.matchPattern.setBType(symTable.cloneableType));
                if (mappingMatchPattern.restMatchPattern != null) {
                    mappingMatchPattern.restMatchPattern.setBType(symTable.cloneableType);
                }
                break;
        }
    }

    @Override
    public void visit(BLangMappingBindingPattern mappingBindingPattern, AnalyzerData data) {
        SymbolEnv currentEnv = data.env;
        BRecordTypeSymbol recordSymbol = symbolEnter.createAnonRecordSymbol(currentEnv, mappingBindingPattern.pos);
        LinkedHashMap<String, BField> fields = new LinkedHashMap<>();

        for (BLangFieldBindingPattern fieldBindingPattern : mappingBindingPattern.fieldBindingPatterns) {
            fieldBindingPattern.accept(this, data);
            Name fieldName = names.fromIdNode(fieldBindingPattern.fieldName);
            BVarSymbol fieldSymbol = new BVarSymbol(0, fieldName,
                                                    names.originalNameFromIdNode(fieldBindingPattern.fieldName),
                                                    currentEnv.enclPkg.symbol.pkgID,
                                                    fieldBindingPattern.bindingPattern.getBType(), recordSymbol,
                                                    fieldBindingPattern.pos, COMPILED_SOURCE);
            BField field = new BField(fieldName, fieldBindingPattern.pos, fieldSymbol);
            fields.put(fieldName.getValue(), field);
            mappingBindingPattern.declaredVars.putAll(fieldBindingPattern.declaredVars);
        }
        BRecordType recordVarType = new BRecordType(recordSymbol);
        recordVarType.fields = fields;
        recordVarType.restFieldType = symTable.anyOrErrorType;
        if (mappingBindingPattern.restBindingPattern != null) {
            BLangRestBindingPattern restBindingPattern = mappingBindingPattern.restBindingPattern;
            BType restType = restBindingPattern.getBType();
            BRecordTypeSymbol matchPattenRecordSym =
                                                 symbolEnter.createAnonRecordSymbol(currentEnv, restBindingPattern.pos);
            BRecordType matchPatternRecType = new BRecordType(matchPattenRecordSym);
            matchPatternRecType.restFieldType = restType != null ? restType : symTable.anyOrErrorType;
            recordVarType.restFieldType = matchPatternRecType.restFieldType;
            restBindingPattern.setBType(matchPatternRecType);
            restBindingPattern.accept(this, data);
            mappingBindingPattern.declaredVars.put(restBindingPattern.variableName.value, restBindingPattern.symbol);

            BLangRecordTypeNode recordTypeNode = TypeDefBuilderHelper.createRecordTypeNode(matchPatternRecType,
                    currentEnv.enclPkg.packageID, symTable, restBindingPattern.pos);
            recordTypeNode.initFunction =
                    TypeDefBuilderHelper.createInitFunctionForRecordType(recordTypeNode, currentEnv, names, symTable);
            TypeDefBuilderHelper.createTypeDefinitionForTSymbol(matchPatternRecType, matchPattenRecordSym,
                    recordTypeNode, currentEnv);
        }
        mappingBindingPattern.setBType(recordVarType);
    }

    @Override
    public void visit(BLangFieldBindingPattern fieldBindingPattern, AnalyzerData data) {
        BLangBindingPattern bindingPattern = fieldBindingPattern.bindingPattern;
        bindingPattern.accept(this, data);
        fieldBindingPattern.declaredVars.putAll(bindingPattern.declaredVars);
    }

    @Override
    public void visit(BLangConstPattern constMatchPattern, AnalyzerData data) {
        BLangExpression constPatternExpr = constMatchPattern.expr;
        typeChecker.checkExpr(constPatternExpr, data.env, data.prevEnvs, data.commonAnalyzerData);
        if (constPatternExpr.getKind() == NodeKind.SIMPLE_VARIABLE_REF) {
            BLangSimpleVarRef constRef = (BLangSimpleVarRef) constPatternExpr;
            if (constRef.symbol.kind != SymbolKind.CONSTANT) {
                dlog.error(constMatchPattern.pos, DiagnosticErrorCode.VARIABLE_SHOULD_BE_DECLARED_AS_CONSTANT,
                        constRef.variableName);
                constMatchPattern.setBType(symTable.noType);
                return;
            }
        }
        constMatchPattern.setBType(types.resolvePatternTypeFromMatchExpr(constMatchPattern, constPatternExpr));
    }

    @Override
    public void visit(BLangRestMatchPattern restMatchPattern, AnalyzerData data) {
        Name name = new Name(restMatchPattern.variableName.value);
        Name origName = new Name(restMatchPattern.variableName.originalValue);
        restMatchPattern.symbol = symbolEnter.defineVarSymbol(restMatchPattern.variableName.pos, Flags.unMask(0),
                                                              restMatchPattern.getBType(), name, origName, data.env,
                                                              false);
        restMatchPattern.declaredVars.put(name.value, restMatchPattern.symbol);
    }

    @Override
    public void visit(BLangListMatchPattern listMatchPattern, AnalyzerData data) {
        List<BType> memberTypes = new ArrayList<>();
        for (BLangMatchPattern memberMatchPattern : listMatchPattern.matchPatterns) {
            memberMatchPattern.accept(this, data);
            memberTypes.add(memberMatchPattern.getBType());
            checkForSimilarVars(listMatchPattern.declaredVars, memberMatchPattern.declaredVars, memberMatchPattern.pos);
            listMatchPattern.declaredVars.putAll(memberMatchPattern.declaredVars);
        }
        BTupleType matchPatternType = new BTupleType(memberTypes);

        if (listMatchPattern.getRestMatchPattern() != null) {
            BLangRestMatchPattern restMatchPattern = (BLangRestMatchPattern) listMatchPattern.getRestMatchPattern();
            BType restBindingPatternType = restMatchPattern.getBType();
            BType restType = restBindingPatternType != null ? restBindingPatternType : symTable.anyOrErrorType;
            restMatchPattern.setBType(new BArrayType(restType));
            restMatchPattern.accept(this, data);
            checkForSimilarVars(listMatchPattern.declaredVars, restMatchPattern.declaredVars, restMatchPattern.pos);
            listMatchPattern.declaredVars.put(restMatchPattern.variableName.value, restMatchPattern.symbol);
            matchPatternType.restType = restType;
        }

        SymbolEnv pkgEnv = symTable.pkgEnvMap.get(data.env.enclPkg.symbol);
        listMatchPattern.setBType(types.resolvePatternTypeFromMatchExpr(listMatchPattern, matchPatternType, pkgEnv));
        assignTypesToMemberPatterns(listMatchPattern, listMatchPattern.getBType(), data);
    }

    private void checkForSimilarVars(Map<String, BVarSymbol> declaredVars, Map<String, BVarSymbol> var,
                                     Location pos) {
        for (String variableName : var.keySet()) {
            if (declaredVars.containsKey(variableName)) {
                dlog.error(pos, DiagnosticErrorCode.MATCH_PATTERN_CANNOT_REPEAT_SAME_VARIABLE);
            }
        }
    }

    private void assignTypesToMemberPatterns(BLangBindingPattern bindingPattern, BType patternType, AnalyzerData data) {
        NodeKind patternKind = bindingPattern.getKind();
        BType bindingPatternType = Types.getReferredType(patternType);
        switch (patternKind) {
            case WILDCARD_BINDING_PATTERN:
                return;
            case CAPTURE_BINDING_PATTERN:
                BLangCaptureBindingPattern captureBindingPattern = (BLangCaptureBindingPattern) bindingPattern;
                BVarSymbol captureBindingPatternSymbol =
                        captureBindingPattern.declaredVars.get(
                                captureBindingPattern.getIdentifier().getValue());
                captureBindingPatternSymbol.type = bindingPatternType.tag == TypeTags.ERROR ? bindingPatternType :
                        this.types.mergeTypes(captureBindingPatternSymbol.type, bindingPatternType);
                captureBindingPattern.setBType(captureBindingPatternSymbol.type);
                return;
            case LIST_BINDING_PATTERN:
                BLangListBindingPattern listBindingPattern = (BLangListBindingPattern) bindingPattern;
                if (bindingPatternType.tag == TypeTags.UNION) {
                    for (BType type : ((BUnionType) bindingPatternType).getMemberTypes()) {
                        assignTypesToMemberPatterns(bindingPattern, type, data);
                    }
                    listBindingPattern.setBType(bindingPatternType);
                    return;
                }
                if (bindingPatternType.tag == TypeTags.ARRAY) {
                    BArrayType arrayType = (BArrayType) bindingPatternType;
                    for (BLangBindingPattern memberBindingPattern : listBindingPattern.bindingPatterns) {
                        assignTypesToMemberPatterns(memberBindingPattern, arrayType.eType, data);
                    }
                    if (listBindingPattern.restBindingPattern == null) {
                        return;
                    }
                    if (arrayType.state == BArrayState.CLOSED) {
                        BTupleType restTupleType = createTupleForClosedArray(
                                arrayType.size - listBindingPattern.bindingPatterns.size(), arrayType.eType);
                        listBindingPattern.restBindingPattern.setBType(restTupleType);
                        BVarSymbol restBindingPatternSymbol = listBindingPattern.restBindingPattern.declaredVars
                                .get(listBindingPattern.restBindingPattern.getIdentifier().getValue());
                        restBindingPatternSymbol.type = restTupleType;
                        return;
                    }
                    BLangRestBindingPattern restBindingPattern = listBindingPattern.restBindingPattern;
                    BType restType = ((BArrayType) restBindingPattern.getBType()).eType;
                    restType = types.mergeTypes(restType, arrayType.eType);
                    ((BArrayType) restBindingPattern.getBType()).eType = restType;
                    return;
                }
                if (bindingPatternType.tag != TypeTags.TUPLE) {
                    return;
                }
                BTupleType bindingPatternTupleType = (BTupleType) bindingPatternType;
                List<BType> types = bindingPatternTupleType.getTupleTypes();
                List<BLangBindingPattern> bindingPatterns = listBindingPattern.bindingPatterns;
                List<BType> memberTypes = new ArrayList<>();
                for (int i = 0; i < bindingPatterns.size(); i++) {
                    assignTypesToMemberPatterns(bindingPatterns.get(i), types.get(i), data);
                    memberTypes.add(bindingPatterns.get(i).getBType());
                }
                BTupleType tupleType = new BTupleType(memberTypes);

                if (listBindingPattern.restBindingPattern == null) {
                    bindingPattern.setBType(tupleType);
                    return;
                }
                tupleType.restType = createTypeForTupleRestType(bindingPatterns.size(), types,
                        bindingPatternTupleType.restType);
                listBindingPattern.restBindingPattern.setBType(tupleType.restType);
                bindingPattern.setBType(bindingPatternType);
                BVarSymbol restBindingPatternSymbol =
                        listBindingPattern.restBindingPattern.declaredVars
                                .get(listBindingPattern.restBindingPattern.getIdentifier().getValue());
                restBindingPatternSymbol.type = tupleType.restType;
                return;
            case MAPPING_BINDING_PATTERN:
                BLangMappingBindingPattern mappingBindingPattern = (BLangMappingBindingPattern) bindingPattern;
                if (bindingPatternType.tag == TypeTags.UNION) {
                    for (BType type : ((BUnionType) bindingPatternType).getMemberTypes()) {
                        assignTypesToMemberPatterns(mappingBindingPattern, type, data);
                    }
                    return;
                }
                if (bindingPatternType.tag != TypeTags.RECORD) {
                    return;
                }
                BRecordType recordType = (BRecordType) bindingPatternType;
                List<String> boundedFields = new ArrayList<>();
                for (BLangFieldBindingPattern fieldBindingPattern : mappingBindingPattern.fieldBindingPatterns) {
                    assignTypesToMemberPatterns(fieldBindingPattern.bindingPattern,
                            recordType.fields.get(fieldBindingPattern.fieldName.value).type, data);
                    boundedFields.add(fieldBindingPattern.fieldName.value);
                }

                if (mappingBindingPattern.restBindingPattern == null) {
                    return;
                }
                BLangRestBindingPattern restBindingPattern = mappingBindingPattern.restBindingPattern;
                BRecordType restPatternRecordType = (BRecordType) restBindingPattern.getBType();
                BVarSymbol restVarSymbol =
                        restBindingPattern.declaredVars.get(restBindingPattern.getIdentifier().getValue());
                BRecordType restVarSymbolRecordType = (BRecordType) restVarSymbol.type;
                setRestMatchPatternConstraintType(recordType, boundedFields, restPatternRecordType,
                        restVarSymbolRecordType, data);
                return;
            default:
        }
    }

    @Override
    public void visit(BLangWildCardMatchPattern wildCardMatchPattern, AnalyzerData data) {
        if (wildCardMatchPattern.matchExpr == null) {
            wildCardMatchPattern.setBType(symTable.anyType);
            return;
        }
        BType matchExprType = wildCardMatchPattern.matchExpr.getBType();
        if (types.isAssignable(matchExprType, symTable.anyType)) {
            wildCardMatchPattern.setBType(symTable.anyType);
            return;
        }

        BType intersectionType = types.getTypeIntersection(
                Types.IntersectionContext.compilerInternalIntersectionContext(),
                matchExprType, symTable.anyType, data.env);
        if (intersectionType == symTable.semanticError) {
            wildCardMatchPattern.setBType(symTable.noType);
            return;
        }
        wildCardMatchPattern.setBType(intersectionType);
    }

    @Override
    public void visit(BLangForeach foreach, AnalyzerData data) {
        SymbolEnv currentEnv = data.env;
        // Check the collection's type.
        typeChecker.checkExpr(foreach.collection, currentEnv, symTable.noType, data.prevEnvs,
                data.commonAnalyzerData);
        // object type collection should be a subtype of 'object:Iterable
        if (Types.getReferredType(foreach.collection.getBType()).tag == TypeTags.OBJECT
                && !types.isAssignable(foreach.collection.getBType(), symTable.iterableType)) {
            dlog.error(foreach.collection.pos, DiagnosticErrorCode.INVALID_ITERABLE_OBJECT_TYPE,
                       foreach.collection.getBType(), symTable.iterableType);
            foreach.resultType = symTable.semanticError;
            return;
        }
        // Set the type of the foreach node's type node.
        types.setForeachTypedBindingPatternType(foreach);
        // Create a new block environment for the foreach node's body.
        SymbolEnv blockEnv = SymbolEnv.createBlockEnv(foreach.body, currentEnv);
        // Check foreach node's variables and set types.
        handleForeachDefinitionVariables(foreach.variableDefinitionNode, foreach.varType, foreach.isDeclaredWithVar,
                false, blockEnv);
        boolean prevBreakFound = data.breakFound;
        // Analyze foreach node's statements.
        data.env = blockEnv;
        analyzeStmt(foreach.body, data);

        if (foreach.onFailClause != null) {
            this.analyzeNode(foreach.onFailClause, data);
        }
        data.notCompletedNormally = false;
        data.breakFound = prevBreakFound;
    }

    @Override
    public void visit(BLangOnFailClause onFailClause, AnalyzerData data) {
        // Create a new block environment for the on-fail node.
        SymbolEnv onFailEnv = SymbolEnv.createBlockEnv(onFailClause.body, data.env);
        VariableDefinitionNode onFailVarDefNode = onFailClause.variableDefinitionNode;
        if (onFailVarDefNode != null) {
            // Check on-fail node's variables and set types.
            handleForeachDefinitionVariables(onFailVarDefNode, symTable.errorType,
                    onFailClause.isDeclaredWithVar, true, onFailEnv);
            BLangVariable onFailVarNode = (BLangVariable) onFailVarDefNode.getVariable();
            if (!types.isAssignable(onFailVarNode.getBType(), symTable.errorType)) {
                dlog.error(onFailVarNode.pos, DiagnosticErrorCode.INVALID_TYPE_DEFINITION_FOR_ERROR_VAR,
                        onFailVarNode.getBType());
            }
        }
        data.env = onFailEnv;
        analyzeStmt(onFailClause.body, data);
    }

    @Override
    public void visit(BLangWhile whileNode, AnalyzerData data) {
        SymbolEnv currentEnv = data.env;
        typeChecker.checkExpr(whileNode.expr, currentEnv, symTable.booleanType, data.prevEnvs,
                data.commonAnalyzerData);

        if (whileNode.onFailClause != null) {
            this.analyzeNode(whileNode.onFailClause, data);
        }

        BType actualType = whileNode.expr.getBType();
        if (TypeTags.TUPLE == Types.getReferredType(actualType).tag) {
            dlog.error(whileNode.expr.pos, DiagnosticErrorCode.INCOMPATIBLE_TYPES, symTable.booleanType, actualType);
        }

        boolean prevBreakFound = data.breakFound;
        SymbolEnv whileEnv = typeNarrower.evaluateTruth(whileNode.expr, whileNode.body, currentEnv);
        data.env = whileEnv;
        analyzeStmt(whileNode.body, data);
        data.notCompletedNormally =
                ConditionResolver.checkConstCondition(types, symTable, whileNode.expr) == symTable.trueType
                        && !data.breakFound;
        data.breakFound = prevBreakFound;
    }

    @Override
    public void visit(BLangDo doNode, AnalyzerData data) {
        data.env = SymbolEnv.createTypeNarrowedEnv(doNode, data.env);
        if (doNode.onFailClause != null) {
            this.analyzeNode(doNode.onFailClause, data);
        }
        analyzeStmt(doNode.body, data);
    }

    @Override
    public void visit(BLangFail failNode, AnalyzerData data) {
        BLangExpression errorExpression = failNode.expr;
        BType errorExpressionType = typeChecker.checkExpr(errorExpression, data.env, data.prevEnvs,
                data.commonAnalyzerData);

        if (errorExpressionType == symTable.semanticError ||
                !types.isSubTypeOfBaseType(errorExpressionType, symTable.errorType.tag)) {
            dlog.error(errorExpression.pos, DiagnosticErrorCode.ERROR_TYPE_EXPECTED, errorExpression.toString());
        }
        data.notCompletedNormally = true;
    }

    @Override
    public void visit(BLangLock lockNode, AnalyzerData data) {
        data.env = SymbolEnv.createLockEnv(lockNode, data.env);
        analyzeStmt(lockNode.body, data);
        if (lockNode.onFailClause != null) {
            this.analyzeNode(lockNode.onFailClause, data);
        }
    }

    @Override
    public void visit(BLangService serviceNode, AnalyzerData data) {
        SymbolEnv currentEnv = data.env;
        inferServiceTypeFromListeners(serviceNode, data);
        addCheckExprToServiceVariable(serviceNode);
        analyzeNode(serviceNode.serviceVariable, data);
        if (serviceNode.serviceNameLiteral != null) {
            typeChecker.checkExpr(serviceNode.serviceNameLiteral, currentEnv, symTable.stringType, data.prevEnvs,
                    data.commonAnalyzerData);
        }

        serviceNode.setBType(serviceNode.serviceClass.getBType());
        BType serviceType = serviceNode.serviceClass.getBType();
        BServiceSymbol serviceSymbol = (BServiceSymbol) serviceNode.symbol;
        validateServiceTypeImplementation(serviceNode.pos, serviceType, serviceNode.inferredServiceType);

        for (BLangExpression attachExpr : serviceNode.attachedExprs) {
            final BType exprType = typeChecker.checkExpr(attachExpr, currentEnv, symTable.noType, data.prevEnvs,
                    data.commonAnalyzerData);
            if (exprType != symTable.semanticError && !types.checkListenerCompatibilityAtServiceDecl(exprType)) {
                dlog.error(attachExpr.pos, DiagnosticErrorCode.INCOMPATIBLE_TYPES, LISTENER_NAME, exprType);
            } else if (exprType != symTable.semanticError && serviceNode.listenerType == null) {
                serviceNode.listenerType = exprType;
            } else if (exprType != symTable.semanticError) {
                this.types.isSameType(exprType, serviceNode.listenerType);
            }

            if (attachExpr.getKind() == NodeKind.SIMPLE_VARIABLE_REF) {
                final BLangSimpleVarRef attachVarRef = (BLangSimpleVarRef) attachExpr;
                if (attachVarRef.symbol != null && attachVarRef.symbol != symTable.notFoundSymbol &&
                        !Symbols.isFlagOn(attachVarRef.symbol.flags, Flags.LISTENER)) {
                    dlog.error(attachVarRef.pos, DiagnosticErrorCode.INVALID_LISTENER_ATTACHMENT);
                }
            } else if (attachExpr.getKind() != NodeKind.TYPE_INIT_EXPR) {
                dlog.error(attachExpr.pos, DiagnosticErrorCode.INVALID_LISTENER_ATTACHMENT);
            }

            // Validate listener attachment based on attach-point of the service decl and second param of listener.
            if (exprType.getKind() == TypeKind.OBJECT) {
                BObjectType listenerType = (BObjectType) exprType;
                validateServiceAttachmentOnListener(serviceNode, attachExpr, listenerType, serviceType);
            } else if (exprType.getKind() == TypeKind.UNION) {
                for (BType memberType : ((BUnionType) exprType).getMemberTypes()) {
                    if (Types.getReferredType(memberType).tag == TypeTags.ERROR) {
                        continue;
                    }
                    BType refType = Types.getReferredType(memberType);
                    if (refType.tag == TypeTags.OBJECT) {
                        validateServiceAttachmentOnListener(serviceNode, attachExpr,
                                (BObjectType) refType, serviceType);
                    }
                }
            }

            serviceSymbol.addListenerType(exprType);
        }
    }

    private void validateServiceTypeImplementation(Location pos, BType implementedType, BType inferredServiceType) {
        if (!types.isAssignableIgnoreObjectTypeIds(implementedType, inferredServiceType)) {
            if (inferredServiceType.tag == TypeTags.UNION
                    && ((BUnionType) inferredServiceType).getMemberTypes().isEmpty()) {
                return;
            }
            dlog.error(pos, DiagnosticErrorCode.SERVICE_DOES_NOT_IMPLEMENT_REQUIRED_CONSTRUCTS, inferredServiceType);
        }
    }

    private void inferServiceTypeFromListeners(BLangService serviceNode, AnalyzerData data) {
        List<BLangType> typeRefs = serviceNode.serviceClass.typeRefs;
        if (!typeRefs.isEmpty()) {
            serviceNode.inferredServiceType = typeRefs.get(0).getBType();
            return;
        }

        LinkedHashSet<BType> listenerTypes = new LinkedHashSet<>();
        for (BLangExpression attachExpr : serviceNode.attachedExprs) {
            BType type = typeChecker.checkExpr(attachExpr, data.env, symTable.noType, data.prevEnvs,
                    data.commonAnalyzerData);
            flatMapAndGetObjectTypes(listenerTypes, type);
        }
        BType inferred;
        BTypeIdSet typeIdSet = BTypeIdSet.emptySet();
        if (listenerTypes.size() == 1) {
            inferred = listenerTypes.iterator().next();
            typeIdSet.add(getTypeIds(inferred));
        } else {
            for (BType attachType : listenerTypes) {
                typeIdSet.add(getTypeIds(attachType));
            }
            inferred = BUnionType.create(null, listenerTypes);
        }

        serviceNode.inferredServiceType = inferred;
        BType tServiceClass = serviceNode.serviceClass.getBType();
        getTypeIds(tServiceClass).add(typeIdSet);
    }

    private BTypeIdSet getTypeIds(BType type) {
        int tag = type.tag;
        if (tag == TypeTags.SERVICE || tag == TypeTags.OBJECT) {
            return ((BObjectType) type).typeIdSet;
        } else if (tag == TypeTags.TYPEREFDESC) {
            return getTypeIds(((BTypeReferenceType) type).referredType);
        }
        return BTypeIdSet.emptySet();
    }

    private void flatMapAndGetObjectTypes(Set<BType> result, BType type) {
        if (!types.checkListenerCompatibilityAtServiceDecl(type)) {
            return;
        }
        if (type.tag == TypeTags.OBJECT) {
            BObjectType objectType = (BObjectType) type;
            BObjectTypeSymbol tsymbol = (BObjectTypeSymbol) objectType.tsymbol;
            for (BAttachedFunction func : tsymbol.attachedFuncs) {
                if (func.funcName.value.equals("attach")) {
                    BType firstParam = func.type.paramTypes.get(0);
                    result.add(firstParam);
                    return;
                }
            }
        } else if (type.tag == TypeTags.UNION) {
            for (BType memberType : ((BUnionType) type).getMemberTypes()) {
                flatMapAndGetObjectTypes(result, memberType);
            }
        } else if (type.tag == TypeTags.INTERSECTION) {
            BType effectiveType = ((BIntersectionType) type).effectiveType;
            flatMapAndGetObjectTypes(result, effectiveType);
        }
    }

    private void addCheckExprToServiceVariable(BLangService serviceNode) {
        BLangFunction initFunction = serviceNode.serviceClass.initFunction;
        if (initFunction != null && initFunction.returnTypeNode != null
                && types.containsErrorType(initFunction.returnTypeNode.getBType())) {
            BLangCheckedExpr checkedExpr = (BLangCheckedExpr) TreeBuilder.createCheckExpressionNode();
            checkedExpr.expr = serviceNode.serviceVariable.expr;
            checkedExpr.setBType(serviceNode.serviceClass.getBType());
            serviceNode.serviceVariable.expr = checkedExpr;
        }
    }

    private void validateServiceAttachmentOnListener(BLangService serviceNode, BLangExpression attachExpr,
                                                     BObjectType listenerType, BType serviceType) {
        for (var func : ((BObjectTypeSymbol) listenerType.tsymbol).attachedFuncs) {
            if (func.funcName.value.equals("attach")) {
                List<BType> paramTypes = func.type.paramTypes;
                if (serviceType != null && serviceType != symTable.noType) {
                    validateServiceTypeAgainstAttachMethod(serviceNode.inferredServiceType, paramTypes.get(0),
                            attachExpr.pos);
                }
                validateServiceAttachpointAgainstAttachMethod(serviceNode, attachExpr, paramTypes.get(1));
            }
        }
    }

    private void validateServiceTypeAgainstAttachMethod(BType serviceType, BType targetType, Location pos) {
        if (!types.isAssignable(serviceType, targetType)) {
            dlog.error(pos, DiagnosticErrorCode.SERVICE_TYPE_IS_NOT_SUPPORTED_BY_LISTENER);
        }
    }

    private void validateServiceAttachpointAgainstAttachMethod(BLangService serviceNode, BLangExpression listenerExpr,
                                                               BType attachPointParam) {
        boolean isStringComponentAvailable = types.isAssignable(symTable.stringType, attachPointParam);
        boolean isNullable = attachPointParam.isNullable();
        boolean isArrayComponentAvailable = types.isAssignable(symTable.arrayStringType, attachPointParam);

        boolean pathLiteral = serviceNode.serviceNameLiteral != null;
        boolean absolutePath = !serviceNode.absoluteResourcePath.isEmpty();

        Location pos = listenerExpr.getPosition();

        if (!pathLiteral && isStringComponentAvailable && !isArrayComponentAvailable && !isNullable) {
            dlog.error(pos, DiagnosticErrorCode.SERVICE_LITERAL_REQUIRED_BY_LISTENER);
        } else if (!absolutePath && isArrayComponentAvailable && !isStringComponentAvailable && !isNullable) {
            dlog.error(pos, DiagnosticErrorCode.SERVICE_ABSOLUTE_PATH_REQUIRED_BY_LISTENER);
        } else if (!pathLiteral && !absolutePath && !isNullable) {
            dlog.error(pos, DiagnosticErrorCode.SERVICE_ABSOLUTE_PATH_OR_LITERAL_IS_REQUIRED_BY_LISTENER);
        }

        // Path literal is provided, listener does not accept path literal
        if (pathLiteral && !isStringComponentAvailable) {
            dlog.error(pos, DiagnosticErrorCode.SERVICE_PATH_LITERAL_IS_NOT_SUPPORTED_BY_LISTENER);
        }

        // Absolute path is provided, Listener does not accept abs path
        if (absolutePath && !isArrayComponentAvailable) {
            dlog.error(pos, DiagnosticErrorCode.SERVICE_ABSOLUTE_PATH_IS_NOT_SUPPORTED_BY_LISTENER);
        }
    }

    private void validateDefaultable(BLangRecordTypeNode recordTypeNode) {
        for (BLangSimpleVariable field : recordTypeNode.fields) {
            if (field.flagSet.contains(Flag.OPTIONAL) && field.expr != null) {
                dlog.error(field.pos, DiagnosticErrorCode.DEFAULT_VALUES_NOT_ALLOWED_FOR_OPTIONAL_FIELDS,
                           field.name.value);
            }
        }
    }

    @Override
    public void visit(BLangTransaction transactionNode, AnalyzerData data) {
        data.env = SymbolEnv.createTransactionEnv(transactionNode, data.env);

        if (transactionNode.onFailClause != null) {
            this.analyzeNode(transactionNode.onFailClause, data);
        }
        analyzeStmt(transactionNode.transactionBody, data);
    }

    @Override
    public void visit(BLangRollback rollbackNode, AnalyzerData data) {
        if (rollbackNode.expr != null) {
            BType expectedType = BUnionType.create(null, symTable.errorType, symTable.nilType);
            this.typeChecker.checkExpr(rollbackNode.expr, data.env, expectedType, data.prevEnvs,
                    data.commonAnalyzerData);
        }
    }

    @Override
    public void visit(BLangRetryTransaction retryTransaction, AnalyzerData data) {
        if (retryTransaction.retrySpec != null) {
            retryTransaction.retrySpec.accept(this, data);
        }

        retryTransaction.transaction.accept(this, data);
    }

    @Override
    public void visit(BLangRetry retryNode, AnalyzerData data) {
        if (retryNode.retrySpec != null) {
            retryNode.retrySpec.accept(this, data);
        }
        data.env = SymbolEnv.createRetryEnv(retryNode, data.env);
        analyzeStmt(retryNode.retryBody, data);

        if (retryNode.onFailClause != null) {
            this.analyzeNode(retryNode.onFailClause, data);
        }
    }

    @Override
    public void visit(BLangRetrySpec retrySpec, AnalyzerData data) {
        SymbolEnv currentEnv = data.env;
        if (retrySpec.retryManagerType != null) {
            retrySpec.setBType(symResolver.resolveTypeNode(retrySpec.retryManagerType, currentEnv));
        }

        if (retrySpec.argExprs != null) {
            retrySpec.argExprs.forEach(arg -> this.typeChecker.checkExpr(arg, currentEnv, symTable.noType,
                                                                         data.prevEnvs, data.commonAnalyzerData));
        }
    }

    @Override
    public void visit(BLangForkJoin forkJoin, AnalyzerData data) {
        for (BLangSimpleVariableDef worker : forkJoin.workers) {
            BLangFunction function = ((BLangLambdaFunction) worker.var.expr).function;
            function.symbol.enclForkName = function.anonForkName;
            ((BInvokableSymbol) worker.var.symbol).enclForkName = function.anonForkName;
        }
    }

    @Override
    public void visit(BLangWorkerSend workerSendNode, AnalyzerData data) {
        SymbolEnv currentEnv = data.env;
        // TODO Need to remove this cached env
        workerSendNode.env = currentEnv;
        this.typeChecker.checkExpr(workerSendNode.expr, currentEnv, data.prevEnvs, data.commonAnalyzerData);

        BSymbol symbol =
                symResolver.lookupSymbolInMainSpace(currentEnv, names.fromIdNode(workerSendNode.workerIdentifier));

        if (symTable.notFoundSymbol.equals(symbol)) {
            workerSendNode.setBType(symTable.semanticError);
        } else {
            workerSendNode.setBType(symbol.type);
            workerSendNode.workerSymbol = symbol;
        }
    }

    @Override
    public void visit(BLangReturn returnNode, AnalyzerData data) {
        SymbolEnv currentEnv = data.env;
        this.typeChecker.checkExpr(returnNode.expr, currentEnv, currentEnv.enclInvokable.returnTypeNode.getBType(),
                                   data.prevEnvs, data.commonAnalyzerData);
        validateWorkerAnnAttachments(returnNode.expr, data);
        data.notCompletedNormally = true;
    }

    void analyzeStmt(BLangStatement stmtNode, AnalyzerData data) {
        analyzeNode(stmtNode, data);
    }

    public void analyzeNode(BLangNode node, SymbolEnv env) {
        AnalyzerData data = new AnalyzerData(env);
        analyzeNode(node, data);
    }

    public void analyzeNode(BLangNode node, SymbolEnv env, Types.CommonAnalyzerData commonAnalyzerData) {
        AnalyzerData data = new AnalyzerData(env);
        data.commonAnalyzerData = commonAnalyzerData;
        analyzeNode(node, data);
    }

    public void analyzeNode(BLangNode node, SymbolEnv env, Stack<SymbolEnv> prevEnvs) {
        AnalyzerData data = new AnalyzerData(env);
        data.prevEnvs = prevEnvs;
        analyzeNode(node, data);
    }

    public void analyzeNode(BLangNode node, SymbolEnv env, Stack<SymbolEnv> prevEnvs,
                            Types.CommonAnalyzerData commonAnalyzerData) {
        AnalyzerData data = new AnalyzerData(env);
        data.prevEnvs = prevEnvs;
        data.commonAnalyzerData = commonAnalyzerData;
        analyzeNode(node, data);
    }
    public void analyzeNode(BLangNode node,  AnalyzerData data) {
        analyzeNode(node, symTable.noType, data);
    }

    @Override
    public void visit(BLangContinue continueNode, AnalyzerData data) {
        data.notCompletedNormally = true;
    }

    @Override
    public void visit(BLangBreak breakNode, AnalyzerData data) {
        data.notCompletedNormally = true;
        data.breakFound = true;
    }

    @Override
    public void visit(BLangPanic panicNode, AnalyzerData data) {
        this.typeChecker.checkExpr(panicNode.expr, data.env, symTable.errorType, data.prevEnvs,
                data.commonAnalyzerData);
        data.notCompletedNormally = true;
    }

    void analyzeNode(BLangNode node, BType expType, AnalyzerData data) {
        data.prevEnvs.push(data.env);
        BType preExpType = data.expType;
        data.expType = expType;
        node.accept(this, data);
        data.env = data.prevEnvs.pop();
        data.expType = preExpType;
    }

    @Override
    public void visit(BLangConstant constant, AnalyzerData data) {
        if (constant.typeNode != null && !types.isAllowedConstantType(constant.typeNode.getBType())) {
            if (types.isAssignable(constant.typeNode.getBType(), symTable.anydataType) &&
                    !types.isNeverTypeOrStructureTypeWithARequiredNeverMember(constant.typeNode.getBType())) {
                dlog.error(constant.typeNode.pos, DiagnosticErrorCode.CONSTANT_DECLARATION_NOT_YET_SUPPORTED,
                        constant.typeNode);
            } else {
                dlog.error(constant.typeNode.pos, DiagnosticErrorCode.INVALID_CONST_DECLARATION,
                        constant.typeNode);
            }
        }

        this.anonTypeNameSuffixes.push(constant.name.value);
        constant.annAttachments.forEach(annotationAttachment -> {
            annotationAttachment.attachPoints.add(AttachPoint.Point.CONST);
            this.anonTypeNameSuffixes.push(annotationAttachment.annotationName.value);
            annotationAttachment.accept(this, data);
            this.anonTypeNameSuffixes.pop();

            BAnnotationAttachmentSymbol annotationAttachmentSymbol = annotationAttachment.annotationAttachmentSymbol;
            if (annotationAttachmentSymbol != null) {
                constant.symbol.addAnnotation(annotationAttachmentSymbol);
            }
        });
        this.anonTypeNameSuffixes.pop();

        BLangExpression expression = constant.expr;
        if (isNodeKindAllowedForConstants(expression, constant)) {
            // This has to return, because constant.symbol.type is required for further validations.
            // ATM this is only special cased for unary expressions with `+` and `-` operators with numeric expressions.
            dlog.error(expression.pos, DiagnosticErrorCode.TYPE_REQUIRED_FOR_CONST_WITH_EXPRESSIONS);
            return;
        }

        typeChecker.checkExpr(expression, data.env, constant.symbol.type, data.prevEnvs, data.commonAnalyzerData);

        // Check nested expressions.
        constantAnalyzer.visit(constant);
    }

    private boolean isLiteralInUnaryFromConstantNotAllowed(BLangUnaryExpr unaryExpr) {
        return unaryExpr.expr.getKind() != NodeKind.NUMERIC_LITERAL &&
                !types.isOperatorKindInUnaryValid(unaryExpr.operator);
    }

    private boolean isNodeKindAllowedForConstants(BLangExpression expression, BLangConstant constant) {
        NodeKind exprNodeKind = expression.getKind();
        if (exprNodeKind == NodeKind.UNARY_EXPR &&
                isLiteralInUnaryFromConstantNotAllowed((BLangUnaryExpr) expression)) {
            return constant.typeNode == null;
        }
        if (!(exprNodeKind == LITERAL || exprNodeKind == NUMERIC_LITERAL) && exprNodeKind != NodeKind.UNARY_EXPR) {
            return constant.typeNode == null;
        }
        return false;
    }

    // TODO: 7/10/19 Remove this once const support is added for lists. A separate method is introduced temporarily
    //  since we allow array/tuple literals with cont exprs for annotations
    private void checkAnnotConstantExpression(BLangExpression expression) {
        // Recursively check whether all the nested expressions in the provided expression are constants or can be
        // evaluated to constants.
        switch (expression.getKind()) {
            case LITERAL:
            case NUMERIC_LITERAL:
                break;
            case SIMPLE_VARIABLE_REF:
                BSymbol symbol = ((BLangSimpleVarRef) expression).symbol;
                // Symbol can be null in some invalid scenarios. Eg - const string m = { name: "Ballerina" };
                if (symbol != null && (symbol.tag & SymTag.CONSTANT) != SymTag.CONSTANT) {
                    dlog.error(expression.pos, DiagnosticErrorCode.EXPRESSION_IS_NOT_A_CONSTANT_EXPRESSION);
                }
                break;
            case RECORD_LITERAL_EXPR:
                ((BLangRecordLiteral) expression).fields.forEach(field -> {
                    if (field.isKeyValueField()) {
                        BLangRecordLiteral.BLangRecordKeyValueField pair =
                                (BLangRecordLiteral.BLangRecordKeyValueField) field;
                        checkAnnotConstantExpression(pair.key.expr);
                        checkAnnotConstantExpression(pair.valueExpr);
                    } else {
                        checkAnnotConstantExpression((BLangRecordLiteral.BLangRecordVarNameField) field);
                    }
                });
                break;
            case LIST_CONSTRUCTOR_EXPR:
                ((BLangListConstructorExpr) expression).exprs.forEach(this::checkAnnotConstantExpression);
                break;
            default:
                dlog.error(expression.pos, DiagnosticErrorCode.EXPRESSION_IS_NOT_A_CONSTANT_EXPRESSION);
                break;
        }
    }

    private void handleForeachDefinitionVariables(VariableDefinitionNode variableDefinitionNode, BType varType,
                                                  boolean isDeclaredWithVar, boolean isOnFailDef, SymbolEnv blockEnv) {
        BLangVariable variableNode = (BLangVariable) variableDefinitionNode.getVariable();
        // Check whether the foreach node's variables are declared with var.
        if (isDeclaredWithVar) {
            // If the foreach node's variables are declared with var, type is `varType`.
            handleDeclaredVarInForeach(variableNode, varType, blockEnv);
            return;
        }
        // If the type node is available, we get the type from it.
        BType typeNodeType = symResolver.resolveTypeNode(variableNode.typeNode, blockEnv);
        if (isOnFailDef) {
            BType sourceType = varType;
            varType = typeNodeType;
            typeNodeType = sourceType;
        }
        // Then we need to check whether the RHS type is assignable to LHS type.
        if (types.isAssignable(varType, typeNodeType)) {
            // If assignable, we set types to the variables.
            handleDeclaredVarInForeach(variableNode, varType, blockEnv);
            return;
        }
        // Log an error and define a symbol with the node's type to avoid undeclared symbol errors.
        if (variableNode.typeNode != null && variableNode.typeNode.pos != null) {
            dlog.error(variableNode.typeNode.pos, DiagnosticErrorCode.INCOMPATIBLE_TYPES, varType, typeNodeType);
        }
        handleDeclaredVarInForeach(variableNode, typeNodeType, blockEnv);
    }

    private BLangExpression getBinaryExpr(BLangExpression lExpr,
                                          BLangExpression rExpr,
                                          OperatorKind opKind,
                                          BSymbol opSymbol) {
        BLangBinaryExpr binaryExpressionNode = (BLangBinaryExpr) TreeBuilder.createBinaryExpressionNode();
        binaryExpressionNode.lhsExpr = lExpr;
        binaryExpressionNode.rhsExpr = rExpr;
        binaryExpressionNode.pos = rExpr.pos;
        binaryExpressionNode.opKind = opKind;
        if (opSymbol != symTable.notFoundSymbol) {
            binaryExpressionNode.setBType(opSymbol.type.getReturnType());
            binaryExpressionNode.opSymbol = (BOperatorSymbol) opSymbol;
        } else {
            binaryExpressionNode.setBType(symTable.semanticError);
        }
        return binaryExpressionNode;
    }

    private boolean validateObjectTypeInitInvocation(BLangExpression expr) {
        // Following is invalid:
        // var a = new ;
        if (expr != null && expr.getKind() == NodeKind.TYPE_INIT_EXPR &&
                ((BLangTypeInit) expr).userDefinedType == null) {
            dlog.error(expr.pos, DiagnosticErrorCode.INVALID_ANY_VAR_DEF);
            return false;
        }
        return true;
    }

    private void setTypeOfVarRefInErrorBindingAssignment(BLangExpression expr, AnalyzerData data) {
        // In binding assignments, lhs supports only simple, record, error, tuple varRefs.
        if (expr.getKind() != NodeKind.SIMPLE_VARIABLE_REF
                && expr.getKind() != NodeKind.RECORD_VARIABLE_REF
                && expr.getKind() != NodeKind.ERROR_VARIABLE_REF
                && expr.getKind() != NodeKind.TUPLE_VARIABLE_REF) {
            dlog.error(expr.pos, DiagnosticErrorCode.INVALID_VARIABLE_REFERENCE_IN_BINDING_PATTERN, expr);
            expr.setBType(symTable.semanticError);
        }
        setTypeOfVarRef(expr, data);
    }

    private void setTypeOfVarRefInAssignment(BLangExpression expr, AnalyzerData data) {
        // In assignments, lhs supports only simple, record, error, tuple
        // varRefs and field, xml and index based access expressions.
        if (!(expr instanceof BLangValueExpression)) {
            dlog.error(expr.pos, DiagnosticErrorCode.INVALID_VARIABLE_ASSIGNMENT, expr);
            expr.setBType(symTable.semanticError);
        }
        setTypeOfVarRef(expr, data);
    }

    private void setTypeOfVarRef(BLangExpression expr, AnalyzerData data) {
        BLangValueExpression varRefExpr = (BLangValueExpression) expr;
        varRefExpr.isLValue = true;
        typeChecker.checkExpr(varRefExpr, data.env, symTable.noType, data.prevEnvs, data.commonAnalyzerData);

        // Check whether this is an readonly field.
        checkConstantAssignment(varRefExpr, data);

        // If this is an update of a type narrowed variable, the assignment should allow assigning
        // values of its original type. Therefore treat all lhs simpleVarRefs in their original type.
        if (isSimpleVarRef(expr)) {
            BVarSymbol originSymbol = ((BVarSymbol) ((BLangSimpleVarRef) expr).symbol).originalSymbol;
            if (originSymbol != null) {
                varRefExpr.setBType(originSymbol.type);
            }
        }
    }

    private void setTypeOfVarRefForBindingPattern(BLangExpression expr, AnalyzerData data) {
        BLangVariableReference varRefExpr = (BLangVariableReference) expr;
        varRefExpr.isLValue = true;

        typeChecker.checkExpr(varRefExpr, data.env, data.prevEnvs, data.commonAnalyzerData);

        switch (expr.getKind()) {
            case SIMPLE_VARIABLE_REF:
                setTypeOfVarRef(expr, data);
                break;
            case TUPLE_VARIABLE_REF:
                BLangTupleVarRef tupleVarRef = (BLangTupleVarRef) expr;
                for (BLangExpression expression : tupleVarRef.expressions) {
                    setTypeOfVarRefForBindingPattern(expression, data);
                }
                if (tupleVarRef.restParam != null) {
                    setTypeOfVarRefForBindingPattern(tupleVarRef.restParam, data);
                }
                return;
            case RECORD_VARIABLE_REF:
                BLangRecordVarRef recordVarRef = (BLangRecordVarRef) expr;
                recordVarRef.recordRefFields
                        .forEach(refKeyValue -> setTypeOfVarRefForBindingPattern(refKeyValue.variableReference, data));
                if (recordVarRef.restParam != null) {
                    setTypeOfVarRefForBindingPattern((BLangExpression) recordVarRef.restParam, data);
                }
                return;
            case ERROR_VARIABLE_REF:
                BLangErrorVarRef errorVarRef = (BLangErrorVarRef) expr;
                if (errorVarRef.message != null) {
                    setTypeOfVarRefForBindingPattern(errorVarRef.message, data);
                }
                if (errorVarRef.cause != null) {
                    setTypeOfVarRefForBindingPattern(errorVarRef.cause, data);
                    if (!types.isAssignable(symTable.errorOrNilType, errorVarRef.cause.getBType())) {
                        dlog.error(errorVarRef.cause.pos, DiagnosticErrorCode.INCOMPATIBLE_TYPES,
                                   symTable.errorOrNilType,
                                   errorVarRef.cause.getBType());
                    }
                }
                errorVarRef.detail.forEach(namedArgExpr -> setTypeOfVarRefForBindingPattern(namedArgExpr.expr, data));
                if (errorVarRef.restVar != null) {
                    setTypeOfVarRefForBindingPattern(errorVarRef.restVar, data);
                }
        }
    }

    private void checkInvalidTypeDef(BLangExpression expr) {
        switch (expr.getKind()) {
            case SIMPLE_VARIABLE_REF:
                BLangSimpleVarRef variableRef = (BLangSimpleVarRef) expr;
                if (variableRef.isLValue && variableRef.symbol != null &&
                        (variableRef.symbol.tag & SymTag.TYPE_DEF) == SymTag.TYPE_DEF) {
                    dlog.error(expr.pos, DiagnosticErrorCode.CANNOT_ASSIGN_VALUE_TO_TYPE_DEF);
                }
                return;
            case TUPLE_VARIABLE_REF:
                BLangTupleVarRef tupleVarRef = (BLangTupleVarRef) expr;
                for (BLangExpression tupleExpr : tupleVarRef.expressions) {
                    checkInvalidTypeDef(tupleExpr);
                }
                if (tupleVarRef.restParam != null) {
                    checkInvalidTypeDef((BLangExpression) tupleVarRef.restParam);
                }
                return;
            case RECORD_VARIABLE_REF:
                BLangRecordVarRef recordVarRef = (BLangRecordVarRef) expr;
                for (BLangRecordVarRefKeyValue refKeyValue : recordVarRef.recordRefFields) {
                    checkInvalidTypeDef(refKeyValue.variableReference);
                }
                if (recordVarRef.restParam != null) {
                    checkInvalidTypeDef((BLangExpression) recordVarRef.restParam);
                }
                return;
            case ERROR_VARIABLE_REF:
                BLangErrorVarRef errorVarRef = (BLangErrorVarRef) expr;
                if (errorVarRef.message != null) {
                    checkInvalidTypeDef(errorVarRef.message);
                }
                if (errorVarRef.cause != null) {
                    checkInvalidTypeDef(errorVarRef.cause);
                }
                for (BLangNamedArgsExpression namedArgExpr : errorVarRef.detail) {
                    checkInvalidTypeDef(namedArgExpr.expr);
                }
                if (errorVarRef.restVar != null) {
                    checkInvalidTypeDef(errorVarRef.restVar);
                }
        }
    }

    private void validateAnnotationAttachmentExpr(BLangAnnotationAttachment annAttachmentNode,
                                                  BAnnotationSymbol annotationSymbol, AnalyzerData data) {
        if (annotationSymbol.attachedType == null ||
                types.isAssignable(annotationSymbol.attachedType, symTable.trueType)) {
            BLangExpression expr = annAttachmentNode.expr;
            if (expr != null) {
                this.typeChecker.checkExpr(expr, data.env, symTable.semanticError, data.prevEnvs,
                        data.commonAnalyzerData);
                this.dlog.error(expr.pos, DiagnosticErrorCode.ANNOTATION_ATTACHMENT_CANNOT_HAVE_A_VALUE,
                                annotationSymbol);
            }
            return;
        }

        BType annotType = annotationSymbol.attachedType;
        if (annAttachmentNode.expr == null) {
            BType annotConstrainedType = Types.getReferredType(annotType);
            BRecordType recordType = annotConstrainedType.tag == TypeTags.RECORD
                    ? (BRecordType) annotConstrainedType
                    : (annotConstrainedType.tag == TypeTags.ARRAY
                    && Types.getReferredType(((BArrayType) annotConstrainedType).eType).tag == TypeTags.RECORD ?
                    (BRecordType) Types.getReferredType(((BArrayType) annotConstrainedType).eType) : null);
            if (recordType != null && hasRequiredFields(recordType)) {
                this.dlog.error(annAttachmentNode.pos, DiagnosticErrorCode.ANNOTATION_ATTACHMENT_REQUIRES_A_VALUE,
                        recordType);
                return;
            }
        }

        if (annAttachmentNode.expr != null) {
            this.typeChecker.checkExpr(annAttachmentNode.expr, data.env,
                    annotType.tag == TypeTags.ARRAY ? ((BArrayType) annotType).eType : annotType, data.prevEnvs,
                    data.commonAnalyzerData);

            if (Symbols.isFlagOn(annotationSymbol.flags, Flags.CONSTANT)) {
                if (annotationSymbol.points.stream().anyMatch(attachPoint -> !attachPoint.source)) {
                    constantAnalyzer.analyzeExpr(annAttachmentNode.expr);
                    return;
                }
                checkAnnotConstantExpression(annAttachmentNode.expr);
            }
        }
    }

    /**
     * Check whether a record type has required fields.
     *
     * @param recordType Record type.
     * @return true if the record type has required fields; false otherwise.
     */
    public boolean hasRequiredFields(BRecordType recordType) {
        for (BField field : recordType.fields.values()) {
            if (Symbols.isFlagOn(field.symbol.flags, Flags.REQUIRED)) {
                return true;
            }
        }
        return false;
    }

    private void validateAnnotationAttachmentCount(List<BLangAnnotationAttachment> attachments) {
        Map<BAnnotationSymbol, Integer> attachmentCounts = new HashMap<>();
        for (BLangAnnotationAttachment attachment : attachments) {
            if (attachment.annotationSymbol == null) {
                continue;
            }

            attachmentCounts.merge(attachment.annotationSymbol, 1, Integer::sum);
        }

        attachmentCounts.forEach((symbol, count) -> {
            if ((symbol.attachedType == null || Types.getReferredType(symbol.attachedType).tag != TypeTags.ARRAY)
                    && count > 1) {
                Optional<BLangAnnotationAttachment> found = Optional.empty();
                for (BLangAnnotationAttachment attachment : attachments) {
                    if (attachment.annotationSymbol.equals(symbol)) {
                        found = Optional.of(attachment);
                        break;
                    }
                }
                this.dlog.error(found.get().pos,
                                DiagnosticErrorCode.ANNOTATION_ATTACHMENT_CANNOT_SPECIFY_MULTIPLE_VALUES, symbol);
            }
        });
    }

    private void validateBuiltinTypeAnnotationAttachment(List<BLangAnnotationAttachment> attachments,
                                                         AnalyzerData data) {

        if (PackageID.isLangLibPackageID(data.env.enclPkg.packageID)) {
            return;
        }
        for (BLangAnnotationAttachment attachment : attachments) {
            if (attachment.annotationSymbol == null || // annotation symbol can be null on invalid attachment.
                    !attachment.annotationSymbol.pkgID.equals(PackageID.ANNOTATIONS)) {
                continue;
            }
            String annotationName = attachment.annotationName.value;
            if (annotationName.equals(Names.ANNOTATION_TYPE_PARAM.value)) {
                dlog.error(attachment.pos, DiagnosticErrorCode.TYPE_PARAM_OUTSIDE_LANG_MODULE);
            } else if (annotationName.equals(Names.ANNOTATION_BUILTIN_SUBTYPE.value)) {
                dlog.error(attachment.pos, DiagnosticErrorCode.BUILTIN_SUBTYPE_OUTSIDE_LANG_MODULE);
            }
        }
    }

    // TODO: Check if the below method can be removed. This doesn't seem necessary.
    //  https://github.com/ballerina-platform/ballerina-lang/issues/20997
    /**
     * Validate functions attached to objects.
     *
     * @param funcNode Function node
     */
    private void validateObjectAttachedFunction(BLangFunction funcNode, AnalyzerData data) {
        if (!funcNode.attachedFunction) {
            return;
        }

        // If the function is attached to an abstract object, it don't need to have an implementation.
        if (!Symbols.isFlagOn(funcNode.receiver.getBType().tsymbol.flags, Flags.CLASS)) {
            if (funcNode.body != null) {
                dlog.error(funcNode.pos, DiagnosticErrorCode.ABSTRACT_OBJECT_FUNCTION_CANNOT_HAVE_BODY, funcNode.name,
                           funcNode.receiver.getBType());
            }
            return;
        }

        // There must be an implementation at the outer level, if the function is an interface.
        if (funcNode.interfaceFunction && !data.env.enclPkg.objAttachedFunctions.contains(funcNode.symbol)) {
            dlog.error(funcNode.pos, DiagnosticErrorCode.INVALID_INTERFACE_ON_NON_ABSTRACT_OBJECT, funcNode.name,
                       funcNode.receiver.getBType());
        }
    }

    private void validateInclusions(Set<Flag> referencingTypeFlags, List<BLangType> typeRefs, boolean objectTypeDesc,
                                    boolean objectConstructorExpr) {
        boolean nonIsolated = !referencingTypeFlags.contains(Flag.ISOLATED);
        boolean nonService = !referencingTypeFlags.contains(Flag.SERVICE);
        boolean nonClient = !referencingTypeFlags.contains(Flag.CLIENT);
        boolean nonReadOnly = !referencingTypeFlags.contains(Flag.READONLY);

        for (BLangType typeRef : typeRefs) {
            BType type = typeRef.getBType();
            long flags = type.flags;

            List<Flag> mismatchedFlags = new ArrayList<>();

            if (nonIsolated && Symbols.isFlagOn(flags, Flags.ISOLATED)) {
                mismatchedFlags.add(Flag.ISOLATED);
            }

            if (nonService && Symbols.isFlagOn(flags, Flags.SERVICE)) {
                mismatchedFlags.add(Flag.SERVICE);
            }

            if (nonClient && Symbols.isFlagOn(flags, Flags.CLIENT)) {
                mismatchedFlags.add(Flag.CLIENT);
            }

            if (!mismatchedFlags.isEmpty()) {
                StringBuilder qualifierString = new StringBuilder(mismatchedFlags.get(0).toString().toLowerCase());

                for (int i = 1; i < mismatchedFlags.size(); i++) {
                    qualifierString.append(" ").append(mismatchedFlags.get(i).toString().toLowerCase());
                }

                dlog.error(typeRef.pos,
                           objectConstructorExpr ?
                                   DiagnosticErrorCode.INVALID_REFERENCE_WITH_MISMATCHED_QUALIFIERS :
                                   DiagnosticErrorCode.INVALID_INCLUSION_WITH_MISMATCHED_QUALIFIERS,
                           qualifierString.toString());
            }

            BTypeSymbol tsymbol = type.tsymbol;
            if (tsymbol == null ||
                    (!Symbols.isFlagOn(tsymbol.flags, Flags.CLASS)
                            && Types.getReferredType(type).tag != TypeTags.INTERSECTION) ||
                    !Symbols.isFlagOn(flags, Flags.READONLY)) {
                continue;
            }

            if (objectTypeDesc) {
                dlog.error(typeRef.pos,
                           DiagnosticErrorCode.INVALID_READ_ONLY_CLASS_INCLUSION_IN_OBJECT_TYPE_DESCRIPTOR);
                continue;
            }

            if (nonReadOnly && !objectConstructorExpr) {
                if (Types.getReferredType(type).tag == TypeTags.INTERSECTION) {
                    dlog.error(typeRef.pos,
                               DiagnosticErrorCode.INVALID_READ_ONLY_TYPEDESC_INCLUSION_IN_NON_READ_ONLY_CLASS);
                    continue;
                }
                dlog.error(typeRef.pos, DiagnosticErrorCode.INVALID_READ_ONLY_CLASS_INCLUSION_IN_NON_READ_ONLY_CLASS);
            }
        }
    }

    private void validateReferencedFunction(Location pos, BAttachedFunction func, SymbolEnv env,
                                            DiagnosticErrorCode code) {
        if (!Symbols.isFlagOn(func.symbol.receiverSymbol.type.tsymbol.flags, Flags.CLASS)) {
            return;
        }

        if (!Symbols.isFunctionDeclaration(func.symbol)) {
            return;
        }

        // Service typing does not consider resource methods when type checking.
        if (Symbols.isResource(func.symbol)) {
            return;
        }

        // There must be an implementation at the outer level, if the function is an interface.
        if (!env.enclPkg.objAttachedFunctions.contains(func.symbol)) {
            dlog.error(pos, code, func.funcName, func.symbol.receiverSymbol.type);
        }
    }

    private boolean isSimpleVarRef(BLangExpression expr) {
        if (expr.getBType().tag == TypeTags.SEMANTIC_ERROR ||
                expr.getBType().tag == TypeTags.NONE ||
                expr.getKind() != NodeKind.SIMPLE_VARIABLE_REF) {
            return false;
        }

        if (((BLangSimpleVarRef) expr).symbol == null) {
            return false;
        }

        return (((BLangSimpleVarRef) expr).symbol.tag & SymTag.VARIABLE) == SymTag.VARIABLE;
    }

    private void resetTypeNarrowing(BLangExpression lhsExpr, AnalyzerData data) {
        if (!isSimpleVarRef(lhsExpr)) {
            return;
        }

        BVarSymbol varSymbol = (BVarSymbol) ((BLangSimpleVarRef) lhsExpr).symbol;

        if (Symbols.isFlagOn(varSymbol.flags, Flags.FINAL)) {
            return;
        }

        if (varSymbol.originalSymbol == null) {
            return;
        }

        if (data.narrowedTypeInfo != null) {
            // Record the vars for which type narrowing was unset, to define relevant shadowed symbols in branches.
            BType currentType = ((BLangSimpleVarRef) lhsExpr).symbol.type;
            data.narrowedTypeInfo.put(typeNarrower.getOriginalVarSymbol(varSymbol),
                                      new BType.NarrowedTypes(currentType, currentType));
        }

        defineOriginalSymbol(lhsExpr, typeNarrower.getOriginalVarSymbol(varSymbol), data.env, data);
        data.env = data.prevEnvs.pop();
    }

    private void defineOriginalSymbol(BLangExpression lhsExpr, BVarSymbol varSymbol, SymbolEnv env, AnalyzerData data) {
        BSymbol foundSym = symResolver.lookupSymbolInMainSpace(env, varSymbol.name);

        // Terminate if we reach the env where the original symbol is available.
        if (foundSym == varSymbol) {
            data.prevEnvs.push(env);
            return;
        }

        // Traverse back to all the fall-back-environments, and update the env with the new symbol.
        // Here the existing fall-back env will be replaced by a new env.
        // i.e: [new fall-back env] = [snapshot of old fall-back env] + [new symbol]
        env = SymbolEnv.createTypeNarrowedEnv(lhsExpr, env);
        symbolEnter.defineTypeNarrowedSymbol(lhsExpr.pos, env, varSymbol, varSymbol.type,
                                             varSymbol.origin == VIRTUAL);
        SymbolEnv prevEnv = data.prevEnvs.pop();
        defineOriginalSymbol(lhsExpr, varSymbol, prevEnv, data);
        data.prevEnvs.push(env);
    }

    // TODO: 2022-03-05 check if this can be replaced to access info via annot attchments from the symbol
    private void validateIsolatedParamUsage(boolean inIsolatedFunction, BLangSimpleVariable variable,
                                            boolean isRestParam, AnalyzerData data) {
        if (!hasAnnotation(variable.annAttachments, Names.ANNOTATION_ISOLATED_PARAM.value)) {
            return;
        }

        variable.symbol.flags |= Flags.ISOLATED_PARAM;

        if (!PackageID.isLangLibPackageID(data.env.enclPkg.packageID)) {
            dlog.error(variable.pos, DiagnosticErrorCode.ISOLATED_PARAM_OUTSIDE_LANG_MODULE);
        }

        BType type = isRestParam ? ((BArrayType) variable.getBType()).eType : variable.getBType();

        if (!types.isSubTypeOfBaseType(type, TypeTags.INVOKABLE)) {
            dlog.error(variable.pos, DiagnosticErrorCode.ISOLATED_PARAM_USED_WITH_INVALID_TYPE);
        }

        if (!inIsolatedFunction) {
            dlog.error(variable.pos, DiagnosticErrorCode.ISOLATED_PARAM_USED_IN_A_NON_ISOLATED_FUNCTION);
        }
    }

    private boolean hasAnnotation(List<BLangAnnotationAttachment> attachments, String name) {
        for (BLangAnnotationAttachment attachment : attachments) {
            if (attachment.annotationName.value.equals(name)) {
                return true;
            }
        }
        return false;
    }

    private boolean isConfigurable(BLangVariable varNode) {
        return varNode.flagSet.contains(Flag.CONFIGURABLE);
    }

    private boolean isIsolated(BLangVariable varNode) {
        return varNode.flagSet.contains(Flag.ISOLATED);
    }

    private void handleReadOnlyField(boolean isRecordType, LinkedHashMap<String, BField> fields,
                                     BLangSimpleVariable field, AnalyzerData data) {
        BType fieldType = field.getBType();

        if (fieldType == symTable.semanticError) {
            return;
        }

        BType readOnlyFieldType = getReadOnlyFieldType(field.pos, fieldType, data);

        if (readOnlyFieldType == symTable.semanticError) {
            dlog.error(field.pos, DiagnosticErrorCode.INVALID_READONLY_FIELD_TYPE, fieldType);
            return;
        }

        if (isRecordType) {
            fields.get(field.name.value).type = readOnlyFieldType;
        }

        field.setBType(field.symbol.type = readOnlyFieldType);
    }

    private BType getReadOnlyFieldType(Location pos, BType fieldType, AnalyzerData data) {
        if (types.isInherentlyImmutableType(fieldType) || Symbols.isFlagOn(fieldType.flags, Flags.READONLY)) {
            return fieldType;
        }

        if (!types.isSelectivelyImmutableType(fieldType, data.env.enclPkg.packageID)) {
            return symTable.semanticError;
        }

        return ImmutableTypeCloner.getImmutableIntersectionType(pos, types, fieldType, data.env,
                symTable, anonModelHelper, names, new HashSet<>());
    }

    private void setRestMatchPatternConstraintType(BRecordType recordType,
                                                   List<String> boundedFieldNames,
                                                   BRecordType restPatternRecordType,
                                                   BRecordType restVarSymbolRecordType, AnalyzerData data) {
        BType restConstraintType = symbolEnter.getRestMatchPatternConstraintType(recordType, new HashMap<>(),
                restVarSymbolRecordType.restFieldType);
        LinkedHashMap<String, BField> unMappedFields = new LinkedHashMap<>() {{
            putAll(recordType.fields);
        }};
        symbolEnter.setRestRecordFields(recordType.tsymbol.pos, data.env,
                unMappedFields, boundedFieldNames, restConstraintType, restVarSymbolRecordType);
        restPatternRecordType.restFieldType = restVarSymbolRecordType.restFieldType;
    }

    private List<BAnnotationAttachmentSymbol> getAnnotationAttachmentSymbols(
            List<BLangAnnotationAttachment> annAttachments) {
        List<BAnnotationAttachmentSymbol> annotationAttachmentSymbols = new ArrayList<>();

        for (BLangAnnotationAttachment annAttachment : annAttachments) {
            BAnnotationAttachmentSymbol annotationAttachmentSymbol = annAttachment.annotationAttachmentSymbol;

            if (annotationAttachmentSymbol == null) {
                continue;
            }

            annotationAttachmentSymbols.add(annotationAttachmentSymbol);
        }
        return annotationAttachmentSymbols;
    }

    private void validateTypesOfOverriddenFields(BLangStructureTypeNode structureTypeNode) {
        validateTypesOfOverriddenFields(structureTypeNode.getBType(), structureTypeNode.fields,
                                        structureTypeNode.typeRefs);
    }

    private void validateTypesOfOverriddenFields(BType type, List<BLangSimpleVariable> fields,
                                                 List<BLangType> includedTypeNodes) {
        if (type == symTable.semanticError) {
            return;
        }

        LinkedHashMap<String, BField> fieldsOfIncludingType = ((BStructureType) type).fields;
        Map<String, Location> explicitlySpecifiedFieldLocations = getFieldLocations(fields);

        for (BLangType includedTypeNode : includedTypeNodes) {
            BType includedType = Types.getReferredType(includedTypeNode.getBType());

            int includedTypeTag = includedType.tag;
            if (includedTypeTag != TypeTags.RECORD && includedTypeTag != TypeTags.OBJECT) {
                continue;
            }

            BStructureType includedStructureType = (BStructureType) includedType;

            for (Map.Entry<String, BField> includedFieldEntry : includedStructureType.fields.entrySet()) {
                String fieldName = includedFieldEntry.getKey();

                if (!explicitlySpecifiedFieldLocations.containsKey(fieldName) ||
                        // Happens when the type cannot be resolved.
                        !fieldsOfIncludingType.containsKey(fieldName)) {
                    continue;
                }

                BType fieldTypeInIncludingType = fieldsOfIncludingType.get(fieldName).type;
                if (fieldTypeInIncludingType == symTable.semanticError) {
                    continue;
                }

                BType fieldTypeInIncludedType = includedFieldEntry.getValue().type;
                if (fieldTypeInIncludedType == symTable.semanticError) {
                    continue;
                }

                if (!types.isAssignable(fieldTypeInIncludingType, fieldTypeInIncludedType)) {
                    dlog.error(explicitlySpecifiedFieldLocations.get(fieldName),
                               DiagnosticErrorCode.INCOMPATIBLE_SUB_TYPE_FIELD,
                               fieldName, fieldTypeInIncludedType, fieldTypeInIncludingType);
                }
            }
        }
    }

    private Map<String, Location> getFieldLocations(List<BLangSimpleVariable> fields) {
        Map<String, Location> locations = new HashMap<>(fields.size());

        for (BLangSimpleVariable field : fields) {
            locations.put(field.name.value, field.pos);
        }

        return locations;
    }

    /**
     * @since 2.0.0
     */
    public static class AnalyzerData {
        SymbolEnv env;
        BType expType;
        Map<BVarSymbol, BType.NarrowedTypes> narrowedTypeInfo;
        boolean notCompletedNormally;
        boolean breakFound;
        Types.CommonAnalyzerData commonAnalyzerData = new Types.CommonAnalyzerData();
        Stack<SymbolEnv> prevEnvs = new Stack<>();

        public AnalyzerData(SymbolEnv env) {
            this.env = env;
        }
    }
}<|MERGE_RESOLUTION|>--- conflicted
+++ resolved
@@ -591,13 +591,9 @@
         // TODO: Check if a func body env is needed
         for (BLangAnnotationAttachment annotationAttachment : body.annAttachments) {
             annotationAttachment.attachPoints.add(AttachPoint.Point.EXTERNAL);
-<<<<<<< HEAD
+            this.anonTypeNameSuffixes.push(annotationAttachment.annotationName.value);
             analyzeNode(annotationAttachment, data);
-=======
-            this.anonTypeNameSuffixes.push(annotationAttachment.annotationName.value);
-            this.analyzeDef(annotationAttachment, data);
             this.anonTypeNameSuffixes.pop();
->>>>>>> 2d1f0a36
         }
         validateAnnotationAttachmentCount(body.annAttachments);
     }
