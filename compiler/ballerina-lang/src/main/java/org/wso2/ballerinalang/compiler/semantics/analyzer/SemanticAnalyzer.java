/*
 *  Copyright (c) 2017, WSO2 Inc. (http://www.wso2.org) All Rights Reserved.
 *
 *  WSO2 Inc. licenses this file to you under the Apache License,
 *  Version 2.0 (the "License"); you may not use this file except
 *  in compliance with the License.
 *  You may obtain a copy of the License at
 *
 *    http://www.apache.org/licenses/LICENSE-2.0
 *
 *  Unless required by applicable law or agreed to in writing,
 *  software distributed under the License is distributed on an
 *  "AS IS" BASIS, WITHOUT WARRANTIES OR CONDITIONS OF ANY
 *  KIND, either express or implied.  See the License for the
 *  specific language governing permissions and limitations
 *  under the License.
 */
package org.wso2.ballerinalang.compiler.semantics.analyzer;

import io.ballerina.compiler.api.symbols.DiagnosticState;
import io.ballerina.projects.ModuleDescriptor;
import io.ballerina.tools.diagnostics.Location;
import org.ballerinalang.compiler.CompilerPhase;
import org.ballerinalang.model.TreeBuilder;
import org.ballerinalang.model.elements.AttachPoint;
import org.ballerinalang.model.elements.Flag;
import org.ballerinalang.model.elements.PackageID;
import org.ballerinalang.model.symbols.SymbolKind;
import org.ballerinalang.model.tree.NodeKind;
import org.ballerinalang.model.tree.OperatorKind;
import org.ballerinalang.model.tree.TopLevelNode;
import org.ballerinalang.model.tree.expressions.RecordLiteralNode;
import org.ballerinalang.model.tree.statements.VariableDefinitionNode;
import org.ballerinalang.model.types.TypeKind;
import org.ballerinalang.util.diagnostic.DiagnosticErrorCode;
import org.ballerinalang.util.diagnostic.DiagnosticWarningCode;
import org.wso2.ballerinalang.compiler.diagnostic.BLangDiagnosticLog;
import org.wso2.ballerinalang.compiler.parser.BLangAnonymousModelHelper;
import org.wso2.ballerinalang.compiler.semantics.model.SymbolEnv;
import org.wso2.ballerinalang.compiler.semantics.model.SymbolTable;
import org.wso2.ballerinalang.compiler.semantics.model.symbols.BAnnotationAttachmentSymbol;
import org.wso2.ballerinalang.compiler.semantics.model.symbols.BAnnotationSymbol;
import org.wso2.ballerinalang.compiler.semantics.model.symbols.BAttachedFunction;
import org.wso2.ballerinalang.compiler.semantics.model.symbols.BClassSymbol;
import org.wso2.ballerinalang.compiler.semantics.model.symbols.BEnumSymbol;
import org.wso2.ballerinalang.compiler.semantics.model.symbols.BInvokableSymbol;
import org.wso2.ballerinalang.compiler.semantics.model.symbols.BInvokableTypeSymbol;
import org.wso2.ballerinalang.compiler.semantics.model.symbols.BObjectTypeSymbol;
import org.wso2.ballerinalang.compiler.semantics.model.symbols.BOperatorSymbol;
import org.wso2.ballerinalang.compiler.semantics.model.symbols.BRecordTypeSymbol;
import org.wso2.ballerinalang.compiler.semantics.model.symbols.BServiceSymbol;
import org.wso2.ballerinalang.compiler.semantics.model.symbols.BSymbol;
import org.wso2.ballerinalang.compiler.semantics.model.symbols.BTypeDefinitionSymbol;
import org.wso2.ballerinalang.compiler.semantics.model.symbols.BTypeSymbol;
import org.wso2.ballerinalang.compiler.semantics.model.symbols.BVarSymbol;
import org.wso2.ballerinalang.compiler.semantics.model.symbols.SymTag;
import org.wso2.ballerinalang.compiler.semantics.model.symbols.Symbols;
import org.wso2.ballerinalang.compiler.semantics.model.types.BArrayType;
import org.wso2.ballerinalang.compiler.semantics.model.types.BErrorType;
import org.wso2.ballerinalang.compiler.semantics.model.types.BField;
import org.wso2.ballerinalang.compiler.semantics.model.types.BIntersectionType;
import org.wso2.ballerinalang.compiler.semantics.model.types.BMapType;
import org.wso2.ballerinalang.compiler.semantics.model.types.BObjectType;
import org.wso2.ballerinalang.compiler.semantics.model.types.BRecordType;
import org.wso2.ballerinalang.compiler.semantics.model.types.BStructureType;
import org.wso2.ballerinalang.compiler.semantics.model.types.BTableType;
import org.wso2.ballerinalang.compiler.semantics.model.types.BTupleType;
import org.wso2.ballerinalang.compiler.semantics.model.types.BType;
import org.wso2.ballerinalang.compiler.semantics.model.types.BTypeIdSet;
import org.wso2.ballerinalang.compiler.semantics.model.types.BTypeReferenceType;
import org.wso2.ballerinalang.compiler.semantics.model.types.BUnionType;
import org.wso2.ballerinalang.compiler.tree.BLangAnnotation;
import org.wso2.ballerinalang.compiler.tree.BLangAnnotationAttachment;
import org.wso2.ballerinalang.compiler.tree.BLangBlockFunctionBody;
import org.wso2.ballerinalang.compiler.tree.BLangClassDefinition;
import org.wso2.ballerinalang.compiler.tree.BLangErrorVariable;
import org.wso2.ballerinalang.compiler.tree.BLangExprFunctionBody;
import org.wso2.ballerinalang.compiler.tree.BLangExternalFunctionBody;
import org.wso2.ballerinalang.compiler.tree.BLangFunction;
import org.wso2.ballerinalang.compiler.tree.BLangIdentifier;
import org.wso2.ballerinalang.compiler.tree.BLangNode;
import org.wso2.ballerinalang.compiler.tree.BLangPackage;
import org.wso2.ballerinalang.compiler.tree.BLangRecordVariable;
import org.wso2.ballerinalang.compiler.tree.BLangResourceFunction;
import org.wso2.ballerinalang.compiler.tree.BLangRetrySpec;
import org.wso2.ballerinalang.compiler.tree.BLangService;
import org.wso2.ballerinalang.compiler.tree.BLangSimpleVariable;
import org.wso2.ballerinalang.compiler.tree.BLangTupleVariable;
import org.wso2.ballerinalang.compiler.tree.BLangTypeDefinition;
import org.wso2.ballerinalang.compiler.tree.BLangVariable;
import org.wso2.ballerinalang.compiler.tree.BLangXMLNS;
import org.wso2.ballerinalang.compiler.tree.SimpleBLangNodeAnalyzer;
import org.wso2.ballerinalang.compiler.tree.bindingpatterns.BLangBindingPattern;
import org.wso2.ballerinalang.compiler.tree.bindingpatterns.BLangCaptureBindingPattern;
import org.wso2.ballerinalang.compiler.tree.bindingpatterns.BLangErrorBindingPattern;
import org.wso2.ballerinalang.compiler.tree.bindingpatterns.BLangErrorCauseBindingPattern;
import org.wso2.ballerinalang.compiler.tree.bindingpatterns.BLangErrorFieldBindingPatterns;
import org.wso2.ballerinalang.compiler.tree.bindingpatterns.BLangErrorMessageBindingPattern;
import org.wso2.ballerinalang.compiler.tree.bindingpatterns.BLangFieldBindingPattern;
import org.wso2.ballerinalang.compiler.tree.bindingpatterns.BLangListBindingPattern;
import org.wso2.ballerinalang.compiler.tree.bindingpatterns.BLangMappingBindingPattern;
import org.wso2.ballerinalang.compiler.tree.bindingpatterns.BLangNamedArgBindingPattern;
import org.wso2.ballerinalang.compiler.tree.bindingpatterns.BLangRestBindingPattern;
import org.wso2.ballerinalang.compiler.tree.bindingpatterns.BLangSimpleBindingPattern;
import org.wso2.ballerinalang.compiler.tree.bindingpatterns.BLangWildCardBindingPattern;
import org.wso2.ballerinalang.compiler.tree.clauses.BLangMatchClause;
import org.wso2.ballerinalang.compiler.tree.clauses.BLangOnFailClause;
import org.wso2.ballerinalang.compiler.tree.expressions.BLangAccessExpression;
import org.wso2.ballerinalang.compiler.tree.expressions.BLangBinaryExpr;
import org.wso2.ballerinalang.compiler.tree.expressions.BLangCheckedExpr;
import org.wso2.ballerinalang.compiler.tree.expressions.BLangConstant;
import org.wso2.ballerinalang.compiler.tree.expressions.BLangErrorVarRef;
import org.wso2.ballerinalang.compiler.tree.expressions.BLangExpression;
import org.wso2.ballerinalang.compiler.tree.expressions.BLangInvocation;
import org.wso2.ballerinalang.compiler.tree.expressions.BLangLambdaFunction;
import org.wso2.ballerinalang.compiler.tree.expressions.BLangLetExpression;
import org.wso2.ballerinalang.compiler.tree.expressions.BLangListConstructorExpr;
import org.wso2.ballerinalang.compiler.tree.expressions.BLangListConstructorExpr.BLangListConstructorSpreadOpExpr;
import org.wso2.ballerinalang.compiler.tree.expressions.BLangLiteral;
import org.wso2.ballerinalang.compiler.tree.expressions.BLangMatchGuard;
import org.wso2.ballerinalang.compiler.tree.expressions.BLangNamedArgsExpression;
import org.wso2.ballerinalang.compiler.tree.expressions.BLangNumericLiteral;
import org.wso2.ballerinalang.compiler.tree.expressions.BLangRecordLiteral;
import org.wso2.ballerinalang.compiler.tree.expressions.BLangRecordVarRef;
import org.wso2.ballerinalang.compiler.tree.expressions.BLangRecordVarRef.BLangRecordVarRefKeyValue;
import org.wso2.ballerinalang.compiler.tree.expressions.BLangSimpleVarRef;
import org.wso2.ballerinalang.compiler.tree.expressions.BLangTupleVarRef;
import org.wso2.ballerinalang.compiler.tree.expressions.BLangTypeConversionExpr;
import org.wso2.ballerinalang.compiler.tree.expressions.BLangTypeInit;
import org.wso2.ballerinalang.compiler.tree.expressions.BLangUnaryExpr;
import org.wso2.ballerinalang.compiler.tree.expressions.BLangValueExpression;
import org.wso2.ballerinalang.compiler.tree.expressions.BLangVariableReference;
import org.wso2.ballerinalang.compiler.tree.matchpatterns.BLangConstPattern;
import org.wso2.ballerinalang.compiler.tree.matchpatterns.BLangErrorCauseMatchPattern;
import org.wso2.ballerinalang.compiler.tree.matchpatterns.BLangErrorFieldMatchPatterns;
import org.wso2.ballerinalang.compiler.tree.matchpatterns.BLangErrorMatchPattern;
import org.wso2.ballerinalang.compiler.tree.matchpatterns.BLangErrorMessageMatchPattern;
import org.wso2.ballerinalang.compiler.tree.matchpatterns.BLangFieldMatchPattern;
import org.wso2.ballerinalang.compiler.tree.matchpatterns.BLangListMatchPattern;
import org.wso2.ballerinalang.compiler.tree.matchpatterns.BLangMappingMatchPattern;
import org.wso2.ballerinalang.compiler.tree.matchpatterns.BLangMatchPattern;
import org.wso2.ballerinalang.compiler.tree.matchpatterns.BLangNamedArgMatchPattern;
import org.wso2.ballerinalang.compiler.tree.matchpatterns.BLangRestMatchPattern;
import org.wso2.ballerinalang.compiler.tree.matchpatterns.BLangSimpleMatchPattern;
import org.wso2.ballerinalang.compiler.tree.matchpatterns.BLangVarBindingPatternMatchPattern;
import org.wso2.ballerinalang.compiler.tree.matchpatterns.BLangWildCardMatchPattern;
import org.wso2.ballerinalang.compiler.tree.statements.BLangAssignment;
import org.wso2.ballerinalang.compiler.tree.statements.BLangBlockStmt;
import org.wso2.ballerinalang.compiler.tree.statements.BLangBreak;
import org.wso2.ballerinalang.compiler.tree.statements.BLangCompoundAssignment;
import org.wso2.ballerinalang.compiler.tree.statements.BLangContinue;
import org.wso2.ballerinalang.compiler.tree.statements.BLangDo;
import org.wso2.ballerinalang.compiler.tree.statements.BLangErrorDestructure;
import org.wso2.ballerinalang.compiler.tree.statements.BLangErrorVariableDef;
import org.wso2.ballerinalang.compiler.tree.statements.BLangExpressionStmt;
import org.wso2.ballerinalang.compiler.tree.statements.BLangFail;
import org.wso2.ballerinalang.compiler.tree.statements.BLangForeach;
import org.wso2.ballerinalang.compiler.tree.statements.BLangForkJoin;
import org.wso2.ballerinalang.compiler.tree.statements.BLangIf;
import org.wso2.ballerinalang.compiler.tree.statements.BLangLock;
import org.wso2.ballerinalang.compiler.tree.statements.BLangMatchStatement;
import org.wso2.ballerinalang.compiler.tree.statements.BLangPanic;
import org.wso2.ballerinalang.compiler.tree.statements.BLangRecordDestructure;
import org.wso2.ballerinalang.compiler.tree.statements.BLangRecordVariableDef;
import org.wso2.ballerinalang.compiler.tree.statements.BLangRetry;
import org.wso2.ballerinalang.compiler.tree.statements.BLangRetryTransaction;
import org.wso2.ballerinalang.compiler.tree.statements.BLangReturn;
import org.wso2.ballerinalang.compiler.tree.statements.BLangRollback;
import org.wso2.ballerinalang.compiler.tree.statements.BLangSimpleVariableDef;
import org.wso2.ballerinalang.compiler.tree.statements.BLangStatement;
import org.wso2.ballerinalang.compiler.tree.statements.BLangTransaction;
import org.wso2.ballerinalang.compiler.tree.statements.BLangTupleDestructure;
import org.wso2.ballerinalang.compiler.tree.statements.BLangTupleVariableDef;
import org.wso2.ballerinalang.compiler.tree.statements.BLangWhile;
import org.wso2.ballerinalang.compiler.tree.statements.BLangWorkerSend;
import org.wso2.ballerinalang.compiler.tree.statements.BLangXMLNSStatement;
import org.wso2.ballerinalang.compiler.tree.types.BLangArrayType;
import org.wso2.ballerinalang.compiler.tree.types.BLangBuiltInRefTypeNode;
import org.wso2.ballerinalang.compiler.tree.types.BLangConstrainedType;
import org.wso2.ballerinalang.compiler.tree.types.BLangErrorType;
import org.wso2.ballerinalang.compiler.tree.types.BLangFiniteTypeNode;
import org.wso2.ballerinalang.compiler.tree.types.BLangFunctionTypeNode;
import org.wso2.ballerinalang.compiler.tree.types.BLangIntersectionTypeNode;
import org.wso2.ballerinalang.compiler.tree.types.BLangLetVariable;
import org.wso2.ballerinalang.compiler.tree.types.BLangObjectTypeNode;
import org.wso2.ballerinalang.compiler.tree.types.BLangRecordTypeNode;
import org.wso2.ballerinalang.compiler.tree.types.BLangStreamType;
import org.wso2.ballerinalang.compiler.tree.types.BLangStructureTypeNode;
import org.wso2.ballerinalang.compiler.tree.types.BLangTableTypeNode;
import org.wso2.ballerinalang.compiler.tree.types.BLangTupleTypeNode;
import org.wso2.ballerinalang.compiler.tree.types.BLangType;
import org.wso2.ballerinalang.compiler.tree.types.BLangUnionTypeNode;
import org.wso2.ballerinalang.compiler.tree.types.BLangUserDefinedType;
import org.wso2.ballerinalang.compiler.tree.types.BLangValueType;
import org.wso2.ballerinalang.compiler.util.BArrayState;
import org.wso2.ballerinalang.compiler.util.CompilerContext;
import org.wso2.ballerinalang.compiler.util.ImmutableTypeCloner;
import org.wso2.ballerinalang.compiler.util.Name;
import org.wso2.ballerinalang.compiler.util.Names;
import org.wso2.ballerinalang.compiler.util.NumericLiteralSupport;
import org.wso2.ballerinalang.compiler.util.TypeDefBuilderHelper;
import org.wso2.ballerinalang.compiler.util.TypeTags;
import org.wso2.ballerinalang.compiler.util.Unifier;
import org.wso2.ballerinalang.util.AttachPoints;
import org.wso2.ballerinalang.util.Flags;

import java.util.ArrayList;
import java.util.Arrays;
import java.util.Collections;
import java.util.HashMap;
import java.util.HashSet;
import java.util.LinkedHashMap;
import java.util.LinkedHashSet;
import java.util.List;
import java.util.Map;
import java.util.Optional;
import java.util.Set;
import java.util.Stack;
import java.util.stream.Collectors;

import static org.ballerinalang.model.symbols.SymbolOrigin.COMPILED_SOURCE;
import static org.ballerinalang.model.symbols.SymbolOrigin.SOURCE;
import static org.ballerinalang.model.symbols.SymbolOrigin.VIRTUAL;
import static org.ballerinalang.model.tree.NodeKind.FUNCTION;
import static org.ballerinalang.model.tree.NodeKind.LITERAL;
import static org.ballerinalang.model.tree.NodeKind.NUMERIC_LITERAL;
import static org.ballerinalang.model.tree.NodeKind.RECORD_LITERAL_EXPR;

/**
 * @since 0.94
 */
public class SemanticAnalyzer extends SimpleBLangNodeAnalyzer<SemanticAnalyzer.AnalyzerData> {

    private static final CompilerContext.Key<SemanticAnalyzer> SYMBOL_ANALYZER_KEY = new CompilerContext.Key<>();
    private static final String LISTENER_NAME = "listener";

    private final BLangAnonymousModelHelper anonModelHelper;
    private final ConstantAnalyzer constantAnalyzer;
    private final ConstantValueResolver constantValueResolver;
    private final BLangDiagnosticLog dlog;
    private final Names names;
    private final SymbolEnter symbolEnter;
    private final SymbolResolver symResolver;
    private final SymbolTable symTable;
    private final TypeChecker typeChecker;
    private final TypeNarrower typeNarrower;
    private final Types types;
    private final Unifier unifier;
    private final Stack<String> anonTypeNameSuffixes;

    public static SemanticAnalyzer getInstance(CompilerContext context) {
        SemanticAnalyzer semAnalyzer = context.get(SYMBOL_ANALYZER_KEY);
        if (semAnalyzer == null) {
            semAnalyzer = new SemanticAnalyzer(context);
        }

        return semAnalyzer;
    }

    private SemanticAnalyzer(CompilerContext context) {
        context.put(SYMBOL_ANALYZER_KEY, this);

        this.symTable = SymbolTable.getInstance(context);
        this.symbolEnter = SymbolEnter.getInstance(context);
        this.names = Names.getInstance(context);
        this.symResolver = SymbolResolver.getInstance(context);
        this.typeChecker = TypeChecker.getInstance(context);
        this.types = Types.getInstance(context);
        this.dlog = BLangDiagnosticLog.getInstance(context);
        this.typeNarrower = TypeNarrower.getInstance(context);
        this.constantAnalyzer = ConstantAnalyzer.getInstance(context);
        this.constantValueResolver = ConstantValueResolver.getInstance(context);
        this.anonModelHelper = BLangAnonymousModelHelper.getInstance(context);
        this.unifier = new Unifier();
        this.anonTypeNameSuffixes = new Stack<>();
    }

    public BLangPackage analyze(BLangPackage pkgNode) {
        SymbolEnv pkgEnv = this.symTable.pkgEnvMap.get(pkgNode.symbol);
        final AnalyzerData data = new AnalyzerData(pkgEnv);
        visitNode(pkgNode, data);
        return pkgNode;
    }

    // Visitor methods
    @Override
    public void visit(BLangPackage pkgNode, AnalyzerData data) {
        this.dlog.setCurrentPackageId(pkgNode.packageID);
        if (pkgNode.completedPhases.contains(CompilerPhase.TYPE_CHECK)) {
            return;
        }
        SymbolEnv pkgEnv = this.symTable.pkgEnvMap.get(pkgNode.symbol);
        data.env = pkgEnv;

        // To keep track of original top level nodes to resolve user defined types independent of the assumptions that
        // new elements are added to the end of the list and the data structure is always going to be sequential.
        List<TopLevelNode> copyOfOriginalTopLevelNodes = new ArrayList<>(pkgNode.topLevelNodes);

        // Visit constants first.
        List<TopLevelNode> topLevelNodes = pkgNode.topLevelNodes;
        for (int i = 0; i < topLevelNodes.size(); i++) {
            TopLevelNode constant = topLevelNodes.get(i);
            if (constant.getKind() == NodeKind.CONSTANT) {
                analyzeDef((BLangNode) constant, data);
            }
        }
        this.constantValueResolver.resolve(pkgNode.constants, pkgNode.packageID, pkgEnv);

        validateEnumMemberMetadata(pkgNode.constants);

        // Then resolve user defined types without analyzing type definitions that get added while analyzing other nodes
        for (int i = 0; i < copyOfOriginalTopLevelNodes.size(); i++)  {
            if (copyOfOriginalTopLevelNodes.get(i).getKind() == NodeKind.TYPE_DEFINITION) {
                analyzeDef((BLangNode) copyOfOriginalTopLevelNodes.get(i), data);
            }
        }

        for (int i = 0; i < pkgNode.topLevelNodes.size(); i++) {
            TopLevelNode pkgLevelNode = pkgNode.topLevelNodes.get(i);
            NodeKind kind = pkgLevelNode.getKind();
            if (kind == NodeKind.CONSTANT) {
                continue;
            }

            if (kind == FUNCTION) {
                BLangFunction blangFunction = (BLangFunction) pkgLevelNode;
                if (blangFunction.flagSet.contains(Flag.LAMBDA) || blangFunction.flagSet.contains(Flag.ATTACHED)) {
                    continue;
                }
            }

            if (kind == NodeKind.CLASS_DEFN && ((BLangClassDefinition) pkgLevelNode).isObjectContructorDecl) {
                // This is a class defined for an object-constructor-expression (OCE). This will be analyzed when
                // visiting the OCE in the type checker. This is a temporary workaround until we fix
                // https://github.com/ballerina-platform/ballerina-lang/issues/27009
                continue;
            }

            // To skip already analyzed type definitions and analyze the ones that get added while analyzing other nodes
            if (kind == NodeKind.TYPE_DEFINITION && copyOfOriginalTopLevelNodes.contains(pkgLevelNode)) {
                continue;
            }

            analyzeDef((BLangNode) pkgLevelNode, data);
        }
        analyzeModuleConfigurableAmbiguity(pkgNode);

        while (pkgNode.lambdaFunctions.peek() != null) {
            BLangLambdaFunction lambdaFunction = pkgNode.lambdaFunctions.poll();
            BLangFunction function = lambdaFunction.function;
            lambdaFunction.setBType(function.symbol.type);
            data.env = lambdaFunction.capturedClosureEnv;
            analyzeDef(lambdaFunction.function, data);
        }

        pkgNode.getTestablePkgs().forEach(testablePackage -> visit((BLangPackage) testablePackage, data));
        pkgNode.completedPhases.add(CompilerPhase.TYPE_CHECK);
    }

    private void validateEnumMemberMetadata(List<BLangConstant> constants) {
        Map<String, List<BLangConstant>> duplicateEnumMembersWithMetadata = new HashMap<>();

        for (BLangConstant constant : constants) {
            if (!constant.flagSet.contains(Flag.ENUM_MEMBER) ||
                    (constant.markdownDocumentationAttachment == null && constant.annAttachments.isEmpty())) {
                continue;
            }

            String name = constant.name.value;

            if (duplicateEnumMembersWithMetadata.containsKey(name)) {
                duplicateEnumMembersWithMetadata.get(name).add(constant);
                continue;
            }

            duplicateEnumMembersWithMetadata.put(name, new ArrayList<>() {{ add(constant); }});
        }

        for (Map.Entry<String, List<BLangConstant>> entry : duplicateEnumMembersWithMetadata.entrySet()) {
            List<BLangConstant> duplicateMembers = entry.getValue();

            if (duplicateMembers.size() == 1) {
                continue;
            }

            for (BLangConstant duplicateMember : duplicateMembers) {
                dlog.warning(duplicateMember.pos, DiagnosticWarningCode.INVALID_METADATA_ON_DUPLICATE_ENUM_MEMBER);
            }
        }
    }

    @Override
    public void visit(BLangXMLNS xmlnsNode, AnalyzerData data) {
        SymbolEnv currentEnv = data.env;
        xmlnsNode.setBType(symTable.stringType);

        // Namespace node already having the symbol means we are inside an init-function,
        // and the symbol has already been declared by the original statement.
        if (xmlnsNode.symbol == null) {
            symbolEnter.defineNode(xmlnsNode, currentEnv);
        }

        typeChecker.checkExpr(xmlnsNode.namespaceURI, currentEnv, symTable.stringType, data.prevEnvs,
                data.commonAnalyzerData);
    }

    @Override
    public void visit(BLangXMLNSStatement xmlnsStmtNode, AnalyzerData data) {
        analyzeNode(xmlnsStmtNode.xmlnsDecl, data);
    }

    @Override
    public void visit(BLangResourceFunction funcNode, AnalyzerData data) {
        visit((BLangFunction) funcNode, data);
        BType returnType = funcNode.returnTypeNode.getBType();
        if (containsClientObjectTypeOrFunctionType(returnType)) {
            dlog.error(funcNode.returnTypeNode.getPosition(), DiagnosticErrorCode.INVALID_RESOURCE_METHOD_RETURN_TYPE);
        }
        for (BLangType pathParamType : funcNode.resourcePathType.memberTypeNodes) {
            symResolver.resolveTypeNode(pathParamType, data.env);
            if (!types.isAssignable(pathParamType.getBType(), symTable.pathParamAllowedType)) {
                dlog.error(pathParamType.getPosition(), DiagnosticErrorCode.UNSUPPORTED_PATH_PARAM_TYPE,
                        pathParamType.getBType());
            }
        }

        if (funcNode.resourcePathType.restParamType != null) {
            BLangType restParamType = funcNode.resourcePathType.restParamType;
            symResolver.resolveTypeNode(restParamType, data.env);
            if (!types.isAssignable(restParamType.getBType(), symTable.pathParamAllowedType)) {
                dlog.error(restParamType.getPosition(), DiagnosticErrorCode.UNSUPPORTED_REST_PATH_PARAM_TYPE,
                        restParamType.getBType());
            }
        }
    }

    private boolean containsClientObjectTypeOrFunctionType(BType type) {
        BType referredType = Types.getReferredType(type);
        if (referredType != symTable.semanticError && Symbols.isFlagOn(referredType.tsymbol.flags, Flags.CLIENT)) {
            return true;
        }
        switch (referredType.tag) {
            case TypeTags.INVOKABLE:
                return true;
            case TypeTags.UNION:
                for (BType memberType: ((BUnionType) referredType).getMemberTypes()) {
                    if (containsClientObjectTypeOrFunctionType(memberType)) {
                        return true;
                    }
                }
                break;
            case TypeTags.INTERSECTION:
                for (BType memberType: ((BIntersectionType) referredType).getConstituentTypes()) {
                    if (containsClientObjectTypeOrFunctionType(memberType)) {
                        return true;
                    }
                }
                break;
        }
        return false;
    }

    @Override
    public void visit(BLangFunction funcNode, AnalyzerData data) {
        SymbolEnv currentEnv = data.env;
        SymbolEnv funcEnv = SymbolEnv.createFunctionEnv(funcNode, funcNode.symbol.scope, currentEnv);

        // TODO: Shouldn't this be done in symbol enter?
        //set function param flag to final
        funcNode.symbol.params.forEach(param -> param.flags |= Flags.FUNCTION_FINAL);

        if (!funcNode.flagSet.contains(Flag.WORKER)) {
            // annotation validation for workers is done for the invocation.
            funcNode.annAttachments.forEach(annotationAttachment -> {
                if (Symbols.isFlagOn(funcNode.symbol.flags, Flags.REMOTE) && funcNode.receiver != null
                        && Symbols.isService(funcNode.receiver.symbol)) {
                    annotationAttachment.attachPoints.add(AttachPoint.Point.SERVICE_REMOTE);
                } else if (funcNode.attachedFunction) {
                    annotationAttachment.attachPoints.add(AttachPoint.Point.OBJECT_METHOD);
                }
                annotationAttachment.attachPoints.add(AttachPoint.Point.FUNCTION);
                data.env = funcEnv;
                this.analyzeDef(annotationAttachment, data);
            });
            validateAnnotationAttachmentCount(funcNode.annAttachments);
        }
        ((List<BAnnotationAttachmentSymbol>) funcNode.symbol.getAnnotations()).addAll(
                getAnnotationAttachmentSymbols(funcNode.annAttachments));

        BLangType returnTypeNode = funcNode.returnTypeNode;
        boolean hasReturnType = returnTypeNode != null;
        if (hasReturnType) {
            funcNode.returnTypeAnnAttachments.forEach(annotationAttachment -> {
                annotationAttachment.attachPoints.add(AttachPoint.Point.RETURN);
                data.env = funcEnv;
                this.analyzeDef(annotationAttachment, data);
            });
            validateAnnotationAttachmentCount(funcNode.returnTypeAnnAttachments);
            ((BInvokableTypeSymbol) funcNode.symbol.type.tsymbol).returnTypeAnnots.addAll(
                    getAnnotationAttachmentSymbols(funcNode.returnTypeAnnAttachments));
        }

        boolean inIsolatedFunction = funcNode.flagSet.contains(Flag.ISOLATED);
        SymbolEnv clonedEnv =  funcNode.clonedEnv;
        if (funcNode.flagSet.contains(Flag.LAMBDA)) {
            // env is already a captured closure environment
            clonedEnv.scope.entries.putAll(currentEnv.scope.entries);
        }

        for (BLangSimpleVariable param : funcNode.requiredParams) {
            symbolEnter.defineExistingVarSymbolInEnv(param.symbol, clonedEnv);
            data.env = clonedEnv;
            this.analyzeDef(param, data);

            BLangExpression expr = param.expr;
            if (expr != null) {
                funcNode.symbol.paramDefaultValTypes.put(param.symbol.name.value, expr.getBType());
                ((BInvokableTypeSymbol) funcNode.getBType().tsymbol).paramDefaultValTypes.put(param.symbol.name.value,
                                                                                              expr.getBType());
            }

            validateIsolatedParamUsage(inIsolatedFunction, param, false, data);
        }

        BLangSimpleVariable restParam = funcNode.restParam;
        if (restParam != null) {
            symbolEnter.defineExistingVarSymbolInEnv(restParam.symbol, clonedEnv);
            data.env = clonedEnv;
            this.analyzeDef(restParam, data);
            validateIsolatedParamUsage(inIsolatedFunction, restParam, true, data);
        }

        if (hasReturnType && Symbols.isFlagOn(returnTypeNode.getBType().flags, Flags.PARAMETERIZED)) {
            unifier.validate(returnTypeNode.getBType(), funcNode, symTable, currentEnv, types, dlog);
        }

        validateObjectAttachedFunction(funcNode, data);

        if (funcNode.hasBody()) {
            data.env = funcEnv;
            this.anonTypeNameSuffixes.push(funcNode.name.value);
            analyzeNode(funcNode.body, returnTypeNode.getBType(), data);
            this.anonTypeNameSuffixes.pop();
        }

        if (funcNode.anonForkName != null) {
            funcNode.symbol.enclForkName = funcNode.anonForkName;
        }
    }

    @Override
    public void visit(BLangBlockFunctionBody body, AnalyzerData data) {
        SymbolEnv funcBodyEnv = SymbolEnv.createFuncBodyEnv(body, data.env);
        int stmtCount = -1;
        for (BLangStatement stmt : body.stmts) {
            stmtCount++;
            boolean analyzedStmt = analyzeBlockStmtFollowingIfWithoutElse(stmt,
                    stmtCount > 0 ? body.stmts.get(stmtCount - 1) : null, funcBodyEnv, data);
            if (analyzedStmt) {
                continue;
            }
            data.env = funcBodyEnv;
            analyzeStmt(stmt, data);
        }
        // Remove explicitly added function body env if exists
        data.prevEnvs.remove(funcBodyEnv);
        resetNotCompletedNormally(data);
    }

    private boolean analyzeBlockStmtFollowingIfWithoutElse(BLangStatement currentStmt, BLangStatement prevStatement,
                                                           SymbolEnv currentEnv, AnalyzerData data) {
        if (currentStmt.getKind() == NodeKind.BLOCK && prevStatement != null && prevStatement.getKind() == NodeKind.IF
                && ((BLangIf) prevStatement).elseStmt == null && data.notCompletedNormally) {
            BLangIf ifStmt = (BLangIf) prevStatement;
            data.notCompletedNormally =
                    ConditionResolver.checkConstCondition(types, symTable, ifStmt.expr) == symTable.trueType;
            // Explicitly add block env since it's required for resetting the types
            data.prevEnvs.push(currentEnv);
            // Types are narrowed following an `if` statement without an `else`, if it's not completed normally.
            data.env = typeNarrower.evaluateFalsity(ifStmt.expr, currentStmt, currentEnv, false);
            analyzeStmt(currentStmt, data);
            data.prevEnvs.pop();
            return true;
        }
        return false;
    }

    @Override
    public void visit(BLangExprFunctionBody body, AnalyzerData data) {
        SymbolEnv env = SymbolEnv.createFuncBodyEnv(body, data.env);
        typeChecker.checkExpr(body.expr, env, data.expType, data.prevEnvs, data.commonAnalyzerData);
    }

    @Override
    public void visit(BLangExternalFunctionBody body, AnalyzerData data) {
        // TODO: Check if a func body env is needed
        for (BLangAnnotationAttachment annotationAttachment : body.annAttachments) {
            annotationAttachment.attachPoints.add(AttachPoint.Point.EXTERNAL);
            this.anonTypeNameSuffixes.push(annotationAttachment.annotationName.value);
            this.analyzeDef(annotationAttachment, data);
            this.anonTypeNameSuffixes.pop();
        }
        validateAnnotationAttachmentCount(body.annAttachments);
    }

    @Override
    public void visit(BLangTypeDefinition typeDefinition, AnalyzerData data) {
        if (typeDefinition.typeNode.getKind() == NodeKind.OBJECT_TYPE
                || typeDefinition.typeNode.getKind() == NodeKind.RECORD_TYPE
                || typeDefinition.typeNode.getKind() == NodeKind.ERROR_TYPE
                || typeDefinition.typeNode.getKind() == NodeKind.TABLE_TYPE
                || typeDefinition.typeNode.getKind() == NodeKind.FINITE_TYPE_NODE) {
            analyzeDef(typeDefinition.typeNode, data);
        }

        final List<BAnnotationAttachmentSymbol> annotSymbols = new ArrayList<>();

        typeDefinition.annAttachments.forEach(annotationAttachment -> {
            if (typeDefinition.typeNode.getKind() == NodeKind.OBJECT_TYPE) {
                annotationAttachment.attachPoints.add(AttachPoint.Point.OBJECT);
            }
            annotationAttachment.attachPoints.add(AttachPoint.Point.TYPE);

            annotationAttachment.accept(this, data);

            BAnnotationAttachmentSymbol annotationAttachmentSymbol = annotationAttachment.annotationAttachmentSymbol;
            if (annotationAttachmentSymbol != null) {
                annotSymbols.add(annotationAttachmentSymbol);
            }
        });

        BSymbol typeDefSym = typeDefinition.symbol;
        if (typeDefSym != null && typeDefSym.kind == SymbolKind.TYPE_DEF) {
            ((List<BAnnotationAttachmentSymbol>) ((BTypeDefinitionSymbol) typeDefSym).getAnnotations()).addAll(
                    annotSymbols);
        }

        if (typeDefinition.flagSet.contains(Flag.ENUM)) {
            ((BEnumSymbol) typeDefSym).addAnnotations(annotSymbols);
            HashSet<String> enumElements = new HashSet<String>();
            BLangUnionTypeNode bLangUnionTypeNode = (BLangUnionTypeNode)  typeDefinition.typeNode;
            for (int j = bLangUnionTypeNode.memberTypeNodes.size() - 1; j >= 0; j--) {
                BLangUserDefinedType nextType = (BLangUserDefinedType) bLangUnionTypeNode.memberTypeNodes.get(j);
                String nextTypeName = nextType.typeName.value;
                if (enumElements.contains(nextTypeName)) {
                    dlog.error(nextType.pos, DiagnosticErrorCode.REDECLARED_SYMBOL, nextTypeName);
                } else {
                    enumElements.add(nextTypeName);
                }
            }
        }

        validateAnnotationAttachmentCount(typeDefinition.annAttachments);
        validateBuiltinTypeAnnotationAttachment(typeDefinition.annAttachments, data);
    }

    @Override
    public void visit(BLangClassDefinition classDefinition, AnalyzerData data) {
        // Apply service attachpoint when this is a class representing a service-decl or object-ctor with service prefix
        AttachPoint.Point attachedPoint;
        Set<Flag> flagSet = classDefinition.flagSet;
        if (flagSet.contains(Flag.OBJECT_CTOR) && flagSet.contains(Flag.SERVICE)) {
            attachedPoint = AttachPoint.Point.SERVICE;
        } else {
            attachedPoint = AttachPoint.Point.CLASS;
        }

        BClassSymbol symbol = (BClassSymbol) classDefinition.symbol;

        classDefinition.annAttachments.forEach(annotationAttachment -> {
            annotationAttachment.attachPoints.add(attachedPoint);
            annotationAttachment.accept(this, data);

            BAnnotationAttachmentSymbol annotationAttachmentSymbol = annotationAttachment.annotationAttachmentSymbol;
            if (annotationAttachmentSymbol != null) {
                symbol.addAnnotation(annotationAttachmentSymbol);
            }
        });
        validateAnnotationAttachmentCount(classDefinition.annAttachments);

        analyzeClassDefinition(classDefinition, data);

        BType type = classDefinition.getBType();
        List<BLangType> inclusions = classDefinition.typeRefs;

        validateInclusions(flagSet, inclusions, false, Symbols.isFlagOn(type.tsymbol.flags, Flags.ANONYMOUS));
        validateTypesOfOverriddenFields(type, classDefinition.fields, inclusions);
    }

    private void analyzeClassDefinition(BLangClassDefinition classDefinition, AnalyzerData data) {
        SymbolEnv currentEnv = data.env;
        SymbolEnv classEnv = SymbolEnv.createClassEnv(classDefinition, classDefinition.symbol.scope, currentEnv);
        for (BLangSimpleVariable field : classDefinition.fields) {
            data.env = classEnv;
            analyzeDef(field, data);
        }
        data.env = currentEnv;
        // Visit functions as they are not in the same scope/env as the object fields
        for (BLangFunction function : classDefinition.functions) {
            analyzeDef(function, data);
            if (!classDefinition.flagSet.contains(Flag.CLIENT) && function.flagSet.contains(Flag.RESOURCE) &&
                    function.flagSet.contains(Flag.NATIVE)) {
                this.dlog.error(function.pos,
                        DiagnosticErrorCode.SERVICE_RESOURCE_METHOD_CANNOT_BE_EXTERN, function.name);
            }
        }

        DiagnosticErrorCode code;
        if (classDefinition.isServiceDecl) {
            code = DiagnosticErrorCode.UNIMPLEMENTED_REFERENCED_METHOD_IN_SERVICE_DECL;
        } else if ((classDefinition.symbol.flags & Flags.OBJECT_CTOR) == Flags.OBJECT_CTOR) {
            code = DiagnosticErrorCode.UNIMPLEMENTED_REFERENCED_METHOD_IN_OBJECT_CTOR;
        } else {
            code = DiagnosticErrorCode.UNIMPLEMENTED_REFERENCED_METHOD_IN_CLASS;
        }

        // Validate the referenced functions that don't have implementations within the function.
        for (BAttachedFunction func : ((BObjectTypeSymbol) classDefinition.symbol).referencedFunctions) {
            validateReferencedFunction(classDefinition.pos, func, currentEnv, code);
        }

        analyzerClassInitMethod(classDefinition, data);
    }

    private void analyzerClassInitMethod(BLangClassDefinition classDefinition, AnalyzerData data) {
        if (classDefinition.initFunction == null) {
            return;
        }

        if (classDefinition.initFunction.flagSet.contains(Flag.PRIVATE)) {
            this.dlog.error(classDefinition.initFunction.pos, DiagnosticErrorCode.PRIVATE_OBJECT_CONSTRUCTOR,
                    classDefinition.symbol.name);
            return;
        }

        if (classDefinition.initFunction.flagSet.contains(Flag.NATIVE)) {
            this.dlog.error(classDefinition.initFunction.pos, DiagnosticErrorCode.OBJECT_INIT_FUNCTION_CANNOT_BE_EXTERN,
                    classDefinition.symbol.name);
            return;
        }

        analyzeDef(classDefinition.initFunction, data);
    }

    @Override
    public void visit(BLangTypeConversionExpr conversionExpr, AnalyzerData data) {
        conversionExpr.annAttachments.forEach(annotationAttachment -> {
            annotationAttachment.attachPoints.add(AttachPoint.Point.TYPE);
            if (conversionExpr.typeNode.getKind() == NodeKind.OBJECT_TYPE) {
                annotationAttachment.attachPoints.add(AttachPoint.Point.OBJECT);
            }

            annotationAttachment.accept(this, data);
        });
        validateAnnotationAttachmentCount(conversionExpr.annAttachments);
    }

    @Override
    public void visit(BLangFiniteTypeNode finiteTypeNode, AnalyzerData data) {
        boolean foundUnaryExpr = false;
        boolean isErroredExprInFiniteType = false;
        NodeKind valueKind;
        BLangExpression value;

        for (int i = 0; i < finiteTypeNode.valueSpace.size(); i++) {
            value = finiteTypeNode.valueSpace.get(i);
            valueKind = value.getKind();

            if (valueKind == NodeKind.UNARY_EXPR) {
                foundUnaryExpr = true;
                BType resultType = typeChecker.checkExpr(value, data.env, symTable.noType, data.prevEnvs);
                if (resultType == symTable.semanticError) {
                    isErroredExprInFiniteType = true;
                }
                // Replacing unary expression with numeric literal type for + and - numeric values
                BLangNumericLiteral newNumericLiteral =
                        Types.constructNumericLiteralFromUnaryExpr((BLangUnaryExpr) value);
                finiteTypeNode.valueSpace.set(i, newNumericLiteral);
            } else if ((valueKind == NodeKind.LITERAL || valueKind == NodeKind.NUMERIC_LITERAL) &&
                    ((BLangLiteral) value).originalValue == null) {
                // To handle enums when the visit is being called from symbol resolver
                continue;
            } else {
                analyzeNode(value, data);
            }
        }

        if (foundUnaryExpr && isErroredExprInFiniteType) {
            finiteTypeNode.setBType(symTable.semanticError);
        }
    }

    @Override
    public void visit(BLangLiteral literalExpr, AnalyzerData data) {
        if (literalExpr.getKind() == NodeKind.NUMERIC_LITERAL) {
            NodeKind kind = ((BLangNumericLiteral) literalExpr).kind;
            if (kind == NodeKind.HEX_FLOATING_POINT_LITERAL ||
                    NumericLiteralSupport.isFloatDiscriminated(literalExpr.originalValue)) {
                types.validateFloatLiteral(literalExpr.pos, String.valueOf(literalExpr.value));
            }
        }
    }

    @Override
    public void visit(BLangObjectTypeNode objectTypeNode, AnalyzerData data) {
        SymbolEnv objectEnv = SymbolEnv.createTypeEnv(objectTypeNode, objectTypeNode.symbol.scope, data.env);

        objectTypeNode.fields.forEach(field -> {
            data.env = objectEnv;
            analyzeDef(field, data);
            if (field.flagSet.contains(Flag.PRIVATE)) {
                this.dlog.error(field.pos, DiagnosticErrorCode.PRIVATE_FIELD_ABSTRACT_OBJECT, field.symbol.name);
            }
        });

        // Visit functions as they are not in the same scope/env as the object fields
        objectTypeNode.functions.forEach(func -> {
            analyzeDef(func, data);
            if (func.flagSet.contains(Flag.PRIVATE)) {
                this.dlog.error(func.pos, DiagnosticErrorCode.PRIVATE_FUNC_ABSTRACT_OBJECT, func.name,
                        objectTypeNode.symbol.name);
            }
            if (func.flagSet.contains(Flag.NATIVE)) {
                this.dlog.error(func.pos, DiagnosticErrorCode.EXTERN_FUNC_ABSTRACT_OBJECT, func.name,
                        objectTypeNode.symbol.name);
            }
            if (!objectTypeNode.flagSet.contains(Flag.CLIENT) && func.flagSet.contains(Flag.RESOURCE) &&
                    func.flagSet.contains(Flag.NATIVE)) {
                this.dlog.error(func.pos, DiagnosticErrorCode.SERVICE_RESOURCE_METHOD_CANNOT_BE_EXTERN, func.name);
            }
        });

        validateInclusions(objectTypeNode.flagSet, objectTypeNode.typeRefs, true, false);
        validateTypesOfOverriddenFields(objectTypeNode);

        if (objectTypeNode.initFunction == null) {
            return;
        }

        this.dlog.error(objectTypeNode.initFunction.pos, DiagnosticErrorCode.INIT_METHOD_IN_OBJECT_TYPE_DESCRIPTOR,
                objectTypeNode.symbol.name);
    }

    @Override
    public void visit(BLangTableTypeNode tableTypeNode, AnalyzerData data) {
        BType constraint = Types.getReferredType(tableTypeNode.constraint.getBType());
        if (!types.isAssignable(constraint, symTable.mapAllType)) {
            dlog.error(tableTypeNode.constraint.pos, DiagnosticErrorCode.TABLE_CONSTRAINT_INVALID_SUBTYPE, constraint);
            return;
        }

        if (constraint.tag == TypeTags.MAP) {
            typeChecker.validateMapConstraintTable(tableTypeNode.tableType);
            return;
        }

        List<String> fieldNameList = tableTypeNode.tableType.fieldNameList;
        if (!fieldNameList.isEmpty()) {
            typeChecker.validateKeySpecifier(fieldNameList,
                    constraint.tag != TypeTags.INTERSECTION ? constraint :
                            ((BIntersectionType) constraint).effectiveType,
                    tableTypeNode.tableKeySpecifier.pos);
        }

        analyzeDef(tableTypeNode.constraint, data);
    }

    @Override
    public void visit(BLangRecordTypeNode recordTypeNode, AnalyzerData data) {
        if (recordTypeNode.analyzed) {
            return;
        }
        SymbolEnv recordEnv = SymbolEnv.createTypeEnv(recordTypeNode, recordTypeNode.symbol.scope, data.env);

        BType type = Types.getReferredType(recordTypeNode.getBType());

        boolean isRecordType = false;
        LinkedHashMap<String, BField> fields = null;

        boolean allReadOnlyFields = false;

        if (type.tag == TypeTags.RECORD) {
            isRecordType = true;

            BRecordType recordType = (BRecordType) type;
            fields = recordType.fields;
            allReadOnlyFields = recordType.sealed ||
                    Types.getReferredType(recordType.restFieldType).tag == TypeTags.NEVER;
        }

        List<BLangSimpleVariable> recordFields = new ArrayList<>(recordTypeNode.fields);
        recordFields.addAll(recordTypeNode.includedFields);

        for (BLangSimpleVariable field : recordFields) {
            if (field.flagSet.contains(Flag.READONLY)) {
                handleReadOnlyField(isRecordType, fields, field, data);
            } else {
                allReadOnlyFields = false;
            }

            data.env = recordEnv;
            analyzeDef(field, data);
        }

        if (isRecordType && allReadOnlyFields) {
            type.tsymbol.flags |= Flags.READONLY;
            type.flags |= Flags.READONLY;
        }

        validateDefaultable(recordTypeNode);
        validateTypesOfOverriddenFields(recordTypeNode);
        recordTypeNode.analyzed = true;
    }

    @Override
    public void visit(BLangErrorType errorType, AnalyzerData data) {
        if (errorType.detailType == null) {
            return;
        }

        BType detailType = errorType.detailType.getBType();
        if (detailType != null && !types.isValidErrorDetailType(detailType)) {
            dlog.error(errorType.detailType.pos, DiagnosticErrorCode.INVALID_ERROR_DETAIL_TYPE, errorType.detailType,
                    symTable.detailType);
        }
        analyzeDef(errorType.detailType, data);
    }

    @Override
    public void visit(BLangConstrainedType constrainedType, AnalyzerData data) {
        analyzeDef(constrainedType.constraint, data);
    }

    @Override
    public void visit(BLangFunctionTypeNode functionTypeNode, AnalyzerData data) {
        SymbolEnv currentEnv = data.env;
        data.commonAnalyzerData = new Types.CommonAnalyzerData();
        boolean isLambda = false;
        if (currentEnv.node.getKind() == FUNCTION) {
            BLangFunction function = (BLangFunction) currentEnv.node;
            isLambda = function.flagSet.contains(Flag.LAMBDA);
        }
        List<BLangVariable> params = functionTypeNode.params;
        for (BLangVariable param : params) {
            analyzeDef(param.typeNode, data);
            if (isLambda && param.symbol != null) {
                symResolver.checkForUniqueSymbol(param.pos, currentEnv, param.symbol);
            }
        }
        if (functionTypeNode.restParam != null) {
            analyzeDef(functionTypeNode.restParam.typeNode, data);
            if (isLambda && functionTypeNode.restParam.symbol != null) {
                symResolver.checkForUniqueSymbol(functionTypeNode.restParam.pos, currentEnv,
                        functionTypeNode.restParam.symbol);
            }
        }
        if (functionTypeNode.returnTypeNode != null) {
            analyzeDef(functionTypeNode.returnTypeNode, data);
        }
    }

    @Override
    public void visit(BLangUnionTypeNode unionTypeNode, AnalyzerData data) {
        for (BLangType memberType : unionTypeNode.memberTypeNodes) {
            analyzeDef(memberType, data);
        }
    }

    @Override
    public void visit(BLangStreamType streamType, AnalyzerData data) {
        analyzeNode(streamType.constraint, data);
        if (streamType.error != null) {
            analyzeDef(streamType.error, data);
        }
    }

    @Override
    public void visit(BLangIntersectionTypeNode intersectionTypeNode, AnalyzerData data) {
        for (BLangType constituentTypeNode : intersectionTypeNode.constituentTypeNodes) {
            analyzeDef(constituentTypeNode, data);
        }
    }

    @Override
    public void visit(BLangTupleTypeNode tupleTypeNode, AnalyzerData data) {
        List<BLangType> memberTypeNodes = tupleTypeNode.memberTypeNodes;
        for (BLangType memType : memberTypeNodes) {
            analyzeDef(memType, data);
        }
        if (tupleTypeNode.restParamType != null) {
            analyzeDef(tupleTypeNode.restParamType, data);
        }
    }

    @Override
    public void visit(BLangArrayType arrayType, AnalyzerData data) {
        analyzeDef(arrayType.elemtype, data);
    }

    @Override
    public void visit(BLangUserDefinedType userDefinedType, AnalyzerData data) {
        /* ignore */
    }

    @Override
    public void visit(BLangValueType valueType, AnalyzerData data) {
        /* ignore */
    }

    @Override
    public void visit(BLangBuiltInRefTypeNode builtInRefType, AnalyzerData data) {
        /* ignore */
    }

    @Override
    public void visit(BLangAnnotation annotationNode, AnalyzerData data) {
        BAnnotationSymbol symbol = (BAnnotationSymbol) annotationNode.symbol;
        annotationNode.annAttachments.forEach(annotationAttachment -> {
            annotationAttachment.attachPoints.add(AttachPoint.Point.ANNOTATION);
            annotationAttachment.accept(this, data);

            BAnnotationAttachmentSymbol annotationAttachmentSymbol = annotationAttachment.annotationAttachmentSymbol;
            if (annotationAttachmentSymbol != null) {
                symbol.addAnnotation(annotationAttachmentSymbol);
            }
        });
        validateAnnotationAttachmentCount(annotationNode.annAttachments);
    }

    @Override
    public void visit(BLangAnnotationAttachment annAttachmentNode, AnalyzerData data) {
        BSymbol symbol = this.symResolver.resolveAnnotation(annAttachmentNode.pos, data.env,
                names.fromString(annAttachmentNode.pkgAlias.getValue()),
                names.fromString(annAttachmentNode.getAnnotationName().getValue()));
        if (symbol == this.symTable.notFoundSymbol) {
            this.dlog.error(annAttachmentNode.pos, DiagnosticErrorCode.UNDEFINED_ANNOTATION,
                    annAttachmentNode.getAnnotationName().getValue());
            return;
        }
        // Validate Attachment Point against the Annotation Definition.
        BAnnotationSymbol annotationSymbol = (BAnnotationSymbol) symbol;
        annAttachmentNode.annotationSymbol = annotationSymbol;
        if (annotationSymbol.maskedPoints > 0 &&
                !Symbols.isAttachPointPresent(annotationSymbol.maskedPoints,
                                              AttachPoints.asMask(annAttachmentNode.attachPoints))) {
            String msg = annAttachmentNode.attachPoints.stream()
                    .map(point -> point.name().toLowerCase())
                    .collect(Collectors.joining(", "));
            this.dlog.error(annAttachmentNode.pos, DiagnosticErrorCode.ANNOTATION_NOT_ALLOWED, annotationSymbol, msg);
        }
        // Validate Annotation Attachment expression against Annotation Definition type.
        validateAnnotationAttachmentExpr(annAttachmentNode, annotationSymbol, data);
        symResolver.populateAnnotationAttachmentSymbol(annAttachmentNode, data.env, this.constantValueResolver,
                this.anonTypeNameSuffixes);
    }

    @Override
    public void visit(BLangSimpleVariable varNode, AnalyzerData data) {
        boolean configurable = isConfigurable(varNode);

        if (varNode.isDeclaredWithVar) {
            // Configurable variable cannot be declared with var
            if (configurable) {
                dlog.error(varNode.pos, DiagnosticErrorCode.CONFIGURABLE_VARIABLE_CANNOT_BE_DECLARED_WITH_VAR);
            }
            validateWorkerAnnAttachments(varNode.expr, data);
            handleDeclaredWithVar(varNode, data);
            transferForkFlag(varNode);
            return;
        }
        SymbolEnv currentEnv = data.env;
        int ownerSymTag = currentEnv.scope.owner.tag;
        boolean isListenerDecl = varNode.flagSet.contains(Flag.LISTENER);
        if ((ownerSymTag & SymTag.INVOKABLE) == SymTag.INVOKABLE || (ownerSymTag & SymTag.LET) == SymTag.LET
                || currentEnv.node.getKind() == NodeKind.LET_CLAUSE) {
            // This is a variable declared in a function, let expression, an action or a resource
            // If the variable is parameter then the variable symbol is already defined
            if (varNode.symbol == null) {
                analyzeVarNode(varNode, data, AttachPoint.Point.VAR);
            } else {
                analyzeVarNode(varNode, data, AttachPoint.Point.PARAMETER);
            }
        } else if ((ownerSymTag & SymTag.OBJECT) == SymTag.OBJECT) {
            analyzeVarNode(varNode, data, AttachPoint.Point.OBJECT_FIELD, AttachPoint.Point.FIELD);
        } else if ((ownerSymTag & SymTag.RECORD) == SymTag.RECORD) {
            analyzeVarNode(varNode, data, AttachPoint.Point.RECORD_FIELD, AttachPoint.Point.FIELD);
        } else {
            varNode.annAttachments.forEach(annotationAttachment -> {
                if (isListenerDecl) {
                    annotationAttachment.attachPoints.add(AttachPoint.Point.LISTENER);
                } else if (Symbols.isFlagOn(varNode.symbol.flags, Flags.SERVICE)) {
                    annotationAttachment.attachPoints.add(AttachPoint.Point.SERVICE);
                } else {
                    annotationAttachment.attachPoints.add(AttachPoint.Point.VAR);
                }
                annotationAttachment.accept(this, data);

                BAnnotationAttachmentSymbol annotationAttachmentSymbol =
                        annotationAttachment.annotationAttachmentSymbol;
                if (annotationAttachmentSymbol != null) {
                    varNode.symbol.addAnnotation(annotationAttachmentSymbol);
                }
            });
        }
        validateAnnotationAttachmentCount(varNode.annAttachments);

        validateWorkerAnnAttachments(varNode.expr, data);

        handleWildCardBindingVariable(varNode, currentEnv);

        BType lhsType = varNode.symbol.type;
        varNode.setBType(lhsType);

        // Configurable variable type must be a subtype of anydata.
        if (configurable && varNode.typeNode != null) {
            if (!types.isAssignable(lhsType, symTable.anydataType)) {
                dlog.error(varNode.typeNode.pos,
                        DiagnosticErrorCode.CONFIGURABLE_VARIABLE_MUST_BE_ANYDATA);
            } else {
                if (!types.isInherentlyImmutableType(lhsType)) {
                    // Configurable variables are implicitly readonly
                    lhsType = ImmutableTypeCloner.getImmutableIntersectionType(varNode.pos, types,
                            lhsType, currentEnv, symTable, anonModelHelper, names, new HashSet<>());
                    varNode.setBType(lhsType);
                    varNode.symbol.type = lhsType;
                }
                // TODO: remove this check once runtime support all configurable types
                checkSupportedConfigType(varNode.symbol, varNode.pos, varNode.name.value);
            }
        }

        if (varNode.typeNode != null) {
            analyzeDef(varNode.typeNode, data);
        }

        // Analyze the init expression
        BLangExpression rhsExpr = varNode.expr;
        if (rhsExpr == null) {
            if (varNode.flagSet.contains(Flag.ISOLATED)) {
                dlog.error(varNode.pos, DiagnosticErrorCode.INVALID_ISOLATED_QUALIFIER_ON_MODULE_NO_INIT_VAR_DECL);
            }

            if (Types.getReferredType(lhsType).tag == TypeTags.ARRAY
                    && typeChecker.isArrayOpenSealedType((BArrayType) Types.getReferredType(lhsType))) {
                dlog.error(varNode.pos, DiagnosticErrorCode.CLOSED_ARRAY_TYPE_NOT_INITIALIZED);
            }
            return;
        }

        // Here we create a new symbol environment to catch self references by keep the current
        // variable symbol in the symbol environment
        // e.g. int a = x + a;
        SymbolEnv varInitEnv = SymbolEnv.createVarInitEnv(varNode, currentEnv, varNode.symbol);

        if (isListenerDecl) {
            BType rhsType = typeChecker.checkExpr(rhsExpr, varInitEnv,
                    BUnionType.create(null, lhsType, symTable.errorType), data.prevEnvs,
                    data.commonAnalyzerData);
            validateListenerCompatibility(varNode, rhsType);
        } else {
            typeChecker.checkExpr(rhsExpr, varInitEnv, lhsType, data.prevEnvs, data.commonAnalyzerData);
        }

        checkSelfReferencesInVarNode(varNode, rhsExpr, data);
        transferForkFlag(varNode);
    }

    private void analyzeModuleConfigurableAmbiguity(BLangPackage pkgNode) {
        if (pkgNode.moduleContextDataHolder == null) {
            return;
        }
        ModuleDescriptor rootModule = pkgNode.moduleContextDataHolder.descriptor();
        Set<BVarSymbol> configVars = symResolver.getConfigVarSymbolsIncludingImportedModules(pkgNode.symbol);
        String rootOrgName = rootModule.org().value();
        String rootModuleName = rootModule.packageName().value();
        Map<String, PackageID> configKeys =  getModuleKeys(configVars, rootOrgName);
        for (BVarSymbol variable : configVars) {
            String moduleName = variable.pkgID.name.value;
            String orgName = variable.pkgID.orgName.value;
            String varName = variable.name.value;
            validateMapConfigVariable(orgName + "." + moduleName + "." + varName, variable, configKeys);
            if (orgName.equals(rootOrgName)) {
                validateMapConfigVariable(moduleName + "." + varName, variable, configKeys);
                if (moduleName.equals(rootModuleName) && !(varName.equals(moduleName))) {
                    validateMapConfigVariable(varName, variable, configKeys);
                }
            }
        }
    }

    private Map<String, PackageID> getModuleKeys(Set<BVarSymbol> configVars, String rootOrg) {
        Map<String, PackageID> configKeys = new HashMap<>();
        for (BVarSymbol variable : configVars) {
            PackageID pkgID = variable.pkgID;
            String orgName = pkgID.orgName.value;
            String moduleName = pkgID.name.value;
            configKeys.put(orgName + "." + moduleName, pkgID);
            if (!orgName.equals(rootOrg)) {
                break;
            }
            configKeys.put(moduleName, pkgID);
        }
        return configKeys;
    }

    private void validateMapConfigVariable(String configKey, BVarSymbol variable, Map<String, PackageID> configKeys) {
        if (configKeys.containsKey(configKey) && types.isSubTypeOfMapping(variable.type)) {
            dlog.error(variable.pos, DiagnosticErrorCode.CONFIGURABLE_VARIABLE_MODULE_AMBIGUITY,
                    variable.name.value, configKeys.get(configKey));
        }
    }

    private void checkSupportedConfigType(BVarSymbol varSymbol, Location location, String varName) {
        List<String> errors = new ArrayList<>();
        if (!isSupportedConfigType(varSymbol.type, errors, varName, new HashSet<>(), Symbols.isFlagOn(varSymbol.flags,
                Flags.REQUIRED)) || !errors.isEmpty()) {
            StringBuilder errorMsg = new StringBuilder();
            for (String error : errors) {
                errorMsg.append("\n\t").append(error);
            }
            dlog.error(location, DiagnosticErrorCode.CONFIGURABLE_VARIABLE_CURRENTLY_NOT_SUPPORTED, varSymbol.type,
                    errorMsg);
        }
    }

    private boolean isSupportedConfigType(BType type, List<String> errors, String varName, Set<BType> unresolvedTypes
            , boolean isRequired) {
        if (!unresolvedTypes.add(type)) {
            return true;
        }
        switch (type.getKind()) {
            case ANYDATA:
                break;
            case FINITE:
                return types.isAnydata(type);
            case NIL:
<<<<<<< HEAD
                return false;
=======
                return !isRequired;
>>>>>>> 07dc1452
            case ARRAY:
                BType elementType = Types.getReferredType(((BArrayType) type).eType);

                if (elementType.tag == TypeTags.INTERSECTION) {
                    elementType = ((BIntersectionType) elementType).getEffectiveType();
                }

                if (elementType.tag == TypeTags.TABLE || !isSupportedConfigType(elementType, errors, varName,
                        unresolvedTypes, isRequired)) {
                    errors.add("array element type '" + elementType + "' is not supported");
                }
                break;
            case RECORD:
                BRecordType recordType = (BRecordType) type;
                Set<BType> invalidTypeSet = new HashSet<>();
                recordType.getFields().forEach((fieldName, field) -> {
                    BType fieldType = field.type;
                    String fieldString = varName + "." + fieldName;
                    if (invalidTypeSet.contains(fieldType)) {
                        errors.add("record field type '" + fieldType + "' of field '" + fieldString + "' is not " +
                                "supported");
                        return;
                    }
                    if (isNilableDefaultField(field, fieldType)) {
                        return;
                    }
                    if (!isSupportedConfigType(fieldType, errors, fieldString, unresolvedTypes, isRequired)) {
                        errors.add("record field type '" + fieldType + "' of field '" + fieldString + "' is not " +
                                "supported");
                        invalidTypeSet.add(fieldType);
                    }
                });
                break;
            case MAP:
                BMapType mapType = (BMapType) type;
                if (!isSupportedConfigType(mapType.constraint, errors, varName, unresolvedTypes, isRequired)) {
                    errors.add("map constraint type '" + mapType.constraint + "' is not supported");
                }
                break;
            case TABLE:
                BTableType tableType = (BTableType) type;
                if (!isSupportedConfigType(tableType.constraint, errors, varName, unresolvedTypes, isRequired)) {
                    errors.add("table constraint type '" + tableType.constraint + "' is not supported");
                }
                break;
            case INTERSECTION:
                return isSupportedConfigType(((BIntersectionType) type).effectiveType, errors, varName,
                        unresolvedTypes, isRequired);
            case UNION:
                BUnionType unionType = (BUnionType) type;
                for (BType memberType : unionType.getMemberTypes()) {
                    if (!isSupportedConfigType(memberType, errors, varName, unresolvedTypes, isRequired)) {
                        errors.add("union member type '" + memberType + "' is not supported");
                    }
                }
                break;
            case TUPLE:
                BTupleType tupleType = (BTupleType) type;
                for (BType memberType : tupleType.tupleTypes) {
                    if (!isSupportedConfigType(memberType, errors, varName, unresolvedTypes, isRequired)) {
                        errors.add("tuple element type '" + memberType + "' is not supported");
                    }
                }
                break;
            case TYPEREFDESC:
                return isSupportedConfigType(Types.getReferredType(type), errors, varName,
                        unresolvedTypes, isRequired);
            default:
                return  types.isAssignable(type, symTable.intType) ||
                        types.isAssignable(type, symTable.floatType) ||
                        types.isAssignable(type, symTable.stringType) ||
                        types.isAssignable(type, symTable.booleanType) ||
                        types.isAssignable(type, symTable.decimalType) ||
                        types.isAssignable(type, symTable.xmlType) ||
                        types.isAssignable(type, symTable.jsonType);
        }
        return true;
    }

    private boolean isNilableDefaultField(BField field, BType fieldType) {
        if (!Symbols.isFlagOn(field.symbol.flags, Flags.REQUIRED) && !Symbols.isFlagOn(field.symbol.flags,
                Flags.OPTIONAL)) {
            if (fieldType.tag == TypeTags.NIL) {
                return true;
            }
            if (fieldType.tag == TypeTags.UNION) {
                BUnionType unionType = (BUnionType) fieldType;
                for (BType memberType : unionType.getMemberTypes()) {
                    if (memberType.tag == TypeTags.NIL) {
                        return true;
                    }
                }
            }
        }
        return false;
    }

    private void validateListenerCompatibility(BLangSimpleVariable varNode, BType rhsType) {
        if (Types.getReferredType(rhsType).tag == TypeTags.UNION) {
            for (BType memberType : ((BUnionType) rhsType).getMemberTypes()) {
                memberType = Types.getReferredType(rhsType);
                if (memberType.tag == TypeTags.ERROR) {
                    continue;
                }
                if (!types.checkListenerCompatibility(varNode.symbol.type)) {
                    dlog.error(varNode.pos, DiagnosticErrorCode.INVALID_LISTENER_VARIABLE, varNode.name);
                }
            }
        } else {
            if (!types.checkListenerCompatibility(varNode.symbol.type)) {
                dlog.error(varNode.pos, DiagnosticErrorCode.INVALID_LISTENER_VARIABLE, varNode.name);
            }
        }
    }

    private void analyzeVarNode(BLangSimpleVariable varNode, AnalyzerData data, AttachPoint.Point... attachPoints) {
        SymbolEnv currentEnv = data.env;
        if (varNode.symbol == null) {
            symbolEnter.defineNode(varNode, currentEnv);
        }

        // When 'var' is used, the typeNode is null. Need to analyze the record type node here if it's a locally
        // defined record type.
        if (varNode.typeNode != null && varNode.typeNode.getKind() == NodeKind.RECORD_TYPE &&
                !((BLangRecordTypeNode) varNode.typeNode).analyzed) {
            data.env = currentEnv;
            analyzeDef(varNode.typeNode, data);
        }

        List<AttachPoint.Point> attachPointsList = Arrays.asList(attachPoints);
        for (BLangAnnotationAttachment annotationAttachment : varNode.annAttachments) {
            annotationAttachment.attachPoints.addAll(attachPointsList);
            annotationAttachment.accept(this, data);

            BAnnotationAttachmentSymbol annotationAttachmentSymbol = annotationAttachment.annotationAttachmentSymbol;
            if (annotationAttachmentSymbol != null) {
                varNode.symbol.addAnnotation(annotationAttachmentSymbol);
            }
        }
    }

    private void transferForkFlag(BLangSimpleVariable varNode) {
        // Transfer FORK flag to workers future value.
        if (varNode.expr != null && varNode.expr.getKind() == NodeKind.INVOCATION
                && varNode.flagSet.contains(Flag.WORKER)) {

            BLangInvocation expr = (BLangInvocation) varNode.expr;
            if (expr.name.value.startsWith("0") && (expr.symbol.flags & Flags.FORKED) == Flags.FORKED) {
                varNode.symbol.flags |= Flags.FORKED;
            }
        }
    }

    /**
     * Validate annotation attachment of the `start` action or workers.
     *
     * @param expr expression to be validated.
     */
    private void validateWorkerAnnAttachments(BLangExpression expr,  AnalyzerData data) {
        if (expr != null && expr instanceof BLangInvocation.BLangActionInvocation &&
                ((BLangInvocation.BLangActionInvocation) expr).async) {
            ((BLangInvocation) expr).annAttachments.forEach(annotationAttachment -> {
                annotationAttachment.attachPoints.add(AttachPoint.Point.WORKER);
                annotationAttachment.accept(this, data);
            });
            validateAnnotationAttachmentCount(((BLangInvocation) expr).annAttachments);
        }
    }

    public void visit(BLangRecordVariable varNode, AnalyzerData data) {

        // Only simple variables are allowed to be configurable.
        if (isConfigurable(varNode)) {
            dlog.error(varNode.pos, DiagnosticErrorCode.ONLY_SIMPLE_VARIABLES_ARE_ALLOWED_TO_BE_CONFIGURABLE);
        }

        if (isIsolated(varNode)) {
            dlog.error(varNode.pos, DiagnosticErrorCode.ONLY_A_SIMPLE_VARIABLE_CAN_BE_MARKED_AS_ISOLATED);
        }

        if (varNode.isDeclaredWithVar) {
            handleDeclaredWithVar(varNode, data);
            return;
        }
        SymbolEnv currentEnv = data.env;
        if (varNode.getBType() == null) {
            varNode.setBType(symResolver.resolveTypeNode(varNode.typeNode, currentEnv));
        }

        int ownerSymTag = currentEnv.scope.owner.tag;
        // If this is a module record variable, checkTypeAndVarCountConsistency already done at symbolEnter.
        if ((ownerSymTag & SymTag.PACKAGE) != SymTag.PACKAGE &&
                !(this.symbolEnter.symbolEnterAndValidateRecordVariable(varNode, currentEnv))) {
            varNode.setBType(symTable.semanticError);
            return;
        }

        if (varNode.getBType() == symTable.semanticError) {
            // This will return module record variables with type error
            return;
        }

        BVarSymbol symbol = varNode.symbol;

        varNode.annAttachments.forEach(annotationAttachment -> {
            annotationAttachment.attachPoints.add(AttachPoint.Point.VAR);
            annotationAttachment.accept(this, data);
            symbol.addAnnotation(annotationAttachment.annotationAttachmentSymbol);
        });

        validateAnnotationAttachmentCount(varNode.annAttachments);

        if (varNode.expr == null) {
            // we have no rhs to do type checking
            return;
        }

        typeChecker.checkExpr(varNode.expr, currentEnv, varNode.getBType(), data.prevEnvs,
                data.commonAnalyzerData);

    }

    public void visit(BLangTupleVariable varNode, AnalyzerData data) {

        // Only simple variables are allowed to be configurable.
        if (isConfigurable(varNode)) {
            dlog.error(varNode.pos, DiagnosticErrorCode.ONLY_SIMPLE_VARIABLES_ARE_ALLOWED_TO_BE_CONFIGURABLE);
        }

        if (isIsolated(varNode)) {
            dlog.error(varNode.pos, DiagnosticErrorCode.ONLY_A_SIMPLE_VARIABLE_CAN_BE_MARKED_AS_ISOLATED);
        }

        if (varNode.isDeclaredWithVar) {
            data.expType = resolveTupleType(varNode);
            handleDeclaredWithVar(varNode, data);
            return;
        }
        SymbolEnv currentEnv = data.env;
        if (varNode.getBType() == null) {
            varNode.setBType(symResolver.resolveTypeNode(varNode.typeNode, currentEnv));
        }

        int ownerSymTag = currentEnv.scope.owner.tag;
        // If this is a module tuple variable, checkTypeAndVarCountConsistency already done at symbolEnter.
        if ((ownerSymTag & SymTag.PACKAGE) != SymTag.PACKAGE &&
                !(this.symbolEnter.checkTypeAndVarCountConsistency(varNode, currentEnv))) {
            varNode.setBType(symTable.semanticError);
            return;
        }

        BVarSymbol symbol = varNode.symbol;
        varNode.annAttachments.forEach(annotationAttachment -> {
            annotationAttachment.attachPoints.add(AttachPoint.Point.VAR);
            annotationAttachment.accept(this, data);
            symbol.addAnnotation(annotationAttachment.annotationAttachmentSymbol);
        });

        validateAnnotationAttachmentCount(varNode.annAttachments);

        if (varNode.expr == null) {
            // we have no rhs to do type checking
            return;
        }

        typeChecker.checkExpr(varNode.expr, currentEnv, varNode.getBType(), data.prevEnvs,
                data.commonAnalyzerData);
        checkSelfReferencesInVarNode(varNode, varNode.expr, data);
    }

    private void checkSelfReferencesInVarNode(BLangVariable variable, BLangExpression rhsExpr, AnalyzerData data) {
        SymbolEnv currentEnv = data.env;
        switch (variable.getKind()) {
            case VARIABLE:
                SymbolEnv simpleVarEnv = currentEnv.enclVarSym != null ? currentEnv :
                                                      SymbolEnv.createVarInitEnv(variable, currentEnv, variable.symbol);
                checkSelfReferences(rhsExpr, simpleVarEnv);
                break;
            case TUPLE_VARIABLE:
                BLangTupleVariable tupleVariable = (BLangTupleVariable) variable;
                if (rhsExpr.getKind() != NodeKind.LIST_CONSTRUCTOR_EXPR ||
                        ((BLangListConstructorExpr) rhsExpr).exprs.size() > tupleVariable.memberVariables.size()) {
                    return;
                }
                BLangListConstructorExpr listExpr = (BLangListConstructorExpr) rhsExpr;
                for (int i = 0; i < listExpr.exprs.size(); i++) {
                    for (int j = 0; j < tupleVariable.memberVariables.size(); j++) {
                        if (listExpr.exprs.get(i).getKind() == NodeKind.LIST_CONSTRUCTOR_EXPR) {
                            checkSelfReferencesInVarNode(tupleVariable.memberVariables.get(j),
                                                         listExpr.exprs.get(i), data);
                            continue;
                        }
                        BLangVariable memberVar = tupleVariable.memberVariables.get(j);
                        SymbolEnv varEnv = SymbolEnv.createVarInitEnv(memberVar, currentEnv, memberVar.symbol);
                        checkSelfReferences(listExpr.exprs.get(i), varEnv);
                    }
                }
                break;
        }
    }

    private void checkSelfReferences(BLangExpression expr, SymbolEnv varInitEnv) {
        if (expr.getKind() == NodeKind.SIMPLE_VARIABLE_REF) {
            BLangSimpleVarRef varRef = (BLangSimpleVarRef) expr;
            if (varRef.symbol != null && ((varRef.symbol.tag & SymTag.VARIABLE) == SymTag.VARIABLE)) {
                typeChecker.checkSelfReferences(varRef.pos, varInitEnv, (BVarSymbol) varRef.symbol);
            }
            return;
        }
        if (expr.getKind() == NodeKind.LET_EXPR) {
            for (BLangLetVariable letVar : ((BLangLetExpression) expr).letVarDeclarations) {
                checkSelfReferences(((BLangVariable) letVar.definitionNode.getVariable()).expr, varInitEnv);
            }
            return;
        }
        if (expr.getKind() == NodeKind.INVOCATION) {
            for (BLangExpression argExpr : ((BLangInvocation) expr).argExprs) {
                checkSelfReferences(argExpr, varInitEnv);
            }
            return;
        }
        if (expr.getKind() == NodeKind.LIST_CONSTRUCTOR_EXPR) {
            BLangListConstructorExpr listExpr = (BLangListConstructorExpr) expr;
            for (int i = 0; i < listExpr.exprs.size(); i++) {
                BLangExpression expression = listExpr.exprs.get(i);
                if (expression.getKind() == NodeKind.LIST_CONSTRUCTOR_SPREAD_OP) {
                    expression = ((BLangListConstructorSpreadOpExpr) expression).expr;
                }
                checkSelfReferences(expression, varInitEnv);
            }
            return;
        }
        if (expr.getKind() == RECORD_LITERAL_EXPR) {
            BLangRecordLiteral recordLiteral = (BLangRecordLiteral) expr;
            for (RecordLiteralNode.RecordField field : recordLiteral.fields) {
                if (field.isKeyValueField()) {
                    BLangRecordLiteral.BLangRecordKeyValueField pair =
                            (BLangRecordLiteral.BLangRecordKeyValueField) field;
                    checkSelfReferences(pair.valueExpr, varInitEnv);
                    continue;
                }
                if (field.getKind() == NodeKind.SIMPLE_VARIABLE_REF) {
                    checkSelfReferences((BLangSimpleVarRef) field, varInitEnv);
                }
            }
        }
    }

    private BType resolveTupleType(BLangTupleVariable varNode) {
        List<BType> memberTypes = new ArrayList<>(varNode.memberVariables.size());
        for (BLangVariable memberVariable : varNode.memberVariables) {
            memberTypes.add(getTupleMemberType(memberVariable));
        }

        BLangVariable restVariable = varNode.restVariable;
        if (restVariable == null) {
            return new BTupleType(memberTypes);
        }

        return new BTupleType(null, memberTypes, getTupleMemberType(restVariable), 0);
    }

    private BType getTupleMemberType(BLangVariable memberVariable) {
        if (memberVariable.getKind() == NodeKind.TUPLE_VARIABLE) {
            return resolveTupleType((BLangTupleVariable) memberVariable);
        }
        return symTable.noType;
    }

    @Override
    public void visit(BLangErrorVariable varNode, AnalyzerData data) {

        // Only simple variables are allowed to be configurable.
        if (isConfigurable(varNode)) {
            dlog.error(varNode.pos, DiagnosticErrorCode.ONLY_SIMPLE_VARIABLES_ARE_ALLOWED_TO_BE_CONFIGURABLE);
        }

        if (isIsolated(varNode)) {
            dlog.error(varNode.pos, DiagnosticErrorCode.ONLY_A_SIMPLE_VARIABLE_CAN_BE_MARKED_AS_ISOLATED);
        }
        // Error variable declarations (destructuring etc.)
        if (varNode.isDeclaredWithVar) {
            handleDeclaredWithVar(varNode, data);
            validateErrorDetailBindingPatterns(varNode);
            return;
        }
        SymbolEnv currentEnv = data.env;
        if (varNode.getBType() == null) {
            varNode.setBType(symResolver.resolveTypeNode(varNode.typeNode, currentEnv));
        }

        // match err1 { error(reason,....) => ... }
        // reason must be a const of subtype of string.
        // then we match the error with this specific reason.
        if (!varNode.reasonVarPrefixAvailable && varNode.getBType() == null) {
            BErrorType errorType = new BErrorType(varNode.getBType().tsymbol, null);

            if (Types.getReferredType(varNode.getBType()).tag == TypeTags.UNION) {
                Set<BType> members = types.expandAndGetMemberTypesRecursive(varNode.getBType());
                List<BErrorType> errorMembers = members.stream()
                        .filter(m -> Types.getReferredType(m).tag == TypeTags.ERROR)
                        .map(m -> (BErrorType) Types.getReferredType(m))
                        .collect(Collectors.toList());

                if (errorMembers.isEmpty()) {
                    dlog.error(varNode.pos, DiagnosticErrorCode.INVALID_ERROR_MATCH_PATTERN);
                    return;
                } else if (errorMembers.size() == 1) {
                    errorType.detailType = errorMembers.get(0).detailType;
                } else {
                    errorType.detailType = symTable.detailType;
                }
                varNode.setBType(errorType);
            } else if (Types.getReferredType(varNode.getBType()).tag == TypeTags.ERROR) {
                errorType.detailType = ((BErrorType) Types.getReferredType(varNode.getBType()))
                        .detailType;
            }
        }

        int ownerSymTag = currentEnv.scope.owner.tag;
        // If this is a module error variable, checkTypeAndVarCountConsistency already done at symbolEnter.
        if ((ownerSymTag & SymTag.PACKAGE) != SymTag.PACKAGE &&
                !(this.symbolEnter.symbolEnterAndValidateErrorVariable(varNode, currentEnv))) {
            varNode.setBType(symTable.semanticError);
            return;
        }

        if (varNode.getBType() == symTable.semanticError) {
            // This will return module error variables with type error
            return;
        }

        BVarSymbol symbol = varNode.symbol;
        varNode.annAttachments.forEach(annotationAttachment -> {
            annotationAttachment.attachPoints.add(AttachPoint.Point.VAR);
            annotationAttachment.accept(this, data);
            symbol.addAnnotation(annotationAttachment.annotationAttachmentSymbol);
        });

        validateAnnotationAttachmentCount(varNode.annAttachments);

        if (varNode.expr == null) {
            // We have no rhs to do type checking.
            return;
        }

        typeChecker.checkExpr(varNode.expr, currentEnv, varNode.getBType(), data.prevEnvs,
                data.commonAnalyzerData);
        validateErrorDetailBindingPatterns(varNode);
    }

    private void validateErrorDetailBindingPatterns(BLangErrorVariable errorVariable) {
        BType rhsType = types.getReferredType(errorVariable.expr.getBType());
        if (rhsType.getKind() != TypeKind.ERROR) {
            return;
        }

        BErrorType errorType = (BErrorType) rhsType;
        BType detailType = types.getReferredType(errorType.detailType);

        if (detailType.getKind() != TypeKind.RECORD) {
            for (BLangErrorVariable.BLangErrorDetailEntry errorDetailEntry : errorVariable.detail) {
                dlog.error(errorDetailEntry.pos, DiagnosticErrorCode.CANNOT_BIND_UNDEFINED_ERROR_DETAIL_FIELD,
                        errorDetailEntry.key.value);
            }
            return;
        }

        BRecordType rhsDetailType = (BRecordType) detailType;
        LinkedHashMap<String, BField> detailFields = rhsDetailType.fields;

        for (BLangErrorVariable.BLangErrorDetailEntry errorDetailEntry : errorVariable.detail) {
            String entryName = errorDetailEntry.key.getValue();
            BField entryField = detailFields.get(entryName);

            if (entryField == null) {
                dlog.error(errorDetailEntry.pos, DiagnosticErrorCode.CANNOT_BIND_UNDEFINED_ERROR_DETAIL_FIELD,
                           errorDetailEntry.key.value);
                continue;
            }

            errorDetailEntry.keySymbol = entryField.symbol;

            if (Symbols.isFlagOn(entryField.symbol.flags, Flags.OPTIONAL)) {
                dlog.error(errorDetailEntry.pos,
                           DiagnosticErrorCode.INVALID_FIELD_BINDING_PATTERN_WITH_NON_REQUIRED_FIELD);
            }
        }
    }

    private void handleDeclaredWithVar(BLangVariable variable, AnalyzerData data) {
        SymbolEnv currentEnv = data.env;
        BLangExpression varRefExpr = variable.expr;
        BType rhsType;
        if (varRefExpr == null) {
            rhsType = symTable.semanticError;
            variable.setBType(symTable.semanticError);
            dlog.error(variable.pos, DiagnosticErrorCode.VARIABLE_DECL_WITH_VAR_WITHOUT_INITIALIZER);
        } else {
            rhsType = typeChecker.checkExpr(varRefExpr, currentEnv, data.expType, data.prevEnvs,
                    data.commonAnalyzerData);
        }

        switch (variable.getKind()) {
            case VARIABLE:
            case LET_VARIABLE:
                if (!validateObjectTypeInitInvocation(varRefExpr)) {
                    rhsType = symTable.semanticError;
                }

                if (variable.flagSet.contains(Flag.LISTENER)) {
                    BType listenerType = getListenerType(rhsType);
                    if (listenerType == null) {
                        dlog.error(varRefExpr.pos, DiagnosticErrorCode.INCOMPATIBLE_TYPES, LISTENER_NAME, rhsType);
                        return;
                    }
                    rhsType = listenerType;
                }

                BLangSimpleVariable simpleVariable = (BLangSimpleVariable) variable;

                simpleVariable.setBType(rhsType);

                handleWildCardBindingVariable(simpleVariable, currentEnv);

                int ownerSymTag = currentEnv.scope.owner.tag;
                if ((ownerSymTag & SymTag.INVOKABLE) == SymTag.INVOKABLE || (ownerSymTag & SymTag.LET) == SymTag.LET) {
                    // This is a variable declared in a function, an action or a resource
                    // If the variable is parameter then the variable symbol is already defined
                    if (simpleVariable.symbol == null) {
                        symbolEnter.defineNode(simpleVariable, currentEnv);
                    }
                }

                // Set the type to the symbol. If the variable is a global variable, a symbol is already created in the
                // symbol enter. If the variable is a local variable, the symbol will be created above.
                simpleVariable.symbol.type = rhsType;

                if (simpleVariable.symbol.type == symTable.semanticError) {
                    simpleVariable.symbol.state = DiagnosticState.UNKNOWN_TYPE;
                }

                variable.annAttachments.forEach(annotationAttachment -> {
                    annotationAttachment.attachPoints.add(AttachPoint.Point.VAR);
                    annotationAttachment.accept(this, data);

                    BAnnotationAttachmentSymbol annotationAttachmentSymbol =
                            annotationAttachment.annotationAttachmentSymbol;
                    if (annotationAttachmentSymbol != null) {
                        variable.symbol.addAnnotation(annotationAttachmentSymbol);
                    }
                });

                validateAnnotationAttachmentCount(variable.annAttachments);
                break;
            case TUPLE_VARIABLE:
                if (varRefExpr == null) {
                    return;
                }

                if (variable.isDeclaredWithVar && variable.expr.getKind() == NodeKind.LIST_CONSTRUCTOR_EXPR) {
                    List<BLangExpression> members = ((BLangListConstructorExpr) varRefExpr).exprs;
                    dlog.error(varRefExpr.pos, DiagnosticErrorCode.CANNOT_INFER_TYPES_FOR_TUPLE_BINDING, members);
                    variable.setBType(symTable.semanticError);
                    return;
                }
                if (TypeTags.TUPLE != Types.getReferredType(rhsType).tag
                        && TypeTags.ARRAY != Types.getReferredType(rhsType).tag) {
                    dlog.error(varRefExpr.pos, DiagnosticErrorCode.INVALID_LIST_BINDING_PATTERN_INFERENCE, rhsType);
                    variable.setBType(symTable.semanticError);
                    return;
                }

                BLangTupleVariable tupleVariable = (BLangTupleVariable) variable;
                tupleVariable.setBType(rhsType);

                if (!(this.symbolEnter.checkTypeAndVarCountConsistency(tupleVariable, currentEnv))) {
                    tupleVariable.setBType(symTable.semanticError);
                    return;
                }
                BVarSymbol tupleVarSymbol = tupleVariable.symbol;
                tupleVariable.annAttachments.forEach(annotationAttachment -> {
                    annotationAttachment.attachPoints.add(AttachPoint.Point.VAR);
                    annotationAttachment.accept(this, data);
                    tupleVarSymbol.addAnnotation(annotationAttachment.annotationAttachmentSymbol);
                });

                validateAnnotationAttachmentCount(tupleVariable.annAttachments);
                break;
            case RECORD_VARIABLE:
                if (varRefExpr == null) {
                    return;
                }

                BType recordRhsType = Types.getReferredType(rhsType);
                if (TypeTags.RECORD != recordRhsType.tag && TypeTags.MAP != recordRhsType.tag
                        && TypeTags.JSON != recordRhsType.tag) {
                    dlog.error(varRefExpr.pos, DiagnosticErrorCode.INVALID_TYPE_DEFINITION_FOR_RECORD_VAR, rhsType);
                    variable.setBType(symTable.semanticError);
                }

                BLangRecordVariable recordVariable = (BLangRecordVariable) variable;
                recordVariable.setBType(rhsType);

                if (!this.symbolEnter.symbolEnterAndValidateRecordVariable(recordVariable, currentEnv)) {
                    recordVariable.setBType(symTable.semanticError);
                }

                BVarSymbol recordVarSymbol = recordVariable.symbol;
                recordVariable.annAttachments.forEach(annotationAttachment -> {
                    annotationAttachment.attachPoints.add(AttachPoint.Point.VAR);
                    annotationAttachment.accept(this, data);
                    recordVarSymbol.addAnnotation(annotationAttachment.annotationAttachmentSymbol);
                });

                validateAnnotationAttachmentCount(recordVariable.annAttachments);
                break;
            case ERROR_VARIABLE:
                if (varRefExpr == null) {
                    return;
                }

                if (TypeTags.ERROR != Types.getReferredType(rhsType).tag) {
                    dlog.error(variable.expr.pos, DiagnosticErrorCode.INVALID_TYPE_DEFINITION_FOR_ERROR_VAR, rhsType);
                    variable.setBType(symTable.semanticError);
                    return;
                }

                BLangErrorVariable errorVariable = (BLangErrorVariable) variable;
                if (errorVariable.typeNode != null) {
                    symResolver.resolveTypeNode(errorVariable.typeNode, currentEnv);
                }
                errorVariable.setBType(rhsType);

                if (!this.symbolEnter.symbolEnterAndValidateErrorVariable(errorVariable, currentEnv)) {
                    errorVariable.setBType(symTable.semanticError);
                    return;
                }

                BVarSymbol errorVarSymbol = errorVariable.symbol;
                errorVariable.annAttachments.forEach(annotationAttachment -> {
                    annotationAttachment.attachPoints.add(AttachPoint.Point.VAR);
                    annotationAttachment.accept(this, data);
                    errorVarSymbol.addAnnotation(annotationAttachment.annotationAttachmentSymbol);
                });

                validateAnnotationAttachmentCount(errorVariable.annAttachments);
                break;
        }
    }

    private BType getListenerType(BType bType) {
        LinkedHashSet<BType> compatibleTypes = new LinkedHashSet<>();
        BType type = Types.getReferredType(bType);
        if (type.tag == TypeTags.UNION) {
            for (BType t : ((BUnionType) type).getMemberTypes()) {
                if (t.tag == TypeTags.ERROR) {
                    continue;
                }
                if (types.checkListenerCompatibility(t)) {
                    compatibleTypes.add(t);
                } else {
                    return null;
                }
            }
        } else if (types.checkListenerCompatibility(type)) {
            compatibleTypes.add(type);
        }

        if (compatibleTypes.isEmpty()) {
            return null;
        } else if (compatibleTypes.size() == 1) {
            return compatibleTypes.iterator().next();
        } else {
            return BUnionType.create(null, compatibleTypes);
        }
    }

    private void handleWildCardBindingVariable(BLangSimpleVariable variable, SymbolEnv env) {
        if (!variable.name.value.equals(Names.IGNORE.value)) {
            return;
        }
        BLangExpression bindingExp = variable.expr;
        BType bindingValueType = bindingExp != null && bindingExp.getBType() != null
                ? bindingExp.getBType() : variable.getBType();
        if (!types.isAssignable(bindingValueType, symTable.anyType)) {
            dlog.error(variable.pos, DiagnosticErrorCode.WILD_CARD_BINDING_PATTERN_ONLY_SUPPORTS_TYPE_ANY);
        }
        // Fake symbol to prevent runtime failures down the line.
        variable.symbol = new BVarSymbol(0, Names.IGNORE, env.enclPkg.packageID,
                variable.getBType(), env.scope.owner, variable.pos, VIRTUAL);
    }

    void handleDeclaredVarInForeach(BLangVariable variable, BType rhsType, SymbolEnv blockEnv) {
        rhsType = getApplicableRhsType(rhsType);

        switch (variable.getKind()) {
            case VARIABLE:
                BLangSimpleVariable simpleVariable = (BLangSimpleVariable) variable;
                simpleVariable.setBType(rhsType);

                handleWildCardBindingVariable(simpleVariable, blockEnv);

                int ownerSymTag = blockEnv.scope.owner.tag;
                if ((ownerSymTag & SymTag.INVOKABLE) == SymTag.INVOKABLE
                        || (ownerSymTag & SymTag.PACKAGE) == SymTag.PACKAGE
                        || (ownerSymTag & SymTag.LET) == SymTag.LET) {
                    // This is a variable declared in a function, an action or a resource
                    // If the variable is parameter then the variable symbol is already defined
                    if (simpleVariable.symbol == null) {
                        // Add flag to identify variable is used in foreach/from clause/join clause
                        variable.flagSet.add(Flag.NEVER_ALLOWED);
                        symbolEnter.defineNode(simpleVariable, blockEnv);
                    }
                }
                recursivelySetFinalFlag(simpleVariable);
                break;
            case TUPLE_VARIABLE:
                BLangTupleVariable tupleVariable = (BLangTupleVariable) variable;
                BType tupleRhsType = Types.getReferredType(rhsType);
                if ((TypeTags.TUPLE != tupleRhsType.tag && TypeTags.ARRAY != tupleRhsType.tag &&
                        TypeTags.UNION != tupleRhsType.tag) ||
                        (variable.isDeclaredWithVar && !types.isSubTypeOfBaseType(tupleRhsType, TypeTags.TUPLE))) {
                    dlog.error(variable.pos, DiagnosticErrorCode.INVALID_LIST_BINDING_PATTERN_INFERENCE, rhsType);
                    recursivelyDefineVariables(tupleVariable, blockEnv);
                    return;
                }

                tupleVariable.setBType(rhsType);

                if (Types.getReferredType(rhsType).tag == TypeTags.TUPLE
                        && !(this.symbolEnter.checkTypeAndVarCountConsistency(tupleVariable,
                        (BTupleType) Types.getReferredType(tupleVariable.getBType()),
                        blockEnv))) {
                    recursivelyDefineVariables(tupleVariable, blockEnv);
                    return;
                }

                if (Types.getReferredType(rhsType).tag == TypeTags.UNION ||
                        Types.getReferredType(rhsType).tag == TypeTags.ARRAY) {
                    BTupleType tupleVariableType = null;
                    BLangType type = tupleVariable.typeNode;
                    if (type != null && Types.getReferredType(type.getBType()).tag == TypeTags.TUPLE) {
                        tupleVariableType = (BTupleType) Types.getReferredType(type.getBType());
                    }
                    if (!(this.symbolEnter.checkTypeAndVarCountConsistency(tupleVariable,
                            tupleVariableType, blockEnv))) {
                        recursivelyDefineVariables(tupleVariable, blockEnv);
                        return;
                    }
                }
                recursivelySetFinalFlag(tupleVariable);
                break;
            case RECORD_VARIABLE:
                BLangRecordVariable recordVariable = (BLangRecordVariable) variable;
                recordVariable.setBType(rhsType);
                this.symbolEnter.validateRecordVariable(recordVariable, blockEnv);
                recursivelySetFinalFlag(recordVariable);
                break;
            case ERROR_VARIABLE:
                BLangErrorVariable errorVariable = (BLangErrorVariable) variable;
                if (TypeTags.ERROR != Types.getReferredType(rhsType).tag) {
                    dlog.error(variable.pos, DiagnosticErrorCode.INVALID_TYPE_DEFINITION_FOR_ERROR_VAR, rhsType);
                    recursivelyDefineVariables(errorVariable, blockEnv);
                    return;
                }
                errorVariable.setBType(rhsType);
                this.symbolEnter.validateErrorVariable(errorVariable, blockEnv);
                recursivelySetFinalFlag(errorVariable);
                break;
        }
    }

    private BType getApplicableRhsType(BType rhsType) {
        BType referredType = Types.getReferredType(rhsType);
        if (referredType.tag == TypeTags.INTERSECTION) {
            return ((BIntersectionType) referredType).effectiveType;
        }
        return rhsType;
    }

    private void recursivelyDefineVariables(BLangVariable variable, SymbolEnv blockEnv) {
        switch (variable.getKind()) {
            case VARIABLE:
                Name name = names.fromIdNode(((BLangSimpleVariable) variable).name);
                Name origName = names.originalNameFromIdNode(((BLangSimpleVariable) variable).name);
                variable.setBType(symTable.semanticError);
                symbolEnter.defineVarSymbol(variable.pos, variable.flagSet, variable.getBType(), name, origName,
                                            blockEnv, variable.internal);
                break;
            case TUPLE_VARIABLE:
                ((BLangTupleVariable) variable).memberVariables.forEach(memberVariable ->
                        recursivelyDefineVariables(memberVariable, blockEnv));
                break;
            case RECORD_VARIABLE:
                ((BLangRecordVariable) variable).variableList.forEach(value ->
                        recursivelyDefineVariables(value.valueBindingPattern, blockEnv));
                break;
        }
    }

    private void recursivelySetFinalFlag(BLangVariable variable) {
        if (variable == null) {
            return;
        }

        switch (variable.getKind()) {
            case VARIABLE:
                if (variable.symbol == null) {
                    return;
                }
                variable.symbol.flags |= Flags.FINAL;
                break;
            case TUPLE_VARIABLE:
                BLangTupleVariable tupleVariable = (BLangTupleVariable) variable;
                tupleVariable.memberVariables.forEach(this::recursivelySetFinalFlag);
                recursivelySetFinalFlag(tupleVariable.restVariable);
                break;
            case RECORD_VARIABLE:
                BLangRecordVariable recordVariable = (BLangRecordVariable) variable;
                recordVariable.variableList.forEach(value -> recursivelySetFinalFlag(value.valueBindingPattern));
                recursivelySetFinalFlag(recordVariable.restParam);
                break;
            case ERROR_VARIABLE:
                BLangErrorVariable errorVariable = (BLangErrorVariable) variable;
                recursivelySetFinalFlag(errorVariable.message);
                recursivelySetFinalFlag(errorVariable.restDetail);
                errorVariable.detail.forEach(bLangErrorDetailEntry ->
                        recursivelySetFinalFlag(bLangErrorDetailEntry.valueBindingPattern));
                break;
        }
    }

    // Statements
    @Override
    public void visit(BLangBlockStmt blockNode, AnalyzerData data) {
        data.env = SymbolEnv.createBlockEnv(blockNode, data.env);
        int stmtCount = -1;
        for (BLangStatement stmt : blockNode.stmts) {
            stmtCount++;
            boolean analyzedStmt = analyzeBlockStmtFollowingIfWithoutElse(stmt,
                    stmtCount > 0 ? blockNode.stmts.get(stmtCount - 1) : null, data.env, data);
            if (analyzedStmt) {
                continue;
            }
            analyzeStmt(stmt, data);
        }
    }

    @Override
    public void visit(BLangSimpleVariableDef varDefNode, AnalyzerData data) {
        analyzeDef(varDefNode.var, data);
    }

    @Override
    public void visit(BLangRecordVariableDef varDefNode, AnalyzerData data) {
        // TODO: 10/18/18 Need to support record literals as well
        if (varDefNode.var.expr != null && varDefNode.var.expr.getKind() == RECORD_LITERAL_EXPR) {
            dlog.error(varDefNode.pos, DiagnosticErrorCode.INVALID_LITERAL_FOR_TYPE, "record binding pattern");
            return;
        }
        analyzeDef(varDefNode.var, data);
    }

    @Override
    public void visit(BLangErrorVariableDef varDefNode, AnalyzerData data) {
        analyzeDef(varDefNode.errorVariable, data);
    }

    @Override
    public void visit(BLangTupleVariableDef tupleVariableDef, AnalyzerData data) {
        analyzeDef(tupleVariableDef.var, data);
    }

    private Boolean validateLhsVar(BLangExpression vRef) {
        if (vRef.getKind() == NodeKind.INVOCATION) {
            dlog.error(vRef.pos, DiagnosticErrorCode.INVALID_INVOCATION_LVALUE_ASSIGNMENT, vRef);
            return false;
        }
        if (vRef.getKind() == NodeKind.FIELD_BASED_ACCESS_EXPR
                || vRef.getKind() == NodeKind.INDEX_BASED_ACCESS_EXPR) {
            validateLhsVar(((BLangAccessExpression) vRef).expr);
        }
        return true;
    }

    @Override
    public void visit(BLangCompoundAssignment compoundAssignment, AnalyzerData data) {
        BType expType;
        BLangValueExpression varRef = compoundAssignment.varRef;
        SymbolEnv currentEnv = data.env;

        // Check whether the variable reference is an function invocation or not.
        boolean isValidVarRef = validateLhsVar(varRef);
        if (isValidVarRef) {
            varRef.isCompoundAssignmentLValue = true;
            this.typeChecker.checkExpr(varRef, currentEnv, symTable.noType, data.prevEnvs,
                    data.commonAnalyzerData);
            expType = varRef.getBType();
        } else {
            expType = symTable.semanticError;
        }

        this.typeChecker.checkExpr(compoundAssignment.expr, currentEnv, data.prevEnvs, data.commonAnalyzerData);

        checkConstantAssignment(varRef, data);

        if (expType != symTable.semanticError && compoundAssignment.expr.getBType() != symTable.semanticError) {
            BType expressionType = compoundAssignment.expr.getBType();
            if (expType.isNullable() || expressionType.isNullable()) {
                dlog.error(compoundAssignment.pos,
                        DiagnosticErrorCode.COMPOUND_ASSIGNMENT_NOT_ALLOWED_WITH_NULLABLE_OPERANDS);
            }

            BSymbol opSymbol = this.symResolver.resolveBinaryOperator(compoundAssignment.opKind, expType,
                    expressionType);
            if (opSymbol == symTable.notFoundSymbol) {
                opSymbol = symResolver.getArithmeticOpsForTypeSets(compoundAssignment.opKind, expType, expressionType);
            }
            if (opSymbol == symTable.notFoundSymbol) {
                opSymbol = symResolver.getBitwiseShiftOpsForTypeSets(compoundAssignment.opKind, expType,
                        expressionType);
            }
            if (opSymbol == symTable.notFoundSymbol) {
                opSymbol = symResolver.getBinaryBitwiseOpsForTypeSets(compoundAssignment.opKind, expType,
                        expressionType);
            }
            if (opSymbol == symTable.notFoundSymbol) {
                dlog.error(compoundAssignment.pos, DiagnosticErrorCode.BINARY_OP_INCOMPATIBLE_TYPES,
                           compoundAssignment.opKind, expType, expressionType);
            } else {
                compoundAssignment.modifiedExpr = getBinaryExpr(varRef,
                        compoundAssignment.expr,
                        compoundAssignment.opKind,
                        opSymbol);

                // If this is an update of a type narrowed variable, the assignment should allow assigning
                // values of its original type. Therefore treat all lhs simpleVarRefs in their original type.
                // For that create a new varRef with original type
                if (isSimpleVarRef(varRef)) {
                    BVarSymbol originSymbol = ((BVarSymbol) varRef.symbol).originalSymbol;
                    if (originSymbol != null) {
                        BLangSimpleVarRef simpleVarRef =
                                (BLangSimpleVarRef) TreeBuilder.createSimpleVariableReferenceNode();
                        simpleVarRef.pos = varRef.pos;
                        simpleVarRef.variableName = ((BLangSimpleVarRef) varRef).variableName;
                        simpleVarRef.symbol = varRef.symbol;
                        simpleVarRef.isLValue = true;
                        simpleVarRef.setBType(originSymbol.type);
                        compoundAssignment.varRef = simpleVarRef;
                    }
                }

                compoundAssignment.modifiedExpr.parent = compoundAssignment;
                this.types.checkType(compoundAssignment.modifiedExpr,
                                     compoundAssignment.modifiedExpr.getBType(), compoundAssignment.varRef.getBType());
            }
        }

        resetTypeNarrowing(compoundAssignment.varRef, data);
    }

    @Override
    public void visit(BLangAssignment assignNode, AnalyzerData data) {
        BLangExpression varRef = assignNode.varRef;
        if (varRef.getKind() == NodeKind.INDEX_BASED_ACCESS_EXPR ||
                varRef.getKind() == NodeKind.FIELD_BASED_ACCESS_EXPR) {
            ((BLangAccessExpression) varRef).leafNode = true;
        }

        // Check each LHS expression.
        setTypeOfVarRefInAssignment(varRef, data);
        data.expType = varRef.getBType();

        checkInvalidTypeDef(varRef);

        typeChecker.checkExpr(assignNode.expr, data.env, data.expType, data.prevEnvs, data.commonAnalyzerData);

        validateWorkerAnnAttachments(assignNode.expr, data);

        resetTypeNarrowing(varRef, data);
    }

    @Override
    public void visit(BLangTupleDestructure tupleDeStmt, AnalyzerData data) {
        for (BLangExpression tupleVar : tupleDeStmt.varRef.expressions) {
            setTypeOfVarRefForBindingPattern(tupleVar, data);
            checkInvalidTypeDef(tupleVar);
        }

        if (tupleDeStmt.varRef.restParam != null) {
            setTypeOfVarRefForBindingPattern(tupleDeStmt.varRef.restParam, data);
            checkInvalidTypeDef(tupleDeStmt.varRef.restParam);
        }

        setTypeOfVarRef(tupleDeStmt.varRef, data);

        BType type = typeChecker.checkExpr(tupleDeStmt.expr, data.env, tupleDeStmt.varRef.getBType(), data.prevEnvs,
                data.commonAnalyzerData);

        if (type.tag != TypeTags.SEMANTIC_ERROR) {
            checkTupleVarRefEquivalency(tupleDeStmt.pos, tupleDeStmt.varRef,
                                        tupleDeStmt.expr.getBType(), tupleDeStmt.expr.pos, data);
        }
    }

    @Override
    public void visit(BLangRecordDestructure recordDeStmt, AnalyzerData data) {
        // recursively visit the var refs and create the record type
        for (BLangRecordVarRefKeyValue keyValue : recordDeStmt.varRef.recordRefFields) {
            setTypeOfVarRefForBindingPattern(keyValue.variableReference, data);
            checkInvalidTypeDef(keyValue.variableReference);
        }
        if (recordDeStmt.varRef.restParam != null) {
            setTypeOfVarRefForBindingPattern(recordDeStmt.varRef.restParam, data);
            checkInvalidTypeDef(recordDeStmt.varRef.restParam);
        }
        setTypeOfVarRef(recordDeStmt.varRef, data);

        SymbolEnv currentEnv = data.env;
        typeChecker.checkExpr(recordDeStmt.varRef, currentEnv, symTable.noType, data.prevEnvs,
                data.commonAnalyzerData);

        if (recordDeStmt.expr.getKind() == RECORD_LITERAL_EXPR) {
            // TODO: 10/18/18 Need to support record literals as well
            dlog.error(recordDeStmt.expr.pos, DiagnosticErrorCode.INVALID_RECORD_LITERAL_BINDING_PATTERN);
            return;
        }
        typeChecker.checkExpr(recordDeStmt.expr, currentEnv, symTable.noType, data.prevEnvs,
                data.commonAnalyzerData);
        checkRecordVarRefEquivalency(recordDeStmt.pos, recordDeStmt.varRef, recordDeStmt.expr.getBType(),
                                     recordDeStmt.expr.pos, data);
    }

    @Override
    public void visit(BLangErrorDestructure errorDeStmt, AnalyzerData data) {
        BLangErrorVarRef varRef = errorDeStmt.varRef;
        if (varRef.message != null) {
            if (names.fromIdNode(((BLangSimpleVarRef) varRef.message).variableName) != Names.IGNORE) {
                setTypeOfVarRefInErrorBindingAssignment(varRef.message, data);
                checkInvalidTypeDef(varRef.message);
            } else {
                // set message var refs type to no type if the variable name is '_'
                varRef.message.setBType(symTable.noType);
            }
        }

        if (varRef.cause != null) {
            if (varRef.cause.getKind() != NodeKind.SIMPLE_VARIABLE_REF ||
                    names.fromIdNode(((BLangSimpleVarRef) varRef.cause).variableName) != Names.IGNORE) {
                setTypeOfVarRefInErrorBindingAssignment(varRef.cause, data);
                checkInvalidTypeDef(varRef.cause);
            } else {
                // set cause var refs type to no type if the variable name is '_'
                varRef.cause.setBType(symTable.noType);
            }
        }

        typeChecker.checkExpr(errorDeStmt.expr, data.env, symTable.noType, data.prevEnvs,
                data.commonAnalyzerData);
        checkErrorVarRefEquivalency(varRef, errorDeStmt.expr.getBType(), errorDeStmt.expr.pos, data);
    }

    /**
     * When rhs is an expression of type record, this method will check the type of each field in the
     * record type against the record var ref fields.
     *
     * @param pos       diagnostic pos
     * @param lhsVarRef type of the record var ref
     * @param rhsType   the type on the rhs
     * @param rhsPos    position of the rhs expression
     */
    private void checkRecordVarRefEquivalency(Location pos, BLangRecordVarRef lhsVarRef, BType rhsType,
                                              Location rhsPos, AnalyzerData data) {
        rhsType = Types.getReferredType(rhsType);
        if (rhsType.tag == TypeTags.MAP) {
            for (BLangRecordVarRefKeyValue field: lhsVarRef.recordRefFields) {
                dlog.error(field.variableName.pos,
                        DiagnosticErrorCode.INVALID_FIELD_BINDING_PATTERN_WITH_NON_REQUIRED_FIELD);
            }
            return;
        }

        if (rhsType.tag != TypeTags.RECORD) {
            dlog.error(rhsPos, DiagnosticErrorCode.INCOMPATIBLE_TYPES, "record type", rhsType);
            return;
        }

        BRecordType rhsRecordType = (BRecordType) rhsType;
        List<String> mappedFields = new ArrayList<>();

        // check if all fields in record var ref are found in rhs record type
        for (BLangRecordVarRefKeyValue lhsField : lhsVarRef.recordRefFields) {
            if (!rhsRecordType.fields.containsKey(lhsField.variableName.value)) {
                dlog.error(pos, DiagnosticErrorCode.INVALID_FIELD_IN_RECORD_BINDING_PATTERN,
                        lhsField.variableName.value, rhsType);
            } else if (Symbols.isOptional(rhsRecordType.fields.get(lhsField.variableName.value).symbol)) {
                dlog.error(lhsField.variableName.pos,
                        DiagnosticErrorCode.INVALID_FIELD_BINDING_PATTERN_WITH_NON_REQUIRED_FIELD);
            }
            mappedFields.add(lhsField.variableName.value);
        }

        for (BField rhsField : rhsRecordType.fields.values()) {
            List<BLangRecordVarRefKeyValue> expField = lhsVarRef.recordRefFields.stream()
                    .filter(field -> field.variableName.value.equals(rhsField.name.toString()))
                    .collect(Collectors.toList());

            if (expField.isEmpty()) {
                continue;
            }

            if (expField.size() > 1) {
                dlog.error(pos, DiagnosticErrorCode.MULTIPLE_RECORD_REF_PATTERN_FOUND, rhsField.name);
                return;
            }
            BLangExpression variableReference = expField.get(0).variableReference;
            if (variableReference.getKind() == NodeKind.RECORD_VARIABLE_REF) {
                checkRecordVarRefEquivalency(variableReference.pos,
                        (BLangRecordVarRef) variableReference, rhsField.type, rhsPos, data);
            } else if (variableReference.getKind() == NodeKind.TUPLE_VARIABLE_REF) {
                checkTupleVarRefEquivalency(pos, (BLangTupleVarRef) variableReference, rhsField.type, rhsPos, data);
            } else if (variableReference.getKind() == NodeKind.ERROR_VARIABLE_REF) {
                checkErrorVarRefEquivalency((BLangErrorVarRef) variableReference, rhsField.type, rhsPos, data);
            } else if (variableReference.getKind() == NodeKind.SIMPLE_VARIABLE_REF) {
                Name varName = names.fromIdNode(((BLangSimpleVarRef) variableReference).variableName);
                if (varName == Names.IGNORE) {
                    continue;
                }

                resetTypeNarrowing(variableReference, data);
                types.checkType(variableReference.pos, rhsField.type,
                                variableReference.getBType(), DiagnosticErrorCode.INCOMPATIBLE_TYPES);
            } else {
                dlog.error(variableReference.pos, DiagnosticErrorCode.INVALID_VARIABLE_REFERENCE_IN_BINDING_PATTERN,
                        variableReference);
            }
        }

        if (lhsVarRef.restParam != null) {
            BLangSimpleVarRef varRefRest = (BLangSimpleVarRef) lhsVarRef.restParam;
            BType lhsRefType;
            if (Types.getReferredType(varRefRest.getBType()).tag == TypeTags.RECORD) {
                lhsRefType = varRefRest.getBType();
            } else {
                lhsRefType = ((BLangSimpleVarRef) lhsVarRef.restParam).getBType();
            }

            BType rhsRestConstraint = rhsRecordType.restFieldType == symTable.noType ? symTable.neverType
                    : rhsRecordType.restFieldType;
            BRecordType rhsResType = symbolEnter.createRecordTypeForRestField(pos, data.env, rhsRecordType,
                    mappedFields, rhsRestConstraint);

            types.checkType((lhsVarRef.restParam).pos, rhsResType, lhsRefType, DiagnosticErrorCode.INCOMPATIBLE_TYPES);
        }
    }

    /**
     * This method checks destructure patterns when given an array source.
     *
     * @param pos diagnostic Pos of the tuple de-structure statement.
     * @param target target tuple variable.
     * @param source source type.
     * @param rhsPos position of source expression.
     */
    private void checkArrayVarRefEquivalency(Location pos, BLangTupleVarRef target, BType source,
                                             Location rhsPos, AnalyzerData data) {
        BArrayType arraySource = (BArrayType) source;

        // For unsealed
        if (arraySource.size < target.expressions.size() && arraySource.state != BArrayState.OPEN) {
            dlog.error(rhsPos, DiagnosticErrorCode.INCOMPATIBLE_TYPES, target.getBType(), arraySource);
        }

        BType souceElementType = arraySource.eType;
        for (BLangExpression expression : target.expressions) {
            if (NodeKind.RECORD_VARIABLE_REF == expression.getKind()) {
                BLangRecordVarRef recordVarRef = (BLangRecordVarRef) expression;
                checkRecordVarRefEquivalency(pos, recordVarRef, souceElementType, rhsPos, data);
            } else if (NodeKind.TUPLE_VARIABLE_REF == expression.getKind()) {
                BLangTupleVarRef tupleVarRef = (BLangTupleVarRef) expression;
                checkTupleVarRefEquivalency(pos, tupleVarRef, souceElementType, rhsPos, data);
            } else if (NodeKind.ERROR_VARIABLE_REF == expression.getKind()) {
                BLangErrorVarRef errorVarRef = (BLangErrorVarRef) expression;
                checkErrorVarRefEquivalency(errorVarRef, souceElementType, rhsPos, data);
            } else if (expression.getKind() == NodeKind.SIMPLE_VARIABLE_REF) {
                BLangSimpleVarRef simpleVarRef = (BLangSimpleVarRef) expression;
                Name varName = names.fromIdNode(simpleVarRef.variableName);
                if (varName == Names.IGNORE) {
                    continue;
                }

                resetTypeNarrowing(simpleVarRef, data);

                BType targetType = simpleVarRef.getBType();
                if (!types.isAssignable(souceElementType, targetType)) {
                    dlog.error(rhsPos, DiagnosticErrorCode.INCOMPATIBLE_TYPES, target.getBType(), arraySource);
                    break;
                }
            } else {
                dlog.error(expression.pos, DiagnosticErrorCode.INVALID_VARIABLE_REFERENCE_IN_BINDING_PATTERN,
                           expression);
            }
        }
    }

    private void checkTupleVarRefEquivalency(Location pos, BLangTupleVarRef target, BType source,
                                             Location rhsPos, AnalyzerData data) {
        source = Types.getReferredType(source);
        if (source.tag == TypeTags.ARRAY) {
            checkArrayVarRefEquivalency(pos, target, source, rhsPos, data);
            return;
        }

        if (source.tag != TypeTags.TUPLE) {
            dlog.error(rhsPos, DiagnosticErrorCode.INCOMPATIBLE_TYPES, target.getBType(), source);
            return;
        }

        if (target.restParam == null) {
            if (((BTupleType) source).restType != null) {
                dlog.error(rhsPos, DiagnosticErrorCode.INCOMPATIBLE_TYPES, target.getBType(), source);
                return;
            } else if (((BTupleType) source).tupleTypes.size() != target.expressions.size()) {
                dlog.error(rhsPos, DiagnosticErrorCode.INCOMPATIBLE_TYPES, target.getBType(), source);
                return;
            }
        }

        List<BType> sourceTypes = new ArrayList<>(((BTupleType) source).tupleTypes);
        if (((BTupleType) source).restType != null) {
            sourceTypes.add(((BTupleType) source).restType);
        }

        for (int i = 0; i < sourceTypes.size(); i++) {
            BLangExpression varRefExpr;
            if ((target.expressions.size() > i)) {
                varRefExpr = target.expressions.get(i);
            } else {
                varRefExpr = (BLangExpression) target.restParam;
            }

            BType sourceType = sourceTypes.get(i);
            if (NodeKind.RECORD_VARIABLE_REF == varRefExpr.getKind()) {
                BLangRecordVarRef recordVarRef = (BLangRecordVarRef) varRefExpr;
                checkRecordVarRefEquivalency(pos, recordVarRef, sourceType, rhsPos, data);
            } else if (NodeKind.TUPLE_VARIABLE_REF == varRefExpr.getKind()) {
                BLangTupleVarRef tupleVarRef = (BLangTupleVarRef) varRefExpr;
                checkTupleVarRefEquivalency(pos, tupleVarRef, sourceType, rhsPos, data);
            } else if (NodeKind.ERROR_VARIABLE_REF == varRefExpr.getKind()) {
                BLangErrorVarRef errorVarRef = (BLangErrorVarRef) varRefExpr;
                checkErrorVarRefEquivalency(errorVarRef, sourceType, rhsPos, data);
            } else if (varRefExpr.getKind() == NodeKind.SIMPLE_VARIABLE_REF) {
                BLangSimpleVarRef simpleVarRef = (BLangSimpleVarRef) varRefExpr;
                Name varName = names.fromIdNode(simpleVarRef.variableName);
                if (varName == Names.IGNORE) {
                    continue;
                }

                BType targetType;
                resetTypeNarrowing(simpleVarRef, data);
                // Check if this is the rest param and get the type of rest param.
                if ((target.expressions.size() > i)) {
                    targetType = varRefExpr.getBType();
                } else {
                    BType varRefExprType = varRefExpr.getBType();
                    if (varRefExprType.tag == TypeTags.ARRAY) {
                        targetType = ((BArrayType) varRefExprType).eType;
                    } else {
                        targetType = varRefExprType;
                    }
                }

                if (!types.isAssignable(sourceType, targetType)) {
                    dlog.error(rhsPos, DiagnosticErrorCode.INCOMPATIBLE_TYPES, target.getBType(), source);
                    break;
                }
            } else {
                dlog.error(varRefExpr.pos, DiagnosticErrorCode.INVALID_VARIABLE_REFERENCE_IN_BINDING_PATTERN,
                           varRefExpr);
            }
        }
    }

    private void checkErrorVarRefEquivalency(BLangErrorVarRef lhsRef, BType rhsType, Location rhsPos,
                                             AnalyzerData data) {
        SymbolEnv currentEnv = data.env;
        if (Types.getReferredType(rhsType).tag != TypeTags.ERROR) {
            dlog.error(rhsPos, DiagnosticErrorCode.INCOMPATIBLE_TYPES, symTable.errorType, rhsType);
            return;
        }
        typeChecker.checkExpr(lhsRef, currentEnv, symTable.noType, data.prevEnvs, data.commonAnalyzerData);
        if (lhsRef.getBType() == symTable.semanticError) {
            return;
        }

        BErrorType rhsErrorType = (BErrorType) Types.getReferredType(rhsType);

        // Wrong error detail type in error type def, error already emitted  to dlog.
        BType refType = Types.getReferredType(rhsErrorType.detailType);
        if (!(refType.tag == TypeTags.RECORD || refType.tag == TypeTags.MAP)) {
            return;
        }
        BRecordType rhsDetailType = this.symbolEnter.getDetailAsARecordType(rhsErrorType);
        Map<String, BField> fields = rhsDetailType.fields;

        BType wideType = interpolateWideType(rhsDetailType, lhsRef.detail);
        for (BLangNamedArgsExpression detailItem : lhsRef.detail) {
            BField matchedDetailItem = fields.get(detailItem.name.value);
            BType matchedType;
            if (matchedDetailItem == null) {
                if (rhsDetailType.sealed) {
                    dlog.error(detailItem.pos, DiagnosticErrorCode.INVALID_FIELD_IN_RECORD_BINDING_PATTERN,
                               detailItem.name);
                    return;
                }
                dlog.error(detailItem.pos, DiagnosticErrorCode.CANNOT_BIND_UNDEFINED_ERROR_DETAIL_FIELD,
                           detailItem.name.value);
                continue;
            }

            detailItem.varSymbol = matchedDetailItem.symbol;

            if (Symbols.isOptional(matchedDetailItem.symbol)) {
                dlog.error(detailItem.pos, DiagnosticErrorCode.INVALID_FIELD_BINDING_PATTERN_WITH_NON_REQUIRED_FIELD);
                continue;
            }

            matchedType = matchedDetailItem.type;
            checkErrorDetailRefItem(detailItem.pos, rhsPos, detailItem, matchedType, data);
            resetTypeNarrowing(detailItem.expr, data);
            if (!types.isAssignable(matchedType, detailItem.expr.getBType())) {
                dlog.error(detailItem.pos, DiagnosticErrorCode.INCOMPATIBLE_TYPES,
                           detailItem.expr.getBType(), matchedType);
            }
        }
        if (lhsRef.restVar != null && !isIgnoreVar(lhsRef)) {
            setTypeOfVarRefInErrorBindingAssignment(lhsRef.restVar, data);
            checkInvalidTypeDef(lhsRef.restVar);
            BMapType expRestType = new BMapType(TypeTags.MAP, wideType, null);
            BType restVarType = Types.getReferredType(lhsRef.restVar.getBType());
            if (restVarType.tag != TypeTags.MAP || !types.isAssignable(wideType, ((BMapType) restVarType).constraint)) {
                dlog.error(lhsRef.restVar.pos, DiagnosticErrorCode.INCOMPATIBLE_TYPES, lhsRef.restVar.getBType(),
                        expRestType);
                return;
            }
            resetTypeNarrowing(lhsRef.restVar, data);
            typeChecker.checkExpr(lhsRef.restVar, currentEnv, data.prevEnvs, data.commonAnalyzerData);
        }
    }

    private BType interpolateWideType(BRecordType rhsDetailType, List<BLangNamedArgsExpression> detailType) {
        Set<String> extractedKeys = detailType.stream().map(detail -> detail.name.value).collect(Collectors.toSet());

        BUnionType wideType = BUnionType.create(null);
        for (BField field : rhsDetailType.fields.values()) {
            // avoid fields extracted from binding pattern
            if (!extractedKeys.contains(field.name.value)) {
                wideType.add(field.type);
            }
        }
        if (!rhsDetailType.sealed) {
            wideType.add(rhsDetailType.restFieldType);
        }
        return wideType;
    }

    private boolean isIgnoreVar(BLangErrorVarRef lhsRef) {
        if (lhsRef.restVar != null && lhsRef.restVar.getKind() == NodeKind.SIMPLE_VARIABLE_REF) {
            return ((BLangSimpleVarRef) lhsRef.restVar).variableName.value.equals(Names.IGNORE.value);
        }
        return false;
    }

    private void checkErrorDetailRefItem(Location location,
                                         Location rhsLocation,
                                         BLangNamedArgsExpression detailItem,
                                         BType expectedType, AnalyzerData data) {
        if (detailItem.expr.getKind() == NodeKind.RECORD_VARIABLE_REF) {
            typeChecker.checkExpr(detailItem.expr, data.env, data.prevEnvs, data.commonAnalyzerData);
            checkRecordVarRefEquivalency(location, (BLangRecordVarRef) detailItem.expr, expectedType,
                    rhsLocation, data);
            return;
        }

        if (detailItem.getKind() == NodeKind.SIMPLE_VARIABLE_REF && detailItem.name.value.equals(Names.IGNORE.value)) {
            return;
        }

        setTypeOfVarRefInErrorBindingAssignment(detailItem.expr, data);
        checkInvalidTypeDef(detailItem.expr);
    }

    private void checkConstantAssignment(BLangExpression varRef, AnalyzerData data) {
        SymbolEnv currentEnv = data.env;
        if (varRef.getBType() == symTable.semanticError) {
            return;
        }

        if (varRef.getKind() != NodeKind.SIMPLE_VARIABLE_REF) {
            return;
        }

        BLangSimpleVarRef simpleVarRef = (BLangSimpleVarRef) varRef;
        if (simpleVarRef.pkgSymbol != null && simpleVarRef.pkgSymbol.tag == SymTag.XMLNS) {
            dlog.error(varRef.pos, DiagnosticErrorCode.XML_QNAME_UPDATE_NOT_ALLOWED);
            return;
        }

        Name varName = names.fromIdNode(simpleVarRef.variableName);
        if (!Names.IGNORE.equals(varName) && currentEnv.enclInvokable != currentEnv.enclPkg.initFunction) {
            if ((simpleVarRef.symbol.flags & Flags.FINAL) == Flags.FINAL) {
                if ((simpleVarRef.symbol.flags & Flags.SERVICE) == Flags.SERVICE) {
                    dlog.error(varRef.pos, DiagnosticErrorCode.INVALID_ASSIGNMENT_DECLARATION_FINAL, Names.SERVICE);
                } else if ((simpleVarRef.symbol.flags & Flags.LISTENER) == Flags.LISTENER) {
                    dlog.error(varRef.pos, DiagnosticErrorCode.INVALID_ASSIGNMENT_DECLARATION_FINAL, LISTENER_NAME);
                }
            } else if ((simpleVarRef.symbol.flags & Flags.CONSTANT) == Flags.CONSTANT) {
                dlog.error(varRef.pos, DiagnosticErrorCode.CANNOT_ASSIGN_VALUE_TO_CONSTANT);
            } else if ((simpleVarRef.symbol.flags & Flags.FUNCTION_FINAL) == Flags.FUNCTION_FINAL) {
                dlog.error(varRef.pos, DiagnosticErrorCode.CANNOT_ASSIGN_VALUE_FUNCTION_ARGUMENT, varRef);
            }
        }
    }

    @Override
    public void visit(BLangExpressionStmt exprStmtNode, AnalyzerData data) {
        SymbolEnv currentEnv = data.env;
        // Creates a new environment here.
        SymbolEnv stmtEnv = new SymbolEnv(exprStmtNode, currentEnv.scope);
        currentEnv.copyTo(stmtEnv);
        BLangExpression expr = exprStmtNode.expr;
        BType bType = typeChecker.checkExpr(expr, stmtEnv, data.prevEnvs, data.commonAnalyzerData);
        if (bType != symTable.nilType && bType != symTable.semanticError &&
                expr.getKind() != NodeKind.FAIL &&
                !types.isNeverTypeOrStructureTypeWithARequiredNeverMember(bType)) {
            dlog.error(exprStmtNode.pos, DiagnosticErrorCode.ASSIGNMENT_REQUIRED, bType);
        } else if (expr.getKind() == NodeKind.INVOCATION &&
                types.isNeverTypeOrStructureTypeWithARequiredNeverMember(expr.getBType())) {
            data.notCompletedNormally = true;
        }
        validateWorkerAnnAttachments(exprStmtNode.expr, data);
    }

    @Override
    public void visit(BLangIf ifNode, AnalyzerData data) {
        SymbolEnv currentEnv = data.env;
        typeChecker.checkExpr(ifNode.expr, currentEnv, symTable.booleanType, data.prevEnvs,
                data.commonAnalyzerData);
        BType actualType = ifNode.expr.getBType();
        if (TypeTags.TUPLE == Types.getReferredType(actualType).tag) {
            dlog.error(ifNode.expr.pos, DiagnosticErrorCode.INCOMPATIBLE_TYPES, symTable.booleanType, actualType);
        }

        Map<BVarSymbol, BType.NarrowedTypes> prevNarrowedTypeInfo = data.narrowedTypeInfo;

        // This map keeps the narrowed types of inner if statements and propagate the false types to the outer
        // block when the flow goes from out of the else block in compile time.
        Map<BVarSymbol, BType.NarrowedTypes> falseTypesOfNarrowedTypes = new HashMap<>();

        SymbolEnv ifEnv = typeNarrower.evaluateTruth(ifNode.expr, ifNode.body, currentEnv);

        data.narrowedTypeInfo = new HashMap<>();

        data.env = ifEnv;
        analyzeStmt(ifNode.body, data);

        if (ifNode.expr.narrowedTypeInfo == null || ifNode.expr.narrowedTypeInfo.isEmpty()) {
            ifNode.expr.narrowedTypeInfo = data.narrowedTypeInfo;
        } else {
            Map<BVarSymbol, BType.NarrowedTypes> existingNarrowedTypeInfo = ifNode.expr.narrowedTypeInfo;
            for (Map.Entry<BVarSymbol, BType.NarrowedTypes> entry : data.narrowedTypeInfo.entrySet()) {
                BVarSymbol key = entry.getKey();
                if (!existingNarrowedTypeInfo.containsKey(key)) {
                    existingNarrowedTypeInfo.put(key, entry.getValue());
                } else {
                    BType.NarrowedTypes existingNarrowTypes = existingNarrowedTypeInfo.get(key);
                    BUnionType unionType =
                            BUnionType.create(null, existingNarrowTypes.trueType, existingNarrowTypes.falseType);
                    BType.NarrowedTypes newPair = new BType.NarrowedTypes(existingNarrowTypes.trueType, unionType);
                    falseTypesOfNarrowedTypes.put(key, newPair);
                }
            }
        }

        if (prevNarrowedTypeInfo != null) {
            prevNarrowedTypeInfo.putAll(data.narrowedTypeInfo);
        }

        if (ifNode.elseStmt != null) {
            boolean ifCompletionStatus = data.notCompletedNormally;
            resetNotCompletedNormally(data);
            SymbolEnv elseEnv = typeNarrower.evaluateFalsity(ifNode.expr, ifNode.elseStmt, currentEnv, false);
            BLangStatement elseStmt = ifNode.elseStmt;
            data.env = elseEnv;
            analyzeStmt(elseStmt, data);
            if (elseStmt.getKind() == NodeKind.IF) {
                data.notCompletedNormally = ifCompletionStatus && data.notCompletedNormally;
            }
        }
        data.narrowedTypeInfo = prevNarrowedTypeInfo;
        if (data.narrowedTypeInfo != null) {
            data.narrowedTypeInfo.putAll(falseTypesOfNarrowedTypes);
        }
    }

    private void resetNotCompletedNormally(AnalyzerData data) {
        data.notCompletedNormally = false;
    }

    @Override
    public void visit(BLangMatchStatement matchStatement, AnalyzerData data) {
        typeChecker.checkExpr(matchStatement.expr, data.env, symTable.noType, data.prevEnvs,
                data.commonAnalyzerData);

        List<BLangMatchClause> matchClauses = matchStatement.matchClauses;
        if (matchClauses.size() == 0) {
            return;
        }
        analyzeNode(matchClauses.get(0), data);

        SymbolEnv matchClauseEnv = data.env;
        for (int i = 1; i < matchClauses.size(); i++) {
            BLangMatchClause prevMatchClause = matchClauses.get(i - 1);
            BLangMatchClause currentMatchClause = matchClauses.get(i);
            matchClauseEnv = typeNarrower.evaluateTruth(matchStatement.expr, prevMatchClause.patternsType,
                    currentMatchClause, matchClauseEnv);
            data.env = matchClauseEnv;
            analyzeNode(currentMatchClause, data);
        }

        if (matchStatement.onFailClause != null) {
            this.analyzeNode(matchStatement.onFailClause, data);
        }
    }

    @Override
    public void visit(BLangMatchClause matchClause, AnalyzerData data) {
        List<BLangMatchPattern> matchPatterns = matchClause.matchPatterns;
        if (matchPatterns.size() == 0) {
            return;
        }
        SymbolEnv currentEnv = data.env;
        SymbolEnv blockEnv = SymbolEnv.createBlockEnv(matchClause.blockStmt, currentEnv);
        Map<String, BVarSymbol> clauseVariables = matchClause.declaredVars;

        for (BLangMatchPattern matchPattern : matchPatterns) {
            data.env = SymbolEnv.createPatternEnv(matchPattern, currentEnv);
            analyzeNode(matchPattern, data);
            resolveMatchClauseVariableTypes(matchPattern, clauseVariables, blockEnv);
            if (matchPattern.getKind() == NodeKind.CONST_MATCH_PATTERN) {
                continue;
            }
            if (matchClause.patternsType == null) {
                matchClause.patternsType = matchPattern.getBType();
                continue;
            }
            matchClause.patternsType = types.mergeTypes(matchClause.patternsType, matchPattern.getBType());
        }

        BLangMatchGuard matchGuard = matchClause.matchGuard;
        if (matchGuard != null) {
            data.env = blockEnv;
            analyzeNode(matchGuard, data);
            blockEnv = typeNarrower.evaluateTruth(matchGuard.expr, matchClause.blockStmt, blockEnv);

            for (Map.Entry<BVarSymbol, BType.NarrowedTypes> entry :
                    matchGuard.expr.narrowedTypeInfo.entrySet()) {
                if (entry.getValue().trueType == symTable.semanticError) {
                    dlog.warning(matchClause.pos, DiagnosticWarningCode.MATCH_STMT_UNMATCHED_PATTERN);
                }
            }

            evaluatePatternsTypeAccordingToMatchGuard(matchClause, matchGuard.expr, blockEnv);
        }
        data.env = blockEnv;
        analyzeStmt(matchClause.blockStmt, data);
    }

    private void resolveMatchClauseVariableTypes(BLangMatchPattern matchPattern,
                                                 Map<String, BVarSymbol> clauseVariables, SymbolEnv env) {
        Map<String, BVarSymbol> patternVariables = matchPattern.declaredVars;
        for (String patternVariableName : patternVariables.keySet()) {
            BVarSymbol patternVariableSymbol = patternVariables.get(patternVariableName);
            if (!clauseVariables.containsKey(patternVariableName)) {
                BVarSymbol clauseVarSymbol = symbolEnter.defineVarSymbol(patternVariableSymbol.pos,
                        patternVariableSymbol.getFlags(), patternVariableSymbol.type, patternVariableSymbol.name,
                        env, false);
                clauseVariables.put(patternVariableName, clauseVarSymbol);
                continue;
            }
            BVarSymbol clauseVariableSymbol = clauseVariables.get(patternVariableName);
            clauseVariableSymbol.type = types.mergeTypes(clauseVariableSymbol.type, patternVariableSymbol.type);
        }
    }

    private void evaluatePatternsTypeAccordingToMatchGuard(BLangMatchClause matchClause, BLangExpression matchGuardExpr,
                                                           SymbolEnv env) {
        List<BLangMatchPattern> matchPatterns = matchClause.matchPatterns;
        if (matchGuardExpr.getKind() != NodeKind.TYPE_TEST_EXPR && matchGuardExpr.getKind() != NodeKind.BINARY_EXPR) {
            return;
        }
        evaluateMatchPatternsTypeAccordingToMatchGuard(matchPatterns.get(0), env);
        BType clauseType = matchPatterns.get(0).getBType();
        for (int i = 1; i < matchPatterns.size(); i++) {
            evaluateMatchPatternsTypeAccordingToMatchGuard(matchPatterns.get(i), env);
            clauseType = types.mergeTypes(matchPatterns.get(i).getBType(), clauseType);
        }
        matchClause.patternsType = clauseType;
    }

    private void evaluateBindingPatternsTypeAccordingToMatchGuard(BLangBindingPattern bindingPattern, SymbolEnv env) {
        NodeKind bindingPatternKind = bindingPattern.getKind();
        switch (bindingPatternKind) {
            case CAPTURE_BINDING_PATTERN:
                BLangCaptureBindingPattern captureBindingPattern =
                        (BLangCaptureBindingPattern) bindingPattern;
                Name varName =
                        new Name(captureBindingPattern.getIdentifier().getValue());
                if (env.scope.entries.containsKey(varName)) {
                    captureBindingPattern.setBType(env.scope.entries.get(varName).symbol.type);
                }
                break;
            default:
                break;
        }
    }

    private void evaluateMatchPatternsTypeAccordingToMatchGuard(BLangMatchPattern matchPattern, SymbolEnv env) {
        NodeKind patternKind = matchPattern.getKind();
        switch (patternKind) {
            case VAR_BINDING_PATTERN_MATCH_PATTERN:
                BLangVarBindingPatternMatchPattern varBindingPatternMatchPattern =
                        (BLangVarBindingPatternMatchPattern) matchPattern;
                BLangBindingPattern bindingPattern = varBindingPatternMatchPattern.getBindingPattern();
                evaluateBindingPatternsTypeAccordingToMatchGuard(bindingPattern, env);
                varBindingPatternMatchPattern.setBType(bindingPattern.getBType());
                break;
            case LIST_MATCH_PATTERN:
                BLangListMatchPattern listMatchPattern = (BLangListMatchPattern) matchPattern;
                List<BType> memberTypes = new ArrayList<>();
                for (BLangMatchPattern memberMatchPattern : listMatchPattern.matchPatterns) {
                    evaluateMatchPatternsTypeAccordingToMatchGuard(memberMatchPattern, env);
                    memberTypes.add(memberMatchPattern.getBType());
                }
                BTupleType matchPatternType = new BTupleType(memberTypes);

                if (listMatchPattern.restMatchPattern != null) {
                    evaluateMatchPatternsTypeAccordingToMatchGuard(listMatchPattern.restMatchPattern, env);
                    BType listRestType = listMatchPattern.restMatchPattern.getBType();
                    if (listRestType.tag == TypeTags.TUPLE) {
                        BTupleType restTupleType = (BTupleType) listRestType;
                        matchPatternType.tupleTypes.addAll(restTupleType.tupleTypes);
                        matchPatternType.restType = restTupleType.restType;
                    } else {
                        matchPatternType.restType = ((BArrayType) listRestType).eType;
                    }
                }
                listMatchPattern.setBType(matchPatternType);
                break;
            case REST_MATCH_PATTERN:
                BLangRestMatchPattern restMatchPattern = (BLangRestMatchPattern) matchPattern;
                Name varName = new Name(restMatchPattern.variableName.value);
                if (env.scope.entries.containsKey(varName)) {
                    restMatchPattern.setBType(env.scope.entries.get(varName).symbol.type);
                }
                break;
            default:
                break;
        }
    }

    @Override
    public void visit(BLangMatchGuard matchGuard, AnalyzerData data) {
        typeChecker.checkExpr(matchGuard.expr, data.env, symTable.booleanType, data.prevEnvs,
                data.commonAnalyzerData);
    }

    @Override
    public void visit(BLangMappingMatchPattern mappingMatchPattern, AnalyzerData data) {
        SymbolEnv currentEnv = data.env;
        BRecordTypeSymbol recordSymbol = symbolEnter.createAnonRecordSymbol(currentEnv, mappingMatchPattern.pos);
        LinkedHashMap<String, BField> fields = new LinkedHashMap<>();

        for (BLangFieldMatchPattern fieldMatchPattern : mappingMatchPattern.fieldMatchPatterns) {
            analyzeNode(fieldMatchPattern, data);
            Name fieldName = names.fromIdNode(fieldMatchPattern.fieldName);
            BVarSymbol fieldSymbol = new BVarSymbol(0, fieldName,
                                                    names.originalNameFromIdNode(fieldMatchPattern.fieldName),
                                                    currentEnv.enclPkg.symbol.pkgID,
                                                    fieldMatchPattern.matchPattern.getBType(),
                                                    recordSymbol, fieldMatchPattern.pos, COMPILED_SOURCE);
            BField field = new BField(fieldName, fieldMatchPattern.pos, fieldSymbol);
            fields.put(fieldName.getValue(), field);
            mappingMatchPattern.declaredVars.putAll(fieldMatchPattern.declaredVars);
        }
        BRecordType recordVarType = new BRecordType(recordSymbol);
        recordVarType.fields = fields;
        recordVarType.restFieldType = symTable.anyOrErrorType;
        if (mappingMatchPattern.restMatchPattern != null) {
            BRecordTypeSymbol matchPattenRecordSym =
                    symbolEnter.createAnonRecordSymbol(currentEnv, mappingMatchPattern.pos);
            BLangRestMatchPattern restMatchPattern = mappingMatchPattern.restMatchPattern;
            BType restType = restMatchPattern.getBType();
            BRecordType matchPatternRecType = new BRecordType(matchPattenRecordSym);
            matchPatternRecType.restFieldType = restType != null ? restType : symTable.anyOrErrorType;
            recordVarType.restFieldType = matchPatternRecType.restFieldType;
            restMatchPattern.setBType(matchPatternRecType);
            analyzeNode(restMatchPattern, data);
            mappingMatchPattern.declaredVars.put(restMatchPattern.variableName.value, restMatchPattern.symbol);

            BLangRecordTypeNode recordTypeNode = TypeDefBuilderHelper.createRecordTypeNode(matchPatternRecType,
                    currentEnv.enclPkg.packageID, symTable, mappingMatchPattern.pos);
            recordTypeNode.initFunction =
                    TypeDefBuilderHelper.createInitFunctionForRecordType(recordTypeNode, currentEnv, names, symTable);
            TypeDefBuilderHelper.createTypeDefinitionForTSymbol(matchPatternRecType, matchPattenRecordSym,
                    recordTypeNode, currentEnv);
        }

        mappingMatchPattern.setBType(types.resolvePatternTypeFromMatchExpr(mappingMatchPattern,
                                                                           recordVarType, currentEnv));
        assignTypesToMemberPatterns(mappingMatchPattern, mappingMatchPattern.getBType(), data);
    }

    private void assignTypesToMemberPatterns(BLangMatchPattern matchPattern, BType bType, AnalyzerData data) {
        BType patternType = Types.getReferredType(bType);
        NodeKind matchPatternKind = matchPattern.getKind();
        if (patternType.tag == TypeTags.INTERSECTION) {
            patternType = ((BIntersectionType) patternType).effectiveType;
        }
        switch (matchPatternKind) {
            case WILDCARD_MATCH_PATTERN:
            case CONST_MATCH_PATTERN:
                return;
            case VAR_BINDING_PATTERN_MATCH_PATTERN:
                BLangBindingPattern bindingPattern =
                        ((BLangVarBindingPatternMatchPattern) matchPattern).getBindingPattern();
                assignTypesToMemberPatterns(bindingPattern, patternType, data);
                matchPattern.setBType(bindingPattern.getBType());
                return;
            case LIST_MATCH_PATTERN:
                BLangListMatchPattern listMatchPattern = (BLangListMatchPattern) matchPattern;
                if (patternType.tag == TypeTags.UNION) {
                    for (BType type : ((BUnionType) patternType).getMemberTypes()) {
                        assignTypesToMemberPatterns(listMatchPattern, type, data);
                    }
                    listMatchPattern.setBType(patternType);
                    return;
                }
                if (patternType.tag == TypeTags.ARRAY) {
                    BArrayType arrayType = (BArrayType) patternType;
                    for (BLangMatchPattern memberPattern : listMatchPattern.matchPatterns) {
                        assignTypesToMemberPatterns(memberPattern, arrayType.eType, data);
                    }
                    if (listMatchPattern.restMatchPattern == null) {
                        return;
                    }
                    if (arrayType.state == BArrayState.CLOSED) {
                        BTupleType restTupleType = createTupleForClosedArray(
                                arrayType.size - listMatchPattern.matchPatterns.size(), arrayType.eType);
                        listMatchPattern.restMatchPattern.setBType(restTupleType);
                        BVarSymbol restMatchPatternSymbol = listMatchPattern.restMatchPattern.declaredVars
                                .get(listMatchPattern.restMatchPattern.getIdentifier().getValue());
                        restMatchPatternSymbol.type = restTupleType;
                        return;
                    }
                    BLangRestMatchPattern restMatchPattern = listMatchPattern.restMatchPattern;
                    BType restType = ((BArrayType) restMatchPattern.getBType()).eType;
                    restType = types.mergeTypes(restType, arrayType.eType);
                    ((BArrayType) restMatchPattern.getBType()).eType = restType;
                    return;
                }
                if (patternType.tag != TypeTags.TUPLE) {
                    return;
                }
                BTupleType patternTupleType = (BTupleType) patternType;
                List<BType> types = patternTupleType.tupleTypes;
                List<BLangMatchPattern> matchPatterns = listMatchPattern.matchPatterns;
                List<BType> memberTypes = new ArrayList<>();
                for (int i = 0; i < matchPatterns.size(); i++) {
                    assignTypesToMemberPatterns(matchPatterns.get(i), types.get(i), data);
                    memberTypes.add(matchPatterns.get(i).getBType());
                }
                BTupleType tupleType = new BTupleType(memberTypes);

                if (listMatchPattern.restMatchPattern == null) {
                    listMatchPattern.setBType(tupleType);
                    return;
                }
                tupleType.restType = createTypeForTupleRestType(matchPatterns.size(), types, patternTupleType.restType);
                listMatchPattern.restMatchPattern.setBType(tupleType.restType);
                matchPattern.setBType(patternType);
                BVarSymbol restMatchPatternSymbol = listMatchPattern.restMatchPattern.declaredVars
                        .get(listMatchPattern.restMatchPattern.getIdentifier().getValue());
                restMatchPatternSymbol.type = tupleType.restType;
                return;
            case MAPPING_MATCH_PATTERN:
                BLangMappingMatchPattern mappingMatchPattern = (BLangMappingMatchPattern) matchPattern;
                if (patternType.tag == TypeTags.UNION) {
                    for (BType type : ((BUnionType) patternType).getMemberTypes()) {
                        assignTypesToMemberPatterns(mappingMatchPattern, type, data);
                    }
                    return;
                }
                if (patternType.tag != TypeTags.RECORD) {
                    return;
                }
                BRecordType recordType = (BRecordType) patternType;
                List<String> boundedFieldNames = new ArrayList<>();

                for (BLangFieldMatchPattern fieldMatchPattern : mappingMatchPattern.fieldMatchPatterns) {
                    assignTypesToMemberPatterns(fieldMatchPattern.matchPattern,
                            recordType.fields.get(fieldMatchPattern.fieldName.value).type, data);
                    boundedFieldNames.add(fieldMatchPattern.fieldName.value);
                }

                if (mappingMatchPattern.restMatchPattern == null) {
                    return;
                }
                BLangRestMatchPattern restMatchPattern = mappingMatchPattern.restMatchPattern;
                BRecordType restPatternRecType = (BRecordType) restMatchPattern.getBType();
                BVarSymbol restVarSymbol =
                        restMatchPattern.declaredVars.get(restMatchPattern.getIdentifier().getValue());
                if (restVarSymbol.type.tag != TypeTags.RECORD) {
                    return;
                }
                BRecordType restVarSymbolRecordType = (BRecordType) restVarSymbol.type;
                setRestMatchPatternConstraintType(recordType, boundedFieldNames, restPatternRecType,
                        restVarSymbolRecordType, data);
        }
    }

    private BTupleType createTupleForClosedArray(int noOfElements, BType elementType) {
        List<BType> memTypes = Collections.nCopies(noOfElements, elementType);
        return new BTupleType(memTypes);
    }

    private BType createTypeForTupleRestType(int startIndex, List<BType> types, BType patternRestType) {
        List<BType> remainingTypes = new ArrayList<>();
        for (int i = startIndex; i < types.size(); i++) {
            remainingTypes.add(types.get(i));
        }
        if (!remainingTypes.isEmpty()) {
            BTupleType restTupleType = new BTupleType(remainingTypes);
            if (patternRestType != null) {
                restTupleType.restType = patternRestType;
            }
            return restTupleType;
        } else {
            if (patternRestType != null) {
                return new BArrayType(patternRestType);
            }
        }
        return null;
    }

    @Override
    public void visit(BLangFieldMatchPattern fieldMatchPattern, AnalyzerData data) {
        BLangMatchPattern matchPattern = fieldMatchPattern.matchPattern;
        matchPattern.accept(this, data);
        fieldMatchPattern.declaredVars.putAll(matchPattern.declaredVars);
    }


    @Override
    public void visit(BLangVarBindingPatternMatchPattern varBindingPattern, AnalyzerData data) {
        SymbolEnv currentEnv = data.env;
        BLangBindingPattern bindingPattern = varBindingPattern.getBindingPattern();
        NodeKind patternKind = bindingPattern.getKind();
        BType patternType = null;
        if (varBindingPattern.matchExpr != null) {
            patternType = varBindingPattern.matchExpr.getBType();
        }

        switch (patternKind) {
            case WILDCARD_BINDING_PATTERN:
                BLangWildCardBindingPattern wildCardBindingPattern = (BLangWildCardBindingPattern) bindingPattern;
                wildCardBindingPattern.setBType(patternType);
                analyzeNode(wildCardBindingPattern, data);
                varBindingPattern.isLastPattern = types.isAssignable(wildCardBindingPattern.getBType(),
                                                                     symTable.anyType);
                break;
            case CAPTURE_BINDING_PATTERN:
                BLangCaptureBindingPattern captureBindingPattern = (BLangCaptureBindingPattern) bindingPattern;
                captureBindingPattern.setBType(
                        varBindingPattern.getBType() == null ? patternType : varBindingPattern.getBType());
                analyzeNode(captureBindingPattern, data);
                break;
            case LIST_BINDING_PATTERN:
                BLangListBindingPattern listBindingPattern = (BLangListBindingPattern) bindingPattern;
                analyzeNode(listBindingPattern, data);
                listBindingPattern.setBType(types.resolvePatternTypeFromMatchExpr(listBindingPattern, varBindingPattern,
                        currentEnv));
                assignTypesToMemberPatterns(listBindingPattern, listBindingPattern.getBType(), data);
                break;
            case ERROR_BINDING_PATTERN:
                BLangErrorBindingPattern errorBindingPattern = (BLangErrorBindingPattern) bindingPattern;
                analyzeNode(errorBindingPattern, data);
                errorBindingPattern.setBType(types.resolvePatternTypeFromMatchExpr(errorBindingPattern,
                                                                                   varBindingPattern.matchExpr,
                        currentEnv));
                break;
            case MAPPING_BINDING_PATTERN:
                BLangMappingBindingPattern mappingBindingPattern = (BLangMappingBindingPattern) bindingPattern;
                analyzeNode(mappingBindingPattern, data);
                mappingBindingPattern.setBType(types.resolvePatternTypeFromMatchExpr(mappingBindingPattern,
                                                                                     varBindingPattern, currentEnv));
                assignTypesToMemberPatterns(mappingBindingPattern, mappingBindingPattern.getBType(), data);
                break;
            default:
        }
        varBindingPattern.declaredVars.putAll(bindingPattern.declaredVars);
        varBindingPattern.setBType(bindingPattern.getBType());
    }

    @Override
    public void visit(BLangWildCardBindingPattern wildCardBindingPattern, AnalyzerData data) {
        if (wildCardBindingPattern.getBType() == null) {
            wildCardBindingPattern.setBType(symTable.anyType);
            return;
        }
        BType bindingPatternType = wildCardBindingPattern.getBType();
        BType intersectionType = types.getTypeIntersection(
                Types.IntersectionContext.compilerInternalIntersectionContext(),
                bindingPatternType, symTable.anyType, data.env);
        if (intersectionType == symTable.semanticError) {
            wildCardBindingPattern.setBType(symTable.noType);
            return;
        }
        wildCardBindingPattern.setBType(intersectionType);
    }

    @Override
    public void visit(BLangCaptureBindingPattern captureBindingPattern, AnalyzerData data) {
        BLangIdentifier id = (BLangIdentifier) captureBindingPattern.getIdentifier();
        Name name = new Name(id.getValue());
        Name origName = new Name(id.originalValue);
        captureBindingPattern.setBType(captureBindingPattern.getBType() == null ? symTable.anyOrErrorType :
                                               captureBindingPattern.getBType());
        captureBindingPattern.symbol = symbolEnter.defineVarSymbol(captureBindingPattern.getIdentifier().getPosition(),
                                                                   Flags.unMask(0), captureBindingPattern.getBType(),
                                                                   name, origName, data.env, false);
        captureBindingPattern.declaredVars.put(name.value, captureBindingPattern.symbol);
    }

    @Override
    public void visit(BLangListBindingPattern listBindingPattern, AnalyzerData data) {
        List<BType> listMemberTypes = new ArrayList<>();
        for (BLangBindingPattern bindingPattern : listBindingPattern.bindingPatterns) {
            analyzeNode(bindingPattern, data);
            listMemberTypes.add(bindingPattern.getBType());
            listBindingPattern.declaredVars.putAll(bindingPattern.declaredVars);
        }
        BTupleType listBindingPatternType = new BTupleType(listMemberTypes);

        if (listBindingPattern.restBindingPattern != null) {
            BLangRestBindingPattern restBindingPattern = listBindingPattern.restBindingPattern;
            BType restBindingPatternType = restBindingPattern.getBType();
            BType restType = restBindingPatternType != null ? restBindingPatternType : symTable.anyOrErrorType;
            restBindingPattern.setBType(new BArrayType(restType));
            restBindingPattern.accept(this, data);
            listBindingPattern.declaredVars.put(restBindingPattern.variableName.value, restBindingPattern.symbol);
            listBindingPatternType.restType = restType;
        }
        listBindingPattern.setBType(listBindingPatternType);
    }

    @Override
    public void visit(BLangRestBindingPattern restBindingPattern, AnalyzerData data) {
        SymbolEnv currentEnv = data.env;
        Name name = new Name(restBindingPattern.variableName.value);
        Name origName = names.originalNameFromIdNode(restBindingPattern.variableName);
        BSymbol symbol = symResolver.lookupSymbolInMainSpace(currentEnv, name);
        if (symbol == symTable.notFoundSymbol) {
            symbol = new BVarSymbol(0, name, origName, currentEnv.enclPkg.packageID, restBindingPattern.getBType(),
                                    currentEnv.scope.owner, restBindingPattern.variableName.pos, SOURCE);
            symbolEnter.defineSymbol(restBindingPattern.variableName.pos, symbol, currentEnv);
        }
        restBindingPattern.symbol = (BVarSymbol) symbol;
        restBindingPattern.declaredVars.put(name.value, restBindingPattern.symbol);
    }

    @Override
    public void visit(BLangErrorBindingPattern errorBindingPattern, AnalyzerData data) {
        if (errorBindingPattern.errorTypeReference != null) {
            errorBindingPattern.setBType(symResolver.resolveTypeNode(errorBindingPattern.errorTypeReference, data.env));
        } else {
            errorBindingPattern.setBType(symTable.errorType);
        }

        if (errorBindingPattern.errorMessageBindingPattern != null) {
            analyzeNode(errorBindingPattern.errorMessageBindingPattern, data);
            errorBindingPattern.declaredVars.putAll(errorBindingPattern.errorMessageBindingPattern.declaredVars);
        }

        if (errorBindingPattern.errorCauseBindingPattern != null) {
            analyzeNode(errorBindingPattern.errorCauseBindingPattern, data);
            errorBindingPattern.declaredVars.putAll(errorBindingPattern.errorCauseBindingPattern.declaredVars);
        }

        if (errorBindingPattern.errorFieldBindingPatterns != null) {
            analyzeNode(errorBindingPattern.errorFieldBindingPatterns, data);
            errorBindingPattern.declaredVars.putAll(errorBindingPattern.errorFieldBindingPatterns.declaredVars);
        }
    }

    @Override
    public void visit(BLangSimpleBindingPattern simpleBindingPattern, AnalyzerData data) {
        if (simpleBindingPattern.wildCardBindingPattern != null) {
            analyzeNode(simpleBindingPattern.wildCardBindingPattern, data);
            return;
        }
        if (simpleBindingPattern.captureBindingPattern != null) {
            analyzeNode(simpleBindingPattern.captureBindingPattern, data);
            simpleBindingPattern.declaredVars.putAll(simpleBindingPattern.captureBindingPattern.declaredVars);
        }
    }

    @Override
    public void visit(BLangErrorMessageBindingPattern errorMessageBindingPattern, AnalyzerData data) {
        BLangSimpleBindingPattern simpleBindingPattern = errorMessageBindingPattern.simpleBindingPattern;
        if (simpleBindingPattern.wildCardBindingPattern != null) {
            simpleBindingPattern.wildCardBindingPattern.setBType(symTable.stringType);
        }
        if (simpleBindingPattern.captureBindingPattern != null) {
            simpleBindingPattern.captureBindingPattern.setBType(symTable.stringType);
        }
        analyzeNode(simpleBindingPattern, data);
        errorMessageBindingPattern.declaredVars.putAll(simpleBindingPattern.declaredVars);
    }

    @Override
    public void visit(BLangErrorCauseBindingPattern errorCauseBindingPattern, AnalyzerData data) {
        if (errorCauseBindingPattern.simpleBindingPattern != null) {
            BLangSimpleBindingPattern simpleBindingPattern = errorCauseBindingPattern.simpleBindingPattern;
            if (simpleBindingPattern.captureBindingPattern != null) {
                simpleBindingPattern.captureBindingPattern.setBType(symTable.errorOrNilType);
            }
            analyzeNode(simpleBindingPattern, data);
            errorCauseBindingPattern.declaredVars.putAll(simpleBindingPattern.declaredVars);
            return;
        }
        if (errorCauseBindingPattern.errorBindingPattern != null) {
            analyzeNode(errorCauseBindingPattern.errorBindingPattern, data);
            errorCauseBindingPattern.declaredVars.putAll(errorCauseBindingPattern.errorBindingPattern.declaredVars);
        }
    }

    @Override
    public void visit(BLangErrorFieldBindingPatterns errorFieldBindingPatterns, AnalyzerData data) {
        for (BLangNamedArgBindingPattern namedArgBindingPattern : errorFieldBindingPatterns.namedArgBindingPatterns) {
            analyzeNode(namedArgBindingPattern, data);
            errorFieldBindingPatterns.declaredVars.putAll(namedArgBindingPattern.declaredVars);
        }
        if (errorFieldBindingPatterns.restBindingPattern != null) {
            errorFieldBindingPatterns.restBindingPattern.setBType(
                    new BMapType(TypeTags.MAP, symTable.anydataType, null));
            analyzeNode(errorFieldBindingPatterns.restBindingPattern, data);
            errorFieldBindingPatterns.declaredVars.putAll(errorFieldBindingPatterns.restBindingPattern.declaredVars);
        }
    }

    @Override
    public void visit(BLangNamedArgBindingPattern namedArgBindingPattern, AnalyzerData data) {
        setNamedArgBindingPatternType(namedArgBindingPattern.bindingPattern);
        analyzeNode(namedArgBindingPattern.bindingPattern, data);
        namedArgBindingPattern.declaredVars.putAll(namedArgBindingPattern.bindingPattern.declaredVars);
    }

    private void setNamedArgBindingPatternType(BLangBindingPattern bindingPattern) {
        switch(bindingPattern.getKind()) {
            case LIST_BINDING_PATTERN:
                BLangListBindingPattern listBindingPattern = (BLangListBindingPattern) bindingPattern;
                listBindingPattern.bindingPatterns.forEach(pattern -> pattern.setBType(symTable.cloneableType));
                if (listBindingPattern.restBindingPattern != null) {
                    listBindingPattern.restBindingPattern.setBType(symTable.cloneableType);
                }
                break;
            case MAPPING_BINDING_PATTERN:
                BLangMappingBindingPattern mappingBindingPattern = (BLangMappingBindingPattern) bindingPattern;
                mappingBindingPattern.fieldBindingPatterns.forEach(pattern ->
                        pattern.bindingPattern.setBType(symTable.cloneableType));
                if (mappingBindingPattern.restBindingPattern != null) {
                    mappingBindingPattern.restBindingPattern.setBType(symTable.cloneableType);
                }
                break;
            case CAPTURE_BINDING_PATTERN:
                BLangCaptureBindingPattern captureBindingPattern = (BLangCaptureBindingPattern) bindingPattern;
                captureBindingPattern.setBType(symTable.cloneableType);
                break;
        }
    }

    @Override
    public void visit(BLangErrorMatchPattern errorMatchPattern, AnalyzerData data) {
        if (errorMatchPattern.errorTypeReference != null) {
            errorMatchPattern.setBType(symResolver.resolveTypeNode(errorMatchPattern.errorTypeReference, data.env));
        } else {
            errorMatchPattern.setBType(symTable.errorType);
        }
        errorMatchPattern.setBType(types.resolvePatternTypeFromMatchExpr(errorMatchPattern,
                                                                         errorMatchPattern.matchExpr));

        if (errorMatchPattern.errorMessageMatchPattern != null) {
            analyzeNode(errorMatchPattern.errorMessageMatchPattern, data);
            errorMatchPattern.declaredVars.putAll(errorMatchPattern.errorMessageMatchPattern.declaredVars);
        }

        if (errorMatchPattern.errorCauseMatchPattern != null) {
            analyzeNode(errorMatchPattern.errorCauseMatchPattern, data);
            errorMatchPattern.declaredVars.putAll(errorMatchPattern.errorCauseMatchPattern.declaredVars);
        }

        if (errorMatchPattern.errorFieldMatchPatterns != null) {
            analyzeNode(errorMatchPattern.errorFieldMatchPatterns, data);
            errorMatchPattern.declaredVars.putAll(errorMatchPattern.errorFieldMatchPatterns.declaredVars);
        }
    }

    @Override
    public void visit(BLangSimpleMatchPattern simpleMatchPattern, AnalyzerData data) {
        if (simpleMatchPattern.wildCardMatchPattern != null) {
            analyzeNode(simpleMatchPattern.wildCardMatchPattern, data);
            simpleMatchPattern.wildCardMatchPattern.isLastPattern = true;
            return;
        }
        if (simpleMatchPattern.constPattern != null) {
            analyzeNode(simpleMatchPattern.constPattern, data);
            return;
        }
        if (simpleMatchPattern.varVariableName != null) {
            analyzeNode(simpleMatchPattern.varVariableName, data);
            simpleMatchPattern.declaredVars.putAll(simpleMatchPattern.varVariableName.declaredVars);
        }
    }

    @Override
    public void visit(BLangErrorMessageMatchPattern errorMessageMatchPattern, AnalyzerData data) {
        BLangSimpleMatchPattern simpleMatchPattern = errorMessageMatchPattern.simpleMatchPattern;
        if (simpleMatchPattern.varVariableName != null) {
            simpleMatchPattern.varVariableName.setBType(symTable.stringType);
        }
        analyzeNode(simpleMatchPattern, data);
        errorMessageMatchPattern.declaredVars.putAll(simpleMatchPattern.declaredVars);
    }

    @Override
    public void visit(BLangErrorCauseMatchPattern errorCauseMatchPattern, AnalyzerData data) {
        if (errorCauseMatchPattern.simpleMatchPattern != null) {
            BLangSimpleMatchPattern simpleMatchPattern = errorCauseMatchPattern.simpleMatchPattern;
            if (simpleMatchPattern.varVariableName != null) {
                simpleMatchPattern.varVariableName.setBType(symTable.errorOrNilType);
            }
            analyzeNode(simpleMatchPattern, data);
            errorCauseMatchPattern.declaredVars.putAll(simpleMatchPattern.declaredVars);
            return;
        }
        if (errorCauseMatchPattern.errorMatchPattern != null) {
            analyzeNode(errorCauseMatchPattern.errorMatchPattern, data);
            errorCauseMatchPattern.declaredVars.putAll(errorCauseMatchPattern.errorMatchPattern.declaredVars);
        }
    }

    @Override
    public void visit(BLangErrorFieldMatchPatterns errorFieldMatchPatterns, AnalyzerData data) {
        for (BLangNamedArgMatchPattern namedArgMatchPattern : errorFieldMatchPatterns.namedArgMatchPatterns) {
            analyzeNode(namedArgMatchPattern, data);
            errorFieldMatchPatterns.declaredVars.putAll(namedArgMatchPattern.declaredVars);
        }
        if (errorFieldMatchPatterns.restMatchPattern != null) {
            errorFieldMatchPatterns.restMatchPattern.setBType(new BMapType(TypeTags.MAP, symTable.anydataType, null));
            analyzeNode(errorFieldMatchPatterns.restMatchPattern, data);
            errorFieldMatchPatterns.declaredVars.putAll(errorFieldMatchPatterns.restMatchPattern.declaredVars);
        }
    }

    @Override
    public void visit(BLangNamedArgMatchPattern namedArgMatchPattern, AnalyzerData data) {
        setNamedArgMatchPatternType(namedArgMatchPattern.matchPattern);
        analyzeNode(namedArgMatchPattern.matchPattern, data);
        namedArgMatchPattern.declaredVars.putAll(namedArgMatchPattern.matchPattern.declaredVars);
    }

    private void setNamedArgMatchPatternType(BLangMatchPattern matchPattern) {
        switch(matchPattern.getKind()) {
            case CONST_MATCH_PATTERN:
            case VAR_BINDING_PATTERN_MATCH_PATTERN:
                matchPattern.setBType(symTable.cloneableType);
                break;
            case LIST_MATCH_PATTERN:
                BLangListMatchPattern listMatchPattern = (BLangListMatchPattern) matchPattern;
                listMatchPattern.matchPatterns.forEach(pattern -> pattern.setBType(symTable.cloneableType));
                if (listMatchPattern.restMatchPattern != null) {
                    listMatchPattern.restMatchPattern.setBType(symTable.cloneableType);
                }
                break;
            case MAPPING_MATCH_PATTERN:
                BLangMappingMatchPattern mappingMatchPattern = (BLangMappingMatchPattern) matchPattern;
                mappingMatchPattern.fieldMatchPatterns.forEach(pattern ->
                        pattern.matchPattern.setBType(symTable.cloneableType));
                if (mappingMatchPattern.restMatchPattern != null) {
                    mappingMatchPattern.restMatchPattern.setBType(symTable.cloneableType);
                }
                break;
        }
    }

    @Override
    public void visit(BLangMappingBindingPattern mappingBindingPattern, AnalyzerData data) {
        SymbolEnv currentEnv = data.env;
        BRecordTypeSymbol recordSymbol = symbolEnter.createAnonRecordSymbol(currentEnv, mappingBindingPattern.pos);
        LinkedHashMap<String, BField> fields = new LinkedHashMap<>();

        for (BLangFieldBindingPattern fieldBindingPattern : mappingBindingPattern.fieldBindingPatterns) {
            fieldBindingPattern.accept(this, data);
            Name fieldName = names.fromIdNode(fieldBindingPattern.fieldName);
            BVarSymbol fieldSymbol = new BVarSymbol(0, fieldName,
                                                    names.originalNameFromIdNode(fieldBindingPattern.fieldName),
                                                    currentEnv.enclPkg.symbol.pkgID,
                                                    fieldBindingPattern.bindingPattern.getBType(), recordSymbol,
                                                    fieldBindingPattern.pos, COMPILED_SOURCE);
            BField field = new BField(fieldName, fieldBindingPattern.pos, fieldSymbol);
            fields.put(fieldName.getValue(), field);
            mappingBindingPattern.declaredVars.putAll(fieldBindingPattern.declaredVars);
        }
        BRecordType recordVarType = new BRecordType(recordSymbol);
        recordVarType.fields = fields;
        recordVarType.restFieldType = symTable.anyOrErrorType;
        if (mappingBindingPattern.restBindingPattern != null) {
            BLangRestBindingPattern restBindingPattern = mappingBindingPattern.restBindingPattern;
            BType restType = restBindingPattern.getBType();
            BRecordTypeSymbol matchPattenRecordSym =
                                                 symbolEnter.createAnonRecordSymbol(currentEnv, restBindingPattern.pos);
            BRecordType matchPatternRecType = new BRecordType(matchPattenRecordSym);
            matchPatternRecType.restFieldType = restType != null ? restType : symTable.anyOrErrorType;
            recordVarType.restFieldType = matchPatternRecType.restFieldType;
            restBindingPattern.setBType(matchPatternRecType);
            restBindingPattern.accept(this, data);
            mappingBindingPattern.declaredVars.put(restBindingPattern.variableName.value, restBindingPattern.symbol);

            BLangRecordTypeNode recordTypeNode = TypeDefBuilderHelper.createRecordTypeNode(matchPatternRecType,
                    currentEnv.enclPkg.packageID, symTable, restBindingPattern.pos);
            recordTypeNode.initFunction =
                    TypeDefBuilderHelper.createInitFunctionForRecordType(recordTypeNode, currentEnv, names, symTable);
            TypeDefBuilderHelper.createTypeDefinitionForTSymbol(matchPatternRecType, matchPattenRecordSym,
                    recordTypeNode, currentEnv);
        }
        mappingBindingPattern.setBType(recordVarType);
    }

    @Override
    public void visit(BLangFieldBindingPattern fieldBindingPattern, AnalyzerData data) {
        BLangBindingPattern bindingPattern = fieldBindingPattern.bindingPattern;
        bindingPattern.accept(this, data);
        fieldBindingPattern.declaredVars.putAll(bindingPattern.declaredVars);
    }

    @Override
    public void visit(BLangConstPattern constMatchPattern, AnalyzerData data) {
        BLangExpression constPatternExpr = constMatchPattern.expr;
        typeChecker.checkExpr(constPatternExpr, data.env, data.prevEnvs, data.commonAnalyzerData);
        if (constPatternExpr.getKind() == NodeKind.SIMPLE_VARIABLE_REF) {
            BLangSimpleVarRef constRef = (BLangSimpleVarRef) constPatternExpr;
            if (constRef.symbol.kind != SymbolKind.CONSTANT) {
                dlog.error(constMatchPattern.pos, DiagnosticErrorCode.VARIABLE_SHOULD_BE_DECLARED_AS_CONSTANT,
                        constRef.variableName);
                constMatchPattern.setBType(symTable.noType);
                return;
            }
        }
        constMatchPattern.setBType(types.resolvePatternTypeFromMatchExpr(constMatchPattern, constPatternExpr));
    }

    @Override
    public void visit(BLangRestMatchPattern restMatchPattern, AnalyzerData data) {
        Name name = new Name(restMatchPattern.variableName.value);
        Name origName = new Name(restMatchPattern.variableName.originalValue);
        restMatchPattern.symbol = symbolEnter.defineVarSymbol(restMatchPattern.variableName.pos, Flags.unMask(0),
                                                              restMatchPattern.getBType(), name, origName, data.env,
                                                              false);
        restMatchPattern.declaredVars.put(name.value, restMatchPattern.symbol);
    }

    @Override
    public void visit(BLangListMatchPattern listMatchPattern, AnalyzerData data) {
        List<BType> memberTypes = new ArrayList<>();
        for (BLangMatchPattern memberMatchPattern : listMatchPattern.matchPatterns) {
            memberMatchPattern.accept(this, data);
            memberTypes.add(memberMatchPattern.getBType());
            checkForSimilarVars(listMatchPattern.declaredVars, memberMatchPattern.declaredVars, memberMatchPattern.pos);
            listMatchPattern.declaredVars.putAll(memberMatchPattern.declaredVars);
        }
        BTupleType matchPatternType = new BTupleType(memberTypes);

        if (listMatchPattern.getRestMatchPattern() != null) {
            BLangRestMatchPattern restMatchPattern = (BLangRestMatchPattern) listMatchPattern.getRestMatchPattern();
            BType restBindingPatternType = restMatchPattern.getBType();
            BType restType = restBindingPatternType != null ? restBindingPatternType : symTable.anyOrErrorType;
            restMatchPattern.setBType(new BArrayType(restType));
            restMatchPattern.accept(this, data);
            checkForSimilarVars(listMatchPattern.declaredVars, restMatchPattern.declaredVars, restMatchPattern.pos);
            listMatchPattern.declaredVars.put(restMatchPattern.variableName.value, restMatchPattern.symbol);
            matchPatternType.restType = restType;
        }

        SymbolEnv pkgEnv = symTable.pkgEnvMap.get(data.env.enclPkg.symbol);
        listMatchPattern.setBType(types.resolvePatternTypeFromMatchExpr(listMatchPattern, matchPatternType, pkgEnv));
        assignTypesToMemberPatterns(listMatchPattern, listMatchPattern.getBType(), data);
    }

    private void checkForSimilarVars(Map<String, BVarSymbol> declaredVars, Map<String, BVarSymbol> var,
                                     Location pos) {
        for (String variableName : var.keySet()) {
            if (declaredVars.containsKey(variableName)) {
                dlog.error(pos, DiagnosticErrorCode.MATCH_PATTERN_CANNOT_REPEAT_SAME_VARIABLE);
            }
        }
    }

    private void assignTypesToMemberPatterns(BLangBindingPattern bindingPattern, BType patternType, AnalyzerData data) {
        NodeKind patternKind = bindingPattern.getKind();
        BType bindingPatternType = Types.getReferredType(patternType);
        switch (patternKind) {
            case WILDCARD_BINDING_PATTERN:
                return;
            case CAPTURE_BINDING_PATTERN:
                BLangCaptureBindingPattern captureBindingPattern = (BLangCaptureBindingPattern) bindingPattern;
                BVarSymbol captureBindingPatternSymbol =
                        captureBindingPattern.declaredVars.get(
                                captureBindingPattern.getIdentifier().getValue());
                captureBindingPatternSymbol.type = bindingPatternType.tag == TypeTags.ERROR ? bindingPatternType :
                        this.types.mergeTypes(captureBindingPatternSymbol.type, bindingPatternType);
                captureBindingPattern.setBType(captureBindingPatternSymbol.type);
                return;
            case LIST_BINDING_PATTERN:
                BLangListBindingPattern listBindingPattern = (BLangListBindingPattern) bindingPattern;
                if (bindingPatternType.tag == TypeTags.UNION) {
                    for (BType type : ((BUnionType) bindingPatternType).getMemberTypes()) {
                        assignTypesToMemberPatterns(bindingPattern, type, data);
                    }
                    listBindingPattern.setBType(bindingPatternType);
                    return;
                }
                if (bindingPatternType.tag == TypeTags.ARRAY) {
                    BArrayType arrayType = (BArrayType) bindingPatternType;
                    for (BLangBindingPattern memberBindingPattern : listBindingPattern.bindingPatterns) {
                        assignTypesToMemberPatterns(memberBindingPattern, arrayType.eType, data);
                    }
                    if (listBindingPattern.restBindingPattern == null) {
                        return;
                    }
                    if (arrayType.state == BArrayState.CLOSED) {
                        BTupleType restTupleType = createTupleForClosedArray(
                                arrayType.size - listBindingPattern.bindingPatterns.size(), arrayType.eType);
                        listBindingPattern.restBindingPattern.setBType(restTupleType);
                        BVarSymbol restBindingPatternSymbol = listBindingPattern.restBindingPattern.declaredVars
                                .get(listBindingPattern.restBindingPattern.getIdentifier().getValue());
                        restBindingPatternSymbol.type = restTupleType;
                        return;
                    }
                    BLangRestBindingPattern restBindingPattern = listBindingPattern.restBindingPattern;
                    BType restType = ((BArrayType) restBindingPattern.getBType()).eType;
                    restType = types.mergeTypes(restType, arrayType.eType);
                    ((BArrayType) restBindingPattern.getBType()).eType = restType;
                    return;
                }
                if (bindingPatternType.tag != TypeTags.TUPLE) {
                    return;
                }
                BTupleType bindingPatternTupleType = (BTupleType) bindingPatternType;
                List<BType> types = bindingPatternTupleType.getTupleTypes();
                List<BLangBindingPattern> bindingPatterns = listBindingPattern.bindingPatterns;
                List<BType> memberTypes = new ArrayList<>();
                for (int i = 0; i < bindingPatterns.size(); i++) {
                    assignTypesToMemberPatterns(bindingPatterns.get(i), types.get(i), data);
                    memberTypes.add(bindingPatterns.get(i).getBType());
                }
                BTupleType tupleType = new BTupleType(memberTypes);

                if (listBindingPattern.restBindingPattern == null) {
                    bindingPattern.setBType(tupleType);
                    return;
                }
                tupleType.restType = createTypeForTupleRestType(bindingPatterns.size(), types,
                        bindingPatternTupleType.restType);
                listBindingPattern.restBindingPattern.setBType(tupleType.restType);
                bindingPattern.setBType(bindingPatternType);
                BVarSymbol restBindingPatternSymbol =
                        listBindingPattern.restBindingPattern.declaredVars
                                .get(listBindingPattern.restBindingPattern.getIdentifier().getValue());
                restBindingPatternSymbol.type = tupleType.restType;
                return;
            case MAPPING_BINDING_PATTERN:
                BLangMappingBindingPattern mappingBindingPattern = (BLangMappingBindingPattern) bindingPattern;
                if (bindingPatternType.tag == TypeTags.UNION) {
                    for (BType type : ((BUnionType) bindingPatternType).getMemberTypes()) {
                        assignTypesToMemberPatterns(mappingBindingPattern, type, data);
                    }
                    return;
                }
                if (bindingPatternType.tag != TypeTags.RECORD) {
                    return;
                }
                BRecordType recordType = (BRecordType) bindingPatternType;
                List<String> boundedFields = new ArrayList<>();
                for (BLangFieldBindingPattern fieldBindingPattern : mappingBindingPattern.fieldBindingPatterns) {
                    assignTypesToMemberPatterns(fieldBindingPattern.bindingPattern,
                            recordType.fields.get(fieldBindingPattern.fieldName.value).type, data);
                    boundedFields.add(fieldBindingPattern.fieldName.value);
                }

                if (mappingBindingPattern.restBindingPattern == null) {
                    return;
                }
                BLangRestBindingPattern restBindingPattern = mappingBindingPattern.restBindingPattern;
                BRecordType restPatternRecordType = (BRecordType) restBindingPattern.getBType();
                BVarSymbol restVarSymbol =
                        restBindingPattern.declaredVars.get(restBindingPattern.getIdentifier().getValue());
                BRecordType restVarSymbolRecordType = (BRecordType) restVarSymbol.type;
                setRestMatchPatternConstraintType(recordType, boundedFields, restPatternRecordType,
                        restVarSymbolRecordType, data);
                return;
            default:
        }
    }

    @Override
    public void visit(BLangWildCardMatchPattern wildCardMatchPattern, AnalyzerData data) {
        if (wildCardMatchPattern.matchExpr == null) {
            wildCardMatchPattern.setBType(symTable.anyType);
            return;
        }
        BType matchExprType = wildCardMatchPattern.matchExpr.getBType();
        if (types.isAssignable(matchExprType, symTable.anyType)) {
            wildCardMatchPattern.setBType(symTable.anyType);
            return;
        }

        BType intersectionType = types.getTypeIntersection(
                Types.IntersectionContext.compilerInternalIntersectionContext(),
                matchExprType, symTable.anyType, data.env);
        if (intersectionType == symTable.semanticError) {
            wildCardMatchPattern.setBType(symTable.noType);
            return;
        }
        wildCardMatchPattern.setBType(intersectionType);
    }

    @Override
    public void visit(BLangForeach foreach, AnalyzerData data) {
        SymbolEnv currentEnv = data.env;
        // Check the collection's type.
        typeChecker.checkExpr(foreach.collection, currentEnv, symTable.noType, data.prevEnvs,
                data.commonAnalyzerData);
        // object type collection should be a subtype of 'object:Iterable
        if (Types.getReferredType(foreach.collection.getBType()).tag == TypeTags.OBJECT
                && !types.isAssignable(foreach.collection.getBType(), symTable.iterableType)) {
            dlog.error(foreach.collection.pos, DiagnosticErrorCode.INVALID_ITERABLE_OBJECT_TYPE,
                       foreach.collection.getBType(), symTable.iterableType);
            foreach.resultType = symTable.semanticError;
            return;
        }
        // Set the type of the foreach node's type node.
        types.setForeachTypedBindingPatternType(foreach);
        // Create a new block environment for the foreach node's body.
        SymbolEnv blockEnv = SymbolEnv.createBlockEnv(foreach.body, currentEnv);
        // Check foreach node's variables and set types.
        handleForeachDefinitionVariables(foreach.variableDefinitionNode, foreach.varType, foreach.isDeclaredWithVar,
                false, blockEnv);
        boolean prevBreakFound = data.breakFound;
        // Analyze foreach node's statements.
        data.env = blockEnv;
        analyzeStmt(foreach.body, data);

        if (foreach.onFailClause != null) {
            this.analyzeNode(foreach.onFailClause, data);
        }
        data.notCompletedNormally = false;
        data.breakFound = prevBreakFound;
    }

    @Override
    public void visit(BLangOnFailClause onFailClause, AnalyzerData data) {
        // Create a new block environment for the on-fail node.
        SymbolEnv onFailEnv = SymbolEnv.createBlockEnv(onFailClause.body, data.env);
        VariableDefinitionNode onFailVarDefNode = onFailClause.variableDefinitionNode;
        if (onFailVarDefNode != null) {
            // Check on-fail node's variables and set types.
            handleForeachDefinitionVariables(onFailVarDefNode, symTable.errorType,
                    onFailClause.isDeclaredWithVar, true, onFailEnv);
            BLangVariable onFailVarNode = (BLangVariable) onFailVarDefNode.getVariable();
            if (!types.isAssignable(onFailVarNode.getBType(), symTable.errorType)) {
                dlog.error(onFailVarNode.pos, DiagnosticErrorCode.INVALID_TYPE_DEFINITION_FOR_ERROR_VAR,
                        onFailVarNode.getBType());
            }
        }
        data.env = onFailEnv;
        analyzeStmt(onFailClause.body, data);
    }

    @Override
    public void visit(BLangWhile whileNode, AnalyzerData data) {
        SymbolEnv currentEnv = data.env;
        typeChecker.checkExpr(whileNode.expr, currentEnv, symTable.booleanType, data.prevEnvs,
                data.commonAnalyzerData);

        if (whileNode.onFailClause != null) {
            this.analyzeNode(whileNode.onFailClause, data);
        }

        BType actualType = whileNode.expr.getBType();
        if (TypeTags.TUPLE == Types.getReferredType(actualType).tag) {
            dlog.error(whileNode.expr.pos, DiagnosticErrorCode.INCOMPATIBLE_TYPES, symTable.booleanType, actualType);
        }

        boolean prevBreakFound = data.breakFound;
        SymbolEnv whileEnv = typeNarrower.evaluateTruth(whileNode.expr, whileNode.body, currentEnv);
        data.env = whileEnv;
        analyzeStmt(whileNode.body, data);
        data.notCompletedNormally =
                ConditionResolver.checkConstCondition(types, symTable, whileNode.expr) == symTable.trueType
                        && !data.breakFound;
        data.breakFound = prevBreakFound;
    }

    @Override
    public void visit(BLangDo doNode, AnalyzerData data) {
        data.env = SymbolEnv.createTypeNarrowedEnv(doNode, data.env);
        if (doNode.onFailClause != null) {
            this.analyzeNode(doNode.onFailClause, data);
        }
        analyzeStmt(doNode.body, data);
    }

    @Override
    public void visit(BLangFail failNode, AnalyzerData data) {
        BLangExpression errorExpression = failNode.expr;
        BType errorExpressionType = typeChecker.checkExpr(errorExpression, data.env, data.prevEnvs,
                data.commonAnalyzerData);

        if (errorExpressionType == symTable.semanticError ||
                !types.isSubTypeOfBaseType(errorExpressionType, symTable.errorType.tag)) {
            dlog.error(errorExpression.pos, DiagnosticErrorCode.ERROR_TYPE_EXPECTED, errorExpression.toString());
        }
        data.notCompletedNormally = true;
    }

    @Override
    public void visit(BLangLock lockNode, AnalyzerData data) {
        data.env = SymbolEnv.createLockEnv(lockNode, data.env);
        analyzeStmt(lockNode.body, data);
        if (lockNode.onFailClause != null) {
            this.analyzeNode(lockNode.onFailClause, data);
        }
    }

    @Override
    public void visit(BLangService serviceNode, AnalyzerData data) {
        SymbolEnv currentEnv = data.env;
        inferServiceTypeFromListeners(serviceNode, data);
        addCheckExprToServiceVariable(serviceNode);
        analyzeDef(serviceNode.serviceVariable, data);
        if (serviceNode.serviceNameLiteral != null) {
            typeChecker.checkExpr(serviceNode.serviceNameLiteral, currentEnv, symTable.stringType, data.prevEnvs,
                    data.commonAnalyzerData);
        }

        serviceNode.setBType(serviceNode.serviceClass.getBType());
        BType serviceType = serviceNode.serviceClass.getBType();
        BServiceSymbol serviceSymbol = (BServiceSymbol) serviceNode.symbol;
        validateServiceTypeImplementation(serviceNode.pos, serviceType, serviceNode.inferredServiceType);

        for (BLangExpression attachExpr : serviceNode.attachedExprs) {
            final BType exprType = typeChecker.checkExpr(attachExpr, currentEnv, symTable.noType, data.prevEnvs,
                    data.commonAnalyzerData);
            if (exprType != symTable.semanticError && !types.checkListenerCompatibilityAtServiceDecl(exprType)) {
                dlog.error(attachExpr.pos, DiagnosticErrorCode.INCOMPATIBLE_TYPES, LISTENER_NAME, exprType);
            } else if (exprType != symTable.semanticError && serviceNode.listenerType == null) {
                serviceNode.listenerType = exprType;
            } else if (exprType != symTable.semanticError) {
                this.types.isSameType(exprType, serviceNode.listenerType);
            }

            if (attachExpr.getKind() == NodeKind.SIMPLE_VARIABLE_REF) {
                final BLangSimpleVarRef attachVarRef = (BLangSimpleVarRef) attachExpr;
                if (attachVarRef.symbol != null && attachVarRef.symbol != symTable.notFoundSymbol &&
                        !Symbols.isFlagOn(attachVarRef.symbol.flags, Flags.LISTENER)) {
                    dlog.error(attachVarRef.pos, DiagnosticErrorCode.INVALID_LISTENER_ATTACHMENT);
                }
            } else if (attachExpr.getKind() != NodeKind.TYPE_INIT_EXPR) {
                dlog.error(attachExpr.pos, DiagnosticErrorCode.INVALID_LISTENER_ATTACHMENT);
            }

            // Validate listener attachment based on attach-point of the service decl and second param of listener.
            if (exprType.getKind() == TypeKind.OBJECT) {
                BObjectType listenerType = (BObjectType) exprType;
                validateServiceAttachmentOnListener(serviceNode, attachExpr, listenerType, serviceType);
            } else if (exprType.getKind() == TypeKind.UNION) {
                for (BType memberType : ((BUnionType) exprType).getMemberTypes()) {
                    if (Types.getReferredType(memberType).tag == TypeTags.ERROR) {
                        continue;
                    }
                    BType refType = Types.getReferredType(memberType);
                    if (refType.tag == TypeTags.OBJECT) {
                        validateServiceAttachmentOnListener(serviceNode, attachExpr,
                                (BObjectType) refType, serviceType);
                    }
                }
            }

            serviceSymbol.addListenerType(exprType);
        }
    }

    private void validateServiceTypeImplementation(Location pos, BType implementedType, BType inferredServiceType) {
        if (!types.isAssignableIgnoreObjectTypeIds(implementedType, inferredServiceType)) {
            if (inferredServiceType.tag == TypeTags.UNION
                    && ((BUnionType) inferredServiceType).getMemberTypes().isEmpty()) {
                return;
            }
            dlog.error(pos, DiagnosticErrorCode.SERVICE_DOES_NOT_IMPLEMENT_REQUIRED_CONSTRUCTS, inferredServiceType);
        }
    }

    private void inferServiceTypeFromListeners(BLangService serviceNode, AnalyzerData data) {
        List<BLangType> typeRefs = serviceNode.serviceClass.typeRefs;
        if (!typeRefs.isEmpty()) {
            serviceNode.inferredServiceType = typeRefs.get(0).getBType();
            return;
        }

        LinkedHashSet<BType> listenerTypes = new LinkedHashSet<>();
        for (BLangExpression attachExpr : serviceNode.attachedExprs) {
            BType type = typeChecker.checkExpr(attachExpr, data.env, symTable.noType, data.prevEnvs,
                    data.commonAnalyzerData);
            flatMapAndGetObjectTypes(listenerTypes, type);
        }
        BType inferred;
        BTypeIdSet typeIdSet = BTypeIdSet.emptySet();
        if (listenerTypes.size() == 1) {
            inferred = listenerTypes.iterator().next();
            typeIdSet.add(getTypeIds(inferred));
        } else {
            for (BType attachType : listenerTypes) {
                typeIdSet.add(getTypeIds(attachType));
            }
            inferred = BUnionType.create(null, listenerTypes);
        }

        serviceNode.inferredServiceType = inferred;
        BType tServiceClass = serviceNode.serviceClass.getBType();
        getTypeIds(tServiceClass).add(typeIdSet);
    }

    private BTypeIdSet getTypeIds(BType type) {
        int tag = type.tag;
        if (tag == TypeTags.SERVICE || tag == TypeTags.OBJECT) {
            return ((BObjectType) type).typeIdSet;
        } else if (tag == TypeTags.TYPEREFDESC) {
            return getTypeIds(((BTypeReferenceType) type).referredType);
        }
        return BTypeIdSet.emptySet();
    }

    private void flatMapAndGetObjectTypes(Set<BType> result, BType type) {
        if (!types.checkListenerCompatibilityAtServiceDecl(type)) {
            return;
        }
        if (type.tag == TypeTags.OBJECT) {
            BObjectType objectType = (BObjectType) type;
            BObjectTypeSymbol tsymbol = (BObjectTypeSymbol) objectType.tsymbol;
            for (BAttachedFunction func : tsymbol.attachedFuncs) {
                if (func.funcName.value.equals("attach")) {
                    BType firstParam = func.type.paramTypes.get(0);
                    result.add(firstParam);
                    return;
                }
            }
        } else if (type.tag == TypeTags.UNION) {
            for (BType memberType : ((BUnionType) type).getMemberTypes()) {
                flatMapAndGetObjectTypes(result, memberType);
            }
        } else if (type.tag == TypeTags.INTERSECTION) {
            BType effectiveType = ((BIntersectionType) type).effectiveType;
            flatMapAndGetObjectTypes(result, effectiveType);
        }
    }

    private void addCheckExprToServiceVariable(BLangService serviceNode) {
        BLangFunction initFunction = serviceNode.serviceClass.initFunction;
        if (initFunction != null && initFunction.returnTypeNode != null
                && types.containsErrorType(initFunction.returnTypeNode.getBType())) {
            BLangCheckedExpr checkedExpr = (BLangCheckedExpr) TreeBuilder.createCheckExpressionNode();
            checkedExpr.expr = serviceNode.serviceVariable.expr;
            checkedExpr.setBType(serviceNode.serviceClass.getBType());
            serviceNode.serviceVariable.expr = checkedExpr;
        }
    }

    private void validateServiceAttachmentOnListener(BLangService serviceNode, BLangExpression attachExpr,
                                                     BObjectType listenerType, BType serviceType) {
        for (var func : ((BObjectTypeSymbol) listenerType.tsymbol).attachedFuncs) {
            if (func.funcName.value.equals("attach")) {
                List<BType> paramTypes = func.type.paramTypes;
                if (serviceType != null && serviceType != symTable.noType) {
                    validateServiceTypeAgainstAttachMethod(serviceNode.inferredServiceType, paramTypes.get(0),
                            attachExpr.pos);
                }
                validateServiceAttachpointAgainstAttachMethod(serviceNode, attachExpr, paramTypes.get(1));
            }
        }
    }

    private void validateServiceTypeAgainstAttachMethod(BType serviceType, BType targetType, Location pos) {
        if (!types.isAssignable(serviceType, targetType)) {
            dlog.error(pos, DiagnosticErrorCode.SERVICE_TYPE_IS_NOT_SUPPORTED_BY_LISTENER);
        }
    }

    private void validateServiceAttachpointAgainstAttachMethod(BLangService serviceNode, BLangExpression listenerExpr,
                                                               BType attachPointParam) {
        boolean isStringComponentAvailable = types.isAssignable(symTable.stringType, attachPointParam);
        boolean isNullable = attachPointParam.isNullable();
        boolean isArrayComponentAvailable = types.isAssignable(symTable.arrayStringType, attachPointParam);

        boolean pathLiteral = serviceNode.serviceNameLiteral != null;
        boolean absolutePath = !serviceNode.absoluteResourcePath.isEmpty();

        Location pos = listenerExpr.getPosition();

        if (!pathLiteral && isStringComponentAvailable && !isArrayComponentAvailable && !isNullable) {
            dlog.error(pos, DiagnosticErrorCode.SERVICE_LITERAL_REQUIRED_BY_LISTENER);
        } else if (!absolutePath && isArrayComponentAvailable && !isStringComponentAvailable && !isNullable) {
            dlog.error(pos, DiagnosticErrorCode.SERVICE_ABSOLUTE_PATH_REQUIRED_BY_LISTENER);
        } else if (!pathLiteral && !absolutePath && !isNullable) {
            dlog.error(pos, DiagnosticErrorCode.SERVICE_ABSOLUTE_PATH_OR_LITERAL_IS_REQUIRED_BY_LISTENER);
        }

        // Path literal is provided, listener does not accept path literal
        if (pathLiteral && !isStringComponentAvailable) {
            dlog.error(pos, DiagnosticErrorCode.SERVICE_PATH_LITERAL_IS_NOT_SUPPORTED_BY_LISTENER);
        }

        // Absolute path is provided, Listener does not accept abs path
        if (absolutePath && !isArrayComponentAvailable) {
            dlog.error(pos, DiagnosticErrorCode.SERVICE_ABSOLUTE_PATH_IS_NOT_SUPPORTED_BY_LISTENER);
        }
    }

    private void validateDefaultable(BLangRecordTypeNode recordTypeNode) {
        for (BLangSimpleVariable field : recordTypeNode.fields) {
            if (field.flagSet.contains(Flag.OPTIONAL) && field.expr != null) {
                dlog.error(field.pos, DiagnosticErrorCode.DEFAULT_VALUES_NOT_ALLOWED_FOR_OPTIONAL_FIELDS,
                           field.name.value);
            }
        }
    }

    @Override
    public void visit(BLangTransaction transactionNode, AnalyzerData data) {
        data.env = SymbolEnv.createTransactionEnv(transactionNode, data.env);

        if (transactionNode.onFailClause != null) {
            this.analyzeNode(transactionNode.onFailClause, data);
        }
        analyzeStmt(transactionNode.transactionBody, data);
    }

    @Override
    public void visit(BLangRollback rollbackNode, AnalyzerData data) {
        if (rollbackNode.expr != null) {
            BType expectedType = BUnionType.create(null, symTable.errorType, symTable.nilType);
            this.typeChecker.checkExpr(rollbackNode.expr, data.env, expectedType, data.prevEnvs,
                    data.commonAnalyzerData);
        }
    }

    @Override
    public void visit(BLangRetryTransaction retryTransaction, AnalyzerData data) {
        if (retryTransaction.retrySpec != null) {
            retryTransaction.retrySpec.accept(this, data);
        }

        retryTransaction.transaction.accept(this, data);
    }

    @Override
    public void visit(BLangRetry retryNode, AnalyzerData data) {
        if (retryNode.retrySpec != null) {
            retryNode.retrySpec.accept(this, data);
        }
        data.env = SymbolEnv.createRetryEnv(retryNode, data.env);
        analyzeStmt(retryNode.retryBody, data);

        if (retryNode.onFailClause != null) {
            this.analyzeNode(retryNode.onFailClause, data);
        }
    }

    @Override
    public void visit(BLangRetrySpec retrySpec, AnalyzerData data) {
        SymbolEnv currentEnv = data.env;
        if (retrySpec.retryManagerType != null) {
            retrySpec.setBType(symResolver.resolveTypeNode(retrySpec.retryManagerType, currentEnv));
        }

        if (retrySpec.argExprs != null) {
            retrySpec.argExprs.forEach(arg -> this.typeChecker.checkExpr(arg, currentEnv, symTable.noType,
                                                                         data.prevEnvs, data.commonAnalyzerData));
        }
    }

    @Override
    public void visit(BLangForkJoin forkJoin, AnalyzerData data) {
        for (BLangSimpleVariableDef worker : forkJoin.workers) {
            BLangFunction function = ((BLangLambdaFunction) worker.var.expr).function;
            function.symbol.enclForkName = function.anonForkName;
            ((BInvokableSymbol) worker.var.symbol).enclForkName = function.anonForkName;
        }
    }

    @Override
    public void visit(BLangWorkerSend workerSendNode, AnalyzerData data) {
        SymbolEnv currentEnv = data.env;
        // TODO Need to remove this cached env
        workerSendNode.env = currentEnv;
        this.typeChecker.checkExpr(workerSendNode.expr, currentEnv, data.prevEnvs, data.commonAnalyzerData);

        BSymbol symbol =
                symResolver.lookupSymbolInMainSpace(currentEnv, names.fromIdNode(workerSendNode.workerIdentifier));

        if (symTable.notFoundSymbol.equals(symbol)) {
            workerSendNode.setBType(symTable.semanticError);
        } else {
            workerSendNode.setBType(symbol.type);
            workerSendNode.workerSymbol = symbol;
        }
    }

    @Override
    public void visit(BLangReturn returnNode, AnalyzerData data) {
        SymbolEnv currentEnv = data.env;
        this.typeChecker.checkExpr(returnNode.expr, currentEnv, currentEnv.enclInvokable.returnTypeNode.getBType(),
                                   data.prevEnvs, data.commonAnalyzerData);
        validateWorkerAnnAttachments(returnNode.expr, data);
        data.notCompletedNormally = true;
    }

    void analyzeDef(BLangNode node, AnalyzerData data) {
        analyzeNode(node, data);
    }

    void analyzeStmt(BLangStatement stmtNode, AnalyzerData data) {
        analyzeNode(stmtNode, data);
    }

    public void analyzeNode(BLangNode node, SymbolEnv env) {
        AnalyzerData data = new AnalyzerData(env);
        analyzeNode(node, data);
    }

    public void analyzeNode(BLangNode node, SymbolEnv env, Types.CommonAnalyzerData commonAnalyzerData) {
        AnalyzerData data = new AnalyzerData(env);
        data.commonAnalyzerData = commonAnalyzerData;
        analyzeNode(node, data);
    }

    public void analyzeNode(BLangNode node, SymbolEnv env, Stack<SymbolEnv> prevEnvs) {
        AnalyzerData data = new AnalyzerData(env);
        data.prevEnvs = prevEnvs;
        analyzeNode(node, data);
    }

    public void analyzeNode(BLangNode node, SymbolEnv env, Stack<SymbolEnv> prevEnvs,
                            Types.CommonAnalyzerData commonAnalyzerData) {
        AnalyzerData data = new AnalyzerData(env);
        data.prevEnvs = prevEnvs;
        data.commonAnalyzerData = commonAnalyzerData;
        analyzeNode(node, data);
    }
    public void analyzeNode(BLangNode node,  AnalyzerData data) {
        analyzeNode(node, symTable.noType, data);
    }

    @Override
    public void visit(BLangContinue continueNode, AnalyzerData data) {
        data.notCompletedNormally = true;
    }

    @Override
    public void visit(BLangBreak breakNode, AnalyzerData data) {
        data.notCompletedNormally = true;
        data.breakFound = true;
    }

    @Override
    public void visit(BLangPanic panicNode, AnalyzerData data) {
        this.typeChecker.checkExpr(panicNode.expr, data.env, symTable.errorType, data.prevEnvs,
                data.commonAnalyzerData);
        data.notCompletedNormally = true;
    }

    void analyzeNode(BLangNode node, BType expType, AnalyzerData data) {
        data.prevEnvs.push(data.env);
        BType preExpType = data.expType;
        data.expType = expType;
        node.accept(this, data);
        data.env = data.prevEnvs.pop();
        data.expType = preExpType;
    }

    @Override
    public void visit(BLangConstant constant, AnalyzerData data) {
        if (constant.typeNode != null && !types.isAllowedConstantType(constant.typeNode.getBType())) {
            if (types.isAssignable(constant.typeNode.getBType(), symTable.anydataType) &&
                    !types.isNeverTypeOrStructureTypeWithARequiredNeverMember(constant.typeNode.getBType())) {
                dlog.error(constant.typeNode.pos, DiagnosticErrorCode.CONSTANT_DECLARATION_NOT_YET_SUPPORTED,
                        constant.typeNode);
            } else {
                dlog.error(constant.typeNode.pos, DiagnosticErrorCode.INVALID_CONST_DECLARATION,
                        constant.typeNode);
            }
        }

        this.anonTypeNameSuffixes.push(constant.name.value);
        constant.annAttachments.forEach(annotationAttachment -> {
            annotationAttachment.attachPoints.add(AttachPoint.Point.CONST);
            this.anonTypeNameSuffixes.push(annotationAttachment.annotationName.value);
            annotationAttachment.accept(this, data);
            this.anonTypeNameSuffixes.pop();

            BAnnotationAttachmentSymbol annotationAttachmentSymbol = annotationAttachment.annotationAttachmentSymbol;
            if (annotationAttachmentSymbol != null) {
                constant.symbol.addAnnotation(annotationAttachmentSymbol);
            }
        });
        this.anonTypeNameSuffixes.pop();

        BLangExpression expression = constant.expr;
        if (isNodeKindAllowedForConstants(expression, constant)) {
            // This has to return, because constant.symbol.type is required for further validations.
            // ATM this is only special cased for unary expressions with `+` and `-` operators with numeric expressions.
            dlog.error(expression.pos, DiagnosticErrorCode.TYPE_REQUIRED_FOR_CONST_WITH_EXPRESSIONS);
            return;
        }

        typeChecker.checkExpr(expression, data.env, constant.symbol.type, data.prevEnvs, data.commonAnalyzerData);

        // Check nested expressions.
        constantAnalyzer.visit(constant);
    }

    private boolean isLiteralInUnaryFromConstantNotAllowed(BLangUnaryExpr unaryExpr) {
        return unaryExpr.expr.getKind() != NodeKind.NUMERIC_LITERAL &&
                !types.isOperatorKindInUnaryValid(unaryExpr.operator);
    }

    private boolean isNodeKindAllowedForConstants(BLangExpression expression, BLangConstant constant) {
        NodeKind exprNodeKind = expression.getKind();
        if (exprNodeKind == NodeKind.UNARY_EXPR &&
                isLiteralInUnaryFromConstantNotAllowed((BLangUnaryExpr) expression)) {
            return constant.typeNode == null;
        }
        if (!(exprNodeKind == LITERAL || exprNodeKind == NUMERIC_LITERAL) && exprNodeKind != NodeKind.UNARY_EXPR) {
            return constant.typeNode == null;
        }
        return false;
    }

    // TODO: 7/10/19 Remove this once const support is added for lists. A separate method is introduced temporarily
    //  since we allow array/tuple literals with cont exprs for annotations
    private void checkAnnotConstantExpression(BLangExpression expression) {
        // Recursively check whether all the nested expressions in the provided expression are constants or can be
        // evaluated to constants.
        switch (expression.getKind()) {
            case LITERAL:
            case NUMERIC_LITERAL:
                break;
            case SIMPLE_VARIABLE_REF:
                BSymbol symbol = ((BLangSimpleVarRef) expression).symbol;
                // Symbol can be null in some invalid scenarios. Eg - const string m = { name: "Ballerina" };
                if (symbol != null && (symbol.tag & SymTag.CONSTANT) != SymTag.CONSTANT) {
                    dlog.error(expression.pos, DiagnosticErrorCode.EXPRESSION_IS_NOT_A_CONSTANT_EXPRESSION);
                }
                break;
            case RECORD_LITERAL_EXPR:
                ((BLangRecordLiteral) expression).fields.forEach(field -> {
                    if (field.isKeyValueField()) {
                        BLangRecordLiteral.BLangRecordKeyValueField pair =
                                (BLangRecordLiteral.BLangRecordKeyValueField) field;
                        checkAnnotConstantExpression(pair.key.expr);
                        checkAnnotConstantExpression(pair.valueExpr);
                    } else {
                        checkAnnotConstantExpression((BLangRecordLiteral.BLangRecordVarNameField) field);
                    }
                });
                break;
            case LIST_CONSTRUCTOR_EXPR:
                ((BLangListConstructorExpr) expression).exprs.forEach(this::checkAnnotConstantExpression);
                break;
            default:
                dlog.error(expression.pos, DiagnosticErrorCode.EXPRESSION_IS_NOT_A_CONSTANT_EXPRESSION);
                break;
        }
    }

    private void handleForeachDefinitionVariables(VariableDefinitionNode variableDefinitionNode, BType varType,
                                                  boolean isDeclaredWithVar, boolean isOnFailDef, SymbolEnv blockEnv) {
        BLangVariable variableNode = (BLangVariable) variableDefinitionNode.getVariable();
        // Check whether the foreach node's variables are declared with var.
        if (isDeclaredWithVar) {
            // If the foreach node's variables are declared with var, type is `varType`.
            handleDeclaredVarInForeach(variableNode, varType, blockEnv);
            return;
        }
        // If the type node is available, we get the type from it.
        BType typeNodeType = symResolver.resolveTypeNode(variableNode.typeNode, blockEnv);
        if (isOnFailDef) {
            BType sourceType = varType;
            varType = typeNodeType;
            typeNodeType = sourceType;
        }
        // Then we need to check whether the RHS type is assignable to LHS type.
        if (types.isAssignable(varType, typeNodeType)) {
            // If assignable, we set types to the variables.
            handleDeclaredVarInForeach(variableNode, varType, blockEnv);
            return;
        }
        // Log an error and define a symbol with the node's type to avoid undeclared symbol errors.
        if (variableNode.typeNode != null && variableNode.typeNode.pos != null) {
            dlog.error(variableNode.typeNode.pos, DiagnosticErrorCode.INCOMPATIBLE_TYPES, varType, typeNodeType);
        }
        handleDeclaredVarInForeach(variableNode, typeNodeType, blockEnv);
    }

    private BLangExpression getBinaryExpr(BLangExpression lExpr,
                                          BLangExpression rExpr,
                                          OperatorKind opKind,
                                          BSymbol opSymbol) {
        BLangBinaryExpr binaryExpressionNode = (BLangBinaryExpr) TreeBuilder.createBinaryExpressionNode();
        binaryExpressionNode.lhsExpr = lExpr;
        binaryExpressionNode.rhsExpr = rExpr;
        binaryExpressionNode.pos = rExpr.pos;
        binaryExpressionNode.opKind = opKind;
        if (opSymbol != symTable.notFoundSymbol) {
            binaryExpressionNode.setBType(opSymbol.type.getReturnType());
            binaryExpressionNode.opSymbol = (BOperatorSymbol) opSymbol;
        } else {
            binaryExpressionNode.setBType(symTable.semanticError);
        }
        return binaryExpressionNode;
    }

    private boolean validateObjectTypeInitInvocation(BLangExpression expr) {
        // Following is invalid:
        // var a = new ;
        if (expr != null && expr.getKind() == NodeKind.TYPE_INIT_EXPR &&
                ((BLangTypeInit) expr).userDefinedType == null) {
            dlog.error(expr.pos, DiagnosticErrorCode.INVALID_ANY_VAR_DEF);
            return false;
        }
        return true;
    }

    private void setTypeOfVarRefInErrorBindingAssignment(BLangExpression expr, AnalyzerData data) {
        // In binding assignments, lhs supports only simple, record, error, tuple varRefs.
        if (expr.getKind() != NodeKind.SIMPLE_VARIABLE_REF
                && expr.getKind() != NodeKind.RECORD_VARIABLE_REF
                && expr.getKind() != NodeKind.ERROR_VARIABLE_REF
                && expr.getKind() != NodeKind.TUPLE_VARIABLE_REF) {
            dlog.error(expr.pos, DiagnosticErrorCode.INVALID_VARIABLE_REFERENCE_IN_BINDING_PATTERN, expr);
            expr.setBType(symTable.semanticError);
        }
        setTypeOfVarRef(expr, data);
    }

    private void setTypeOfVarRefInAssignment(BLangExpression expr, AnalyzerData data) {
        // In assignments, lhs supports only simple, record, error, tuple
        // varRefs and field, xml and index based access expressions.
        if (!(expr instanceof BLangValueExpression)) {
            dlog.error(expr.pos, DiagnosticErrorCode.INVALID_VARIABLE_ASSIGNMENT, expr);
            expr.setBType(symTable.semanticError);
        }
        setTypeOfVarRef(expr, data);
    }

    private void setTypeOfVarRef(BLangExpression expr, AnalyzerData data) {
        BLangValueExpression varRefExpr = (BLangValueExpression) expr;
        varRefExpr.isLValue = true;
        typeChecker.checkExpr(varRefExpr, data.env, symTable.noType, data.prevEnvs, data.commonAnalyzerData);

        // Check whether this is an readonly field.
        checkConstantAssignment(varRefExpr, data);

        // If this is an update of a type narrowed variable, the assignment should allow assigning
        // values of its original type. Therefore treat all lhs simpleVarRefs in their original type.
        if (isSimpleVarRef(expr)) {
            BVarSymbol originSymbol = ((BVarSymbol) ((BLangSimpleVarRef) expr).symbol).originalSymbol;
            if (originSymbol != null) {
                varRefExpr.setBType(originSymbol.type);
            }
        }
    }

    private void setTypeOfVarRefForBindingPattern(BLangExpression expr, AnalyzerData data) {
        BLangVariableReference varRefExpr = (BLangVariableReference) expr;
        varRefExpr.isLValue = true;

        typeChecker.checkExpr(varRefExpr, data.env, data.prevEnvs, data.commonAnalyzerData);

        switch (expr.getKind()) {
            case SIMPLE_VARIABLE_REF:
                setTypeOfVarRef(expr, data);
                break;
            case TUPLE_VARIABLE_REF:
                BLangTupleVarRef tupleVarRef = (BLangTupleVarRef) expr;
                for (BLangExpression expression : tupleVarRef.expressions) {
                    setTypeOfVarRefForBindingPattern(expression, data);
                }
                if (tupleVarRef.restParam != null) {
                    setTypeOfVarRefForBindingPattern(tupleVarRef.restParam, data);
                }
                return;
            case RECORD_VARIABLE_REF:
                BLangRecordVarRef recordVarRef = (BLangRecordVarRef) expr;
                recordVarRef.recordRefFields
                        .forEach(refKeyValue -> setTypeOfVarRefForBindingPattern(refKeyValue.variableReference, data));
                if (recordVarRef.restParam != null) {
                    setTypeOfVarRefForBindingPattern((BLangExpression) recordVarRef.restParam, data);
                }
                return;
            case ERROR_VARIABLE_REF:
                BLangErrorVarRef errorVarRef = (BLangErrorVarRef) expr;
                if (errorVarRef.message != null) {
                    setTypeOfVarRefForBindingPattern(errorVarRef.message, data);
                }
                if (errorVarRef.cause != null) {
                    setTypeOfVarRefForBindingPattern(errorVarRef.cause, data);
                    if (!types.isAssignable(symTable.errorOrNilType, errorVarRef.cause.getBType())) {
                        dlog.error(errorVarRef.cause.pos, DiagnosticErrorCode.INCOMPATIBLE_TYPES,
                                   symTable.errorOrNilType,
                                   errorVarRef.cause.getBType());
                    }
                }
                errorVarRef.detail.forEach(namedArgExpr -> setTypeOfVarRefForBindingPattern(namedArgExpr.expr, data));
                if (errorVarRef.restVar != null) {
                    setTypeOfVarRefForBindingPattern(errorVarRef.restVar, data);
                }
        }
    }

    private void checkInvalidTypeDef(BLangExpression expr) {
        switch (expr.getKind()) {
            case SIMPLE_VARIABLE_REF:
                BLangSimpleVarRef variableRef = (BLangSimpleVarRef) expr;
                if (variableRef.isLValue && variableRef.symbol != null &&
                        (variableRef.symbol.tag & SymTag.TYPE_DEF) == SymTag.TYPE_DEF) {
                    dlog.error(expr.pos, DiagnosticErrorCode.CANNOT_ASSIGN_VALUE_TO_TYPE_DEF);
                }
                return;
            case TUPLE_VARIABLE_REF:
                BLangTupleVarRef tupleVarRef = (BLangTupleVarRef) expr;
                for (BLangExpression tupleExpr : tupleVarRef.expressions) {
                    checkInvalidTypeDef(tupleExpr);
                }
                if (tupleVarRef.restParam != null) {
                    checkInvalidTypeDef((BLangExpression) tupleVarRef.restParam);
                }
                return;
            case RECORD_VARIABLE_REF:
                BLangRecordVarRef recordVarRef = (BLangRecordVarRef) expr;
                for (BLangRecordVarRefKeyValue refKeyValue : recordVarRef.recordRefFields) {
                    checkInvalidTypeDef(refKeyValue.variableReference);
                }
                if (recordVarRef.restParam != null) {
                    checkInvalidTypeDef((BLangExpression) recordVarRef.restParam);
                }
                return;
            case ERROR_VARIABLE_REF:
                BLangErrorVarRef errorVarRef = (BLangErrorVarRef) expr;
                if (errorVarRef.message != null) {
                    checkInvalidTypeDef(errorVarRef.message);
                }
                if (errorVarRef.cause != null) {
                    checkInvalidTypeDef(errorVarRef.cause);
                }
                for (BLangNamedArgsExpression namedArgExpr : errorVarRef.detail) {
                    checkInvalidTypeDef(namedArgExpr.expr);
                }
                if (errorVarRef.restVar != null) {
                    checkInvalidTypeDef(errorVarRef.restVar);
                }
        }
    }

    private void validateAnnotationAttachmentExpr(BLangAnnotationAttachment annAttachmentNode,
                                                  BAnnotationSymbol annotationSymbol, AnalyzerData data) {
        if (annotationSymbol.attachedType == null ||
                types.isAssignable(annotationSymbol.attachedType, symTable.trueType)) {
            BLangExpression expr = annAttachmentNode.expr;
            if (expr != null) {
                this.typeChecker.checkExpr(expr, data.env, symTable.semanticError, data.prevEnvs,
                        data.commonAnalyzerData);
                this.dlog.error(expr.pos, DiagnosticErrorCode.ANNOTATION_ATTACHMENT_CANNOT_HAVE_A_VALUE,
                                annotationSymbol);
            }
            return;
        }

        BType annotType = annotationSymbol.attachedType;
        if (annAttachmentNode.expr == null) {
            BType annotConstrainedType = Types.getReferredType(annotType);
            BRecordType recordType = annotConstrainedType.tag == TypeTags.RECORD
                    ? (BRecordType) annotConstrainedType
                    : (annotConstrainedType.tag == TypeTags.ARRAY
                    && Types.getReferredType(((BArrayType) annotConstrainedType).eType).tag == TypeTags.RECORD ?
                    (BRecordType) Types.getReferredType(((BArrayType) annotConstrainedType).eType) : null);
            if (recordType != null && hasRequiredFields(recordType)) {
                this.dlog.error(annAttachmentNode.pos, DiagnosticErrorCode.ANNOTATION_ATTACHMENT_REQUIRES_A_VALUE,
                        recordType);
                return;
            }
        }

        if (annAttachmentNode.expr != null) {
            this.typeChecker.checkExpr(annAttachmentNode.expr, data.env,
                    annotType.tag == TypeTags.ARRAY ? ((BArrayType) annotType).eType : annotType, data.prevEnvs,
                    data.commonAnalyzerData);

            if (Symbols.isFlagOn(annotationSymbol.flags, Flags.CONSTANT)) {
                if (annotationSymbol.points.stream().anyMatch(attachPoint -> !attachPoint.source)) {
                    constantAnalyzer.analyzeExpr(annAttachmentNode.expr);
                    return;
                }
                checkAnnotConstantExpression(annAttachmentNode.expr);
            }
        }
    }

    /**
     * Check whether a record type has required fields.
     *
     * @param recordType Record type.
     * @return true if the record type has required fields; false otherwise.
     */
    public boolean hasRequiredFields(BRecordType recordType) {
        for (BField field : recordType.fields.values()) {
            if (Symbols.isFlagOn(field.symbol.flags, Flags.REQUIRED)) {
                return true;
            }
        }
        return false;
    }

    private void validateAnnotationAttachmentCount(List<BLangAnnotationAttachment> attachments) {
        Map<BAnnotationSymbol, Integer> attachmentCounts = new HashMap<>();
        for (BLangAnnotationAttachment attachment : attachments) {
            if (attachment.annotationSymbol == null) {
                continue;
            }

            attachmentCounts.merge(attachment.annotationSymbol, 1, Integer::sum);
        }

        attachmentCounts.forEach((symbol, count) -> {
            if ((symbol.attachedType == null || Types.getReferredType(symbol.attachedType).tag != TypeTags.ARRAY)
                    && count > 1) {
                Optional<BLangAnnotationAttachment> found = Optional.empty();
                for (BLangAnnotationAttachment attachment : attachments) {
                    if (attachment.annotationSymbol.equals(symbol)) {
                        found = Optional.of(attachment);
                        break;
                    }
                }
                this.dlog.error(found.get().pos,
                                DiagnosticErrorCode.ANNOTATION_ATTACHMENT_CANNOT_SPECIFY_MULTIPLE_VALUES, symbol);
            }
        });
    }

    private void validateBuiltinTypeAnnotationAttachment(List<BLangAnnotationAttachment> attachments,
                                                         AnalyzerData data) {

        if (PackageID.isLangLibPackageID(data.env.enclPkg.packageID)) {
            return;
        }
        for (BLangAnnotationAttachment attachment : attachments) {
            if (attachment.annotationSymbol == null || // annotation symbol can be null on invalid attachment.
                    !attachment.annotationSymbol.pkgID.equals(PackageID.ANNOTATIONS)) {
                continue;
            }
            String annotationName = attachment.annotationName.value;
            if (annotationName.equals(Names.ANNOTATION_TYPE_PARAM.value)) {
                dlog.error(attachment.pos, DiagnosticErrorCode.TYPE_PARAM_OUTSIDE_LANG_MODULE);
            } else if (annotationName.equals(Names.ANNOTATION_BUILTIN_SUBTYPE.value)) {
                dlog.error(attachment.pos, DiagnosticErrorCode.BUILTIN_SUBTYPE_OUTSIDE_LANG_MODULE);
            }
        }
    }

    // TODO: Check if the below method can be removed. This doesn't seem necessary.
    //  https://github.com/ballerina-platform/ballerina-lang/issues/20997
    /**
     * Validate functions attached to objects.
     *
     * @param funcNode Function node
     */
    private void validateObjectAttachedFunction(BLangFunction funcNode, AnalyzerData data) {
        if (!funcNode.attachedFunction) {
            return;
        }

        // If the function is attached to an abstract object, it don't need to have an implementation.
        if (!Symbols.isFlagOn(funcNode.receiver.getBType().tsymbol.flags, Flags.CLASS)) {
            if (funcNode.body != null) {
                dlog.error(funcNode.pos, DiagnosticErrorCode.ABSTRACT_OBJECT_FUNCTION_CANNOT_HAVE_BODY, funcNode.name,
                           funcNode.receiver.getBType());
            }
            return;
        }

        // There must be an implementation at the outer level, if the function is an interface.
        if (funcNode.interfaceFunction && !data.env.enclPkg.objAttachedFunctions.contains(funcNode.symbol)) {
            dlog.error(funcNode.pos, DiagnosticErrorCode.INVALID_INTERFACE_ON_NON_ABSTRACT_OBJECT, funcNode.name,
                       funcNode.receiver.getBType());
        }
    }

    private void validateInclusions(Set<Flag> referencingTypeFlags, List<BLangType> typeRefs, boolean objectTypeDesc,
                                    boolean objectConstructorExpr) {
        boolean nonIsolated = !referencingTypeFlags.contains(Flag.ISOLATED);
        boolean nonService = !referencingTypeFlags.contains(Flag.SERVICE);
        boolean nonClient = !referencingTypeFlags.contains(Flag.CLIENT);
        boolean nonReadOnly = !referencingTypeFlags.contains(Flag.READONLY);

        for (BLangType typeRef : typeRefs) {
            BType type = typeRef.getBType();
            long flags = type.flags;

            List<Flag> mismatchedFlags = new ArrayList<>();

            if (nonIsolated && Symbols.isFlagOn(flags, Flags.ISOLATED)) {
                mismatchedFlags.add(Flag.ISOLATED);
            }

            if (nonService && Symbols.isFlagOn(flags, Flags.SERVICE)) {
                mismatchedFlags.add(Flag.SERVICE);
            }

            if (nonClient && Symbols.isFlagOn(flags, Flags.CLIENT)) {
                mismatchedFlags.add(Flag.CLIENT);
            }

            if (!mismatchedFlags.isEmpty()) {
                StringBuilder qualifierString = new StringBuilder(mismatchedFlags.get(0).toString().toLowerCase());

                for (int i = 1; i < mismatchedFlags.size(); i++) {
                    qualifierString.append(" ").append(mismatchedFlags.get(i).toString().toLowerCase());
                }

                dlog.error(typeRef.pos,
                           objectConstructorExpr ?
                                   DiagnosticErrorCode.INVALID_REFERENCE_WITH_MISMATCHED_QUALIFIERS :
                                   DiagnosticErrorCode.INVALID_INCLUSION_WITH_MISMATCHED_QUALIFIERS,
                           qualifierString.toString());
            }

            BTypeSymbol tsymbol = type.tsymbol;
            if (tsymbol == null ||
                    (!Symbols.isFlagOn(tsymbol.flags, Flags.CLASS)
                            && Types.getReferredType(type).tag != TypeTags.INTERSECTION) ||
                    !Symbols.isFlagOn(flags, Flags.READONLY)) {
                continue;
            }

            if (objectTypeDesc) {
                dlog.error(typeRef.pos,
                           DiagnosticErrorCode.INVALID_READ_ONLY_CLASS_INCLUSION_IN_OBJECT_TYPE_DESCRIPTOR);
                continue;
            }

            if (nonReadOnly && !objectConstructorExpr) {
                if (Types.getReferredType(type).tag == TypeTags.INTERSECTION) {
                    dlog.error(typeRef.pos,
                               DiagnosticErrorCode.INVALID_READ_ONLY_TYPEDESC_INCLUSION_IN_NON_READ_ONLY_CLASS);
                    continue;
                }
                dlog.error(typeRef.pos, DiagnosticErrorCode.INVALID_READ_ONLY_CLASS_INCLUSION_IN_NON_READ_ONLY_CLASS);
            }
        }
    }

    private void validateReferencedFunction(Location pos, BAttachedFunction func, SymbolEnv env,
                                            DiagnosticErrorCode code) {
        if (!Symbols.isFlagOn(func.symbol.receiverSymbol.type.tsymbol.flags, Flags.CLASS)) {
            return;
        }

        if (!Symbols.isFunctionDeclaration(func.symbol)) {
            return;
        }

        // Service typing does not consider resource methods when type checking.
        if (Symbols.isResource(func.symbol)) {
            return;
        }

        // There must be an implementation at the outer level, if the function is an interface.
        if (!env.enclPkg.objAttachedFunctions.contains(func.symbol)) {
            dlog.error(pos, code, func.funcName, func.symbol.receiverSymbol.type);
        }
    }

    private boolean isSimpleVarRef(BLangExpression expr) {
        if (expr.getBType().tag == TypeTags.SEMANTIC_ERROR ||
                expr.getBType().tag == TypeTags.NONE ||
                expr.getKind() != NodeKind.SIMPLE_VARIABLE_REF) {
            return false;
        }

        if (((BLangSimpleVarRef) expr).symbol == null) {
            return false;
        }

        return (((BLangSimpleVarRef) expr).symbol.tag & SymTag.VARIABLE) == SymTag.VARIABLE;
    }

    private void resetTypeNarrowing(BLangExpression lhsExpr, AnalyzerData data) {
        if (!isSimpleVarRef(lhsExpr)) {
            return;
        }

        BVarSymbol varSymbol = (BVarSymbol) ((BLangSimpleVarRef) lhsExpr).symbol;

        if (Symbols.isFlagOn(varSymbol.flags, Flags.FINAL)) {
            return;
        }

        if (varSymbol.originalSymbol == null) {
            return;
        }

        if (data.narrowedTypeInfo != null) {
            // Record the vars for which type narrowing was unset, to define relevant shadowed symbols in branches.
            BType currentType = ((BLangSimpleVarRef) lhsExpr).symbol.type;
            data.narrowedTypeInfo.put(typeNarrower.getOriginalVarSymbol(varSymbol),
                                      new BType.NarrowedTypes(currentType, currentType));
        }

        defineOriginalSymbol(lhsExpr, typeNarrower.getOriginalVarSymbol(varSymbol), data.env, data);
        data.env = data.prevEnvs.pop();
    }

    private void defineOriginalSymbol(BLangExpression lhsExpr, BVarSymbol varSymbol, SymbolEnv env, AnalyzerData data) {
        BSymbol foundSym = symResolver.lookupSymbolInMainSpace(env, varSymbol.name);

        // Terminate if we reach the env where the original symbol is available.
        if (foundSym == varSymbol) {
            data.prevEnvs.push(env);
            return;
        }

        // Traverse back to all the fall-back-environments, and update the env with the new symbol.
        // Here the existing fall-back env will be replaced by a new env.
        // i.e: [new fall-back env] = [snapshot of old fall-back env] + [new symbol]
        env = SymbolEnv.createTypeNarrowedEnv(lhsExpr, env);
        symbolEnter.defineTypeNarrowedSymbol(lhsExpr.pos, env, varSymbol, varSymbol.type,
                                             varSymbol.origin == VIRTUAL);
        SymbolEnv prevEnv = data.prevEnvs.pop();
        defineOriginalSymbol(lhsExpr, varSymbol, prevEnv, data);
        data.prevEnvs.push(env);
    }

    // TODO: 2022-03-05 check if this can be replaced to access info via annot attchments from the symbol
    private void validateIsolatedParamUsage(boolean inIsolatedFunction, BLangSimpleVariable variable,
                                            boolean isRestParam, AnalyzerData data) {
        if (!hasAnnotation(variable.annAttachments, Names.ANNOTATION_ISOLATED_PARAM.value)) {
            return;
        }

        variable.symbol.flags |= Flags.ISOLATED_PARAM;

        if (!PackageID.isLangLibPackageID(data.env.enclPkg.packageID)) {
            dlog.error(variable.pos, DiagnosticErrorCode.ISOLATED_PARAM_OUTSIDE_LANG_MODULE);
        }

        BType type = isRestParam ? ((BArrayType) variable.getBType()).eType : variable.getBType();

        if (!types.isSubTypeOfBaseType(type, TypeTags.INVOKABLE)) {
            dlog.error(variable.pos, DiagnosticErrorCode.ISOLATED_PARAM_USED_WITH_INVALID_TYPE);
        }

        if (!inIsolatedFunction) {
            dlog.error(variable.pos, DiagnosticErrorCode.ISOLATED_PARAM_USED_IN_A_NON_ISOLATED_FUNCTION);
        }
    }

    private boolean hasAnnotation(List<BLangAnnotationAttachment> attachments, String name) {
        for (BLangAnnotationAttachment attachment : attachments) {
            if (attachment.annotationName.value.equals(name)) {
                return true;
            }
        }
        return false;
    }

    private boolean isConfigurable(BLangVariable varNode) {
        return varNode.flagSet.contains(Flag.CONFIGURABLE);
    }

    private boolean isIsolated(BLangVariable varNode) {
        return varNode.flagSet.contains(Flag.ISOLATED);
    }

    private void handleReadOnlyField(boolean isRecordType, LinkedHashMap<String, BField> fields,
                                     BLangSimpleVariable field, AnalyzerData data) {
        BType fieldType = field.getBType();

        if (fieldType == symTable.semanticError) {
            return;
        }

        BType readOnlyFieldType = getReadOnlyFieldType(field.pos, fieldType, data);

        if (readOnlyFieldType == symTable.semanticError) {
            dlog.error(field.pos, DiagnosticErrorCode.INVALID_READONLY_FIELD_TYPE, fieldType);
            return;
        }

        if (isRecordType) {
            fields.get(field.name.value).type = readOnlyFieldType;
        }

        field.setBType(field.symbol.type = readOnlyFieldType);
    }

    private BType getReadOnlyFieldType(Location pos, BType fieldType, AnalyzerData data) {
        if (types.isInherentlyImmutableType(fieldType) || Symbols.isFlagOn(fieldType.flags, Flags.READONLY)) {
            return fieldType;
        }

        if (!types.isSelectivelyImmutableType(fieldType, data.env.enclPkg.packageID)) {
            return symTable.semanticError;
        }

        return ImmutableTypeCloner.getImmutableIntersectionType(pos, types, fieldType, data.env,
                symTable, anonModelHelper, names, new HashSet<>());
    }

    private void setRestMatchPatternConstraintType(BRecordType recordType,
                                                   List<String> boundedFieldNames,
                                                   BRecordType restPatternRecordType,
                                                   BRecordType restVarSymbolRecordType, AnalyzerData data) {
        BType restConstraintType = symbolEnter.getRestMatchPatternConstraintType(recordType, new HashMap<>(),
                restVarSymbolRecordType.restFieldType);
        LinkedHashMap<String, BField> unMappedFields = new LinkedHashMap<>() {{
            putAll(recordType.fields);
        }};
        symbolEnter.setRestRecordFields(recordType.tsymbol.pos, data.env,
                unMappedFields, boundedFieldNames, restConstraintType, restVarSymbolRecordType);
        restPatternRecordType.restFieldType = restVarSymbolRecordType.restFieldType;
    }

    private List<BAnnotationAttachmentSymbol> getAnnotationAttachmentSymbols(
            List<BLangAnnotationAttachment> annAttachments) {
        List<BAnnotationAttachmentSymbol> annotationAttachmentSymbols = new ArrayList<>();

        for (BLangAnnotationAttachment annAttachment : annAttachments) {
            BAnnotationAttachmentSymbol annotationAttachmentSymbol = annAttachment.annotationAttachmentSymbol;

            if (annotationAttachmentSymbol == null) {
                continue;
            }

            annotationAttachmentSymbols.add(annotationAttachmentSymbol);
        }
        return annotationAttachmentSymbols;
    }

    private void validateTypesOfOverriddenFields(BLangStructureTypeNode structureTypeNode) {
        validateTypesOfOverriddenFields(structureTypeNode.getBType(), structureTypeNode.fields,
                                        structureTypeNode.typeRefs);
    }

    private void validateTypesOfOverriddenFields(BType type, List<BLangSimpleVariable> fields,
                                                 List<BLangType> includedTypeNodes) {
        if (type == symTable.semanticError) {
            return;
        }

        LinkedHashMap<String, BField> fieldsOfIncludingType = ((BStructureType) type).fields;
        Map<String, Location> explicitlySpecifiedFieldLocations = getFieldLocations(fields);

        for (BLangType includedTypeNode : includedTypeNodes) {
            BType includedType = Types.getReferredType(includedTypeNode.getBType());

            int includedTypeTag = includedType.tag;
            if (includedTypeTag != TypeTags.RECORD && includedTypeTag != TypeTags.OBJECT) {
                continue;
            }

            BStructureType includedStructureType = (BStructureType) includedType;

            for (Map.Entry<String, BField> includedFieldEntry : includedStructureType.fields.entrySet()) {
                String fieldName = includedFieldEntry.getKey();

                if (!explicitlySpecifiedFieldLocations.containsKey(fieldName) ||
                        // Happens when the type cannot be resolved.
                        !fieldsOfIncludingType.containsKey(fieldName)) {
                    continue;
                }

                BType fieldTypeInIncludingType = fieldsOfIncludingType.get(fieldName).type;
                if (fieldTypeInIncludingType == symTable.semanticError) {
                    continue;
                }

                BType fieldTypeInIncludedType = includedFieldEntry.getValue().type;
                if (fieldTypeInIncludedType == symTable.semanticError) {
                    continue;
                }

                if (!types.isAssignable(fieldTypeInIncludingType, fieldTypeInIncludedType)) {
                    dlog.error(explicitlySpecifiedFieldLocations.get(fieldName),
                               DiagnosticErrorCode.INCOMPATIBLE_SUB_TYPE_FIELD,
                               fieldName, fieldTypeInIncludedType, fieldTypeInIncludingType);
                }
            }
        }
    }

    private Map<String, Location> getFieldLocations(List<BLangSimpleVariable> fields) {
        Map<String, Location> locations = new HashMap<>(fields.size());

        for (BLangSimpleVariable field : fields) {
            locations.put(field.name.value, field.pos);
        }

        return locations;
    }

    /**
     * @since 2.0.0
     */
    public static class AnalyzerData {
        SymbolEnv env;
        BType expType;
        Map<BVarSymbol, BType.NarrowedTypes> narrowedTypeInfo;
        boolean notCompletedNormally;
        boolean breakFound;
        Types.CommonAnalyzerData commonAnalyzerData = new Types.CommonAnalyzerData();
        Stack<SymbolEnv> prevEnvs = new Stack<>();

        public AnalyzerData(SymbolEnv env) {
            this.env = env;
        }
    }
}<|MERGE_RESOLUTION|>--- conflicted
+++ resolved
@@ -1234,11 +1234,7 @@
             case FINITE:
                 return types.isAnydata(type);
             case NIL:
-<<<<<<< HEAD
-                return false;
-=======
                 return !isRequired;
->>>>>>> 07dc1452
             case ARRAY:
                 BType elementType = Types.getReferredType(((BArrayType) type).eType);
 
