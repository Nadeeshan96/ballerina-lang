--- conflicted
+++ resolved
@@ -295,18 +295,13 @@
         SymbolEnv pkgEnv = this.symTable.pkgEnvMap.get(pkgNode.symbol);
         data.env = pkgEnv;
         // Visit constants first.
-<<<<<<< HEAD
         List<TopLevelNode> topLevelNodes = pkgNode.topLevelNodes;
         for (int i = 0; i < topLevelNodes.size(); i++) {
             TopLevelNode constant = topLevelNodes.get(i);
             if (constant.getKind() == NodeKind.CONSTANT) {
-                analyzeDef((BLangNode) constant, data);
-            }
-        }
-=======
-        pkgNode.topLevelNodes.stream().filter(pkgLevelNode -> pkgLevelNode.getKind() == NodeKind.CONSTANT)
-                .forEach(constant -> analyzeNode((BLangNode) constant, data));
->>>>>>> b38919fc
+                analyzeNode((BLangNode) constant, data);
+            }
+        }
         this.constantValueResolver.resolve(pkgNode.constants, pkgNode.packageID, pkgEnv);
 
         validateEnumMemberMetadata(pkgNode.constants);
