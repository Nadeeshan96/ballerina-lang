--- conflicted
+++ resolved
@@ -294,18 +294,13 @@
         SymbolEnv pkgEnv = this.symTable.pkgEnvMap.get(pkgNode.symbol);
         data.env = pkgEnv;
         // Visit constants first.
-<<<<<<< HEAD
         List<TopLevelNode> topLevelNodes = pkgNode.topLevelNodes;
         for (int i = 0; i < topLevelNodes.size(); i++) {
             TopLevelNode constant = topLevelNodes.get(i);
             if (constant.getKind() == NodeKind.CONSTANT) {
-                analyzeNode((BLangNode) constant, data);
-            }
-        }
-=======
-        pkgNode.topLevelNodes.stream().filter(pkgLevelNode -> pkgLevelNode.getKind() == NodeKind.CONSTANT)
-                .forEach(constant -> analyzeDef((BLangNode) constant, data));
->>>>>>> d232f057
+                analyzeDef((BLangNode) constant, data);
+            }
+        }
         this.constantValueResolver.resolve(pkgNode.constants, pkgNode.packageID, pkgEnv);
 
         validateEnumMemberMetadata(pkgNode.constants);
@@ -2001,17 +1996,17 @@
         if (expType != symTable.semanticError && compoundAssignment.expr.getBType() != symTable.semanticError) {
             BType expressionType = compoundAssignment.expr.getBType();
             if (expType.isNullable() || expressionType.isNullable()) {
-                dlog.error(compoundAssignment.pos, 
+                dlog.error(compoundAssignment.pos,
                         DiagnosticErrorCode.COMPOUND_ASSIGNMENT_NOT_ALLOWED_WITH_NULLABLE_OPERANDS);
             }
-            
+
             BSymbol opSymbol = this.symResolver.resolveBinaryOperator(compoundAssignment.opKind, expType,
                     expressionType);
             if (opSymbol == symTable.notFoundSymbol) {
                 opSymbol = symResolver.getArithmeticOpsForTypeSets(compoundAssignment.opKind, expType, expressionType);
             }
             if (opSymbol == symTable.notFoundSymbol) {
-                opSymbol = symResolver.getBitwiseShiftOpsForTypeSets(compoundAssignment.opKind, expType, 
+                opSymbol = symResolver.getBitwiseShiftOpsForTypeSets(compoundAssignment.opKind, expType,
                         expressionType);
             }
             if (opSymbol == symTable.notFoundSymbol) {
