/*
 *  Copyright (c) 2017, WSO2 Inc. (http://www.wso2.org) All Rights Reserved.
 *
 *  WSO2 Inc. licenses this file to you under the Apache License,
 *  Version 2.0 (the "License"); you may not use this file except
 *  in compliance with the License.
 *  You may obtain a copy of the License at
 *
 *    http://www.apache.org/licenses/LICENSE-2.0
 *
 *  Unless required by applicable law or agreed to in writing,
 *  software distributed under the License is distributed on an
 *  "AS IS" BASIS, WITHOUT WARRANTIES OR CONDITIONS OF ANY
 *  KIND, either express or implied.  See the License for the
 *  specific language governing permissions and limitations
 *  under the License.
 */
package org.wso2.ballerinalang.compiler.semantics.analyzer;

import io.ballerina.compiler.api.symbols.DiagnosticState;
import io.ballerina.projects.ModuleDescriptor;
import io.ballerina.tools.diagnostics.DiagnosticCode;
import io.ballerina.tools.diagnostics.Location;
import org.ballerinalang.compiler.CompilerPhase;
import org.ballerinalang.model.TreeBuilder;
import org.ballerinalang.model.elements.AttachPoint;
import org.ballerinalang.model.elements.Flag;
import org.ballerinalang.model.elements.PackageID;
import org.ballerinalang.model.symbols.SymbolKind;
import org.ballerinalang.model.tree.NodeKind;
import org.ballerinalang.model.tree.OperatorKind;
import org.ballerinalang.model.tree.TopLevelNode;
import org.ballerinalang.model.tree.expressions.RecordLiteralNode;
import org.ballerinalang.model.tree.statements.StatementNode;
import org.ballerinalang.model.tree.statements.VariableDefinitionNode;
import org.ballerinalang.model.tree.types.BuiltInReferenceTypeNode;
import org.ballerinalang.model.types.Field;
import org.ballerinalang.model.types.SelectivelyImmutableReferenceType;
import org.ballerinalang.model.types.TypeKind;
import org.ballerinalang.util.diagnostic.DiagnosticErrorCode;
import org.ballerinalang.util.diagnostic.DiagnosticWarningCode;
import org.wso2.ballerinalang.compiler.diagnostic.BLangDiagnosticLog;
import org.wso2.ballerinalang.compiler.parser.BLangAnonymousModelHelper;
import org.wso2.ballerinalang.compiler.semantics.model.SymbolEnv;
import org.wso2.ballerinalang.compiler.semantics.model.SymbolTable;
import org.wso2.ballerinalang.compiler.semantics.model.symbols.BAnnotationSymbol;
import org.wso2.ballerinalang.compiler.semantics.model.symbols.BAttachedFunction;
import org.wso2.ballerinalang.compiler.semantics.model.symbols.BClassSymbol;
import org.wso2.ballerinalang.compiler.semantics.model.symbols.BEnumSymbol;
import org.wso2.ballerinalang.compiler.semantics.model.symbols.BInvokableSymbol;
import org.wso2.ballerinalang.compiler.semantics.model.symbols.BInvokableTypeSymbol;
import org.wso2.ballerinalang.compiler.semantics.model.symbols.BObjectTypeSymbol;
import org.wso2.ballerinalang.compiler.semantics.model.symbols.BOperatorSymbol;
import org.wso2.ballerinalang.compiler.semantics.model.symbols.BRecordTypeSymbol;
import org.wso2.ballerinalang.compiler.semantics.model.symbols.BServiceSymbol;
import org.wso2.ballerinalang.compiler.semantics.model.symbols.BSymbol;
import org.wso2.ballerinalang.compiler.semantics.model.symbols.BTypeSymbol;
import org.wso2.ballerinalang.compiler.semantics.model.symbols.BVarSymbol;
import org.wso2.ballerinalang.compiler.semantics.model.symbols.SymTag;
import org.wso2.ballerinalang.compiler.semantics.model.symbols.Symbols;
import org.wso2.ballerinalang.compiler.semantics.model.types.BArrayType;
import org.wso2.ballerinalang.compiler.semantics.model.types.BErrorType;
import org.wso2.ballerinalang.compiler.semantics.model.types.BField;
import org.wso2.ballerinalang.compiler.semantics.model.types.BIntersectionType;
import org.wso2.ballerinalang.compiler.semantics.model.types.BInvokableType;
import org.wso2.ballerinalang.compiler.semantics.model.types.BMapType;
import org.wso2.ballerinalang.compiler.semantics.model.types.BObjectType;
import org.wso2.ballerinalang.compiler.semantics.model.types.BRecordType;
import org.wso2.ballerinalang.compiler.semantics.model.types.BTableType;
import org.wso2.ballerinalang.compiler.semantics.model.types.BTupleType;
import org.wso2.ballerinalang.compiler.semantics.model.types.BType;
import org.wso2.ballerinalang.compiler.semantics.model.types.BTypeReferenceType;
import org.wso2.ballerinalang.compiler.semantics.model.types.BUnionType;
import org.wso2.ballerinalang.compiler.tree.BLangAnnotation;
import org.wso2.ballerinalang.compiler.tree.BLangAnnotationAttachment;
import org.wso2.ballerinalang.compiler.tree.BLangBlockFunctionBody;
import org.wso2.ballerinalang.compiler.tree.BLangClassDefinition;
import org.wso2.ballerinalang.compiler.tree.BLangErrorVariable;
import org.wso2.ballerinalang.compiler.tree.BLangExprFunctionBody;
import org.wso2.ballerinalang.compiler.tree.BLangExternalFunctionBody;
import org.wso2.ballerinalang.compiler.tree.BLangFunction;
import org.wso2.ballerinalang.compiler.tree.BLangIdentifier;
import org.wso2.ballerinalang.compiler.tree.BLangInvokableNode;
import org.wso2.ballerinalang.compiler.tree.BLangNode;
import org.wso2.ballerinalang.compiler.tree.BLangNodeVisitor;
import org.wso2.ballerinalang.compiler.tree.BLangPackage;
import org.wso2.ballerinalang.compiler.tree.BLangRecordVariable;
import org.wso2.ballerinalang.compiler.tree.BLangResource;
import org.wso2.ballerinalang.compiler.tree.BLangResourceFunction;
import org.wso2.ballerinalang.compiler.tree.BLangRetrySpec;
import org.wso2.ballerinalang.compiler.tree.BLangService;
import org.wso2.ballerinalang.compiler.tree.BLangSimpleVariable;
import org.wso2.ballerinalang.compiler.tree.BLangTupleVariable;
import org.wso2.ballerinalang.compiler.tree.BLangTypeDefinition;
import org.wso2.ballerinalang.compiler.tree.BLangVariable;
import org.wso2.ballerinalang.compiler.tree.BLangWorker;
import org.wso2.ballerinalang.compiler.tree.BLangXMLNS;
import org.wso2.ballerinalang.compiler.tree.bindingpatterns.BLangBindingPattern;
import org.wso2.ballerinalang.compiler.tree.bindingpatterns.BLangCaptureBindingPattern;
import org.wso2.ballerinalang.compiler.tree.bindingpatterns.BLangErrorBindingPattern;
import org.wso2.ballerinalang.compiler.tree.bindingpatterns.BLangErrorCauseBindingPattern;
import org.wso2.ballerinalang.compiler.tree.bindingpatterns.BLangErrorFieldBindingPatterns;
import org.wso2.ballerinalang.compiler.tree.bindingpatterns.BLangErrorMessageBindingPattern;
import org.wso2.ballerinalang.compiler.tree.bindingpatterns.BLangFieldBindingPattern;
import org.wso2.ballerinalang.compiler.tree.bindingpatterns.BLangListBindingPattern;
import org.wso2.ballerinalang.compiler.tree.bindingpatterns.BLangMappingBindingPattern;
import org.wso2.ballerinalang.compiler.tree.bindingpatterns.BLangNamedArgBindingPattern;
import org.wso2.ballerinalang.compiler.tree.bindingpatterns.BLangRestBindingPattern;
import org.wso2.ballerinalang.compiler.tree.bindingpatterns.BLangSimpleBindingPattern;
import org.wso2.ballerinalang.compiler.tree.bindingpatterns.BLangWildCardBindingPattern;
import org.wso2.ballerinalang.compiler.tree.clauses.BLangMatchClause;
import org.wso2.ballerinalang.compiler.tree.clauses.BLangOnFailClause;
import org.wso2.ballerinalang.compiler.tree.expressions.BLangAccessExpression;
import org.wso2.ballerinalang.compiler.tree.expressions.BLangBinaryExpr;
import org.wso2.ballerinalang.compiler.tree.expressions.BLangCheckedExpr;
import org.wso2.ballerinalang.compiler.tree.expressions.BLangConstant;
import org.wso2.ballerinalang.compiler.tree.expressions.BLangErrorVarRef;
import org.wso2.ballerinalang.compiler.tree.expressions.BLangExpression;
import org.wso2.ballerinalang.compiler.tree.expressions.BLangFieldBasedAccess;
import org.wso2.ballerinalang.compiler.tree.expressions.BLangGroupExpr;
import org.wso2.ballerinalang.compiler.tree.expressions.BLangInvocation;
import org.wso2.ballerinalang.compiler.tree.expressions.BLangLambdaFunction;
import org.wso2.ballerinalang.compiler.tree.expressions.BLangListConstructorExpr;
import org.wso2.ballerinalang.compiler.tree.expressions.BLangLiteral;
import org.wso2.ballerinalang.compiler.tree.expressions.BLangMatchGuard;
import org.wso2.ballerinalang.compiler.tree.expressions.BLangNamedArgsExpression;
import org.wso2.ballerinalang.compiler.tree.expressions.BLangObjectConstructorExpression;
import org.wso2.ballerinalang.compiler.tree.expressions.BLangRecordLiteral;
import org.wso2.ballerinalang.compiler.tree.expressions.BLangRecordVarRef;
import org.wso2.ballerinalang.compiler.tree.expressions.BLangRecordVarRef.BLangRecordVarRefKeyValue;
import org.wso2.ballerinalang.compiler.tree.expressions.BLangSimpleVarRef;
import org.wso2.ballerinalang.compiler.tree.expressions.BLangTupleVarRef;
import org.wso2.ballerinalang.compiler.tree.expressions.BLangTypeConversionExpr;
import org.wso2.ballerinalang.compiler.tree.expressions.BLangTypeInit;
import org.wso2.ballerinalang.compiler.tree.expressions.BLangValueExpression;
import org.wso2.ballerinalang.compiler.tree.expressions.BLangVariableReference;
import org.wso2.ballerinalang.compiler.tree.matchpatterns.BLangConstPattern;
import org.wso2.ballerinalang.compiler.tree.matchpatterns.BLangErrorCauseMatchPattern;
import org.wso2.ballerinalang.compiler.tree.matchpatterns.BLangErrorFieldMatchPatterns;
import org.wso2.ballerinalang.compiler.tree.matchpatterns.BLangErrorMatchPattern;
import org.wso2.ballerinalang.compiler.tree.matchpatterns.BLangErrorMessageMatchPattern;
import org.wso2.ballerinalang.compiler.tree.matchpatterns.BLangFieldMatchPattern;
import org.wso2.ballerinalang.compiler.tree.matchpatterns.BLangListMatchPattern;
import org.wso2.ballerinalang.compiler.tree.matchpatterns.BLangMappingMatchPattern;
import org.wso2.ballerinalang.compiler.tree.matchpatterns.BLangMatchPattern;
import org.wso2.ballerinalang.compiler.tree.matchpatterns.BLangNamedArgMatchPattern;
import org.wso2.ballerinalang.compiler.tree.matchpatterns.BLangRestMatchPattern;
import org.wso2.ballerinalang.compiler.tree.matchpatterns.BLangSimpleMatchPattern;
import org.wso2.ballerinalang.compiler.tree.matchpatterns.BLangVarBindingPatternMatchPattern;
import org.wso2.ballerinalang.compiler.tree.matchpatterns.BLangWildCardMatchPattern;
import org.wso2.ballerinalang.compiler.tree.statements.BLangAssignment;
import org.wso2.ballerinalang.compiler.tree.statements.BLangBlockStmt;
import org.wso2.ballerinalang.compiler.tree.statements.BLangBreak;
import org.wso2.ballerinalang.compiler.tree.statements.BLangCatch;
import org.wso2.ballerinalang.compiler.tree.statements.BLangCompoundAssignment;
import org.wso2.ballerinalang.compiler.tree.statements.BLangContinue;
import org.wso2.ballerinalang.compiler.tree.statements.BLangDo;
import org.wso2.ballerinalang.compiler.tree.statements.BLangErrorDestructure;
import org.wso2.ballerinalang.compiler.tree.statements.BLangErrorVariableDef;
import org.wso2.ballerinalang.compiler.tree.statements.BLangExpressionStmt;
import org.wso2.ballerinalang.compiler.tree.statements.BLangFail;
import org.wso2.ballerinalang.compiler.tree.statements.BLangForeach;
import org.wso2.ballerinalang.compiler.tree.statements.BLangForkJoin;
import org.wso2.ballerinalang.compiler.tree.statements.BLangIf;
import org.wso2.ballerinalang.compiler.tree.statements.BLangLock;
import org.wso2.ballerinalang.compiler.tree.statements.BLangMatch;
import org.wso2.ballerinalang.compiler.tree.statements.BLangMatch.BLangMatchStaticBindingPatternClause;
import org.wso2.ballerinalang.compiler.tree.statements.BLangMatch.BLangMatchStructuredBindingPatternClause;
import org.wso2.ballerinalang.compiler.tree.statements.BLangMatchStatement;
import org.wso2.ballerinalang.compiler.tree.statements.BLangPanic;
import org.wso2.ballerinalang.compiler.tree.statements.BLangRecordDestructure;
import org.wso2.ballerinalang.compiler.tree.statements.BLangRecordVariableDef;
import org.wso2.ballerinalang.compiler.tree.statements.BLangRetry;
import org.wso2.ballerinalang.compiler.tree.statements.BLangRetryTransaction;
import org.wso2.ballerinalang.compiler.tree.statements.BLangReturn;
import org.wso2.ballerinalang.compiler.tree.statements.BLangRollback;
import org.wso2.ballerinalang.compiler.tree.statements.BLangSimpleVariableDef;
import org.wso2.ballerinalang.compiler.tree.statements.BLangStatement;
import org.wso2.ballerinalang.compiler.tree.statements.BLangThrow;
import org.wso2.ballerinalang.compiler.tree.statements.BLangTransaction;
import org.wso2.ballerinalang.compiler.tree.statements.BLangTryCatchFinally;
import org.wso2.ballerinalang.compiler.tree.statements.BLangTupleDestructure;
import org.wso2.ballerinalang.compiler.tree.statements.BLangTupleVariableDef;
import org.wso2.ballerinalang.compiler.tree.statements.BLangWhile;
import org.wso2.ballerinalang.compiler.tree.statements.BLangWorkerSend;
import org.wso2.ballerinalang.compiler.tree.statements.BLangXMLNSStatement;
import org.wso2.ballerinalang.compiler.tree.types.BLangArrayType;
import org.wso2.ballerinalang.compiler.tree.types.BLangConstrainedType;
import org.wso2.ballerinalang.compiler.tree.types.BLangErrorType;
import org.wso2.ballerinalang.compiler.tree.types.BLangFiniteTypeNode;
import org.wso2.ballerinalang.compiler.tree.types.BLangFunctionTypeNode;
import org.wso2.ballerinalang.compiler.tree.types.BLangIntersectionTypeNode;
import org.wso2.ballerinalang.compiler.tree.types.BLangObjectTypeNode;
import org.wso2.ballerinalang.compiler.tree.types.BLangRecordTypeNode;
import org.wso2.ballerinalang.compiler.tree.types.BLangStreamType;
import org.wso2.ballerinalang.compiler.tree.types.BLangTableTypeNode;
import org.wso2.ballerinalang.compiler.tree.types.BLangTupleTypeNode;
import org.wso2.ballerinalang.compiler.tree.types.BLangType;
import org.wso2.ballerinalang.compiler.tree.types.BLangUnionTypeNode;
import org.wso2.ballerinalang.compiler.tree.types.BLangUserDefinedType;
import org.wso2.ballerinalang.compiler.util.BArrayState;
import org.wso2.ballerinalang.compiler.util.CompilerContext;
import org.wso2.ballerinalang.compiler.util.ImmutableTypeCloner;
import org.wso2.ballerinalang.compiler.util.Name;
import org.wso2.ballerinalang.compiler.util.Names;
import org.wso2.ballerinalang.compiler.util.TypeDefBuilderHelper;
import org.wso2.ballerinalang.compiler.util.TypeTags;
import org.wso2.ballerinalang.compiler.util.Unifier;
import org.wso2.ballerinalang.util.AttachPoints;
import org.wso2.ballerinalang.util.Flags;
import org.wso2.ballerinalang.util.Lists;

import java.util.ArrayList;
import java.util.Arrays;
import java.util.Collections;
import java.util.HashMap;
import java.util.HashSet;
import java.util.LinkedHashMap;
import java.util.LinkedHashSet;
import java.util.List;
import java.util.Map;
import java.util.Optional;
import java.util.Set;
import java.util.Stack;
import java.util.stream.Collectors;

import static org.ballerinalang.model.symbols.SymbolOrigin.COMPILED_SOURCE;
import static org.ballerinalang.model.symbols.SymbolOrigin.SOURCE;
import static org.ballerinalang.model.symbols.SymbolOrigin.VIRTUAL;
import static org.ballerinalang.model.tree.NodeKind.LITERAL;
import static org.ballerinalang.model.tree.NodeKind.NUMERIC_LITERAL;
import static org.ballerinalang.model.tree.NodeKind.RECORD_LITERAL_EXPR;

/**
 * @since 0.94
 */
public class SemanticAnalyzer extends BLangNodeVisitor {

    private static final CompilerContext.Key<SemanticAnalyzer> SYMBOL_ANALYZER_KEY =
            new CompilerContext.Key<>();
    private static final String NULL_LITERAL = "null";
    public static final String COLON = ":";
    private static final String LISTENER_NAME = "listener";

    private SymbolTable symTable;
    private SymbolEnter symbolEnter;
    private Names names;
    private SymbolResolver symResolver;
    private TypeChecker typeChecker;
    private Types types;
    private BLangDiagnosticLog dlog;
    private TypeNarrower typeNarrower;
    private ConstantAnalyzer constantAnalyzer;
    private ConstantValueResolver constantValueResolver;
    private BLangAnonymousModelHelper anonModelHelper;

    private SymbolEnv env;
    private BType expType;
    private DiagnosticCode diagCode;
    private BType resType;
    private Unifier unifier;

    private Map<BVarSymbol, BType.NarrowedTypes> narrowedTypeInfo;
    // Stack holding the fall-back environments. fall-back env is the env to go back
    // after visiting the current env.
    private Stack<SymbolEnv> prevEnvs = new Stack<>();

    private int recordCount = 0;

    public static SemanticAnalyzer getInstance(CompilerContext context) {
        SemanticAnalyzer semAnalyzer = context.get(SYMBOL_ANALYZER_KEY);
        if (semAnalyzer == null) {
            semAnalyzer = new SemanticAnalyzer(context);
        }

        return semAnalyzer;
    }

    public SemanticAnalyzer(CompilerContext context) {
        context.put(SYMBOL_ANALYZER_KEY, this);

        this.symTable = SymbolTable.getInstance(context);
        this.symbolEnter = SymbolEnter.getInstance(context);
        this.names = Names.getInstance(context);
        this.symResolver = SymbolResolver.getInstance(context);
        this.typeChecker = TypeChecker.getInstance(context);
        this.types = Types.getInstance(context);
        this.dlog = BLangDiagnosticLog.getInstance(context);
        this.typeNarrower = TypeNarrower.getInstance(context);
        this.constantAnalyzer = ConstantAnalyzer.getInstance(context);
        this.constantValueResolver = ConstantValueResolver.getInstance(context);
        this.anonModelHelper = BLangAnonymousModelHelper.getInstance(context);
        this.unifier = new Unifier();
    }

    public BLangPackage analyze(BLangPackage pkgNode) {
        this.dlog.setCurrentPackageId(pkgNode.packageID);
        pkgNode.accept(this);
        return pkgNode;
    }

    // Visitor methods

    public void visit(BLangPackage pkgNode) {
        if (pkgNode.completedPhases.contains(CompilerPhase.TYPE_CHECK)) {
            return;
        }
        SymbolEnv pkgEnv = this.symTable.pkgEnvMap.get(pkgNode.symbol);

        // Visit constants first.
        pkgNode.topLevelNodes.stream().filter(pkgLevelNode -> pkgLevelNode.getKind() == NodeKind.CONSTANT)
                .forEach(constant -> analyzeDef((BLangNode) constant, pkgEnv));
        this.constantValueResolver.resolve(pkgNode.constants, pkgNode.packageID);

        for (int i = 0; i < pkgNode.topLevelNodes.size(); i++) {
            TopLevelNode pkgLevelNode = pkgNode.topLevelNodes.get(i);
            NodeKind kind = pkgLevelNode.getKind();
            if (kind == NodeKind.CONSTANT ||
                    ((kind == NodeKind.FUNCTION && ((BLangFunction) pkgLevelNode).flagSet.contains(Flag.LAMBDA)))) {
                continue;
            }

            if (pkgLevelNode.getKind() == NodeKind.CLASS_DEFN &&
                    ((BLangClassDefinition) pkgLevelNode).flagSet.contains(Flag.ANONYMOUS)) {
                // This is a class defined for an object-constructor-expression (OCE). This will be analyzed when
                // visiting the OCE in the type checker.
                // This is a temporary workaround until we fix
                // https://github.com/ballerina-platform/ballerina-lang/issues/27009
                continue;
            }

            analyzeDef((BLangNode) pkgLevelNode, pkgEnv);
        }
        analyzeModuleConfigurableAmbiguity(pkgNode);

        while (pkgNode.lambdaFunctions.peek() != null) {
            BLangLambdaFunction lambdaFunction = pkgNode.lambdaFunctions.poll();
            BLangFunction function = lambdaFunction.function;
            lambdaFunction.setBType(function.symbol.type);
            analyzeDef(lambdaFunction.function, lambdaFunction.capturedClosureEnv);
        }

        pkgNode.getTestablePkgs().forEach(testablePackage -> visit((BLangPackage) testablePackage));
        pkgNode.completedPhases.add(CompilerPhase.TYPE_CHECK);
    }

    public void visit(BLangXMLNS xmlnsNode) {
        xmlnsNode.setBType(symTable.stringType);

        // Namespace node already having the symbol means we are inside an init-function,
        // and the symbol has already been declared by the original statement.
        if (xmlnsNode.symbol == null) {
            symbolEnter.defineNode(xmlnsNode, env);
        }

        typeChecker.checkExpr(xmlnsNode.namespaceURI, env, symTable.stringType);
    }

    public void visit(BLangXMLNSStatement xmlnsStmtNode) {
        analyzeNode(xmlnsStmtNode.xmlnsDecl, env);
    }

    public void visit(BLangResourceFunction funcNode) {
        visit((BLangFunction) funcNode);
        for (BLangSimpleVariable pathParam : funcNode.pathParams) {
            pathParam.accept(this);
            if (!types.isAssignable(pathParam.getBType(), symTable.pathParamAllowedType)) {
                dlog.error(pathParam.getPosition(), DiagnosticErrorCode.UNSUPPORTED_PATH_PARAM_TYPE,
                           pathParam.getBType());
            }
        }

        if (funcNode.restPathParam != null) {
            funcNode.restPathParam.accept(this);
            BArrayType arrayType = (BArrayType) funcNode.restPathParam.getBType();
            BType elemType = arrayType.getElementType();
            if (!types.isAssignable(elemType, symTable.pathParamAllowedType)) {
                dlog.error(funcNode.restPathParam.getPosition(),
                        DiagnosticErrorCode.UNSUPPORTED_REST_PATH_PARAM_TYPE, elemType);
            }
        }
    }

    public void visit(BLangFunction funcNode) {
        SymbolEnv funcEnv = SymbolEnv.createFunctionEnv(funcNode, funcNode.symbol.scope, env);

        // TODO: Shouldn't this be done in symbol enter?
        //set function param flag to final
        funcNode.symbol.params.forEach(param -> param.flags |= Flags.FUNCTION_FINAL);

        if (!funcNode.flagSet.contains(Flag.WORKER)) {
            // annotation validation for workers is done for the invocation.
            funcNode.annAttachments.forEach(annotationAttachment -> {
                if (Symbols.isFlagOn(funcNode.symbol.flags, Flags.REMOTE) && funcNode.receiver != null
                        && Symbols.isService(funcNode.receiver.symbol)) {
                    annotationAttachment.attachPoints.add(AttachPoint.Point.SERVICE_REMOTE);
                } else if (funcNode.attachedFunction) {
                    annotationAttachment.attachPoints.add(AttachPoint.Point.OBJECT_METHOD);
                }
                annotationAttachment.attachPoints.add(AttachPoint.Point.FUNCTION);
                this.analyzeDef(annotationAttachment, funcEnv);
            });
            validateAnnotationAttachmentCount(funcNode.annAttachments);
        }

        BLangType returnTypeNode = funcNode.returnTypeNode;
        boolean hasReturnType = returnTypeNode != null;
        if (hasReturnType) {
            funcNode.returnTypeAnnAttachments.forEach(annotationAttachment -> {
                annotationAttachment.attachPoints.add(AttachPoint.Point.RETURN);
                this.analyzeDef(annotationAttachment, funcEnv);
            });
            validateAnnotationAttachmentCount(funcNode.returnTypeAnnAttachments);
        }

        boolean inIsolatedFunction = funcNode.flagSet.contains(Flag.ISOLATED);

        for (BLangSimpleVariable param : funcNode.requiredParams) {
            symbolEnter.defineExistingVarSymbolInEnv(param.symbol, funcNode.clonedEnv);
            this.analyzeDef(param, funcNode.clonedEnv);

            BLangExpression expr = param.expr;
            if (expr != null) {
                funcNode.symbol.paramDefaultValTypes.put(param.symbol.name.value, expr.getBType());
                ((BInvokableTypeSymbol) funcNode.getBType().tsymbol).paramDefaultValTypes.put(param.symbol.name.value,
                                                                                              expr.getBType());
            }

            validateIsolatedParamUsage(inIsolatedFunction, param, false);
        }

        BLangSimpleVariable restParam = funcNode.restParam;
        if (restParam != null) {
            symbolEnter.defineExistingVarSymbolInEnv(restParam.symbol, funcNode.clonedEnv);
            this.analyzeDef(restParam, funcNode.clonedEnv);
            validateIsolatedParamUsage(inIsolatedFunction, restParam, true);
        }

        if (hasReturnType && Symbols.isFlagOn(returnTypeNode.getBType().flags, Flags.PARAMETERIZED)) {
            unifier.validate(returnTypeNode.getBType(), funcNode, symTable, env, types, dlog);
        }

        validateObjectAttachedFunction(funcNode);

        if (funcNode.hasBody()) {
            analyzeNode(funcNode.body, funcEnv, returnTypeNode.getBType(), null);
        }

        if (funcNode.anonForkName != null) {
            funcNode.symbol.enclForkName = funcNode.anonForkName;
        }

        funcNode.symbol.annAttachments.addAll(funcNode.annAttachments);
        ((BInvokableTypeSymbol) funcNode.symbol.type.tsymbol)
                .returnTypeAnnots.addAll(funcNode.returnTypeAnnAttachments);

        this.processWorkers(funcNode, funcEnv);
    }

    private void processWorkers(BLangInvokableNode invNode, SymbolEnv invEnv) {
        if (invNode.workers.size() > 0) {
            invEnv.scope.entries.putAll(invNode.body.scope.entries);
            for (BLangWorker worker : invNode.workers) {
                this.symbolEnter.defineNode(worker, invEnv);
            }
            for (BLangWorker e : invNode.workers) {
                analyzeNode(e, invEnv);
            }
        }
    }

    @Override
    public void visit(BLangBlockFunctionBody body) {
        env = SymbolEnv.createFuncBodyEnv(body, env);
        for (BLangStatement stmt : body.stmts) {
            analyzeStmt(stmt, env);
        }
    }

    @Override
    public void visit(BLangExprFunctionBody body) {
        env = SymbolEnv.createFuncBodyEnv(body, env);
        typeChecker.checkExpr(body.expr, env, expType);
    }

    @Override
    public void visit(BLangExternalFunctionBody body) {
        // TODO: Check if a func body env is needed
        for (BLangAnnotationAttachment annotationAttachment : body.annAttachments) {
            annotationAttachment.attachPoints.add(AttachPoint.Point.EXTERNAL);
            this.analyzeDef(annotationAttachment, env);
        }
        validateAnnotationAttachmentCount(body.annAttachments);
    }

    @Override
    public void visit(BLangTypeDefinition typeDefinition) {
        if (typeDefinition.typeNode.getKind() == NodeKind.OBJECT_TYPE
                || typeDefinition.typeNode.getKind() == NodeKind.RECORD_TYPE
                || typeDefinition.typeNode.getKind() == NodeKind.ERROR_TYPE
                || typeDefinition.typeNode.getKind() == NodeKind.TABLE_TYPE
                || typeDefinition.typeNode.getKind() == NodeKind.FINITE_TYPE_NODE) {
            analyzeDef(typeDefinition.typeNode, env);
        }

        final List<BAnnotationSymbol> annotSymbols = new ArrayList<>();

        typeDefinition.annAttachments.forEach(annotationAttachment -> {
            if (typeDefinition.typeNode.getKind() == NodeKind.OBJECT_TYPE) {
                annotationAttachment.attachPoints.add(AttachPoint.Point.OBJECT);
            }
            annotationAttachment.attachPoints.add(AttachPoint.Point.TYPE);

            annotationAttachment.accept(this);
            annotSymbols.add(annotationAttachment.annotationSymbol);
        });

        if (typeDefinition.flagSet.contains(Flag.ENUM)) {
<<<<<<< HEAD
            if (typeDefinition.symbol.kind == SymbolKind.TYPE_DEF) {
                ((BEnumSymbol) (typeDefinition.symbol.type.tsymbol)).addAnnotations(annotSymbols);
            } else {
                ((BEnumSymbol) typeDefinition.symbol).addAnnotations(annotSymbols);
=======
            ((BEnumSymbol) typeDefinition.symbol).addAnnotations(annotSymbols);
            HashSet<String> enumElements = new HashSet<String>();
            BLangUnionTypeNode bLangUnionTypeNode = (BLangUnionTypeNode)  typeDefinition.typeNode;
            for (int j = bLangUnionTypeNode.memberTypeNodes.size() - 1; j >= 0; j--) {
                BLangUserDefinedType nextType = (BLangUserDefinedType) bLangUnionTypeNode.memberTypeNodes.get(j);
                String nextTypeName = nextType.typeName.value;
                if (enumElements.contains(nextTypeName)) {
                    dlog.error(nextType.pos, DiagnosticErrorCode.REDECLARED_SYMBOL, nextTypeName);
                } else {
                    enumElements.add(nextTypeName);
                }
>>>>>>> acdd844a
            }
        }

        validateAnnotationAttachmentCount(typeDefinition.annAttachments);
        validateBuiltinTypeAnnotationAttachment(typeDefinition.annAttachments);
    }

    @Override
    public void visit(BLangClassDefinition classDefinition) {
        // Apply service attachpoint when this is a class representing a service-decl or object-ctor with service prefix
        AttachPoint.Point attachedPoint;
        Set<Flag> flagSet = classDefinition.flagSet;
        if (flagSet.contains(Flag.OBJECT_CTOR) && flagSet.contains(Flag.SERVICE)) {
            attachedPoint = AttachPoint.Point.SERVICE;
        } else {
            attachedPoint = AttachPoint.Point.CLASS;
        }

        BClassSymbol symbol = (BClassSymbol) classDefinition.symbol;

        classDefinition.annAttachments.forEach(annotationAttachment -> {
            annotationAttachment.attachPoints.add(attachedPoint);
            annotationAttachment.accept(this);
            symbol.addAnnotation(annotationAttachment.annotationSymbol);
        });
        validateAnnotationAttachmentCount(classDefinition.annAttachments);

        analyzeClassDefinition(classDefinition);

        validateInclusions(flagSet, classDefinition.typeRefs, false,
                           Symbols.isFlagOn(classDefinition.getBType().tsymbol.flags, Flags.ANONYMOUS));
    }

    @Override
    public void visit(BLangObjectConstructorExpression objectConstructorExpression) {
        visit(objectConstructorExpression.typeInit);
    }

    private void analyzeClassDefinition(BLangClassDefinition classDefinition) {
        SymbolEnv classEnv = SymbolEnv.createClassEnv(classDefinition, classDefinition.symbol.scope, env);
        for (BLangSimpleVariable field : classDefinition.fields) {
            analyzeDef(field, classEnv);
        }

        // Visit functions as they are not in the same scope/env as the object fields
        for (BLangFunction function : classDefinition.functions) {
            analyzeDef(function, env);
            if (function.flagSet.contains(Flag.RESOURCE) && function.flagSet.contains(Flag.NATIVE)) {
                this.dlog.error(function.pos, DiagnosticErrorCode.RESOURCE_FUNCTION_CANNOT_BE_EXTERN, function.name);
            }
        }

        DiagnosticErrorCode code;
        if (classDefinition.isServiceDecl) {
            code = DiagnosticErrorCode.UNIMPLEMENTED_REFERENCED_METHOD_IN_SERVICE_DECL;
        } else if ((classDefinition.symbol.flags & Flags.OBJECT_CTOR) == Flags.OBJECT_CTOR) {
            code = DiagnosticErrorCode.UNIMPLEMENTED_REFERENCED_METHOD_IN_OBJECT_CTOR;
        } else {
            code = DiagnosticErrorCode.UNIMPLEMENTED_REFERENCED_METHOD_IN_CLASS;
        }

        // Validate the referenced functions that don't have implementations within the function.
        for (BAttachedFunction func : ((BObjectTypeSymbol) classDefinition.symbol).referencedFunctions) {
            validateReferencedFunction(classDefinition.pos, func, env, code);
        }

        analyzerClassInitMethod(classDefinition);
    }

    private void analyzerClassInitMethod(BLangClassDefinition classDefinition) {
        if (classDefinition.initFunction == null) {
            return;
        }

        if (classDefinition.initFunction.flagSet.contains(Flag.PRIVATE)) {
            this.dlog.error(classDefinition.initFunction.pos, DiagnosticErrorCode.PRIVATE_OBJECT_CONSTRUCTOR,
                    classDefinition.symbol.name);
            return;
        }

        if (classDefinition.initFunction.flagSet.contains(Flag.NATIVE)) {
            this.dlog.error(classDefinition.initFunction.pos, DiagnosticErrorCode.OBJECT_INIT_FUNCTION_CANNOT_BE_EXTERN,
                    classDefinition.symbol.name);
            return;
        }

        analyzeDef(classDefinition.initFunction, env);
    }

    public void visit(BLangTypeConversionExpr conversionExpr) {
        conversionExpr.annAttachments.forEach(annotationAttachment -> {
            annotationAttachment.attachPoints.add(AttachPoint.Point.TYPE);
            if (conversionExpr.typeNode.getKind() == NodeKind.OBJECT_TYPE) {
                annotationAttachment.attachPoints.add(AttachPoint.Point.OBJECT);
            }

            annotationAttachment.accept(this);
        });
        validateAnnotationAttachmentCount(conversionExpr.annAttachments);
    }

    @Override
    public void visit(BLangFiniteTypeNode finiteTypeNode) {
        finiteTypeNode.valueSpace.forEach(value -> analyzeNode(value, env));
    }

    @Override
    public void visit(BLangLiteral literalExpr) {
    }

    @Override
    public void visit(BLangObjectTypeNode objectTypeNode) {
        SymbolEnv objectEnv = SymbolEnv.createTypeEnv(objectTypeNode, objectTypeNode.symbol.scope, env);

        objectTypeNode.fields.forEach(field -> {
            analyzeDef(field, objectEnv);
            if (field.flagSet.contains(Flag.PRIVATE)) {
                this.dlog.error(field.pos, DiagnosticErrorCode.PRIVATE_FIELD_ABSTRACT_OBJECT, field.symbol.name);
            }
        });

        // Visit functions as they are not in the same scope/env as the object fields
        objectTypeNode.functions.forEach(func -> {
            analyzeDef(func, env);
            if (func.flagSet.contains(Flag.PRIVATE)) {
                this.dlog.error(func.pos, DiagnosticErrorCode.PRIVATE_FUNC_ABSTRACT_OBJECT, func.name,
                        objectTypeNode.symbol.name);
            }
            if (func.flagSet.contains(Flag.NATIVE)) {
                this.dlog.error(func.pos, DiagnosticErrorCode.EXTERN_FUNC_ABSTRACT_OBJECT, func.name,
                        objectTypeNode.symbol.name);
            }
            if (func.flagSet.contains(Flag.RESOURCE) && func.flagSet.contains(Flag.NATIVE)) {
                this.dlog.error(func.pos, DiagnosticErrorCode.RESOURCE_FUNCTION_CANNOT_BE_EXTERN, func.name);
            }
        });

        validateInclusions(objectTypeNode.flagSet, objectTypeNode.typeRefs, true, false);

        if (objectTypeNode.initFunction == null) {
            return;
        }

        this.dlog.error(objectTypeNode.initFunction.pos, DiagnosticErrorCode.INIT_METHOD_IN_OBJECT_TYPE_DESCRIPTOR,
                objectTypeNode.symbol.name);
    }

    @Override
    public void visit(BLangTableTypeNode tableTypeNode) {
        BType constraint = types.getConstraintFromReferenceType(tableTypeNode.constraint.getBType());
        if (!types.isAssignable(constraint, symTable.mapAllType)) {
            dlog.error(tableTypeNode.constraint.pos, DiagnosticErrorCode.TABLE_CONSTRAINT_INVALID_SUBTYPE, constraint);
            return;
        }

        if (constraint.tag == TypeTags.MAP) {
            typeChecker.validateMapConstraintTable(null, tableTypeNode.tableType);
            return;
        }

        List<String> fieldNameList = tableTypeNode.tableType.fieldNameList;
        if (fieldNameList != null) {
            typeChecker.validateKeySpecifier(fieldNameList,
                    constraint.tag != TypeTags.INTERSECTION ? constraint :
                            ((BIntersectionType) constraint).effectiveType,
                    tableTypeNode.tableKeySpecifier.pos);
        }
    }

    @Override
    public void visit(BLangRecordTypeNode recordTypeNode) {
        SymbolEnv recordEnv = SymbolEnv.createTypeEnv(recordTypeNode, recordTypeNode.symbol.scope, env);

        BType type = types.getConstraintFromReferenceType(recordTypeNode.getBType());

        boolean isRecordType = false;
        LinkedHashMap<String, BField> fields = null;

        boolean allReadOnlyFields = false;

        if (type.tag == TypeTags.RECORD) {
            isRecordType = true;

            BRecordType recordType = (BRecordType) type;
            fields = recordType.fields;
            allReadOnlyFields = recordType.sealed || types.getConstraintFromReferenceType(recordType.restFieldType).tag == TypeTags.NEVER;
        }

        List<BLangSimpleVariable> recordFields = new ArrayList<>(recordTypeNode.fields);
        recordFields.addAll(recordTypeNode.includedFields);

        for (BLangSimpleVariable field : recordFields) {
            if (field.flagSet.contains(Flag.READONLY)) {
                handleReadOnlyField(isRecordType, fields, field);
            } else {
                allReadOnlyFields = false;
            }

            analyzeDef(field, recordEnv);
        }

        if (isRecordType && allReadOnlyFields) {
            type.tsymbol.flags |= Flags.READONLY;
            type.flags |= Flags.READONLY;
        }

        validateDefaultable(recordTypeNode);
        recordTypeNode.analyzed = true;
    }

    @Override
    public void visit(BLangErrorType errorType) {
        if (errorType.detailType == null) {
            return;
        }

        BType detailType = errorType.detailType.getBType();
        if (detailType != null && !types.isValidErrorDetailType(detailType)) {
            dlog.error(errorType.detailType.pos, DiagnosticErrorCode.INVALID_ERROR_DETAIL_TYPE, errorType.detailType,
                    symTable.detailType);
        }
    }

    public void visit(BLangAnnotation annotationNode) {
        BAnnotationSymbol symbol = (BAnnotationSymbol) annotationNode.symbol;
        annotationNode.annAttachments.forEach(annotationAttachment -> {
            annotationAttachment.attachPoints.add(AttachPoint.Point.ANNOTATION);
            annotationAttachment.accept(this);
            symbol.addAnnotation(annotationAttachment.annotationSymbol);
        });
        validateAnnotationAttachmentCount(annotationNode.annAttachments);
    }

    public void visit(BLangAnnotationAttachment annAttachmentNode) {
        BSymbol symbol = this.symResolver.resolveAnnotation(annAttachmentNode.pos, env,
                names.fromString(annAttachmentNode.pkgAlias.getValue()),
                names.fromString(annAttachmentNode.getAnnotationName().getValue()));
        if (symbol == this.symTable.notFoundSymbol) {
            this.dlog.error(annAttachmentNode.pos, DiagnosticErrorCode.UNDEFINED_ANNOTATION,
                    annAttachmentNode.getAnnotationName().getValue());
            return;
        }
        // Validate Attachment Point against the Annotation Definition.
        BAnnotationSymbol annotationSymbol = (BAnnotationSymbol) symbol;
        annAttachmentNode.annotationSymbol = annotationSymbol;
        if (annotationSymbol.maskedPoints > 0 &&
                !Symbols.isAttachPointPresent(annotationSymbol.maskedPoints,
                                              AttachPoints.asMask(annAttachmentNode.attachPoints))) {
            String msg = annAttachmentNode.attachPoints.stream()
                    .map(point -> point.name().toLowerCase())
                    .collect(Collectors.joining(", "));
            this.dlog.error(annAttachmentNode.pos, DiagnosticErrorCode.ANNOTATION_NOT_ALLOWED, annotationSymbol, msg);
        }
        // Validate Annotation Attachment expression against Annotation Definition type.
        validateAnnotationAttachmentExpr(annAttachmentNode, annotationSymbol);
    }

    public void visit(BLangSimpleVariable varNode) {
        boolean configurable = isConfigurable(varNode);

        if (varNode.isDeclaredWithVar) {
            // Configurable variable cannot be declared with var
            if (configurable) {
                dlog.error(varNode.pos, DiagnosticErrorCode.CONFIGURABLE_VARIABLE_CANNOT_BE_DECLARED_WITH_VAR);
            }
            validateWorkerAnnAttachments(varNode.expr);
            handleDeclaredWithVar(varNode);
            transferForkFlag(varNode);
            return;
        }

        int ownerSymTag = env.scope.owner.tag;
        boolean isListenerDecl = varNode.flagSet.contains(Flag.LISTENER);
        if ((ownerSymTag & SymTag.INVOKABLE) == SymTag.INVOKABLE || (ownerSymTag & SymTag.LET) == SymTag.LET
                || env.node.getKind() == NodeKind.LET_CLAUSE) {
            // This is a variable declared in a function, let expression, an action or a resource
            // If the variable is parameter then the variable symbol is already defined
            if (varNode.symbol == null) {
                analyzeVarNode(varNode, env, AttachPoint.Point.VAR);
            } else {
                analyzeVarNode(varNode, env, AttachPoint.Point.PARAMETER);
            }
        } else if ((ownerSymTag & SymTag.OBJECT) == SymTag.OBJECT) {
            analyzeVarNode(varNode, env, AttachPoint.Point.OBJECT_FIELD, AttachPoint.Point.FIELD);
        } else if ((ownerSymTag & SymTag.RECORD) == SymTag.RECORD) {
            analyzeVarNode(varNode, env, AttachPoint.Point.RECORD_FIELD, AttachPoint.Point.FIELD);
        } else {
            varNode.annAttachments.forEach(annotationAttachment -> {
                if (isListenerDecl) {
                    annotationAttachment.attachPoints.add(AttachPoint.Point.LISTENER);
                } else if (Symbols.isFlagOn(varNode.symbol.flags, Flags.SERVICE)) {
                    annotationAttachment.attachPoints.add(AttachPoint.Point.SERVICE);
                } else {
                    annotationAttachment.attachPoints.add(AttachPoint.Point.VAR);
                }
                annotationAttachment.accept(this);
                varNode.symbol.addAnnotation(annotationAttachment.annotationSymbol);
            });
        }
        validateAnnotationAttachmentCount(varNode.annAttachments);

        validateWorkerAnnAttachments(varNode.expr);

        handleWildCardBindingVariable(varNode);

        BType lhsType = varNode.symbol.type;
        varNode.setBType(lhsType);

        // Configurable variable type must be a subtype of anydata.
        if (configurable && varNode.typeNode != null) {
            if (!types.isAssignable(lhsType, symTable.anydataType)) {
                dlog.error(varNode.typeNode.pos,
                        DiagnosticErrorCode.CONFIGURABLE_VARIABLE_MUST_BE_ANYDATA);
            } else {
                if (!types.isInherentlyImmutableType(lhsType)) {
                    // Configurable variables are implicitly readonly
                    lhsType = ImmutableTypeCloner.getImmutableIntersectionType(varNode.pos, types,
                            (SelectivelyImmutableReferenceType) lhsType, env,
                            symTable, anonModelHelper, names, new HashSet<>());
                    varNode.setBType(lhsType);
                    varNode.symbol.type = lhsType;
                }
                // TODO: remove this check once runtime support all configurable types
                checkSupportedConfigType(lhsType, varNode.pos, varNode.name.value);
            }
        }

        if (varNode.typeNode != null) {
            analyzeTypeNode(varNode.typeNode, env);
        }

        // Analyze the init expression
        BLangExpression rhsExpr = varNode.expr;
        if (rhsExpr == null) {
            if (varNode.flagSet.contains(Flag.ISOLATED)) {
                dlog.error(varNode.pos, DiagnosticErrorCode.INVALID_ISOLATED_QUALIFIER_ON_MODULE_NO_INIT_VAR_DECL);
            }

            if (types.getConstraintFromReferenceType(lhsType).tag == TypeTags.ARRAY
                    && typeChecker.isArrayOpenSealedType((BArrayType) types.getConstraintFromReferenceType(lhsType))) {
                dlog.error(varNode.pos, DiagnosticErrorCode.CLOSED_ARRAY_TYPE_NOT_INITIALIZED);
            }
            return;
        }

        // Here we create a new symbol environment to catch self references by keep the current
        // variable symbol in the symbol environment
        // e.g. int a = x + a;
        SymbolEnv varInitEnv = SymbolEnv.createVarInitEnv(varNode, env, varNode.symbol);

        if (isListenerDecl) {
            BType rhsType = typeChecker.checkExpr(rhsExpr, varInitEnv,
                    BUnionType.create(null, lhsType, symTable.errorType));
            validateListenerCompatibility(varNode, rhsType);
        } else {
            typeChecker.checkExpr(rhsExpr, varInitEnv, lhsType);
        }

        transferForkFlag(varNode);
    }

    private void analyzeModuleConfigurableAmbiguity(BLangPackage pkgNode) {
        if (pkgNode.moduleContextDataHolder == null) {
            return;
        }
        ModuleDescriptor rootModule = pkgNode.moduleContextDataHolder.descriptor();
        Set<BVarSymbol> configVars = symResolver.getConfigVarSymbolsIncludingImportedModules(pkgNode.symbol);
        String rootOrgName = rootModule.org().value();
        String rootModuleName = rootModule.packageName().value();
        Map<String, PackageID> configKeys =  getModuleKeys(configVars, rootOrgName);
        for (BVarSymbol variable : configVars) {
            String moduleName = variable.pkgID.name.value;
            String orgName = variable.pkgID.orgName.value;
            String varName = variable.name.value;
            validateMapConfigVariable(orgName + "." + moduleName + "." + varName, variable, configKeys);
            if (orgName.equals(rootOrgName)) {
                validateMapConfigVariable(moduleName + "." + varName, variable, configKeys);
                if (moduleName.equals(rootModuleName) && !(varName.equals(moduleName))) {
                    validateMapConfigVariable(varName, variable, configKeys);
                }
            }
        }
    }

    private Map<String, PackageID> getModuleKeys(Set<BVarSymbol> configVars, String rootOrg) {
        Map<String, PackageID> configKeys = new HashMap<>();
        for (BVarSymbol variable : configVars) {
            PackageID pkgID = variable.pkgID;
            String orgName = pkgID.orgName.value;
            String moduleName = pkgID.name.value;
            configKeys.put(orgName + "." + moduleName, pkgID);
            if (!orgName.equals(rootOrg)) {
                break;
            }
            configKeys.put(moduleName, pkgID);
        }
        return configKeys;
    }

    private void validateMapConfigVariable(String configKey, BVarSymbol variable, Map<String, PackageID> configKeys) {
        if (configKeys.containsKey(configKey) && types.isSubTypeOfMapping(variable.type)) {
            dlog.error(variable.pos, DiagnosticErrorCode.CONFIGURABLE_VARIABLE_MODULE_AMBIGUITY,
                    variable.name.value, configKeys.get(configKey));
        }
    }

    private void checkSupportedConfigType(BType type, Location location, String varName) {
        List<String> errors = new ArrayList<>();
        if (!isSupportedConfigType(type, errors, varName, new HashSet<>()) || !errors.isEmpty()) {
            StringBuilder errorMsg = new StringBuilder();
            for (String error : errors) {
                errorMsg.append("\n\t").append(error);
            }
            dlog.error(location, DiagnosticErrorCode.CONFIGURABLE_VARIABLE_CURRENTLY_NOT_SUPPORTED, type, errorMsg);
        }
    }

    private boolean isSupportedConfigType(BType type, List<String> errors, String varName, Set<BType> unresolvedTypes) {
        if (!unresolvedTypes.add(type)) {
            return true;
        }
        switch (type.getKind()) {
            case ANYDATA:
                break;
            case FINITE:
                return types.isAnydata(type);
            case ARRAY:
                BType elementType = types.getConstraintFromReferenceType(((BArrayType) type).eType);

                if (elementType.tag == TypeTags.INTERSECTION) {
                    elementType = ((BIntersectionType) elementType).getEffectiveType();
                }

                if (elementType.tag == TypeTags.TABLE || !isSupportedConfigType(elementType, errors, varName,
                        unresolvedTypes)) {
                    errors.add("array element type '" + elementType + "' is not supported");
                }
                break;
            case RECORD:
                BRecordType recordType = (BRecordType) type;
                Map<BType, List<String>> fieldTypeMap = getRecordFieldTypes(recordType);
                for (Map.Entry<BType, List<String>> fieldTypeEntry : fieldTypeMap.entrySet()) {
                    BType fieldType = fieldTypeEntry.getKey();
                    String field = varName + "." + fieldTypeEntry.getValue().get(0);
                    if (!isSupportedConfigType(fieldType, errors, field, unresolvedTypes)) {
                        for (String fieldName : fieldTypeEntry.getValue()) {
                            errors.add("record field type '" + fieldType + "' of field '" + varName + "." + fieldName +
                                    "' is not supported");
                        }
                    }
                }
                break;
            case MAP:
                BMapType mapType = (BMapType) type;
                if (!isSupportedConfigType(mapType.constraint, errors, varName, unresolvedTypes)) {
                    errors.add("map constraint type '" + mapType.constraint + "' is not supported");
                }
                break;
            case TABLE:
                BTableType tableType = (BTableType) type;
                if (!isSupportedConfigType(tableType.constraint, errors, varName, unresolvedTypes)) {
                    errors.add("table constraint type '" + tableType.constraint + "' is not supported");
                }
                break;
            case INTERSECTION:
                return isSupportedConfigType(((BIntersectionType) type).effectiveType, errors, varName,
                        unresolvedTypes);
            case UNION:
                BUnionType unionType = (BUnionType) type;
                for (BType memberType : unionType.getMemberTypes()) {
                    if (!isSupportedConfigType(memberType, errors, varName, unresolvedTypes)) {
                        errors.add("union member type '" + memberType + "' is not supported");
                    }
                }
                break;
            default:
                return  types.isAssignable(type, symTable.intType) ||
                        types.isAssignable(type, symTable.floatType) ||
                        types.isAssignable(type, symTable.stringType) ||
                        types.isAssignable(type, symTable.booleanType) ||
                        types.isAssignable(type, symTable.decimalType) ||
                        types.isAssignable(type, symTable.xmlType);
        }
        return true;
    }

    private Map<BType, List<String>> getRecordFieldTypes(BRecordType recordType) {
        Map<BType, List<String>> fieldMap = new HashMap<>();
        for (Field field : recordType.getFields().values()) {
            BType fieldType = (BType) field.getType();
            String fieldName = field.getName().getValue();
            if (fieldMap.containsKey(fieldType)) {
                fieldMap.get(fieldType).add(fieldName);
            } else {
                fieldMap.put(fieldType, new ArrayList<>(Arrays.asList(fieldName)));
            }
        }
        return fieldMap;
    }

    private void analyzeTypeNode(BLangType typeNode, SymbolEnv env) {
        switch (typeNode.getKind()) {
            case USER_DEFINED_TYPE:
                return;
            case RECORD_TYPE:
                if (((BLangRecordTypeNode) typeNode).analyzed) {
                    return;
                }
                analyzeDef(typeNode, env);
                break;
            case ARRAY_TYPE:
                analyzeTypeNode(((BLangArrayType) typeNode).elemtype, env);
                break;
            case TUPLE_TYPE_NODE:
                BLangTupleTypeNode tupleTypeNode = (BLangTupleTypeNode) typeNode;
                List<BLangType> memberTypeNodes = tupleTypeNode.memberTypeNodes;
                for (BLangType memType : memberTypeNodes) {
                    analyzeTypeNode(memType, env);
                }
                if (tupleTypeNode.restParamType != null) {
                    analyzeTypeNode(tupleTypeNode.restParamType, env);
                }
                break;
            case TABLE_TYPE:
                analyzeTypeNode(((BLangTableTypeNode) typeNode).constraint, env);
                break;
            case INTERSECTION_TYPE_NODE:
                List<BLangType> constituentTypeNodes = ((BLangIntersectionTypeNode) typeNode).constituentTypeNodes;
                for (BLangType constType : constituentTypeNodes) {
                    analyzeTypeNode(constType, env);
                }
                break;
            case STREAM_TYPE:
                analyzeTypeNode(((BLangStreamType) typeNode).constraint, env);
                break;
            case UNION_TYPE_NODE:
                List<BLangType> unionMemberTypes = ((BLangUnionTypeNode) typeNode).memberTypeNodes;
                for (BLangType memType : unionMemberTypes) {
                    analyzeTypeNode(memType, env);
                }
                break;
            case ERROR_TYPE:
                BLangErrorType errorType = (BLangErrorType) typeNode;
                if (errorType.detailType != null) {
                    analyzeTypeNode(errorType.detailType, env);
                }
                analyzeDef(errorType, env);
                break;
            case FUNCTION_TYPE:
                if (typeNode.getKind() == NodeKind.FUNCTION_TYPE) {
                    BLangFunctionTypeNode functionTypeNode = (BLangFunctionTypeNode) typeNode;
                    List<BLangVariable> params = functionTypeNode.params;
                    for (BLangVariable param : params) {
                        analyzeTypeNode(param.typeNode, env);
                    }
                    if (functionTypeNode.restParam != null) {
                        analyzeTypeNode(functionTypeNode.restParam.typeNode, env);
                    }
                    if (functionTypeNode.returnTypeNode != null) {
                        analyzeTypeNode(functionTypeNode.returnTypeNode, env);
                    }
                }
                break;
            case CONSTRAINED_TYPE:
                analyzeTypeNode(((BLangConstrainedType) typeNode).constraint, env);
                break;
        }
    }

    private void validateListenerCompatibility(BLangSimpleVariable varNode, BType rhsType) {
        if (types.getConstraintFromReferenceType(rhsType).tag == TypeTags.UNION) {
            for (BType memberType : ((BUnionType) rhsType).getMemberTypes()) {
                memberType = types.getConstraintFromReferenceType(rhsType);
                if (memberType.tag == TypeTags.ERROR) {
                    continue;
                }
                if (!types.checkListenerCompatibility(varNode.symbol.type)) {
                    dlog.error(varNode.pos, DiagnosticErrorCode.INVALID_LISTENER_VARIABLE, varNode.name);
                }
            }
        } else {
            if (!types.checkListenerCompatibility(varNode.symbol.type)) {
                dlog.error(varNode.pos, DiagnosticErrorCode.INVALID_LISTENER_VARIABLE, varNode.name);
            }
        }
    }

    private void analyzeVarNode(BLangSimpleVariable varNode, SymbolEnv env, AttachPoint.Point... attachPoints) {
        if (varNode.symbol == null) {
            symbolEnter.defineNode(varNode, env);
        }

        // When 'var' is used, the typeNode is null. Need to analyze the record type node here if it's a locally
        // defined record type.
        if (varNode.typeNode != null && varNode.typeNode.getKind() == NodeKind.RECORD_TYPE &&
                !((BLangRecordTypeNode) varNode.typeNode).analyzed) {
            analyzeDef(varNode.typeNode, env);
        }

        List<AttachPoint.Point> attachPointsList = Arrays.asList(attachPoints);
        for (BLangAnnotationAttachment annotationAttachment : varNode.annAttachments) {
            annotationAttachment.attachPoints.addAll(attachPointsList);
            annotationAttachment.accept(this);
            varNode.symbol.addAnnotation(annotationAttachment.annotationSymbol);
        }
    }

    private void transferForkFlag(BLangSimpleVariable varNode) {
        // Transfer FORK flag to workers future value.
        if (varNode.expr != null && varNode.expr.getKind() == NodeKind.INVOCATION
                && varNode.flagSet.contains(Flag.WORKER)) {

            BLangInvocation expr = (BLangInvocation) varNode.expr;
            if (expr.name.value.startsWith("0") && (expr.symbol.flags & Flags.FORKED) == Flags.FORKED) {
                varNode.symbol.flags |= Flags.FORKED;
            }
        }
    }

    /**
     * Validate annotation attachment of the `start` action or workers.
     *
     * @param expr expression to be validated.
     */
    private void validateWorkerAnnAttachments(BLangExpression expr) {
        if (expr != null && expr instanceof BLangInvocation.BLangActionInvocation &&
                ((BLangInvocation.BLangActionInvocation) expr).async) {
            ((BLangInvocation) expr).annAttachments.forEach(annotationAttachment -> {
                annotationAttachment.attachPoints.add(AttachPoint.Point.WORKER);
                annotationAttachment.accept(this);
            });
            validateAnnotationAttachmentCount(((BLangInvocation) expr).annAttachments);
        }
    }

    public void visit(BLangRecordVariable varNode) {

        // Only simple variables are allowed to be configurable.
        if (isConfigurable(varNode)) {
            dlog.error(varNode.pos, DiagnosticErrorCode.ONLY_SIMPLE_VARIABLES_ARE_ALLOWED_TO_BE_CONFIGURABLE);
        }

        if (isIsolated(varNode)) {
            dlog.error(varNode.pos, DiagnosticErrorCode.ONLY_A_SIMPLE_VARIABLE_CAN_BE_MARKED_AS_ISOLATED);
        }

        if (varNode.isDeclaredWithVar) {
            handleDeclaredWithVar(varNode);
            return;
        }

        if (varNode.getBType() == null) {
            varNode.setBType(symResolver.resolveTypeNode(varNode.typeNode, env));
        }

        int ownerSymTag = env.scope.owner.tag;
        // If this is a module record variable, checkTypeAndVarCountConsistency already done at symbolEnter.
        if ((ownerSymTag & SymTag.PACKAGE) != SymTag.PACKAGE &&
                !(this.symbolEnter.symbolEnterAndValidateRecordVariable(varNode, env))) {
            varNode.setBType(symTable.semanticError);
            return;
        }

        if (varNode.getBType() == symTable.semanticError) {
            // This will return module record variables with type error
            return;
        }

        varNode.annAttachments.forEach(annotationAttachment -> {
            annotationAttachment.attachPoints.add(AttachPoint.Point.VAR);
            annotationAttachment.accept(this);
        });

        validateAnnotationAttachmentCount(varNode.annAttachments);

        if (varNode.expr == null) {
            // we have no rhs to do type checking
            return;
        }

        typeChecker.checkExpr(varNode.expr, env, varNode.getBType());

    }

    public void visit(BLangTupleVariable varNode) {

        // Only simple variables are allowed to be configurable.
        if (isConfigurable(varNode)) {
            dlog.error(varNode.pos, DiagnosticErrorCode.ONLY_SIMPLE_VARIABLES_ARE_ALLOWED_TO_BE_CONFIGURABLE);
        }

        if (isIsolated(varNode)) {
            dlog.error(varNode.pos, DiagnosticErrorCode.ONLY_A_SIMPLE_VARIABLE_CAN_BE_MARKED_AS_ISOLATED);
        }

        if (varNode.isDeclaredWithVar) {
            expType = resolveTupleType(varNode);
            handleDeclaredWithVar(varNode);
            return;
        }

        if (varNode.getBType() == null) {
            varNode.setBType(symResolver.resolveTypeNode(varNode.typeNode, env));
        }

        int ownerSymTag = env.scope.owner.tag;
        // If this is a module tuple variable, checkTypeAndVarCountConsistency already done at symbolEnter.
        if ((ownerSymTag & SymTag.PACKAGE) != SymTag.PACKAGE &&
                !(this.symbolEnter.checkTypeAndVarCountConsistency(varNode, env))) {
            varNode.setBType(symTable.semanticError);
            return;
        }

        varNode.annAttachments.forEach(annotationAttachment -> {
            annotationAttachment.attachPoints.add(AttachPoint.Point.VAR);
            annotationAttachment.accept(this);
        });

        validateAnnotationAttachmentCount(varNode.annAttachments);

        if (varNode.expr == null) {
            // we have no rhs to do type checking
            return;
        }

        typeChecker.checkExpr(varNode.expr, env, varNode.getBType());
    }

    private BType resolveTupleType(BLangTupleVariable varNode) {
        List<BType> memberTypes = new ArrayList<>(varNode.memberVariables.size());
        for (BLangVariable memberVariable : varNode.memberVariables) {
            memberTypes.add(getTupleMemberType(memberVariable));
        }

        BLangVariable restVariable = varNode.restVariable;
        if (restVariable == null) {
            return new BTupleType(memberTypes);
        }

        return new BTupleType(null, memberTypes, getTupleMemberType(restVariable), 0);
    }

    private BType getTupleMemberType(BLangVariable memberVariable) {
        if (memberVariable.getKind() == NodeKind.TUPLE_VARIABLE) {
            return resolveTupleType((BLangTupleVariable) memberVariable);
        }
        return symTable.noType;
    }

    public void visit(BLangErrorVariable varNode) {

        // Only simple variables are allowed to be configurable.
        if (isConfigurable(varNode)) {
            dlog.error(varNode.pos, DiagnosticErrorCode.ONLY_SIMPLE_VARIABLES_ARE_ALLOWED_TO_BE_CONFIGURABLE);
        }

        if (isIsolated(varNode)) {
            dlog.error(varNode.pos, DiagnosticErrorCode.ONLY_A_SIMPLE_VARIABLE_CAN_BE_MARKED_AS_ISOLATED);
        }
        // Error variable declarations (destructuring etc.)
        if (varNode.isDeclaredWithVar) {
            handleDeclaredWithVar(varNode);
            return;
        }

        if (varNode.getBType() == null) {
            varNode.setBType(symResolver.resolveTypeNode(varNode.typeNode, env));
        }

        // match err1 { error(reason,....) => ... }
        // reason must be a const of subtype of string.
        // then we match the error with this specific reason.
        if (!varNode.reasonVarPrefixAvailable && varNode.getBType() == null) {
            BErrorType errorType = new BErrorType(varNode.getBType().tsymbol, null);

            if (types.getConstraintFromReferenceType(varNode.getBType()).tag == TypeTags.UNION) {
                Set<BType> members = types.expandAndGetMemberTypesRecursive(varNode.getBType());
                List<BErrorType> errorMembers = members.stream()
                        .filter(m -> types.getConstraintFromReferenceType(m).tag == TypeTags.ERROR)
                        .map(m -> (BErrorType) types.getConstraintFromReferenceType(m))
                        .collect(Collectors.toList());

                if (errorMembers.isEmpty()) {
                    dlog.error(varNode.pos, DiagnosticErrorCode.INVALID_ERROR_MATCH_PATTERN);
                    return;
                } else if (errorMembers.size() == 1) {
                    errorType.detailType = errorMembers.get(0).detailType;
                } else {
                    errorType.detailType = symTable.detailType;
                }
                varNode.setBType(errorType);
            } else if (types.getConstraintFromReferenceType(varNode.getBType()).tag == TypeTags.ERROR) {
                errorType.detailType = ((BErrorType) types.getConstraintFromReferenceType(varNode.getBType())).detailType;
            }
        }

        int ownerSymTag = env.scope.owner.tag;
        // If this is a module error variable, checkTypeAndVarCountConsistency already done at symbolEnter.
        if ((ownerSymTag & SymTag.PACKAGE) != SymTag.PACKAGE &&
                !(this.symbolEnter.symbolEnterAndValidateErrorVariable(varNode, env))) {
            varNode.setBType(symTable.semanticError);
            return;
        }

        if (varNode.getBType() == symTable.semanticError) {
            // This will return module error variables with type error
            return;
        }

        varNode.annAttachments.forEach(annotationAttachment -> {
            annotationAttachment.attachPoints.add(AttachPoint.Point.VAR);
            annotationAttachment.accept(this);
        });

        validateAnnotationAttachmentCount(varNode.annAttachments);

        if (varNode.expr == null) {
            // We have no rhs to do type checking.
            return;
        }
        typeChecker.checkExpr(varNode.expr, env, varNode.getBType());

    }

    private void handleDeclaredWithVar(BLangVariable variable) {
        BLangExpression varRefExpr = variable.expr;
        BType rhsType;
        if (varRefExpr == null) {
            rhsType = symTable.semanticError;
            variable.setBType(symTable.semanticError);
            dlog.error(variable.pos, DiagnosticErrorCode.VARIABLE_DECL_WITH_VAR_WITHOUT_INITIALIZER);
        } else {
            rhsType = typeChecker.checkExpr(varRefExpr, this.env, expType);
        }

        switch (variable.getKind()) {
            case VARIABLE:
            case LET_VARIABLE:
                if (!validateObjectTypeInitInvocation(varRefExpr)) {
                    rhsType = symTable.semanticError;
                }

                if (variable.flagSet.contains(Flag.LISTENER)) {
                    BType listenerType = getListenerType(rhsType);
                    if (listenerType == null) {
                        dlog.error(varRefExpr.pos, DiagnosticErrorCode.INCOMPATIBLE_TYPES, LISTENER_NAME, rhsType);
                        return;
                    }
                    rhsType = listenerType;
                }

                BLangSimpleVariable simpleVariable = (BLangSimpleVariable) variable;

                simpleVariable.setBType(rhsType);

                handleWildCardBindingVariable(simpleVariable);

                int ownerSymTag = env.scope.owner.tag;
                if ((ownerSymTag & SymTag.INVOKABLE) == SymTag.INVOKABLE || (ownerSymTag & SymTag.LET) == SymTag.LET) {
                    // This is a variable declared in a function, an action or a resource
                    // If the variable is parameter then the variable symbol is already defined
                    if (simpleVariable.symbol == null) {
                        symbolEnter.defineNode(simpleVariable, env);
                    }
                }

                // Set the type to the symbol. If the variable is a global variable, a symbol is already created in the
                // symbol enter. If the variable is a local variable, the symbol will be created above.
                simpleVariable.symbol.type = rhsType;

                if (simpleVariable.symbol.type == symTable.semanticError) {
                    simpleVariable.symbol.state = DiagnosticState.UNKNOWN_TYPE;
                }
                break;
            case TUPLE_VARIABLE:
                if (varRefExpr == null) {
                    return;
                }

                if (variable.isDeclaredWithVar && variable.expr.getKind() == NodeKind.LIST_CONSTRUCTOR_EXPR) {
                    List<BLangExpression> members = ((BLangListConstructorExpr) varRefExpr).exprs;
                    dlog.error(varRefExpr.pos, DiagnosticErrorCode.CANNOT_INFER_TYPES_FOR_TUPLE_BINDING, members);
                    variable.setBType(symTable.semanticError);
                    return;
                }
                if (TypeTags.TUPLE != types.getConstraintFromReferenceType(rhsType).tag
                        && TypeTags.ARRAY != types.getConstraintFromReferenceType(rhsType).tag) {
                    dlog.error(varRefExpr.pos, DiagnosticErrorCode.INVALID_LIST_BINDING_PATTERN_INFERENCE, rhsType);
                    variable.setBType(symTable.semanticError);
                    return;
                }

                BLangTupleVariable tupleVariable = (BLangTupleVariable) variable;
                tupleVariable.setBType(rhsType);

                if (!(this.symbolEnter.checkTypeAndVarCountConsistency(tupleVariable, env))) {
                    tupleVariable.setBType(symTable.semanticError);
                    return;
                }
                tupleVariable.annAttachments.forEach(annotationAttachment -> {
                    annotationAttachment.attachPoints.add(AttachPoint.Point.VAR);
                    annotationAttachment.accept(this);
                });

                validateAnnotationAttachmentCount(tupleVariable.annAttachments);
                break;
            case RECORD_VARIABLE:
                if (varRefExpr == null) {
                    return;
                }

                BType recordRhsType = types.getConstraintFromReferenceType(rhsType);
                if (TypeTags.RECORD != recordRhsType.tag && TypeTags.MAP != recordRhsType.tag && TypeTags.JSON != recordRhsType.tag) {
                    dlog.error(varRefExpr.pos, DiagnosticErrorCode.INVALID_TYPE_DEFINITION_FOR_RECORD_VAR, rhsType);
                    variable.setBType(symTable.semanticError);
                }

                BLangRecordVariable recordVariable = (BLangRecordVariable) variable;
                recordVariable.setBType(rhsType);

                if (!this.symbolEnter.symbolEnterAndValidateRecordVariable(recordVariable, env)) {
                    recordVariable.setBType(symTable.semanticError);
                }

                recordVariable.annAttachments.forEach(annotationAttachment -> {
                    annotationAttachment.attachPoints.add(AttachPoint.Point.VAR);
                    annotationAttachment.accept(this);
                });

                validateAnnotationAttachmentCount(recordVariable.annAttachments);
                break;
            case ERROR_VARIABLE:
                if (varRefExpr == null) {
                    return;
                }

                if (TypeTags.ERROR != types.getConstraintFromReferenceType(rhsType).tag) {
                    dlog.error(variable.expr.pos, DiagnosticErrorCode.INVALID_TYPE_DEFINITION_FOR_ERROR_VAR, rhsType);
                    variable.setBType(symTable.semanticError);
                    return;
                }

                BLangErrorVariable errorVariable = (BLangErrorVariable) variable;
                if (errorVariable.typeNode != null) {
                    symResolver.resolveTypeNode(errorVariable.typeNode, env);
                }
                errorVariable.setBType(rhsType);

                if (!this.symbolEnter.symbolEnterAndValidateErrorVariable(errorVariable, env)) {
                    errorVariable.setBType(symTable.semanticError);
                    return;
                }

                errorVariable.annAttachments.forEach(annotationAttachment -> {
                    annotationAttachment.attachPoints.add(AttachPoint.Point.VAR);
                    annotationAttachment.accept(this);
                });

                validateAnnotationAttachmentCount(errorVariable.annAttachments);
                break;
        }
    }

    private BType getListenerType(BType bType) {
        LinkedHashSet<BType> compatibleTypes = new LinkedHashSet<>();
        BType type = types.getConstraintFromReferenceType(bType);
        if (type.tag == TypeTags.UNION) {
            for (BType t : ((BUnionType) type).getMemberTypes()) {
                if (t.tag == TypeTags.ERROR) {
                    continue;
                }
                if (types.checkListenerCompatibility(t)) {
                    compatibleTypes.add(t);
                } else {
                    return null;
                }
            }
        } else if (types.checkListenerCompatibility(type)) {
            compatibleTypes.add(type);
        }

        if (compatibleTypes.isEmpty()) {
            return null;
        } else if (compatibleTypes.size() == 1) {
            return compatibleTypes.iterator().next();
        } else {
            return BUnionType.create(null, compatibleTypes);
        }
    }

    private void handleWildCardBindingVariable(BLangSimpleVariable variable) {
        if (!variable.name.value.equals(Names.IGNORE.value)) {
            return;
        }
        BLangExpression bindingExp = variable.expr;
        BType bindingValueType = bindingExp != null && bindingExp.getBType() != null
                ? bindingExp.getBType() : variable.getBType();
        if (!types.isAssignable(bindingValueType, symTable.anyType)) {
            dlog.error(variable.pos, DiagnosticErrorCode.WILD_CARD_BINDING_PATTERN_ONLY_SUPPORTS_TYPE_ANY);
        }
        // Fake symbol to prevent runtime failures down the line.
        variable.symbol = new BVarSymbol(0, Names.IGNORE, env.enclPkg.packageID,
                variable.getBType(), env.scope.owner, variable.pos, VIRTUAL);
    }

    void handleDeclaredVarInForeach(BLangVariable variable, BType rhsType, SymbolEnv blockEnv) {
        switch (variable.getKind()) {
            case VARIABLE:
                BLangSimpleVariable simpleVariable = (BLangSimpleVariable) variable;
                Name varName = names.fromIdNode(simpleVariable.name);
                if (varName == Names.IGNORE) {
                    dlog.error(simpleVariable.pos, DiagnosticErrorCode.UNDERSCORE_NOT_ALLOWED);
                    return;
                }

                simpleVariable.setBType(rhsType);

                int ownerSymTag = blockEnv.scope.owner.tag;
                if ((ownerSymTag & SymTag.INVOKABLE) == SymTag.INVOKABLE
                        || (ownerSymTag & SymTag.PACKAGE) == SymTag.PACKAGE
                        || (ownerSymTag & SymTag.LET) == SymTag.LET) {
                    // This is a variable declared in a function, an action or a resource
                    // If the variable is parameter then the variable symbol is already defined
                    if (simpleVariable.symbol == null) {
                        // Add flag to identify variable is used in foreach/from clause/join clause
                        variable.flagSet.add(Flag.NEVER_ALLOWED);
                        symbolEnter.defineNode(simpleVariable, blockEnv);
                    }
                }
                recursivelySetFinalFlag(simpleVariable);
                break;
            case TUPLE_VARIABLE:
                BLangTupleVariable tupleVariable = (BLangTupleVariable) variable;
                BType tupleRhsType = types.getConstraintFromReferenceType(rhsType);
                if ((TypeTags.TUPLE != tupleRhsType.tag && TypeTags.ARRAY != tupleRhsType.tag && TypeTags.UNION != tupleRhsType.tag) ||
                        (variable.isDeclaredWithVar && !types.isSubTypeOfBaseType(tupleRhsType, TypeTags.TUPLE))) {
                    dlog.error(variable.pos, DiagnosticErrorCode.INVALID_LIST_BINDING_PATTERN_INFERENCE, rhsType);
                    recursivelyDefineVariables(tupleVariable, blockEnv);
                    return;
                }

                tupleVariable.setBType(rhsType);

                if (types.getConstraintFromReferenceType(rhsType).tag == TypeTags.TUPLE
                        && !(this.symbolEnter.checkTypeAndVarCountConsistency(tupleVariable,
                                                                              (BTupleType) types.getConstraintFromReferenceType(tupleVariable.getBType()),
                                                                              blockEnv))) {
                    recursivelyDefineVariables(tupleVariable, blockEnv);
                    return;
                }

                if (types.getConstraintFromReferenceType(rhsType).tag == TypeTags.UNION ||
                        types.getConstraintFromReferenceType(rhsType).tag == TypeTags.ARRAY) {
                    BTupleType tupleVariableType = null;
                    if (tupleVariable.typeNode != null
                            && types.getConstraintFromReferenceType(tupleVariable.typeNode.getBType()).tag == TypeTags.TUPLE) {
                        tupleVariableType = (BTupleType) types.getConstraintFromReferenceType(tupleVariable.typeNode.getBType());
                    }
                    if (!(this.symbolEnter.checkTypeAndVarCountConsistency(tupleVariable,
                            tupleVariableType, blockEnv))) {
                        recursivelyDefineVariables(tupleVariable, blockEnv);
                        return;
                    }
                }
                recursivelySetFinalFlag(tupleVariable);
                break;
            case RECORD_VARIABLE:
                BLangRecordVariable recordVariable = (BLangRecordVariable) variable;
                recordVariable.setBType(rhsType);
                this.symbolEnter.validateRecordVariable(recordVariable, blockEnv);
                recursivelySetFinalFlag(recordVariable);
                break;
            case ERROR_VARIABLE:
                BLangErrorVariable errorVariable = (BLangErrorVariable) variable;
                if (TypeTags.ERROR != types.getConstraintFromReferenceType(rhsType).tag) {
                    dlog.error(variable.pos, DiagnosticErrorCode.INVALID_TYPE_DEFINITION_FOR_ERROR_VAR, rhsType);
                    recursivelyDefineVariables(errorVariable, blockEnv);
                    return;
                }
                errorVariable.setBType(rhsType);
                this.symbolEnter.validateErrorVariable(errorVariable, env);
                recursivelySetFinalFlag(errorVariable);
                break;
        }
    }

    private void recursivelyDefineVariables(BLangVariable variable, SymbolEnv blockEnv) {
        switch (variable.getKind()) {
            case VARIABLE:
                Name name = names.fromIdNode(((BLangSimpleVariable) variable).name);
                Name origName = names.originalNameFromIdNode(((BLangSimpleVariable) variable).name);
                variable.setBType(symTable.semanticError);
                symbolEnter.defineVarSymbol(variable.pos, variable.flagSet, variable.getBType(), name, origName,
                                            blockEnv, variable.internal);
                break;
            case TUPLE_VARIABLE:
                ((BLangTupleVariable) variable).memberVariables.forEach(memberVariable ->
                        recursivelyDefineVariables(memberVariable, blockEnv));
                break;
            case RECORD_VARIABLE:
                ((BLangRecordVariable) variable).variableList.forEach(value ->
                        recursivelyDefineVariables(value.valueBindingPattern, blockEnv));
                break;
        }
    }

    private void recursivelySetFinalFlag(BLangVariable variable) {
        if (variable == null) {
            return;
        }

        switch (variable.getKind()) {
            case VARIABLE:
                if (variable.symbol == null) {
                    return;
                }
                variable.symbol.flags |= Flags.FINAL;
                break;
            case TUPLE_VARIABLE:
                BLangTupleVariable tupleVariable = (BLangTupleVariable) variable;
                tupleVariable.memberVariables.forEach(this::recursivelySetFinalFlag);
                recursivelySetFinalFlag(tupleVariable.restVariable);
                break;
            case RECORD_VARIABLE:
                BLangRecordVariable recordVariable = (BLangRecordVariable) variable;
                recordVariable.variableList.forEach(value -> recursivelySetFinalFlag(value.valueBindingPattern));
                recursivelySetFinalFlag((BLangVariable) recordVariable.restParam);
                break;
            case ERROR_VARIABLE:
                BLangErrorVariable errorVariable = (BLangErrorVariable) variable;
                recursivelySetFinalFlag(errorVariable.message);
                recursivelySetFinalFlag(errorVariable.restDetail);
                errorVariable.detail.forEach(bLangErrorDetailEntry ->
                        recursivelySetFinalFlag(bLangErrorDetailEntry.valueBindingPattern));
                break;
        }
    }

    // Statements

    public void visit(BLangBlockStmt blockNode) {
        env = SymbolEnv.createBlockEnv(blockNode, env);
        blockNode.stmts.forEach(stmt -> analyzeStmt(stmt, env));
    }

    public void visit(BLangSimpleVariableDef varDefNode) {
        analyzeDef(varDefNode.var, env);
    }

    public void visit(BLangRecordVariableDef varDefNode) {
        // TODO: 10/18/18 Need to support record literals as well
        if (varDefNode.var.expr != null && varDefNode.var.expr.getKind() == RECORD_LITERAL_EXPR) {
            dlog.error(varDefNode.pos, DiagnosticErrorCode.INVALID_LITERAL_FOR_TYPE, "record binding pattern");
            return;
        }
        analyzeDef(varDefNode.var, env);
    }

    public void visit(BLangErrorVariableDef varDefNode) {
        analyzeDef(varDefNode.errorVariable, env);
    }

    @Override
    public void visit(BLangTupleVariableDef tupleVariableDef) {
        analyzeDef(tupleVariableDef.var, env);
    }

    private Boolean validateLhsVar(BLangExpression vRef) {
        if (vRef.getKind() == NodeKind.INVOCATION) {
            dlog.error(vRef.pos, DiagnosticErrorCode.INVALID_INVOCATION_LVALUE_ASSIGNMENT, vRef);
            return false;
        }
        if (vRef.getKind() == NodeKind.FIELD_BASED_ACCESS_EXPR
                || vRef.getKind() == NodeKind.INDEX_BASED_ACCESS_EXPR) {
            validateLhsVar(((BLangAccessExpression) vRef).expr);
        }
        return true;
    }

    public void visit(BLangCompoundAssignment compoundAssignment) {
        BType expType;
        BLangValueExpression varRef = compoundAssignment.varRef;

        // Check whether the variable reference is an function invocation or not.
        boolean isValidVarRef = validateLhsVar(varRef);
        if (isValidVarRef) {
            varRef.isCompoundAssignmentLValue = true;
            this.typeChecker.checkExpr(varRef, env);
            expType = varRef.getBType();
        } else {
            expType = symTable.semanticError;
        }

        this.typeChecker.checkExpr(compoundAssignment.expr, env);

        checkConstantAssignment(varRef);

        if (expType != symTable.semanticError && compoundAssignment.expr.getBType() != symTable.semanticError) {
            BSymbol opSymbol = this.symResolver.resolveBinaryOperator(compoundAssignment.opKind, expType,
                                                                      compoundAssignment.expr.getBType());
            if (opSymbol == symTable.notFoundSymbol) {
                opSymbol = symResolver.getArithmeticOpsForTypeSets(compoundAssignment.opKind, expType,
                                                                   compoundAssignment.expr.getBType());
            }
            if (opSymbol == symTable.notFoundSymbol) {
                opSymbol = symResolver.getBitwiseShiftOpsForTypeSets(compoundAssignment.opKind, expType,
                                                                     compoundAssignment.expr.getBType());
            }
            if (opSymbol == symTable.notFoundSymbol) {
                opSymbol = symResolver.getBinaryBitwiseOpsForTypeSets(compoundAssignment.opKind, expType,
                        compoundAssignment.expr.getBType());
            }
            if (opSymbol == symTable.notFoundSymbol) {
                dlog.error(compoundAssignment.pos, DiagnosticErrorCode.BINARY_OP_INCOMPATIBLE_TYPES,
                           compoundAssignment.opKind, expType, compoundAssignment.expr.getBType());
            } else {
                compoundAssignment.modifiedExpr = getBinaryExpr(varRef,
                        compoundAssignment.expr,
                        compoundAssignment.opKind,
                        opSymbol);

                // If this is an update of a type narrowed variable, the assignment should allow assigning
                // values of its original type. Therefore treat all lhs simpleVarRefs in their original type.
                // For that create a new varRef with original type
                if (isSimpleVarRef(varRef)) {
                    BVarSymbol originSymbol = ((BVarSymbol) varRef.symbol).originalSymbol;
                    if (originSymbol != null) {
                        BLangSimpleVarRef simpleVarRef =
                                (BLangSimpleVarRef) TreeBuilder.createSimpleVariableReferenceNode();
                        simpleVarRef.pos = varRef.pos;
                        simpleVarRef.variableName = ((BLangSimpleVarRef) varRef).variableName;
                        simpleVarRef.symbol = varRef.symbol;
                        simpleVarRef.isLValue = true;
                        simpleVarRef.setBType(originSymbol.type);
                        compoundAssignment.varRef = simpleVarRef;
                    }
                }

                compoundAssignment.modifiedExpr.parent = compoundAssignment;
                this.types.checkType(compoundAssignment.modifiedExpr,
                                     compoundAssignment.modifiedExpr.getBType(), compoundAssignment.varRef.getBType());
            }
        }

        resetTypeNarrowing(compoundAssignment.varRef, compoundAssignment.expr.getBType());
    }

    public void visit(BLangAssignment assignNode) {
        BLangExpression varRef = assignNode.varRef;
        if (varRef.getKind() == NodeKind.INDEX_BASED_ACCESS_EXPR ||
                varRef.getKind() == NodeKind.FIELD_BASED_ACCESS_EXPR) {
            ((BLangAccessExpression) varRef).leafNode = true;
        }

        // Check each LHS expression.
        setTypeOfVarRefInAssignment(varRef);
        expType = varRef.getBType();

        checkInvalidTypeDef(varRef);

        typeChecker.checkExpr(assignNode.expr, this.env, expType);

        validateWorkerAnnAttachments(assignNode.expr);

        resetTypeNarrowing(varRef, assignNode.expr.getBType());
    }

    @Override
    public void visit(BLangTupleDestructure tupleDeStmt) {
        for (BLangExpression tupleVar : tupleDeStmt.varRef.expressions) {
            setTypeOfVarRefForBindingPattern(tupleVar);
            checkInvalidTypeDef(tupleVar);
        }

        if (tupleDeStmt.varRef.restParam != null) {
            setTypeOfVarRefForBindingPattern((BLangExpression) tupleDeStmt.varRef.restParam);
            checkInvalidTypeDef((BLangExpression) tupleDeStmt.varRef.restParam);
        }

        setTypeOfVarRef(tupleDeStmt.varRef);

        BType type = typeChecker.checkExpr(tupleDeStmt.expr, this.env, tupleDeStmt.varRef.getBType());

        if (type.tag != TypeTags.SEMANTIC_ERROR) {
            checkTupleVarRefEquivalency(tupleDeStmt.pos, tupleDeStmt.varRef,
                                        tupleDeStmt.expr.getBType(), tupleDeStmt.expr.pos);
        }
    }

    @Override
    public void visit(BLangRecordDestructure recordDeStmt) {
        // recursively visit the var refs and create the record type
        for (BLangRecordVarRefKeyValue keyValue : recordDeStmt.varRef.recordRefFields) {
            setTypeOfVarRefForBindingPattern(keyValue.variableReference);
            checkInvalidTypeDef(keyValue.variableReference);
        }
        if (recordDeStmt.varRef.restParam != null) {
            setTypeOfVarRefForBindingPattern((BLangExpression) recordDeStmt.varRef.restParam);
            checkInvalidTypeDef((BLangExpression) recordDeStmt.varRef.restParam);
        }
        setTypeOfVarRef(recordDeStmt.varRef);

        typeChecker.checkExpr(recordDeStmt.varRef, env);

        if (recordDeStmt.expr.getKind() == RECORD_LITERAL_EXPR) {
            // TODO: 10/18/18 Need to support record literals as well
            dlog.error(recordDeStmt.expr.pos, DiagnosticErrorCode.INVALID_RECORD_LITERAL_BINDING_PATTERN);
            return;
        }
        typeChecker.checkExpr(recordDeStmt.expr, this.env);
        checkRecordVarRefEquivalency(recordDeStmt.pos, recordDeStmt.varRef, recordDeStmt.expr.getBType(),
                                     recordDeStmt.expr.pos);
    }

    @Override
    public void visit(BLangErrorDestructure errorDeStmt) {
        BLangErrorVarRef varRef = errorDeStmt.varRef;
        if (varRef.message != null) {
            if (names.fromIdNode(((BLangSimpleVarRef) varRef.message).variableName) != Names.IGNORE) {
                setTypeOfVarRefInErrorBindingAssignment(varRef.message);
                checkInvalidTypeDef(varRef.message);
            } else {
                // set message var refs type to no type if the variable name is '_'
                varRef.message.setBType(symTable.noType);
            }
        }

        if (varRef.cause != null) {
            if (varRef.cause.getKind() != NodeKind.SIMPLE_VARIABLE_REF ||
                    names.fromIdNode(((BLangSimpleVarRef) varRef.cause).variableName) != Names.IGNORE) {
                setTypeOfVarRefInErrorBindingAssignment(varRef.cause);
                checkInvalidTypeDef(varRef.cause);
            } else {
                // set cause var refs type to no type if the variable name is '_'
                varRef.cause.setBType(symTable.noType);
            }
        }

        typeChecker.checkExpr(errorDeStmt.expr, this.env);
        checkErrorVarRefEquivalency(varRef, errorDeStmt.expr.getBType(), errorDeStmt.expr.pos);
    }

    /**
     * When rhs is an expression of type record, this method will check the type of each field in the
     * record type against the record var ref fields.
     *
     * @param pos       diagnostic pos
     * @param lhsVarRef type of the record var ref
     * @param rhsType   the type on the rhs
     * @param rhsPos    position of the rhs expression
     */
    private void checkRecordVarRefEquivalency(Location pos, BLangRecordVarRef lhsVarRef, BType rhsType,
                                              Location rhsPos) {
        rhsType = types.getConstraintFromReferenceType(rhsType);
        if (rhsType.tag == TypeTags.MAP) {
            BMapType rhsMapType = (BMapType) rhsType;
            BType expectedType;
            switch (rhsMapType.constraint.tag) {
                case TypeTags.ANY:
                case TypeTags.ANYDATA:
                case TypeTags.JSON:
                    expectedType = rhsMapType.constraint;
                    break;
                case TypeTags.UNION:
                    BUnionType unionType = (BUnionType) rhsMapType.constraint;
                    LinkedHashSet<BType> unionMemberTypes = new LinkedHashSet<BType>() {{
                        addAll(unionType.getMemberTypes());
                        add(symTable.nilType);
                    }};
                    expectedType = BUnionType.create(null, unionMemberTypes);
                    break;
                default:
                    expectedType = BUnionType.create(null, new LinkedHashSet<BType>() {{
                        add(rhsMapType.constraint);
                        add(symTable.nilType);
                    }});
                    break;
            }
            lhsVarRef.recordRefFields.forEach(field -> types.checkType(field.variableReference.pos,
                                                                       expectedType, field.variableReference.getBType(),
                                                                       DiagnosticErrorCode.INCOMPATIBLE_TYPES));

            if (lhsVarRef.restParam != null) {
                types.checkType(((BLangSimpleVarRef) lhsVarRef.restParam).pos, rhsMapType,
                                ((BLangSimpleVarRef) lhsVarRef.restParam).getBType(),
                                DiagnosticErrorCode.INCOMPATIBLE_TYPES);
            }

            return;
        }

        if (rhsType.tag != TypeTags.RECORD) {
            dlog.error(rhsPos, DiagnosticErrorCode.INCOMPATIBLE_TYPES, "record type", rhsType);
            return;
        }

        BRecordType rhsRecordType = (BRecordType) rhsType;
        List<String> mappedFields = new ArrayList<>();

        // check if all fields in record var ref are found in rhs record type
        for (BLangRecordVarRefKeyValue lhsField : lhsVarRef.recordRefFields) {
            if (!rhsRecordType.fields.containsKey(lhsField.variableName.value)) {
                dlog.error(pos, DiagnosticErrorCode.INVALID_FIELD_IN_RECORD_BINDING_PATTERN,
                        lhsField.variableName.value, rhsType);
            }
            mappedFields.add(lhsField.variableName.value);
        }

        for (BField rhsField : rhsRecordType.fields.values()) {
            List<BLangRecordVarRefKeyValue> expField = lhsVarRef.recordRefFields.stream()
                    .filter(field -> field.variableName.value.equals(rhsField.name.toString()))
                    .collect(Collectors.toList());

            if (expField.isEmpty()) {
                continue;
            }

            if (expField.size() > 1) {
                dlog.error(pos, DiagnosticErrorCode.MULTIPLE_RECORD_REF_PATTERN_FOUND, rhsField.name);
                return;
            }
            BLangExpression variableReference = expField.get(0).variableReference;
            if (variableReference.getKind() == NodeKind.RECORD_VARIABLE_REF) {
                checkRecordVarRefEquivalency(variableReference.pos,
                        (BLangRecordVarRef) variableReference, rhsField.type, rhsPos);
            } else if (variableReference.getKind() == NodeKind.TUPLE_VARIABLE_REF) {
                checkTupleVarRefEquivalency(pos, (BLangTupleVarRef) variableReference, rhsField.type, rhsPos);
            } else if (variableReference.getKind() == NodeKind.ERROR_VARIABLE_REF) {
                checkErrorVarRefEquivalency((BLangErrorVarRef) variableReference, rhsField.type, rhsPos);
            } else if (variableReference.getKind() == NodeKind.SIMPLE_VARIABLE_REF) {
                Name varName = names.fromIdNode(((BLangSimpleVarRef) variableReference).variableName);
                if (varName == Names.IGNORE) {
                    continue;
                }

                resetTypeNarrowing(variableReference, rhsField.type);
                types.checkType(variableReference.pos, rhsField.type,
                                variableReference.getBType(), DiagnosticErrorCode.INCOMPATIBLE_TYPES);
            } else {
                dlog.error(variableReference.pos, DiagnosticErrorCode.INVALID_VARIABLE_REFERENCE_IN_BINDING_PATTERN,
                        variableReference);
            }
        }

        if (lhsVarRef.restParam != null) {
            BLangSimpleVarRef varRefRest = (BLangSimpleVarRef) lhsVarRef.restParam;
            BType lhsRefType;
            if (types.getConstraintFromReferenceType(varRefRest.getBType()).tag == TypeTags.RECORD) {
                lhsRefType = varRefRest.getBType();
            } else {
                lhsRefType = ((BLangSimpleVarRef) lhsVarRef.restParam).getBType();
            }

            BType rhsRestConstraint = rhsRecordType.restFieldType == symTable.noType ? symTable.neverType
                    : rhsRecordType.restFieldType;
            BRecordType rhsResType = symbolEnter.createRecordTypeForRestField(pos, env, rhsRecordType,
                    mappedFields, rhsRestConstraint);

            types.checkType(((BLangSimpleVarRef) lhsVarRef.restParam).pos,
                    rhsResType, lhsRefType, DiagnosticErrorCode.INCOMPATIBLE_TYPES);
        }
    }

    /**
     * This method checks destructure patterns when given an array source.
     *
     * @param pos diagnostic Pos of the tuple de-structure statement.
     * @param target target tuple variable.
     * @param source source type.
     * @param rhsPos position of source expression.
     */
    private void checkArrayVarRefEquivalency(Location pos, BLangTupleVarRef target, BType source,
                                             Location rhsPos) {
        BArrayType arraySource = (BArrayType) source;

        // For unsealed
        if (arraySource.size < target.expressions.size() && arraySource.state != BArrayState.OPEN) {
            dlog.error(rhsPos, DiagnosticErrorCode.INCOMPATIBLE_TYPES, target.getBType(), arraySource);
        }

        BType souceElementType = arraySource.eType;
        for (BLangExpression expression : target.expressions) {
            if (NodeKind.RECORD_VARIABLE_REF == expression.getKind()) {
                BLangRecordVarRef recordVarRef = (BLangRecordVarRef) expression;
                checkRecordVarRefEquivalency(pos, recordVarRef, souceElementType, rhsPos);
            } else if (NodeKind.TUPLE_VARIABLE_REF == expression.getKind()) {
                BLangTupleVarRef tupleVarRef = (BLangTupleVarRef) expression;
                checkTupleVarRefEquivalency(pos, tupleVarRef, souceElementType, rhsPos);
            } else if (NodeKind.ERROR_VARIABLE_REF == expression.getKind()) {
                BLangErrorVarRef errorVarRef = (BLangErrorVarRef) expression;
                checkErrorVarRefEquivalency(errorVarRef, souceElementType, rhsPos);
            } else if (expression.getKind() == NodeKind.SIMPLE_VARIABLE_REF) {
                BLangSimpleVarRef simpleVarRef = (BLangSimpleVarRef) expression;
                Name varName = names.fromIdNode(simpleVarRef.variableName);
                if (varName == Names.IGNORE) {
                    continue;
                }

                resetTypeNarrowing(simpleVarRef, souceElementType);

                BType targetType = simpleVarRef.getBType();
                if (!types.isAssignable(souceElementType, targetType)) {
                    dlog.error(rhsPos, DiagnosticErrorCode.INCOMPATIBLE_TYPES, target.getBType(), arraySource);
                    break;
                }
            } else {
                dlog.error(expression.pos, DiagnosticErrorCode.INVALID_VARIABLE_REFERENCE_IN_BINDING_PATTERN,
                           expression);
            }
        }
    }

    private void checkTupleVarRefEquivalency(Location pos, BLangTupleVarRef target, BType source,
                                             Location rhsPos) {
        source = types.getConstraintFromReferenceType(source);
        if (source.tag == TypeTags.ARRAY) {
            checkArrayVarRefEquivalency(pos, target, source, rhsPos);
            return;
        }

        if (source.tag != TypeTags.TUPLE) {
            dlog.error(rhsPos, DiagnosticErrorCode.INCOMPATIBLE_TYPES, target.getBType(), source);
            return;
        }

        if (target.restParam == null) {
            if (((BTupleType) source).restType != null) {
                dlog.error(rhsPos, DiagnosticErrorCode.INCOMPATIBLE_TYPES, target.getBType(), source);
                return;
            } else if (((BTupleType) source).tupleTypes.size() != target.expressions.size()) {
                dlog.error(rhsPos, DiagnosticErrorCode.INCOMPATIBLE_TYPES, target.getBType(), source);
                return;
            }
        }

        List<BType> sourceTypes = new ArrayList<>(((BTupleType) source).tupleTypes);
        if (((BTupleType) source).restType != null) {
            sourceTypes.add(((BTupleType) source).restType);
        }

        for (int i = 0; i < sourceTypes.size(); i++) {
            BLangExpression varRefExpr;
            if ((target.expressions.size() > i)) {
                varRefExpr = target.expressions.get(i);
            } else {
                varRefExpr = (BLangExpression) target.restParam;
            }

            BType sourceType = sourceTypes.get(i);
            if (NodeKind.RECORD_VARIABLE_REF == varRefExpr.getKind()) {
                BLangRecordVarRef recordVarRef = (BLangRecordVarRef) varRefExpr;
                checkRecordVarRefEquivalency(pos, recordVarRef, sourceType, rhsPos);
            } else if (NodeKind.TUPLE_VARIABLE_REF == varRefExpr.getKind()) {
                BLangTupleVarRef tupleVarRef = (BLangTupleVarRef) varRefExpr;
                checkTupleVarRefEquivalency(pos, tupleVarRef, sourceType, rhsPos);
            } else if (NodeKind.ERROR_VARIABLE_REF == varRefExpr.getKind()) {
                BLangErrorVarRef errorVarRef = (BLangErrorVarRef) varRefExpr;
                checkErrorVarRefEquivalency(errorVarRef, sourceType, rhsPos);
            } else if (varRefExpr.getKind() == NodeKind.SIMPLE_VARIABLE_REF) {
                BLangSimpleVarRef simpleVarRef = (BLangSimpleVarRef) varRefExpr;
                Name varName = names.fromIdNode(simpleVarRef.variableName);
                if (varName == Names.IGNORE) {
                    continue;
                }

                BType targetType;
                resetTypeNarrowing(simpleVarRef, sourceType);
                // Check if this is the rest param and get the type of rest param.
                if ((target.expressions.size() > i)) {
                    targetType = varRefExpr.getBType();
                } else {
                    BType varRefExprType = varRefExpr.getBType();
                    if (varRefExprType.tag == TypeTags.ARRAY) {
                        targetType = ((BArrayType) varRefExprType).eType;
                    } else {
                        targetType = varRefExprType;
                    }
                }

                if (!types.isAssignable(sourceType, targetType)) {
                    dlog.error(rhsPos, DiagnosticErrorCode.INCOMPATIBLE_TYPES, target.getBType(), source);
                    break;
                }
            } else {
                dlog.error(varRefExpr.pos, DiagnosticErrorCode.INVALID_VARIABLE_REFERENCE_IN_BINDING_PATTERN,
                           varRefExpr);
            }
        }
    }

    private void checkErrorVarRefEquivalency(BLangErrorVarRef lhsRef, BType rhsType,
                                             Location rhsPos) {
        if (types.getConstraintFromReferenceType(rhsType).tag != TypeTags.ERROR) {
            dlog.error(rhsPos, DiagnosticErrorCode.INCOMPATIBLE_TYPES, symTable.errorType, rhsType);
            return;
        }
        typeChecker.checkExpr(lhsRef, env);
        if (lhsRef.getBType() == symTable.semanticError) {
            return;
        }

        BErrorType rhsErrorType = (BErrorType) types.getConstraintFromReferenceType(rhsType);

        // Wrong error detail type in error type def, error already emitted  to dlog.
        if (!(rhsErrorType.detailType.tag == TypeTags.RECORD || rhsErrorType.detailType.tag == TypeTags.MAP)) {
            return;
        }
        BRecordType rhsDetailType = this.symbolEnter.getDetailAsARecordType(rhsErrorType);
        Map<String, BField> fields = rhsDetailType.fields;

        BType wideType = interpolateWideType(rhsDetailType, lhsRef.detail);
        for (BLangNamedArgsExpression detailItem : lhsRef.detail) {
            BField matchedDetailItem = fields.get(detailItem.name.value);
            BType matchedType;
            if (matchedDetailItem == null) {
                if (rhsDetailType.sealed) {
                    dlog.error(detailItem.pos, DiagnosticErrorCode.INVALID_FIELD_IN_RECORD_BINDING_PATTERN,
                               detailItem.name);
                    return;
                } else {
                    matchedType = BUnionType.create(null, symTable.nilType, rhsDetailType.restFieldType);
                }
            } else if (Symbols.isOptional(matchedDetailItem.symbol)) {
                matchedType = BUnionType.create(null, symTable.nilType, matchedDetailItem.type);
            } else {
                matchedType = matchedDetailItem.type;
            }

            checkErrorDetailRefItem(detailItem.pos, rhsPos, detailItem, matchedType);
            resetTypeNarrowing(detailItem.expr, matchedType);
            if (!types.isAssignable(matchedType, detailItem.expr.getBType())) {
                dlog.error(detailItem.pos, DiagnosticErrorCode.INCOMPATIBLE_TYPES,
                           detailItem.expr.getBType(), matchedType);
            }
        }
        if (lhsRef.restVar != null && !isIgnoreVar(lhsRef)) {
            setTypeOfVarRefInErrorBindingAssignment(lhsRef.restVar);
            checkInvalidTypeDef(lhsRef.restVar);
            BMapType expRestType = new BMapType(TypeTags.MAP, wideType, null);
            if (types.getConstraintFromReferenceType(lhsRef.restVar.getBType()).tag != TypeTags.MAP
                    || !types.isAssignable(wideType,
                    ((BMapType) types.getConstraintFromReferenceType(lhsRef.restVar.getBType())).constraint)) {
                dlog.error(lhsRef.restVar.pos, DiagnosticErrorCode.INCOMPATIBLE_TYPES, lhsRef.restVar.getBType(),
                           expRestType);
                return;
            }
            resetTypeNarrowing(lhsRef.restVar, expRestType);
            typeChecker.checkExpr(lhsRef.restVar, env);
        }
    }

    private BType interpolateWideType(BRecordType rhsDetailType, List<BLangNamedArgsExpression> detailType) {
        Set<String> extractedKeys = detailType.stream().map(detail -> detail.name.value).collect(Collectors.toSet());

        BUnionType wideType = BUnionType.create(null);
        for (BField field : rhsDetailType.fields.values()) {
            // avoid fields extracted from binding pattern
            if (!extractedKeys.contains(field.name.value)) {
                wideType.add(field.type);
            }
        }
        if (!rhsDetailType.sealed) {
            wideType.add(rhsDetailType.restFieldType);
        }
        return wideType;
    }

    private boolean isIgnoreVar(BLangErrorVarRef lhsRef) {
        if (lhsRef.restVar != null && lhsRef.restVar.getKind() == NodeKind.SIMPLE_VARIABLE_REF) {
            return ((BLangSimpleVarRef) lhsRef.restVar).variableName.value.equals(Names.IGNORE.value);
        }
        return false;
    }

    private void checkErrorDetailRefItem(Location location,
                                         Location rhsLocation,
                                         BLangNamedArgsExpression detailItem,
                                         BType expectedType) {
        if (detailItem.expr.getKind() == NodeKind.RECORD_VARIABLE_REF) {
            typeChecker.checkExpr(detailItem.expr, env);
            checkRecordVarRefEquivalency(location, (BLangRecordVarRef) detailItem.expr, expectedType,
                    rhsLocation);
            return;
        }

        if (detailItem.getKind() == NodeKind.SIMPLE_VARIABLE_REF && detailItem.name.value.equals(Names.IGNORE.value)) {
            return;
        }

        setTypeOfVarRefInErrorBindingAssignment(detailItem.expr);
        checkInvalidTypeDef(detailItem.expr);
    }

    private void checkConstantAssignment(BLangExpression varRef) {
        if (varRef.getBType() == symTable.semanticError) {
            return;
        }

        if (varRef.getKind() != NodeKind.SIMPLE_VARIABLE_REF) {
            return;
        }

        BLangSimpleVarRef simpleVarRef = (BLangSimpleVarRef) varRef;
        if (simpleVarRef.pkgSymbol != null && simpleVarRef.pkgSymbol.tag == SymTag.XMLNS) {
            dlog.error(varRef.pos, DiagnosticErrorCode.XML_QNAME_UPDATE_NOT_ALLOWED);
            return;
        }

        Name varName = names.fromIdNode(simpleVarRef.variableName);
        if (!Names.IGNORE.equals(varName) && env.enclInvokable != env.enclPkg.initFunction) {
            if ((simpleVarRef.symbol.flags & Flags.FINAL) == Flags.FINAL) {
                if ((simpleVarRef.symbol.flags & Flags.SERVICE) == Flags.SERVICE) {
                    dlog.error(varRef.pos, DiagnosticErrorCode.INVALID_ASSIGNMENT_DECLARATION_FINAL, Names.SERVICE);
                } else if ((simpleVarRef.symbol.flags & Flags.LISTENER) == Flags.LISTENER) {
                    dlog.error(varRef.pos, DiagnosticErrorCode.INVALID_ASSIGNMENT_DECLARATION_FINAL, LISTENER_NAME);
                }
            } else if ((simpleVarRef.symbol.flags & Flags.CONSTANT) == Flags.CONSTANT) {
                dlog.error(varRef.pos, DiagnosticErrorCode.CANNOT_ASSIGN_VALUE_TO_CONSTANT);
            } else if ((simpleVarRef.symbol.flags & Flags.FUNCTION_FINAL) == Flags.FUNCTION_FINAL) {
                dlog.error(varRef.pos, DiagnosticErrorCode.CANNOT_ASSIGN_VALUE_FUNCTION_ARGUMENT, varRef);
            }
        }
    }

    @Override
    public void visit(BLangExpressionStmt exprStmtNode) {
        // Creates a new environment here.
        SymbolEnv stmtEnv = new SymbolEnv(exprStmtNode, this.env.scope);
        this.env.copyTo(stmtEnv);
        BType bType = typeChecker.checkExpr(exprStmtNode.expr, stmtEnv, symTable.noType);
        if (bType != symTable.nilType && bType != symTable.semanticError &&
                exprStmtNode.expr.getKind() != NodeKind.FAIL &&
                !types.isNeverTypeOrStructureTypeWithARequiredNeverMember(bType)) {
            dlog.error(exprStmtNode.pos, DiagnosticErrorCode.ASSIGNMENT_REQUIRED, bType);
        }
        validateWorkerAnnAttachments(exprStmtNode.expr);
    }

    @Override
    public void visit(BLangIf ifNode) {
        typeChecker.checkExpr(ifNode.expr, env, symTable.booleanType);
        BType actualType = ifNode.expr.getBType();
        if (TypeTags.TUPLE == types.getConstraintFromReferenceType(actualType).tag) {
            dlog.error(ifNode.expr.pos, DiagnosticErrorCode.INCOMPATIBLE_TYPES, symTable.booleanType, actualType);
        }

        Map<BVarSymbol, BType.NarrowedTypes> prevNarrowedTypeInfo = this.narrowedTypeInfo;

        SymbolEnv ifEnv = typeNarrower.evaluateTruth(ifNode.expr, ifNode.body, env);

        this.narrowedTypeInfo = new HashMap<>();

        analyzeStmt(ifNode.body, ifEnv);

        if (ifNode.expr.narrowedTypeInfo == null || ifNode.expr.narrowedTypeInfo.isEmpty()) {
            ifNode.expr.narrowedTypeInfo = this.narrowedTypeInfo;
        }

        if (prevNarrowedTypeInfo != null) {
            prevNarrowedTypeInfo.putAll(this.narrowedTypeInfo);
        }

        if (ifNode.elseStmt != null) {
            SymbolEnv elseEnv = typeNarrower.evaluateFalsity(ifNode.expr, ifNode.elseStmt, env);
            analyzeStmt(ifNode.elseStmt, elseEnv);
        }
        this.narrowedTypeInfo = prevNarrowedTypeInfo;
    }

    @Override
    public void visit(BLangMatch matchNode) {
        List<BType> exprTypes;
        BType exprType = typeChecker.checkExpr(matchNode.expr, env, symTable.noType);
        if (types.getConstraintFromReferenceType(exprType).tag == TypeTags.UNION) {
            BUnionType unionType = (BUnionType) exprType;
            exprTypes = new ArrayList<>(unionType.getMemberTypes());
        } else {
            exprTypes = Lists.of(exprType);
        }

        matchNode.patternClauses.forEach(patternClause -> {
            patternClause.matchExpr = matchNode.expr;
            patternClause.accept(this);
        });

        if (matchNode.onFailClause != null) {
            this.analyzeNode(matchNode.onFailClause, env);
        }

        matchNode.exprTypes = exprTypes;
    }

    @Override
    public void visit(BLangMatchStatement matchStatement) {
        typeChecker.checkExpr(matchStatement.expr, env, symTable.noType);

        List<BLangMatchClause> matchClauses = matchStatement.matchClauses;
        if (matchClauses.size() == 0) {
            return;
        }
        analyzeNode(matchClauses.get(0), env);

        SymbolEnv prevEnv = env;
        for (int i = 1; i < matchClauses.size(); i++) {
            BLangMatchClause prevMatchClause = matchClauses.get(i - 1);
            BLangMatchClause currentMatchClause = matchClauses.get(i);
            env = typeNarrower.evaluateTruth(matchStatement.expr, prevMatchClause.patternsType, currentMatchClause,
                    env);
            analyzeNode(currentMatchClause, env);
        }
        env = prevEnv;

        if (matchStatement.onFailClause != null) {
            this.analyzeNode(matchStatement.onFailClause, env);
        }
    }

    @Override
    public void visit(BLangMatchClause matchClause) {
        List<BLangMatchPattern> matchPatterns = matchClause.matchPatterns;
        if (matchPatterns.size() == 0) {
            return;
        }

        SymbolEnv blockEnv = SymbolEnv.createBlockEnv(matchClause.blockStmt, env);
        Map<String, BVarSymbol> clauseVariables = matchClause.declaredVars;

        for (BLangMatchPattern matchPattern : matchPatterns) {
            SymbolEnv patternEnv = SymbolEnv.createPatternEnv(matchPattern, env);
            analyzeNode(matchPattern, patternEnv);
            resolveMatchClauseVariableTypes(matchPattern, clauseVariables, blockEnv);
            if (matchPattern.getKind() == NodeKind.CONST_MATCH_PATTERN) {
                continue;
            }
            if (matchClause.patternsType == null) {
                matchClause.patternsType = matchPattern.getBType();
                continue;
            }
            matchClause.patternsType = types.mergeTypes(matchClause.patternsType, matchPattern.getBType());
        }

        if (matchClause.matchGuard != null) {
            typeChecker.checkExpr(matchClause.matchGuard.expr, blockEnv);
            blockEnv = typeNarrower.evaluateTruth(matchClause.matchGuard.expr, matchClause.blockStmt, blockEnv);

            for (Map.Entry<BVarSymbol, BType.NarrowedTypes> entry :
                    matchClause.matchGuard.expr.narrowedTypeInfo.entrySet()) {
                if (entry.getValue().trueType == symTable.semanticError) {
                    dlog.warning(matchClause.pos, DiagnosticWarningCode.MATCH_STMT_UNMATCHED_PATTERN);
                }
            }

            evaluatePatternsTypeAccordingToMatchGuard(matchClause, matchClause.matchGuard.expr, blockEnv);
        }
        analyzeStmt(matchClause.blockStmt, blockEnv);
    }

    private void resolveMatchClauseVariableTypes(BLangMatchPattern matchPattern,
                                                 Map<String, BVarSymbol> clauseVariables, SymbolEnv env) {
        Map<String, BVarSymbol> patternVariables = matchPattern.declaredVars;
        for (String patternVariableName : patternVariables.keySet()) {
            BVarSymbol patternVariableSymbol = patternVariables.get(patternVariableName);
            if (!clauseVariables.containsKey(patternVariableName)) {
                BVarSymbol clauseVarSymbol = symbolEnter.defineVarSymbol(patternVariableSymbol.pos,
                        patternVariableSymbol.getFlags(), patternVariableSymbol.type, patternVariableSymbol.name,
                        env, false);
                clauseVariables.put(patternVariableName, clauseVarSymbol);
                continue;
            }
            BVarSymbol clauseVariableSymbol = clauseVariables.get(patternVariableName);
            clauseVariableSymbol.type = types.mergeTypes(clauseVariableSymbol.type, patternVariableSymbol.type);
        }
    }

    private void evaluatePatternsTypeAccordingToMatchGuard(BLangMatchClause matchClause, BLangExpression matchGuardExpr,
                                                           SymbolEnv env) {
        List<BLangMatchPattern> matchPatterns = matchClause.matchPatterns;
        if (matchGuardExpr.getKind() != NodeKind.TYPE_TEST_EXPR && matchGuardExpr.getKind() != NodeKind.BINARY_EXPR) {
            return;
        }
        evaluateMatchPatternsTypeAccordingToMatchGuard(matchPatterns.get(0), env);
        BType clauseType = matchPatterns.get(0).getBType();
        for (int i = 1; i < matchPatterns.size(); i++) {
            evaluateMatchPatternsTypeAccordingToMatchGuard(matchPatterns.get(i), env);
            clauseType = types.mergeTypes(matchPatterns.get(i).getBType(), clauseType);
        }
        matchClause.patternsType = clauseType;
    }

    private void evaluateBindingPatternsTypeAccordingToMatchGuard(BLangBindingPattern bindingPattern, SymbolEnv env) {
        NodeKind bindingPatternKind = bindingPattern.getKind();
        switch (bindingPatternKind) {
            case CAPTURE_BINDING_PATTERN:
                BLangCaptureBindingPattern captureBindingPattern =
                        (BLangCaptureBindingPattern) bindingPattern;
                Name varName =
                        new Name(captureBindingPattern.getIdentifier().getValue());
                if (env.scope.entries.containsKey(varName)) {
                    captureBindingPattern.setBType(env.scope.entries.get(varName).symbol.type);
                }
                break;
            default:
                break;
        }
    }

    private void evaluateMatchPatternsTypeAccordingToMatchGuard(BLangMatchPattern matchPattern, SymbolEnv env) {
        NodeKind patternKind = matchPattern.getKind();
        switch (patternKind) {
            case VAR_BINDING_PATTERN_MATCH_PATTERN:
                BLangVarBindingPatternMatchPattern varBindingPatternMatchPattern =
                        (BLangVarBindingPatternMatchPattern) matchPattern;
                BLangBindingPattern bindingPattern = varBindingPatternMatchPattern.getBindingPattern();
                evaluateBindingPatternsTypeAccordingToMatchGuard(bindingPattern, env);
                varBindingPatternMatchPattern.setBType(bindingPattern.getBType());
                break;
            case LIST_MATCH_PATTERN:
                BLangListMatchPattern listMatchPattern = (BLangListMatchPattern) matchPattern;
                List<BType> memberTypes = new ArrayList<>();
                for (BLangMatchPattern memberMatchPattern : listMatchPattern.matchPatterns) {
                    evaluateMatchPatternsTypeAccordingToMatchGuard(memberMatchPattern, env);
                    memberTypes.add(memberMatchPattern.getBType());
                }
                BTupleType matchPatternType = new BTupleType(memberTypes);

                if (listMatchPattern.restMatchPattern != null) {
                    evaluateMatchPatternsTypeAccordingToMatchGuard(listMatchPattern.restMatchPattern, env);
                    BType listRestType = listMatchPattern.restMatchPattern.getBType();
                    if (listRestType.tag == TypeTags.TUPLE) {
                        BTupleType restTupleType = (BTupleType) listRestType;
                        matchPatternType.tupleTypes.addAll(restTupleType.tupleTypes);
                        matchPatternType.restType = restTupleType.restType;
                    } else {
                        matchPatternType.restType = ((BArrayType) listRestType).eType;
                    }
                }
                listMatchPattern.setBType(matchPatternType);
                break;
            case REST_MATCH_PATTERN:
                BLangRestMatchPattern restMatchPattern = (BLangRestMatchPattern) matchPattern;
                Name varName = new Name(restMatchPattern.variableName.value);
                if (env.scope.entries.containsKey(varName)) {
                    restMatchPattern.setBType(env.scope.entries.get(varName).symbol.type);
                }
                break;
            default:
                break;
        }
    }

    @Override
    public void visit(BLangMatchGuard matchGuard) {
        matchGuard.expr.accept(this);
    }

    @Override
    public void visit(BLangMappingMatchPattern mappingMatchPattern) {
        BRecordTypeSymbol recordSymbol = symbolEnter.createAnonRecordSymbol(env, mappingMatchPattern.pos);
        LinkedHashMap<String, BField> fields = new LinkedHashMap<>();

        for (BLangFieldMatchPattern fieldMatchPattern : mappingMatchPattern.fieldMatchPatterns) {
            analyzeNode(fieldMatchPattern, env);
            Name fieldName = names.fromIdNode(fieldMatchPattern.fieldName);
            BVarSymbol fieldSymbol = new BVarSymbol(0, fieldName,
                                                    names.originalNameFromIdNode(fieldMatchPattern.fieldName),
                                                    env.enclPkg.symbol.pkgID, fieldMatchPattern.matchPattern.getBType(),
                                                    recordSymbol, fieldMatchPattern.pos, COMPILED_SOURCE);
            BField field = new BField(fieldName, fieldMatchPattern.pos, fieldSymbol);
            fields.put(fieldName.getValue(), field);
            mappingMatchPattern.declaredVars.putAll(fieldMatchPattern.declaredVars);
        }
        BRecordType recordVarType = new BRecordType(recordSymbol);
        recordVarType.fields = fields;
        recordVarType.restFieldType = symTable.anyOrErrorType;
        if (mappingMatchPattern.restMatchPattern != null) {
            BRecordTypeSymbol matchPattenRecordSym = symbolEnter.createAnonRecordSymbol(env, mappingMatchPattern.pos);
            BLangRestMatchPattern restMatchPattern = mappingMatchPattern.restMatchPattern;
            BType restType = restMatchPattern.getBType();
            BRecordType matchPatternRecType = new BRecordType(matchPattenRecordSym);
            matchPatternRecType.restFieldType = restType != null ? restType : symTable.anyOrErrorType;
            recordVarType.restFieldType = matchPatternRecType.restFieldType;
            restMatchPattern.setBType(matchPatternRecType);
            analyzeNode(restMatchPattern, env);
            mappingMatchPattern.declaredVars.put(restMatchPattern.variableName.value, restMatchPattern.symbol);

            BLangRecordTypeNode recordTypeNode = TypeDefBuilderHelper.createRecordTypeNode(matchPatternRecType,
                    env.enclPkg.packageID, symTable, mappingMatchPattern.pos);
            recordTypeNode.initFunction =
                    TypeDefBuilderHelper.createInitFunctionForRecordType(recordTypeNode, env, names, symTable);
            TypeDefBuilderHelper.addTypeDefinition(matchPatternRecType, matchPattenRecordSym, recordTypeNode, env);
        }

        mappingMatchPattern.setBType(types.resolvePatternTypeFromMatchExpr(mappingMatchPattern,
                                                                           recordVarType, env));
        assignTypesToMemberPatterns(mappingMatchPattern, mappingMatchPattern.getBType());
    }

    private void assignTypesToMemberPatterns(BLangMatchPattern matchPattern, BType patternType) {
        NodeKind matchPatternKind = matchPattern.getKind();
        switch (matchPatternKind) {
            case WILDCARD_MATCH_PATTERN:
            case CONST_MATCH_PATTERN:
                return;
            case VAR_BINDING_PATTERN_MATCH_PATTERN:
                BLangBindingPattern bindingPattern =
                        ((BLangVarBindingPatternMatchPattern) matchPattern).getBindingPattern();
                assignTypesToMemberPatterns(bindingPattern, patternType);
                matchPattern.setBType(bindingPattern.getBType());
                return;
            case LIST_MATCH_PATTERN:
                BLangListMatchPattern listMatchPattern = (BLangListMatchPattern) matchPattern;
                if (patternType.tag == TypeTags.UNION) {
                    for (BType type : ((BUnionType) patternType).getMemberTypes()) {
                        assignTypesToMemberPatterns(listMatchPattern, type);
                    }
                    listMatchPattern.setBType(patternType);
                    return;
                }
                if (patternType.tag == TypeTags.ARRAY) {
                    BArrayType arrayType = (BArrayType) patternType;
                    for (BLangMatchPattern memberPattern : listMatchPattern.matchPatterns) {
                        assignTypesToMemberPatterns(memberPattern, arrayType.eType);
                    }
                    if (listMatchPattern.restMatchPattern == null) {
                        return;
                    }
                    if (arrayType.state == BArrayState.CLOSED) {
                        BTupleType restTupleType = createTupleForClosedArray(
                                arrayType.size - listMatchPattern.matchPatterns.size(), arrayType.eType);
                        listMatchPattern.restMatchPattern.setBType(restTupleType);
                        BVarSymbol restMatchPatternSymbol = listMatchPattern.restMatchPattern.declaredVars
                                .get(listMatchPattern.restMatchPattern.getIdentifier().getValue());
                        restMatchPatternSymbol.type = restTupleType;
                        return;
                    }
                    BLangRestMatchPattern restMatchPattern = listMatchPattern.restMatchPattern;
                    BType restType = ((BArrayType) restMatchPattern.getBType()).eType;
                    restType = types.mergeTypes(restType, arrayType.eType);
                    ((BArrayType) restMatchPattern.getBType()).eType = restType;
                    return;
                }
                if (patternType.tag != TypeTags.TUPLE) {
                    return;
                }
                BTupleType patternTupleType = (BTupleType) patternType;
                List<BType> types = patternTupleType.tupleTypes;
                List<BLangMatchPattern> matchPatterns = listMatchPattern.matchPatterns;
                List<BType> memberTypes = new ArrayList<>();
                for (int i = 0; i < matchPatterns.size(); i++) {
                    assignTypesToMemberPatterns(matchPatterns.get(i), types.get(i));
                    memberTypes.add(matchPatterns.get(i).getBType());
                }
                BTupleType tupleType = new BTupleType(memberTypes);

                if (listMatchPattern.restMatchPattern == null) {
                    listMatchPattern.setBType(tupleType);
                    return;
                }
                tupleType.restType = createTypeForTupleRestType(matchPatterns.size(), types, patternTupleType.restType);
                listMatchPattern.restMatchPattern.setBType(tupleType.restType);
                matchPattern.setBType(patternType);
                BVarSymbol restMatchPatternSymbol = listMatchPattern.restMatchPattern.declaredVars
                        .get(listMatchPattern.restMatchPattern.getIdentifier().getValue());
                restMatchPatternSymbol.type = tupleType.restType;
                return;
            case MAPPING_MATCH_PATTERN:
                BLangMappingMatchPattern mappingMatchPattern = (BLangMappingMatchPattern) matchPattern;
                if (patternType.tag == TypeTags.UNION) {
                    for (BType type : ((BUnionType) patternType).getMemberTypes()) {
                        assignTypesToMemberPatterns(mappingMatchPattern, type);
                    }
                    return;
                }
                if (patternType.tag != TypeTags.RECORD) {
                    return;
                }
                BRecordType recordType = (BRecordType) patternType;
                List<String> boundedFieldNames = new ArrayList<>();

                for (BLangFieldMatchPattern fieldMatchPattern : mappingMatchPattern.fieldMatchPatterns) {
                    assignTypesToMemberPatterns(fieldMatchPattern.matchPattern,
                            recordType.fields.get(fieldMatchPattern.fieldName.value).type);
                    boundedFieldNames.add(fieldMatchPattern.fieldName.value);
                }

                if (mappingMatchPattern.restMatchPattern == null) {
                    return;
                }
                BLangRestMatchPattern restMatchPattern = mappingMatchPattern.restMatchPattern;
                BRecordType restPatternRecType = (BRecordType) restMatchPattern.getBType();
                BVarSymbol restVarSymbol =
                        restMatchPattern.declaredVars.get(restMatchPattern.getIdentifier().getValue());
                if (restVarSymbol.type.tag != TypeTags.RECORD) {
                    return;
                }
                BRecordType restVarSymbolRecordType = (BRecordType) restVarSymbol.type;
                setRestMatchPatternConstraintType(recordType, boundedFieldNames, restPatternRecType,
                        restVarSymbolRecordType);
        }
    }

    private BTupleType createTupleForClosedArray(int noOfElements, BType elementType) {
        List<BType> memTypes = Collections.nCopies(noOfElements, elementType);
        return new BTupleType(memTypes);
    }

    private BType createTypeForTupleRestType(int startIndex, List<BType> types, BType patternRestType) {
        List<BType> remainingTypes = new ArrayList<>();
        for (int i = startIndex; i < types.size(); i++) {
            remainingTypes.add(types.get(i));
        }
        if (!remainingTypes.isEmpty()) {
            BTupleType restTupleType = new BTupleType(remainingTypes);
            if (patternRestType != null) {
                restTupleType.restType = patternRestType;
            }
            return restTupleType;
        } else {
            if (patternRestType != null) {
                return new BArrayType(patternRestType);
            }
        }
        return null;
    }

    @Override
    public void visit(BLangFieldMatchPattern fieldMatchPattern) {
        BLangMatchPattern matchPattern = fieldMatchPattern.matchPattern;
        matchPattern.accept(this);
        fieldMatchPattern.declaredVars.putAll(matchPattern.declaredVars);
    }


    @Override
    public void visit(BLangVarBindingPatternMatchPattern varBindingPattern) {
        BLangBindingPattern bindingPattern = varBindingPattern.getBindingPattern();
        NodeKind patternKind = bindingPattern.getKind();
        BType patternType = null;
        if (varBindingPattern.matchExpr != null) {
            patternType = varBindingPattern.matchExpr.getBType();
        }

        switch (patternKind) {
            case WILDCARD_BINDING_PATTERN:
                BLangWildCardBindingPattern wildCardBindingPattern = (BLangWildCardBindingPattern) bindingPattern;
                wildCardBindingPattern.setBType(patternType);
                analyzeNode(wildCardBindingPattern, env);
                varBindingPattern.isLastPattern = types.isAssignable(wildCardBindingPattern.getBType(),
                                                                     symTable.anyType);
                break;
            case CAPTURE_BINDING_PATTERN:
                BLangCaptureBindingPattern captureBindingPattern = (BLangCaptureBindingPattern) bindingPattern;
                captureBindingPattern.setBType(
                        varBindingPattern.getBType() == null ? patternType : varBindingPattern.getBType());
                analyzeNode(captureBindingPattern, env);
                break;
            case LIST_BINDING_PATTERN:
                BLangListBindingPattern listBindingPattern = (BLangListBindingPattern) bindingPattern;
                analyzeNode(listBindingPattern, env);
                listBindingPattern.setBType(types.resolvePatternTypeFromMatchExpr(listBindingPattern, varBindingPattern,
                                                                                  this.env));
                assignTypesToMemberPatterns(listBindingPattern, listBindingPattern.getBType());
                break;
            case ERROR_BINDING_PATTERN:
                BLangErrorBindingPattern errorBindingPattern = (BLangErrorBindingPattern) bindingPattern;
                analyzeNode(errorBindingPattern, env);
                errorBindingPattern.setBType(types.resolvePatternTypeFromMatchExpr(errorBindingPattern,
                                                                                   varBindingPattern.matchExpr, env));
                break;
            case MAPPING_BINDING_PATTERN:
                BLangMappingBindingPattern mappingBindingPattern = (BLangMappingBindingPattern) bindingPattern;
                analyzeNode(mappingBindingPattern, env);
                mappingBindingPattern.setBType(types.resolvePatternTypeFromMatchExpr(mappingBindingPattern,
                                                                                     varBindingPattern, env));
                assignTypesToMemberPatterns(mappingBindingPattern, mappingBindingPattern.getBType());
                break;
            default:
        }
        varBindingPattern.declaredVars.putAll(bindingPattern.declaredVars);
        varBindingPattern.setBType(bindingPattern.getBType());
    }

    @Override
    public void visit(BLangWildCardBindingPattern wildCardBindingPattern) {
        if (wildCardBindingPattern.getBType() == null) {
            wildCardBindingPattern.setBType(symTable.anyType);
            return;
        }
        BType bindingPatternType = wildCardBindingPattern.getBType();
        BType intersectionType = types.getTypeIntersection(
                Types.IntersectionContext.compilerInternalIntersectionContext(),
                bindingPatternType, symTable.anyType, this.env);
        if (intersectionType == symTable.semanticError) {
            wildCardBindingPattern.setBType(symTable.noType);
            return;
        }
        wildCardBindingPattern.setBType(intersectionType);
    }

    @Override
    public void visit(BLangCaptureBindingPattern captureBindingPattern) {
        BLangIdentifier id = (BLangIdentifier) captureBindingPattern.getIdentifier();
        Name name = new Name(id.getValue());
        Name origName = new Name(id.originalValue);
        captureBindingPattern.setBType(captureBindingPattern.getBType() == null ? symTable.anyOrErrorType :
                                               captureBindingPattern.getBType());
        captureBindingPattern.symbol = symbolEnter.defineVarSymbol(captureBindingPattern.getIdentifier().getPosition(),
                                                                   Flags.unMask(0), captureBindingPattern.getBType(),
                                                                   name, origName, env, false);
        captureBindingPattern.declaredVars.put(name.value, captureBindingPattern.symbol);
    }

    @Override
    public void visit(BLangListBindingPattern listBindingPattern) {
        List<BType> listMemberTypes = new ArrayList<>();
        for (BLangBindingPattern bindingPattern : listBindingPattern.bindingPatterns) {
            analyzeNode(bindingPattern, env);
            listMemberTypes.add(bindingPattern.getBType());
            listBindingPattern.declaredVars.putAll(bindingPattern.declaredVars);
        }
        BTupleType listBindingPatternType = new BTupleType(listMemberTypes);

        if (listBindingPattern.restBindingPattern != null) {
            BLangRestBindingPattern restBindingPattern = listBindingPattern.restBindingPattern;
            BType restBindingPatternType = restBindingPattern.getBType();
            BType restType = restBindingPatternType != null ? restBindingPatternType : symTable.anyOrErrorType;
            restBindingPattern.setBType(new BArrayType(restType));
            restBindingPattern.accept(this);
            listBindingPattern.declaredVars.put(restBindingPattern.variableName.value, restBindingPattern.symbol);
            listBindingPatternType.restType = restType;
        }
        listBindingPattern.setBType(listBindingPatternType);
    }

    @Override
    public void visit(BLangRestBindingPattern restBindingPattern) {
        Name name = new Name(restBindingPattern.variableName.value);
        Name origName = names.originalNameFromIdNode(restBindingPattern.variableName);
        BSymbol symbol = symResolver.lookupSymbolInMainSpace(env, name);
        if (symbol == symTable.notFoundSymbol) {
            symbol = new BVarSymbol(0, name, origName, env.enclPkg.packageID, restBindingPattern.getBType(),
                                    env.scope.owner, restBindingPattern.variableName.pos, SOURCE);
            symbolEnter.defineSymbol(restBindingPattern.variableName.pos, symbol, env);
        }
        restBindingPattern.symbol = (BVarSymbol) symbol;
        restBindingPattern.declaredVars.put(name.value, restBindingPattern.symbol);
    }

    @Override
    public void visit(BLangErrorBindingPattern errorBindingPattern) {
        if (errorBindingPattern.errorTypeReference != null) {
            errorBindingPattern.setBType(symResolver.resolveTypeNode(errorBindingPattern.errorTypeReference, env));
        } else {
            errorBindingPattern.setBType(symTable.errorType);
        }

        if (errorBindingPattern.errorMessageBindingPattern != null) {
            analyzeNode(errorBindingPattern.errorMessageBindingPattern, env);
            errorBindingPattern.declaredVars.putAll(errorBindingPattern.errorMessageBindingPattern.declaredVars);
        }

        if (errorBindingPattern.errorCauseBindingPattern != null) {
            analyzeNode(errorBindingPattern.errorCauseBindingPattern, env);
            errorBindingPattern.declaredVars.putAll(errorBindingPattern.errorCauseBindingPattern.declaredVars);
        }

        if (errorBindingPattern.errorFieldBindingPatterns != null) {
            analyzeNode(errorBindingPattern.errorFieldBindingPatterns, env);
            errorBindingPattern.declaredVars.putAll(errorBindingPattern.errorFieldBindingPatterns.declaredVars);
        }
    }

    @Override
    public void visit(BLangSimpleBindingPattern simpleBindingPattern) {
        if (simpleBindingPattern.wildCardBindingPattern != null) {
            analyzeNode(simpleBindingPattern.wildCardBindingPattern, env);
            return;
        }
        if (simpleBindingPattern.captureBindingPattern != null) {
            analyzeNode(simpleBindingPattern.captureBindingPattern, env);
            simpleBindingPattern.declaredVars.putAll(simpleBindingPattern.captureBindingPattern.declaredVars);
        }
    }

    @Override
    public void visit(BLangErrorMessageBindingPattern errorMessageBindingPattern) {
        BLangSimpleBindingPattern simpleBindingPattern = errorMessageBindingPattern.simpleBindingPattern;
        if (simpleBindingPattern.wildCardBindingPattern != null) {
            simpleBindingPattern.wildCardBindingPattern.setBType(symTable.stringType);
        }
        if (simpleBindingPattern.captureBindingPattern != null) {
            simpleBindingPattern.captureBindingPattern.setBType(symTable.stringType);
        }
        analyzeNode(simpleBindingPattern, env);
        errorMessageBindingPattern.declaredVars.putAll(simpleBindingPattern.declaredVars);
    }

    @Override
    public void visit(BLangErrorCauseBindingPattern errorCauseBindingPattern) {
        if (errorCauseBindingPattern.simpleBindingPattern != null) {
            BLangSimpleBindingPattern simpleBindingPattern = errorCauseBindingPattern.simpleBindingPattern;
            if (simpleBindingPattern.captureBindingPattern != null) {
                simpleBindingPattern.captureBindingPattern.setBType(symTable.errorOrNilType);
            }
            analyzeNode(simpleBindingPattern, env);
            errorCauseBindingPattern.declaredVars.putAll(simpleBindingPattern.declaredVars);
            return;
        }
        if (errorCauseBindingPattern.errorBindingPattern != null) {
            analyzeNode(errorCauseBindingPattern.errorBindingPattern, env);
            errorCauseBindingPattern.declaredVars.putAll(errorCauseBindingPattern.errorBindingPattern.declaredVars);
        }
    }

    @Override
    public void visit(BLangErrorFieldBindingPatterns errorFieldBindingPatterns) {
        for (BLangNamedArgBindingPattern namedArgBindingPattern : errorFieldBindingPatterns.namedArgBindingPatterns) {
            analyzeNode(namedArgBindingPattern, env);
            errorFieldBindingPatterns.declaredVars.putAll(namedArgBindingPattern.declaredVars);
        }
        if (errorFieldBindingPatterns.restBindingPattern != null) {
            errorFieldBindingPatterns.restBindingPattern.setBType(
                    new BMapType(TypeTags.MAP, symTable.anydataType, null));
            analyzeNode(errorFieldBindingPatterns.restBindingPattern, env);
            errorFieldBindingPatterns.declaredVars.putAll(errorFieldBindingPatterns.restBindingPattern.declaredVars);
        }
    }

    @Override
    public void visit(BLangNamedArgBindingPattern namedArgBindingPattern) {
        setNamedArgBindingPatternType(namedArgBindingPattern.bindingPattern);
        analyzeNode(namedArgBindingPattern.bindingPattern, env);
        namedArgBindingPattern.declaredVars.putAll(namedArgBindingPattern.bindingPattern.declaredVars);
    }

    private void setNamedArgBindingPatternType(BLangBindingPattern bindingPattern) {
        switch(bindingPattern.getKind()) {
            case LIST_BINDING_PATTERN:
                BLangListBindingPattern listBindingPattern = (BLangListBindingPattern) bindingPattern;
                listBindingPattern.bindingPatterns.forEach(pattern -> pattern.setBType(symTable.cloneableType));
                if (listBindingPattern.restBindingPattern != null) {
                    listBindingPattern.restBindingPattern.setBType(symTable.cloneableType);
                }
                break;
            case MAPPING_BINDING_PATTERN:
                BLangMappingBindingPattern mappingBindingPattern = (BLangMappingBindingPattern) bindingPattern;
                mappingBindingPattern.fieldBindingPatterns.forEach(pattern ->
                        pattern.bindingPattern.setBType(symTable.cloneableType));
                if (mappingBindingPattern.restBindingPattern != null) {
                    mappingBindingPattern.restBindingPattern.setBType(symTable.cloneableType);
                }
                break;
            case CAPTURE_BINDING_PATTERN:
                BLangCaptureBindingPattern captureBindingPattern = (BLangCaptureBindingPattern) bindingPattern;
                captureBindingPattern.setBType(symTable.cloneableType);
                break;
        }
    }

    @Override
    public void visit(BLangErrorMatchPattern errorMatchPattern) {
        if (errorMatchPattern.errorTypeReference != null) {
            errorMatchPattern.setBType(symResolver.resolveTypeNode(errorMatchPattern.errorTypeReference, env));
        } else {
            errorMatchPattern.setBType(symTable.errorType);
        }
        errorMatchPattern.setBType(types.resolvePatternTypeFromMatchExpr(errorMatchPattern,
                                                                         errorMatchPattern.matchExpr));

        if (errorMatchPattern.errorMessageMatchPattern != null) {
            analyzeNode(errorMatchPattern.errorMessageMatchPattern, env);
            errorMatchPattern.declaredVars.putAll(errorMatchPattern.errorMessageMatchPattern.declaredVars);
        }

        if (errorMatchPattern.errorCauseMatchPattern != null) {
            analyzeNode(errorMatchPattern.errorCauseMatchPattern, env);
            errorMatchPattern.declaredVars.putAll(errorMatchPattern.errorCauseMatchPattern.declaredVars);
        }

        if (errorMatchPattern.errorFieldMatchPatterns != null) {
            analyzeNode(errorMatchPattern.errorFieldMatchPatterns, env);
            errorMatchPattern.declaredVars.putAll(errorMatchPattern.errorFieldMatchPatterns.declaredVars);
        }
    }

    @Override
    public void visit(BLangSimpleMatchPattern simpleMatchPattern) {
        if (simpleMatchPattern.wildCardMatchPattern != null) {
            analyzeNode(simpleMatchPattern.wildCardMatchPattern, env);
            simpleMatchPattern.wildCardMatchPattern.isLastPattern = true;
            return;
        }
        if (simpleMatchPattern.constPattern != null) {
            analyzeNode(simpleMatchPattern.constPattern, env);
            return;
        }
        if (simpleMatchPattern.varVariableName != null) {
            analyzeNode(simpleMatchPattern.varVariableName, env);
            simpleMatchPattern.declaredVars.putAll(simpleMatchPattern.varVariableName.declaredVars);
        }
    }

    @Override
    public void visit(BLangErrorMessageMatchPattern errorMessageMatchPattern) {
        BLangSimpleMatchPattern simpleMatchPattern = errorMessageMatchPattern.simpleMatchPattern;
        if (simpleMatchPattern.varVariableName != null) {
            simpleMatchPattern.varVariableName.setBType(symTable.stringType);
        }
        analyzeNode(simpleMatchPattern, env);
        errorMessageMatchPattern.declaredVars.putAll(simpleMatchPattern.declaredVars);
    }

    @Override
    public void visit(BLangErrorCauseMatchPattern errorCauseMatchPattern) {
        if (errorCauseMatchPattern.simpleMatchPattern != null) {
            BLangSimpleMatchPattern simpleMatchPattern = errorCauseMatchPattern.simpleMatchPattern;
            if (simpleMatchPattern.varVariableName != null) {
                simpleMatchPattern.varVariableName.setBType(symTable.errorOrNilType);
            }
            analyzeNode(simpleMatchPattern, env);
            errorCauseMatchPattern.declaredVars.putAll(simpleMatchPattern.declaredVars);
            return;
        }
        if (errorCauseMatchPattern.errorMatchPattern != null) {
            analyzeNode(errorCauseMatchPattern.errorMatchPattern, env);
            errorCauseMatchPattern.declaredVars.putAll(errorCauseMatchPattern.errorMatchPattern.declaredVars);
        }
    }

    @Override
    public void visit(BLangErrorFieldMatchPatterns errorFieldMatchPatterns) {
        for (BLangNamedArgMatchPattern namedArgMatchPattern : errorFieldMatchPatterns.namedArgMatchPatterns) {
            analyzeNode(namedArgMatchPattern, env);
            errorFieldMatchPatterns.declaredVars.putAll(namedArgMatchPattern.declaredVars);
        }
        if (errorFieldMatchPatterns.restMatchPattern != null) {
            errorFieldMatchPatterns.restMatchPattern.setBType(new BMapType(TypeTags.MAP, symTable.anydataType, null));
            analyzeNode(errorFieldMatchPatterns.restMatchPattern, env);
            errorFieldMatchPatterns.declaredVars.putAll(errorFieldMatchPatterns.restMatchPattern.declaredVars);
        }
    }

    @Override
    public void visit(BLangNamedArgMatchPattern namedArgMatchPattern) {
        setNamedArgMatchPatternType(namedArgMatchPattern.matchPattern);
        analyzeNode(namedArgMatchPattern.matchPattern, env);
        namedArgMatchPattern.declaredVars.putAll(namedArgMatchPattern.matchPattern.declaredVars);
    }

    private void setNamedArgMatchPatternType(BLangMatchPattern matchPattern) {
        switch(matchPattern.getKind()) {
            case CONST_MATCH_PATTERN:
            case VAR_BINDING_PATTERN_MATCH_PATTERN:
                matchPattern.setBType(symTable.cloneableType);
                break;
            case LIST_MATCH_PATTERN:
                BLangListMatchPattern listMatchPattern = (BLangListMatchPattern) matchPattern;
                listMatchPattern.matchPatterns.forEach(pattern -> pattern.setBType(symTable.cloneableType));
                if (listMatchPattern.restMatchPattern != null) {
                    listMatchPattern.restMatchPattern.setBType(symTable.cloneableType);
                }
                break;
            case MAPPING_MATCH_PATTERN:
                BLangMappingMatchPattern mappingMatchPattern = (BLangMappingMatchPattern) matchPattern;
                mappingMatchPattern.fieldMatchPatterns.forEach(pattern ->
                        pattern.matchPattern.setBType(symTable.cloneableType));
                if (mappingMatchPattern.restMatchPattern != null) {
                    mappingMatchPattern.restMatchPattern.setBType(symTable.cloneableType);
                }
                break;
        }
    }

    @Override
    public void visit(BLangMappingBindingPattern mappingBindingPattern) {
        BRecordTypeSymbol recordSymbol = symbolEnter.createAnonRecordSymbol(env, mappingBindingPattern.pos);
        LinkedHashMap<String, BField> fields = new LinkedHashMap<>();

        for (BLangFieldBindingPattern fieldBindingPattern : mappingBindingPattern.fieldBindingPatterns) {
            fieldBindingPattern.accept(this);
            Name fieldName = names.fromIdNode(fieldBindingPattern.fieldName);
            BVarSymbol fieldSymbol = new BVarSymbol(0, fieldName,
                                                    names.originalNameFromIdNode(fieldBindingPattern.fieldName),
                                                    env.enclPkg.symbol.pkgID,
                                                    fieldBindingPattern.bindingPattern.getBType(), recordSymbol,
                                                    fieldBindingPattern.pos, COMPILED_SOURCE);
            BField field = new BField(fieldName, fieldBindingPattern.pos, fieldSymbol);
            fields.put(fieldName.getValue(), field);
            mappingBindingPattern.declaredVars.putAll(fieldBindingPattern.declaredVars);
        }
        BRecordType recordVarType = new BRecordType(recordSymbol);
        recordVarType.fields = fields;
        recordVarType.restFieldType = symTable.anyOrErrorType;
        if (mappingBindingPattern.restBindingPattern != null) {
            BLangRestBindingPattern restBindingPattern = mappingBindingPattern.restBindingPattern;
            BType restType = restBindingPattern.getBType();
            BRecordTypeSymbol matchPattenRecordSym = symbolEnter.createAnonRecordSymbol(env, restBindingPattern.pos);
            BRecordType matchPatternRecType = new BRecordType(matchPattenRecordSym);
            matchPatternRecType.restFieldType = restType != null ? restType : symTable.anyOrErrorType;
            recordVarType.restFieldType = matchPatternRecType.restFieldType;
            restBindingPattern.setBType(matchPatternRecType);
            restBindingPattern.accept(this);
            mappingBindingPattern.declaredVars.put(restBindingPattern.variableName.value, restBindingPattern.symbol);

            BLangRecordTypeNode recordTypeNode = TypeDefBuilderHelper.createRecordTypeNode(matchPatternRecType,
                    env.enclPkg.packageID, symTable, restBindingPattern.pos);
            recordTypeNode.initFunction =
                    TypeDefBuilderHelper.createInitFunctionForRecordType(recordTypeNode, env, names, symTable);
            TypeDefBuilderHelper.addTypeDefinition(matchPatternRecType, matchPattenRecordSym, recordTypeNode, env);
        }
        mappingBindingPattern.setBType(recordVarType);
    }

    @Override
    public void visit(BLangFieldBindingPattern fieldBindingPattern) {
        BLangBindingPattern bindingPattern = fieldBindingPattern.bindingPattern;
        bindingPattern.accept(this);
        fieldBindingPattern.declaredVars.putAll(bindingPattern.declaredVars);
    }

    @Override
    public void visit(BLangConstPattern constMatchPattern) {
        BLangExpression constPatternExpr = constMatchPattern.expr;
        typeChecker.checkExpr(constPatternExpr, env);
        if (constPatternExpr.getKind() == NodeKind.SIMPLE_VARIABLE_REF) {
            BLangSimpleVarRef constRef = (BLangSimpleVarRef) constPatternExpr;
            if (constRef.symbol.kind != SymbolKind.CONSTANT) {
                dlog.error(constMatchPattern.pos, DiagnosticErrorCode.VARIABLE_SHOULD_BE_DECLARED_AS_CONSTANT,
                        constRef.variableName);
                constMatchPattern.setBType(symTable.noType);
                return;
            }
        }
        constMatchPattern.setBType(types.resolvePatternTypeFromMatchExpr(constMatchPattern, constPatternExpr));
    }

    @Override
    public void visit(BLangRestMatchPattern restMatchPattern) {
        Name name = new Name(restMatchPattern.variableName.value);
        Name origName = new Name(restMatchPattern.variableName.originalValue);
        restMatchPattern.symbol = symbolEnter.defineVarSymbol(restMatchPattern.variableName.pos, Flags.unMask(0),
                                                              restMatchPattern.getBType(), name, origName, env, false);
        restMatchPattern.declaredVars.put(name.value, restMatchPattern.symbol);
    }

    @Override
    public void visit(BLangListMatchPattern listMatchPattern) {
        List<BType> memberTypes = new ArrayList<>();
        for (BLangMatchPattern memberMatchPattern : listMatchPattern.matchPatterns) {
            memberMatchPattern.accept(this);
            memberTypes.add(memberMatchPattern.getBType());
            checkForSimilarVars(listMatchPattern.declaredVars, memberMatchPattern.declaredVars, memberMatchPattern.pos);
            listMatchPattern.declaredVars.putAll(memberMatchPattern.declaredVars);
        }
        BTupleType matchPatternType = new BTupleType(memberTypes);

        if (listMatchPattern.getRestMatchPattern() != null) {
            BLangRestMatchPattern restMatchPattern = (BLangRestMatchPattern) listMatchPattern.getRestMatchPattern();
            BType restBindingPatternType = restMatchPattern.getBType();
            BType restType = restBindingPatternType != null ? restBindingPatternType : symTable.anyOrErrorType;
            restMatchPattern.setBType(new BArrayType(restType));
            restMatchPattern.accept(this);
            checkForSimilarVars(listMatchPattern.declaredVars, restMatchPattern.declaredVars, restMatchPattern.pos);
            listMatchPattern.declaredVars.put(restMatchPattern.variableName.value, restMatchPattern.symbol);
            matchPatternType.restType = restType;
        }

        SymbolEnv pkgEnv = symTable.pkgEnvMap.get(env.enclPkg.symbol);
        listMatchPattern.setBType(types.resolvePatternTypeFromMatchExpr(listMatchPattern, matchPatternType, pkgEnv));
        assignTypesToMemberPatterns(listMatchPattern, listMatchPattern.getBType());
    }

    private void checkForSimilarVars(Map<String, BVarSymbol> declaredVars, Map<String, BVarSymbol> var,
                                     Location pos) {
        for (String variableName : var.keySet()) {
            if (declaredVars.containsKey(variableName)) {
                dlog.error(pos, DiagnosticErrorCode.MATCH_PATTERN_CANNOT_REPEAT_SAME_VARIABLE);
            }
        }
    }

    private void assignTypesToMemberPatterns(BLangBindingPattern bindingPattern, BType bindingPatternType) {
        NodeKind patternKind = bindingPattern.getKind();
        switch (patternKind) {
            case WILDCARD_BINDING_PATTERN:
                return;
            case CAPTURE_BINDING_PATTERN:
                BLangCaptureBindingPattern captureBindingPattern = (BLangCaptureBindingPattern) bindingPattern;
                BVarSymbol captureBindingPatternSymbol =
                        captureBindingPattern.declaredVars.get(
                                captureBindingPattern.getIdentifier().getValue());
                captureBindingPatternSymbol.type = bindingPatternType.tag == TypeTags.ERROR ? bindingPatternType :
                        this.types.mergeTypes(captureBindingPatternSymbol.type, bindingPatternType);
                captureBindingPattern.setBType(captureBindingPatternSymbol.type);
                return;
            case LIST_BINDING_PATTERN:
                BLangListBindingPattern listBindingPattern = (BLangListBindingPattern) bindingPattern;
                if (bindingPatternType.tag == TypeTags.UNION) {
                    for (BType type : ((BUnionType) bindingPatternType).getMemberTypes()) {
                        assignTypesToMemberPatterns(bindingPattern, type);
                    }
                    listBindingPattern.setBType(bindingPatternType);
                    return;
                }
                if (bindingPatternType.tag == TypeTags.ARRAY) {
                    BArrayType arrayType = (BArrayType) bindingPatternType;
                    for (BLangBindingPattern memberBindingPattern : listBindingPattern.bindingPatterns) {
                        assignTypesToMemberPatterns(memberBindingPattern, arrayType.eType);
                    }
                    if (listBindingPattern.restBindingPattern == null) {
                        return;
                    }
                    if (arrayType.state == BArrayState.CLOSED) {
                        BTupleType restTupleType = createTupleForClosedArray(
                                arrayType.size - listBindingPattern.bindingPatterns.size(), arrayType.eType);
                        listBindingPattern.restBindingPattern.setBType(restTupleType);
                        BVarSymbol restBindingPatternSymbol = listBindingPattern.restBindingPattern.declaredVars
                                .get(listBindingPattern.restBindingPattern.getIdentifier().getValue());
                        restBindingPatternSymbol.type = restTupleType;
                        return;
                    }
                    BLangRestBindingPattern restBindingPattern = listBindingPattern.restBindingPattern;
                    BType restType = ((BArrayType) restBindingPattern.getBType()).eType;
                    restType = types.mergeTypes(restType, arrayType.eType);
                    ((BArrayType) restBindingPattern.getBType()).eType = restType;
                    return;
                }
                if (bindingPatternType.tag != TypeTags.TUPLE) {
                    return;
                }
                BTupleType bindingPatternTupleType = (BTupleType) bindingPatternType;
                List<BType> types = bindingPatternTupleType.getTupleTypes();
                List<BLangBindingPattern> bindingPatterns = listBindingPattern.bindingPatterns;
                List<BType> memberTypes = new ArrayList<>();
                for (int i = 0; i < bindingPatterns.size(); i++) {
                    assignTypesToMemberPatterns(bindingPatterns.get(i), types.get(i));
                    memberTypes.add(bindingPatterns.get(i).getBType());
                }
                BTupleType tupleType = new BTupleType(memberTypes);

                if (listBindingPattern.restBindingPattern == null) {
                    bindingPattern.setBType(tupleType);
                    return;
                }
                tupleType.restType = createTypeForTupleRestType(bindingPatterns.size(), types,
                        bindingPatternTupleType.restType);
                listBindingPattern.restBindingPattern.setBType(tupleType.restType);
                bindingPattern.setBType(bindingPatternType);
                BVarSymbol restBindingPatternSymbol =
                        listBindingPattern.restBindingPattern.declaredVars
                                .get(listBindingPattern.restBindingPattern.getIdentifier().getValue());
                restBindingPatternSymbol.type = tupleType.restType;
                return;
            case MAPPING_BINDING_PATTERN:
                BLangMappingBindingPattern mappingBindingPattern = (BLangMappingBindingPattern) bindingPattern;
                if (bindingPatternType.tag == TypeTags.UNION) {
                    for (BType type : ((BUnionType) bindingPatternType).getMemberTypes()) {
                        assignTypesToMemberPatterns(mappingBindingPattern, type);
                    }
                    return;
                }
                if (bindingPatternType.tag != TypeTags.RECORD) {
                    return;
                }
                BRecordType recordType = (BRecordType) bindingPatternType;
                List<String> boundedFields = new ArrayList<>();
                for (BLangFieldBindingPattern fieldBindingPattern : mappingBindingPattern.fieldBindingPatterns) {
                    assignTypesToMemberPatterns(fieldBindingPattern.bindingPattern,
                            recordType.fields.get(fieldBindingPattern.fieldName.value).type);
                    boundedFields.add(fieldBindingPattern.fieldName.value);
                }

                if (mappingBindingPattern.restBindingPattern == null) {
                    return;
                }
                BLangRestBindingPattern restBindingPattern = mappingBindingPattern.restBindingPattern;
                BRecordType restPatternRecordType = (BRecordType) restBindingPattern.getBType();
                BVarSymbol restVarSymbol =
                        restBindingPattern.declaredVars.get(restBindingPattern.getIdentifier().getValue());
                BRecordType restVarSymbolRecordType = (BRecordType) restVarSymbol.type;
                setRestMatchPatternConstraintType(recordType, boundedFields, restPatternRecordType,
                        restVarSymbolRecordType);
                return;
            default:
        }
    }

    @Override
    public void visit(BLangWildCardMatchPattern wildCardMatchPattern) {
        if (wildCardMatchPattern.matchExpr == null) {
            wildCardMatchPattern.setBType(symTable.anyType);
            return;
        }
        BType matchExprType = wildCardMatchPattern.matchExpr.getBType();
        if (types.isAssignable(matchExprType, symTable.anyType)) {
            wildCardMatchPattern.setBType(symTable.anyType);
            return;
        }

        BType intersectionType = types.getTypeIntersection(
                Types.IntersectionContext.compilerInternalIntersectionContext(),
                matchExprType, symTable.anyType, this.env);
        if (intersectionType == symTable.semanticError) {
            wildCardMatchPattern.setBType(symTable.noType);
            return;
        }
        wildCardMatchPattern.setBType(intersectionType);
    }

    @Override
    public void visit(BLangMatchStaticBindingPatternClause patternClause) {
        checkStaticMatchPatternLiteralType(patternClause.literal);
        analyzeStmt(patternClause.body, this.env);
    }

    private BType checkStaticMatchPatternLiteralType(BLangExpression expression) {

        switch (expression.getKind()) {
            case LITERAL:
            case NUMERIC_LITERAL:
                return typeChecker.checkExpr(expression, this.env);
            case BINARY_EXPR:
                BLangBinaryExpr binaryExpr = (BLangBinaryExpr) expression;

                BType lhsType = checkStaticMatchPatternLiteralType(binaryExpr.lhsExpr);
                BType rhsType = checkStaticMatchPatternLiteralType(binaryExpr.rhsExpr);
                if (types.getConstraintFromReferenceType(lhsType).tag == TypeTags.NONE
                        || types.getConstraintFromReferenceType(rhsType).tag == TypeTags.NONE) {
                    dlog.error(binaryExpr.pos, DiagnosticErrorCode.INVALID_LITERAL_FOR_MATCH_PATTERN);
                    expression.setBType(symTable.errorType);
                    return expression.getBType();
                }

                expression.setBType(symTable.anyType);
                return expression.getBType();
            case RECORD_LITERAL_EXPR:
                BLangRecordLiteral recordLiteral = (BLangRecordLiteral) expression;
                recordLiteral.setBType(new BMapType(TypeTags.MAP, symTable.anydataType, null));
                for (RecordLiteralNode.RecordField field : recordLiteral.fields) {
                    BLangRecordLiteral.BLangRecordKeyValueField recLiteralKeyValue =
                            (BLangRecordLiteral.BLangRecordKeyValueField) field;
                    if (isValidRecordLiteralKey(recLiteralKeyValue)) {
                        BType fieldType = checkStaticMatchPatternLiteralType(recLiteralKeyValue.valueExpr);
                        if (types.getConstraintFromReferenceType(fieldType).tag == TypeTags.NONE) {
                            dlog.error(recLiteralKeyValue.valueExpr.pos,
                                    DiagnosticErrorCode.INVALID_LITERAL_FOR_MATCH_PATTERN);
                            expression.setBType(symTable.errorType);
                            return expression.getBType();
                        }
                        types.setImplicitCastExpr(recLiteralKeyValue.valueExpr, fieldType, symTable.anyType);
                    } else {
                        recLiteralKeyValue.key.expr.setBType(symTable.errorType);
                        dlog.error(recLiteralKeyValue.key.expr.pos, DiagnosticErrorCode.INVALID_RECORD_LITERAL_KEY);
                    }
                }
                return recordLiteral.getBType();
            case LIST_CONSTRUCTOR_EXPR:
                BLangListConstructorExpr listConstructor = (BLangListConstructorExpr) expression;
                List<BType> results = new ArrayList<>();
                for (int i = 0; i < listConstructor.exprs.size(); i++) {
                    BType literalType = checkStaticMatchPatternLiteralType(listConstructor.exprs.get(i));
                    if (types.getConstraintFromReferenceType(literalType).tag == TypeTags.NONE) { // not supporting '_' for now
                        dlog.error(listConstructor.exprs.get(i).pos,
                                   DiagnosticErrorCode.INVALID_LITERAL_FOR_MATCH_PATTERN);
                        expression.setBType(symTable.errorType);
                        return expression.getBType();
                    }
                    results.add(literalType);
                }
                // since match patterns do not support arrays, this will be treated as an tuple.
                listConstructor.setBType(new BTupleType(results));
                return listConstructor.getBType();
            case GROUP_EXPR:
                BLangGroupExpr groupExpr = (BLangGroupExpr) expression;
                BType literalType = checkStaticMatchPatternLiteralType(groupExpr.expression);
                if (types.getConstraintFromReferenceType(literalType).tag == TypeTags.NONE) { // not supporting '_' for now
                    dlog.error(groupExpr.expression.pos, DiagnosticErrorCode.INVALID_LITERAL_FOR_MATCH_PATTERN);
                    expression.setBType(symTable.errorType);
                    return expression.getBType();
                }
                groupExpr.setBType(literalType);
                return groupExpr.getBType();
            case SIMPLE_VARIABLE_REF:
                // only support "_" in static match
                Name varName = names.fromIdNode(((BLangSimpleVarRef) expression).variableName);
                if (varName == Names.IGNORE) {
                    expression.setBType(symTable.anyType);
                    return expression.getBType();
                }
                BType exprType = typeChecker.checkExpr(expression, env);
                if (exprType.tag == TypeTags.SEMANTIC_ERROR ||
                        ((BLangSimpleVarRef) expression).symbol.getKind() != SymbolKind.CONSTANT) {
                    dlog.error(expression.pos, DiagnosticErrorCode.INVALID_LITERAL_FOR_MATCH_PATTERN);
                    expression.setBType(symTable.noType);
                    return expression.getBType();
                }
                return exprType;
            default:
                dlog.error(expression.pos, DiagnosticErrorCode.INVALID_LITERAL_FOR_MATCH_PATTERN);
                expression.setBType(symTable.errorType);
                return expression.getBType();
        }
    }

    private boolean isValidRecordLiteralKey(BLangRecordLiteral.BLangRecordKeyValueField recLiteralKeyValue) {
        NodeKind kind = recLiteralKeyValue.key.expr.getKind();
        return kind == NodeKind.SIMPLE_VARIABLE_REF ||
                ((kind == NodeKind.LITERAL || kind == NodeKind.NUMERIC_LITERAL) &&
                        types.getConstraintFromReferenceType(
                                typeChecker.checkExpr(recLiteralKeyValue.key.expr, this.env)).tag == TypeTags.STRING);
    }

    @Override
    public void visit(BLangMatchStructuredBindingPatternClause patternClause) {
        patternClause.bindingPatternVariable.setBType(patternClause.matchExpr.getBType());
        patternClause.bindingPatternVariable.expr = patternClause.matchExpr;
        SymbolEnv blockEnv = SymbolEnv.createBlockEnv(patternClause.body, env);

        if (patternClause.typeGuardExpr != null) {
            analyzeDef(patternClause.bindingPatternVariable, blockEnv);
            typeChecker.checkExpr(patternClause.typeGuardExpr, blockEnv);
            blockEnv = typeNarrower.evaluateTruth(patternClause.typeGuardExpr, patternClause.body, blockEnv);
        } else {
            analyzeDef(patternClause.bindingPatternVariable, blockEnv);
        }

        analyzeStmt(patternClause.body, blockEnv);
    }

    @Override
    public void visit(BLangForeach foreach) {
        // Check the collection's type.
        typeChecker.checkExpr(foreach.collection, env);
        // object type collection should be a subtype of 'object:Iterable
        if (types.getConstraintFromReferenceType(foreach.collection.getBType()).tag == TypeTags.OBJECT
                && !types.isAssignable(foreach.collection.getBType(), symTable.iterableType)) {
            dlog.error(foreach.collection.pos, DiagnosticErrorCode.INVALID_ITERABLE_OBJECT_TYPE,
                       foreach.collection.getBType(), symTable.iterableType);
            foreach.resultType = symTable.semanticError;
            return;
        }
        // Set the type of the foreach node's type node.
        types.setForeachTypedBindingPatternType(foreach);
        // Create a new block environment for the foreach node's body.
        SymbolEnv blockEnv = SymbolEnv.createBlockEnv(foreach.body, env);
        // Check foreach node's variables and set types.
        handleForeachDefinitionVariables(foreach.variableDefinitionNode, foreach.varType, foreach.isDeclaredWithVar,
                false, blockEnv);
        // Analyze foreach node's statements.
        analyzeStmt(foreach.body, blockEnv);

        if (foreach.onFailClause != null) {
            this.analyzeNode(foreach.onFailClause, env);
        }
    }

    @Override
    public void visit(BLangOnFailClause onFailClause) {
        if (onFailClause.variableDefinitionNode == null) {
            //not-possible
            return;
        }
        // Create a new block environment for the onfail node.
        SymbolEnv onFailEnv = SymbolEnv.createOnFailEnv(onFailClause, env);
        // Check onfail node's variables and set types.
        handleForeachDefinitionVariables(onFailClause.variableDefinitionNode, symTable.errorType,
                onFailClause.isDeclaredWithVar, true, onFailEnv);
        analyzeStmt(onFailClause.body, onFailEnv);
        BLangVariable onFailVarNode = (BLangVariable) onFailClause.variableDefinitionNode.getVariable();
        if (!types.isAssignable(onFailVarNode.getBType(), symTable.errorType)) {
            dlog.error(onFailVarNode.pos, DiagnosticErrorCode.INVALID_TYPE_DEFINITION_FOR_ERROR_VAR,
                       onFailVarNode.getBType());
        }
    }

    @Override
    public void visit(BLangWhile whileNode) {
        typeChecker.checkExpr(whileNode.expr, env, symTable.booleanType);

        if (whileNode.onFailClause != null) {
            this.analyzeNode(whileNode.onFailClause, env);
        }

        BType actualType = whileNode.expr.getBType();
        if (TypeTags.TUPLE == types.getConstraintFromReferenceType(actualType).tag) {
            dlog.error(whileNode.expr.pos, DiagnosticErrorCode.INCOMPATIBLE_TYPES, symTable.booleanType, actualType);
        }

        SymbolEnv whileEnv = typeNarrower.evaluateTruth(whileNode.expr, whileNode.body, env);
        analyzeStmt(whileNode.body, whileEnv);
    }

    @Override
    public void visit(BLangDo doNode) {
        SymbolEnv narrowedEnv = SymbolEnv.createTypeNarrowedEnv(doNode, env);
        if (doNode.onFailClause != null) {
            this.analyzeNode(doNode.onFailClause, narrowedEnv);
        }
        analyzeStmt(doNode.body, narrowedEnv);
    }

    @Override
    public void visit(BLangFail failNode) {
        BLangExpression errorExpression = failNode.expr;
        BType errorExpressionType = typeChecker.checkExpr(errorExpression, env);

        if (errorExpressionType == symTable.semanticError ||
                !types.isSubTypeOfBaseType(errorExpressionType, symTable.errorType.tag)) {
            dlog.error(errorExpression.pos, DiagnosticErrorCode.ERROR_TYPE_EXPECTED, errorExpression.toString());
        }
    }

    @Override
    public void visit(BLangLock lockNode) {
        SymbolEnv lockEnv = SymbolEnv.createLockEnv(lockNode, env);
        analyzeStmt(lockNode.body, lockEnv);
        if (lockNode.onFailClause != null) {
            this.analyzeNode(lockNode.onFailClause, lockEnv);
        }
    }

    @Override
    public void visit(BLangService serviceNode) {
        addCheckExprToServiceVariable(serviceNode);
        analyzeDef(serviceNode.serviceVariable, env);
        if (serviceNode.serviceNameLiteral != null) {
            typeChecker.checkExpr(serviceNode.serviceNameLiteral, env, symTable.stringType);
        }

        serviceNode.setBType(serviceNode.serviceClass.getBType());
        BType serviceType = serviceNode.serviceClass.getBType();
        BServiceSymbol serviceSymbol = (BServiceSymbol) serviceNode.symbol;

        for (BLangExpression attachExpr : serviceNode.attachedExprs) {
            final BType exprType = typeChecker.checkExpr(attachExpr, env);
            if (exprType != symTable.semanticError && !types.checkListenerCompatibilityAtServiceDecl(exprType)) {
                dlog.error(attachExpr.pos, DiagnosticErrorCode.INCOMPATIBLE_TYPES, LISTENER_NAME, exprType);
            } else if (exprType != symTable.semanticError && serviceNode.listenerType == null) {
                serviceNode.listenerType = exprType;
            } else if (exprType != symTable.semanticError) {
                this.types.isSameType(exprType, serviceNode.listenerType);
            }

            if (attachExpr.getKind() == NodeKind.SIMPLE_VARIABLE_REF) {
                final BLangSimpleVarRef attachVarRef = (BLangSimpleVarRef) attachExpr;
                if (attachVarRef.symbol != null && attachVarRef.symbol != symTable.notFoundSymbol &&
                        !Symbols.isFlagOn(attachVarRef.symbol.flags, Flags.LISTENER)) {
                    dlog.error(attachVarRef.pos, DiagnosticErrorCode.INVALID_LISTENER_ATTACHMENT);
                }
            } else if (attachExpr.getKind() != NodeKind.TYPE_INIT_EXPR) {
                dlog.error(attachExpr.pos, DiagnosticErrorCode.INVALID_LISTENER_ATTACHMENT);
            }

            // Validate listener attachment based on attach-point of the service decl and second param of listener.
            if (exprType.getKind() == TypeKind.OBJECT) {
                BObjectType listenerType = (BObjectType) exprType;
                validateServiceAttachmentOnListener(serviceNode, attachExpr, listenerType, serviceType);
            } else if (exprType.getKind() == TypeKind.UNION) {
                for (BType memberType : ((BUnionType) exprType).getMemberTypes()) {
                    if (types.getConstraintFromReferenceType(memberType).tag == TypeTags.ERROR) {
                        continue;
                    }
                    if (types.getConstraintFromReferenceType(memberType).tag == TypeTags.OBJECT) {
                        validateServiceAttachmentOnListener(serviceNode, attachExpr,
                                (BObjectType) types.getConstraintFromReferenceType(memberType), serviceType);
                    }
                }
            }

            serviceSymbol.addListenerType(exprType);
        }
    }

    private void addCheckExprToServiceVariable(BLangService serviceNode) {
        BLangFunction initFunction = serviceNode.serviceClass.initFunction;
        if (initFunction != null && initFunction.returnTypeNode != null
                && types.containsErrorType(initFunction.returnTypeNode.getBType())) {
            BLangCheckedExpr checkedExpr = (BLangCheckedExpr) TreeBuilder.createCheckExpressionNode();
            checkedExpr.expr = serviceNode.serviceVariable.expr;
            checkedExpr.setBType(serviceNode.serviceClass.getBType());
            serviceNode.serviceVariable.expr = checkedExpr;
        }
    }

    private void validateServiceAttachmentOnListener(BLangService serviceNode, BLangExpression attachExpr,
                                                     BObjectType listenerType, BType serviceType) {
        for (var func : ((BObjectTypeSymbol) listenerType.tsymbol).attachedFuncs) {
            if (func.funcName.value.equals("attach")) {
                List<BType> paramTypes = func.type.paramTypes;
                if (serviceType != null && serviceType != symTable.noType) {
                    validateServiceTypeAgainstAttachMethod(serviceNode.getBType(), paramTypes.get(0), attachExpr.pos);
                }
                validateServiceAttachpointAgainstAttachMethod(serviceNode, attachExpr, paramTypes.get(1));
            }
        }
    }

    private void validateServiceTypeAgainstAttachMethod(BType serviceType, BType targetType, Location pos) {
        if (!types.isAssignable(serviceType, targetType)) {
            dlog.error(pos, DiagnosticErrorCode.SERVICE_TYPE_IS_NOT_SUPPORTED_BY_LISTENER);
        }
    }

    private void validateServiceAttachpointAgainstAttachMethod(BLangService serviceNode, BLangExpression listenerExpr,
                                                               BType attachPointParam) {
        boolean isStringComponentAvailable = types.isAssignable(symTable.stringType, attachPointParam);
        boolean isNullable = attachPointParam.isNullable();
        boolean isArrayComponentAvailable = types.isAssignable(symTable.arrayStringType, attachPointParam);

        boolean pathLiteral = serviceNode.serviceNameLiteral != null;
        boolean absolutePath = !serviceNode.absoluteResourcePath.isEmpty();

        Location pos = listenerExpr.getPosition();

        if (!pathLiteral && isStringComponentAvailable && !isArrayComponentAvailable && !isNullable) {
            dlog.error(pos, DiagnosticErrorCode.SERVICE_LITERAL_REQUIRED_BY_LISTENER);
        } else if (!absolutePath && isArrayComponentAvailable && !isStringComponentAvailable && !isNullable) {
            dlog.error(pos, DiagnosticErrorCode.SERVICE_ABSOLUTE_PATH_REQUIRED_BY_LISTENER);
        } else if (!pathLiteral && !absolutePath && !isNullable) {
            dlog.error(pos, DiagnosticErrorCode.SERVICE_ABSOLUTE_PATH_OR_LITERAL_IS_REQUIRED_BY_LISTENER);
        }

        // Path literal is provided, listener does not accept path literal
        if (pathLiteral && !isStringComponentAvailable) {
            dlog.error(pos, DiagnosticErrorCode.SERVICE_PATH_LITERAL_IS_NOT_SUPPORTED_BY_LISTENER);
        }

        // Absolute path is provided, Listener does not accept abs path
        if (absolutePath && !isArrayComponentAvailable) {
            dlog.error(pos, DiagnosticErrorCode.SERVICE_ABSOLUTE_PATH_IS_NOT_SUPPORTED_BY_LISTENER);
        }
    }

    private void validateDefaultable(BLangRecordTypeNode recordTypeNode) {
        for (BLangSimpleVariable field : recordTypeNode.fields) {
            if (field.flagSet.contains(Flag.OPTIONAL) && field.expr != null) {
                dlog.error(field.pos, DiagnosticErrorCode.DEFAULT_VALUES_NOT_ALLOWED_FOR_OPTIONAL_FIELDS,
                           field.name.value);
            }
        }
    }

    @Override
    public void visit(BLangResource resourceNode) {
    }

    @Override
    public void visit(BLangTryCatchFinally tryCatchFinally) {
        dlog.error(tryCatchFinally.pos, DiagnosticErrorCode.TRY_STMT_NOT_SUPPORTED);
    }

    @Override
    public void visit(BLangCatch bLangCatch) {
        SymbolEnv catchBlockEnv = SymbolEnv.createBlockEnv(bLangCatch.body, env);
        analyzeNode(bLangCatch.param, catchBlockEnv);
        if (bLangCatch.param.getBType().tag != TypeTags.ERROR) {
            dlog.error(bLangCatch.param.pos, DiagnosticErrorCode.INCOMPATIBLE_TYPES, symTable.errorType,
                       bLangCatch.param.getBType());
        }
        analyzeStmt(bLangCatch.body, catchBlockEnv);
    }

    @Override
    public void visit(BLangTransaction transactionNode) {
        SymbolEnv transactionEnv = SymbolEnv.createTransactionEnv(transactionNode, env);

        if (transactionNode.onFailClause != null) {
            this.analyzeNode(transactionNode.onFailClause, transactionEnv);
        }
        analyzeStmt(transactionNode.transactionBody, transactionEnv);
    }

    @Override
    public void visit(BLangRollback rollbackNode) {
        if (rollbackNode.expr != null) {
            BType expectedType = BUnionType.create(null, symTable.errorType, symTable.nilType);
            this.typeChecker.checkExpr(rollbackNode.expr, this.env, expectedType);
        }
    }

    @Override
    public void visit(BLangRetryTransaction retryTransaction) {
        if (retryTransaction.retrySpec != null) {
            retryTransaction.retrySpec.accept(this);
        }

        retryTransaction.transaction.accept(this);
    }

    @Override
    public void visit(BLangRetry retryNode) {
        if (retryNode.retrySpec != null) {
            retryNode.retrySpec.accept(this);
        }
        SymbolEnv retryEnv = SymbolEnv.createRetryEnv(retryNode, env);
        analyzeStmt(retryNode.retryBody, retryEnv);

        if (retryNode.onFailClause != null) {
            this.analyzeNode(retryNode.onFailClause, env);
        }
    }

    @Override
    public void visit(BLangRetrySpec retrySpec) {
        if (retrySpec.retryManagerType != null) {
            retrySpec.setBType(symResolver.resolveTypeNode(retrySpec.retryManagerType, env));
        }

        if (retrySpec.argExprs != null) {
            retrySpec.argExprs.forEach(arg -> this.typeChecker.checkExpr(arg, env));
        }
    }

    private boolean isJoinResultType(BLangSimpleVariable var) {
        BLangType type = var.typeNode;
        if (type instanceof BuiltInReferenceTypeNode) {
            return ((BuiltInReferenceTypeNode) type).getTypeKind() == TypeKind.MAP;
        }
        return false;
    }

    private BLangSimpleVariableDef createVarDef(BLangSimpleVariable var) {
        BLangSimpleVariableDef varDefNode = new BLangSimpleVariableDef();
        varDefNode.var = var;
        varDefNode.pos = var.pos;
        return varDefNode;
    }

    private BLangBlockStmt generateCodeBlock(StatementNode... statements) {
        BLangBlockStmt block = new BLangBlockStmt();
        for (StatementNode stmt : statements) {
            block.addStatement(stmt);
        }
        return block;
    }

    @Override
    public void visit(BLangForkJoin forkJoin) {
        for (BLangSimpleVariableDef worker : forkJoin.workers) {
            BLangFunction function = ((BLangLambdaFunction) worker.var.expr).function;
            function.symbol.enclForkName = function.anonForkName;
            ((BInvokableSymbol) worker.var.symbol).enclForkName = function.anonForkName;
        }
    }

    @Override
    public void visit(BLangWorker workerNode) {
        SymbolEnv workerEnv = SymbolEnv.createWorkerEnv(workerNode, this.env);
        this.analyzeNode(workerNode.body, workerEnv);
    }

    @Override
    public void visit(BLangWorkerSend workerSendNode) {
        // TODO Need to remove this cached env
        workerSendNode.env = this.env;
        this.typeChecker.checkExpr(workerSendNode.expr, this.env);

        BSymbol symbol = symResolver.lookupSymbolInMainSpace(env, names.fromIdNode(workerSendNode.workerIdentifier));

        if (symTable.notFoundSymbol.equals(symbol)) {
            workerSendNode.setBType(symTable.semanticError);
        } else {
            workerSendNode.setBType(symbol.type);
            workerSendNode.workerSymbol = symbol;
        }
    }

    @Override
    public void visit(BLangReturn returnNode) {
        this.typeChecker.checkExpr(returnNode.expr, this.env, this.env.enclInvokable.returnTypeNode.getBType());
        validateWorkerAnnAttachments(returnNode.expr);
    }

    BType analyzeDef(BLangNode node, SymbolEnv env) {
        return analyzeNode(node, env);
    }

    BType analyzeStmt(BLangStatement stmtNode, SymbolEnv env) {
        return analyzeNode(stmtNode, env);
    }

    public BType analyzeNode(BLangNode node, SymbolEnv env) {
        return analyzeNode(node, env, symTable.noType, null);
    }

    @Override
    public void visit(BLangContinue continueNode) {
        /* ignore */
    }

    @Override
    public void visit(BLangBreak breakNode) {
        /* ignore */
    }

    @Override
    public void visit(BLangThrow throwNode) {
        dlog.error(throwNode.pos, DiagnosticErrorCode.THROW_STMT_NOT_SUPPORTED);
    }

    @Override
    public void visit(BLangPanic panicNode) {
        this.typeChecker.checkExpr(panicNode.expr, env, symTable.errorType);
    }

    BType analyzeNode(BLangNode node, SymbolEnv env, BType expType, DiagnosticCode diagCode) {
        this.prevEnvs.push(this.env);
        BType preExpType = this.expType;
        DiagnosticCode preDiagCode = this.diagCode;

        // TODO Check the possibility of using a try/finally here
        this.env = env;
        this.expType = expType;
        this.diagCode = diagCode;
        node.accept(this);
        this.env = this.prevEnvs.pop();
        this.expType = preExpType;
        this.diagCode = preDiagCode;

        return resType;
    }

    @Override
    public void visit(BLangConstant constant) {
        if (names.fromIdNode(constant.name) == Names.IGNORE) {
            dlog.error(constant.name.pos, DiagnosticErrorCode.UNDERSCORE_NOT_ALLOWED);
        }
        if (constant.typeNode != null && !types.isAllowedConstantType(constant.typeNode.getBType())) {
            if (types.isAssignable(constant.typeNode.getBType(), symTable.anydataType) &&
                    !types.isNeverTypeOrStructureTypeWithARequiredNeverMember(constant.typeNode.getBType())) {
                dlog.error(constant.typeNode.pos, DiagnosticErrorCode.CONSTANT_DECLARATION_NOT_YET_SUPPORTED,
                        constant.typeNode);
            } else {
                dlog.error(constant.typeNode.pos, DiagnosticErrorCode.INVALID_CONST_DECLARATION,
                        constant.typeNode);
            }
        }


        constant.annAttachments.forEach(annotationAttachment -> {
            annotationAttachment.attachPoints.add(AttachPoint.Point.CONST);
            annotationAttachment.accept(this);
            constant.symbol.addAnnotation(annotationAttachment.annotationSymbol);
        });

        BLangExpression expression = constant.expr;
        if (!(expression.getKind() == LITERAL || expression.getKind() == NUMERIC_LITERAL)
                && constant.typeNode == null) {
            constant.setBType(symTable.semanticError);
            dlog.error(expression.pos, DiagnosticErrorCode.TYPE_REQUIRED_FOR_CONST_WITH_EXPRESSIONS);
            return; // This has to return, because constant.symbol.type is required for further validations.
        }

        typeChecker.checkExpr(expression, env, constant.symbol.type);

        // Check nested expressions.
        constantAnalyzer.visit(constant);
    }

    // TODO: 7/10/19 Remove this once const support is added for lists. A separate method is introduced temporarily
    //  since we allow array/tuple literals with cont exprs for annotations
    private void checkAnnotConstantExpression(BLangExpression expression) {
        // Recursively check whether all the nested expressions in the provided expression are constants or can be
        // evaluated to constants.
        switch (expression.getKind()) {
            case LITERAL:
            case NUMERIC_LITERAL:
                break;
            case SIMPLE_VARIABLE_REF:
                BSymbol symbol = ((BLangSimpleVarRef) expression).symbol;
                // Symbol can be null in some invalid scenarios. Eg - const string m = { name: "Ballerina" };
                if (symbol != null && (symbol.tag & SymTag.CONSTANT) != SymTag.CONSTANT) {
                    dlog.error(expression.pos, DiagnosticErrorCode.EXPRESSION_IS_NOT_A_CONSTANT_EXPRESSION);
                }
                break;
            case RECORD_LITERAL_EXPR:
                ((BLangRecordLiteral) expression).fields.forEach(field -> {
                    if (field.isKeyValueField()) {
                        BLangRecordLiteral.BLangRecordKeyValueField pair =
                                (BLangRecordLiteral.BLangRecordKeyValueField) field;
                        checkAnnotConstantExpression(pair.key.expr);
                        checkAnnotConstantExpression(pair.valueExpr);
                    } else {
                        checkAnnotConstantExpression((BLangRecordLiteral.BLangRecordVarNameField) field);
                    }
                });
                break;
            case LIST_CONSTRUCTOR_EXPR:
                ((BLangListConstructorExpr) expression).exprs.forEach(this::checkAnnotConstantExpression);
                break;
            case FIELD_BASED_ACCESS_EXPR:
                checkAnnotConstantExpression(((BLangFieldBasedAccess) expression).expr);
                break;
            default:
                dlog.error(expression.pos, DiagnosticErrorCode.EXPRESSION_IS_NOT_A_CONSTANT_EXPRESSION);
                break;
        }
    }

    private void handleForeachDefinitionVariables(VariableDefinitionNode variableDefinitionNode, BType varType,
                                                  boolean isDeclaredWithVar, boolean isOnFailDef, SymbolEnv blockEnv) {
        BLangVariable variableNode = (BLangVariable) variableDefinitionNode.getVariable();
        // Check whether the foreach node's variables are declared with var.
        if (isDeclaredWithVar) {
            // If the foreach node's variables are declared with var, type is `varType`.
            handleDeclaredVarInForeach(variableNode, varType, blockEnv);
            return;
        }
        // If the type node is available, we get the type from it.
        BType typeNodeType = symResolver.resolveTypeNode(variableNode.typeNode, blockEnv);
        if (isOnFailDef) {
            BType sourceType = varType;
            varType = typeNodeType;
            typeNodeType = sourceType;
        }
        // Then we need to check whether the RHS type is assignable to LHS type.
        if (types.isAssignable(varType, typeNodeType)) {
            // If assignable, we set types to the variables.
            handleDeclaredVarInForeach(variableNode, varType, blockEnv);
            return;
        }
        // Log an error and define a symbol with the node's type to avoid undeclared symbol errors.
        if (variableNode.typeNode != null && variableNode.typeNode.pos != null) {
            dlog.error(variableNode.typeNode.pos, DiagnosticErrorCode.INCOMPATIBLE_TYPES, varType, typeNodeType);
        }
        handleDeclaredVarInForeach(variableNode, typeNodeType, blockEnv);
    }

    private void checkRetryStmtValidity(BLangExpression retryCountExpr) {
        boolean error = true;
        NodeKind retryKind = retryCountExpr.getKind();
        if (retryKind == LITERAL || retryKind == NUMERIC_LITERAL) {
            if (retryCountExpr.getBType().tag == TypeTags.INT) {
                int retryCount = Integer.parseInt(((BLangLiteral) retryCountExpr).getValue().toString());
                if (retryCount >= 0) {
                    error = false;
                }
            }
        } else if (retryKind == NodeKind.SIMPLE_VARIABLE_REF) {
            if (((BLangSimpleVarRef) retryCountExpr).symbol.flags == Flags.FINAL) {
                if (((BLangSimpleVarRef) retryCountExpr).symbol.type.tag == TypeTags.INT) {
                    error = false;
                }
            }
        }
        if (error) {
            this.dlog.error(retryCountExpr.pos, DiagnosticErrorCode.INVALID_RETRY_COUNT);
        }
    }

    // TODO: remove unused method
    private void checkTransactionHandlerValidity(BLangExpression transactionHanlder) {
        if (transactionHanlder != null) {
            BSymbol handlerSymbol = ((BLangSimpleVarRef) transactionHanlder).symbol;
            if (handlerSymbol != null && handlerSymbol.kind != SymbolKind.FUNCTION) {
                dlog.error(transactionHanlder.pos, DiagnosticErrorCode.INVALID_FUNCTION_POINTER_ASSIGNMENT_FOR_HANDLER);
            }
            if (transactionHanlder.getBType().tag == TypeTags.INVOKABLE) {
                BInvokableType handlerType = (BInvokableType) transactionHanlder.getBType();
                int parameterCount = handlerType.paramTypes.size();
                if (parameterCount != 1) {
                    dlog.error(transactionHanlder.pos, DiagnosticErrorCode.INVALID_TRANSACTION_HANDLER_ARGS);
                }
                if (handlerType.paramTypes.get(0).tag != TypeTags.STRING) {
                    dlog.error(transactionHanlder.pos, DiagnosticErrorCode.INVALID_TRANSACTION_HANDLER_ARGS);
                }
                if (handlerType.retType.tag != TypeTags.NIL) {
                    dlog.error(transactionHanlder.pos, DiagnosticErrorCode.INVALID_TRANSACTION_HANDLER_SIGNATURE);
                }
            } else {
                dlog.error(transactionHanlder.pos, DiagnosticErrorCode.LAMBDA_REQUIRED_FOR_TRANSACTION_HANDLER);
            }
        }
    }

    private BLangExpression getBinaryExpr(BLangExpression lExpr,
                                          BLangExpression rExpr,
                                          OperatorKind opKind,
                                          BSymbol opSymbol) {
        BLangBinaryExpr binaryExpressionNode = (BLangBinaryExpr) TreeBuilder.createBinaryExpressionNode();
        binaryExpressionNode.lhsExpr = lExpr;
        binaryExpressionNode.rhsExpr = rExpr;
        binaryExpressionNode.pos = rExpr.pos;
        binaryExpressionNode.opKind = opKind;
        if (opSymbol != symTable.notFoundSymbol) {
            binaryExpressionNode.setBType(opSymbol.type.getReturnType());
            binaryExpressionNode.opSymbol = (BOperatorSymbol) opSymbol;
        } else {
            binaryExpressionNode.setBType(symTable.semanticError);
        }
        return binaryExpressionNode;
    }

    private boolean validateObjectTypeInitInvocation(BLangExpression expr) {
        // Following is invalid:
        // var a = new ;
        if (expr != null && expr.getKind() == NodeKind.TYPE_INIT_EXPR &&
                ((BLangTypeInit) expr).userDefinedType == null) {
            dlog.error(expr.pos, DiagnosticErrorCode.INVALID_ANY_VAR_DEF);
            return false;
        }
        return true;
    }

    private void setTypeOfVarRefInErrorBindingAssignment(BLangExpression expr) {
        // In binding assignments, lhs supports only simple, record, error, tuple varRefs.
        if (expr.getKind() != NodeKind.SIMPLE_VARIABLE_REF
                && expr.getKind() != NodeKind.RECORD_VARIABLE_REF
                && expr.getKind() != NodeKind.ERROR_VARIABLE_REF
                && expr.getKind() != NodeKind.TUPLE_VARIABLE_REF) {
            dlog.error(expr.pos, DiagnosticErrorCode.INVALID_VARIABLE_REFERENCE_IN_BINDING_PATTERN, expr);
            expr.setBType(symTable.semanticError);
        }
        setTypeOfVarRef(expr);
    }

    private void setTypeOfVarRefInAssignment(BLangExpression expr) {
        // In assignments, lhs supports only simple, record, error, tuple
        // varRefs and field, xml and index based access expressions.
        if (!(expr instanceof BLangValueExpression)) {
            dlog.error(expr.pos, DiagnosticErrorCode.INVALID_VARIABLE_ASSIGNMENT, expr);
            expr.setBType(symTable.semanticError);
        }
        setTypeOfVarRef(expr);
    }

    private void setTypeOfVarRef(BLangExpression expr) {
        BLangValueExpression varRefExpr = (BLangValueExpression) expr;
        varRefExpr.isLValue = true;
        typeChecker.checkExpr(varRefExpr, env);

        // Check whether this is an readonly field.
        checkConstantAssignment(varRefExpr);

        // If this is an update of a type narrowed variable, the assignment should allow assigning
        // values of its original type. Therefore treat all lhs simpleVarRefs in their original type.
        if (isSimpleVarRef(expr)) {
            BVarSymbol originSymbol = ((BVarSymbol) ((BLangSimpleVarRef) expr).symbol).originalSymbol;
            if (originSymbol != null) {
                varRefExpr.setBType(originSymbol.type);
            }
        }
    }

    private void setTypeOfVarRefForBindingPattern(BLangExpression expr) {
        BLangVariableReference varRefExpr = (BLangVariableReference) expr;
        varRefExpr.isLValue = true;
        typeChecker.checkExpr(varRefExpr, env);

        switch (expr.getKind()) {
            case SIMPLE_VARIABLE_REF:
                setTypeOfVarRef(expr);
                break;
            case TUPLE_VARIABLE_REF:
                BLangTupleVarRef tupleVarRef = (BLangTupleVarRef) expr;
                tupleVarRef.expressions.forEach(this::setTypeOfVarRefForBindingPattern);
                if (tupleVarRef.restParam != null) {
                    setTypeOfVarRefForBindingPattern((BLangExpression) tupleVarRef.restParam);
                }
                return;
            case RECORD_VARIABLE_REF:
                BLangRecordVarRef recordVarRef = (BLangRecordVarRef) expr;
                recordVarRef.recordRefFields
                        .forEach(refKeyValue -> setTypeOfVarRefForBindingPattern(refKeyValue.variableReference));
                if (recordVarRef.restParam != null) {
                    setTypeOfVarRefForBindingPattern((BLangExpression) recordVarRef.restParam);
                }
                return;
            case ERROR_VARIABLE_REF:
                BLangErrorVarRef errorVarRef = (BLangErrorVarRef) expr;
                if (errorVarRef.message != null) {
                    setTypeOfVarRefForBindingPattern(errorVarRef.message);
                }
                if (errorVarRef.cause != null) {
                    setTypeOfVarRefForBindingPattern(errorVarRef.cause);
                    if (!types.isAssignable(symTable.errorOrNilType, errorVarRef.cause.getBType())) {
                        dlog.error(errorVarRef.cause.pos, DiagnosticErrorCode.INCOMPATIBLE_TYPES,
                                   symTable.errorOrNilType,
                                   errorVarRef.cause.getBType());
                    }
                }
                errorVarRef.detail.forEach(namedArgExpr -> setTypeOfVarRefForBindingPattern(namedArgExpr.expr));
                if (errorVarRef.restVar != null) {
                    setTypeOfVarRefForBindingPattern(errorVarRef.restVar);
                }
        }
    }

    private void checkInvalidTypeDef(BLangExpression expr) {
        switch (expr.getKind()) {
            case SIMPLE_VARIABLE_REF:
                BLangSimpleVarRef variableRef = (BLangSimpleVarRef) expr;
                if (variableRef.isLValue && variableRef.symbol != null &&
                        (variableRef.symbol.tag & SymTag.TYPE_DEF) == SymTag.TYPE_DEF) {
                    dlog.error(expr.pos, DiagnosticErrorCode.CANNOT_ASSIGN_VALUE_TO_TYPE_DEF);
                }
                return;
            case TUPLE_VARIABLE_REF:
                BLangTupleVarRef tupleVarRef = (BLangTupleVarRef) expr;
                for (BLangExpression tupleExpr : tupleVarRef.expressions) {
                    checkInvalidTypeDef(tupleExpr);
                }
                if (tupleVarRef.restParam != null) {
                    checkInvalidTypeDef((BLangExpression) tupleVarRef.restParam);
                }
                return;
            case RECORD_VARIABLE_REF:
                BLangRecordVarRef recordVarRef = (BLangRecordVarRef) expr;
                for (BLangRecordVarRefKeyValue refKeyValue : recordVarRef.recordRefFields) {
                    checkInvalidTypeDef(refKeyValue.variableReference);
                }
                if (recordVarRef.restParam != null) {
                    checkInvalidTypeDef((BLangExpression) recordVarRef.restParam);
                }
                return;
            case ERROR_VARIABLE_REF:
                BLangErrorVarRef errorVarRef = (BLangErrorVarRef) expr;
                if (errorVarRef.message != null) {
                    checkInvalidTypeDef(errorVarRef.message);
                }
                if (errorVarRef.cause != null) {
                    checkInvalidTypeDef(errorVarRef.cause);
                }
                for (BLangNamedArgsExpression namedArgExpr : errorVarRef.detail) {
                    checkInvalidTypeDef(namedArgExpr.expr);
                }
                if (errorVarRef.restVar != null) {
                    checkInvalidTypeDef(errorVarRef.restVar);
                }
        }
    }

    private void validateAnnotationAttachmentExpr(BLangAnnotationAttachment annAttachmentNode,
                                                  BAnnotationSymbol annotationSymbol) {
        if (annotationSymbol.attachedType == null ||
                types.isAssignable(annotationSymbol.attachedType.type, symTable.trueType)) {
            if (annAttachmentNode.expr != null) {
                this.dlog.error(annAttachmentNode.expr.pos,
                                DiagnosticErrorCode.ANNOTATION_ATTACHMENT_CANNOT_HAVE_A_VALUE, annotationSymbol);
            }
            return;
        }

        BType annotType = annotationSymbol.attachedType.type;
        if (annAttachmentNode.expr == null) {
            BType annotConstrainedTyped = types.getConstraintFromReferenceType(annotType);
            BRecordType recordType = annotConstrainedTyped.tag == TypeTags.RECORD ? (BRecordType) annotConstrainedTyped :
                    annotConstrainedTyped.tag == TypeTags.ARRAY &&
                            types.getConstraintFromReferenceType(((BArrayType) annotType).eType).tag == TypeTags.RECORD ?
                            (BRecordType) types.getConstraintFromReferenceType(((BArrayType) annotType).eType) : null;
            if (recordType != null && hasRequiredFields(recordType)) {
                this.dlog.error(annAttachmentNode.pos, DiagnosticErrorCode.ANNOTATION_ATTACHMENT_REQUIRES_A_VALUE,
                        recordType);
                return;
            }
        }

        if (annAttachmentNode.expr != null) {
            this.typeChecker.checkExpr(annAttachmentNode.expr, env,
                    annotType.tag == TypeTags.ARRAY ? ((BArrayType) annotType).eType : annotType);

            if (Symbols.isFlagOn(annotationSymbol.flags, Flags.CONSTANT)) {
                if (annotationSymbol.points.stream().anyMatch(attachPoint -> !attachPoint.source)) {
                    constantAnalyzer.analyzeExpr(annAttachmentNode.expr);
                    return;
                }
                checkAnnotConstantExpression(annAttachmentNode.expr);
            }
        }
    }

    /**
     * Check whether a record type has required fields.
     *
     * @param recordType Record type.
     * @return true if the record type has required fields; false otherwise.
     */
    public boolean hasRequiredFields(BRecordType recordType) {
        for (BField field : recordType.fields.values()) {
            if (Symbols.isFlagOn(field.symbol.flags, Flags.REQUIRED)) {
                return true;
            }
        }
        return false;
    }

    private void validateAnnotationAttachmentCount(List<BLangAnnotationAttachment> attachments) {
        Map<BAnnotationSymbol, Integer> attachmentCounts = new HashMap<>();
        for (BLangAnnotationAttachment attachment : attachments) {
            if (attachment.annotationSymbol == null) {
                continue;
            }

            attachmentCounts.merge(attachment.annotationSymbol, 1, Integer::sum);
        }

        attachmentCounts.forEach((symbol, count) -> {
            if ((symbol.attachedType == null || symbol.attachedType.type.tag != TypeTags.ARRAY) && count > 1) {
                Optional<BLangAnnotationAttachment> found = Optional.empty();
                for (BLangAnnotationAttachment attachment : attachments) {
                    if (attachment.annotationSymbol.equals(symbol)) {
                        found = Optional.of(attachment);
                        break;
                    }
                }
                this.dlog.error(found.get().pos,
                                DiagnosticErrorCode.ANNOTATION_ATTACHMENT_CANNOT_SPECIFY_MULTIPLE_VALUES, symbol);
            }
        });
    }

    private void validateBuiltinTypeAnnotationAttachment(List<BLangAnnotationAttachment> attachments) {

        if (PackageID.isLangLibPackageID(this.env.enclPkg.packageID)) {
            return;
        }
        for (BLangAnnotationAttachment attachment : attachments) {
            if (attachment.annotationSymbol == null || // annotation symbol can be null on invalid attachment.
                    !attachment.annotationSymbol.pkgID.equals(PackageID.ANNOTATIONS)) {
                continue;
            }
            String annotationName = attachment.annotationName.value;
            if (annotationName.equals(Names.ANNOTATION_TYPE_PARAM.value)) {
                dlog.error(attachment.pos, DiagnosticErrorCode.TYPE_PARAM_OUTSIDE_LANG_MODULE);
            } else if (annotationName.equals(Names.ANNOTATION_BUILTIN_SUBTYPE.value)) {
                dlog.error(attachment.pos, DiagnosticErrorCode.BUILTIN_SUBTYPE_OUTSIDE_LANG_MODULE);
            }
        }
    }

    // TODO: Check if the below method can be removed. This doesn't seem necessary.
    //  https://github.com/ballerina-platform/ballerina-lang/issues/20997
    /**
     * Validate functions attached to objects.
     *
     * @param funcNode Function node
     */
    private void validateObjectAttachedFunction(BLangFunction funcNode) {
        if (!funcNode.attachedFunction) {
            return;
        }

        // If the function is attached to an abstract object, it don't need to have an implementation.
        if (!Symbols.isFlagOn(funcNode.receiver.getBType().tsymbol.flags, Flags.CLASS)) {
            if (funcNode.body != null) {
                dlog.error(funcNode.pos, DiagnosticErrorCode.ABSTRACT_OBJECT_FUNCTION_CANNOT_HAVE_BODY, funcNode.name,
                           funcNode.receiver.getBType());
            }
            return;
        }

        // There must be an implementation at the outer level, if the function is an interface.
        if (funcNode.interfaceFunction && !env.enclPkg.objAttachedFunctions.contains(funcNode.symbol)) {
            dlog.error(funcNode.pos, DiagnosticErrorCode.INVALID_INTERFACE_ON_NON_ABSTRACT_OBJECT, funcNode.name,
                       funcNode.receiver.getBType());
        }
    }

    private void validateInclusions(Set<Flag> referencingTypeFlags, List<BLangType> typeRefs, boolean objectTypeDesc,
                                    boolean objectConstructorExpr) {
        boolean nonIsolated = !referencingTypeFlags.contains(Flag.ISOLATED);
        boolean nonService = !referencingTypeFlags.contains(Flag.SERVICE);
        boolean nonClient = !referencingTypeFlags.contains(Flag.CLIENT);
        boolean nonReadOnly = !referencingTypeFlags.contains(Flag.READONLY);

        for (BLangType typeRef : typeRefs) {
            BType type = typeRef.getBType();
            long flags = type.flags;

            List<Flag> mismatchedFlags = new ArrayList<>();

            if (nonIsolated && Symbols.isFlagOn(flags, Flags.ISOLATED)) {
                mismatchedFlags.add(Flag.ISOLATED);
            }

            if (nonService && Symbols.isFlagOn(flags, Flags.SERVICE)) {
                mismatchedFlags.add(Flag.SERVICE);
            }

            if (nonClient && Symbols.isFlagOn(flags, Flags.CLIENT)) {
                mismatchedFlags.add(Flag.CLIENT);
            }

            if (!mismatchedFlags.isEmpty()) {
                StringBuilder qualifierString = new StringBuilder(mismatchedFlags.get(0).toString().toLowerCase());

                for (int i = 1; i < mismatchedFlags.size(); i++) {
                    qualifierString.append(" ").append(mismatchedFlags.get(i).toString().toLowerCase());
                }

                dlog.error(typeRef.pos,
                           objectConstructorExpr ?
                                   DiagnosticErrorCode.INVALID_REFERENCE_WITH_MISMATCHED_QUALIFIERS :
                                   DiagnosticErrorCode.INVALID_INCLUSION_WITH_MISMATCHED_QUALIFIERS,
                           qualifierString.toString());
            }

            BTypeSymbol tsymbol = type.tsymbol;
            if (tsymbol == null ||
                    (!Symbols.isFlagOn(tsymbol.flags, Flags.CLASS)
                            && types.getConstraintFromReferenceType(type).tag != TypeTags.INTERSECTION) ||
                    !Symbols.isFlagOn(flags, Flags.READONLY)) {
                continue;
            }

            if (objectTypeDesc) {
                dlog.error(typeRef.pos,
                           DiagnosticErrorCode.INVALID_READ_ONLY_CLASS_INCLUSION_IN_OBJECT_TYPE_DESCRIPTOR);
                continue;
            }

            if (nonReadOnly && !objectConstructorExpr) {
                if (types.getConstraintFromReferenceType(type).tag == TypeTags.INTERSECTION) {
                    dlog.error(typeRef.pos,
                               DiagnosticErrorCode.INVALID_READ_ONLY_TYPEDESC_INCLUSION_IN_NON_READ_ONLY_CLASS);
                    continue;
                }
                dlog.error(typeRef.pos, DiagnosticErrorCode.INVALID_READ_ONLY_CLASS_INCLUSION_IN_NON_READ_ONLY_CLASS);
            }
        }
    }

    private void validateReferencedFunction(Location pos, BAttachedFunction func, SymbolEnv env,
                                            DiagnosticErrorCode code) {
        if (!Symbols.isFlagOn(func.symbol.receiverSymbol.type.tsymbol.flags, Flags.CLASS)) {
            return;
        }

        if (!Symbols.isFunctionDeclaration(func.symbol)) {
            return;
        }

        // Service typing does not consider resource methods when type checking.
        if (Symbols.isResource(func.symbol)) {
            return;
        }

        // There must be an implementation at the outer level, if the function is an interface.
        if (!env.enclPkg.objAttachedFunctions.contains(func.symbol)) {
            dlog.error(pos, code, func.funcName, func.symbol.receiverSymbol.type);
        }
    }

    private boolean isSimpleVarRef(BLangExpression expr) {
        if (expr.getBType().tag == TypeTags.SEMANTIC_ERROR ||
                expr.getBType().tag == TypeTags.NONE ||
                expr.getKind() != NodeKind.SIMPLE_VARIABLE_REF) {
            return false;
        }

        if (((BLangSimpleVarRef) expr).symbol == null) {
            return false;
        }

        return (((BLangSimpleVarRef) expr).symbol.tag & SymTag.VARIABLE) == SymTag.VARIABLE;
    }

    private void resetTypeNarrowing(BLangExpression lhsExpr, BType rhsType) {
        if (!isSimpleVarRef(lhsExpr)) {
            return;
        }

        BVarSymbol varSymbol = (BVarSymbol) ((BLangSimpleVarRef) lhsExpr).symbol;
        if (varSymbol.originalSymbol == null) {
            return;
        }

        // If the rhs's type is not assignable to the variable's narrowed type,
        // then the type narrowing will no longer hold. Thus define the original
        // symbol in all the scopes that are affected by this assignment.
        if (!types.isAssignable(rhsType, varSymbol.type)) {
            if (this.narrowedTypeInfo != null) {
                // Record the vars for which type narrowing was unset, to define relevant shadowed symbols in branches.
                BType currentType = ((BLangSimpleVarRef) lhsExpr).symbol.type;
                this.narrowedTypeInfo.put(typeNarrower.getOriginalVarSymbol(varSymbol),
                                          new BType.NarrowedTypes(currentType, currentType));
            }

            defineOriginalSymbol(lhsExpr, typeNarrower.getOriginalVarSymbol(varSymbol), env);
            env = prevEnvs.pop();
        }
    }

    private void defineOriginalSymbol(BLangExpression lhsExpr, BVarSymbol varSymbol, SymbolEnv env) {
        BSymbol foundSym = symResolver.lookupSymbolInMainSpace(env, varSymbol.name);

        // Terminate if we reach the env where the original symbol is available.
        if (foundSym == varSymbol) {
            prevEnvs.push(env);
            return;
        }

        // Traverse back to all the fall-back-environments, and update the env with the new symbol.
        // Here the existing fall-back env will be replaced by a new env.
        // i.e: [new fall-back env] = [snapshot of old fall-back env] + [new symbol]
        env = SymbolEnv.createTypeNarrowedEnv(lhsExpr, env);
        symbolEnter.defineTypeNarrowedSymbol(lhsExpr.pos, env, varSymbol, varSymbol.type, varSymbol.origin == VIRTUAL);
        SymbolEnv prevEnv = prevEnvs.pop();
        defineOriginalSymbol(lhsExpr, varSymbol, prevEnv);
        prevEnvs.push(env);
    }

    private void validateIsolatedParamUsage(boolean inIsolatedFunction, BLangSimpleVariable variable,
                                            boolean isRestParam) {
        if (!hasAnnotation(variable.annAttachments, Names.ANNOTATION_ISOLATED_PARAM.value)) {
            return;
        }

        variable.symbol.flags |= Flags.ISOLATED_PARAM;

        if (!PackageID.isLangLibPackageID(this.env.enclPkg.packageID)) {
            dlog.error(variable.pos, DiagnosticErrorCode.ISOLATED_PARAM_OUTSIDE_LANG_MODULE);
        }

        BType type = isRestParam ? ((BArrayType) variable.getBType()).eType : variable.getBType();

        if (!types.isSubTypeOfBaseType(type, TypeTags.INVOKABLE)) {
            dlog.error(variable.pos, DiagnosticErrorCode.ISOLATED_PARAM_USED_WITH_INVALID_TYPE);
        }

        if (!inIsolatedFunction) {
            dlog.error(variable.pos, DiagnosticErrorCode.ISOLATED_PARAM_USED_IN_A_NON_ISOLATED_FUNCTION);
        }
    }

    private boolean hasAnnotation(List<BLangAnnotationAttachment> attachments, String name) {
        for (BLangAnnotationAttachment attachment : attachments) {
            if (attachment.annotationName.value.equals(name)) {
                return true;
            }
        }
        return false;
    }

    private boolean isConfigurable(BLangVariable varNode) {
        return varNode.flagSet.contains(Flag.CONFIGURABLE);
    }

    private boolean isIsolated(BLangVariable varNode) {
        return varNode.flagSet.contains(Flag.ISOLATED);
    }

    private void handleReadOnlyField(boolean isRecordType, LinkedHashMap<String, BField> fields,
                                     BLangSimpleVariable field) {
        BType fieldType = field.getBType();

        if (fieldType == symTable.semanticError) {
            return;
        }

        BType readOnlyFieldType = getReadOnlyFieldType(field.pos, fieldType);

        if (readOnlyFieldType == symTable.semanticError) {
            dlog.error(field.pos, DiagnosticErrorCode.INVALID_READONLY_FIELD_TYPE, fieldType);
            return;
        }

        if (isRecordType) {
            fields.get(field.name.value).type = readOnlyFieldType;
        }

        field.setBType(field.symbol.type = readOnlyFieldType);
    }

    private BType getReadOnlyFieldType(Location pos, BType fieldType) {
        if (types.isInherentlyImmutableType(fieldType) || Symbols.isFlagOn(fieldType.flags, Flags.READONLY)) {
            return fieldType;
        }

        if (!types.isSelectivelyImmutableType(fieldType)) {
            return symTable.semanticError;
        }

        return ImmutableTypeCloner.getImmutableIntersectionType(pos, types,
                                                                (SelectivelyImmutableReferenceType) fieldType, env,
                                                                symTable, anonModelHelper, names, new HashSet<>());
    }

    private void setRestMatchPatternConstraintType(BRecordType recordType,
                                                   List<String> boundedFieldNames,
                                                   BRecordType restPatternRecordType,
                                                   BRecordType restVarSymbolRecordType) {
        BType restConstraintType = symbolEnter.getRestMatchPatternConstraintType(recordType, new HashMap<>(),
                restVarSymbolRecordType.restFieldType);
        LinkedHashMap<String, BField> unMappedFields = new LinkedHashMap<>() {{
            putAll(recordType.fields);
        }};
        symbolEnter.setRestRecordFields(recordType.tsymbol.pos, env,
                unMappedFields, boundedFieldNames, restConstraintType, restVarSymbolRecordType);
        restPatternRecordType.restFieldType = restVarSymbolRecordType.restFieldType;
    }
}<|MERGE_RESOLUTION|>--- conflicted
+++ resolved
@@ -516,13 +516,11 @@
         });
 
         if (typeDefinition.flagSet.contains(Flag.ENUM)) {
-<<<<<<< HEAD
             if (typeDefinition.symbol.kind == SymbolKind.TYPE_DEF) {
                 ((BEnumSymbol) (typeDefinition.symbol.type.tsymbol)).addAnnotations(annotSymbols);
             } else {
                 ((BEnumSymbol) typeDefinition.symbol).addAnnotations(annotSymbols);
-=======
-            ((BEnumSymbol) typeDefinition.symbol).addAnnotations(annotSymbols);
+            }
             HashSet<String> enumElements = new HashSet<String>();
             BLangUnionTypeNode bLangUnionTypeNode = (BLangUnionTypeNode)  typeDefinition.typeNode;
             for (int j = bLangUnionTypeNode.memberTypeNodes.size() - 1; j >= 0; j--) {
@@ -533,7 +531,6 @@
                 } else {
                     enumElements.add(nextTypeName);
                 }
->>>>>>> acdd844a
             }
         }
 
