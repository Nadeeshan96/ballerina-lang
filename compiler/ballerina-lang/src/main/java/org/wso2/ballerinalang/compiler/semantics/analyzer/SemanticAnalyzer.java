/*
 *  Copyright (c) 2017, WSO2 Inc. (http://www.wso2.org) All Rights Reserved.
 *
 *  WSO2 Inc. licenses this file to you under the Apache License,
 *  Version 2.0 (the "License"); you may not use this file except
 *  in compliance with the License.
 *  You may obtain a copy of the License at
 *
 *    http://www.apache.org/licenses/LICENSE-2.0
 *
 *  Unless required by applicable law or agreed to in writing,
 *  software distributed under the License is distributed on an
 *  "AS IS" BASIS, WITHOUT WARRANTIES OR CONDITIONS OF ANY
 *  KIND, either express or implied.  See the License for the
 *  specific language governing permissions and limitations
 *  under the License.
 */
package org.wso2.ballerinalang.compiler.semantics.analyzer;

import io.ballerina.compiler.api.symbols.DiagnosticState;
import io.ballerina.projects.ModuleDescriptor;
import io.ballerina.tools.diagnostics.Location;
import org.ballerinalang.compiler.CompilerPhase;
import org.ballerinalang.model.TreeBuilder;
import org.ballerinalang.model.elements.AttachPoint;
import org.ballerinalang.model.elements.Flag;
import org.ballerinalang.model.elements.PackageID;
import org.ballerinalang.model.symbols.SymbolKind;
import org.ballerinalang.model.tree.NodeKind;
import org.ballerinalang.model.tree.OperatorKind;
import org.ballerinalang.model.tree.TopLevelNode;
import org.ballerinalang.model.tree.expressions.RecordLiteralNode;
import org.ballerinalang.model.tree.statements.StatementNode;
import org.ballerinalang.model.tree.statements.VariableDefinitionNode;
import org.ballerinalang.model.tree.types.BuiltInReferenceTypeNode;
import org.ballerinalang.model.types.Field;
import org.ballerinalang.model.types.TypeKind;
import org.ballerinalang.util.diagnostic.DiagnosticErrorCode;
import org.ballerinalang.util.diagnostic.DiagnosticWarningCode;
import org.wso2.ballerinalang.compiler.diagnostic.BLangDiagnosticLog;
import org.wso2.ballerinalang.compiler.parser.BLangAnonymousModelHelper;
import org.wso2.ballerinalang.compiler.semantics.model.SymbolEnv;
import org.wso2.ballerinalang.compiler.semantics.model.SymbolTable;
import org.wso2.ballerinalang.compiler.semantics.model.symbols.BAnnotationSymbol;
import org.wso2.ballerinalang.compiler.semantics.model.symbols.BAttachedFunction;
import org.wso2.ballerinalang.compiler.semantics.model.symbols.BClassSymbol;
import org.wso2.ballerinalang.compiler.semantics.model.symbols.BEnumSymbol;
import org.wso2.ballerinalang.compiler.semantics.model.symbols.BInvokableSymbol;
import org.wso2.ballerinalang.compiler.semantics.model.symbols.BInvokableTypeSymbol;
import org.wso2.ballerinalang.compiler.semantics.model.symbols.BObjectTypeSymbol;
import org.wso2.ballerinalang.compiler.semantics.model.symbols.BOperatorSymbol;
import org.wso2.ballerinalang.compiler.semantics.model.symbols.BRecordTypeSymbol;
import org.wso2.ballerinalang.compiler.semantics.model.symbols.BServiceSymbol;
import org.wso2.ballerinalang.compiler.semantics.model.symbols.BSymbol;
import org.wso2.ballerinalang.compiler.semantics.model.symbols.BTypeDefinitionSymbol;
import org.wso2.ballerinalang.compiler.semantics.model.symbols.BTypeSymbol;
import org.wso2.ballerinalang.compiler.semantics.model.symbols.BVarSymbol;
import org.wso2.ballerinalang.compiler.semantics.model.symbols.SymTag;
import org.wso2.ballerinalang.compiler.semantics.model.symbols.Symbols;
import org.wso2.ballerinalang.compiler.semantics.model.types.BArrayType;
import org.wso2.ballerinalang.compiler.semantics.model.types.BErrorType;
import org.wso2.ballerinalang.compiler.semantics.model.types.BField;
import org.wso2.ballerinalang.compiler.semantics.model.types.BIntersectionType;
import org.wso2.ballerinalang.compiler.semantics.model.types.BMapType;
import org.wso2.ballerinalang.compiler.semantics.model.types.BObjectType;
import org.wso2.ballerinalang.compiler.semantics.model.types.BRecordType;
import org.wso2.ballerinalang.compiler.semantics.model.types.BTableType;
import org.wso2.ballerinalang.compiler.semantics.model.types.BTupleType;
import org.wso2.ballerinalang.compiler.semantics.model.types.BType;
import org.wso2.ballerinalang.compiler.semantics.model.types.BTypeIdSet;
import org.wso2.ballerinalang.compiler.semantics.model.types.BTypeReferenceType;
import org.wso2.ballerinalang.compiler.semantics.model.types.BUnionType;
import org.wso2.ballerinalang.compiler.tree.BLangAnnotation;
import org.wso2.ballerinalang.compiler.tree.BLangAnnotationAttachment;
import org.wso2.ballerinalang.compiler.tree.BLangBlockFunctionBody;
import org.wso2.ballerinalang.compiler.tree.BLangClassDefinition;
import org.wso2.ballerinalang.compiler.tree.BLangErrorVariable;
import org.wso2.ballerinalang.compiler.tree.BLangExprFunctionBody;
import org.wso2.ballerinalang.compiler.tree.BLangExternalFunctionBody;
import org.wso2.ballerinalang.compiler.tree.BLangFunction;
import org.wso2.ballerinalang.compiler.tree.BLangIdentifier;
import org.wso2.ballerinalang.compiler.tree.BLangNode;
import org.wso2.ballerinalang.compiler.tree.BLangPackage;
import org.wso2.ballerinalang.compiler.tree.BLangRecordVariable;
import org.wso2.ballerinalang.compiler.tree.BLangResourceFunction;
import org.wso2.ballerinalang.compiler.tree.BLangRetrySpec;
import org.wso2.ballerinalang.compiler.tree.BLangService;
import org.wso2.ballerinalang.compiler.tree.BLangSimpleVariable;
import org.wso2.ballerinalang.compiler.tree.BLangTableKeyTypeConstraint;
import org.wso2.ballerinalang.compiler.tree.BLangTupleVariable;
import org.wso2.ballerinalang.compiler.tree.BLangTypeDefinition;
import org.wso2.ballerinalang.compiler.tree.BLangVariable;
import org.wso2.ballerinalang.compiler.tree.BLangXMLNS;
import org.wso2.ballerinalang.compiler.tree.SimpleBLangNodeAnalyzer;
import org.wso2.ballerinalang.compiler.tree.bindingpatterns.BLangBindingPattern;
import org.wso2.ballerinalang.compiler.tree.bindingpatterns.BLangCaptureBindingPattern;
import org.wso2.ballerinalang.compiler.tree.bindingpatterns.BLangErrorBindingPattern;
import org.wso2.ballerinalang.compiler.tree.bindingpatterns.BLangErrorCauseBindingPattern;
import org.wso2.ballerinalang.compiler.tree.bindingpatterns.BLangErrorFieldBindingPatterns;
import org.wso2.ballerinalang.compiler.tree.bindingpatterns.BLangErrorMessageBindingPattern;
import org.wso2.ballerinalang.compiler.tree.bindingpatterns.BLangFieldBindingPattern;
import org.wso2.ballerinalang.compiler.tree.bindingpatterns.BLangListBindingPattern;
import org.wso2.ballerinalang.compiler.tree.bindingpatterns.BLangMappingBindingPattern;
import org.wso2.ballerinalang.compiler.tree.bindingpatterns.BLangNamedArgBindingPattern;
import org.wso2.ballerinalang.compiler.tree.bindingpatterns.BLangRestBindingPattern;
import org.wso2.ballerinalang.compiler.tree.bindingpatterns.BLangSimpleBindingPattern;
import org.wso2.ballerinalang.compiler.tree.bindingpatterns.BLangWildCardBindingPattern;
import org.wso2.ballerinalang.compiler.tree.clauses.BLangMatchClause;
import org.wso2.ballerinalang.compiler.tree.clauses.BLangOnFailClause;
import org.wso2.ballerinalang.compiler.tree.expressions.BLangAccessExpression;
import org.wso2.ballerinalang.compiler.tree.expressions.BLangBinaryExpr;
import org.wso2.ballerinalang.compiler.tree.expressions.BLangCheckedExpr;
import org.wso2.ballerinalang.compiler.tree.expressions.BLangConstant;
import org.wso2.ballerinalang.compiler.tree.expressions.BLangErrorVarRef;
import org.wso2.ballerinalang.compiler.tree.expressions.BLangExpression;
import org.wso2.ballerinalang.compiler.tree.expressions.BLangFieldBasedAccess;
import org.wso2.ballerinalang.compiler.tree.expressions.BLangGroupExpr;
import org.wso2.ballerinalang.compiler.tree.expressions.BLangInvocation;
import org.wso2.ballerinalang.compiler.tree.expressions.BLangLambdaFunction;
import org.wso2.ballerinalang.compiler.tree.expressions.BLangLetExpression;
import org.wso2.ballerinalang.compiler.tree.expressions.BLangListConstructorExpr;
import org.wso2.ballerinalang.compiler.tree.expressions.BLangLiteral;
import org.wso2.ballerinalang.compiler.tree.expressions.BLangMatchGuard;
import org.wso2.ballerinalang.compiler.tree.expressions.BLangNamedArgsExpression;
import org.wso2.ballerinalang.compiler.tree.expressions.BLangNumericLiteral;
import org.wso2.ballerinalang.compiler.tree.expressions.BLangRecordLiteral;
import org.wso2.ballerinalang.compiler.tree.expressions.BLangRecordVarRef;
import org.wso2.ballerinalang.compiler.tree.expressions.BLangRecordVarRef.BLangRecordVarRefKeyValue;
import org.wso2.ballerinalang.compiler.tree.expressions.BLangSimpleVarRef;
import org.wso2.ballerinalang.compiler.tree.expressions.BLangTupleVarRef;
import org.wso2.ballerinalang.compiler.tree.expressions.BLangTypeConversionExpr;
import org.wso2.ballerinalang.compiler.tree.expressions.BLangTypeInit;
import org.wso2.ballerinalang.compiler.tree.expressions.BLangValueExpression;
import org.wso2.ballerinalang.compiler.tree.expressions.BLangVariableReference;
import org.wso2.ballerinalang.compiler.tree.matchpatterns.BLangConstPattern;
import org.wso2.ballerinalang.compiler.tree.matchpatterns.BLangErrorCauseMatchPattern;
import org.wso2.ballerinalang.compiler.tree.matchpatterns.BLangErrorFieldMatchPatterns;
import org.wso2.ballerinalang.compiler.tree.matchpatterns.BLangErrorMatchPattern;
import org.wso2.ballerinalang.compiler.tree.matchpatterns.BLangErrorMessageMatchPattern;
import org.wso2.ballerinalang.compiler.tree.matchpatterns.BLangFieldMatchPattern;
import org.wso2.ballerinalang.compiler.tree.matchpatterns.BLangListMatchPattern;
import org.wso2.ballerinalang.compiler.tree.matchpatterns.BLangMappingMatchPattern;
import org.wso2.ballerinalang.compiler.tree.matchpatterns.BLangMatchPattern;
import org.wso2.ballerinalang.compiler.tree.matchpatterns.BLangNamedArgMatchPattern;
import org.wso2.ballerinalang.compiler.tree.matchpatterns.BLangRestMatchPattern;
import org.wso2.ballerinalang.compiler.tree.matchpatterns.BLangSimpleMatchPattern;
import org.wso2.ballerinalang.compiler.tree.matchpatterns.BLangVarBindingPatternMatchPattern;
import org.wso2.ballerinalang.compiler.tree.matchpatterns.BLangWildCardMatchPattern;
import org.wso2.ballerinalang.compiler.tree.statements.BLangAssignment;
import org.wso2.ballerinalang.compiler.tree.statements.BLangBlockStmt;
import org.wso2.ballerinalang.compiler.tree.statements.BLangBreak;
import org.wso2.ballerinalang.compiler.tree.statements.BLangCompoundAssignment;
import org.wso2.ballerinalang.compiler.tree.statements.BLangContinue;
import org.wso2.ballerinalang.compiler.tree.statements.BLangDo;
import org.wso2.ballerinalang.compiler.tree.statements.BLangErrorDestructure;
import org.wso2.ballerinalang.compiler.tree.statements.BLangErrorVariableDef;
import org.wso2.ballerinalang.compiler.tree.statements.BLangExpressionStmt;
import org.wso2.ballerinalang.compiler.tree.statements.BLangFail;
import org.wso2.ballerinalang.compiler.tree.statements.BLangForeach;
import org.wso2.ballerinalang.compiler.tree.statements.BLangForkJoin;
import org.wso2.ballerinalang.compiler.tree.statements.BLangIf;
import org.wso2.ballerinalang.compiler.tree.statements.BLangLock;
import org.wso2.ballerinalang.compiler.tree.statements.BLangMatch;
import org.wso2.ballerinalang.compiler.tree.statements.BLangMatch.BLangMatchStaticBindingPatternClause;
import org.wso2.ballerinalang.compiler.tree.statements.BLangMatch.BLangMatchStructuredBindingPatternClause;
import org.wso2.ballerinalang.compiler.tree.statements.BLangMatchStatement;
import org.wso2.ballerinalang.compiler.tree.statements.BLangPanic;
import org.wso2.ballerinalang.compiler.tree.statements.BLangRecordDestructure;
import org.wso2.ballerinalang.compiler.tree.statements.BLangRecordVariableDef;
import org.wso2.ballerinalang.compiler.tree.statements.BLangRetry;
import org.wso2.ballerinalang.compiler.tree.statements.BLangRetryTransaction;
import org.wso2.ballerinalang.compiler.tree.statements.BLangReturn;
import org.wso2.ballerinalang.compiler.tree.statements.BLangRollback;
import org.wso2.ballerinalang.compiler.tree.statements.BLangSimpleVariableDef;
import org.wso2.ballerinalang.compiler.tree.statements.BLangStatement;
import org.wso2.ballerinalang.compiler.tree.statements.BLangTransaction;
import org.wso2.ballerinalang.compiler.tree.statements.BLangTupleDestructure;
import org.wso2.ballerinalang.compiler.tree.statements.BLangTupleVariableDef;
import org.wso2.ballerinalang.compiler.tree.statements.BLangWhile;
import org.wso2.ballerinalang.compiler.tree.statements.BLangWorkerSend;
import org.wso2.ballerinalang.compiler.tree.statements.BLangXMLNSStatement;
import org.wso2.ballerinalang.compiler.tree.types.BLangArrayType;
import org.wso2.ballerinalang.compiler.tree.types.BLangBuiltInRefTypeNode;
import org.wso2.ballerinalang.compiler.tree.types.BLangConstrainedType;
import org.wso2.ballerinalang.compiler.tree.types.BLangErrorType;
import org.wso2.ballerinalang.compiler.tree.types.BLangFiniteTypeNode;
import org.wso2.ballerinalang.compiler.tree.types.BLangFunctionTypeNode;
import org.wso2.ballerinalang.compiler.tree.types.BLangIntersectionTypeNode;
import org.wso2.ballerinalang.compiler.tree.types.BLangLetVariable;
import org.wso2.ballerinalang.compiler.tree.types.BLangObjectTypeNode;
import org.wso2.ballerinalang.compiler.tree.types.BLangRecordTypeNode;
import org.wso2.ballerinalang.compiler.tree.types.BLangStreamType;
import org.wso2.ballerinalang.compiler.tree.types.BLangTableTypeNode;
import org.wso2.ballerinalang.compiler.tree.types.BLangTupleTypeNode;
import org.wso2.ballerinalang.compiler.tree.types.BLangType;
import org.wso2.ballerinalang.compiler.tree.types.BLangUnionTypeNode;
import org.wso2.ballerinalang.compiler.tree.types.BLangUserDefinedType;
import org.wso2.ballerinalang.compiler.tree.types.BLangValueType;
import org.wso2.ballerinalang.compiler.util.BArrayState;
import org.wso2.ballerinalang.compiler.util.CompilerContext;
import org.wso2.ballerinalang.compiler.util.ImmutableTypeCloner;
import org.wso2.ballerinalang.compiler.util.Name;
import org.wso2.ballerinalang.compiler.util.Names;
import org.wso2.ballerinalang.compiler.util.NumericLiteralSupport;
import org.wso2.ballerinalang.compiler.util.TypeDefBuilderHelper;
import org.wso2.ballerinalang.compiler.util.TypeTags;
import org.wso2.ballerinalang.compiler.util.Unifier;
import org.wso2.ballerinalang.util.AttachPoints;
import org.wso2.ballerinalang.util.Flags;
import org.wso2.ballerinalang.util.Lists;

import java.util.ArrayList;
import java.util.Arrays;
import java.util.Collections;
import java.util.HashMap;
import java.util.HashSet;
import java.util.LinkedHashMap;
import java.util.LinkedHashSet;
import java.util.List;
import java.util.Map;
import java.util.Optional;
import java.util.Set;
import java.util.Stack;
import java.util.stream.Collectors;

import static org.ballerinalang.model.symbols.SymbolOrigin.COMPILED_SOURCE;
import static org.ballerinalang.model.symbols.SymbolOrigin.SOURCE;
import static org.ballerinalang.model.symbols.SymbolOrigin.VIRTUAL;
import static org.ballerinalang.model.tree.NodeKind.FUNCTION;
import static org.ballerinalang.model.tree.NodeKind.LITERAL;
import static org.ballerinalang.model.tree.NodeKind.NUMERIC_LITERAL;
import static org.ballerinalang.model.tree.NodeKind.RECORD_LITERAL_EXPR;

/**
 * @since 0.94
 */
public class SemanticAnalyzer extends SimpleBLangNodeAnalyzer<SemanticAnalyzer.AnalyzerData> {

    private static final CompilerContext.Key<SemanticAnalyzer> SYMBOL_ANALYZER_KEY = new CompilerContext.Key<>();
    private static final String LISTENER_NAME = "listener";

    private final BLangAnonymousModelHelper anonModelHelper;
    private final ConstantAnalyzer constantAnalyzer;
    private final ConstantValueResolver constantValueResolver;
    private final BLangDiagnosticLog dlog;
    private final Names names;
    private final SymbolEnter symbolEnter;
    private final SymbolResolver symResolver;
    private final SymbolTable symTable;
    private final TypeChecker typeChecker;
    private final TypeNarrower typeNarrower;
    private final Types types;
    private final Unifier unifier;

    public static SemanticAnalyzer getInstance(CompilerContext context) {
        SemanticAnalyzer semAnalyzer = context.get(SYMBOL_ANALYZER_KEY);
        if (semAnalyzer == null) {
            semAnalyzer = new SemanticAnalyzer(context);
        }

        return semAnalyzer;
    }

    private SemanticAnalyzer(CompilerContext context) {
        context.put(SYMBOL_ANALYZER_KEY, this);

        this.symTable = SymbolTable.getInstance(context);
        this.symbolEnter = SymbolEnter.getInstance(context);
        this.names = Names.getInstance(context);
        this.symResolver = SymbolResolver.getInstance(context);
        this.typeChecker = TypeChecker.getInstance(context);
        this.types = Types.getInstance(context);
        this.dlog = BLangDiagnosticLog.getInstance(context);
        this.typeNarrower = TypeNarrower.getInstance(context);
        this.constantAnalyzer = ConstantAnalyzer.getInstance(context);
        this.constantValueResolver = ConstantValueResolver.getInstance(context);
        this.anonModelHelper = BLangAnonymousModelHelper.getInstance(context);
        this.unifier = new Unifier();
    }

    public BLangPackage analyze(BLangPackage pkgNode) {
        SymbolEnv pkgEnv = this.symTable.pkgEnvMap.get(pkgNode.symbol);
        final AnalyzerData data = new AnalyzerData(pkgEnv);
        visitNode(pkgNode, data);
        return pkgNode;
    }

    // Visitor methods

    public void visit(BLangPackage pkgNode, AnalyzerData data) {
        this.dlog.setCurrentPackageId(pkgNode.packageID);
        if (pkgNode.completedPhases.contains(CompilerPhase.TYPE_CHECK)) {
            return;
        }
        SymbolEnv pkgEnv = this.symTable.pkgEnvMap.get(pkgNode.symbol);
        data.env = pkgEnv;
        // Visit constants first.
        pkgNode.topLevelNodes.stream().filter(pkgLevelNode -> pkgLevelNode.getKind() == NodeKind.CONSTANT)
                .forEach(constant -> analyzeDef((BLangNode) constant, data));
        this.constantValueResolver.resolve(pkgNode.constants, pkgNode.packageID, pkgEnv);

        validateEnumMemberMetadata(pkgNode.constants);

        for (int i = 0; i < pkgNode.topLevelNodes.size(); i++) {
            TopLevelNode pkgLevelNode = pkgNode.topLevelNodes.get(i);
            NodeKind kind = pkgLevelNode.getKind();
            if (kind == NodeKind.CONSTANT) {
                continue;
            }

            if (kind == FUNCTION) {
                BLangFunction blangFunction = (BLangFunction) pkgLevelNode;
                if (blangFunction.flagSet.contains(Flag.LAMBDA) || blangFunction.flagSet.contains(Flag.ATTACHED)) {
                    continue;
                }
            }

            if (kind == NodeKind.CLASS_DEFN && ((BLangClassDefinition) pkgLevelNode).isObjectContructorDecl) {
                // This is a class defined for an object-constructor-expression (OCE). This will be analyzed when
                // visiting the OCE in the type checker. This is a temporary workaround until we fix
                // https://github.com/ballerina-platform/ballerina-lang/issues/27009
                continue;
            }

            analyzeDef((BLangNode) pkgLevelNode, data);
        }
        analyzeModuleConfigurableAmbiguity(pkgNode);

        while (pkgNode.lambdaFunctions.peek() != null) {
            BLangLambdaFunction lambdaFunction = pkgNode.lambdaFunctions.poll();
            BLangFunction function = lambdaFunction.function;
            lambdaFunction.setBType(function.symbol.type);
            data.env = lambdaFunction.capturedClosureEnv;
            analyzeDef(lambdaFunction.function, data);
        }

        pkgNode.getTestablePkgs().forEach(testablePackage -> visit((BLangPackage) testablePackage, data));
        pkgNode.completedPhases.add(CompilerPhase.TYPE_CHECK);
    }

    private void validateEnumMemberMetadata(List<BLangConstant> constants) {
        Map<String, List<BLangConstant>> duplicateEnumMembersWithMetadata = new HashMap<>();

        for (BLangConstant constant : constants) {
            if (!constant.flagSet.contains(Flag.ENUM_MEMBER) ||
                    (constant.markdownDocumentationAttachment == null && constant.annAttachments.isEmpty())) {
                continue;
            }

            String name = constant.name.value;

            if (duplicateEnumMembersWithMetadata.containsKey(name)) {
                duplicateEnumMembersWithMetadata.get(name).add(constant);
                continue;
            }

            duplicateEnumMembersWithMetadata.put(name, new ArrayList<>() {{ add(constant); }});
        }

        for (Map.Entry<String, List<BLangConstant>> entry : duplicateEnumMembersWithMetadata.entrySet()) {
            List<BLangConstant> duplicateMembers = entry.getValue();

            if (duplicateMembers.size() == 1) {
                continue;
            }

            for (BLangConstant duplicateMember : duplicateMembers) {
                dlog.warning(duplicateMember.pos, DiagnosticWarningCode.INVALID_METADATA_ON_DUPLICATE_ENUM_MEMBER);
            }
        }
    }

    public void visit(BLangXMLNS xmlnsNode, AnalyzerData data) {
        SymbolEnv currentEnv = data.env;
        xmlnsNode.setBType(symTable.stringType);

        // Namespace node already having the symbol means we are inside an init-function,
        // and the symbol has already been declared by the original statement.
        if (xmlnsNode.symbol == null) {
            symbolEnter.defineNode(xmlnsNode, currentEnv);
        }

        typeChecker.checkExpr(xmlnsNode.namespaceURI, currentEnv, symTable.stringType, data.prevEnvs);
    }

    public void visit(BLangXMLNSStatement xmlnsStmtNode, AnalyzerData data) {
        analyzeNode(xmlnsStmtNode.xmlnsDecl, data);
    }

    public void visit(BLangResourceFunction funcNode, AnalyzerData data) {
        visit((BLangFunction) funcNode, data);
        for (BLangSimpleVariable pathParam : funcNode.pathParams) {
            pathParam.accept(this, data);
            if (!types.isAssignable(pathParam.getBType(), symTable.pathParamAllowedType)) {
                dlog.error(pathParam.getPosition(), DiagnosticErrorCode.UNSUPPORTED_PATH_PARAM_TYPE,
                           pathParam.getBType());
            }
        }

        if (funcNode.restPathParam != null) {
            funcNode.restPathParam.accept(this, data);
            BArrayType arrayType = (BArrayType) funcNode.restPathParam.getBType();
            BType elemType = arrayType.getElementType();
            if (!types.isAssignable(elemType, symTable.pathParamAllowedType)) {
                dlog.error(funcNode.restPathParam.getPosition(),
                        DiagnosticErrorCode.UNSUPPORTED_REST_PATH_PARAM_TYPE, elemType);
            }
        }
    }

    public void visit(BLangFunction funcNode, AnalyzerData data) {
        SymbolEnv currentEnv = data.env;
        SymbolEnv funcEnv = SymbolEnv.createFunctionEnv(funcNode, funcNode.symbol.scope, currentEnv);

        // TODO: Shouldn't this be done in symbol enter?
        //set function param flag to final
        funcNode.symbol.params.forEach(param -> param.flags |= Flags.FUNCTION_FINAL);

        if (!funcNode.flagSet.contains(Flag.WORKER)) {
            // annotation validation for workers is done for the invocation.
            funcNode.annAttachments.forEach(annotationAttachment -> {
                if (Symbols.isFlagOn(funcNode.symbol.flags, Flags.REMOTE) && funcNode.receiver != null
                        && Symbols.isService(funcNode.receiver.symbol)) {
                    annotationAttachment.attachPoints.add(AttachPoint.Point.SERVICE_REMOTE);
                } else if (funcNode.attachedFunction) {
                    annotationAttachment.attachPoints.add(AttachPoint.Point.OBJECT_METHOD);
                }
                annotationAttachment.attachPoints.add(AttachPoint.Point.FUNCTION);
                data.env = funcEnv;
                this.analyzeDef(annotationAttachment, data);
            });
            validateAnnotationAttachmentCount(funcNode.annAttachments);
        }

        BLangType returnTypeNode = funcNode.returnTypeNode;
        boolean hasReturnType = returnTypeNode != null;
        if (hasReturnType) {
            funcNode.returnTypeAnnAttachments.forEach(annotationAttachment -> {
                annotationAttachment.attachPoints.add(AttachPoint.Point.RETURN);
                data.env = funcEnv;
                this.analyzeDef(annotationAttachment, data);
            });
            validateAnnotationAttachmentCount(funcNode.returnTypeAnnAttachments);
        }

        boolean inIsolatedFunction = funcNode.flagSet.contains(Flag.ISOLATED);
        SymbolEnv clonedEnv =  funcNode.clonedEnv;
<<<<<<< HEAD
=======
        if (funcNode.flagSet.contains(Flag.LAMBDA)) {
            // env is already a captured closure environment
            clonedEnv.scope.entries.putAll(currentEnv.scope.entries);
        }
>>>>>>> aa513c51

        for (BLangSimpleVariable param : funcNode.requiredParams) {
            symbolEnter.defineExistingVarSymbolInEnv(param.symbol, clonedEnv);
            data.env = clonedEnv;
            this.analyzeDef(param, data);

            BLangExpression expr = param.expr;
            if (expr != null) {
                funcNode.symbol.paramDefaultValTypes.put(param.symbol.name.value, expr.getBType());
            }

            validateIsolatedParamUsage(inIsolatedFunction, param, false, data);
        }

        BLangSimpleVariable restParam = funcNode.restParam;
        if (restParam != null) {
            symbolEnter.defineExistingVarSymbolInEnv(restParam.symbol, clonedEnv);
            data.env = clonedEnv;
            this.analyzeDef(restParam, data);
            validateIsolatedParamUsage(inIsolatedFunction, restParam, true, data);
        }

        if (hasReturnType && Symbols.isFlagOn(returnTypeNode.getBType().flags, Flags.PARAMETERIZED)) {
            unifier.validate(returnTypeNode.getBType(), funcNode, symTable, currentEnv, types, dlog);
        }

        validateObjectAttachedFunction(funcNode, data);

        if (funcNode.hasBody()) {
            data.env = funcEnv;
            analyzeNode(funcNode.body, returnTypeNode.getBType(), data);
        }

        if (funcNode.anonForkName != null) {
            funcNode.symbol.enclForkName = funcNode.anonForkName;
        }

        funcNode.symbol.annAttachments.addAll(funcNode.annAttachments);
        ((BInvokableTypeSymbol) funcNode.symbol.type.tsymbol)
                .returnTypeAnnots.addAll(funcNode.returnTypeAnnAttachments);

    }

    @Override
    public void visit(BLangBlockFunctionBody body, AnalyzerData data) {
        SymbolEnv funcBodyEnv = SymbolEnv.createFuncBodyEnv(body, data.env);
        int stmtCount = -1;
        for (BLangStatement stmt : body.stmts) {
            stmtCount++;
            boolean analyzedStmt = analyzeBlockStmtFollowingIfWithoutElse(stmt,
                    stmtCount > 0 ? body.stmts.get(stmtCount - 1) : null, funcBodyEnv, true, data);
            if (analyzedStmt) {
                continue;
            }
            data.env = funcBodyEnv;
            analyzeStmt(stmt, data);
        }
        // Remove explicitly added function body env if exists
        data.prevEnvs.remove(funcBodyEnv);
        resetNotCompletedNormally(data);
    }

    private boolean analyzeBlockStmtFollowingIfWithoutElse(BLangStatement currentStmt, BLangStatement prevStatement,
                                                           SymbolEnv currentEnv, boolean inFunctionBody,
                                                           AnalyzerData data) {
        if (currentStmt.getKind() == NodeKind.BLOCK && prevStatement != null && prevStatement.getKind() == NodeKind.IF
                && ((BLangIf) prevStatement).elseStmt == null && data.notCompletedNormally) {
            BLangIf ifStmt = (BLangIf) prevStatement;
            data.notCompletedNormally =
                    ConditionResolver.checkConstCondition(types, symTable, ifStmt.expr) == symTable.trueType;
            // Explicitly add function body env since it's required for resetting the types
            if (inFunctionBody) {
                data.prevEnvs.push(currentEnv);
            }
            // Types are narrowed following an `if` statement without an `else`, if it's not completed normally.
            SymbolEnv narrowedBlockEnv = typeNarrower.evaluateFalsity(ifStmt.expr, currentStmt, currentEnv, false);
            data.env = narrowedBlockEnv;
            analyzeStmt(currentStmt, data);
            return true;
        }
        return false;
    }

    @Override
    public void visit(BLangExprFunctionBody body, AnalyzerData data) {
        SymbolEnv env = SymbolEnv.createFuncBodyEnv(body, data.env);
        typeChecker.checkExpr(body.expr, env, data.expType, data.prevEnvs);
    }

    @Override
    public void visit(BLangExternalFunctionBody body, AnalyzerData data) {
        // TODO: Check if a func body env is needed
        for (BLangAnnotationAttachment annotationAttachment : body.annAttachments) {
            annotationAttachment.attachPoints.add(AttachPoint.Point.EXTERNAL);
            this.analyzeDef(annotationAttachment, data);
        }
        validateAnnotationAttachmentCount(body.annAttachments);
    }

    @Override
<<<<<<< HEAD
    public void visit(BLangTypeDefinition typeDefinition) {
        analyzeDef(typeDefinition.typeNode, env);
=======
    public void visit(BLangTypeDefinition typeDefinition, AnalyzerData data) {
        if (typeDefinition.typeNode.getKind() == NodeKind.OBJECT_TYPE
                || typeDefinition.typeNode.getKind() == NodeKind.RECORD_TYPE
                || typeDefinition.typeNode.getKind() == NodeKind.ERROR_TYPE
                || typeDefinition.typeNode.getKind() == NodeKind.TABLE_TYPE
                || typeDefinition.typeNode.getKind() == NodeKind.FINITE_TYPE_NODE) {
            analyzeDef(typeDefinition.typeNode, data);
        }
>>>>>>> aa513c51

        final List<BAnnotationSymbol> annotSymbols = new ArrayList<>();

        typeDefinition.annAttachments.forEach(annotationAttachment -> {
            if (typeDefinition.typeNode.getKind() == NodeKind.OBJECT_TYPE) {
                annotationAttachment.attachPoints.add(AttachPoint.Point.OBJECT);
            }
            annotationAttachment.attachPoints.add(AttachPoint.Point.TYPE);

            annotationAttachment.accept(this, data);
            annotSymbols.add(annotationAttachment.annotationSymbol);
        });

        BSymbol typeDefSym = typeDefinition.symbol;
        if (typeDefSym != null && typeDefSym.kind == SymbolKind.TYPE_DEF) {
            ((BTypeDefinitionSymbol) typeDefSym).annAttachments.addAll(typeDefinition.annAttachments);
        }

        if (typeDefinition.flagSet.contains(Flag.ENUM)) {
            ((BEnumSymbol) typeDefSym).addAnnotations(annotSymbols);
            HashSet<String> enumElements = new HashSet<String>();
            BLangUnionTypeNode bLangUnionTypeNode = (BLangUnionTypeNode)  typeDefinition.typeNode;
            for (int j = bLangUnionTypeNode.memberTypeNodes.size() - 1; j >= 0; j--) {
                BLangUserDefinedType nextType = (BLangUserDefinedType) bLangUnionTypeNode.memberTypeNodes.get(j);
                String nextTypeName = nextType.typeName.value;
                if (enumElements.contains(nextTypeName)) {
                    dlog.error(nextType.pos, DiagnosticErrorCode.REDECLARED_SYMBOL, nextTypeName);
                } else {
                    enumElements.add(nextTypeName);
                }
            }
        }

        validateAnnotationAttachmentCount(typeDefinition.annAttachments);
        validateBuiltinTypeAnnotationAttachment(typeDefinition.annAttachments, data);
    }

    @Override
    public void visit(BLangClassDefinition classDefinition, AnalyzerData data) {
        // Apply service attachpoint when this is a class representing a service-decl or object-ctor with service prefix
        AttachPoint.Point attachedPoint;
        Set<Flag> flagSet = classDefinition.flagSet;
        if (flagSet.contains(Flag.OBJECT_CTOR) && flagSet.contains(Flag.SERVICE)) {
            attachedPoint = AttachPoint.Point.SERVICE;
        } else {
            attachedPoint = AttachPoint.Point.CLASS;
        }

        BClassSymbol symbol = (BClassSymbol) classDefinition.symbol;

        classDefinition.annAttachments.forEach(annotationAttachment -> {
            annotationAttachment.attachPoints.add(attachedPoint);
            annotationAttachment.accept(this, data);
            symbol.addAnnotation(annotationAttachment.annotationSymbol);
        });
        validateAnnotationAttachmentCount(classDefinition.annAttachments);

        analyzeClassDefinition(classDefinition, data);

        validateInclusions(flagSet, classDefinition.typeRefs, false,
                           Symbols.isFlagOn(classDefinition.getBType().tsymbol.flags, Flags.ANONYMOUS));
    }

    private void analyzeClassDefinition(BLangClassDefinition classDefinition, AnalyzerData data) {
        SymbolEnv currentEnv = data.env;
        SymbolEnv classEnv = SymbolEnv.createClassEnv(classDefinition, classDefinition.symbol.scope, currentEnv);
        for (BLangSimpleVariable field : classDefinition.fields) {
            data.env = classEnv;
            analyzeDef(field, data);
        }
        data.env = currentEnv;
        // Visit functions as they are not in the same scope/env as the object fields
        for (BLangFunction function : classDefinition.functions) {
            analyzeDef(function, data);
            if (function.flagSet.contains(Flag.RESOURCE) && function.flagSet.contains(Flag.NATIVE)) {
                this.dlog.error(function.pos, DiagnosticErrorCode.RESOURCE_FUNCTION_CANNOT_BE_EXTERN, function.name);
            }
        }

        DiagnosticErrorCode code;
        if (classDefinition.isServiceDecl) {
            code = DiagnosticErrorCode.UNIMPLEMENTED_REFERENCED_METHOD_IN_SERVICE_DECL;
        } else if ((classDefinition.symbol.flags & Flags.OBJECT_CTOR) == Flags.OBJECT_CTOR) {
            code = DiagnosticErrorCode.UNIMPLEMENTED_REFERENCED_METHOD_IN_OBJECT_CTOR;
        } else {
            code = DiagnosticErrorCode.UNIMPLEMENTED_REFERENCED_METHOD_IN_CLASS;
        }

        // Validate the referenced functions that don't have implementations within the function.
        for (BAttachedFunction func : ((BObjectTypeSymbol) classDefinition.symbol).referencedFunctions) {
            validateReferencedFunction(classDefinition.pos, func, currentEnv, code);
        }

        analyzerClassInitMethod(classDefinition, data);
    }

    private void analyzerClassInitMethod(BLangClassDefinition classDefinition, AnalyzerData data) {
        if (classDefinition.initFunction == null) {
            return;
        }

        if (classDefinition.initFunction.flagSet.contains(Flag.PRIVATE)) {
            this.dlog.error(classDefinition.initFunction.pos, DiagnosticErrorCode.PRIVATE_OBJECT_CONSTRUCTOR,
                    classDefinition.symbol.name);
            return;
        }

        if (classDefinition.initFunction.flagSet.contains(Flag.NATIVE)) {
            this.dlog.error(classDefinition.initFunction.pos, DiagnosticErrorCode.OBJECT_INIT_FUNCTION_CANNOT_BE_EXTERN,
                    classDefinition.symbol.name);
            return;
        }

        analyzeDef(classDefinition.initFunction, data);
    }

    public void visit(BLangTypeConversionExpr conversionExpr, AnalyzerData data) {
        conversionExpr.annAttachments.forEach(annotationAttachment -> {
            annotationAttachment.attachPoints.add(AttachPoint.Point.TYPE);
            if (conversionExpr.typeNode.getKind() == NodeKind.OBJECT_TYPE) {
                annotationAttachment.attachPoints.add(AttachPoint.Point.OBJECT);
            }

            annotationAttachment.accept(this, data);
        });
        validateAnnotationAttachmentCount(conversionExpr.annAttachments);
    }

    @Override
    public void visit(BLangFiniteTypeNode finiteTypeNode, AnalyzerData data) {
        finiteTypeNode.valueSpace.forEach(value -> analyzeNode(value, data));
    }

    @Override
    public void visit(BLangLiteral literalExpr, AnalyzerData data) {
        if (literalExpr.getKind() == NodeKind.NUMERIC_LITERAL) {
            NodeKind kind = ((BLangNumericLiteral) literalExpr).kind;
            if (kind == NodeKind.HEX_FLOATING_POINT_LITERAL ||
                    NumericLiteralSupport.isFloatDiscriminated(literalExpr.originalValue)) {
                types.validateFloatLiteral(literalExpr.pos, String.valueOf(literalExpr.value));
            }
        }
    }

    @Override
    public void visit(BLangObjectTypeNode objectTypeNode, AnalyzerData data) {
        SymbolEnv objectEnv = SymbolEnv.createTypeEnv(objectTypeNode, objectTypeNode.symbol.scope, data.env);

        objectTypeNode.fields.forEach(field -> {
            data.env = objectEnv;
            analyzeDef(field, data);
            if (field.flagSet.contains(Flag.PRIVATE)) {
                this.dlog.error(field.pos, DiagnosticErrorCode.PRIVATE_FIELD_ABSTRACT_OBJECT, field.symbol.name);
            }
        });

        // Visit functions as they are not in the same scope/env as the object fields
        objectTypeNode.functions.forEach(func -> {
            analyzeDef(func, data);
            if (func.flagSet.contains(Flag.PRIVATE)) {
                this.dlog.error(func.pos, DiagnosticErrorCode.PRIVATE_FUNC_ABSTRACT_OBJECT, func.name,
                        objectTypeNode.symbol.name);
            }
            if (func.flagSet.contains(Flag.NATIVE)) {
                this.dlog.error(func.pos, DiagnosticErrorCode.EXTERN_FUNC_ABSTRACT_OBJECT, func.name,
                        objectTypeNode.symbol.name);
            }
            if (func.flagSet.contains(Flag.RESOURCE) && func.flagSet.contains(Flag.NATIVE)) {
                this.dlog.error(func.pos, DiagnosticErrorCode.RESOURCE_FUNCTION_CANNOT_BE_EXTERN, func.name);
            }
        });

        validateInclusions(objectTypeNode.flagSet, objectTypeNode.typeRefs, true, false);

        if (objectTypeNode.initFunction == null) {
            return;
        }

        this.dlog.error(objectTypeNode.initFunction.pos, DiagnosticErrorCode.INIT_METHOD_IN_OBJECT_TYPE_DESCRIPTOR,
                objectTypeNode.symbol.name);
    }

    @Override
<<<<<<< HEAD
    public void visit(BLangTableKeyTypeConstraint keyTypeConstraint) {
        analyzeDef(keyTypeConstraint.keyType, env);
    }

    @Override
    public void visit(BLangTableTypeNode tableTypeNode) {
        analyzeDef(tableTypeNode.constraint, env);
        if (tableTypeNode.tableKeyTypeConstraint != null) {
            analyzeDef(tableTypeNode.tableKeyTypeConstraint, env);
        }
=======
    public void visit(BLangTableTypeNode tableTypeNode, AnalyzerData data) {
>>>>>>> aa513c51
        BType constraint = Types.getReferredType(tableTypeNode.constraint.getBType());
        if (!types.isAssignable(constraint, symTable.mapAllType)) {
            dlog.error(tableTypeNode.constraint.pos, DiagnosticErrorCode.TABLE_CONSTRAINT_INVALID_SUBTYPE, constraint);
            return;
        }

        if (constraint.tag == TypeTags.MAP) {
            typeChecker.validateMapConstraintTable(tableTypeNode.tableType);
            return;
        }

        List<String> fieldNameList = tableTypeNode.tableType.fieldNameList;
        if (fieldNameList != null) {
            typeChecker.validateKeySpecifier(fieldNameList,
                    constraint.tag != TypeTags.INTERSECTION ? constraint :
                            ((BIntersectionType) constraint).effectiveType,
                    tableTypeNode.tableKeySpecifier.pos);
        }

        analyzeDef(tableTypeNode.constraint, data);
    }

    @Override
    public void visit(BLangRecordTypeNode recordTypeNode, AnalyzerData data) {
        if (recordTypeNode.analyzed) {
            return;
        }
        SymbolEnv recordEnv = SymbolEnv.createTypeEnv(recordTypeNode, recordTypeNode.symbol.scope, data.env);

        BType type = Types.getReferredType(recordTypeNode.getBType());

        boolean isRecordType = false;
        LinkedHashMap<String, BField> fields = null;

        boolean allReadOnlyFields = false;

        if (type.tag == TypeTags.RECORD) {
            isRecordType = true;

            BRecordType recordType = (BRecordType) type;
            fields = recordType.fields;
            allReadOnlyFields = recordType.sealed ||
                    Types.getReferredType(recordType.restFieldType).tag == TypeTags.NEVER;
        }

        List<BLangSimpleVariable> recordFields = new ArrayList<>(recordTypeNode.fields);
        recordFields.addAll(recordTypeNode.includedFields);

        for (BLangSimpleVariable field : recordFields) {
            if (field.flagSet.contains(Flag.READONLY)) {
                handleReadOnlyField(isRecordType, fields, field, data);
            } else {
                allReadOnlyFields = false;
            }

            data.env = recordEnv;
            analyzeDef(field, data);
        }

        if (isRecordType && allReadOnlyFields) {
            type.tsymbol.flags |= Flags.READONLY;
            type.flags |= Flags.READONLY;
        }

        validateDefaultable(recordTypeNode);
        recordTypeNode.analyzed = true;
    }

    @Override
<<<<<<< HEAD
    public void visit(BLangFunctionTypeNode functionTypeNode) {
        SymbolEnv funcEnv = SymbolEnv.createTypeEnv(functionTypeNode, functionTypeNode.getBType().tsymbol.scope, env);
        for (BLangVariable param : functionTypeNode.params) {
            analyzeDef(param, funcEnv);
        }
        if (functionTypeNode.restParam != null) {
            analyzeDef(functionTypeNode.restParam.typeNode, funcEnv);
        }
        if (functionTypeNode.returnTypeNode != null) {
            analyzeDef(functionTypeNode.returnTypeNode, funcEnv);
        }
        functionTypeNode.analyzed = true;
    }

    @Override
    public void visit(BLangErrorType errorType) {
=======
    public void visit(BLangErrorType errorType, AnalyzerData data) {
>>>>>>> aa513c51
        if (errorType.detailType == null) {
            return;
        }

        BType detailType = errorType.detailType.getBType();
        if (detailType != null && !types.isValidErrorDetailType(detailType)) {
            dlog.error(errorType.detailType.pos, DiagnosticErrorCode.INVALID_ERROR_DETAIL_TYPE, errorType.detailType,
                    symTable.detailType);
        }
        analyzeDef(errorType.detailType, data);
    }

    @Override
    public void visit(BLangConstrainedType constrainedType, AnalyzerData data) {
        analyzeDef(constrainedType.constraint, data);
    }

    @Override
<<<<<<< HEAD
    public void visit(BLangUnionTypeNode unionTypeNode) {
=======
    public void visit(BLangFunctionTypeNode functionTypeNode, AnalyzerData data) {
        SymbolEnv currentEnv = data.env;
        boolean isLambda = false;
        if (currentEnv.node.getKind() == FUNCTION) {
            BLangFunction function = (BLangFunction) currentEnv.node;
            isLambda = function.flagSet.contains(Flag.LAMBDA);
        }
        List<BLangVariable> params = functionTypeNode.params;
        for (BLangVariable param : params) {
            analyzeDef(param.typeNode, data);
            if (isLambda && param.symbol != null) {
                symResolver.checkForUniqueSymbol(param.pos, currentEnv, param.symbol);
            }
        }
        if (functionTypeNode.restParam != null) {
            analyzeDef(functionTypeNode.restParam.typeNode, data);
            if (isLambda && functionTypeNode.restParam.symbol != null) {
                symResolver.checkForUniqueSymbol(functionTypeNode.restParam.pos, currentEnv,
                        functionTypeNode.restParam.symbol);
            }
        }
        if (functionTypeNode.returnTypeNode != null) {
            analyzeDef(functionTypeNode.returnTypeNode, data);
        }
    }

    @Override
    public void visit(BLangUnionTypeNode unionTypeNode, AnalyzerData data) {
>>>>>>> aa513c51
        for (BLangType memberType : unionTypeNode.memberTypeNodes) {
            analyzeDef(memberType, data);
        }
    }

    @Override
    public void visit(BLangStreamType streamType, AnalyzerData data) {
        analyzeNode(streamType.constraint, data);
        if (streamType.error != null) {
            analyzeDef(streamType.error, data);
        }
    }

    @Override
    public void visit(BLangIntersectionTypeNode intersectionTypeNode, AnalyzerData data) {
        for (BLangType constituentTypeNode : intersectionTypeNode.constituentTypeNodes) {
            analyzeDef(constituentTypeNode, data);
        }
    }

    @Override
    public void visit(BLangTupleTypeNode tupleTypeNode, AnalyzerData data) {
        List<BLangType> memberTypeNodes = tupleTypeNode.memberTypeNodes;
        for (BLangType memType : memberTypeNodes) {
            analyzeDef(memType, data);
        }
        if (tupleTypeNode.restParamType != null) {
            analyzeDef(tupleTypeNode.restParamType, data);
        }
    }

    @Override
    public void visit(BLangArrayType arrayType, AnalyzerData data) {
        analyzeDef(arrayType.elemtype, data);
    }

    @Override
    public void visit(BLangUserDefinedType userDefinedType, AnalyzerData data) {
        /* ignore */
    }

    @Override
    public void visit(BLangValueType valueType, AnalyzerData data) {
        /* ignore */
    }

    @Override
    public void visit(BLangBuiltInRefTypeNode builtInRefType, AnalyzerData data) {
        /* ignore */
    }

    public void visit(BLangAnnotation annotationNode, AnalyzerData data) {
        BAnnotationSymbol symbol = (BAnnotationSymbol) annotationNode.symbol;
        annotationNode.annAttachments.forEach(annotationAttachment -> {
            annotationAttachment.attachPoints.add(AttachPoint.Point.ANNOTATION);
            annotationAttachment.accept(this, data);
            symbol.addAnnotation(annotationAttachment.annotationSymbol);
        });
        validateAnnotationAttachmentCount(annotationNode.annAttachments);
    }

    public void visit(BLangAnnotationAttachment annAttachmentNode, AnalyzerData data) {
        BSymbol symbol = this.symResolver.resolveAnnotation(annAttachmentNode.pos, data.env,
                names.fromString(annAttachmentNode.pkgAlias.getValue()),
                names.fromString(annAttachmentNode.getAnnotationName().getValue()));
        if (symbol == this.symTable.notFoundSymbol) {
            this.dlog.error(annAttachmentNode.pos, DiagnosticErrorCode.UNDEFINED_ANNOTATION,
                    annAttachmentNode.getAnnotationName().getValue());
            return;
        }
        // Validate Attachment Point against the Annotation Definition.
        BAnnotationSymbol annotationSymbol = (BAnnotationSymbol) symbol;
        annAttachmentNode.annotationSymbol = annotationSymbol;
        if (annotationSymbol.maskedPoints > 0 &&
                !Symbols.isAttachPointPresent(annotationSymbol.maskedPoints,
                                              AttachPoints.asMask(annAttachmentNode.attachPoints))) {
            String msg = annAttachmentNode.attachPoints.stream()
                    .map(point -> point.name().toLowerCase())
                    .collect(Collectors.joining(", "));
            this.dlog.error(annAttachmentNode.pos, DiagnosticErrorCode.ANNOTATION_NOT_ALLOWED, annotationSymbol, msg);
        }
        // Validate Annotation Attachment expression against Annotation Definition type.
        validateAnnotationAttachmentExpr(annAttachmentNode, annotationSymbol, data);
    }

    public void visit(BLangSimpleVariable varNode, AnalyzerData data) {
        boolean configurable = isConfigurable(varNode);

        if (varNode.isDeclaredWithVar) {
            // Configurable variable cannot be declared with var
            if (configurable) {
                dlog.error(varNode.pos, DiagnosticErrorCode.CONFIGURABLE_VARIABLE_CANNOT_BE_DECLARED_WITH_VAR);
            }
            validateWorkerAnnAttachments(varNode.expr, data);
            handleDeclaredWithVar(varNode, data);
            transferForkFlag(varNode);
            return;
        }
        SymbolEnv currentEnv = data.env;
        int ownerSymTag = currentEnv.scope.owner.tag;
        boolean isListenerDecl = varNode.flagSet.contains(Flag.LISTENER);
        if ((ownerSymTag & SymTag.INVOKABLE) == SymTag.INVOKABLE || (ownerSymTag & SymTag.LET) == SymTag.LET
                || currentEnv.node.getKind() == NodeKind.LET_CLAUSE) {
            // This is a variable declared in a function, let expression, an action or a resource
            // If the variable is parameter then the variable symbol is already defined
            if (varNode.symbol == null) {
                analyzeVarNode(varNode, data, AttachPoint.Point.VAR);
            } else {
                analyzeVarNode(varNode, data, AttachPoint.Point.PARAMETER);
            }
        } else if ((ownerSymTag & SymTag.OBJECT) == SymTag.OBJECT) {
            analyzeVarNode(varNode, data, AttachPoint.Point.OBJECT_FIELD, AttachPoint.Point.FIELD);
        } else if ((ownerSymTag & SymTag.RECORD) == SymTag.RECORD) {
<<<<<<< HEAD
            analyzeVarNode(varNode, env, AttachPoint.Point.RECORD_FIELD, AttachPoint.Point.FIELD);
        } else if ((ownerSymTag & SymTag.FUNCTION_TYPE) == SymTag.FUNCTION_TYPE) {
            analyzeVarNode(varNode, env, AttachPoint.Point.PARAMETER);
=======
            analyzeVarNode(varNode, data, AttachPoint.Point.RECORD_FIELD, AttachPoint.Point.FIELD);
>>>>>>> aa513c51
        } else {
            varNode.annAttachments.forEach(annotationAttachment -> {
                if (isListenerDecl) {
                    annotationAttachment.attachPoints.add(AttachPoint.Point.LISTENER);
                } else if (Symbols.isFlagOn(varNode.symbol.flags, Flags.SERVICE)) {
                    annotationAttachment.attachPoints.add(AttachPoint.Point.SERVICE);
                } else {
                    annotationAttachment.attachPoints.add(AttachPoint.Point.VAR);
                }
                annotationAttachment.accept(this, data);
                varNode.symbol.addAnnotation(annotationAttachment.annotationSymbol);
            });
        }
        validateAnnotationAttachmentCount(varNode.annAttachments);

        validateWorkerAnnAttachments(varNode.expr, data);

        handleWildCardBindingVariable(varNode, currentEnv);

        BType lhsType = varNode.symbol.type;
        varNode.setBType(lhsType);

        // Configurable variable type must be a subtype of anydata.
        if (configurable && varNode.typeNode != null) {
            if (!types.isAssignable(lhsType, symTable.anydataType)) {
                dlog.error(varNode.typeNode.pos,
                        DiagnosticErrorCode.CONFIGURABLE_VARIABLE_MUST_BE_ANYDATA);
            } else {
                if (!types.isInherentlyImmutableType(lhsType)) {
                    // Configurable variables are implicitly readonly
                    lhsType = ImmutableTypeCloner.getImmutableIntersectionType(varNode.pos, types,
                            lhsType, currentEnv, symTable, anonModelHelper, names, new HashSet<>());
                    varNode.setBType(lhsType);
                    varNode.symbol.type = lhsType;
                }
                // TODO: remove this check once runtime support all configurable types
                checkSupportedConfigType(lhsType, varNode.pos, varNode.name.value);
            }
        }

        if (varNode.typeNode != null) {
            analyzeDef(varNode.typeNode, data);
        }

        // Analyze the init expression
        BLangExpression rhsExpr = varNode.expr;
        if (rhsExpr == null) {
            if (varNode.flagSet.contains(Flag.ISOLATED)) {
                dlog.error(varNode.pos, DiagnosticErrorCode.INVALID_ISOLATED_QUALIFIER_ON_MODULE_NO_INIT_VAR_DECL);
            }

            if (Types.getReferredType(lhsType).tag == TypeTags.ARRAY
                    && typeChecker.isArrayOpenSealedType((BArrayType) Types.getReferredType(lhsType))) {
                dlog.error(varNode.pos, DiagnosticErrorCode.CLOSED_ARRAY_TYPE_NOT_INITIALIZED);
            }
            return;
        }

        // Here we create a new symbol environment to catch self references by keep the current
        // variable symbol in the symbol environment
        // e.g. int a = x + a;
        SymbolEnv varInitEnv = SymbolEnv.createVarInitEnv(varNode, currentEnv, varNode.symbol);

        if (isListenerDecl) {
            BType rhsType = typeChecker.checkExpr(rhsExpr, varInitEnv,
                    BUnionType.create(null, lhsType, symTable.errorType), data.prevEnvs);
            validateListenerCompatibility(varNode, rhsType);
        } else {
            typeChecker.checkExpr(rhsExpr, varInitEnv, lhsType, data.prevEnvs);
        }

        checkSelfReferencesInVarNode(varNode, rhsExpr, data);
        transferForkFlag(varNode);
    }

    private void analyzeModuleConfigurableAmbiguity(BLangPackage pkgNode) {
        if (pkgNode.moduleContextDataHolder == null) {
            return;
        }
        ModuleDescriptor rootModule = pkgNode.moduleContextDataHolder.descriptor();
        Set<BVarSymbol> configVars = symResolver.getConfigVarSymbolsIncludingImportedModules(pkgNode.symbol);
        String rootOrgName = rootModule.org().value();
        String rootModuleName = rootModule.packageName().value();
        Map<String, PackageID> configKeys =  getModuleKeys(configVars, rootOrgName);
        for (BVarSymbol variable : configVars) {
            String moduleName = variable.pkgID.name.value;
            String orgName = variable.pkgID.orgName.value;
            String varName = variable.name.value;
            validateMapConfigVariable(orgName + "." + moduleName + "." + varName, variable, configKeys);
            if (orgName.equals(rootOrgName)) {
                validateMapConfigVariable(moduleName + "." + varName, variable, configKeys);
                if (moduleName.equals(rootModuleName) && !(varName.equals(moduleName))) {
                    validateMapConfigVariable(varName, variable, configKeys);
                }
            }
        }
    }

    private Map<String, PackageID> getModuleKeys(Set<BVarSymbol> configVars, String rootOrg) {
        Map<String, PackageID> configKeys = new HashMap<>();
        for (BVarSymbol variable : configVars) {
            PackageID pkgID = variable.pkgID;
            String orgName = pkgID.orgName.value;
            String moduleName = pkgID.name.value;
            configKeys.put(orgName + "." + moduleName, pkgID);
            if (!orgName.equals(rootOrg)) {
                break;
            }
            configKeys.put(moduleName, pkgID);
        }
        return configKeys;
    }

    private void validateMapConfigVariable(String configKey, BVarSymbol variable, Map<String, PackageID> configKeys) {
        if (configKeys.containsKey(configKey) && types.isSubTypeOfMapping(variable.type)) {
            dlog.error(variable.pos, DiagnosticErrorCode.CONFIGURABLE_VARIABLE_MODULE_AMBIGUITY,
                    variable.name.value, configKeys.get(configKey));
        }
    }

    private void checkSupportedConfigType(BType type, Location location, String varName) {
        List<String> errors = new ArrayList<>();
        if (!isSupportedConfigType(type, errors, varName, new HashSet<>()) || !errors.isEmpty()) {
            StringBuilder errorMsg = new StringBuilder();
            for (String error : errors) {
                errorMsg.append("\n\t").append(error);
            }
            dlog.error(location, DiagnosticErrorCode.CONFIGURABLE_VARIABLE_CURRENTLY_NOT_SUPPORTED, type, errorMsg);
        }
    }

    private boolean isSupportedConfigType(BType type, List<String> errors, String varName, Set<BType> unresolvedTypes) {
        if (!unresolvedTypes.add(type)) {
            return true;
        }
        switch (type.getKind()) {
            case ANYDATA:
                break;
            case FINITE:
                return types.isAnydata(type);
            case ARRAY:
                BType elementType = Types.getReferredType(((BArrayType) type).eType);

                if (elementType.tag == TypeTags.INTERSECTION) {
                    elementType = ((BIntersectionType) elementType).getEffectiveType();
                }

                if (elementType.tag == TypeTags.TABLE || !isSupportedConfigType(elementType, errors, varName,
                        unresolvedTypes)) {
                    errors.add("array element type '" + elementType + "' is not supported");
                }
                break;
            case RECORD:
                BRecordType recordType = (BRecordType) type;
                Map<BType, List<String>> fieldTypeMap = getRecordFieldTypes(recordType);
                for (Map.Entry<BType, List<String>> fieldTypeEntry : fieldTypeMap.entrySet()) {
                    BType fieldType = fieldTypeEntry.getKey();
                    String field = varName + "." + fieldTypeEntry.getValue().get(0);
                    if (!isSupportedConfigType(fieldType, errors, field, unresolvedTypes)) {
                        for (String fieldName : fieldTypeEntry.getValue()) {
                            errors.add("record field type '" + fieldType + "' of field '" + varName + "." + fieldName +
                                    "' is not supported");
                        }
                    }
                }
                break;
            case MAP:
                BMapType mapType = (BMapType) type;
                if (!isSupportedConfigType(mapType.constraint, errors, varName, unresolvedTypes)) {
                    errors.add("map constraint type '" + mapType.constraint + "' is not supported");
                }
                break;
            case TABLE:
                BTableType tableType = (BTableType) type;
                if (!isSupportedConfigType(tableType.constraint, errors, varName, unresolvedTypes)) {
                    errors.add("table constraint type '" + tableType.constraint + "' is not supported");
                }
                break;
            case INTERSECTION:
                return isSupportedConfigType(((BIntersectionType) type).effectiveType, errors, varName,
                        unresolvedTypes);
            case UNION:
                BUnionType unionType = (BUnionType) type;
                for (BType memberType : unionType.getMemberTypes()) {
                    if (!isSupportedConfigType(memberType, errors, varName, unresolvedTypes)) {
                        errors.add("union member type '" + memberType + "' is not supported");
                    }
                }
                break;
            case TYPEREFDESC:
                return isSupportedConfigType(Types.getReferredType(type), errors, varName,
                        unresolvedTypes);
            default:
                return  types.isAssignable(type, symTable.intType) ||
                        types.isAssignable(type, symTable.floatType) ||
                        types.isAssignable(type, symTable.stringType) ||
                        types.isAssignable(type, symTable.booleanType) ||
                        types.isAssignable(type, symTable.decimalType) ||
                        types.isAssignable(type, symTable.xmlType);
        }
        return true;
    }

    private Map<BType, List<String>> getRecordFieldTypes(BRecordType recordType) {
        Map<BType, List<String>> fieldMap = new HashMap<>();
        for (Field field : recordType.getFields().values()) {
            BType fieldType = (BType) field.getType();
            String fieldName = field.getName().getValue();
            if (fieldMap.containsKey(fieldType)) {
                fieldMap.get(fieldType).add(fieldName);
            } else {
                fieldMap.put(fieldType, new ArrayList<>(Arrays.asList(fieldName)));
            }
        }
        return fieldMap;
    }

    private void validateListenerCompatibility(BLangSimpleVariable varNode, BType rhsType) {
        if (Types.getReferredType(rhsType).tag == TypeTags.UNION) {
            for (BType memberType : ((BUnionType) rhsType).getMemberTypes()) {
                memberType = Types.getReferredType(rhsType);
                if (memberType.tag == TypeTags.ERROR) {
                    continue;
                }
                if (!types.checkListenerCompatibility(varNode.symbol.type)) {
                    dlog.error(varNode.pos, DiagnosticErrorCode.INVALID_LISTENER_VARIABLE, varNode.name);
                }
            }
        } else {
            if (!types.checkListenerCompatibility(varNode.symbol.type)) {
                dlog.error(varNode.pos, DiagnosticErrorCode.INVALID_LISTENER_VARIABLE, varNode.name);
            }
        }
    }

    private void analyzeVarNode(BLangSimpleVariable varNode, AnalyzerData data, AttachPoint.Point... attachPoints) {
        SymbolEnv currentEnv = data.env;
        if (varNode.symbol == null) {
            symbolEnter.defineNode(varNode, currentEnv);
        }

        // When 'var' is used, the typeNode is null. Need to analyze the record type node here if it's a locally
        // defined record type.
        if (varNode.typeNode != null && varNode.typeNode.getKind() == NodeKind.RECORD_TYPE &&
                !((BLangRecordTypeNode) varNode.typeNode).analyzed) {
            data.env = currentEnv;
            analyzeDef(varNode.typeNode, data);
        }

        if (varNode.typeNode != null && varNode.typeNode.getKind() == NodeKind.FUNCTION_TYPE &&
                !((BLangFunctionTypeNode) varNode.typeNode).analyzed) {
            analyzeDef(varNode.typeNode, env);
        }

        List<AttachPoint.Point> attachPointsList = Arrays.asList(attachPoints);
        for (BLangAnnotationAttachment annotationAttachment : varNode.annAttachments) {
            annotationAttachment.attachPoints.addAll(attachPointsList);
            annotationAttachment.accept(this, data);
            varNode.symbol.addAnnotation(annotationAttachment.annotationSymbol);
        }
    }

    private void transferForkFlag(BLangSimpleVariable varNode) {
        // Transfer FORK flag to workers future value.
        if (varNode.expr != null && varNode.expr.getKind() == NodeKind.INVOCATION
                && varNode.flagSet.contains(Flag.WORKER)) {

            BLangInvocation expr = (BLangInvocation) varNode.expr;
            if (expr.name.value.startsWith("0") && (expr.symbol.flags & Flags.FORKED) == Flags.FORKED) {
                varNode.symbol.flags |= Flags.FORKED;
            }
        }
    }

    /**
     * Validate annotation attachment of the `start` action or workers.
     *
     * @param expr expression to be validated.
     */
    private void validateWorkerAnnAttachments(BLangExpression expr,  AnalyzerData data) {
        if (expr != null && expr instanceof BLangInvocation.BLangActionInvocation &&
                ((BLangInvocation.BLangActionInvocation) expr).async) {
            ((BLangInvocation) expr).annAttachments.forEach(annotationAttachment -> {
                annotationAttachment.attachPoints.add(AttachPoint.Point.WORKER);
                annotationAttachment.accept(this, data);
            });
            validateAnnotationAttachmentCount(((BLangInvocation) expr).annAttachments);
        }
    }

    public void visit(BLangRecordVariable varNode, AnalyzerData data) {

        // Only simple variables are allowed to be configurable.
        if (isConfigurable(varNode)) {
            dlog.error(varNode.pos, DiagnosticErrorCode.ONLY_SIMPLE_VARIABLES_ARE_ALLOWED_TO_BE_CONFIGURABLE);
        }

        if (isIsolated(varNode)) {
            dlog.error(varNode.pos, DiagnosticErrorCode.ONLY_A_SIMPLE_VARIABLE_CAN_BE_MARKED_AS_ISOLATED);
        }

        if (varNode.isDeclaredWithVar) {
            handleDeclaredWithVar(varNode, data);
            return;
        }
        SymbolEnv currentEnv = data.env;
        if (varNode.getBType() == null) {
            varNode.setBType(symResolver.resolveTypeNode(varNode.typeNode, currentEnv));
        }

        int ownerSymTag = currentEnv.scope.owner.tag;
        // If this is a module record variable, checkTypeAndVarCountConsistency already done at symbolEnter.
        if ((ownerSymTag & SymTag.PACKAGE) != SymTag.PACKAGE &&
                !(this.symbolEnter.symbolEnterAndValidateRecordVariable(varNode, currentEnv))) {
            varNode.setBType(symTable.semanticError);
            return;
        }

        if (varNode.getBType() == symTable.semanticError) {
            // This will return module record variables with type error
            return;
        }

        varNode.annAttachments.forEach(annotationAttachment -> {
            annotationAttachment.attachPoints.add(AttachPoint.Point.VAR);
            annotationAttachment.accept(this, data);
        });

        validateAnnotationAttachmentCount(varNode.annAttachments);

        if (varNode.expr == null) {
            // we have no rhs to do type checking
            return;
        }

        typeChecker.checkExpr(varNode.expr, currentEnv, varNode.getBType(), data.prevEnvs);

    }

    public void visit(BLangTupleVariable varNode, AnalyzerData data) {

        // Only simple variables are allowed to be configurable.
        if (isConfigurable(varNode)) {
            dlog.error(varNode.pos, DiagnosticErrorCode.ONLY_SIMPLE_VARIABLES_ARE_ALLOWED_TO_BE_CONFIGURABLE);
        }

        if (isIsolated(varNode)) {
            dlog.error(varNode.pos, DiagnosticErrorCode.ONLY_A_SIMPLE_VARIABLE_CAN_BE_MARKED_AS_ISOLATED);
        }

        if (varNode.isDeclaredWithVar) {
            data.expType = resolveTupleType(varNode);
            handleDeclaredWithVar(varNode, data);
            return;
        }
        SymbolEnv currentEnv = data.env;
        if (varNode.getBType() == null) {
            varNode.setBType(symResolver.resolveTypeNode(varNode.typeNode, currentEnv));
        }

        int ownerSymTag = currentEnv.scope.owner.tag;
        // If this is a module tuple variable, checkTypeAndVarCountConsistency already done at symbolEnter.
        if ((ownerSymTag & SymTag.PACKAGE) != SymTag.PACKAGE &&
                !(this.symbolEnter.checkTypeAndVarCountConsistency(varNode, currentEnv))) {
            varNode.setBType(symTable.semanticError);
            return;
        }

        varNode.annAttachments.forEach(annotationAttachment -> {
            annotationAttachment.attachPoints.add(AttachPoint.Point.VAR);
            annotationAttachment.accept(this, data);
        });

        validateAnnotationAttachmentCount(varNode.annAttachments);

        if (varNode.expr == null) {
            // we have no rhs to do type checking
            return;
        }

        typeChecker.checkExpr(varNode.expr, currentEnv, varNode.getBType(), data.prevEnvs);
        checkSelfReferencesInVarNode(varNode, varNode.expr, data);
    }

    private void checkSelfReferencesInVarNode(BLangVariable variable, BLangExpression rhsExpr, AnalyzerData data) {
        SymbolEnv currentEnv = data.env;
        switch (variable.getKind()) {
            case VARIABLE:
                SymbolEnv simpleVarEnv = currentEnv.enclVarSym != null ? currentEnv :
                                                      SymbolEnv.createVarInitEnv(variable, currentEnv, variable.symbol);
                checkSelfReferences(rhsExpr, simpleVarEnv);
                break;
            case TUPLE_VARIABLE:
                BLangTupleVariable tupleVariable = (BLangTupleVariable) variable;
                if (rhsExpr.getKind() != NodeKind.LIST_CONSTRUCTOR_EXPR ||
                        ((BLangListConstructorExpr) rhsExpr).exprs.size() > tupleVariable.memberVariables.size()) {
                    return;
                }
                BLangListConstructorExpr listExpr = (BLangListConstructorExpr) rhsExpr;
                for (int i = 0; i < listExpr.exprs.size(); i++) {
                    for (int j = 0; j < tupleVariable.memberVariables.size(); j++) {
                        if (listExpr.exprs.get(i).getKind() == NodeKind.LIST_CONSTRUCTOR_EXPR) {
                            checkSelfReferencesInVarNode(tupleVariable.memberVariables.get(j),
                                                         listExpr.exprs.get(i), data);
                            continue;
                        }
                        BLangVariable memberVar = tupleVariable.memberVariables.get(j);
                        SymbolEnv varEnv = SymbolEnv.createVarInitEnv(memberVar, currentEnv, memberVar.symbol);
                        checkSelfReferences(listExpr.exprs.get(i), varEnv);
                    }
                }
                break;
        }
    }

    private void checkSelfReferences(BLangExpression expr, SymbolEnv varInitEnv) {
        if (expr.getKind() == NodeKind.SIMPLE_VARIABLE_REF) {
            BLangSimpleVarRef varRef = (BLangSimpleVarRef) expr;
            if (varRef.symbol != null && ((varRef.symbol.tag & SymTag.VARIABLE) == SymTag.VARIABLE)) {
                typeChecker.checkSelfReferences(varRef.pos, varInitEnv, (BVarSymbol) varRef.symbol);
            }
            return;
        }
        if (expr.getKind() == NodeKind.LET_EXPR) {
            for (BLangLetVariable letVar : ((BLangLetExpression) expr).letVarDeclarations) {
                checkSelfReferences(((BLangVariable) letVar.definitionNode.getVariable()).expr, varInitEnv);
            }
            return;
        }
        if (expr.getKind() == NodeKind.INVOCATION) {
            for (BLangExpression argExpr : ((BLangInvocation) expr).argExprs) {
                checkSelfReferences(argExpr, varInitEnv);
            }
            return;
        }
        if (expr.getKind() == NodeKind.LIST_CONSTRUCTOR_EXPR) {
            BLangListConstructorExpr listExpr = (BLangListConstructorExpr) expr;
            for (int i = 0; i < listExpr.exprs.size(); i++) {
                checkSelfReferences(listExpr.exprs.get(i), varInitEnv);
            }
            return;
        }
        if (expr.getKind() == RECORD_LITERAL_EXPR) {
            BLangRecordLiteral recordLiteral = (BLangRecordLiteral) expr;
            for (RecordLiteralNode.RecordField field : recordLiteral.fields) {
                if (field.isKeyValueField()) {
                    BLangRecordLiteral.BLangRecordKeyValueField pair =
                            (BLangRecordLiteral.BLangRecordKeyValueField) field;
                    checkSelfReferences(pair.valueExpr, varInitEnv);
                    continue;
                }
                if (field.getKind() == NodeKind.SIMPLE_VARIABLE_REF) {
                    checkSelfReferences((BLangSimpleVarRef) field, varInitEnv);
                }
            }
        }
    }

    private BType resolveTupleType(BLangTupleVariable varNode) {
        List<BType> memberTypes = new ArrayList<>(varNode.memberVariables.size());
        for (BLangVariable memberVariable : varNode.memberVariables) {
            memberTypes.add(getTupleMemberType(memberVariable));
        }

        BLangVariable restVariable = varNode.restVariable;
        if (restVariable == null) {
            return new BTupleType(memberTypes);
        }

        return new BTupleType(null, memberTypes, getTupleMemberType(restVariable), 0);
    }

    private BType getTupleMemberType(BLangVariable memberVariable) {
        if (memberVariable.getKind() == NodeKind.TUPLE_VARIABLE) {
            return resolveTupleType((BLangTupleVariable) memberVariable);
        }
        return symTable.noType;
    }

    public void visit(BLangErrorVariable varNode, AnalyzerData data) {

        // Only simple variables are allowed to be configurable.
        if (isConfigurable(varNode)) {
            dlog.error(varNode.pos, DiagnosticErrorCode.ONLY_SIMPLE_VARIABLES_ARE_ALLOWED_TO_BE_CONFIGURABLE);
        }

        if (isIsolated(varNode)) {
            dlog.error(varNode.pos, DiagnosticErrorCode.ONLY_A_SIMPLE_VARIABLE_CAN_BE_MARKED_AS_ISOLATED);
        }
        // Error variable declarations (destructuring etc.)
        if (varNode.isDeclaredWithVar) {
            handleDeclaredWithVar(varNode, data);
            validateErrorDetailBindingPatterns(varNode);
            return;
        }
        SymbolEnv currentEnv = data.env;
        if (varNode.getBType() == null) {
            varNode.setBType(symResolver.resolveTypeNode(varNode.typeNode, currentEnv));
        }

        // match err1 { error(reason,....) => ... }
        // reason must be a const of subtype of string.
        // then we match the error with this specific reason.
        if (!varNode.reasonVarPrefixAvailable && varNode.getBType() == null) {
            BErrorType errorType = new BErrorType(varNode.getBType().tsymbol, null);

            if (Types.getReferredType(varNode.getBType()).tag == TypeTags.UNION) {
                Set<BType> members = types.expandAndGetMemberTypesRecursive(varNode.getBType());
                List<BErrorType> errorMembers = members.stream()
                        .filter(m -> Types.getReferredType(m).tag == TypeTags.ERROR)
                        .map(m -> (BErrorType) Types.getReferredType(m))
                        .collect(Collectors.toList());

                if (errorMembers.isEmpty()) {
                    dlog.error(varNode.pos, DiagnosticErrorCode.INVALID_ERROR_MATCH_PATTERN);
                    return;
                } else if (errorMembers.size() == 1) {
                    errorType.detailType = errorMembers.get(0).detailType;
                } else {
                    errorType.detailType = symTable.detailType;
                }
                varNode.setBType(errorType);
            } else if (Types.getReferredType(varNode.getBType()).tag == TypeTags.ERROR) {
                errorType.detailType = ((BErrorType) Types.getReferredType(varNode.getBType()))
                        .detailType;
            }
        }

        int ownerSymTag = currentEnv.scope.owner.tag;
        // If this is a module error variable, checkTypeAndVarCountConsistency already done at symbolEnter.
        if ((ownerSymTag & SymTag.PACKAGE) != SymTag.PACKAGE &&
                !(this.symbolEnter.symbolEnterAndValidateErrorVariable(varNode, currentEnv))) {
            varNode.setBType(symTable.semanticError);
            return;
        }

        if (varNode.getBType() == symTable.semanticError) {
            // This will return module error variables with type error
            return;
        }

        varNode.annAttachments.forEach(annotationAttachment -> {
            annotationAttachment.attachPoints.add(AttachPoint.Point.VAR);
            annotationAttachment.accept(this, data);
        });

        validateAnnotationAttachmentCount(varNode.annAttachments);

        if (varNode.expr == null) {
            // We have no rhs to do type checking.
            return;
        }

        typeChecker.checkExpr(varNode.expr, currentEnv, varNode.getBType(), data.prevEnvs);
        validateErrorDetailBindingPatterns(varNode);
    }

    private void validateErrorDetailBindingPatterns(BLangErrorVariable errorVariable) {
        BType rhsType = types.getReferredType(errorVariable.expr.getBType());
        if (rhsType.getKind() != TypeKind.ERROR) {
            return;
        }

        BErrorType errorType = (BErrorType) rhsType;
        BType detailType = types.getReferredType(errorType.detailType);

        if (detailType.getKind() != TypeKind.RECORD) {
            for (BLangErrorVariable.BLangErrorDetailEntry errorDetailEntry : errorVariable.detail) {
                dlog.error(errorDetailEntry.pos, DiagnosticErrorCode.CANNOT_BIND_UNDEFINED_ERROR_DETAIL_FIELD,
                        errorDetailEntry.key.value);
            }
            return;
        }

        BRecordType rhsDetailType = (BRecordType) detailType;
        LinkedHashMap<String, BField> detailFields = rhsDetailType.fields;

        for (BLangErrorVariable.BLangErrorDetailEntry errorDetailEntry : errorVariable.detail) {
            String entryName = errorDetailEntry.key.getValue();
            BField entryField = detailFields.get(entryName);
            if (entryField == null) {
                dlog.error(errorDetailEntry.pos, DiagnosticErrorCode.CANNOT_BIND_UNDEFINED_ERROR_DETAIL_FIELD,
                        errorDetailEntry.key.value);
            } else if ((entryField.symbol.flags & Flags.OPTIONAL) == Flags.OPTIONAL) {
                dlog.error(errorDetailEntry.pos,
                        DiagnosticErrorCode.INVALID_FIELD_BINDING_PATTERN_WITH_NON_REQUIRED_FIELD);
            }
        }
    }

    private void handleDeclaredWithVar(BLangVariable variable, AnalyzerData data) {
        SymbolEnv currentEnv = data.env;
        BLangExpression varRefExpr = variable.expr;
        BType rhsType;
        if (varRefExpr == null) {
            rhsType = symTable.semanticError;
            variable.setBType(symTable.semanticError);
            dlog.error(variable.pos, DiagnosticErrorCode.VARIABLE_DECL_WITH_VAR_WITHOUT_INITIALIZER);
        } else {
            rhsType = typeChecker.checkExpr(varRefExpr, currentEnv, data.expType, data.prevEnvs);
        }

        switch (variable.getKind()) {
            case VARIABLE:
            case LET_VARIABLE:
                if (!validateObjectTypeInitInvocation(varRefExpr)) {
                    rhsType = symTable.semanticError;
                }

                if (variable.flagSet.contains(Flag.LISTENER)) {
                    BType listenerType = getListenerType(rhsType);
                    if (listenerType == null) {
                        dlog.error(varRefExpr.pos, DiagnosticErrorCode.INCOMPATIBLE_TYPES, LISTENER_NAME, rhsType);
                        return;
                    }
                    rhsType = listenerType;
                }

                BLangSimpleVariable simpleVariable = (BLangSimpleVariable) variable;

                simpleVariable.setBType(rhsType);

                handleWildCardBindingVariable(simpleVariable, currentEnv);

                int ownerSymTag = currentEnv.scope.owner.tag;
                if ((ownerSymTag & SymTag.INVOKABLE) == SymTag.INVOKABLE || (ownerSymTag & SymTag.LET) == SymTag.LET) {
                    // This is a variable declared in a function, an action or a resource
                    // If the variable is parameter then the variable symbol is already defined
                    if (simpleVariable.symbol == null) {
                        symbolEnter.defineNode(simpleVariable, currentEnv);
                    }
                }

                // Set the type to the symbol. If the variable is a global variable, a symbol is already created in the
                // symbol enter. If the variable is a local variable, the symbol will be created above.
                simpleVariable.symbol.type = rhsType;

                if (simpleVariable.symbol.type == symTable.semanticError) {
                    simpleVariable.symbol.state = DiagnosticState.UNKNOWN_TYPE;
                }

                variable.annAttachments.forEach(annotationAttachment -> {
                    annotationAttachment.attachPoints.add(AttachPoint.Point.VAR);
                    annotationAttachment.accept(this, data);
                    variable.symbol.addAnnotation(annotationAttachment.annotationSymbol);
                });

                validateAnnotationAttachmentCount(variable.annAttachments);
                break;
            case TUPLE_VARIABLE:
                if (varRefExpr == null) {
                    return;
                }

                if (variable.isDeclaredWithVar && variable.expr.getKind() == NodeKind.LIST_CONSTRUCTOR_EXPR) {
                    List<BLangExpression> members = ((BLangListConstructorExpr) varRefExpr).exprs;
                    dlog.error(varRefExpr.pos, DiagnosticErrorCode.CANNOT_INFER_TYPES_FOR_TUPLE_BINDING, members);
                    variable.setBType(symTable.semanticError);
                    return;
                }
                if (TypeTags.TUPLE != Types.getReferredType(rhsType).tag
                        && TypeTags.ARRAY != Types.getReferredType(rhsType).tag) {
                    dlog.error(varRefExpr.pos, DiagnosticErrorCode.INVALID_LIST_BINDING_PATTERN_INFERENCE, rhsType);
                    variable.setBType(symTable.semanticError);
                    return;
                }

                BLangTupleVariable tupleVariable = (BLangTupleVariable) variable;
                tupleVariable.setBType(rhsType);

                if (!(this.symbolEnter.checkTypeAndVarCountConsistency(tupleVariable, currentEnv))) {
                    tupleVariable.setBType(symTable.semanticError);
                    return;
                }
                tupleVariable.annAttachments.forEach(annotationAttachment -> {
                    annotationAttachment.attachPoints.add(AttachPoint.Point.VAR);
                    annotationAttachment.accept(this, data);
                });

                validateAnnotationAttachmentCount(tupleVariable.annAttachments);
                break;
            case RECORD_VARIABLE:
                if (varRefExpr == null) {
                    return;
                }

                BType recordRhsType = Types.getReferredType(rhsType);
                if (TypeTags.RECORD != recordRhsType.tag && TypeTags.MAP != recordRhsType.tag
                        && TypeTags.JSON != recordRhsType.tag) {
                    dlog.error(varRefExpr.pos, DiagnosticErrorCode.INVALID_TYPE_DEFINITION_FOR_RECORD_VAR, rhsType);
                    variable.setBType(symTable.semanticError);
                }

                BLangRecordVariable recordVariable = (BLangRecordVariable) variable;
                recordVariable.setBType(rhsType);

                if (!this.symbolEnter.symbolEnterAndValidateRecordVariable(recordVariable, currentEnv)) {
                    recordVariable.setBType(symTable.semanticError);
                }

                recordVariable.annAttachments.forEach(annotationAttachment -> {
                    annotationAttachment.attachPoints.add(AttachPoint.Point.VAR);
                    annotationAttachment.accept(this, data);
                });

                validateAnnotationAttachmentCount(recordVariable.annAttachments);
                break;
            case ERROR_VARIABLE:
                if (varRefExpr == null) {
                    return;
                }

                if (TypeTags.ERROR != Types.getReferredType(rhsType).tag) {
                    dlog.error(variable.expr.pos, DiagnosticErrorCode.INVALID_TYPE_DEFINITION_FOR_ERROR_VAR, rhsType);
                    variable.setBType(symTable.semanticError);
                    return;
                }

                BLangErrorVariable errorVariable = (BLangErrorVariable) variable;
                if (errorVariable.typeNode != null) {
                    symResolver.resolveTypeNode(errorVariable.typeNode, currentEnv);
                }
                errorVariable.setBType(rhsType);

                if (!this.symbolEnter.symbolEnterAndValidateErrorVariable(errorVariable, currentEnv)) {
                    errorVariable.setBType(symTable.semanticError);
                    return;
                }

                errorVariable.annAttachments.forEach(annotationAttachment -> {
                    annotationAttachment.attachPoints.add(AttachPoint.Point.VAR);
                    annotationAttachment.accept(this, data);
                });

                validateAnnotationAttachmentCount(errorVariable.annAttachments);
                break;
        }
    }

    private BType getListenerType(BType bType) {
        LinkedHashSet<BType> compatibleTypes = new LinkedHashSet<>();
        BType type = Types.getReferredType(bType);
        if (type.tag == TypeTags.UNION) {
            for (BType t : ((BUnionType) type).getMemberTypes()) {
                if (t.tag == TypeTags.ERROR) {
                    continue;
                }
                if (types.checkListenerCompatibility(t)) {
                    compatibleTypes.add(t);
                } else {
                    return null;
                }
            }
        } else if (types.checkListenerCompatibility(type)) {
            compatibleTypes.add(type);
        }

        if (compatibleTypes.isEmpty()) {
            return null;
        } else if (compatibleTypes.size() == 1) {
            return compatibleTypes.iterator().next();
        } else {
            return BUnionType.create(null, compatibleTypes);
        }
    }

    private void handleWildCardBindingVariable(BLangSimpleVariable variable, SymbolEnv env) {
        if (!variable.name.value.equals(Names.IGNORE.value)) {
            return;
        }
        BLangExpression bindingExp = variable.expr;
        BType bindingValueType = bindingExp != null && bindingExp.getBType() != null
                ? bindingExp.getBType() : variable.getBType();
        if (!types.isAssignable(bindingValueType, symTable.anyType)) {
            dlog.error(variable.pos, DiagnosticErrorCode.WILD_CARD_BINDING_PATTERN_ONLY_SUPPORTS_TYPE_ANY);
        }
        // Fake symbol to prevent runtime failures down the line.
        variable.symbol = new BVarSymbol(0, Names.IGNORE, env.enclPkg.packageID,
                variable.getBType(), env.scope.owner, variable.pos, VIRTUAL);
    }

    void handleDeclaredVarInForeach(BLangVariable variable, BType rhsType, SymbolEnv blockEnv) {
        if (rhsType.tag == TypeTags.INTERSECTION) {
            rhsType = ((BIntersectionType) rhsType).effectiveType;
        }

        switch (variable.getKind()) {
            case VARIABLE:
                BLangSimpleVariable simpleVariable = (BLangSimpleVariable) variable;
                simpleVariable.setBType(rhsType);

                handleWildCardBindingVariable(simpleVariable, blockEnv);

                int ownerSymTag = blockEnv.scope.owner.tag;
                if ((ownerSymTag & SymTag.INVOKABLE) == SymTag.INVOKABLE
                        || (ownerSymTag & SymTag.PACKAGE) == SymTag.PACKAGE
                        || (ownerSymTag & SymTag.LET) == SymTag.LET) {
                    // This is a variable declared in a function, an action or a resource
                    // If the variable is parameter then the variable symbol is already defined
                    if (simpleVariable.symbol == null) {
                        // Add flag to identify variable is used in foreach/from clause/join clause
                        variable.flagSet.add(Flag.NEVER_ALLOWED);
                        symbolEnter.defineNode(simpleVariable, blockEnv);
                    }
                }
                recursivelySetFinalFlag(simpleVariable);
                break;
            case TUPLE_VARIABLE:
                BLangTupleVariable tupleVariable = (BLangTupleVariable) variable;
                BType tupleRhsType = Types.getReferredType(rhsType);
                if ((TypeTags.TUPLE != tupleRhsType.tag && TypeTags.ARRAY != tupleRhsType.tag &&
                        TypeTags.UNION != tupleRhsType.tag) ||
                        (variable.isDeclaredWithVar && !types.isSubTypeOfBaseType(tupleRhsType, TypeTags.TUPLE))) {
                    dlog.error(variable.pos, DiagnosticErrorCode.INVALID_LIST_BINDING_PATTERN_INFERENCE, rhsType);
                    recursivelyDefineVariables(tupleVariable, blockEnv);
                    return;
                }

                tupleVariable.setBType(rhsType);

                if (Types.getReferredType(rhsType).tag == TypeTags.TUPLE
                        && !(this.symbolEnter.checkTypeAndVarCountConsistency(tupleVariable,
                        (BTupleType) Types.getReferredType(tupleVariable.getBType()),
                        blockEnv))) {
                    recursivelyDefineVariables(tupleVariable, blockEnv);
                    return;
                }

                if (Types.getReferredType(rhsType).tag == TypeTags.UNION ||
                        Types.getReferredType(rhsType).tag == TypeTags.ARRAY) {
                    BTupleType tupleVariableType = null;
                    BLangType type = tupleVariable.typeNode;
                    if (type != null && Types.getReferredType(type.getBType()).tag == TypeTags.TUPLE) {
                        tupleVariableType = (BTupleType) Types.getReferredType(type.getBType());
                    }
                    if (!(this.symbolEnter.checkTypeAndVarCountConsistency(tupleVariable,
                            tupleVariableType, blockEnv))) {
                        recursivelyDefineVariables(tupleVariable, blockEnv);
                        return;
                    }
                }
                recursivelySetFinalFlag(tupleVariable);
                break;
            case RECORD_VARIABLE:
                BLangRecordVariable recordVariable = (BLangRecordVariable) variable;
                recordVariable.setBType(rhsType);
                this.symbolEnter.validateRecordVariable(recordVariable, blockEnv);
                recursivelySetFinalFlag(recordVariable);
                break;
            case ERROR_VARIABLE:
                BLangErrorVariable errorVariable = (BLangErrorVariable) variable;
                if (TypeTags.ERROR != Types.getReferredType(rhsType).tag) {
                    dlog.error(variable.pos, DiagnosticErrorCode.INVALID_TYPE_DEFINITION_FOR_ERROR_VAR, rhsType);
                    recursivelyDefineVariables(errorVariable, blockEnv);
                    return;
                }
                errorVariable.setBType(rhsType);
                this.symbolEnter.validateErrorVariable(errorVariable, blockEnv);
                recursivelySetFinalFlag(errorVariable);
                break;
        }
    }

    private void recursivelyDefineVariables(BLangVariable variable, SymbolEnv blockEnv) {
        switch (variable.getKind()) {
            case VARIABLE:
                Name name = names.fromIdNode(((BLangSimpleVariable) variable).name);
                Name origName = names.originalNameFromIdNode(((BLangSimpleVariable) variable).name);
                variable.setBType(symTable.semanticError);
                symbolEnter.defineVarSymbol(variable.pos, variable.flagSet, variable.getBType(), name, origName,
                                            blockEnv, variable.internal);
                break;
            case TUPLE_VARIABLE:
                ((BLangTupleVariable) variable).memberVariables.forEach(memberVariable ->
                        recursivelyDefineVariables(memberVariable, blockEnv));
                break;
            case RECORD_VARIABLE:
                ((BLangRecordVariable) variable).variableList.forEach(value ->
                        recursivelyDefineVariables(value.valueBindingPattern, blockEnv));
                break;
        }
    }

    private void recursivelySetFinalFlag(BLangVariable variable) {
        if (variable == null) {
            return;
        }

        switch (variable.getKind()) {
            case VARIABLE:
                if (variable.symbol == null) {
                    return;
                }
                variable.symbol.flags |= Flags.FINAL;
                break;
            case TUPLE_VARIABLE:
                BLangTupleVariable tupleVariable = (BLangTupleVariable) variable;
                tupleVariable.memberVariables.forEach(this::recursivelySetFinalFlag);
                recursivelySetFinalFlag(tupleVariable.restVariable);
                break;
            case RECORD_VARIABLE:
                BLangRecordVariable recordVariable = (BLangRecordVariable) variable;
                recordVariable.variableList.forEach(value -> recursivelySetFinalFlag(value.valueBindingPattern));
                recursivelySetFinalFlag(recordVariable.restParam);
                break;
            case ERROR_VARIABLE:
                BLangErrorVariable errorVariable = (BLangErrorVariable) variable;
                recursivelySetFinalFlag(errorVariable.message);
                recursivelySetFinalFlag(errorVariable.restDetail);
                errorVariable.detail.forEach(bLangErrorDetailEntry ->
                        recursivelySetFinalFlag(bLangErrorDetailEntry.valueBindingPattern));
                break;
        }
    }

    // Statements

    public void visit(BLangBlockStmt blockNode, AnalyzerData data) {
        data.env = SymbolEnv.createBlockEnv(blockNode, data.env);
        int stmtCount = -1;
        for (BLangStatement stmt : blockNode.stmts) {
            stmtCount++;
            boolean analyzedStmt = analyzeBlockStmtFollowingIfWithoutElse(stmt,
                    stmtCount > 0 ? blockNode.stmts.get(stmtCount - 1) : null, data.env, false, data);
            if (analyzedStmt) {
                continue;
            }
            analyzeStmt(stmt, data);
        }
    }

    public void visit(BLangSimpleVariableDef varDefNode, AnalyzerData data) {
        analyzeDef(varDefNode.var, data);
    }

    public void visit(BLangRecordVariableDef varDefNode, AnalyzerData data) {
        // TODO: 10/18/18 Need to support record literals as well
        if (varDefNode.var.expr != null && varDefNode.var.expr.getKind() == RECORD_LITERAL_EXPR) {
            dlog.error(varDefNode.pos, DiagnosticErrorCode.INVALID_LITERAL_FOR_TYPE, "record binding pattern");
            return;
        }
        analyzeDef(varDefNode.var, data);
    }

    public void visit(BLangErrorVariableDef varDefNode, AnalyzerData data) {
        analyzeDef(varDefNode.errorVariable, data);
    }

    @Override
    public void visit(BLangTupleVariableDef tupleVariableDef, AnalyzerData data) {
        analyzeDef(tupleVariableDef.var, data);
    }

    private Boolean validateLhsVar(BLangExpression vRef) {
        if (vRef.getKind() == NodeKind.INVOCATION) {
            dlog.error(vRef.pos, DiagnosticErrorCode.INVALID_INVOCATION_LVALUE_ASSIGNMENT, vRef);
            return false;
        }
        if (vRef.getKind() == NodeKind.FIELD_BASED_ACCESS_EXPR
                || vRef.getKind() == NodeKind.INDEX_BASED_ACCESS_EXPR) {
            validateLhsVar(((BLangAccessExpression) vRef).expr);
        }
        return true;
    }

    public void visit(BLangCompoundAssignment compoundAssignment, AnalyzerData data) {
        BType expType;
        BLangValueExpression varRef = compoundAssignment.varRef;
        SymbolEnv currentEnv = data.env;

        // Check whether the variable reference is an function invocation or not.
        boolean isValidVarRef = validateLhsVar(varRef);
        if (isValidVarRef) {
            varRef.isCompoundAssignmentLValue = true;
            this.typeChecker.checkExpr(varRef, currentEnv, symTable.noType, data.prevEnvs);
            expType = varRef.getBType();
        } else {
            expType = symTable.semanticError;
        }

        this.typeChecker.checkExpr(compoundAssignment.expr, currentEnv, data.prevEnvs);

        checkConstantAssignment(varRef, data);

        if (expType != symTable.semanticError && compoundAssignment.expr.getBType() != symTable.semanticError) {
            BType expressionType = compoundAssignment.expr.getBType();
            if (expType.isNullable() || expressionType.isNullable()) {
                dlog.error(compoundAssignment.pos,
                        DiagnosticErrorCode.COMPOUND_ASSIGNMENT_NOT_ALLOWED_WITH_NULLABLE_OPERANDS);
            }

            BSymbol opSymbol = this.symResolver.resolveBinaryOperator(compoundAssignment.opKind, expType,
                    expressionType);
            if (opSymbol == symTable.notFoundSymbol) {
                opSymbol = symResolver.getArithmeticOpsForTypeSets(compoundAssignment.opKind, expType, expressionType);
            }
            if (opSymbol == symTable.notFoundSymbol) {
                opSymbol = symResolver.getBitwiseShiftOpsForTypeSets(compoundAssignment.opKind, expType,
                        expressionType);
            }
            if (opSymbol == symTable.notFoundSymbol) {
                opSymbol = symResolver.getBinaryBitwiseOpsForTypeSets(compoundAssignment.opKind, expType,
                        expressionType);
            }
            if (opSymbol == symTable.notFoundSymbol) {
                dlog.error(compoundAssignment.pos, DiagnosticErrorCode.BINARY_OP_INCOMPATIBLE_TYPES,
                           compoundAssignment.opKind, expType, expressionType);
            } else {
                compoundAssignment.modifiedExpr = getBinaryExpr(varRef,
                        compoundAssignment.expr,
                        compoundAssignment.opKind,
                        opSymbol);

                // If this is an update of a type narrowed variable, the assignment should allow assigning
                // values of its original type. Therefore treat all lhs simpleVarRefs in their original type.
                // For that create a new varRef with original type
                if (isSimpleVarRef(varRef)) {
                    BVarSymbol originSymbol = ((BVarSymbol) varRef.symbol).originalSymbol;
                    if (originSymbol != null) {
                        BLangSimpleVarRef simpleVarRef =
                                (BLangSimpleVarRef) TreeBuilder.createSimpleVariableReferenceNode();
                        simpleVarRef.pos = varRef.pos;
                        simpleVarRef.variableName = ((BLangSimpleVarRef) varRef).variableName;
                        simpleVarRef.symbol = varRef.symbol;
                        simpleVarRef.isLValue = true;
                        simpleVarRef.setBType(originSymbol.type);
                        compoundAssignment.varRef = simpleVarRef;
                    }
                }

                compoundAssignment.modifiedExpr.parent = compoundAssignment;
                this.types.checkType(compoundAssignment.modifiedExpr,
                                     compoundAssignment.modifiedExpr.getBType(), compoundAssignment.varRef.getBType());
            }
        }

        resetTypeNarrowing(compoundAssignment.varRef, data);
    }

    public void visit(BLangAssignment assignNode, AnalyzerData data) {
        BLangExpression varRef = assignNode.varRef;
        if (varRef.getKind() == NodeKind.INDEX_BASED_ACCESS_EXPR ||
                varRef.getKind() == NodeKind.FIELD_BASED_ACCESS_EXPR) {
            ((BLangAccessExpression) varRef).leafNode = true;
        }

        // Check each LHS expression.
        setTypeOfVarRefInAssignment(varRef, data);
        data.expType = varRef.getBType();

        checkInvalidTypeDef(varRef);

        typeChecker.checkExpr(assignNode.expr, data.env, data.expType, data.prevEnvs);

        validateWorkerAnnAttachments(assignNode.expr, data);

        resetTypeNarrowing(varRef, data);
    }

    @Override
    public void visit(BLangTupleDestructure tupleDeStmt, AnalyzerData data) {
        for (BLangExpression tupleVar : tupleDeStmt.varRef.expressions) {
            setTypeOfVarRefForBindingPattern(tupleVar, data);
            checkInvalidTypeDef(tupleVar);
        }

        if (tupleDeStmt.varRef.restParam != null) {
            setTypeOfVarRefForBindingPattern(tupleDeStmt.varRef.restParam, data);
            checkInvalidTypeDef(tupleDeStmt.varRef.restParam);
        }

        setTypeOfVarRef(tupleDeStmt.varRef, data);

        BType type = typeChecker.checkExpr(tupleDeStmt.expr, data.env, tupleDeStmt.varRef.getBType(), data.prevEnvs);

        if (type.tag != TypeTags.SEMANTIC_ERROR) {
            checkTupleVarRefEquivalency(tupleDeStmt.pos, tupleDeStmt.varRef,
                                        tupleDeStmt.expr.getBType(), tupleDeStmt.expr.pos, data);
        }
    }

    @Override
    public void visit(BLangRecordDestructure recordDeStmt, AnalyzerData data) {
        // recursively visit the var refs and create the record type
        for (BLangRecordVarRefKeyValue keyValue : recordDeStmt.varRef.recordRefFields) {
            setTypeOfVarRefForBindingPattern(keyValue.variableReference, data);
            checkInvalidTypeDef(keyValue.variableReference);
        }
        if (recordDeStmt.varRef.restParam != null) {
            setTypeOfVarRefForBindingPattern(recordDeStmt.varRef.restParam, data);
            checkInvalidTypeDef(recordDeStmt.varRef.restParam);
        }
        setTypeOfVarRef(recordDeStmt.varRef, data);

        SymbolEnv currentEnv = data.env;
        typeChecker.checkExpr(recordDeStmt.varRef, currentEnv, symTable.noType, data.prevEnvs);

        if (recordDeStmt.expr.getKind() == RECORD_LITERAL_EXPR) {
            // TODO: 10/18/18 Need to support record literals as well
            dlog.error(recordDeStmt.expr.pos, DiagnosticErrorCode.INVALID_RECORD_LITERAL_BINDING_PATTERN);
            return;
        }
        typeChecker.checkExpr(recordDeStmt.expr, currentEnv, symTable.noType, data.prevEnvs);
        checkRecordVarRefEquivalency(recordDeStmt.pos, recordDeStmt.varRef, recordDeStmt.expr.getBType(),
                                     recordDeStmt.expr.pos, data);
    }

    @Override
    public void visit(BLangErrorDestructure errorDeStmt, AnalyzerData data) {
        BLangErrorVarRef varRef = errorDeStmt.varRef;
        if (varRef.message != null) {
            if (names.fromIdNode(((BLangSimpleVarRef) varRef.message).variableName) != Names.IGNORE) {
                setTypeOfVarRefInErrorBindingAssignment(varRef.message, data);
                checkInvalidTypeDef(varRef.message);
            } else {
                // set message var refs type to no type if the variable name is '_'
                varRef.message.setBType(symTable.noType);
            }
        }

        if (varRef.cause != null) {
            if (varRef.cause.getKind() != NodeKind.SIMPLE_VARIABLE_REF ||
                    names.fromIdNode(((BLangSimpleVarRef) varRef.cause).variableName) != Names.IGNORE) {
                setTypeOfVarRefInErrorBindingAssignment(varRef.cause, data);
                checkInvalidTypeDef(varRef.cause);
            } else {
                // set cause var refs type to no type if the variable name is '_'
                varRef.cause.setBType(symTable.noType);
            }
        }

        typeChecker.checkExpr(errorDeStmt.expr, data.env, symTable.noType, data.prevEnvs);
        checkErrorVarRefEquivalency(varRef, errorDeStmt.expr.getBType(), errorDeStmt.expr.pos, data);
    }

    /**
     * When rhs is an expression of type record, this method will check the type of each field in the
     * record type against the record var ref fields.
     *
     * @param pos       diagnostic pos
     * @param lhsVarRef type of the record var ref
     * @param rhsType   the type on the rhs
     * @param rhsPos    position of the rhs expression
     */
    private void checkRecordVarRefEquivalency(Location pos, BLangRecordVarRef lhsVarRef, BType rhsType,
                                              Location rhsPos, AnalyzerData data) {
        rhsType = Types.getReferredType(rhsType);
        if (rhsType.tag == TypeTags.MAP) {
            for (BLangRecordVarRefKeyValue field: lhsVarRef.recordRefFields) {
                dlog.error(field.variableName.pos,
                        DiagnosticErrorCode.INVALID_FIELD_BINDING_PATTERN_WITH_NON_REQUIRED_FIELD);
            }
            return;
        }

        if (rhsType.tag != TypeTags.RECORD) {
            dlog.error(rhsPos, DiagnosticErrorCode.INCOMPATIBLE_TYPES, "record type", rhsType);
            return;
        }

        BRecordType rhsRecordType = (BRecordType) rhsType;
        List<String> mappedFields = new ArrayList<>();

        // check if all fields in record var ref are found in rhs record type
        for (BLangRecordVarRefKeyValue lhsField : lhsVarRef.recordRefFields) {
            if (!rhsRecordType.fields.containsKey(lhsField.variableName.value)) {
                dlog.error(pos, DiagnosticErrorCode.INVALID_FIELD_IN_RECORD_BINDING_PATTERN,
                        lhsField.variableName.value, rhsType);
            } else if (Symbols.isOptional(rhsRecordType.fields.get(lhsField.variableName.value).symbol)) {
                dlog.error(lhsField.variableName.pos,
                        DiagnosticErrorCode.INVALID_FIELD_BINDING_PATTERN_WITH_NON_REQUIRED_FIELD);
            }
            mappedFields.add(lhsField.variableName.value);
        }

        for (BField rhsField : rhsRecordType.fields.values()) {
            List<BLangRecordVarRefKeyValue> expField = lhsVarRef.recordRefFields.stream()
                    .filter(field -> field.variableName.value.equals(rhsField.name.toString()))
                    .collect(Collectors.toList());

            if (expField.isEmpty()) {
                continue;
            }

            if (expField.size() > 1) {
                dlog.error(pos, DiagnosticErrorCode.MULTIPLE_RECORD_REF_PATTERN_FOUND, rhsField.name);
                return;
            }
            BLangExpression variableReference = expField.get(0).variableReference;
            if (variableReference.getKind() == NodeKind.RECORD_VARIABLE_REF) {
                checkRecordVarRefEquivalency(variableReference.pos,
                        (BLangRecordVarRef) variableReference, rhsField.type, rhsPos, data);
            } else if (variableReference.getKind() == NodeKind.TUPLE_VARIABLE_REF) {
                checkTupleVarRefEquivalency(pos, (BLangTupleVarRef) variableReference, rhsField.type, rhsPos, data);
            } else if (variableReference.getKind() == NodeKind.ERROR_VARIABLE_REF) {
                checkErrorVarRefEquivalency((BLangErrorVarRef) variableReference, rhsField.type, rhsPos, data);
            } else if (variableReference.getKind() == NodeKind.SIMPLE_VARIABLE_REF) {
                Name varName = names.fromIdNode(((BLangSimpleVarRef) variableReference).variableName);
                if (varName == Names.IGNORE) {
                    continue;
                }

                resetTypeNarrowing(variableReference, data);
                types.checkType(variableReference.pos, rhsField.type,
                                variableReference.getBType(), DiagnosticErrorCode.INCOMPATIBLE_TYPES);
            } else {
                dlog.error(variableReference.pos, DiagnosticErrorCode.INVALID_VARIABLE_REFERENCE_IN_BINDING_PATTERN,
                        variableReference);
            }
        }

        if (lhsVarRef.restParam != null) {
            BLangSimpleVarRef varRefRest = (BLangSimpleVarRef) lhsVarRef.restParam;
            BType lhsRefType;
            if (Types.getReferredType(varRefRest.getBType()).tag == TypeTags.RECORD) {
                lhsRefType = varRefRest.getBType();
            } else {
                lhsRefType = ((BLangSimpleVarRef) lhsVarRef.restParam).getBType();
            }

            BType rhsRestConstraint = rhsRecordType.restFieldType == symTable.noType ? symTable.neverType
                    : rhsRecordType.restFieldType;
            BRecordType rhsResType = symbolEnter.createRecordTypeForRestField(pos, data.env, rhsRecordType,
                    mappedFields, rhsRestConstraint);

            types.checkType((lhsVarRef.restParam).pos, rhsResType, lhsRefType, DiagnosticErrorCode.INCOMPATIBLE_TYPES);
        }
    }

    /**
     * This method checks destructure patterns when given an array source.
     *
     * @param pos diagnostic Pos of the tuple de-structure statement.
     * @param target target tuple variable.
     * @param source source type.
     * @param rhsPos position of source expression.
     */
    private void checkArrayVarRefEquivalency(Location pos, BLangTupleVarRef target, BType source,
                                             Location rhsPos, AnalyzerData data) {
        BArrayType arraySource = (BArrayType) source;

        // For unsealed
        if (arraySource.size < target.expressions.size() && arraySource.state != BArrayState.OPEN) {
            dlog.error(rhsPos, DiagnosticErrorCode.INCOMPATIBLE_TYPES, target.getBType(), arraySource);
        }

        BType souceElementType = arraySource.eType;
        for (BLangExpression expression : target.expressions) {
            if (NodeKind.RECORD_VARIABLE_REF == expression.getKind()) {
                BLangRecordVarRef recordVarRef = (BLangRecordVarRef) expression;
                checkRecordVarRefEquivalency(pos, recordVarRef, souceElementType, rhsPos, data);
            } else if (NodeKind.TUPLE_VARIABLE_REF == expression.getKind()) {
                BLangTupleVarRef tupleVarRef = (BLangTupleVarRef) expression;
                checkTupleVarRefEquivalency(pos, tupleVarRef, souceElementType, rhsPos, data);
            } else if (NodeKind.ERROR_VARIABLE_REF == expression.getKind()) {
                BLangErrorVarRef errorVarRef = (BLangErrorVarRef) expression;
                checkErrorVarRefEquivalency(errorVarRef, souceElementType, rhsPos, data);
            } else if (expression.getKind() == NodeKind.SIMPLE_VARIABLE_REF) {
                BLangSimpleVarRef simpleVarRef = (BLangSimpleVarRef) expression;
                Name varName = names.fromIdNode(simpleVarRef.variableName);
                if (varName == Names.IGNORE) {
                    continue;
                }

                resetTypeNarrowing(simpleVarRef, data);

                BType targetType = simpleVarRef.getBType();
                if (!types.isAssignable(souceElementType, targetType)) {
                    dlog.error(rhsPos, DiagnosticErrorCode.INCOMPATIBLE_TYPES, target.getBType(), arraySource);
                    break;
                }
            } else {
                dlog.error(expression.pos, DiagnosticErrorCode.INVALID_VARIABLE_REFERENCE_IN_BINDING_PATTERN,
                           expression);
            }
        }
    }

    private void checkTupleVarRefEquivalency(Location pos, BLangTupleVarRef target, BType source,
                                             Location rhsPos, AnalyzerData data) {
        source = Types.getReferredType(source);
        if (source.tag == TypeTags.ARRAY) {
            checkArrayVarRefEquivalency(pos, target, source, rhsPos, data);
            return;
        }

        if (source.tag != TypeTags.TUPLE) {
            dlog.error(rhsPos, DiagnosticErrorCode.INCOMPATIBLE_TYPES, target.getBType(), source);
            return;
        }

        if (target.restParam == null) {
            if (((BTupleType) source).restType != null) {
                dlog.error(rhsPos, DiagnosticErrorCode.INCOMPATIBLE_TYPES, target.getBType(), source);
                return;
            } else if (((BTupleType) source).tupleTypes.size() != target.expressions.size()) {
                dlog.error(rhsPos, DiagnosticErrorCode.INCOMPATIBLE_TYPES, target.getBType(), source);
                return;
            }
        }

        List<BType> sourceTypes = new ArrayList<>(((BTupleType) source).tupleTypes);
        if (((BTupleType) source).restType != null) {
            sourceTypes.add(((BTupleType) source).restType);
        }

        for (int i = 0; i < sourceTypes.size(); i++) {
            BLangExpression varRefExpr;
            if ((target.expressions.size() > i)) {
                varRefExpr = target.expressions.get(i);
            } else {
                varRefExpr = (BLangExpression) target.restParam;
            }

            BType sourceType = sourceTypes.get(i);
            if (NodeKind.RECORD_VARIABLE_REF == varRefExpr.getKind()) {
                BLangRecordVarRef recordVarRef = (BLangRecordVarRef) varRefExpr;
                checkRecordVarRefEquivalency(pos, recordVarRef, sourceType, rhsPos, data);
            } else if (NodeKind.TUPLE_VARIABLE_REF == varRefExpr.getKind()) {
                BLangTupleVarRef tupleVarRef = (BLangTupleVarRef) varRefExpr;
                checkTupleVarRefEquivalency(pos, tupleVarRef, sourceType, rhsPos, data);
            } else if (NodeKind.ERROR_VARIABLE_REF == varRefExpr.getKind()) {
                BLangErrorVarRef errorVarRef = (BLangErrorVarRef) varRefExpr;
                checkErrorVarRefEquivalency(errorVarRef, sourceType, rhsPos, data);
            } else if (varRefExpr.getKind() == NodeKind.SIMPLE_VARIABLE_REF) {
                BLangSimpleVarRef simpleVarRef = (BLangSimpleVarRef) varRefExpr;
                Name varName = names.fromIdNode(simpleVarRef.variableName);
                if (varName == Names.IGNORE) {
                    continue;
                }

                BType targetType;
                resetTypeNarrowing(simpleVarRef, data);
                // Check if this is the rest param and get the type of rest param.
                if ((target.expressions.size() > i)) {
                    targetType = varRefExpr.getBType();
                } else {
                    BType varRefExprType = varRefExpr.getBType();
                    if (varRefExprType.tag == TypeTags.ARRAY) {
                        targetType = ((BArrayType) varRefExprType).eType;
                    } else {
                        targetType = varRefExprType;
                    }
                }

                if (!types.isAssignable(sourceType, targetType)) {
                    dlog.error(rhsPos, DiagnosticErrorCode.INCOMPATIBLE_TYPES, target.getBType(), source);
                    break;
                }
            } else {
                dlog.error(varRefExpr.pos, DiagnosticErrorCode.INVALID_VARIABLE_REFERENCE_IN_BINDING_PATTERN,
                           varRefExpr);
            }
        }
    }

    private void checkErrorVarRefEquivalency(BLangErrorVarRef lhsRef, BType rhsType, Location rhsPos,
                                             AnalyzerData data) {
        SymbolEnv currentEnv = data.env;
        if (Types.getReferredType(rhsType).tag != TypeTags.ERROR) {
            dlog.error(rhsPos, DiagnosticErrorCode.INCOMPATIBLE_TYPES, symTable.errorType, rhsType);
            return;
        }
        typeChecker.checkExpr(lhsRef, currentEnv, symTable.noType, data.prevEnvs);
        if (lhsRef.getBType() == symTable.semanticError) {
            return;
        }

        BErrorType rhsErrorType = (BErrorType) Types.getReferredType(rhsType);

        // Wrong error detail type in error type def, error already emitted  to dlog.
        BType refType = Types.getReferredType(rhsErrorType.detailType);
        if (!(refType.tag == TypeTags.RECORD || refType.tag == TypeTags.MAP)) {
            return;
        }
        BRecordType rhsDetailType = this.symbolEnter.getDetailAsARecordType(rhsErrorType);
        Map<String, BField> fields = rhsDetailType.fields;

        BType wideType = interpolateWideType(rhsDetailType, lhsRef.detail);
        for (BLangNamedArgsExpression detailItem : lhsRef.detail) {
            BField matchedDetailItem = fields.get(detailItem.name.value);
            BType matchedType;
            if (matchedDetailItem == null) {
                if (rhsDetailType.sealed) {
                    dlog.error(detailItem.pos, DiagnosticErrorCode.INVALID_FIELD_IN_RECORD_BINDING_PATTERN,
                               detailItem.name);
                    return;
                } else {
                    dlog.error(detailItem.pos, DiagnosticErrorCode.CANNOT_BIND_UNDEFINED_ERROR_DETAIL_FIELD,
                            detailItem.name.value);
                    continue;
                }
            } else if (Symbols.isOptional(matchedDetailItem.symbol)) {
                dlog.error(detailItem.pos,
                        DiagnosticErrorCode.INVALID_FIELD_BINDING_PATTERN_WITH_NON_REQUIRED_FIELD);
                continue;
            } else {
                matchedType = matchedDetailItem.type;
            }

            checkErrorDetailRefItem(detailItem.pos, rhsPos, detailItem, matchedType, data);
            resetTypeNarrowing(detailItem.expr, data);
            if (!types.isAssignable(matchedType, detailItem.expr.getBType())) {
                dlog.error(detailItem.pos, DiagnosticErrorCode.INCOMPATIBLE_TYPES,
                           detailItem.expr.getBType(), matchedType);
            }
        }
        if (lhsRef.restVar != null && !isIgnoreVar(lhsRef)) {
            setTypeOfVarRefInErrorBindingAssignment(lhsRef.restVar, data);
            checkInvalidTypeDef(lhsRef.restVar);
            BMapType expRestType = new BMapType(TypeTags.MAP, wideType, null);
            BType restVarType = Types.getReferredType(lhsRef.restVar.getBType());
            if (restVarType.tag != TypeTags.MAP || !types.isAssignable(wideType, ((BMapType) restVarType).constraint)) {
                dlog.error(lhsRef.restVar.pos, DiagnosticErrorCode.INCOMPATIBLE_TYPES, lhsRef.restVar.getBType(),
                        expRestType);
                return;
            }
            resetTypeNarrowing(lhsRef.restVar, data);
            typeChecker.checkExpr(lhsRef.restVar, currentEnv, data.prevEnvs);
        }
    }

    private BType interpolateWideType(BRecordType rhsDetailType, List<BLangNamedArgsExpression> detailType) {
        Set<String> extractedKeys = detailType.stream().map(detail -> detail.name.value).collect(Collectors.toSet());

        BUnionType wideType = BUnionType.create(null);
        for (BField field : rhsDetailType.fields.values()) {
            // avoid fields extracted from binding pattern
            if (!extractedKeys.contains(field.name.value)) {
                wideType.add(field.type);
            }
        }
        if (!rhsDetailType.sealed) {
            wideType.add(rhsDetailType.restFieldType);
        }
        return wideType;
    }

    private boolean isIgnoreVar(BLangErrorVarRef lhsRef) {
        if (lhsRef.restVar != null && lhsRef.restVar.getKind() == NodeKind.SIMPLE_VARIABLE_REF) {
            return ((BLangSimpleVarRef) lhsRef.restVar).variableName.value.equals(Names.IGNORE.value);
        }
        return false;
    }

    private void checkErrorDetailRefItem(Location location,
                                         Location rhsLocation,
                                         BLangNamedArgsExpression detailItem,
                                         BType expectedType, AnalyzerData data) {
        if (detailItem.expr.getKind() == NodeKind.RECORD_VARIABLE_REF) {
            typeChecker.checkExpr(detailItem.expr, data.env, data.prevEnvs);
            checkRecordVarRefEquivalency(location, (BLangRecordVarRef) detailItem.expr, expectedType,
                    rhsLocation, data);
            return;
        }

        if (detailItem.getKind() == NodeKind.SIMPLE_VARIABLE_REF && detailItem.name.value.equals(Names.IGNORE.value)) {
            return;
        }

        setTypeOfVarRefInErrorBindingAssignment(detailItem.expr, data);
        checkInvalidTypeDef(detailItem.expr);
    }

    private void checkConstantAssignment(BLangExpression varRef, AnalyzerData data) {
        SymbolEnv currentEnv = data.env;
        if (varRef.getBType() == symTable.semanticError) {
            return;
        }

        if (varRef.getKind() != NodeKind.SIMPLE_VARIABLE_REF) {
            return;
        }

        BLangSimpleVarRef simpleVarRef = (BLangSimpleVarRef) varRef;
        if (simpleVarRef.pkgSymbol != null && simpleVarRef.pkgSymbol.tag == SymTag.XMLNS) {
            dlog.error(varRef.pos, DiagnosticErrorCode.XML_QNAME_UPDATE_NOT_ALLOWED);
            return;
        }

        Name varName = names.fromIdNode(simpleVarRef.variableName);
        if (!Names.IGNORE.equals(varName) && currentEnv.enclInvokable != currentEnv.enclPkg.initFunction) {
            if ((simpleVarRef.symbol.flags & Flags.FINAL) == Flags.FINAL) {
                if ((simpleVarRef.symbol.flags & Flags.SERVICE) == Flags.SERVICE) {
                    dlog.error(varRef.pos, DiagnosticErrorCode.INVALID_ASSIGNMENT_DECLARATION_FINAL, Names.SERVICE);
                } else if ((simpleVarRef.symbol.flags & Flags.LISTENER) == Flags.LISTENER) {
                    dlog.error(varRef.pos, DiagnosticErrorCode.INVALID_ASSIGNMENT_DECLARATION_FINAL, LISTENER_NAME);
                }
            } else if ((simpleVarRef.symbol.flags & Flags.CONSTANT) == Flags.CONSTANT) {
                dlog.error(varRef.pos, DiagnosticErrorCode.CANNOT_ASSIGN_VALUE_TO_CONSTANT);
            } else if ((simpleVarRef.symbol.flags & Flags.FUNCTION_FINAL) == Flags.FUNCTION_FINAL) {
                dlog.error(varRef.pos, DiagnosticErrorCode.CANNOT_ASSIGN_VALUE_FUNCTION_ARGUMENT, varRef);
            }
        }
    }

    @Override
    public void visit(BLangExpressionStmt exprStmtNode, AnalyzerData data) {
        SymbolEnv currentEnv = data.env;
        // Creates a new environment here.
        SymbolEnv stmtEnv = new SymbolEnv(exprStmtNode, currentEnv.scope);
        currentEnv.copyTo(stmtEnv);
        BLangExpression expr = exprStmtNode.expr;
        BType bType = typeChecker.checkExpr(expr, stmtEnv, data.prevEnvs);
        if (bType != symTable.nilType && bType != symTable.semanticError &&
                expr.getKind() != NodeKind.FAIL &&
                !types.isNeverTypeOrStructureTypeWithARequiredNeverMember(bType)) {
            dlog.error(exprStmtNode.pos, DiagnosticErrorCode.ASSIGNMENT_REQUIRED, bType);
        } else if (expr.getKind() == NodeKind.INVOCATION &&
                types.isNeverTypeOrStructureTypeWithARequiredNeverMember(expr.getBType())) {
            data.notCompletedNormally = true;
        }
        validateWorkerAnnAttachments(exprStmtNode.expr, data);
    }

    @Override
    public void visit(BLangIf ifNode, AnalyzerData data) {
        SymbolEnv currentEnv = data.env;
        typeChecker.checkExpr(ifNode.expr, currentEnv, symTable.booleanType, data.prevEnvs);
        BType actualType = ifNode.expr.getBType();
        if (TypeTags.TUPLE == Types.getReferredType(actualType).tag) {
            dlog.error(ifNode.expr.pos, DiagnosticErrorCode.INCOMPATIBLE_TYPES, symTable.booleanType, actualType);
        }

        Map<BVarSymbol, BType.NarrowedTypes> prevNarrowedTypeInfo = data.narrowedTypeInfo;

        // This map keeps the narrowed types of inner if statements and propagate the false types to the outer
        // block when the flow goes from out of the else block in compile time.
        Map<BVarSymbol, BType.NarrowedTypes> falseTypesOfNarrowedTypes = new HashMap<>();

        SymbolEnv ifEnv = typeNarrower.evaluateTruth(ifNode.expr, ifNode.body, currentEnv);

        data.narrowedTypeInfo = new HashMap<>();

        data.env = ifEnv;
        analyzeStmt(ifNode.body, data);

        if (ifNode.expr.narrowedTypeInfo == null || ifNode.expr.narrowedTypeInfo.isEmpty()) {
            ifNode.expr.narrowedTypeInfo = data.narrowedTypeInfo;
        } else {
            Map<BVarSymbol, BType.NarrowedTypes> existingNarrowedTypeInfo = ifNode.expr.narrowedTypeInfo;
            for (Map.Entry<BVarSymbol, BType.NarrowedTypes> entry : data.narrowedTypeInfo.entrySet()) {
                BVarSymbol key = entry.getKey();
                if (!existingNarrowedTypeInfo.containsKey(key)) {
                    existingNarrowedTypeInfo.put(key, entry.getValue());
                } else {
                    BType.NarrowedTypes existingNarrowTypes = existingNarrowedTypeInfo.get(key);
                    BUnionType unionType =
                            BUnionType.create(null, existingNarrowTypes.trueType, existingNarrowTypes.falseType);
                    BType.NarrowedTypes newPair = new BType.NarrowedTypes(existingNarrowTypes.trueType, unionType);
                    falseTypesOfNarrowedTypes.put(key, newPair);
                }
            }
        }

        if (prevNarrowedTypeInfo != null) {
            prevNarrowedTypeInfo.putAll(data.narrowedTypeInfo);
        }

        if (ifNode.elseStmt != null) {
            boolean ifCompletionStatus = data.notCompletedNormally;
            resetNotCompletedNormally(data);
            SymbolEnv elseEnv = typeNarrower.evaluateFalsity(ifNode.expr, ifNode.elseStmt, currentEnv, false);
            BLangStatement elseStmt = ifNode.elseStmt;
            data.env = elseEnv;
            analyzeStmt(elseStmt, data);
            if (elseStmt.getKind() == NodeKind.IF) {
                data.notCompletedNormally = ifCompletionStatus && data.notCompletedNormally;
            }
        }
        data.narrowedTypeInfo = prevNarrowedTypeInfo;
        if (data.narrowedTypeInfo != null) {
            data.narrowedTypeInfo.putAll(falseTypesOfNarrowedTypes);
        }
    }

    private void resetNotCompletedNormally(AnalyzerData data) {
        data.notCompletedNormally = false;
    }

    @Override
    public void visit(BLangMatch matchNode, AnalyzerData data) {
        List<BType> exprTypes;
        BType exprType = typeChecker.checkExpr(matchNode.expr, data.env, symTable.noType, data.prevEnvs);
        if (Types.getReferredType(exprType).tag == TypeTags.UNION) {
            BUnionType unionType = (BUnionType) exprType;
            exprTypes = new ArrayList<>(unionType.getMemberTypes());
        } else {
            exprTypes = Lists.of(exprType);
        }

        matchNode.patternClauses.forEach(patternClause -> {
            patternClause.matchExpr = matchNode.expr;
            patternClause.accept(this, data);
        });

        if (matchNode.onFailClause != null) {
            this.analyzeNode(matchNode.onFailClause, data);
        }

        matchNode.exprTypes = exprTypes;
    }

    @Override
    public void visit(BLangMatchStatement matchStatement, AnalyzerData data) {
        typeChecker.checkExpr(matchStatement.expr, data.env, symTable.noType, data.prevEnvs);

        List<BLangMatchClause> matchClauses = matchStatement.matchClauses;
        if (matchClauses.size() == 0) {
            return;
        }
        analyzeNode(matchClauses.get(0), data);

        SymbolEnv matchClauseEnv = data.env;
        for (int i = 1; i < matchClauses.size(); i++) {
            BLangMatchClause prevMatchClause = matchClauses.get(i - 1);
            BLangMatchClause currentMatchClause = matchClauses.get(i);
            matchClauseEnv = typeNarrower.evaluateTruth(matchStatement.expr, prevMatchClause.patternsType,
                    currentMatchClause, matchClauseEnv);
            data.env = matchClauseEnv;
            analyzeNode(currentMatchClause, data);
        }

        if (matchStatement.onFailClause != null) {
            this.analyzeNode(matchStatement.onFailClause, data);
        }
    }

    @Override
    public void visit(BLangMatchClause matchClause, AnalyzerData data) {
        List<BLangMatchPattern> matchPatterns = matchClause.matchPatterns;
        if (matchPatterns.size() == 0) {
            return;
        }
        SymbolEnv currentEnv = data.env;
        SymbolEnv blockEnv = SymbolEnv.createBlockEnv(matchClause.blockStmt, currentEnv);
        Map<String, BVarSymbol> clauseVariables = matchClause.declaredVars;

        for (BLangMatchPattern matchPattern : matchPatterns) {
            SymbolEnv patternEnv = SymbolEnv.createPatternEnv(matchPattern, currentEnv);
            data.env = patternEnv;
            analyzeNode(matchPattern, data);
            resolveMatchClauseVariableTypes(matchPattern, clauseVariables, blockEnv);
            if (matchPattern.getKind() == NodeKind.CONST_MATCH_PATTERN) {
                continue;
            }
            if (matchClause.patternsType == null) {
                matchClause.patternsType = matchPattern.getBType();
                continue;
            }
            matchClause.patternsType = types.mergeTypes(matchClause.patternsType, matchPattern.getBType());
        }

        BLangMatchGuard matchGuard = matchClause.matchGuard;
        if (matchGuard != null) {
            data.env = blockEnv;
            analyzeNode(matchGuard, data);
            blockEnv = typeNarrower.evaluateTruth(matchGuard.expr, matchClause.blockStmt, blockEnv);

            for (Map.Entry<BVarSymbol, BType.NarrowedTypes> entry :
                    matchGuard.expr.narrowedTypeInfo.entrySet()) {
                if (entry.getValue().trueType == symTable.semanticError) {
                    dlog.warning(matchClause.pos, DiagnosticWarningCode.MATCH_STMT_UNMATCHED_PATTERN);
                }
            }

            evaluatePatternsTypeAccordingToMatchGuard(matchClause, matchGuard.expr, blockEnv);
        }
        data.env = blockEnv;
        analyzeStmt(matchClause.blockStmt, data);
    }

    private void resolveMatchClauseVariableTypes(BLangMatchPattern matchPattern,
                                                 Map<String, BVarSymbol> clauseVariables, SymbolEnv env) {
        Map<String, BVarSymbol> patternVariables = matchPattern.declaredVars;
        for (String patternVariableName : patternVariables.keySet()) {
            BVarSymbol patternVariableSymbol = patternVariables.get(patternVariableName);
            if (!clauseVariables.containsKey(patternVariableName)) {
                BVarSymbol clauseVarSymbol = symbolEnter.defineVarSymbol(patternVariableSymbol.pos,
                        patternVariableSymbol.getFlags(), patternVariableSymbol.type, patternVariableSymbol.name,
                        env, false);
                clauseVariables.put(patternVariableName, clauseVarSymbol);
                continue;
            }
            BVarSymbol clauseVariableSymbol = clauseVariables.get(patternVariableName);
            clauseVariableSymbol.type = types.mergeTypes(clauseVariableSymbol.type, patternVariableSymbol.type);
        }
    }

    private void evaluatePatternsTypeAccordingToMatchGuard(BLangMatchClause matchClause, BLangExpression matchGuardExpr,
                                                           SymbolEnv env) {
        List<BLangMatchPattern> matchPatterns = matchClause.matchPatterns;
        if (matchGuardExpr.getKind() != NodeKind.TYPE_TEST_EXPR && matchGuardExpr.getKind() != NodeKind.BINARY_EXPR) {
            return;
        }
        evaluateMatchPatternsTypeAccordingToMatchGuard(matchPatterns.get(0), env);
        BType clauseType = matchPatterns.get(0).getBType();
        for (int i = 1; i < matchPatterns.size(); i++) {
            evaluateMatchPatternsTypeAccordingToMatchGuard(matchPatterns.get(i), env);
            clauseType = types.mergeTypes(matchPatterns.get(i).getBType(), clauseType);
        }
        matchClause.patternsType = clauseType;
    }

    private void evaluateBindingPatternsTypeAccordingToMatchGuard(BLangBindingPattern bindingPattern, SymbolEnv env) {
        NodeKind bindingPatternKind = bindingPattern.getKind();
        switch (bindingPatternKind) {
            case CAPTURE_BINDING_PATTERN:
                BLangCaptureBindingPattern captureBindingPattern =
                        (BLangCaptureBindingPattern) bindingPattern;
                Name varName =
                        new Name(captureBindingPattern.getIdentifier().getValue());
                if (env.scope.entries.containsKey(varName)) {
                    captureBindingPattern.setBType(env.scope.entries.get(varName).symbol.type);
                }
                break;
            default:
                break;
        }
    }

    private void evaluateMatchPatternsTypeAccordingToMatchGuard(BLangMatchPattern matchPattern, SymbolEnv env) {
        NodeKind patternKind = matchPattern.getKind();
        switch (patternKind) {
            case VAR_BINDING_PATTERN_MATCH_PATTERN:
                BLangVarBindingPatternMatchPattern varBindingPatternMatchPattern =
                        (BLangVarBindingPatternMatchPattern) matchPattern;
                BLangBindingPattern bindingPattern = varBindingPatternMatchPattern.getBindingPattern();
                evaluateBindingPatternsTypeAccordingToMatchGuard(bindingPattern, env);
                varBindingPatternMatchPattern.setBType(bindingPattern.getBType());
                break;
            case LIST_MATCH_PATTERN:
                BLangListMatchPattern listMatchPattern = (BLangListMatchPattern) matchPattern;
                List<BType> memberTypes = new ArrayList<>();
                for (BLangMatchPattern memberMatchPattern : listMatchPattern.matchPatterns) {
                    evaluateMatchPatternsTypeAccordingToMatchGuard(memberMatchPattern, env);
                    memberTypes.add(memberMatchPattern.getBType());
                }
                BTupleType matchPatternType = new BTupleType(memberTypes);

                if (listMatchPattern.restMatchPattern != null) {
                    evaluateMatchPatternsTypeAccordingToMatchGuard(listMatchPattern.restMatchPattern, env);
                    BType listRestType = listMatchPattern.restMatchPattern.getBType();
                    if (listRestType.tag == TypeTags.TUPLE) {
                        BTupleType restTupleType = (BTupleType) listRestType;
                        matchPatternType.tupleTypes.addAll(restTupleType.tupleTypes);
                        matchPatternType.restType = restTupleType.restType;
                    } else {
                        matchPatternType.restType = ((BArrayType) listRestType).eType;
                    }
                }
                listMatchPattern.setBType(matchPatternType);
                break;
            case REST_MATCH_PATTERN:
                BLangRestMatchPattern restMatchPattern = (BLangRestMatchPattern) matchPattern;
                Name varName = new Name(restMatchPattern.variableName.value);
                if (env.scope.entries.containsKey(varName)) {
                    restMatchPattern.setBType(env.scope.entries.get(varName).symbol.type);
                }
                break;
            default:
                break;
        }
    }

    @Override
    public void visit(BLangMatchGuard matchGuard, AnalyzerData data) {
        typeChecker.checkExpr(matchGuard.expr, data.env, symTable.booleanType, data.prevEnvs);
    }

    @Override
    public void visit(BLangMappingMatchPattern mappingMatchPattern, AnalyzerData data) {
        SymbolEnv currentEnv = data.env;
        BRecordTypeSymbol recordSymbol = symbolEnter.createAnonRecordSymbol(currentEnv, mappingMatchPattern.pos);
        LinkedHashMap<String, BField> fields = new LinkedHashMap<>();

        for (BLangFieldMatchPattern fieldMatchPattern : mappingMatchPattern.fieldMatchPatterns) {
            analyzeNode(fieldMatchPattern, data);
            Name fieldName = names.fromIdNode(fieldMatchPattern.fieldName);
            BVarSymbol fieldSymbol = new BVarSymbol(0, fieldName,
                                                    names.originalNameFromIdNode(fieldMatchPattern.fieldName),
                                                    currentEnv.enclPkg.symbol.pkgID,
                                                    fieldMatchPattern.matchPattern.getBType(),
                                                    recordSymbol, fieldMatchPattern.pos, COMPILED_SOURCE);
            BField field = new BField(fieldName, fieldMatchPattern.pos, fieldSymbol);
            fields.put(fieldName.getValue(), field);
            mappingMatchPattern.declaredVars.putAll(fieldMatchPattern.declaredVars);
        }
        BRecordType recordVarType = new BRecordType(recordSymbol);
        recordVarType.fields = fields;
        recordVarType.restFieldType = symTable.anyOrErrorType;
        if (mappingMatchPattern.restMatchPattern != null) {
            BRecordTypeSymbol matchPattenRecordSym =
                    symbolEnter.createAnonRecordSymbol(currentEnv, mappingMatchPattern.pos);
            BLangRestMatchPattern restMatchPattern = mappingMatchPattern.restMatchPattern;
            BType restType = restMatchPattern.getBType();
            BRecordType matchPatternRecType = new BRecordType(matchPattenRecordSym);
            matchPatternRecType.restFieldType = restType != null ? restType : symTable.anyOrErrorType;
            recordVarType.restFieldType = matchPatternRecType.restFieldType;
            restMatchPattern.setBType(matchPatternRecType);
            analyzeNode(restMatchPattern, data);
            mappingMatchPattern.declaredVars.put(restMatchPattern.variableName.value, restMatchPattern.symbol);

            BLangRecordTypeNode recordTypeNode = TypeDefBuilderHelper.createRecordTypeNode(matchPatternRecType,
                    currentEnv.enclPkg.packageID, symTable, mappingMatchPattern.pos);
            recordTypeNode.initFunction =
                    TypeDefBuilderHelper.createInitFunctionForRecordType(recordTypeNode, currentEnv, names, symTable);
            TypeDefBuilderHelper.createTypeDefinitionForTSymbol(matchPatternRecType, matchPattenRecordSym,
                    recordTypeNode, currentEnv);
        }

        mappingMatchPattern.setBType(types.resolvePatternTypeFromMatchExpr(mappingMatchPattern,
                                                                           recordVarType, currentEnv));
        assignTypesToMemberPatterns(mappingMatchPattern, mappingMatchPattern.getBType(), data);
    }

    private void assignTypesToMemberPatterns(BLangMatchPattern matchPattern, BType bType, AnalyzerData data) {
        BType patternType = Types.getReferredType(bType);
        NodeKind matchPatternKind = matchPattern.getKind();
        switch (matchPatternKind) {
            case WILDCARD_MATCH_PATTERN:
            case CONST_MATCH_PATTERN:
                return;
            case VAR_BINDING_PATTERN_MATCH_PATTERN:
                BLangBindingPattern bindingPattern =
                        ((BLangVarBindingPatternMatchPattern) matchPattern).getBindingPattern();
                assignTypesToMemberPatterns(bindingPattern, patternType, data);
                matchPattern.setBType(bindingPattern.getBType());
                return;
            case LIST_MATCH_PATTERN:
                BLangListMatchPattern listMatchPattern = (BLangListMatchPattern) matchPattern;
                if (patternType.tag == TypeTags.UNION) {
                    for (BType type : ((BUnionType) patternType).getMemberTypes()) {
                        assignTypesToMemberPatterns(listMatchPattern, type, data);
                    }
                    listMatchPattern.setBType(patternType);
                    return;
                }
                if (patternType.tag == TypeTags.ARRAY) {
                    BArrayType arrayType = (BArrayType) patternType;
                    for (BLangMatchPattern memberPattern : listMatchPattern.matchPatterns) {
                        assignTypesToMemberPatterns(memberPattern, arrayType.eType, data);
                    }
                    if (listMatchPattern.restMatchPattern == null) {
                        return;
                    }
                    if (arrayType.state == BArrayState.CLOSED) {
                        BTupleType restTupleType = createTupleForClosedArray(
                                arrayType.size - listMatchPattern.matchPatterns.size(), arrayType.eType);
                        listMatchPattern.restMatchPattern.setBType(restTupleType);
                        BVarSymbol restMatchPatternSymbol = listMatchPattern.restMatchPattern.declaredVars
                                .get(listMatchPattern.restMatchPattern.getIdentifier().getValue());
                        restMatchPatternSymbol.type = restTupleType;
                        return;
                    }
                    BLangRestMatchPattern restMatchPattern = listMatchPattern.restMatchPattern;
                    BType restType = ((BArrayType) restMatchPattern.getBType()).eType;
                    restType = types.mergeTypes(restType, arrayType.eType);
                    ((BArrayType) restMatchPattern.getBType()).eType = restType;
                    return;
                }
                if (patternType.tag != TypeTags.TUPLE) {
                    return;
                }
                BTupleType patternTupleType = (BTupleType) patternType;
                List<BType> types = patternTupleType.tupleTypes;
                List<BLangMatchPattern> matchPatterns = listMatchPattern.matchPatterns;
                List<BType> memberTypes = new ArrayList<>();
                for (int i = 0; i < matchPatterns.size(); i++) {
                    assignTypesToMemberPatterns(matchPatterns.get(i), types.get(i), data);
                    memberTypes.add(matchPatterns.get(i).getBType());
                }
                BTupleType tupleType = new BTupleType(memberTypes);

                if (listMatchPattern.restMatchPattern == null) {
                    listMatchPattern.setBType(tupleType);
                    return;
                }
                tupleType.restType = createTypeForTupleRestType(matchPatterns.size(), types, patternTupleType.restType);
                listMatchPattern.restMatchPattern.setBType(tupleType.restType);
                matchPattern.setBType(patternType);
                BVarSymbol restMatchPatternSymbol = listMatchPattern.restMatchPattern.declaredVars
                        .get(listMatchPattern.restMatchPattern.getIdentifier().getValue());
                restMatchPatternSymbol.type = tupleType.restType;
                return;
            case MAPPING_MATCH_PATTERN:
                BLangMappingMatchPattern mappingMatchPattern = (BLangMappingMatchPattern) matchPattern;
                if (patternType.tag == TypeTags.UNION) {
                    for (BType type : ((BUnionType) patternType).getMemberTypes()) {
                        assignTypesToMemberPatterns(mappingMatchPattern, type, data);
                    }
                    return;
                }
                if (patternType.tag != TypeTags.RECORD) {
                    return;
                }
                BRecordType recordType = (BRecordType) patternType;
                List<String> boundedFieldNames = new ArrayList<>();

                for (BLangFieldMatchPattern fieldMatchPattern : mappingMatchPattern.fieldMatchPatterns) {
                    assignTypesToMemberPatterns(fieldMatchPattern.matchPattern,
                            recordType.fields.get(fieldMatchPattern.fieldName.value).type, data);
                    boundedFieldNames.add(fieldMatchPattern.fieldName.value);
                }

                if (mappingMatchPattern.restMatchPattern == null) {
                    return;
                }
                BLangRestMatchPattern restMatchPattern = mappingMatchPattern.restMatchPattern;
                BRecordType restPatternRecType = (BRecordType) restMatchPattern.getBType();
                BVarSymbol restVarSymbol =
                        restMatchPattern.declaredVars.get(restMatchPattern.getIdentifier().getValue());
                if (restVarSymbol.type.tag != TypeTags.RECORD) {
                    return;
                }
                BRecordType restVarSymbolRecordType = (BRecordType) restVarSymbol.type;
                setRestMatchPatternConstraintType(recordType, boundedFieldNames, restPatternRecType,
                        restVarSymbolRecordType, data);
        }
    }

    private BTupleType createTupleForClosedArray(int noOfElements, BType elementType) {
        List<BType> memTypes = Collections.nCopies(noOfElements, elementType);
        return new BTupleType(memTypes);
    }

    private BType createTypeForTupleRestType(int startIndex, List<BType> types, BType patternRestType) {
        List<BType> remainingTypes = new ArrayList<>();
        for (int i = startIndex; i < types.size(); i++) {
            remainingTypes.add(types.get(i));
        }
        if (!remainingTypes.isEmpty()) {
            BTupleType restTupleType = new BTupleType(remainingTypes);
            if (patternRestType != null) {
                restTupleType.restType = patternRestType;
            }
            return restTupleType;
        } else {
            if (patternRestType != null) {
                return new BArrayType(patternRestType);
            }
        }
        return null;
    }

    @Override
    public void visit(BLangFieldMatchPattern fieldMatchPattern, AnalyzerData data) {
        BLangMatchPattern matchPattern = fieldMatchPattern.matchPattern;
        matchPattern.accept(this, data);
        fieldMatchPattern.declaredVars.putAll(matchPattern.declaredVars);
    }


    @Override
    public void visit(BLangVarBindingPatternMatchPattern varBindingPattern, AnalyzerData data) {
        SymbolEnv currentEnv = data.env;
        BLangBindingPattern bindingPattern = varBindingPattern.getBindingPattern();
        NodeKind patternKind = bindingPattern.getKind();
        BType patternType = null;
        if (varBindingPattern.matchExpr != null) {
            patternType = varBindingPattern.matchExpr.getBType();
        }

        switch (patternKind) {
            case WILDCARD_BINDING_PATTERN:
                BLangWildCardBindingPattern wildCardBindingPattern = (BLangWildCardBindingPattern) bindingPattern;
                wildCardBindingPattern.setBType(patternType);
                analyzeNode(wildCardBindingPattern, data);
                varBindingPattern.isLastPattern = types.isAssignable(wildCardBindingPattern.getBType(),
                                                                     symTable.anyType);
                break;
            case CAPTURE_BINDING_PATTERN:
                BLangCaptureBindingPattern captureBindingPattern = (BLangCaptureBindingPattern) bindingPattern;
                captureBindingPattern.setBType(
                        varBindingPattern.getBType() == null ? patternType : varBindingPattern.getBType());
                analyzeNode(captureBindingPattern, data);
                break;
            case LIST_BINDING_PATTERN:
                BLangListBindingPattern listBindingPattern = (BLangListBindingPattern) bindingPattern;
                analyzeNode(listBindingPattern, data);
                listBindingPattern.setBType(types.resolvePatternTypeFromMatchExpr(listBindingPattern, varBindingPattern,
                        currentEnv));
                assignTypesToMemberPatterns(listBindingPattern, listBindingPattern.getBType(), data);
                break;
            case ERROR_BINDING_PATTERN:
                BLangErrorBindingPattern errorBindingPattern = (BLangErrorBindingPattern) bindingPattern;
                analyzeNode(errorBindingPattern, data);
                errorBindingPattern.setBType(types.resolvePatternTypeFromMatchExpr(errorBindingPattern,
                                                                                   varBindingPattern.matchExpr,
                        currentEnv));
                break;
            case MAPPING_BINDING_PATTERN:
                BLangMappingBindingPattern mappingBindingPattern = (BLangMappingBindingPattern) bindingPattern;
                analyzeNode(mappingBindingPattern, data);
                mappingBindingPattern.setBType(types.resolvePatternTypeFromMatchExpr(mappingBindingPattern,
                                                                                     varBindingPattern, currentEnv));
                assignTypesToMemberPatterns(mappingBindingPattern, mappingBindingPattern.getBType(), data);
                break;
            default:
        }
        varBindingPattern.declaredVars.putAll(bindingPattern.declaredVars);
        varBindingPattern.setBType(bindingPattern.getBType());
    }

    @Override
    public void visit(BLangWildCardBindingPattern wildCardBindingPattern, AnalyzerData data) {
        if (wildCardBindingPattern.getBType() == null) {
            wildCardBindingPattern.setBType(symTable.anyType);
            return;
        }
        BType bindingPatternType = wildCardBindingPattern.getBType();
        BType intersectionType = types.getTypeIntersection(
                Types.IntersectionContext.compilerInternalIntersectionContext(),
                bindingPatternType, symTable.anyType, data.env);
        if (intersectionType == symTable.semanticError) {
            wildCardBindingPattern.setBType(symTable.noType);
            return;
        }
        wildCardBindingPattern.setBType(intersectionType);
    }

    @Override
    public void visit(BLangCaptureBindingPattern captureBindingPattern, AnalyzerData data) {
        BLangIdentifier id = (BLangIdentifier) captureBindingPattern.getIdentifier();
        Name name = new Name(id.getValue());
        Name origName = new Name(id.originalValue);
        captureBindingPattern.setBType(captureBindingPattern.getBType() == null ? symTable.anyOrErrorType :
                                               captureBindingPattern.getBType());
        captureBindingPattern.symbol = symbolEnter.defineVarSymbol(captureBindingPattern.getIdentifier().getPosition(),
                                                                   Flags.unMask(0), captureBindingPattern.getBType(),
                                                                   name, origName, data.env, false);
        captureBindingPattern.declaredVars.put(name.value, captureBindingPattern.symbol);
    }

    @Override
    public void visit(BLangListBindingPattern listBindingPattern, AnalyzerData data) {
        List<BType> listMemberTypes = new ArrayList<>();
        for (BLangBindingPattern bindingPattern : listBindingPattern.bindingPatterns) {
            analyzeNode(bindingPattern, data);
            listMemberTypes.add(bindingPattern.getBType());
            listBindingPattern.declaredVars.putAll(bindingPattern.declaredVars);
        }
        BTupleType listBindingPatternType = new BTupleType(listMemberTypes);

        if (listBindingPattern.restBindingPattern != null) {
            BLangRestBindingPattern restBindingPattern = listBindingPattern.restBindingPattern;
            BType restBindingPatternType = restBindingPattern.getBType();
            BType restType = restBindingPatternType != null ? restBindingPatternType : symTable.anyOrErrorType;
            restBindingPattern.setBType(new BArrayType(restType));
            restBindingPattern.accept(this, data);
            listBindingPattern.declaredVars.put(restBindingPattern.variableName.value, restBindingPattern.symbol);
            listBindingPatternType.restType = restType;
        }
        listBindingPattern.setBType(listBindingPatternType);
    }

    @Override
    public void visit(BLangRestBindingPattern restBindingPattern, AnalyzerData data) {
        SymbolEnv currentEnv = data.env;
        Name name = new Name(restBindingPattern.variableName.value);
        Name origName = names.originalNameFromIdNode(restBindingPattern.variableName);
        BSymbol symbol = symResolver.lookupSymbolInMainSpace(currentEnv, name);
        if (symbol == symTable.notFoundSymbol) {
            symbol = new BVarSymbol(0, name, origName, currentEnv.enclPkg.packageID, restBindingPattern.getBType(),
                                    currentEnv.scope.owner, restBindingPattern.variableName.pos, SOURCE);
            symbolEnter.defineSymbol(restBindingPattern.variableName.pos, symbol, currentEnv);
        }
        restBindingPattern.symbol = (BVarSymbol) symbol;
        restBindingPattern.declaredVars.put(name.value, restBindingPattern.symbol);
    }

    @Override
    public void visit(BLangErrorBindingPattern errorBindingPattern, AnalyzerData data) {
        if (errorBindingPattern.errorTypeReference != null) {
            errorBindingPattern.setBType(symResolver.resolveTypeNode(errorBindingPattern.errorTypeReference, data.env));
        } else {
            errorBindingPattern.setBType(symTable.errorType);
        }

        if (errorBindingPattern.errorMessageBindingPattern != null) {
            analyzeNode(errorBindingPattern.errorMessageBindingPattern, data);
            errorBindingPattern.declaredVars.putAll(errorBindingPattern.errorMessageBindingPattern.declaredVars);
        }

        if (errorBindingPattern.errorCauseBindingPattern != null) {
            analyzeNode(errorBindingPattern.errorCauseBindingPattern, data);
            errorBindingPattern.declaredVars.putAll(errorBindingPattern.errorCauseBindingPattern.declaredVars);
        }

        if (errorBindingPattern.errorFieldBindingPatterns != null) {
            analyzeNode(errorBindingPattern.errorFieldBindingPatterns, data);
            errorBindingPattern.declaredVars.putAll(errorBindingPattern.errorFieldBindingPatterns.declaredVars);
        }
    }

    @Override
    public void visit(BLangSimpleBindingPattern simpleBindingPattern, AnalyzerData data) {
        if (simpleBindingPattern.wildCardBindingPattern != null) {
            analyzeNode(simpleBindingPattern.wildCardBindingPattern, data);
            return;
        }
        if (simpleBindingPattern.captureBindingPattern != null) {
            analyzeNode(simpleBindingPattern.captureBindingPattern, data);
            simpleBindingPattern.declaredVars.putAll(simpleBindingPattern.captureBindingPattern.declaredVars);
        }
    }

    @Override
    public void visit(BLangErrorMessageBindingPattern errorMessageBindingPattern, AnalyzerData data) {
        BLangSimpleBindingPattern simpleBindingPattern = errorMessageBindingPattern.simpleBindingPattern;
        if (simpleBindingPattern.wildCardBindingPattern != null) {
            simpleBindingPattern.wildCardBindingPattern.setBType(symTable.stringType);
        }
        if (simpleBindingPattern.captureBindingPattern != null) {
            simpleBindingPattern.captureBindingPattern.setBType(symTable.stringType);
        }
        analyzeNode(simpleBindingPattern, data);
        errorMessageBindingPattern.declaredVars.putAll(simpleBindingPattern.declaredVars);
    }

    @Override
    public void visit(BLangErrorCauseBindingPattern errorCauseBindingPattern, AnalyzerData data) {
        if (errorCauseBindingPattern.simpleBindingPattern != null) {
            BLangSimpleBindingPattern simpleBindingPattern = errorCauseBindingPattern.simpleBindingPattern;
            if (simpleBindingPattern.captureBindingPattern != null) {
                simpleBindingPattern.captureBindingPattern.setBType(symTable.errorOrNilType);
            }
            analyzeNode(simpleBindingPattern, data);
            errorCauseBindingPattern.declaredVars.putAll(simpleBindingPattern.declaredVars);
            return;
        }
        if (errorCauseBindingPattern.errorBindingPattern != null) {
            analyzeNode(errorCauseBindingPattern.errorBindingPattern, data);
            errorCauseBindingPattern.declaredVars.putAll(errorCauseBindingPattern.errorBindingPattern.declaredVars);
        }
    }

    @Override
    public void visit(BLangErrorFieldBindingPatterns errorFieldBindingPatterns, AnalyzerData data) {
        for (BLangNamedArgBindingPattern namedArgBindingPattern : errorFieldBindingPatterns.namedArgBindingPatterns) {
            analyzeNode(namedArgBindingPattern, data);
            errorFieldBindingPatterns.declaredVars.putAll(namedArgBindingPattern.declaredVars);
        }
        if (errorFieldBindingPatterns.restBindingPattern != null) {
            errorFieldBindingPatterns.restBindingPattern.setBType(
                    new BMapType(TypeTags.MAP, symTable.anydataType, null));
            analyzeNode(errorFieldBindingPatterns.restBindingPattern, data);
            errorFieldBindingPatterns.declaredVars.putAll(errorFieldBindingPatterns.restBindingPattern.declaredVars);
        }
    }

    @Override
    public void visit(BLangNamedArgBindingPattern namedArgBindingPattern, AnalyzerData data) {
        setNamedArgBindingPatternType(namedArgBindingPattern.bindingPattern);
        analyzeNode(namedArgBindingPattern.bindingPattern, data);
        namedArgBindingPattern.declaredVars.putAll(namedArgBindingPattern.bindingPattern.declaredVars);
    }

    private void setNamedArgBindingPatternType(BLangBindingPattern bindingPattern) {
        switch(bindingPattern.getKind()) {
            case LIST_BINDING_PATTERN:
                BLangListBindingPattern listBindingPattern = (BLangListBindingPattern) bindingPattern;
                listBindingPattern.bindingPatterns.forEach(pattern -> pattern.setBType(symTable.cloneableType));
                if (listBindingPattern.restBindingPattern != null) {
                    listBindingPattern.restBindingPattern.setBType(symTable.cloneableType);
                }
                break;
            case MAPPING_BINDING_PATTERN:
                BLangMappingBindingPattern mappingBindingPattern = (BLangMappingBindingPattern) bindingPattern;
                mappingBindingPattern.fieldBindingPatterns.forEach(pattern ->
                        pattern.bindingPattern.setBType(symTable.cloneableType));
                if (mappingBindingPattern.restBindingPattern != null) {
                    mappingBindingPattern.restBindingPattern.setBType(symTable.cloneableType);
                }
                break;
            case CAPTURE_BINDING_PATTERN:
                BLangCaptureBindingPattern captureBindingPattern = (BLangCaptureBindingPattern) bindingPattern;
                captureBindingPattern.setBType(symTable.cloneableType);
                break;
        }
    }

    @Override
    public void visit(BLangErrorMatchPattern errorMatchPattern, AnalyzerData data) {
        if (errorMatchPattern.errorTypeReference != null) {
            errorMatchPattern.setBType(symResolver.resolveTypeNode(errorMatchPattern.errorTypeReference, data.env));
        } else {
            errorMatchPattern.setBType(symTable.errorType);
        }
        errorMatchPattern.setBType(types.resolvePatternTypeFromMatchExpr(errorMatchPattern,
                                                                         errorMatchPattern.matchExpr));

        if (errorMatchPattern.errorMessageMatchPattern != null) {
            analyzeNode(errorMatchPattern.errorMessageMatchPattern, data);
            errorMatchPattern.declaredVars.putAll(errorMatchPattern.errorMessageMatchPattern.declaredVars);
        }

        if (errorMatchPattern.errorCauseMatchPattern != null) {
            analyzeNode(errorMatchPattern.errorCauseMatchPattern, data);
            errorMatchPattern.declaredVars.putAll(errorMatchPattern.errorCauseMatchPattern.declaredVars);
        }

        if (errorMatchPattern.errorFieldMatchPatterns != null) {
            analyzeNode(errorMatchPattern.errorFieldMatchPatterns, data);
            errorMatchPattern.declaredVars.putAll(errorMatchPattern.errorFieldMatchPatterns.declaredVars);
        }
    }

    @Override
    public void visit(BLangSimpleMatchPattern simpleMatchPattern, AnalyzerData data) {
        if (simpleMatchPattern.wildCardMatchPattern != null) {
            analyzeNode(simpleMatchPattern.wildCardMatchPattern, data);
            simpleMatchPattern.wildCardMatchPattern.isLastPattern = true;
            return;
        }
        if (simpleMatchPattern.constPattern != null) {
            analyzeNode(simpleMatchPattern.constPattern, data);
            return;
        }
        if (simpleMatchPattern.varVariableName != null) {
            analyzeNode(simpleMatchPattern.varVariableName, data);
            simpleMatchPattern.declaredVars.putAll(simpleMatchPattern.varVariableName.declaredVars);
        }
    }

    @Override
    public void visit(BLangErrorMessageMatchPattern errorMessageMatchPattern, AnalyzerData data) {
        BLangSimpleMatchPattern simpleMatchPattern = errorMessageMatchPattern.simpleMatchPattern;
        if (simpleMatchPattern.varVariableName != null) {
            simpleMatchPattern.varVariableName.setBType(symTable.stringType);
        }
        analyzeNode(simpleMatchPattern, data);
        errorMessageMatchPattern.declaredVars.putAll(simpleMatchPattern.declaredVars);
    }

    @Override
    public void visit(BLangErrorCauseMatchPattern errorCauseMatchPattern, AnalyzerData data) {
        if (errorCauseMatchPattern.simpleMatchPattern != null) {
            BLangSimpleMatchPattern simpleMatchPattern = errorCauseMatchPattern.simpleMatchPattern;
            if (simpleMatchPattern.varVariableName != null) {
                simpleMatchPattern.varVariableName.setBType(symTable.errorOrNilType);
            }
            analyzeNode(simpleMatchPattern, data);
            errorCauseMatchPattern.declaredVars.putAll(simpleMatchPattern.declaredVars);
            return;
        }
        if (errorCauseMatchPattern.errorMatchPattern != null) {
            analyzeNode(errorCauseMatchPattern.errorMatchPattern, data);
            errorCauseMatchPattern.declaredVars.putAll(errorCauseMatchPattern.errorMatchPattern.declaredVars);
        }
    }

    @Override
    public void visit(BLangErrorFieldMatchPatterns errorFieldMatchPatterns, AnalyzerData data) {
        for (BLangNamedArgMatchPattern namedArgMatchPattern : errorFieldMatchPatterns.namedArgMatchPatterns) {
            analyzeNode(namedArgMatchPattern, data);
            errorFieldMatchPatterns.declaredVars.putAll(namedArgMatchPattern.declaredVars);
        }
        if (errorFieldMatchPatterns.restMatchPattern != null) {
            errorFieldMatchPatterns.restMatchPattern.setBType(new BMapType(TypeTags.MAP, symTable.anydataType, null));
            analyzeNode(errorFieldMatchPatterns.restMatchPattern, data);
            errorFieldMatchPatterns.declaredVars.putAll(errorFieldMatchPatterns.restMatchPattern.declaredVars);
        }
    }

    @Override
    public void visit(BLangNamedArgMatchPattern namedArgMatchPattern, AnalyzerData data) {
        setNamedArgMatchPatternType(namedArgMatchPattern.matchPattern);
        analyzeNode(namedArgMatchPattern.matchPattern, data);
        namedArgMatchPattern.declaredVars.putAll(namedArgMatchPattern.matchPattern.declaredVars);
    }

    private void setNamedArgMatchPatternType(BLangMatchPattern matchPattern) {
        switch(matchPattern.getKind()) {
            case CONST_MATCH_PATTERN:
            case VAR_BINDING_PATTERN_MATCH_PATTERN:
                matchPattern.setBType(symTable.cloneableType);
                break;
            case LIST_MATCH_PATTERN:
                BLangListMatchPattern listMatchPattern = (BLangListMatchPattern) matchPattern;
                listMatchPattern.matchPatterns.forEach(pattern -> pattern.setBType(symTable.cloneableType));
                if (listMatchPattern.restMatchPattern != null) {
                    listMatchPattern.restMatchPattern.setBType(symTable.cloneableType);
                }
                break;
            case MAPPING_MATCH_PATTERN:
                BLangMappingMatchPattern mappingMatchPattern = (BLangMappingMatchPattern) matchPattern;
                mappingMatchPattern.fieldMatchPatterns.forEach(pattern ->
                        pattern.matchPattern.setBType(symTable.cloneableType));
                if (mappingMatchPattern.restMatchPattern != null) {
                    mappingMatchPattern.restMatchPattern.setBType(symTable.cloneableType);
                }
                break;
        }
    }

    @Override
    public void visit(BLangMappingBindingPattern mappingBindingPattern, AnalyzerData data) {
        SymbolEnv currentEnv = data.env;
        BRecordTypeSymbol recordSymbol = symbolEnter.createAnonRecordSymbol(currentEnv, mappingBindingPattern.pos);
        LinkedHashMap<String, BField> fields = new LinkedHashMap<>();

        for (BLangFieldBindingPattern fieldBindingPattern : mappingBindingPattern.fieldBindingPatterns) {
            fieldBindingPattern.accept(this, data);
            Name fieldName = names.fromIdNode(fieldBindingPattern.fieldName);
            BVarSymbol fieldSymbol = new BVarSymbol(0, fieldName,
                                                    names.originalNameFromIdNode(fieldBindingPattern.fieldName),
                                                    currentEnv.enclPkg.symbol.pkgID,
                                                    fieldBindingPattern.bindingPattern.getBType(), recordSymbol,
                                                    fieldBindingPattern.pos, COMPILED_SOURCE);
            BField field = new BField(fieldName, fieldBindingPattern.pos, fieldSymbol);
            fields.put(fieldName.getValue(), field);
            mappingBindingPattern.declaredVars.putAll(fieldBindingPattern.declaredVars);
        }
        BRecordType recordVarType = new BRecordType(recordSymbol);
        recordVarType.fields = fields;
        recordVarType.restFieldType = symTable.anyOrErrorType;
        if (mappingBindingPattern.restBindingPattern != null) {
            BLangRestBindingPattern restBindingPattern = mappingBindingPattern.restBindingPattern;
            BType restType = restBindingPattern.getBType();
            BRecordTypeSymbol matchPattenRecordSym =
                                                 symbolEnter.createAnonRecordSymbol(currentEnv, restBindingPattern.pos);
            BRecordType matchPatternRecType = new BRecordType(matchPattenRecordSym);
            matchPatternRecType.restFieldType = restType != null ? restType : symTable.anyOrErrorType;
            recordVarType.restFieldType = matchPatternRecType.restFieldType;
            restBindingPattern.setBType(matchPatternRecType);
            restBindingPattern.accept(this, data);
            mappingBindingPattern.declaredVars.put(restBindingPattern.variableName.value, restBindingPattern.symbol);

            BLangRecordTypeNode recordTypeNode = TypeDefBuilderHelper.createRecordTypeNode(matchPatternRecType,
                    currentEnv.enclPkg.packageID, symTable, restBindingPattern.pos);
            recordTypeNode.initFunction =
                    TypeDefBuilderHelper.createInitFunctionForRecordType(recordTypeNode, currentEnv, names, symTable);
            TypeDefBuilderHelper.createTypeDefinitionForTSymbol(matchPatternRecType, matchPattenRecordSym,
                    recordTypeNode, currentEnv);
        }
        mappingBindingPattern.setBType(recordVarType);
    }

    @Override
    public void visit(BLangFieldBindingPattern fieldBindingPattern, AnalyzerData data) {
        BLangBindingPattern bindingPattern = fieldBindingPattern.bindingPattern;
        bindingPattern.accept(this, data);
        fieldBindingPattern.declaredVars.putAll(bindingPattern.declaredVars);
    }

    @Override
    public void visit(BLangConstPattern constMatchPattern, AnalyzerData data) {
        BLangExpression constPatternExpr = constMatchPattern.expr;
        typeChecker.checkExpr(constPatternExpr, data.env, data.prevEnvs);
        if (constPatternExpr.getKind() == NodeKind.SIMPLE_VARIABLE_REF) {
            BLangSimpleVarRef constRef = (BLangSimpleVarRef) constPatternExpr;
            if (constRef.symbol.kind != SymbolKind.CONSTANT) {
                dlog.error(constMatchPattern.pos, DiagnosticErrorCode.VARIABLE_SHOULD_BE_DECLARED_AS_CONSTANT,
                        constRef.variableName);
                constMatchPattern.setBType(symTable.noType);
                return;
            }
        }
        constMatchPattern.setBType(types.resolvePatternTypeFromMatchExpr(constMatchPattern, constPatternExpr));
    }

    @Override
    public void visit(BLangRestMatchPattern restMatchPattern, AnalyzerData data) {
        Name name = new Name(restMatchPattern.variableName.value);
        Name origName = new Name(restMatchPattern.variableName.originalValue);
        restMatchPattern.symbol = symbolEnter.defineVarSymbol(restMatchPattern.variableName.pos, Flags.unMask(0),
                                                              restMatchPattern.getBType(), name, origName, data.env,
                                                              false);
        restMatchPattern.declaredVars.put(name.value, restMatchPattern.symbol);
    }

    @Override
    public void visit(BLangListMatchPattern listMatchPattern, AnalyzerData data) {
        List<BType> memberTypes = new ArrayList<>();
        for (BLangMatchPattern memberMatchPattern : listMatchPattern.matchPatterns) {
            memberMatchPattern.accept(this, data);
            memberTypes.add(memberMatchPattern.getBType());
            checkForSimilarVars(listMatchPattern.declaredVars, memberMatchPattern.declaredVars, memberMatchPattern.pos);
            listMatchPattern.declaredVars.putAll(memberMatchPattern.declaredVars);
        }
        BTupleType matchPatternType = new BTupleType(memberTypes);

        if (listMatchPattern.getRestMatchPattern() != null) {
            BLangRestMatchPattern restMatchPattern = (BLangRestMatchPattern) listMatchPattern.getRestMatchPattern();
            BType restBindingPatternType = restMatchPattern.getBType();
            BType restType = restBindingPatternType != null ? restBindingPatternType : symTable.anyOrErrorType;
            restMatchPattern.setBType(new BArrayType(restType));
            restMatchPattern.accept(this, data);
            checkForSimilarVars(listMatchPattern.declaredVars, restMatchPattern.declaredVars, restMatchPattern.pos);
            listMatchPattern.declaredVars.put(restMatchPattern.variableName.value, restMatchPattern.symbol);
            matchPatternType.restType = restType;
        }

        SymbolEnv pkgEnv = symTable.pkgEnvMap.get(data.env.enclPkg.symbol);
        listMatchPattern.setBType(types.resolvePatternTypeFromMatchExpr(listMatchPattern, matchPatternType, pkgEnv));
        assignTypesToMemberPatterns(listMatchPattern, listMatchPattern.getBType(), data);
    }

    private void checkForSimilarVars(Map<String, BVarSymbol> declaredVars, Map<String, BVarSymbol> var,
                                     Location pos) {
        for (String variableName : var.keySet()) {
            if (declaredVars.containsKey(variableName)) {
                dlog.error(pos, DiagnosticErrorCode.MATCH_PATTERN_CANNOT_REPEAT_SAME_VARIABLE);
            }
        }
    }

    private void assignTypesToMemberPatterns(BLangBindingPattern bindingPattern, BType patternType, AnalyzerData data) {
        NodeKind patternKind = bindingPattern.getKind();
        BType bindingPatternType = Types.getReferredType(patternType);
        switch (patternKind) {
            case WILDCARD_BINDING_PATTERN:
                return;
            case CAPTURE_BINDING_PATTERN:
                BLangCaptureBindingPattern captureBindingPattern = (BLangCaptureBindingPattern) bindingPattern;
                BVarSymbol captureBindingPatternSymbol =
                        captureBindingPattern.declaredVars.get(
                                captureBindingPattern.getIdentifier().getValue());
                captureBindingPatternSymbol.type = bindingPatternType.tag == TypeTags.ERROR ? bindingPatternType :
                        this.types.mergeTypes(captureBindingPatternSymbol.type, bindingPatternType);
                captureBindingPattern.setBType(captureBindingPatternSymbol.type);
                return;
            case LIST_BINDING_PATTERN:
                BLangListBindingPattern listBindingPattern = (BLangListBindingPattern) bindingPattern;
                if (bindingPatternType.tag == TypeTags.UNION) {
                    for (BType type : ((BUnionType) bindingPatternType).getMemberTypes()) {
                        assignTypesToMemberPatterns(bindingPattern, type, data);
                    }
                    listBindingPattern.setBType(bindingPatternType);
                    return;
                }
                if (bindingPatternType.tag == TypeTags.ARRAY) {
                    BArrayType arrayType = (BArrayType) bindingPatternType;
                    for (BLangBindingPattern memberBindingPattern : listBindingPattern.bindingPatterns) {
                        assignTypesToMemberPatterns(memberBindingPattern, arrayType.eType, data);
                    }
                    if (listBindingPattern.restBindingPattern == null) {
                        return;
                    }
                    if (arrayType.state == BArrayState.CLOSED) {
                        BTupleType restTupleType = createTupleForClosedArray(
                                arrayType.size - listBindingPattern.bindingPatterns.size(), arrayType.eType);
                        listBindingPattern.restBindingPattern.setBType(restTupleType);
                        BVarSymbol restBindingPatternSymbol = listBindingPattern.restBindingPattern.declaredVars
                                .get(listBindingPattern.restBindingPattern.getIdentifier().getValue());
                        restBindingPatternSymbol.type = restTupleType;
                        return;
                    }
                    BLangRestBindingPattern restBindingPattern = listBindingPattern.restBindingPattern;
                    BType restType = ((BArrayType) restBindingPattern.getBType()).eType;
                    restType = types.mergeTypes(restType, arrayType.eType);
                    ((BArrayType) restBindingPattern.getBType()).eType = restType;
                    return;
                }
                if (bindingPatternType.tag != TypeTags.TUPLE) {
                    return;
                }
                BTupleType bindingPatternTupleType = (BTupleType) bindingPatternType;
                List<BType> types = bindingPatternTupleType.getTupleTypes();
                List<BLangBindingPattern> bindingPatterns = listBindingPattern.bindingPatterns;
                List<BType> memberTypes = new ArrayList<>();
                for (int i = 0; i < bindingPatterns.size(); i++) {
                    assignTypesToMemberPatterns(bindingPatterns.get(i), types.get(i), data);
                    memberTypes.add(bindingPatterns.get(i).getBType());
                }
                BTupleType tupleType = new BTupleType(memberTypes);

                if (listBindingPattern.restBindingPattern == null) {
                    bindingPattern.setBType(tupleType);
                    return;
                }
                tupleType.restType = createTypeForTupleRestType(bindingPatterns.size(), types,
                        bindingPatternTupleType.restType);
                listBindingPattern.restBindingPattern.setBType(tupleType.restType);
                bindingPattern.setBType(bindingPatternType);
                BVarSymbol restBindingPatternSymbol =
                        listBindingPattern.restBindingPattern.declaredVars
                                .get(listBindingPattern.restBindingPattern.getIdentifier().getValue());
                restBindingPatternSymbol.type = tupleType.restType;
                return;
            case MAPPING_BINDING_PATTERN:
                BLangMappingBindingPattern mappingBindingPattern = (BLangMappingBindingPattern) bindingPattern;
                if (bindingPatternType.tag == TypeTags.UNION) {
                    for (BType type : ((BUnionType) bindingPatternType).getMemberTypes()) {
                        assignTypesToMemberPatterns(mappingBindingPattern, type, data);
                    }
                    return;
                }
                if (bindingPatternType.tag != TypeTags.RECORD) {
                    return;
                }
                BRecordType recordType = (BRecordType) bindingPatternType;
                List<String> boundedFields = new ArrayList<>();
                for (BLangFieldBindingPattern fieldBindingPattern : mappingBindingPattern.fieldBindingPatterns) {
                    assignTypesToMemberPatterns(fieldBindingPattern.bindingPattern,
                            recordType.fields.get(fieldBindingPattern.fieldName.value).type, data);
                    boundedFields.add(fieldBindingPattern.fieldName.value);
                }

                if (mappingBindingPattern.restBindingPattern == null) {
                    return;
                }
                BLangRestBindingPattern restBindingPattern = mappingBindingPattern.restBindingPattern;
                BRecordType restPatternRecordType = (BRecordType) restBindingPattern.getBType();
                BVarSymbol restVarSymbol =
                        restBindingPattern.declaredVars.get(restBindingPattern.getIdentifier().getValue());
                BRecordType restVarSymbolRecordType = (BRecordType) restVarSymbol.type;
                setRestMatchPatternConstraintType(recordType, boundedFields, restPatternRecordType,
                        restVarSymbolRecordType, data);
                return;
            default:
        }
    }

    @Override
    public void visit(BLangWildCardMatchPattern wildCardMatchPattern, AnalyzerData data) {
        if (wildCardMatchPattern.matchExpr == null) {
            wildCardMatchPattern.setBType(symTable.anyType);
            return;
        }
        BType matchExprType = wildCardMatchPattern.matchExpr.getBType();
        if (types.isAssignable(matchExprType, symTable.anyType)) {
            wildCardMatchPattern.setBType(symTable.anyType);
            return;
        }

        BType intersectionType = types.getTypeIntersection(
                Types.IntersectionContext.compilerInternalIntersectionContext(),
                matchExprType, symTable.anyType, data.env);
        if (intersectionType == symTable.semanticError) {
            wildCardMatchPattern.setBType(symTable.noType);
            return;
        }
        wildCardMatchPattern.setBType(intersectionType);
    }

    @Override
    public void visit(BLangMatchStaticBindingPatternClause patternClause, AnalyzerData data) {
        checkStaticMatchPatternLiteralType(patternClause.literal, data);
        analyzeStmt(patternClause.body, data);
    }

    private BType checkStaticMatchPatternLiteralType(BLangExpression expression, AnalyzerData data) {
        SymbolEnv currentEnv = data.env;
        switch (expression.getKind()) {
            case LITERAL:
            case NUMERIC_LITERAL:
                return typeChecker.checkExpr(expression, currentEnv, symTable.noType, data.prevEnvs);
            case BINARY_EXPR:
                BLangBinaryExpr binaryExpr = (BLangBinaryExpr) expression;

                BType lhsType = checkStaticMatchPatternLiteralType(binaryExpr.lhsExpr, data);
                BType rhsType = checkStaticMatchPatternLiteralType(binaryExpr.rhsExpr, data);
                if (Types.getReferredType(lhsType).tag == TypeTags.NONE
                        || Types.getReferredType(rhsType).tag == TypeTags.NONE) {
                    dlog.error(binaryExpr.pos, DiagnosticErrorCode.INVALID_LITERAL_FOR_MATCH_PATTERN);
                    expression.setBType(symTable.errorType);
                    return expression.getBType();
                }

                expression.setBType(symTable.anyType);
                return expression.getBType();
            case RECORD_LITERAL_EXPR:
                BLangRecordLiteral recordLiteral = (BLangRecordLiteral) expression;
                recordLiteral.setBType(new BMapType(TypeTags.MAP, symTable.anydataType, null));
                for (RecordLiteralNode.RecordField field : recordLiteral.fields) {
                    BLangRecordLiteral.BLangRecordKeyValueField recLiteralKeyValue =
                            (BLangRecordLiteral.BLangRecordKeyValueField) field;
                    if (isValidRecordLiteralKey(recLiteralKeyValue, data)) {
                        BType fieldType = checkStaticMatchPatternLiteralType(recLiteralKeyValue.valueExpr, data);
                        if (Types.getReferredType(fieldType).tag == TypeTags.NONE) {
                            dlog.error(recLiteralKeyValue.valueExpr.pos,
                                    DiagnosticErrorCode.INVALID_LITERAL_FOR_MATCH_PATTERN);
                            expression.setBType(symTable.errorType);
                            return expression.getBType();
                        }
                        types.setImplicitCastExpr(recLiteralKeyValue.valueExpr, fieldType, symTable.anyType);
                    } else {
                        recLiteralKeyValue.key.expr.setBType(symTable.errorType);
                        dlog.error(recLiteralKeyValue.key.expr.pos, DiagnosticErrorCode.INVALID_RECORD_LITERAL_KEY);
                    }
                }
                return recordLiteral.getBType();
            case LIST_CONSTRUCTOR_EXPR:
                BLangListConstructorExpr listConstructor = (BLangListConstructorExpr) expression;
                List<BType> results = new ArrayList<>();
                for (int i = 0; i < listConstructor.exprs.size(); i++) {
                    BType literalType = checkStaticMatchPatternLiteralType(listConstructor.exprs.get(i), data);
                    if (Types.getReferredType(literalType).tag == TypeTags.NONE) {
                        // not supporting '_' for now
                        dlog.error(listConstructor.exprs.get(i).pos,
                                   DiagnosticErrorCode.INVALID_LITERAL_FOR_MATCH_PATTERN);
                        expression.setBType(symTable.errorType);
                        return expression.getBType();
                    }
                    results.add(literalType);
                }
                // since match patterns do not support arrays, this will be treated as an tuple.
                listConstructor.setBType(new BTupleType(results));
                return listConstructor.getBType();
            case GROUP_EXPR:
                BLangGroupExpr groupExpr = (BLangGroupExpr) expression;
                BType literalType = checkStaticMatchPatternLiteralType(groupExpr.expression, data);
                if (Types.getReferredType(literalType).tag == TypeTags.NONE) {
                    // not supporting '_' for now
                    dlog.error(groupExpr.expression.pos, DiagnosticErrorCode.INVALID_LITERAL_FOR_MATCH_PATTERN);
                    expression.setBType(symTable.errorType);
                    return expression.getBType();
                }
                groupExpr.setBType(literalType);
                return groupExpr.getBType();
            case SIMPLE_VARIABLE_REF:
                // only support "_" in static match
                Name varName = names.fromIdNode(((BLangSimpleVarRef) expression).variableName);
                if (varName == Names.IGNORE) {
                    expression.setBType(symTable.anyType);
                    return expression.getBType();
                }
                BType exprType = typeChecker.checkExpr(expression, currentEnv, symTable.noType, data.prevEnvs);
                if (exprType.tag == TypeTags.SEMANTIC_ERROR ||
                        ((BLangSimpleVarRef) expression).symbol.getKind() != SymbolKind.CONSTANT) {
                    dlog.error(expression.pos, DiagnosticErrorCode.INVALID_LITERAL_FOR_MATCH_PATTERN);
                    expression.setBType(symTable.noType);
                    return expression.getBType();
                }
                return exprType;
            default:
                dlog.error(expression.pos, DiagnosticErrorCode.INVALID_LITERAL_FOR_MATCH_PATTERN);
                expression.setBType(symTable.errorType);
                return expression.getBType();
        }
    }

    private boolean isValidRecordLiteralKey(BLangRecordLiteral.BLangRecordKeyValueField recLiteralKeyValue,
                                            AnalyzerData data) {
        NodeKind kind = recLiteralKeyValue.key.expr.getKind();
        return kind == NodeKind.SIMPLE_VARIABLE_REF ||
                ((kind == NodeKind.LITERAL || kind == NodeKind.NUMERIC_LITERAL) &&
                        Types.getReferredType(
                                typeChecker.checkExpr(recLiteralKeyValue.key.expr,
                                        data.env, symTable.noType, data.prevEnvs)).tag == TypeTags.STRING);
    }

    @Override
    public void visit(BLangMatchStructuredBindingPatternClause patternClause, AnalyzerData data) {
        patternClause.bindingPatternVariable.setBType(patternClause.matchExpr.getBType());
        patternClause.bindingPatternVariable.expr = patternClause.matchExpr;
        SymbolEnv blockEnv = SymbolEnv.createBlockEnv(patternClause.body, data.env);

        if (patternClause.typeGuardExpr != null) {
            data.env = blockEnv;
            analyzeDef(patternClause.bindingPatternVariable, data);
            typeChecker.checkExpr(patternClause.typeGuardExpr, blockEnv, symTable.noType, data.prevEnvs);
            blockEnv = typeNarrower.evaluateTruth(patternClause.typeGuardExpr, patternClause.body, blockEnv);
        } else {
            data.env = blockEnv;
            analyzeDef(patternClause.bindingPatternVariable, data);
        }

        data.env = blockEnv;
        analyzeStmt(patternClause.body, data);
    }

    @Override
    public void visit(BLangForeach foreach, AnalyzerData data) {
        SymbolEnv currentEnv = data.env;
        // Check the collection's type.
        typeChecker.checkExpr(foreach.collection, currentEnv, symTable.noType, data.prevEnvs);
        // object type collection should be a subtype of 'object:Iterable
        if (Types.getReferredType(foreach.collection.getBType()).tag == TypeTags.OBJECT
                && !types.isAssignable(foreach.collection.getBType(), symTable.iterableType)) {
            dlog.error(foreach.collection.pos, DiagnosticErrorCode.INVALID_ITERABLE_OBJECT_TYPE,
                       foreach.collection.getBType(), symTable.iterableType);
            foreach.resultType = symTable.semanticError;
            return;
        }
        // Set the type of the foreach node's type node.
        types.setForeachTypedBindingPatternType(foreach);
        // Create a new block environment for the foreach node's body.
        SymbolEnv blockEnv = SymbolEnv.createBlockEnv(foreach.body, currentEnv);
        // Check foreach node's variables and set types.
        handleForeachDefinitionVariables(foreach.variableDefinitionNode, foreach.varType, foreach.isDeclaredWithVar,
                                         false, blockEnv);
        boolean prevBreakFound = data.breakFound;
        // Analyze foreach node's statements.
        data.env = blockEnv;
        analyzeStmt(foreach.body, data);

        if (foreach.onFailClause != null) {
            this.analyzeNode(foreach.onFailClause, data);
        }
        data.notCompletedNormally = false;
        data.breakFound = prevBreakFound;
    }

    @Override
    public void visit(BLangOnFailClause onFailClause, AnalyzerData data) {
        if (onFailClause.variableDefinitionNode == null) {
            //not-possible
            return;
        }
        // Create a new block environment for the onfail node.
        SymbolEnv onFailEnv = SymbolEnv.createOnFailEnv(onFailClause, data.env);
        // Check onfail node's variables and set types.
        handleForeachDefinitionVariables(onFailClause.variableDefinitionNode, symTable.errorType,
                                         onFailClause.isDeclaredWithVar, true, onFailEnv);
        data.env = onFailEnv;
        analyzeStmt(onFailClause.body, data);
        BLangVariable onFailVarNode = (BLangVariable) onFailClause.variableDefinitionNode.getVariable();
        if (!types.isAssignable(onFailVarNode.getBType(), symTable.errorType)) {
            dlog.error(onFailVarNode.pos, DiagnosticErrorCode.INVALID_TYPE_DEFINITION_FOR_ERROR_VAR,
                       onFailVarNode.getBType());
        }
    }

    @Override
    public void visit(BLangWhile whileNode, AnalyzerData data) {
        SymbolEnv currentEnv = data.env;
        typeChecker.checkExpr(whileNode.expr, currentEnv, symTable.booleanType, data.prevEnvs);

        if (whileNode.onFailClause != null) {
            this.analyzeNode(whileNode.onFailClause, data);
        }

        BType actualType = whileNode.expr.getBType();
        if (TypeTags.TUPLE == Types.getReferredType(actualType).tag) {
            dlog.error(whileNode.expr.pos, DiagnosticErrorCode.INCOMPATIBLE_TYPES, symTable.booleanType, actualType);
        }

        boolean prevBreakFound = data.breakFound;
        SymbolEnv whileEnv = typeNarrower.evaluateTruth(whileNode.expr, whileNode.body, currentEnv);
        data.env = whileEnv;
        analyzeStmt(whileNode.body, data);
        data.notCompletedNormally =
                ConditionResolver.checkConstCondition(types, symTable, whileNode.expr) == symTable.trueType
                        && !data.breakFound;
        data.breakFound = prevBreakFound;
    }

    @Override
    public void visit(BLangDo doNode, AnalyzerData data) {
        data.env = SymbolEnv.createTypeNarrowedEnv(doNode, data.env);
        if (doNode.onFailClause != null) {
            this.analyzeNode(doNode.onFailClause, data);
        }
        analyzeStmt(doNode.body, data);
    }

    @Override
    public void visit(BLangFail failNode, AnalyzerData data) {
        BLangExpression errorExpression = failNode.expr;
        BType errorExpressionType = typeChecker.checkExpr(errorExpression, data.env, data.prevEnvs);

        if (errorExpressionType == symTable.semanticError ||
                !types.isSubTypeOfBaseType(errorExpressionType, symTable.errorType.tag)) {
            dlog.error(errorExpression.pos, DiagnosticErrorCode.ERROR_TYPE_EXPECTED, errorExpression.toString());
        }
        data.notCompletedNormally = true;
    }

    @Override
    public void visit(BLangLock lockNode, AnalyzerData data) {
        data.env = SymbolEnv.createLockEnv(lockNode, data.env);
        analyzeStmt(lockNode.body, data);
        if (lockNode.onFailClause != null) {
            this.analyzeNode(lockNode.onFailClause, data);
        }
    }

    @Override
    public void visit(BLangService serviceNode, AnalyzerData data) {
        SymbolEnv currentEnv = data.env;
        inferServiceTypeFromListeners(serviceNode, data);
        addCheckExprToServiceVariable(serviceNode);
        analyzeDef(serviceNode.serviceVariable, data);
        if (serviceNode.serviceNameLiteral != null) {
            typeChecker.checkExpr(serviceNode.serviceNameLiteral, currentEnv, symTable.stringType, data.prevEnvs);
        }

        serviceNode.setBType(serviceNode.serviceClass.getBType());
        BType serviceType = serviceNode.serviceClass.getBType();
        BServiceSymbol serviceSymbol = (BServiceSymbol) serviceNode.symbol;
        validateServiceTypeImplementation(serviceNode.pos, serviceType, serviceNode.inferredServiceType);

        for (BLangExpression attachExpr : serviceNode.attachedExprs) {
            final BType exprType = typeChecker.checkExpr(attachExpr, currentEnv, symTable.noType, data.prevEnvs);
            if (exprType != symTable.semanticError && !types.checkListenerCompatibilityAtServiceDecl(exprType)) {
                dlog.error(attachExpr.pos, DiagnosticErrorCode.INCOMPATIBLE_TYPES, LISTENER_NAME, exprType);
            } else if (exprType != symTable.semanticError && serviceNode.listenerType == null) {
                serviceNode.listenerType = exprType;
            } else if (exprType != symTable.semanticError) {
                this.types.isSameType(exprType, serviceNode.listenerType);
            }

            if (attachExpr.getKind() == NodeKind.SIMPLE_VARIABLE_REF) {
                final BLangSimpleVarRef attachVarRef = (BLangSimpleVarRef) attachExpr;
                if (attachVarRef.symbol != null && attachVarRef.symbol != symTable.notFoundSymbol &&
                        !Symbols.isFlagOn(attachVarRef.symbol.flags, Flags.LISTENER)) {
                    dlog.error(attachVarRef.pos, DiagnosticErrorCode.INVALID_LISTENER_ATTACHMENT);
                }
            } else if (attachExpr.getKind() != NodeKind.TYPE_INIT_EXPR) {
                dlog.error(attachExpr.pos, DiagnosticErrorCode.INVALID_LISTENER_ATTACHMENT);
            }

            // Validate listener attachment based on attach-point of the service decl and second param of listener.
            if (exprType.getKind() == TypeKind.OBJECT) {
                BObjectType listenerType = (BObjectType) exprType;
                validateServiceAttachmentOnListener(serviceNode, attachExpr, listenerType, serviceType);
            } else if (exprType.getKind() == TypeKind.UNION) {
                for (BType memberType : ((BUnionType) exprType).getMemberTypes()) {
                    if (Types.getReferredType(memberType).tag == TypeTags.ERROR) {
                        continue;
                    }
                    BType refType = Types.getReferredType(memberType);
                    if (refType.tag == TypeTags.OBJECT) {
                        validateServiceAttachmentOnListener(serviceNode, attachExpr,
                                (BObjectType) refType, serviceType);
                    }
                }
            }

            serviceSymbol.addListenerType(exprType);
        }
    }

    private void validateServiceTypeImplementation(Location pos, BType implementedType, BType inferredServiceType) {
        if (!types.isAssignableIgnoreObjectTypeIds(implementedType, inferredServiceType)) {
            if (inferredServiceType.tag == TypeTags.UNION
                    && ((BUnionType) inferredServiceType).getMemberTypes().isEmpty()) {
                return;
            }
            dlog.error(pos, DiagnosticErrorCode.SERVICE_DOES_NOT_IMPLEMENT_REQUIRED_CONSTRUCTS, inferredServiceType);
        }
    }

    private void inferServiceTypeFromListeners(BLangService serviceNode, AnalyzerData data) {
        List<BLangType> typeRefs = serviceNode.serviceClass.typeRefs;
        if (!typeRefs.isEmpty()) {
            serviceNode.inferredServiceType = typeRefs.get(0).getBType();
            return;
        }

        LinkedHashSet<BType> listenerTypes = new LinkedHashSet<>();
        for (BLangExpression attachExpr : serviceNode.attachedExprs) {
            BType type = typeChecker.checkExpr(attachExpr, data.env, symTable.noType, data.prevEnvs);
            flatMapAndGetObjectTypes(listenerTypes, type);
        }
        BType inferred;
        BTypeIdSet typeIdSet = BTypeIdSet.emptySet();
        if (listenerTypes.size() == 1) {
            inferred = listenerTypes.iterator().next();
            typeIdSet.add(getTypeIds(inferred));
        } else {
            for (BType attachType : listenerTypes) {
                typeIdSet.add(getTypeIds(attachType));
            }
            inferred = BUnionType.create(null, listenerTypes);
        }

        serviceNode.inferredServiceType = inferred;
        BType tServiceClass = serviceNode.serviceClass.getBType();
        getTypeIds(tServiceClass).add(typeIdSet);
    }

    private BTypeIdSet getTypeIds(BType type) {
        int tag = type.tag;
        if (tag == TypeTags.SERVICE || tag == TypeTags.OBJECT) {
            return ((BObjectType) type).typeIdSet;
        } else if (tag == TypeTags.TYPEREFDESC) {
            return getTypeIds(((BTypeReferenceType) type).referredType);
        }
        return BTypeIdSet.emptySet();
    }

    private void flatMapAndGetObjectTypes(Set<BType> result, BType type) {
        if (!types.checkListenerCompatibilityAtServiceDecl(type)) {
            return;
        }
        if (type.tag == TypeTags.OBJECT) {
            BObjectType objectType = (BObjectType) type;
            BObjectTypeSymbol tsymbol = (BObjectTypeSymbol) objectType.tsymbol;
            for (BAttachedFunction func : tsymbol.attachedFuncs) {
                if (func.funcName.value.equals("attach")) {
                    BType firstParam = func.type.paramTypes.get(0);
                    result.add(firstParam);
                    return;
                }
            }
        } else if (type.tag == TypeTags.UNION) {
            for (BType memberType : ((BUnionType) type).getMemberTypes()) {
                flatMapAndGetObjectTypes(result, memberType);
            }
        } else if (type.tag == TypeTags.INTERSECTION) {
            BType effectiveType = ((BIntersectionType) type).effectiveType;
            flatMapAndGetObjectTypes(result, effectiveType);
        }
    }

    private void addCheckExprToServiceVariable(BLangService serviceNode) {
        BLangFunction initFunction = serviceNode.serviceClass.initFunction;
        if (initFunction != null && initFunction.returnTypeNode != null
                && types.containsErrorType(initFunction.returnTypeNode.getBType())) {
            BLangCheckedExpr checkedExpr = (BLangCheckedExpr) TreeBuilder.createCheckExpressionNode();
            checkedExpr.expr = serviceNode.serviceVariable.expr;
            checkedExpr.setBType(serviceNode.serviceClass.getBType());
            serviceNode.serviceVariable.expr = checkedExpr;
        }
    }

    private void validateServiceAttachmentOnListener(BLangService serviceNode, BLangExpression attachExpr,
                                                     BObjectType listenerType, BType serviceType) {
        for (var func : ((BObjectTypeSymbol) listenerType.tsymbol).attachedFuncs) {
            if (func.funcName.value.equals("attach")) {
                List<BType> paramTypes = func.type.paramTypes;
                if (serviceType != null && serviceType != symTable.noType) {
                    validateServiceTypeAgainstAttachMethod(serviceNode.inferredServiceType, paramTypes.get(0),
                            attachExpr.pos);
                }
                validateServiceAttachpointAgainstAttachMethod(serviceNode, attachExpr, paramTypes.get(1));
            }
        }
    }

    private void validateServiceTypeAgainstAttachMethod(BType serviceType, BType targetType, Location pos) {
        if (!types.isAssignable(serviceType, targetType)) {
            dlog.error(pos, DiagnosticErrorCode.SERVICE_TYPE_IS_NOT_SUPPORTED_BY_LISTENER);
        }
    }

    private void validateServiceAttachpointAgainstAttachMethod(BLangService serviceNode, BLangExpression listenerExpr,
                                                               BType attachPointParam) {
        boolean isStringComponentAvailable = types.isAssignable(symTable.stringType, attachPointParam);
        boolean isNullable = attachPointParam.isNullable();
        boolean isArrayComponentAvailable = types.isAssignable(symTable.arrayStringType, attachPointParam);

        boolean pathLiteral = serviceNode.serviceNameLiteral != null;
        boolean absolutePath = !serviceNode.absoluteResourcePath.isEmpty();

        Location pos = listenerExpr.getPosition();

        if (!pathLiteral && isStringComponentAvailable && !isArrayComponentAvailable && !isNullable) {
            dlog.error(pos, DiagnosticErrorCode.SERVICE_LITERAL_REQUIRED_BY_LISTENER);
        } else if (!absolutePath && isArrayComponentAvailable && !isStringComponentAvailable && !isNullable) {
            dlog.error(pos, DiagnosticErrorCode.SERVICE_ABSOLUTE_PATH_REQUIRED_BY_LISTENER);
        } else if (!pathLiteral && !absolutePath && !isNullable) {
            dlog.error(pos, DiagnosticErrorCode.SERVICE_ABSOLUTE_PATH_OR_LITERAL_IS_REQUIRED_BY_LISTENER);
        }

        // Path literal is provided, listener does not accept path literal
        if (pathLiteral && !isStringComponentAvailable) {
            dlog.error(pos, DiagnosticErrorCode.SERVICE_PATH_LITERAL_IS_NOT_SUPPORTED_BY_LISTENER);
        }

        // Absolute path is provided, Listener does not accept abs path
        if (absolutePath && !isArrayComponentAvailable) {
            dlog.error(pos, DiagnosticErrorCode.SERVICE_ABSOLUTE_PATH_IS_NOT_SUPPORTED_BY_LISTENER);
        }
    }

    private void validateDefaultable(BLangRecordTypeNode recordTypeNode) {
        for (BLangSimpleVariable field : recordTypeNode.fields) {
            if (field.flagSet.contains(Flag.OPTIONAL) && field.expr != null) {
                dlog.error(field.pos, DiagnosticErrorCode.DEFAULT_VALUES_NOT_ALLOWED_FOR_OPTIONAL_FIELDS,
                           field.name.value);
            }
        }
    }

    @Override
    public void visit(BLangTransaction transactionNode, AnalyzerData data) {
        data.env = SymbolEnv.createTransactionEnv(transactionNode, data.env);

        if (transactionNode.onFailClause != null) {
            this.analyzeNode(transactionNode.onFailClause, data);
        }
        analyzeStmt(transactionNode.transactionBody, data);
    }

    @Override
    public void visit(BLangRollback rollbackNode, AnalyzerData data) {
        if (rollbackNode.expr != null) {
            BType expectedType = BUnionType.create(null, symTable.errorType, symTable.nilType);
            this.typeChecker.checkExpr(rollbackNode.expr, data.env, expectedType, data.prevEnvs);
        }
    }

    @Override
    public void visit(BLangRetryTransaction retryTransaction, AnalyzerData data) {
        if (retryTransaction.retrySpec != null) {
            retryTransaction.retrySpec.accept(this, data);
        }

        retryTransaction.transaction.accept(this, data);
    }

    @Override
    public void visit(BLangRetry retryNode, AnalyzerData data) {
        if (retryNode.retrySpec != null) {
            retryNode.retrySpec.accept(this, data);
        }
        data.env = SymbolEnv.createRetryEnv(retryNode, data.env);
        analyzeStmt(retryNode.retryBody, data);

        if (retryNode.onFailClause != null) {
            this.analyzeNode(retryNode.onFailClause, data);
        }
    }

    @Override
    public void visit(BLangRetrySpec retrySpec, AnalyzerData data) {
        SymbolEnv currentEnv = data.env;
        if (retrySpec.retryManagerType != null) {
            retrySpec.setBType(symResolver.resolveTypeNode(retrySpec.retryManagerType, currentEnv));
        }

        if (retrySpec.argExprs != null) {
            retrySpec.argExprs.forEach(arg -> this.typeChecker.checkExpr(arg, currentEnv, symTable.noType,
                                                                         data.prevEnvs));
        }
    }

    private boolean isJoinResultType(BLangSimpleVariable var) {
        BLangType type = var.typeNode;
        if (type instanceof BuiltInReferenceTypeNode) {
            return ((BuiltInReferenceTypeNode) type).getTypeKind() == TypeKind.MAP;
        }
        return false;
    }

    private BLangSimpleVariableDef createVarDef(BLangSimpleVariable var) {
        BLangSimpleVariableDef varDefNode = new BLangSimpleVariableDef();
        varDefNode.var = var;
        varDefNode.pos = var.pos;
        return varDefNode;
    }

    private BLangBlockStmt generateCodeBlock(StatementNode... statements) {
        BLangBlockStmt block = new BLangBlockStmt();
        for (StatementNode stmt : statements) {
            block.addStatement(stmt);
        }
        return block;
    }

    @Override
    public void visit(BLangForkJoin forkJoin, AnalyzerData data) {
        for (BLangSimpleVariableDef worker : forkJoin.workers) {
            BLangFunction function = ((BLangLambdaFunction) worker.var.expr).function;
            function.symbol.enclForkName = function.anonForkName;
            ((BInvokableSymbol) worker.var.symbol).enclForkName = function.anonForkName;
        }
    }

    @Override
    public void visit(BLangWorkerSend workerSendNode, AnalyzerData data) {
        SymbolEnv currentEnv = data.env;
        // TODO Need to remove this cached env
        workerSendNode.env = currentEnv;
        this.typeChecker.checkExpr(workerSendNode.expr, currentEnv, data.prevEnvs);

        BSymbol symbol =
                symResolver.lookupSymbolInMainSpace(currentEnv, names.fromIdNode(workerSendNode.workerIdentifier));

        if (symTable.notFoundSymbol.equals(symbol)) {
            workerSendNode.setBType(symTable.semanticError);
        } else {
            workerSendNode.setBType(symbol.type);
            workerSendNode.workerSymbol = symbol;
        }
    }

    @Override
    public void visit(BLangReturn returnNode, AnalyzerData data) {
        SymbolEnv currentEnv = data.env;
        this.typeChecker.checkExpr(returnNode.expr, currentEnv, currentEnv.enclInvokable.returnTypeNode.getBType(),
                                   data.prevEnvs);
        validateWorkerAnnAttachments(returnNode.expr, data);
        data.notCompletedNormally = true;
    }

    void analyzeDef(BLangNode node, AnalyzerData data) {
        analyzeNode(node, data);
    }

    void analyzeStmt(BLangStatement stmtNode, AnalyzerData data) {
        analyzeNode(stmtNode, data);
    }

    public void analyzeNode(BLangNode node, SymbolEnv env) {
        AnalyzerData data = new AnalyzerData(env);
        analyzeNode(node, data);
    }

    public void analyzeNode(BLangNode node, SymbolEnv env, Stack<SymbolEnv> prevEnvs) {
        AnalyzerData data = new AnalyzerData(env);
        data.prevEnvs = prevEnvs;
        analyzeNode(node, data);
    }

    public void analyzeNode(BLangNode node,  AnalyzerData data) {
        analyzeNode(node, symTable.noType, data);
    }

    @Override
    public void visit(BLangContinue continueNode, AnalyzerData data) {
        data.notCompletedNormally = true;
    }

    @Override
    public void visit(BLangBreak breakNode, AnalyzerData data) {
        data.notCompletedNormally = true;
        data.breakFound = true;
    }

    @Override
    public void visit(BLangPanic panicNode, AnalyzerData data) {
        this.typeChecker.checkExpr(panicNode.expr, data.env, symTable.errorType, data.prevEnvs);
        data.notCompletedNormally = true;
    }

    void analyzeNode(BLangNode node, BType expType, AnalyzerData data) {
        data.prevEnvs.push(data.env);
        BType preExpType = data.expType;
        data.expType = expType;
        node.accept(this, data);
        data.env = data.prevEnvs.pop();
        data.expType = preExpType;
    }

    @Override
    public void visit(BLangConstant constant, AnalyzerData data) {
        if (constant.typeNode != null && !types.isAllowedConstantType(constant.typeNode.getBType())) {
            if (types.isAssignable(constant.typeNode.getBType(), symTable.anydataType) &&
                    !types.isNeverTypeOrStructureTypeWithARequiredNeverMember(constant.typeNode.getBType())) {
                dlog.error(constant.typeNode.pos, DiagnosticErrorCode.CONSTANT_DECLARATION_NOT_YET_SUPPORTED,
                        constant.typeNode);
            } else {
                dlog.error(constant.typeNode.pos, DiagnosticErrorCode.INVALID_CONST_DECLARATION,
                        constant.typeNode);
            }
        }


        constant.annAttachments.forEach(annotationAttachment -> {
            annotationAttachment.attachPoints.add(AttachPoint.Point.CONST);
            annotationAttachment.accept(this, data);
            constant.symbol.addAnnotation(annotationAttachment.annotationSymbol);
        });

        BLangExpression expression = constant.expr;
        if (!(expression.getKind() == LITERAL || expression.getKind() == NUMERIC_LITERAL)
                && constant.typeNode == null) {
            constant.setBType(symTable.semanticError);
            dlog.error(expression.pos, DiagnosticErrorCode.TYPE_REQUIRED_FOR_CONST_WITH_EXPRESSIONS);
            return; // This has to return, because constant.symbol.type is required for further validations.
        }

        typeChecker.checkExpr(expression, data.env, constant.symbol.type, data.prevEnvs);

        // Check nested expressions.
        constantAnalyzer.visit(constant);
    }

    // TODO: 7/10/19 Remove this once const support is added for lists. A separate method is introduced temporarily
    //  since we allow array/tuple literals with cont exprs for annotations
    private void checkAnnotConstantExpression(BLangExpression expression) {
        // Recursively check whether all the nested expressions in the provided expression are constants or can be
        // evaluated to constants.
        switch (expression.getKind()) {
            case LITERAL:
            case NUMERIC_LITERAL:
                break;
            case SIMPLE_VARIABLE_REF:
                BSymbol symbol = ((BLangSimpleVarRef) expression).symbol;
                // Symbol can be null in some invalid scenarios. Eg - const string m = { name: "Ballerina" };
                if (symbol != null && (symbol.tag & SymTag.CONSTANT) != SymTag.CONSTANT) {
                    dlog.error(expression.pos, DiagnosticErrorCode.EXPRESSION_IS_NOT_A_CONSTANT_EXPRESSION);
                }
                break;
            case RECORD_LITERAL_EXPR:
                ((BLangRecordLiteral) expression).fields.forEach(field -> {
                    if (field.isKeyValueField()) {
                        BLangRecordLiteral.BLangRecordKeyValueField pair =
                                (BLangRecordLiteral.BLangRecordKeyValueField) field;
                        checkAnnotConstantExpression(pair.key.expr);
                        checkAnnotConstantExpression(pair.valueExpr);
                    } else {
                        checkAnnotConstantExpression((BLangRecordLiteral.BLangRecordVarNameField) field);
                    }
                });
                break;
            case LIST_CONSTRUCTOR_EXPR:
                ((BLangListConstructorExpr) expression).exprs.forEach(this::checkAnnotConstantExpression);
                break;
            case FIELD_BASED_ACCESS_EXPR:
                checkAnnotConstantExpression(((BLangFieldBasedAccess) expression).expr);
                break;
            default:
                dlog.error(expression.pos, DiagnosticErrorCode.EXPRESSION_IS_NOT_A_CONSTANT_EXPRESSION);
                break;
        }
    }

    private void handleForeachDefinitionVariables(VariableDefinitionNode variableDefinitionNode, BType varType,
                                                  boolean isDeclaredWithVar, boolean isOnFailDef, SymbolEnv blockEnv) {
        BLangVariable variableNode = (BLangVariable) variableDefinitionNode.getVariable();
        // Check whether the foreach node's variables are declared with var.
        if (isDeclaredWithVar) {
            // If the foreach node's variables are declared with var, type is `varType`.
            handleDeclaredVarInForeach(variableNode, varType, blockEnv);
            return;
        }
        // If the type node is available, we get the type from it.
        BType typeNodeType = symResolver.resolveTypeNode(variableNode.typeNode, blockEnv);
        if (isOnFailDef) {
            BType sourceType = varType;
            varType = typeNodeType;
            typeNodeType = sourceType;
        }
        // Then we need to check whether the RHS type is assignable to LHS type.
        if (types.isAssignable(varType, typeNodeType)) {
            // If assignable, we set types to the variables.
            handleDeclaredVarInForeach(variableNode, varType, blockEnv);
            return;
        }
        // Log an error and define a symbol with the node's type to avoid undeclared symbol errors.
        if (variableNode.typeNode != null && variableNode.typeNode.pos != null) {
            dlog.error(variableNode.typeNode.pos, DiagnosticErrorCode.INCOMPATIBLE_TYPES, varType, typeNodeType);
        }
        handleDeclaredVarInForeach(variableNode, typeNodeType, blockEnv);
    }

    private BLangExpression getBinaryExpr(BLangExpression lExpr,
                                          BLangExpression rExpr,
                                          OperatorKind opKind,
                                          BSymbol opSymbol) {
        BLangBinaryExpr binaryExpressionNode = (BLangBinaryExpr) TreeBuilder.createBinaryExpressionNode();
        binaryExpressionNode.lhsExpr = lExpr;
        binaryExpressionNode.rhsExpr = rExpr;
        binaryExpressionNode.pos = rExpr.pos;
        binaryExpressionNode.opKind = opKind;
        if (opSymbol != symTable.notFoundSymbol) {
            binaryExpressionNode.setBType(opSymbol.type.getReturnType());
            binaryExpressionNode.opSymbol = (BOperatorSymbol) opSymbol;
        } else {
            binaryExpressionNode.setBType(symTable.semanticError);
        }
        return binaryExpressionNode;
    }

    private boolean validateObjectTypeInitInvocation(BLangExpression expr) {
        // Following is invalid:
        // var a = new ;
        if (expr != null && expr.getKind() == NodeKind.TYPE_INIT_EXPR &&
                ((BLangTypeInit) expr).userDefinedType == null) {
            dlog.error(expr.pos, DiagnosticErrorCode.INVALID_ANY_VAR_DEF);
            return false;
        }
        return true;
    }

    private void setTypeOfVarRefInErrorBindingAssignment(BLangExpression expr, AnalyzerData data) {
        // In binding assignments, lhs supports only simple, record, error, tuple varRefs.
        if (expr.getKind() != NodeKind.SIMPLE_VARIABLE_REF
                && expr.getKind() != NodeKind.RECORD_VARIABLE_REF
                && expr.getKind() != NodeKind.ERROR_VARIABLE_REF
                && expr.getKind() != NodeKind.TUPLE_VARIABLE_REF) {
            dlog.error(expr.pos, DiagnosticErrorCode.INVALID_VARIABLE_REFERENCE_IN_BINDING_PATTERN, expr);
            expr.setBType(symTable.semanticError);
        }
        setTypeOfVarRef(expr, data);
    }

    private void setTypeOfVarRefInAssignment(BLangExpression expr, AnalyzerData data) {
        // In assignments, lhs supports only simple, record, error, tuple
        // varRefs and field, xml and index based access expressions.
        if (!(expr instanceof BLangValueExpression)) {
            dlog.error(expr.pos, DiagnosticErrorCode.INVALID_VARIABLE_ASSIGNMENT, expr);
            expr.setBType(symTable.semanticError);
        }
        setTypeOfVarRef(expr, data);
    }

    private void setTypeOfVarRef(BLangExpression expr, AnalyzerData data) {
        BLangValueExpression varRefExpr = (BLangValueExpression) expr;
        varRefExpr.isLValue = true;
        typeChecker.checkExpr(varRefExpr, data.env, symTable.noType, data.prevEnvs);

        // Check whether this is an readonly field.
        checkConstantAssignment(varRefExpr, data);

        // If this is an update of a type narrowed variable, the assignment should allow assigning
        // values of its original type. Therefore treat all lhs simpleVarRefs in their original type.
        if (isSimpleVarRef(expr)) {
            BVarSymbol originSymbol = ((BVarSymbol) ((BLangSimpleVarRef) expr).symbol).originalSymbol;
            if (originSymbol != null) {
                varRefExpr.setBType(originSymbol.type);
            }
        }
    }

    private void setTypeOfVarRefForBindingPattern(BLangExpression expr, AnalyzerData data) {
        BLangVariableReference varRefExpr = (BLangVariableReference) expr;
        varRefExpr.isLValue = true;

        typeChecker.checkExpr(varRefExpr, data.env, data.prevEnvs);

        switch (expr.getKind()) {
            case SIMPLE_VARIABLE_REF:
                setTypeOfVarRef(expr, data);
                break;
            case TUPLE_VARIABLE_REF:
                BLangTupleVarRef tupleVarRef = (BLangTupleVarRef) expr;
                for (BLangExpression expression : tupleVarRef.expressions) {
                    setTypeOfVarRefForBindingPattern(expression, data);
                }
                if (tupleVarRef.restParam != null) {
                    setTypeOfVarRefForBindingPattern(tupleVarRef.restParam, data);
                }
                return;
            case RECORD_VARIABLE_REF:
                BLangRecordVarRef recordVarRef = (BLangRecordVarRef) expr;
                recordVarRef.recordRefFields
                        .forEach(refKeyValue -> setTypeOfVarRefForBindingPattern(refKeyValue.variableReference, data));
                if (recordVarRef.restParam != null) {
                    setTypeOfVarRefForBindingPattern((BLangExpression) recordVarRef.restParam, data);
                }
                return;
            case ERROR_VARIABLE_REF:
                BLangErrorVarRef errorVarRef = (BLangErrorVarRef) expr;
                if (errorVarRef.message != null) {
                    setTypeOfVarRefForBindingPattern(errorVarRef.message, data);
                }
                if (errorVarRef.cause != null) {
                    setTypeOfVarRefForBindingPattern(errorVarRef.cause, data);
                    if (!types.isAssignable(symTable.errorOrNilType, errorVarRef.cause.getBType())) {
                        dlog.error(errorVarRef.cause.pos, DiagnosticErrorCode.INCOMPATIBLE_TYPES,
                                   symTable.errorOrNilType,
                                   errorVarRef.cause.getBType());
                    }
                }
                errorVarRef.detail.forEach(namedArgExpr -> setTypeOfVarRefForBindingPattern(namedArgExpr.expr, data));
                if (errorVarRef.restVar != null) {
                    setTypeOfVarRefForBindingPattern(errorVarRef.restVar, data);
                }
        }
    }

    private void checkInvalidTypeDef(BLangExpression expr) {
        switch (expr.getKind()) {
            case SIMPLE_VARIABLE_REF:
                BLangSimpleVarRef variableRef = (BLangSimpleVarRef) expr;
                if (variableRef.isLValue && variableRef.symbol != null &&
                        (variableRef.symbol.tag & SymTag.TYPE_DEF) == SymTag.TYPE_DEF) {
                    dlog.error(expr.pos, DiagnosticErrorCode.CANNOT_ASSIGN_VALUE_TO_TYPE_DEF);
                }
                return;
            case TUPLE_VARIABLE_REF:
                BLangTupleVarRef tupleVarRef = (BLangTupleVarRef) expr;
                for (BLangExpression tupleExpr : tupleVarRef.expressions) {
                    checkInvalidTypeDef(tupleExpr);
                }
                if (tupleVarRef.restParam != null) {
                    checkInvalidTypeDef((BLangExpression) tupleVarRef.restParam);
                }
                return;
            case RECORD_VARIABLE_REF:
                BLangRecordVarRef recordVarRef = (BLangRecordVarRef) expr;
                for (BLangRecordVarRefKeyValue refKeyValue : recordVarRef.recordRefFields) {
                    checkInvalidTypeDef(refKeyValue.variableReference);
                }
                if (recordVarRef.restParam != null) {
                    checkInvalidTypeDef((BLangExpression) recordVarRef.restParam);
                }
                return;
            case ERROR_VARIABLE_REF:
                BLangErrorVarRef errorVarRef = (BLangErrorVarRef) expr;
                if (errorVarRef.message != null) {
                    checkInvalidTypeDef(errorVarRef.message);
                }
                if (errorVarRef.cause != null) {
                    checkInvalidTypeDef(errorVarRef.cause);
                }
                for (BLangNamedArgsExpression namedArgExpr : errorVarRef.detail) {
                    checkInvalidTypeDef(namedArgExpr.expr);
                }
                if (errorVarRef.restVar != null) {
                    checkInvalidTypeDef(errorVarRef.restVar);
                }
        }
    }

    private void validateAnnotationAttachmentExpr(BLangAnnotationAttachment annAttachmentNode,
                                                  BAnnotationSymbol annotationSymbol, AnalyzerData data) {
        if (annotationSymbol.attachedType == null ||
                types.isAssignable(annotationSymbol.attachedType, symTable.trueType)) {
            if (annAttachmentNode.expr != null) {
                this.dlog.error(annAttachmentNode.expr.pos,
                                DiagnosticErrorCode.ANNOTATION_ATTACHMENT_CANNOT_HAVE_A_VALUE, annotationSymbol);
            }
            return;
        }

        BType annotType = annotationSymbol.attachedType;
        if (annAttachmentNode.expr == null) {
            BType annotConstrainedType = Types.getReferredType(annotType);
            BRecordType recordType = annotConstrainedType.tag == TypeTags.RECORD
                    ? (BRecordType) annotConstrainedType
                    : (annotConstrainedType.tag == TypeTags.ARRAY
                    && Types.getReferredType(((BArrayType) annotConstrainedType).eType).tag == TypeTags.RECORD ?
                    (BRecordType) Types.getReferredType(((BArrayType) annotConstrainedType).eType) : null);
            if (recordType != null && hasRequiredFields(recordType)) {
                this.dlog.error(annAttachmentNode.pos, DiagnosticErrorCode.ANNOTATION_ATTACHMENT_REQUIRES_A_VALUE,
                        recordType);
                return;
            }
        }

        if (annAttachmentNode.expr != null) {
            this.typeChecker.checkExpr(annAttachmentNode.expr, data.env,
                    annotType.tag == TypeTags.ARRAY ? ((BArrayType) annotType).eType : annotType, data.prevEnvs);

            if (Symbols.isFlagOn(annotationSymbol.flags, Flags.CONSTANT)) {
                if (annotationSymbol.points.stream().anyMatch(attachPoint -> !attachPoint.source)) {
                    constantAnalyzer.analyzeExpr(annAttachmentNode.expr);
                    return;
                }
                checkAnnotConstantExpression(annAttachmentNode.expr);
            }
        }
    }

    /**
     * Check whether a record type has required fields.
     *
     * @param recordType Record type.
     * @return true if the record type has required fields; false otherwise.
     */
    public boolean hasRequiredFields(BRecordType recordType) {
        for (BField field : recordType.fields.values()) {
            if (Symbols.isFlagOn(field.symbol.flags, Flags.REQUIRED)) {
                return true;
            }
        }
        return false;
    }

    private void validateAnnotationAttachmentCount(List<BLangAnnotationAttachment> attachments) {
        Map<BAnnotationSymbol, Integer> attachmentCounts = new HashMap<>();
        for (BLangAnnotationAttachment attachment : attachments) {
            if (attachment.annotationSymbol == null) {
                continue;
            }

            attachmentCounts.merge(attachment.annotationSymbol, 1, Integer::sum);
        }

        attachmentCounts.forEach((symbol, count) -> {
            if ((symbol.attachedType == null || Types.getReferredType(symbol.attachedType).tag != TypeTags.ARRAY)
                    && count > 1) {
                Optional<BLangAnnotationAttachment> found = Optional.empty();
                for (BLangAnnotationAttachment attachment : attachments) {
                    if (attachment.annotationSymbol.equals(symbol)) {
                        found = Optional.of(attachment);
                        break;
                    }
                }
                this.dlog.error(found.get().pos,
                                DiagnosticErrorCode.ANNOTATION_ATTACHMENT_CANNOT_SPECIFY_MULTIPLE_VALUES, symbol);
            }
        });
    }

    private void validateBuiltinTypeAnnotationAttachment(List<BLangAnnotationAttachment> attachments,
                                                         AnalyzerData data) {

        if (PackageID.isLangLibPackageID(data.env.enclPkg.packageID)) {
            return;
        }
        for (BLangAnnotationAttachment attachment : attachments) {
            if (attachment.annotationSymbol == null || // annotation symbol can be null on invalid attachment.
                    !attachment.annotationSymbol.pkgID.equals(PackageID.ANNOTATIONS)) {
                continue;
            }
            String annotationName = attachment.annotationName.value;
            if (annotationName.equals(Names.ANNOTATION_TYPE_PARAM.value)) {
                dlog.error(attachment.pos, DiagnosticErrorCode.TYPE_PARAM_OUTSIDE_LANG_MODULE);
            } else if (annotationName.equals(Names.ANNOTATION_BUILTIN_SUBTYPE.value)) {
                dlog.error(attachment.pos, DiagnosticErrorCode.BUILTIN_SUBTYPE_OUTSIDE_LANG_MODULE);
            }
        }
    }

    // TODO: Check if the below method can be removed. This doesn't seem necessary.
    //  https://github.com/ballerina-platform/ballerina-lang/issues/20997
    /**
     * Validate functions attached to objects.
     *
     * @param funcNode Function node
     */
    private void validateObjectAttachedFunction(BLangFunction funcNode, AnalyzerData data) {
        if (!funcNode.attachedFunction) {
            return;
        }

        // If the function is attached to an abstract object, it don't need to have an implementation.
        if (!Symbols.isFlagOn(funcNode.receiver.getBType().tsymbol.flags, Flags.CLASS)) {
            if (funcNode.body != null) {
                dlog.error(funcNode.pos, DiagnosticErrorCode.ABSTRACT_OBJECT_FUNCTION_CANNOT_HAVE_BODY, funcNode.name,
                           funcNode.receiver.getBType());
            }
            return;
        }

        // There must be an implementation at the outer level, if the function is an interface.
        if (funcNode.interfaceFunction && !data.env.enclPkg.objAttachedFunctions.contains(funcNode.symbol)) {
            dlog.error(funcNode.pos, DiagnosticErrorCode.INVALID_INTERFACE_ON_NON_ABSTRACT_OBJECT, funcNode.name,
                       funcNode.receiver.getBType());
        }
    }

    private void validateInclusions(Set<Flag> referencingTypeFlags, List<BLangType> typeRefs, boolean objectTypeDesc,
                                    boolean objectConstructorExpr) {
        boolean nonIsolated = !referencingTypeFlags.contains(Flag.ISOLATED);
        boolean nonService = !referencingTypeFlags.contains(Flag.SERVICE);
        boolean nonClient = !referencingTypeFlags.contains(Flag.CLIENT);
        boolean nonReadOnly = !referencingTypeFlags.contains(Flag.READONLY);

        for (BLangType typeRef : typeRefs) {
            BType type = typeRef.getBType();
            long flags = type.flags;

            List<Flag> mismatchedFlags = new ArrayList<>();

            if (nonIsolated && Symbols.isFlagOn(flags, Flags.ISOLATED)) {
                mismatchedFlags.add(Flag.ISOLATED);
            }

            if (nonService && Symbols.isFlagOn(flags, Flags.SERVICE)) {
                mismatchedFlags.add(Flag.SERVICE);
            }

            if (nonClient && Symbols.isFlagOn(flags, Flags.CLIENT)) {
                mismatchedFlags.add(Flag.CLIENT);
            }

            if (!mismatchedFlags.isEmpty()) {
                StringBuilder qualifierString = new StringBuilder(mismatchedFlags.get(0).toString().toLowerCase());

                for (int i = 1; i < mismatchedFlags.size(); i++) {
                    qualifierString.append(" ").append(mismatchedFlags.get(i).toString().toLowerCase());
                }

                dlog.error(typeRef.pos,
                           objectConstructorExpr ?
                                   DiagnosticErrorCode.INVALID_REFERENCE_WITH_MISMATCHED_QUALIFIERS :
                                   DiagnosticErrorCode.INVALID_INCLUSION_WITH_MISMATCHED_QUALIFIERS,
                           qualifierString.toString());
            }

            BTypeSymbol tsymbol = type.tsymbol;
            if (tsymbol == null ||
                    (!Symbols.isFlagOn(tsymbol.flags, Flags.CLASS)
                            && Types.getReferredType(type).tag != TypeTags.INTERSECTION) ||
                    !Symbols.isFlagOn(flags, Flags.READONLY)) {
                continue;
            }

            if (objectTypeDesc) {
                dlog.error(typeRef.pos,
                           DiagnosticErrorCode.INVALID_READ_ONLY_CLASS_INCLUSION_IN_OBJECT_TYPE_DESCRIPTOR);
                continue;
            }

            if (nonReadOnly && !objectConstructorExpr) {
                if (Types.getReferredType(type).tag == TypeTags.INTERSECTION) {
                    dlog.error(typeRef.pos,
                               DiagnosticErrorCode.INVALID_READ_ONLY_TYPEDESC_INCLUSION_IN_NON_READ_ONLY_CLASS);
                    continue;
                }
                dlog.error(typeRef.pos, DiagnosticErrorCode.INVALID_READ_ONLY_CLASS_INCLUSION_IN_NON_READ_ONLY_CLASS);
            }
        }
    }

    private void validateReferencedFunction(Location pos, BAttachedFunction func, SymbolEnv env,
                                            DiagnosticErrorCode code) {
        if (!Symbols.isFlagOn(func.symbol.receiverSymbol.type.tsymbol.flags, Flags.CLASS)) {
            return;
        }

        if (!Symbols.isFunctionDeclaration(func.symbol)) {
            return;
        }

        // Service typing does not consider resource methods when type checking.
        if (Symbols.isResource(func.symbol)) {
            return;
        }

        // There must be an implementation at the outer level, if the function is an interface.
        if (!env.enclPkg.objAttachedFunctions.contains(func.symbol)) {
            dlog.error(pos, code, func.funcName, func.symbol.receiverSymbol.type);
        }
    }

    private boolean isSimpleVarRef(BLangExpression expr) {
        if (expr.getBType().tag == TypeTags.SEMANTIC_ERROR ||
                expr.getBType().tag == TypeTags.NONE ||
                expr.getKind() != NodeKind.SIMPLE_VARIABLE_REF) {
            return false;
        }

        if (((BLangSimpleVarRef) expr).symbol == null) {
            return false;
        }

        return (((BLangSimpleVarRef) expr).symbol.tag & SymTag.VARIABLE) == SymTag.VARIABLE;
    }

    private void resetTypeNarrowing(BLangExpression lhsExpr, AnalyzerData data) {
        if (!isSimpleVarRef(lhsExpr)) {
            return;
        }

        BVarSymbol varSymbol = (BVarSymbol) ((BLangSimpleVarRef) lhsExpr).symbol;
        if (varSymbol.originalSymbol == null) {
            return;
        }

        if (data.narrowedTypeInfo != null) {
            // Record the vars for which type narrowing was unset, to define relevant shadowed symbols in branches.
            BType currentType = ((BLangSimpleVarRef) lhsExpr).symbol.type;
            data.narrowedTypeInfo.put(typeNarrower.getOriginalVarSymbol(varSymbol),
                                      new BType.NarrowedTypes(currentType, currentType));
        }

        defineOriginalSymbol(lhsExpr, typeNarrower.getOriginalVarSymbol(varSymbol), data.env, data);
        data.env = data.prevEnvs.pop();
    }

    private void defineOriginalSymbol(BLangExpression lhsExpr, BVarSymbol varSymbol, SymbolEnv env, AnalyzerData data) {
        BSymbol foundSym = symResolver.lookupSymbolInMainSpace(env, varSymbol.name);

        // Terminate if we reach the env where the original symbol is available.
        if (foundSym == varSymbol) {
            data.prevEnvs.push(env);
            return;
        }

        // Traverse back to all the fall-back-environments, and update the env with the new symbol.
        // Here the existing fall-back env will be replaced by a new env.
        // i.e: [new fall-back env] = [snapshot of old fall-back env] + [new symbol]
        env = SymbolEnv.createTypeNarrowedEnv(lhsExpr, env);
        symbolEnter.defineTypeNarrowedSymbol(lhsExpr.pos, env, varSymbol, varSymbol.type,
                                             varSymbol.origin == VIRTUAL);
        SymbolEnv prevEnv = data.prevEnvs.pop();
        defineOriginalSymbol(lhsExpr, varSymbol, prevEnv, data);
        data.prevEnvs.push(env);
    }

    private void validateIsolatedParamUsage(boolean inIsolatedFunction, BLangSimpleVariable variable,
                                            boolean isRestParam, AnalyzerData data) {
        if (!hasAnnotation(variable.annAttachments, Names.ANNOTATION_ISOLATED_PARAM.value)) {
            return;
        }

        variable.symbol.flags |= Flags.ISOLATED_PARAM;

        if (!PackageID.isLangLibPackageID(data.env.enclPkg.packageID)) {
            dlog.error(variable.pos, DiagnosticErrorCode.ISOLATED_PARAM_OUTSIDE_LANG_MODULE);
        }

        BType type = isRestParam ? ((BArrayType) variable.getBType()).eType : variable.getBType();

        if (!types.isSubTypeOfBaseType(type, TypeTags.INVOKABLE)) {
            dlog.error(variable.pos, DiagnosticErrorCode.ISOLATED_PARAM_USED_WITH_INVALID_TYPE);
        }

        if (!inIsolatedFunction) {
            dlog.error(variable.pos, DiagnosticErrorCode.ISOLATED_PARAM_USED_IN_A_NON_ISOLATED_FUNCTION);
        }
    }

    private boolean hasAnnotation(List<BLangAnnotationAttachment> attachments, String name) {
        for (BLangAnnotationAttachment attachment : attachments) {
            if (attachment.annotationName.value.equals(name)) {
                return true;
            }
        }
        return false;
    }

    private boolean isConfigurable(BLangVariable varNode) {
        return varNode.flagSet.contains(Flag.CONFIGURABLE);
    }

    private boolean isIsolated(BLangVariable varNode) {
        return varNode.flagSet.contains(Flag.ISOLATED);
    }

    private void handleReadOnlyField(boolean isRecordType, LinkedHashMap<String, BField> fields,
                                     BLangSimpleVariable field, AnalyzerData data) {
        BType fieldType = field.getBType();

        if (fieldType == symTable.semanticError) {
            return;
        }

        BType readOnlyFieldType = getReadOnlyFieldType(field.pos, fieldType, data);

        if (readOnlyFieldType == symTable.semanticError) {
            dlog.error(field.pos, DiagnosticErrorCode.INVALID_READONLY_FIELD_TYPE, fieldType);
            return;
        }

        if (isRecordType) {
            fields.get(field.name.value).type = readOnlyFieldType;
        }

        field.setBType(field.symbol.type = readOnlyFieldType);
    }

    private BType getReadOnlyFieldType(Location pos, BType fieldType, AnalyzerData data) {
        if (types.isInherentlyImmutableType(fieldType) || Symbols.isFlagOn(fieldType.flags, Flags.READONLY)) {
            return fieldType;
        }

        if (!types.isSelectivelyImmutableType(fieldType)) {
            return symTable.semanticError;
        }

        return ImmutableTypeCloner.getImmutableIntersectionType(pos, types, fieldType, data.env,
                symTable, anonModelHelper, names, new HashSet<>());
    }

    private void setRestMatchPatternConstraintType(BRecordType recordType,
                                                   List<String> boundedFieldNames,
                                                   BRecordType restPatternRecordType,
                                                   BRecordType restVarSymbolRecordType, AnalyzerData data) {
        BType restConstraintType = symbolEnter.getRestMatchPatternConstraintType(recordType, new HashMap<>(),
                restVarSymbolRecordType.restFieldType);
        LinkedHashMap<String, BField> unMappedFields = new LinkedHashMap<>() {{
            putAll(recordType.fields);
        }};
        symbolEnter.setRestRecordFields(recordType.tsymbol.pos, data.env,
                unMappedFields, boundedFieldNames, restConstraintType, restVarSymbolRecordType);
        restPatternRecordType.restFieldType = restVarSymbolRecordType.restFieldType;
    }

    /**
     * @since 2.0.0
     */
    public static class AnalyzerData {
        SymbolEnv env;
        BType expType;
        Map<BVarSymbol, BType.NarrowedTypes> narrowedTypeInfo;
        boolean notCompletedNormally;
        boolean breakFound;
        Stack<SymbolEnv> prevEnvs = new Stack<>();

        public AnalyzerData(SymbolEnv env) {
            this.env = env;
        }
    }
}<|MERGE_RESOLUTION|>--- conflicted
+++ resolved
@@ -445,13 +445,6 @@
 
         boolean inIsolatedFunction = funcNode.flagSet.contains(Flag.ISOLATED);
         SymbolEnv clonedEnv =  funcNode.clonedEnv;
-<<<<<<< HEAD
-=======
-        if (funcNode.flagSet.contains(Flag.LAMBDA)) {
-            // env is already a captured closure environment
-            clonedEnv.scope.entries.putAll(currentEnv.scope.entries);
-        }
->>>>>>> aa513c51
 
         for (BLangSimpleVariable param : funcNode.requiredParams) {
             symbolEnter.defineExistingVarSymbolInEnv(param.symbol, clonedEnv);
@@ -552,19 +545,8 @@
     }
 
     @Override
-<<<<<<< HEAD
-    public void visit(BLangTypeDefinition typeDefinition) {
-        analyzeDef(typeDefinition.typeNode, env);
-=======
     public void visit(BLangTypeDefinition typeDefinition, AnalyzerData data) {
-        if (typeDefinition.typeNode.getKind() == NodeKind.OBJECT_TYPE
-                || typeDefinition.typeNode.getKind() == NodeKind.RECORD_TYPE
-                || typeDefinition.typeNode.getKind() == NodeKind.ERROR_TYPE
-                || typeDefinition.typeNode.getKind() == NodeKind.TABLE_TYPE
-                || typeDefinition.typeNode.getKind() == NodeKind.FINITE_TYPE_NODE) {
-            analyzeDef(typeDefinition.typeNode, data);
-        }
->>>>>>> aa513c51
+        analyzeDef(typeDefinition.typeNode, data);
 
         final List<BAnnotationSymbol> annotSymbols = new ArrayList<>();
 
@@ -748,20 +730,16 @@
     }
 
     @Override
-<<<<<<< HEAD
     public void visit(BLangTableKeyTypeConstraint keyTypeConstraint) {
         analyzeDef(keyTypeConstraint.keyType, env);
     }
 
     @Override
-    public void visit(BLangTableTypeNode tableTypeNode) {
+    public void visit(BLangTableTypeNode tableTypeNode, AnalyzerData data) {
         analyzeDef(tableTypeNode.constraint, env);
         if (tableTypeNode.tableKeyTypeConstraint != null) {
             analyzeDef(tableTypeNode.tableKeyTypeConstraint, env);
         }
-=======
-    public void visit(BLangTableTypeNode tableTypeNode, AnalyzerData data) {
->>>>>>> aa513c51
         BType constraint = Types.getReferredType(tableTypeNode.constraint.getBType());
         if (!types.isAssignable(constraint, symTable.mapAllType)) {
             dlog.error(tableTypeNode.constraint.pos, DiagnosticErrorCode.TABLE_CONSTRAINT_INVALID_SUBTYPE, constraint);
@@ -831,9 +809,9 @@
     }
 
     @Override
-<<<<<<< HEAD
-    public void visit(BLangFunctionTypeNode functionTypeNode) {
-        SymbolEnv funcEnv = SymbolEnv.createTypeEnv(functionTypeNode, functionTypeNode.getBType().tsymbol.scope, env);
+    public void visit(BLangFunctionTypeNode functionTypeNode, AnalyzerData data) {
+        SymbolEnv currentEnv = data.env;
+        SymbolEnv funcEnv = SymbolEnv.createTypeEnv(functionTypeNode, functionTypeNode.getBType().tsymbol.scope, currentEnv);
         for (BLangVariable param : functionTypeNode.params) {
             analyzeDef(param, funcEnv);
         }
@@ -847,10 +825,7 @@
     }
 
     @Override
-    public void visit(BLangErrorType errorType) {
-=======
     public void visit(BLangErrorType errorType, AnalyzerData data) {
->>>>>>> aa513c51
         if (errorType.detailType == null) {
             return;
         }
@@ -869,38 +844,7 @@
     }
 
     @Override
-<<<<<<< HEAD
-    public void visit(BLangUnionTypeNode unionTypeNode) {
-=======
-    public void visit(BLangFunctionTypeNode functionTypeNode, AnalyzerData data) {
-        SymbolEnv currentEnv = data.env;
-        boolean isLambda = false;
-        if (currentEnv.node.getKind() == FUNCTION) {
-            BLangFunction function = (BLangFunction) currentEnv.node;
-            isLambda = function.flagSet.contains(Flag.LAMBDA);
-        }
-        List<BLangVariable> params = functionTypeNode.params;
-        for (BLangVariable param : params) {
-            analyzeDef(param.typeNode, data);
-            if (isLambda && param.symbol != null) {
-                symResolver.checkForUniqueSymbol(param.pos, currentEnv, param.symbol);
-            }
-        }
-        if (functionTypeNode.restParam != null) {
-            analyzeDef(functionTypeNode.restParam.typeNode, data);
-            if (isLambda && functionTypeNode.restParam.symbol != null) {
-                symResolver.checkForUniqueSymbol(functionTypeNode.restParam.pos, currentEnv,
-                        functionTypeNode.restParam.symbol);
-            }
-        }
-        if (functionTypeNode.returnTypeNode != null) {
-            analyzeDef(functionTypeNode.returnTypeNode, data);
-        }
-    }
-
-    @Override
     public void visit(BLangUnionTypeNode unionTypeNode, AnalyzerData data) {
->>>>>>> aa513c51
         for (BLangType memberType : unionTypeNode.memberTypeNodes) {
             analyzeDef(memberType, data);
         }
@@ -1014,13 +958,9 @@
         } else if ((ownerSymTag & SymTag.OBJECT) == SymTag.OBJECT) {
             analyzeVarNode(varNode, data, AttachPoint.Point.OBJECT_FIELD, AttachPoint.Point.FIELD);
         } else if ((ownerSymTag & SymTag.RECORD) == SymTag.RECORD) {
-<<<<<<< HEAD
-            analyzeVarNode(varNode, env, AttachPoint.Point.RECORD_FIELD, AttachPoint.Point.FIELD);
+            analyzeVarNode(varNode, data, AttachPoint.Point.RECORD_FIELD, AttachPoint.Point.FIELD);
         } else if ((ownerSymTag & SymTag.FUNCTION_TYPE) == SymTag.FUNCTION_TYPE) {
             analyzeVarNode(varNode, env, AttachPoint.Point.PARAMETER);
-=======
-            analyzeVarNode(varNode, data, AttachPoint.Point.RECORD_FIELD, AttachPoint.Point.FIELD);
->>>>>>> aa513c51
         } else {
             varNode.annAttachments.forEach(annotationAttachment -> {
                 if (isListenerDecl) {
