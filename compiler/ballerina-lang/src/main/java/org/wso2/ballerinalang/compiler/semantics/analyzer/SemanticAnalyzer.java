--- conflicted
+++ resolved
@@ -136,15 +136,10 @@
 import org.wso2.ballerinalang.compiler.tree.statements.BLangIf;
 import org.wso2.ballerinalang.compiler.tree.statements.BLangLock;
 import org.wso2.ballerinalang.compiler.tree.statements.BLangMatch;
-<<<<<<< HEAD
 import org.wso2.ballerinalang.compiler.tree.statements.BLangMatch.BLangMatchStmtStaticBindingPatternClause;
 import org.wso2.ballerinalang.compiler.tree.statements.BLangMatch.BLangMatchStmtTypedBindingPatternClause;
-import org.wso2.ballerinalang.compiler.tree.statements.BLangPostIncrement;
 import org.wso2.ballerinalang.compiler.tree.statements.BLangRecordDestructure;
 import org.wso2.ballerinalang.compiler.tree.statements.BLangRecordVariableDef;
-=======
-import org.wso2.ballerinalang.compiler.tree.statements.BLangMatch.BLangMatchStmtPatternClause;
->>>>>>> 71ee9f39
 import org.wso2.ballerinalang.compiler.tree.statements.BLangRetry;
 import org.wso2.ballerinalang.compiler.tree.statements.BLangReturn;
 import org.wso2.ballerinalang.compiler.tree.statements.BLangScope;
@@ -688,7 +683,6 @@
         }
     }
 
-<<<<<<< HEAD
     public void visit(BLangRecordVariableDef varDefNode) {
         // TODO: 10/18/18 Need to support record literals as well
         if (varDefNode.var.expr.getKind() == NodeKind.RECORD_LITERAL_EXPR) {
@@ -739,8 +733,6 @@
         }
     }
 
-=======
->>>>>>> 71ee9f39
     public void visit(BLangCompoundAssignment compoundAssignment) {
         List<BType> expTypes = new ArrayList<>();
         BLangExpression varRef = compoundAssignment.varRef;
@@ -1183,14 +1175,10 @@
 
     private void validateDefaultable(BLangRecordTypeNode recordTypeNode) {
         boolean defaultableStatus = true;
-<<<<<<< HEAD
         for (BLangSimpleVariable field : recordTypeNode.fields) {
-=======
-        for (BLangVariable field : recordTypeNode.fields) {
             if (field.flagSet.contains(Flag.OPTIONAL) && field.expr != null) {
                 dlog.error(field.pos, DiagnosticCode.DEFAULT_VALUES_NOT_ALLOWED_FOR_OPTIONAL_FIELDS, field.name.value);
             }
->>>>>>> 71ee9f39
             if (field.expr != null || types.defaultValueExists(field.pos, field.symbol.type)) {
                 continue;
             }
