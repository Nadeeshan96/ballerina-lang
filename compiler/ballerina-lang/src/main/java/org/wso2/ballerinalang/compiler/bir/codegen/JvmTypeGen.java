--- conflicted
+++ resolved
@@ -101,12 +101,9 @@
 import static org.objectweb.asm.Opcodes.RETURN;
 import static org.objectweb.asm.Opcodes.SWAP;
 import static org.wso2.ballerinalang.compiler.bir.codegen.JvmCodeGenUtil.toNameString;
-<<<<<<< HEAD
-=======
 import static org.wso2.ballerinalang.compiler.bir.codegen.JvmConstants.ANNOTATION_MAP_NAME;
 import static org.wso2.ballerinalang.compiler.bir.codegen.JvmConstants.ANYDATA_TYPE;
 import static org.wso2.ballerinalang.compiler.bir.codegen.JvmConstants.ANY_TYPE;
->>>>>>> 8c5311df
 import static org.wso2.ballerinalang.compiler.bir.codegen.JvmConstants.ARRAY_LIST;
 import static org.wso2.ballerinalang.compiler.bir.codegen.JvmConstants.ARRAY_TYPE_IMPL;
 import static org.wso2.ballerinalang.compiler.bir.codegen.JvmConstants.ARRAY_VALUE;
@@ -158,17 +155,11 @@
 import static org.wso2.ballerinalang.compiler.bir.codegen.JvmConstants.NULL_TYPE;
 import static org.wso2.ballerinalang.compiler.bir.codegen.JvmConstants.OBJECT;
 import static org.wso2.ballerinalang.compiler.bir.codegen.JvmConstants.OBJECT_TYPE;
-<<<<<<< HEAD
-import static org.wso2.ballerinalang.compiler.bir.codegen.JvmConstants.OBJECT_VALUE;
-import static org.wso2.ballerinalang.compiler.bir.codegen.JvmConstants.PACKAGE_TYPE;
-import static org.wso2.ballerinalang.compiler.bir.codegen.JvmConstants.RECORD_TYPE;
-import static org.wso2.ballerinalang.compiler.bir.codegen.JvmConstants.RESOURCE_FUNCTION;
-=======
 import static org.wso2.ballerinalang.compiler.bir.codegen.JvmConstants.OBJECT_TYPE_IMPL;
 import static org.wso2.ballerinalang.compiler.bir.codegen.JvmConstants.PREDEFINED_TYPES;
 import static org.wso2.ballerinalang.compiler.bir.codegen.JvmConstants.READONLY_TYPE;
 import static org.wso2.ballerinalang.compiler.bir.codegen.JvmConstants.RECORD_TYPE_IMPL;
->>>>>>> 8c5311df
+import static org.wso2.ballerinalang.compiler.bir.codegen.JvmConstants.RESOURCE_FUNCTION;
 import static org.wso2.ballerinalang.compiler.bir.codegen.JvmConstants.SCHEDULER;
 import static org.wso2.ballerinalang.compiler.bir.codegen.JvmConstants.SERVICE_TYPE;
 import static org.wso2.ballerinalang.compiler.bir.codegen.JvmConstants.SERVICE_TYPE_IMPL;
@@ -315,9 +306,8 @@
                     addImmutableType(mv, recordType);
                     break;
                 case TypeTags.OBJECT:
-<<<<<<< HEAD
                     BObjectType objectType = (BObjectType) bType;
-                    mv.visitTypeInsn(CHECKCAST, OBJECT_TYPE);
+                    mv.visitTypeInsn(CHECKCAST, OBJECT_TYPE_IMPL);
                     mv.visitInsn(DUP);
                     mv.visitInsn(DUP);
                     addObjectFields(mv, objectType.fields);
@@ -329,30 +319,6 @@
                     addObjectAttachedFunctions(mv, objectTypeSymbol.attachedFuncs, objectType, indexMap, symbolTable);
                     addResourceMethods(mv, objectTypeSymbol.attachedFuncs, objectType, indexMap, symbolTable);
                     addImmutableType(mv, objectType);
-=======
-                    if (bType instanceof BServiceType) {
-                        BServiceType serviceType = (BServiceType) bType;
-                        mv.visitTypeInsn(CHECKCAST, OBJECT_TYPE_IMPL);
-                        mv.visitInsn(DUP);
-                        addObjectFields(mv, serviceType.fields);
-                        addObjectAttachedFunctions(mv, ((BObjectTypeSymbol) serviceType.tsymbol).attachedFuncs,
-                                serviceType, indexMap, symbolTable);
-                    } else {
-                        BObjectType objectType = (BObjectType) bType;
-                        mv.visitTypeInsn(CHECKCAST, OBJECT_TYPE_IMPL);
-                        mv.visitInsn(DUP);
-                        mv.visitInsn(DUP);
-                        addObjectFields(mv, objectType.fields);
-                        BObjectTypeSymbol objectTypeSymbol = (BObjectTypeSymbol) objectType.tsymbol;
-                        addObjectInitFunction(mv, objectTypeSymbol.generatedInitializerFunc, objectType, indexMap,
-                                "$init$", "setGeneratedInitializer", symbolTable);
-                        addObjectInitFunction(mv, objectTypeSymbol.initializerFunc, objectType, indexMap, "init",
-                                "setInitializer", symbolTable);
-                        addObjectAttachedFunctions(mv, objectTypeSymbol.attachedFuncs, objectType, indexMap,
-                                symbolTable);
-                        addImmutableType(mv, objectType);
-                    }
->>>>>>> 8c5311df
                     BTypeIdSet objTypeIdSet = ((BObjectType) bType).typeIdSet;
                     if (!objTypeIdSet.isEmpty()) {
                         mv.visitInsn(DUP);
@@ -793,12 +759,9 @@
      */
     private static void createObjectType(MethodVisitor mv, BObjectType objectType) {
         // Create the object type
-<<<<<<< HEAD
-        String objectClassName = Symbols.isService(objectType.tsymbol) ? SERVICE_TYPE : OBJECT_TYPE;
+        String objectClassName = Symbols.isService(objectType.tsymbol) ? SERVICE_TYPE_IMPL : OBJECT_TYPE_IMPL;
 
         mv.visitTypeInsn(NEW, objectClassName);
-=======
-        mv.visitTypeInsn(NEW, OBJECT_TYPE_IMPL);
         mv.visitInsn(DUP);
 
         // Load type name
@@ -821,88 +784,10 @@
         mv.visitLdcInsn(typeSymbol.flags);
 
         // initialize the object
-        mv.visitMethodInsn(INVOKESPECIAL, OBJECT_TYPE_IMPL, JVM_INIT_METHOD,
-                           String.format("(L%s;L%s;I)V", STRING_VALUE, MODULE), false);
-    }
-
-    /**
-     * Create a runtime type instance for the service.
-     *
-     * @param mv         method visitor
-     * @param objectType object type
-     */
-    private static void createServiceType(MethodVisitor mv, BObjectType objectType) {
-        // Create the object type
-        mv.visitTypeInsn(NEW, SERVICE_TYPE_IMPL);
->>>>>>> 8c5311df
-        mv.visitInsn(DUP);
-
-        // Load type name
-        BTypeSymbol typeSymbol = objectType.tsymbol;
-        mv.visitLdcInsn(decodeIdentifier(typeSymbol.name.getValue()));
-
-        // Load package path
-        mv.visitTypeInsn(NEW, MODULE);
-        mv.visitInsn(DUP);
-
-        PackageID packageID = objectType.tsymbol.pkgID;
-
-        mv.visitLdcInsn(packageID.orgName.value);
-        mv.visitLdcInsn(packageID.name.value);
-        mv.visitLdcInsn(packageID.version.value);
-        mv.visitMethodInsn(INVOKESPECIAL, MODULE, JVM_INIT_METHOD,
-                           String.format("(L%s;L%s;L%s;)V", STRING_VALUE, STRING_VALUE, STRING_VALUE), false);
-
-        // Load flags
-        mv.visitLdcInsn(typeSymbol.flags);
-
-        // initialize the object
-<<<<<<< HEAD
         mv.visitMethodInsn(INVOKESPECIAL, objectClassName, JVM_INIT_METHOD,
-                String.format("(L%s;L%s;I)V", STRING_VALUE, PACKAGE_TYPE), false);
-    }
-
-=======
-        mv.visitMethodInsn(INVOKESPECIAL, SERVICE_TYPE_IMPL, JVM_INIT_METHOD,
-                           String.format("(L%s;L%s;I)V", STRING_VALUE, MODULE), false);
-    }
-
-    static void duplicateServiceTypeWithAnnots(MethodVisitor mv, BObjectType objectType, String pkgClassName,
-                                               int strandIndex) {
-
-        createServiceType(mv, objectType);
-        mv.visitInsn(DUP);
-
-        mv.visitFieldInsn(GETSTATIC, pkgClassName, ANNOTATION_MAP_NAME, String.format("L%s;", MAP_VALUE));
-
-        mv.visitVarInsn(ALOAD, strandIndex);
-
-        loadType(mv, objectType);
-        mv.visitTypeInsn(CHECKCAST, SERVICE_TYPE_IMPL);
-
-        BObjectTypeSymbol objectTypeSymbol = (BObjectTypeSymbol) objectType.tsymbol;
-
-        List<BAttachedFunction> attachedFunctions = objectTypeSymbol.attachedFuncs;
-        mv.visitLdcInsn((long) attachedFunctions.size());
-        mv.visitInsn(L2I);
-        mv.visitTypeInsn(ANEWARRAY, ATTACHED_FUNCTION_IMPL);
-        int i = 0;
-        for (BAttachedFunction attachedFunc : attachedFunctions) {
-            if (attachedFunc == null) {
-                continue;
-            }
-            mv.visitInsn(DUP);
-            mv.visitLdcInsn((long) i);
-            mv.visitInsn(L2I);
-            createObjectAttachedFunction(mv, attachedFunc, objectType);
-            mv.visitInsn(AASTORE);
-            i += 1;
-        }
-        mv.visitMethodInsn(INVOKEVIRTUAL, SERVICE_TYPE_IMPL, "setAttachedFuncsAndProcessAnnots", String.format(
-                "(L%s;L%s;L%s;[L%s;)V", MAP_VALUE, STRAND_CLASS, SERVICE_TYPE_IMPL, ATTACHED_FUNCTION_IMPL), false);
-    }
-
->>>>>>> 8c5311df
+                String.format("(L%s;L%s;I)V", STRING_VALUE, MODULE), false);
+    }
+
     /**
      * Add the field type information to an object type. The object type is assumed
      * to be at the top of the stack.
@@ -1263,24 +1148,9 @@
                     loadTypedescType(mv, (BTypedescType) bType);
                     return;
                 case TypeTags.OBJECT:
-<<<<<<< HEAD
                 case TypeTags.RECORD:
                     loadUserDefinedType(mv, bType);
                     return;
-=======
-                    if (bType instanceof BServiceType) {
-                        if (!Objects.equals(getTypeFieldName(toNameString(bType)), "$type$service")) {
-                            loadUserDefinedType(mv, bType);
-                            return;
-                        } else {
-                            typeFieldName = "TYPE_ANY_SERVICE";
-                        }
-                    } else if (bType instanceof BObjectType) {
-                        loadUserDefinedType(mv, bType);
-                        return;
-                    }
-                    break;
->>>>>>> 8c5311df
                 case TypeTags.HANDLE:
                     typeFieldName = "TYPE_HANDLE";
                     break;
