--- conflicted
+++ resolved
@@ -414,13 +414,8 @@
         for (BIRTypeDefinition optionalTypeDef : typeDefs) {
             BType bType = optionalTypeDef.type;
             if (bType.tag == TypeTags.OBJECT &&
-<<<<<<< HEAD
                     Symbols.isFlagOn(((BObjectType) bType).tsymbol.flags, Flags.CLASS)) {
-                objectTypeDefs.add(i, typeDef);
-=======
-                    !Symbols.isFlagOn(((BObjectType) bType).tsymbol.flags, Flags.ABSTRACT)) {
                 objectTypeDefs.add(i, optionalTypeDef);
->>>>>>> b35c5b5b
                 i += 1;
             }
         }
