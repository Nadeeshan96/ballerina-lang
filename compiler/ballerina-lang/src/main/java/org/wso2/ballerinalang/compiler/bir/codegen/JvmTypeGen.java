--- conflicted
+++ resolved
@@ -1105,16 +1105,10 @@
             mv.visitInsn(AASTORE);
         }
 
-<<<<<<< HEAD
-        mv.visitMethodInsn(INVOKESPECIAL, RESOURCE_FUNCTION_IMPL, JVM_INIT_METHOD,
+        mv.visitMethodInsn(INVOKESPECIAL, RESOURCE_METHOD_TYPE_IMPL, JVM_INIT_METHOD,
                 String.format("(L%s;L%s;L%s;JL%s;[L%s;[L%s;[L%s;)V",
                         STRING_VALUE, OBJECT_TYPE_IMPL, FUNCTION_TYPE_IMPL, STRING_VALUE, STRING_VALUE, STRING_VALUE,
                         BOOLEAN_VALUE),
-=======
-        mv.visitMethodInsn(INVOKESPECIAL, RESOURCE_METHOD_TYPE_IMPL, JVM_INIT_METHOD,
-                String.format("(L%s;L%s;L%s;JL%s;[L%s;[L%s;)V",
-                        STRING_VALUE, OBJECT_TYPE_IMPL, FUNCTION_TYPE_IMPL, STRING_VALUE, STRING_VALUE, STRING_VALUE),
->>>>>>> 72fa4691
                 false);
     }
 
