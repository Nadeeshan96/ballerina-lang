--- conflicted
+++ resolved
@@ -69,11 +69,7 @@
 import java.util.Objects;
 import java.util.Set;
 
-<<<<<<< HEAD
-import static io.ballerina.runtime.IdentifierUtils.decodeIdentifier;
-=======
 import static io.ballerina.runtime.internal.IdentifierUtils.decodeIdentifier;
->>>>>>> dfa1fba9
 import static org.objectweb.asm.Opcodes.AASTORE;
 import static org.objectweb.asm.Opcodes.ACC_PUBLIC;
 import static org.objectweb.asm.Opcodes.ACC_STATIC;
@@ -113,17 +109,9 @@
 import static org.wso2.ballerinalang.compiler.bir.codegen.JvmConstants.ARRAY_VALUE;
 import static org.wso2.ballerinalang.compiler.bir.codegen.JvmConstants.ATTACHED_FUNCTION;
 import static org.wso2.ballerinalang.compiler.bir.codegen.JvmConstants.ATTACHED_FUNCTION_IMPL;
-<<<<<<< HEAD
-import static org.wso2.ballerinalang.compiler.bir.codegen.JvmConstants.BALLERINA;
 import static org.wso2.ballerinalang.compiler.bir.codegen.JvmConstants.BERROR;
 import static org.wso2.ballerinalang.compiler.bir.codegen.JvmConstants.BOOLEAN_TYPE;
 import static org.wso2.ballerinalang.compiler.bir.codegen.JvmConstants.BOOLEAN_VALUE;
-import static org.wso2.ballerinalang.compiler.bir.codegen.JvmConstants.BUILT_IN_PACKAGE_NAME;
-=======
-import static org.wso2.ballerinalang.compiler.bir.codegen.JvmConstants.BERROR;
-import static org.wso2.ballerinalang.compiler.bir.codegen.JvmConstants.BOOLEAN_TYPE;
-import static org.wso2.ballerinalang.compiler.bir.codegen.JvmConstants.BOOLEAN_VALUE;
->>>>>>> dfa1fba9
 import static org.wso2.ballerinalang.compiler.bir.codegen.JvmConstants.BYTE_TYPE;
 import static org.wso2.ballerinalang.compiler.bir.codegen.JvmConstants.B_OBJECT;
 import static org.wso2.ballerinalang.compiler.bir.codegen.JvmConstants.B_STRING_VALUE;
@@ -166,10 +154,7 @@
 import static org.wso2.ballerinalang.compiler.bir.codegen.JvmConstants.OBJECT;
 import static org.wso2.ballerinalang.compiler.bir.codegen.JvmConstants.OBJECT_TYPE;
 import static org.wso2.ballerinalang.compiler.bir.codegen.JvmConstants.OBJECT_TYPE_IMPL;
-<<<<<<< HEAD
-=======
 import static org.wso2.ballerinalang.compiler.bir.codegen.JvmConstants.PARAMETERIZED_TYPE_IMPL;
->>>>>>> dfa1fba9
 import static org.wso2.ballerinalang.compiler.bir.codegen.JvmConstants.PREDEFINED_TYPES;
 import static org.wso2.ballerinalang.compiler.bir.codegen.JvmConstants.READONLY_TYPE;
 import static org.wso2.ballerinalang.compiler.bir.codegen.JvmConstants.RECORD_TYPE_IMPL;
@@ -420,8 +405,6 @@
         // Add to BTypeIdSet
         mv.visitMethodInsn(INVOKEVIRTUAL, TYPE_ID_SET, "add",
                            String.format("(L%s;L%s;Z)V", MODULE, STRING_VALUE), false);
-<<<<<<< HEAD
-=======
     }
 
     static List<Label> createLabelsForSwitch(MethodVisitor mv, int nameRegIndex,
@@ -469,7 +452,6 @@
         }
 
         return targetLabels;
->>>>>>> dfa1fba9
     }
 
     // -------------------------------------------------------
@@ -496,11 +478,7 @@
         for (BIRTypeDefinition optionalTypeDef : typeDefs) {
             BType bType = optionalTypeDef.type;
             if (bType.tag == TypeTags.OBJECT &&
-<<<<<<< HEAD
-                    Symbols.isFlagOn(((BObjectType) bType).tsymbol.flags, Flags.CLASS)) {
-=======
                     Symbols.isFlagOn(bType.tsymbol.flags, Flags.CLASS)) {
->>>>>>> dfa1fba9
                 objectTypeDefs.add(i, optionalTypeDef);
                 i += 1;
             }
@@ -614,12 +592,6 @@
             mv.visitTypeInsn(CHECKCAST, OBJECT_TYPE_IMPL);
             mv.visitMethodInsn(INVOKESPECIAL, className, JVM_INIT_METHOD, String.format("(L%s;)V", OBJECT_TYPE_IMPL),
                                false);
-<<<<<<< HEAD
-
-            BIRVariableDcl tempVar = new BIRVariableDcl(optionalTypeDef.type, new Name("tempVar"), VarScope.FUNCTION,
-                                                        VarKind.LOCAL);
-=======
->>>>>>> dfa1fba9
 
             int tempVarIndex = indexMap.addIfNotExists("tempVar", optionalTypeDef.type);
             mv.visitVarInsn(ASTORE, tempVarIndex);
@@ -725,11 +697,7 @@
 
         // initialize the record type
         mv.visitMethodInsn(INVOKESPECIAL, RECORD_TYPE_IMPL, JVM_INIT_METHOD,
-<<<<<<< HEAD
-                           String.format("(L%s;L%s;IZI)V", STRING_VALUE, MODULE), false);
-=======
                            String.format("(L%s;L%s;JZI)V", STRING_VALUE, MODULE), false);
->>>>>>> dfa1fba9
     }
 
     /**
@@ -787,11 +755,7 @@
         // Load flags
         mv.visitLdcInsn(field.symbol.flags);
 
-<<<<<<< HEAD
-        mv.visitMethodInsn(INVOKESPECIAL, FIELD_IMPL, JVM_INIT_METHOD, String.format("(L%s;L%s;I)V", TYPE,
-=======
         mv.visitMethodInsn(INVOKESPECIAL, FIELD_IMPL, JVM_INIT_METHOD, String.format("(L%s;L%s;J)V", TYPE,
->>>>>>> dfa1fba9
                                                                                      STRING_VALUE), false);
     }
 
@@ -849,11 +813,7 @@
 
         // initialize the object
         mv.visitMethodInsn(INVOKESPECIAL, OBJECT_TYPE_IMPL, JVM_INIT_METHOD,
-<<<<<<< HEAD
-                           String.format("(L%s;L%s;I)V", STRING_VALUE, MODULE), false);
-=======
                            String.format("(L%s;L%s;J)V", STRING_VALUE, MODULE), false);
->>>>>>> dfa1fba9
     }
 
     /**
@@ -888,11 +848,7 @@
 
         // initialize the object
         mv.visitMethodInsn(INVOKESPECIAL, SERVICE_TYPE_IMPL, JVM_INIT_METHOD,
-<<<<<<< HEAD
-                           String.format("(L%s;L%s;I)V", STRING_VALUE, MODULE), false);
-=======
                            String.format("(L%s;L%s;J)V", STRING_VALUE, MODULE), false);
->>>>>>> dfa1fba9
     }
 
     static void duplicateServiceTypeWithAnnots(MethodVisitor mv, BObjectType objectType, String pkgClassName,
@@ -985,11 +941,7 @@
         // Load flags
         mv.visitLdcInsn(field.symbol.flags);
 
-<<<<<<< HEAD
-        mv.visitMethodInsn(INVOKESPECIAL, FIELD_IMPL, JVM_INIT_METHOD, String.format("(L%s;L%s;I)V", TYPE,
-=======
         mv.visitMethodInsn(INVOKESPECIAL, FIELD_IMPL, JVM_INIT_METHOD, String.format("(L%s;L%s;J)V", TYPE,
->>>>>>> dfa1fba9
                                                                                      STRING_VALUE), false);
     }
 
@@ -1082,11 +1034,7 @@
         mv.visitLdcInsn(attachedFunc.symbol.flags);
 
         mv.visitMethodInsn(INVOKESPECIAL, ATTACHED_FUNCTION_IMPL, JVM_INIT_METHOD,
-<<<<<<< HEAD
-                           String.format("(L%s;L%s;L%s;I)V", STRING_VALUE, OBJECT_TYPE_IMPL, FUNCTION_TYPE_IMPL),
-=======
                            String.format("(L%s;L%s;L%s;J)V", STRING_VALUE, OBJECT_TYPE_IMPL, FUNCTION_TYPE_IMPL),
->>>>>>> dfa1fba9
                            false);
     }
 
@@ -1505,11 +1453,7 @@
 
         PackageID packageID = errorType.tsymbol.pkgID;
         // TODO: Builtin error type will be loaded from BTypes java class. Need to handle this properly.
-<<<<<<< HEAD
-        if (packageID.orgName.value.equals(BALLERINA) && packageID.name.value.equals(BUILT_IN_PACKAGE_NAME)) {
-=======
         if (JvmCodeGenUtil.isBuiltInPackage(packageID)) {
->>>>>>> dfa1fba9
             mv.visitFieldInsn(GETSTATIC, PREDEFINED_TYPES, TYPES_ERROR, String.format("L%s;", ERROR_TYPE));
             return;
         }
@@ -1675,11 +1619,7 @@
      */
     private static String getTypeFieldName(String typeName) {
 
-<<<<<<< HEAD
-        return String.format("$type$%s", JvmCodeGenUtil.cleanupReadOnlyTypeName(typeName));
-=======
         return String.format("$type$%s", typeName);
->>>>>>> dfa1fba9
     }
 
     private static void loadFutureType(MethodVisitor mv, BFutureType bType) {
@@ -1732,13 +1672,8 @@
 
         mv.visitLdcInsn(bType.flags);
 
-        mv.visitLdcInsn(bType.flags);
-
         // initialize the function type using the param types array and the return type
         mv.visitMethodInsn(INVOKESPECIAL, FUNCTION_TYPE_IMPL, JVM_INIT_METHOD,
-<<<<<<< HEAD
-                           String.format("([L%s;L%s;L%s;I)V", TYPE, TYPE, TYPE), false);
-=======
                            String.format("([L%s;L%s;L%s;J)V", TYPE, TYPE, TYPE), false);
     }
 
@@ -1751,7 +1686,6 @@
 
         mv.visitMethodInsn(INVOKESPECIAL, PARAMETERIZED_TYPE_IMPL, JVM_INIT_METHOD, String.format("(L%s;I)V", TYPE),
                            false);
->>>>>>> dfa1fba9
     }
 
     static String getTypeDesc(BType bType) {
@@ -1861,20 +1795,6 @@
         // initialize the finite type using the value space
         mv.visitMethodInsn(INVOKESPECIAL, FINITE_TYPE_IMPL, JVM_INIT_METHOD,
                            String.format("(L%s;L%s;I)V", STRING_VALUE, SET), false);
-<<<<<<< HEAD
-    }
-
-    static boolean isServiceDefAvailable(List<BIRTypeDefinition> typeDefs) {
-
-        for (BIRTypeDefinition optionalTypeDef : typeDefs) {
-            BType bType = optionalTypeDef.type;
-            if (bType instanceof BServiceType) {
-                return true;
-            }
-        }
-        return false;
-=======
->>>>>>> dfa1fba9
     }
 
     private JvmTypeGen() {
