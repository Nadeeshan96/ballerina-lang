/*
 *  Copyright (c) 2020, WSO2 Inc. (http://www.wso2.org) All Rights Reserved.
 *
 *  WSO2 Inc. licenses this file to you under the Apache License,
 *  Version 2.0 (the "License"); you may not use this file except
 *  in compliance with the License.
 *  You may obtain a copy of the License at
 *
 *    http://www.apache.org/licenses/LICENSE-2.0
 *
 *  Unless required by applicable law or agreed to in writing,
 *  software distributed under the License is distributed on an
 *  "AS IS" BASIS, WITHOUT WARRANTIES OR CONDITIONS OF ANY
 *  KIND, either express or implied.  See the License for the
 *  specific language governing permissions and limitations
 *  under the License.
 */
package org.wso2.ballerinalang.compiler.bir.codegen;

import io.ballerina.runtime.api.utils.IdentifierUtils;
import org.apache.commons.lang3.StringEscapeUtils;
import org.ballerinalang.compiler.BLangCompilerException;
import org.ballerinalang.model.elements.PackageID;
import org.ballerinalang.model.types.IntersectableReferenceType;
import org.objectweb.asm.ClassWriter;
import org.objectweb.asm.FieldVisitor;
import org.objectweb.asm.MethodVisitor;
import org.wso2.ballerinalang.compiler.bir.codegen.split.JvmConstantsGen;
import org.wso2.ballerinalang.compiler.bir.model.BIRNode.BIRTypeDefinition;
import org.wso2.ballerinalang.compiler.parser.BLangAnonymousModelHelper;
import org.wso2.ballerinalang.compiler.semantics.analyzer.IsAnydataUniqueVisitor;
import org.wso2.ballerinalang.compiler.semantics.analyzer.IsPureTypeUniqueVisitor;
import org.wso2.ballerinalang.compiler.semantics.analyzer.TypeHashVisitor;
import org.wso2.ballerinalang.compiler.semantics.model.symbols.BInvokableTypeSymbol;
import org.wso2.ballerinalang.compiler.semantics.model.symbols.BTypeSymbol;
import org.wso2.ballerinalang.compiler.semantics.model.symbols.BVarSymbol;
import org.wso2.ballerinalang.compiler.semantics.model.symbols.Symbols;
import org.wso2.ballerinalang.compiler.semantics.model.types.BErrorType;
import org.wso2.ballerinalang.compiler.semantics.model.types.BFiniteType;
import org.wso2.ballerinalang.compiler.semantics.model.types.BFutureType;
import org.wso2.ballerinalang.compiler.semantics.model.types.BIntersectionType;
import org.wso2.ballerinalang.compiler.semantics.model.types.BInvokableType;
import org.wso2.ballerinalang.compiler.semantics.model.types.BMapType;
import org.wso2.ballerinalang.compiler.semantics.model.types.BParameterizedType;
import org.wso2.ballerinalang.compiler.semantics.model.types.BStreamType;
import org.wso2.ballerinalang.compiler.semantics.model.types.BTableType;
import org.wso2.ballerinalang.compiler.semantics.model.types.BTupleType;
import org.wso2.ballerinalang.compiler.semantics.model.types.BType;
import org.wso2.ballerinalang.compiler.semantics.model.types.BTypedescType;
import org.wso2.ballerinalang.compiler.semantics.model.types.BUnionType;
import org.wso2.ballerinalang.compiler.semantics.model.types.BXMLType;
import org.wso2.ballerinalang.compiler.semantics.model.types.TypeFlags;
import org.wso2.ballerinalang.compiler.tree.expressions.BLangExpression;
import org.wso2.ballerinalang.compiler.tree.expressions.BLangLiteral;
import org.wso2.ballerinalang.compiler.util.TypeTags;
import org.wso2.ballerinalang.util.Flags;

import java.util.ArrayList;
import java.util.List;
import java.util.Set;

import static org.objectweb.asm.Opcodes.AASTORE;
import static org.objectweb.asm.Opcodes.ACC_PUBLIC;
import static org.objectweb.asm.Opcodes.ACC_STATIC;
import static org.objectweb.asm.Opcodes.ACONST_NULL;
import static org.objectweb.asm.Opcodes.ALOAD;
import static org.objectweb.asm.Opcodes.ANEWARRAY;
import static org.objectweb.asm.Opcodes.ARETURN;
import static org.objectweb.asm.Opcodes.ASTORE;
import static org.objectweb.asm.Opcodes.DUP;
import static org.objectweb.asm.Opcodes.GETSTATIC;
import static org.objectweb.asm.Opcodes.ICONST_0;
import static org.objectweb.asm.Opcodes.ICONST_1;
import static org.objectweb.asm.Opcodes.ILOAD;
import static org.objectweb.asm.Opcodes.INVOKEINTERFACE;
import static org.objectweb.asm.Opcodes.INVOKESPECIAL;
import static org.objectweb.asm.Opcodes.INVOKESTATIC;
import static org.objectweb.asm.Opcodes.INVOKEVIRTUAL;
import static org.objectweb.asm.Opcodes.L2I;
import static org.objectweb.asm.Opcodes.NEW;
import static org.objectweb.asm.Opcodes.POP;
import static org.objectweb.asm.Opcodes.RETURN;
import static org.wso2.ballerinalang.compiler.bir.codegen.JvmCodeGenUtil.getModuleLevelClassName;
import static org.wso2.ballerinalang.compiler.bir.codegen.JvmCodeGenUtil.toNameString;
<<<<<<< HEAD
import static org.wso2.ballerinalang.compiler.bir.codegen.JvmConstants.ARRAY_TYPE_IMPL;
=======
import static org.wso2.ballerinalang.compiler.bir.codegen.JvmConstants.ANYDATA_TYPE;
import static org.wso2.ballerinalang.compiler.bir.codegen.JvmConstants.ANY_TYPE;
import static org.wso2.ballerinalang.compiler.bir.codegen.JvmConstants.ARRAY_VALUE;
import static org.wso2.ballerinalang.compiler.bir.codegen.JvmConstants.BERROR;
import static org.wso2.ballerinalang.compiler.bir.codegen.JvmConstants.BOOLEAN_TYPE;
>>>>>>> 16184ab6
import static org.wso2.ballerinalang.compiler.bir.codegen.JvmConstants.BOOLEAN_VALUE;
import static org.wso2.ballerinalang.compiler.bir.codegen.JvmConstants.CREATE_ERROR_VALUE;
import static org.wso2.ballerinalang.compiler.bir.codegen.JvmConstants.CREATE_OBJECT_VALUE;
import static org.wso2.ballerinalang.compiler.bir.codegen.JvmConstants.CREATE_RECORD_VALUE;
import static org.wso2.ballerinalang.compiler.bir.codegen.JvmConstants.DOUBLE_VALUE;
import static org.wso2.ballerinalang.compiler.bir.codegen.JvmConstants.FINITE_TYPE_IMPL;
import static org.wso2.ballerinalang.compiler.bir.codegen.JvmConstants.FUNCTION_PARAMETER;
import static org.wso2.ballerinalang.compiler.bir.codegen.JvmConstants.FUNCTION_TYPE_IMPL;
import static org.wso2.ballerinalang.compiler.bir.codegen.JvmConstants.FUTURE_TYPE_IMPL;
import static org.wso2.ballerinalang.compiler.bir.codegen.JvmConstants.GET_ANON_TYPE_METHOD;
import static org.wso2.ballerinalang.compiler.bir.codegen.JvmConstants.INTERSECTION_TYPE_IMPL;
import static org.wso2.ballerinalang.compiler.bir.codegen.JvmConstants.INT_VALUE;
import static org.wso2.ballerinalang.compiler.bir.codegen.JvmConstants.JVM_INIT_METHOD;
import static org.wso2.ballerinalang.compiler.bir.codegen.JvmConstants.LINKED_HASH_SET;
import static org.wso2.ballerinalang.compiler.bir.codegen.JvmConstants.LONG_VALUE;
import static org.wso2.ballerinalang.compiler.bir.codegen.JvmConstants.MAP_TYPE_IMPL;
import static org.wso2.ballerinalang.compiler.bir.codegen.JvmConstants.MODULE_ANON_TYPES_CLASS_NAME;
import static org.wso2.ballerinalang.compiler.bir.codegen.JvmConstants.MODULE_ERRORS_CREATOR_CLASS_NAME;
import static org.wso2.ballerinalang.compiler.bir.codegen.JvmConstants.MODULE_INIT_CLASS_NAME;
import static org.wso2.ballerinalang.compiler.bir.codegen.JvmConstants.MODULE_OBJECTS_CREATOR_CLASS_NAME;
import static org.wso2.ballerinalang.compiler.bir.codegen.JvmConstants.MODULE_RECORDS_CREATOR_CLASS_NAME;
import static org.wso2.ballerinalang.compiler.bir.codegen.JvmConstants.PARAMETERIZED_TYPE_IMPL;
import static org.wso2.ballerinalang.compiler.bir.codegen.JvmConstants.PREDEFINED_TYPES;
import static org.wso2.ballerinalang.compiler.bir.codegen.JvmConstants.SET;
import static org.wso2.ballerinalang.compiler.bir.codegen.JvmConstants.STREAM_TYPE_IMPL;
import static org.wso2.ballerinalang.compiler.bir.codegen.JvmConstants.STRING_VALUE;
import static org.wso2.ballerinalang.compiler.bir.codegen.JvmConstants.TABLE_TYPE_IMPL;
import static org.wso2.ballerinalang.compiler.bir.codegen.JvmConstants.TYPE;
import static org.wso2.ballerinalang.compiler.bir.codegen.JvmConstants.TYPEDESC_TYPE_IMPL;
import static org.wso2.ballerinalang.compiler.bir.codegen.JvmConstants.TYPES_ERROR;
import static org.wso2.ballerinalang.compiler.bir.codegen.JvmConstants.VALUE_OF_METHOD;
import static org.wso2.ballerinalang.compiler.bir.codegen.JvmConstants.XML_TYPE_IMPL;
import static org.wso2.ballerinalang.compiler.bir.codegen.JvmSignatures.ANY_TO_JBOOLEAN;
import static org.wso2.ballerinalang.compiler.bir.codegen.JvmSignatures.BOOLEAN_VALUE_OF_METHOD;
import static org.wso2.ballerinalang.compiler.bir.codegen.JvmSignatures.CREATE_ERROR;
import static org.wso2.ballerinalang.compiler.bir.codegen.JvmSignatures.CREATE_OBJECT;
import static org.wso2.ballerinalang.compiler.bir.codegen.JvmSignatures.CREATE_RECORD;
import static org.wso2.ballerinalang.compiler.bir.codegen.JvmSignatures.CREATE_RECORD_WITH_MAP;
import static org.wso2.ballerinalang.compiler.bir.codegen.JvmSignatures.DOUBLE_VALUE_OF_METHOD;
import static org.wso2.ballerinalang.compiler.bir.codegen.JvmSignatures.GET_ARRAY_VALUE;
import static org.wso2.ballerinalang.compiler.bir.codegen.JvmSignatures.GET_BDECIMAL;
import static org.wso2.ballerinalang.compiler.bir.codegen.JvmSignatures.GET_BOBJECT;
import static org.wso2.ballerinalang.compiler.bir.codegen.JvmSignatures.GET_BSTRING;
import static org.wso2.ballerinalang.compiler.bir.codegen.JvmSignatures.GET_ERROR_TYPE;
import static org.wso2.ballerinalang.compiler.bir.codegen.JvmSignatures.GET_ERROR_VALUE;
import static org.wso2.ballerinalang.compiler.bir.codegen.JvmSignatures.GET_FUNCTION_POINTER;
import static org.wso2.ballerinalang.compiler.bir.codegen.JvmSignatures.GET_FUTURE_VALUE;
import static org.wso2.ballerinalang.compiler.bir.codegen.JvmSignatures.GET_HANDLE_VALUE;
import static org.wso2.ballerinalang.compiler.bir.codegen.JvmSignatures.GET_MAP_VALUE;
import static org.wso2.ballerinalang.compiler.bir.codegen.JvmSignatures.GET_MODULE;
import static org.wso2.ballerinalang.compiler.bir.codegen.JvmSignatures.GET_OBJECT;
import static org.wso2.ballerinalang.compiler.bir.codegen.JvmSignatures.GET_STREAM_VALUE;
import static org.wso2.ballerinalang.compiler.bir.codegen.JvmSignatures.GET_TABLE_VALUE_IMPL;
import static org.wso2.ballerinalang.compiler.bir.codegen.JvmSignatures.GET_TYPE;
import static org.wso2.ballerinalang.compiler.bir.codegen.JvmSignatures.GET_TYPEDESC;
import static org.wso2.ballerinalang.compiler.bir.codegen.JvmSignatures.GET_XML;
import static org.wso2.ballerinalang.compiler.bir.codegen.JvmSignatures.INIT_ARRAY_TYPE_IMPL;
import static org.wso2.ballerinalang.compiler.bir.codegen.JvmSignatures.INIT_FINITE_TYPE_IMPL;
import static org.wso2.ballerinalang.compiler.bir.codegen.JvmSignatures.INIT_FUCNTION_PARAM;
import static org.wso2.ballerinalang.compiler.bir.codegen.JvmSignatures.INIT_FUNCTION_TYPE_IMPL;
import static org.wso2.ballerinalang.compiler.bir.codegen.JvmSignatures.INIT_INTERSECTION_TYPE_WITH_REFERENCE_TYPE;
import static org.wso2.ballerinalang.compiler.bir.codegen.JvmSignatures.INIT_INTERSECTION_TYPE_WITH_TYPE;
import static org.wso2.ballerinalang.compiler.bir.codegen.JvmSignatures.INIT_PARAMETERIZED_TYPE_IMPL;
import static org.wso2.ballerinalang.compiler.bir.codegen.JvmSignatures.INIT_STREAM_TYPE_IMPL;
import static org.wso2.ballerinalang.compiler.bir.codegen.JvmSignatures.INIT_TABLE_TYPE_IMPL;
import static org.wso2.ballerinalang.compiler.bir.codegen.JvmSignatures.INIT_TABLE_TYPE_WITH_FIELD_NAME_LIST;
import static org.wso2.ballerinalang.compiler.bir.codegen.JvmSignatures.INIT_WITH_BOOLEAN;
import static org.wso2.ballerinalang.compiler.bir.codegen.JvmSignatures.INT_VALUE_OF_METHOD;
import static org.wso2.ballerinalang.compiler.bir.codegen.JvmSignatures.LOAD_ANYDATA_TYPE;
import static org.wso2.ballerinalang.compiler.bir.codegen.JvmSignatures.LOAD_ANY_TYPE;
import static org.wso2.ballerinalang.compiler.bir.codegen.JvmSignatures.LOAD_BOOLEAN_TYPE;
import static org.wso2.ballerinalang.compiler.bir.codegen.JvmSignatures.LOAD_BYTE_TYPE;
import static org.wso2.ballerinalang.compiler.bir.codegen.JvmSignatures.LOAD_DECIMAL_TYPE;
import static org.wso2.ballerinalang.compiler.bir.codegen.JvmSignatures.LOAD_FLOAT_TYPE;
import static org.wso2.ballerinalang.compiler.bir.codegen.JvmSignatures.LOAD_HANDLE_TYPE;
import static org.wso2.ballerinalang.compiler.bir.codegen.JvmSignatures.LOAD_INTEGER_TYPE;
import static org.wso2.ballerinalang.compiler.bir.codegen.JvmSignatures.LOAD_JSON_TYPE;
import static org.wso2.ballerinalang.compiler.bir.codegen.JvmSignatures.LOAD_NEVER_TYPE;
import static org.wso2.ballerinalang.compiler.bir.codegen.JvmSignatures.LOAD_NULL_TYPE;
import static org.wso2.ballerinalang.compiler.bir.codegen.JvmSignatures.LOAD_OBJECT_TYPE;
import static org.wso2.ballerinalang.compiler.bir.codegen.JvmSignatures.LOAD_READONLY_TYPE;
import static org.wso2.ballerinalang.compiler.bir.codegen.JvmSignatures.LOAD_SERVICE_TYPE;
import static org.wso2.ballerinalang.compiler.bir.codegen.JvmSignatures.LOAD_STRING_TYPE;
import static org.wso2.ballerinalang.compiler.bir.codegen.JvmSignatures.LOAD_TYPE;
import static org.wso2.ballerinalang.compiler.bir.codegen.JvmSignatures.LOAD_UNION_TYPE;
import static org.wso2.ballerinalang.compiler.bir.codegen.JvmSignatures.LOAD_XML_TYPE;
import static org.wso2.ballerinalang.compiler.bir.codegen.JvmSignatures.LONG_VALUE_OF;
import static org.wso2.ballerinalang.compiler.bir.codegen.JvmSignatures.RECORD_INIT;
import static org.wso2.ballerinalang.compiler.bir.codegen.JvmSignatures.SET_TYPE_ARRAY;

/**
 * BIR types to JVM byte code generation class.
 *
 * @since 1.2.0
 */
public class JvmTypeGen {

    private final IsPureTypeUniqueVisitor isPureTypeUniqueVisitor;
    private final IsAnydataUniqueVisitor isAnydataUniqueVisitor;
    private final JvmConstantsGen jvmConstantsGen;
    private final TypeHashVisitor typeHashVisitor;
    private final PackageID packageID;
    private final String anonTypesClass;
    private final String recordsClass;
    private final String objectsClass;
    private final String errorsClass;

    public JvmTypeGen(JvmConstantsGen jvmConstantsGen, PackageID packageID) {
        this.jvmConstantsGen = jvmConstantsGen;
        this.packageID = packageID;
        isPureTypeUniqueVisitor = new IsPureTypeUniqueVisitor();
        isAnydataUniqueVisitor = new IsAnydataUniqueVisitor();
        typeHashVisitor = new TypeHashVisitor();
        this.anonTypesClass = getModuleLevelClassName(packageID, MODULE_ANON_TYPES_CLASS_NAME);
        this.recordsClass = getModuleLevelClassName(packageID, MODULE_RECORDS_CREATOR_CLASS_NAME);
        this.objectsClass = getModuleLevelClassName(packageID, MODULE_OBJECTS_CREATOR_CLASS_NAME);
        this.errorsClass = getModuleLevelClassName(packageID, MODULE_ERRORS_CREATOR_CLASS_NAME);
    }

    /**
     * Create static fields to hold the user defined types.
     *
     * @param cw       class writer
     * @param typeDefs array of type definitions
     */
    void generateUserDefinedTypeFields(ClassWriter cw, List<BIRTypeDefinition> typeDefs) {
        // create the type
        for (BIRTypeDefinition typeDef : typeDefs) {
            BType bType = typeDef.type;
            if (bType.tag == TypeTags.RECORD || bType.tag == TypeTags.ERROR || bType.tag == TypeTags.OBJECT
                    || bType.tag == TypeTags.UNION || bType.tag == TypeTags.TUPLE) {
                String name = typeDef.internalName.value;
                generateTypeField(cw, name);
                generateTypedescField(cw, name);
            }
            // do not generate anything for other types (e.g.: finite type, unions, etc.)
        }
    }

    private void generateTypeField(ClassWriter cw, String name) {
        String fieldName = getTypeFieldName(name);
        FieldVisitor fv = cw.visitField(ACC_STATIC + ACC_PUBLIC, fieldName, GET_TYPE, null,
                                        null);
        fv.visitEnd();
    }

    private void generateTypedescField(ClassWriter cw, String name) {
        String typedescFieldName = getTypedescFieldName(name);
        FieldVisitor fvTypeDesc = cw.visitField(ACC_STATIC + ACC_PUBLIC, typedescFieldName,
                                                GET_TYPEDESC, null, null);
        fvTypeDesc.visitEnd();
    }

    // -------------------------------------------------------
    //              getAnonType() generation methods
    // -------------------------------------------------------

    void generateGetAnonTypeMethod(ClassWriter cw) {
        MethodVisitor mv = cw.visitMethod(ACC_PUBLIC, GET_ANON_TYPE_METHOD,
                JvmSignatures.GET_ANON_TYPE, null, null);
        mv.visitCode();
        mv.visitVarInsn(ILOAD, 1);
        mv.visitVarInsn(ALOAD, 2);
        mv.visitMethodInsn(INVOKESTATIC, anonTypesClass, GET_ANON_TYPE_METHOD, JvmSignatures.GET_ANON_TYPE, false);
        mv.visitInsn(ARETURN);
        mv.visitMaxs(0, 0);
        mv.visitEnd();
    }

    // -------------------------------------------------------
    //              Runtime value creation methods
    // -------------------------------------------------------

    void generateValueCreatorMethods(ClassWriter cw) {
        generateRecordValueCreateMethod(cw);
        generateObjectValueCreateMethod(cw);
        generateErrorValueCreateMethod(cw);
    }

    private void generateRecordValueCreateMethod(ClassWriter cw) {
        MethodVisitor mv = cw.visitMethod(ACC_PUBLIC, CREATE_RECORD_VALUE,
                CREATE_RECORD,
                CREATE_RECORD_WITH_MAP, null);
        mv.visitCode();
        mv.visitVarInsn(ALOAD, 1);
        mv.visitMethodInsn(INVOKESTATIC, recordsClass, CREATE_RECORD_VALUE,
                           CREATE_RECORD, false);
        mv.visitInsn(ARETURN);
        mv.visitMaxs(0, 0);
        mv.visitEnd();
    }

    private void generateObjectValueCreateMethod(ClassWriter cw) {
        MethodVisitor mv = cw.visitMethod(ACC_PUBLIC, CREATE_OBJECT_VALUE, CREATE_OBJECT, null, null);
        mv.visitCode();
        mv.visitVarInsn(ALOAD, 1);
        mv.visitVarInsn(ALOAD, 2);
        mv.visitVarInsn(ALOAD, 3);
        mv.visitVarInsn(ALOAD, 4);
        mv.visitVarInsn(ALOAD, 5);
        mv.visitMethodInsn(INVOKESTATIC, objectsClass, CREATE_OBJECT_VALUE,
                           CREATE_OBJECT, false);
        mv.visitInsn(ARETURN);
        mv.visitMaxs(0, 0);
        mv.visitEnd();
    }

    private void generateErrorValueCreateMethod(ClassWriter cw) {
        MethodVisitor mv = cw.visitMethod(ACC_PUBLIC, CREATE_ERROR_VALUE,
                CREATE_ERROR, null,
                null);
        mv.visitCode();
        mv.visitVarInsn(ALOAD, 1);
        mv.visitVarInsn(ALOAD, 2);
        mv.visitVarInsn(ALOAD, 3);
        mv.visitVarInsn(ALOAD, 4);
        mv.visitMethodInsn(INVOKESTATIC, errorsClass, CREATE_ERROR_VALUE,
                           CREATE_ERROR, false);
        mv.visitInsn(ARETURN);
        mv.visitMaxs(0, 0);
        mv.visitEnd();
    }

    public int typeFlag(BType type) {
        isAnydataUniqueVisitor.reset();
        isPureTypeUniqueVisitor.reset();
        return TypeFlags.asMask(type.isNullable(), isAnydataUniqueVisitor.visit(type),
                isPureTypeUniqueVisitor.visit(type));
    }

    // -------------------------------------------------------
    //              Type loading methods
    // -------------------------------------------------------

    /**
     * Generate code to load an instance of the given type
     * to the top of the stack.
     *
     * @param mv    method visitor
     * @param bType type to load
     */
    public void loadType(MethodVisitor mv, BType bType) {
        String typeFieldName;
        if (bType == null || bType.tag == TypeTags.NIL) {
            typeFieldName = "TYPE_NULL";
        } else {
            switch (bType.tag) {
                case TypeTags.NEVER:
                    typeFieldName = "TYPE_NEVER";
                    break;
                case TypeTags.INT:
                    typeFieldName = "TYPE_INT";
                    break;
                case TypeTags.SIGNED32_INT:
                    typeFieldName = "TYPE_INT_SIGNED_32";
                    break;
                case TypeTags.SIGNED16_INT:
                    typeFieldName = "TYPE_INT_SIGNED_16";
                    break;
                case TypeTags.SIGNED8_INT:
                    typeFieldName = "TYPE_INT_SIGNED_8";
                    break;
                case TypeTags.UNSIGNED32_INT:
                    typeFieldName = "TYPE_INT_UNSIGNED_32";
                    break;
                case TypeTags.UNSIGNED16_INT:
                    typeFieldName = "TYPE_INT_UNSIGNED_16";
                    break;
                case TypeTags.UNSIGNED8_INT:
                    typeFieldName = "TYPE_INT_UNSIGNED_8";
                    break;
                case TypeTags.FLOAT:
                    typeFieldName = "TYPE_FLOAT";
                    break;
                case TypeTags.STRING:
                    typeFieldName = "TYPE_STRING";
                    break;
                case TypeTags.CHAR_STRING:
                    typeFieldName = "TYPE_STRING_CHAR";
                    break;
                case TypeTags.DECIMAL:
                    typeFieldName = "TYPE_DECIMAL";
                    break;
                case TypeTags.BOOLEAN:
                    typeFieldName = "TYPE_BOOLEAN";
                    break;
                case TypeTags.BYTE:
                    typeFieldName = "TYPE_BYTE";
                    break;
                case TypeTags.ANY:
                    typeFieldName = Symbols.isFlagOn(bType.flags, Flags.READONLY) ? "TYPE_READONLY_ANY" : "TYPE_ANY";
                    break;
                case TypeTags.ANYDATA:
                    typeFieldName = Symbols.isFlagOn(bType.flags, Flags.READONLY) ? "TYPE_READONLY_ANYDATA" :
                            "TYPE_ANYDATA";
                    break;
                case TypeTags.JSON:
                    typeFieldName = Symbols.isFlagOn(bType.flags, Flags.READONLY) ? "TYPE_READONLY_JSON" : "TYPE_JSON";
                    break;
                case TypeTags.XML:
                    loadXmlType(mv, (BXMLType) bType);
                    return;
                case TypeTags.XML_ELEMENT:
                    typeFieldName = Symbols.isFlagOn(bType.flags, Flags.READONLY) ? "TYPE_READONLY_ELEMENT" :
                            "TYPE_ELEMENT";
                    break;
                case TypeTags.XML_PI:
                    typeFieldName = Symbols.isFlagOn(bType.flags, Flags.READONLY) ?
                            "TYPE_READONLY_PROCESSING_INSTRUCTION" : "TYPE_PROCESSING_INSTRUCTION";
                    break;
                case TypeTags.XML_COMMENT:
                    typeFieldName = Symbols.isFlagOn(bType.flags, Flags.READONLY) ? "TYPE_READONLY_COMMENT" :
                            "TYPE_COMMENT";
                    break;
                case TypeTags.XML_TEXT:
                    typeFieldName = "TYPE_TEXT";
                    break;
                case TypeTags.TYPEDESC:
                    loadTypedescType(mv, (BTypedescType) bType);
                    return;
                case TypeTags.OBJECT:
                case TypeTags.RECORD:
                    loadUserDefinedType(mv, bType);
                    return;
                case TypeTags.HANDLE:
                    typeFieldName = "TYPE_HANDLE";
                    break;
                case TypeTags.ARRAY:
                    jvmConstantsGen.generateGetBArrayType(mv, jvmConstantsGen.getTypeConstantsVar(bType));
                    return;
                case TypeTags.MAP:
                    loadMapType(mv, (BMapType) bType);
                    return;
                case TypeTags.STREAM:
                    loadStreamType(mv, (BStreamType) bType);
                    return;
                case TypeTags.TABLE:
                    loadTableType(mv, (BTableType) bType);
                    return;
                case TypeTags.ERROR:
                    loadErrorType(mv, (BErrorType) bType);
                    return;
                case TypeTags.UNION:
                    BUnionType unionType = (BUnionType) bType;
                    if (unionType.isCyclic) {
                        loadUserDefinedType(mv, bType);
                    } else {
                        jvmConstantsGen.generateGetBUnionType(mv, jvmConstantsGen.getTypeConstantsVar(bType));
                    }
                    return;
                case TypeTags.INTERSECTION:
                    loadIntersectionType(mv, (BIntersectionType) bType);
                    return;
                case TypeTags.INVOKABLE:
                    loadInvokableType(mv, (BInvokableType) bType);
                    return;
                case TypeTags.NONE:
                    mv.visitInsn(ACONST_NULL);
                    return;
                case TypeTags.TUPLE:
                    BTupleType tupleType = (BTupleType) bType;
                    if (tupleType.isCyclic) {
                        loadUserDefinedType(mv, bType);
                    } else {
                        jvmConstantsGen.generateGetBTupleType(mv, jvmConstantsGen.getTypeConstantsVar(tupleType));
                    }
                    return;
                case TypeTags.FINITE:
                    loadFiniteType(mv, (BFiniteType) bType);
                    return;
                case TypeTags.FUTURE:
                    loadFutureType(mv, (BFutureType) bType);
                    return;
                case TypeTags.READONLY:
                    typeFieldName = "TYPE_READONLY";
                    break;
                case TypeTags.PARAMETERIZED_TYPE:
                    loadParameterizedType(mv, (BParameterizedType) bType);
                    return;
                default:
                    return;
            }
        }

        mv.visitFieldInsn(GETSTATIC, PREDEFINED_TYPES, typeFieldName, loadTypeClass(bType));
    }

    private String loadTypeClass(BType bType) {
        if (bType == null || bType.tag == TypeTags.NIL) {
            return LOAD_NULL_TYPE;
        } else {
            switch (bType.tag) {
                case TypeTags.NEVER:
                    return LOAD_NEVER_TYPE;
                case TypeTags.INT:
                case TypeTags.UNSIGNED8_INT:
                case TypeTags.UNSIGNED16_INT:
                case TypeTags.UNSIGNED32_INT:
                case TypeTags.SIGNED8_INT:
                case TypeTags.SIGNED16_INT:
                case TypeTags.SIGNED32_INT:
                    return LOAD_INTEGER_TYPE;
                case TypeTags.FLOAT:
                    return LOAD_FLOAT_TYPE;
                case TypeTags.STRING:
                case TypeTags.CHAR_STRING:
                    return LOAD_STRING_TYPE;
                case TypeTags.DECIMAL:
                    return LOAD_DECIMAL_TYPE;
                case TypeTags.BOOLEAN:
                    return LOAD_BOOLEAN_TYPE;
                case TypeTags.BYTE:
                    return LOAD_BYTE_TYPE;
                case TypeTags.ANY:
                    return LOAD_ANY_TYPE;
                case TypeTags.ANYDATA:
                    return LOAD_ANYDATA_TYPE;
                case TypeTags.JSON:
                    return LOAD_JSON_TYPE;
                case TypeTags.XML:
                case TypeTags.XML_TEXT:
                    return LOAD_XML_TYPE;
                case TypeTags.XML_ELEMENT:
                case TypeTags.XML_PI:
                case TypeTags.XML_COMMENT:
                    return Symbols.isFlagOn(bType.flags, Flags.READONLY) ? LOAD_TYPE : LOAD_XML_TYPE;
                case TypeTags.OBJECT:
                    return Symbols.isService(bType.tsymbol) ? LOAD_SERVICE_TYPE : LOAD_OBJECT_TYPE;
                case TypeTags.HANDLE:
                    return LOAD_HANDLE_TYPE;
                case TypeTags.READONLY:
                    return LOAD_READONLY_TYPE;
                case TypeTags.UNION:
                    return LOAD_UNION_TYPE;
                default:
                    return LOAD_TYPE;
            }
        }
    }

    /**
<<<<<<< HEAD
     * Generate code to load an instance of the given array type
     * to the top of the stack.
     *
     * @param mv    method visitor
     * @param bType array type to load
     */
    private void loadArrayType(MethodVisitor mv, BArrayType bType) {
        // Create an new array type
        mv.visitTypeInsn(NEW, ARRAY_TYPE_IMPL);
        mv.visitInsn(DUP);

        // Load the element type
        loadType(mv, bType.eType);

        int arraySize = bType.size;
        mv.visitLdcInsn((long) arraySize);
        mv.visitInsn(L2I);

        loadReadonlyFlag(mv, bType);

        // invoke the constructor
        mv.visitMethodInsn(INVOKESPECIAL, ARRAY_TYPE_IMPL, JVM_INIT_METHOD, INIT_ARRAY_TYPE_IMPL, false);
    }

    /**
=======
>>>>>>> 16184ab6
     * Generate code to load an instance of the given typedesc type
     * to the top of the stack.
     *
     * @param mv    method visitor
     * @param bType typedesc type to load
     */
    private void loadTypedescType(MethodVisitor mv, BTypedescType bType) {
        // Create an new map type
        mv.visitTypeInsn(NEW, TYPEDESC_TYPE_IMPL);
        mv.visitInsn(DUP);

        // Load the constraint type
        loadType(mv, bType.constraint);

        // invoke the constructor
        mv.visitMethodInsn(INVOKESPECIAL, TYPEDESC_TYPE_IMPL, JVM_INIT_METHOD, RECORD_INIT, false);
    }

    /**
     * Generate code to load an instance of the given map type
     * to the top of the stack.
     *
     * @param mv    method visitor
     * @param bType map type to load
     */
    private void loadMapType(MethodVisitor mv, BMapType bType) {
        // Create an new map type
        mv.visitTypeInsn(NEW, MAP_TYPE_IMPL);
        mv.visitInsn(DUP);

        // Load the constraint type
        loadType(mv, bType.constraint);

        loadReadonlyFlag(mv, bType);

        // invoke the constructor
        mv.visitMethodInsn(INVOKESPECIAL, MAP_TYPE_IMPL, JVM_INIT_METHOD, INIT_WITH_BOOLEAN, false);
    }

    public void loadReadonlyFlag(MethodVisitor mv, BType bType) {
        if (Symbols.isFlagOn(bType.flags, Flags.READONLY)) {
            mv.visitInsn(ICONST_1);
        } else {
            mv.visitInsn(ICONST_0);
        }
    }

    /**
     * Generate code to load an instance of the given xml sequence type
     * to the top of the stack.
     *
     * @param mv    method visitor
     * @param bType xml type to load
     */
    private void loadXmlType(MethodVisitor mv, BXMLType bType) {
        // Create an new xml type
        mv.visitTypeInsn(NEW, XML_TYPE_IMPL);
        mv.visitInsn(DUP);

        // Load the constraint type
        loadType(mv, bType.constraint);

        loadReadonlyFlag(mv, bType);

        // invoke the constructor
        mv.visitMethodInsn(INVOKESPECIAL, XML_TYPE_IMPL, JVM_INIT_METHOD, INIT_WITH_BOOLEAN, false);
    }

    /**
     * Generate code to load an instance of the given table type
     * to the top of the stack.
     *
     * @param mv    method visitor
     * @param bType table type to load
     */
    private void loadTableType(MethodVisitor mv, BTableType bType) {
        // Create an new table type
        mv.visitTypeInsn(NEW, TABLE_TYPE_IMPL);
        mv.visitInsn(DUP);

        loadType(mv, bType.constraint);
        if (bType.fieldNameList != null) {
            // Create the field names array
            List<String> fieldNames = bType.fieldNameList;
            mv.visitLdcInsn((long) fieldNames.size());
            mv.visitInsn(L2I);
            mv.visitTypeInsn(ANEWARRAY, STRING_VALUE);
            int i = 0;
            for (String fieldName : fieldNames) {

                mv.visitInsn(DUP);
                mv.visitLdcInsn((long) i);
                mv.visitInsn(L2I);
                mv.visitLdcInsn(StringEscapeUtils.unescapeJava(fieldName));
                mv.visitInsn(AASTORE);
                i += 1;
            }

            loadReadonlyFlag(mv, bType);
            mv.visitMethodInsn(INVOKESPECIAL, TABLE_TYPE_IMPL, JVM_INIT_METHOD,
                               INIT_TABLE_TYPE_WITH_FIELD_NAME_LIST, false);
        } else if (bType.keyTypeConstraint != null) {
            loadType(mv, bType.keyTypeConstraint);
            loadReadonlyFlag(mv, bType);
            mv.visitMethodInsn(INVOKESPECIAL, TABLE_TYPE_IMPL, JVM_INIT_METHOD,
                               INIT_TABLE_TYPE_IMPL, false);
        } else {
            loadReadonlyFlag(mv, bType);
            mv.visitMethodInsn(INVOKESPECIAL, TABLE_TYPE_IMPL, JVM_INIT_METHOD, INIT_WITH_BOOLEAN, false);
        }
    }

    private void loadStreamType(MethodVisitor mv, BStreamType bType) {
        // Create an new stream type
        mv.visitTypeInsn(NEW, STREAM_TYPE_IMPL);
        mv.visitInsn(DUP);

        // Load constraint type and completion type
        loadType(mv, bType.constraint);
        loadType(mv, bType.completionType);

        // invoke the constructor
        mv.visitMethodInsn(INVOKESPECIAL, STREAM_TYPE_IMPL, JVM_INIT_METHOD, INIT_STREAM_TYPE_IMPL, false);
    }

    /**
     * Generate code to load an instance of the given error type
     * to the top of the stack.
     *
     * @param mv        method visitor
     * @param errorType error type to load
     */
    private void loadErrorType(MethodVisitor mv, BErrorType errorType) {

        PackageID pkgID = errorType.tsymbol.pkgID;
        // TODO: Builtin error type will be loaded from BTypes java class. Need to handle this properly.
        if (JvmCodeGenUtil.isBuiltInPackage(pkgID)) {
            mv.visitFieldInsn(GETSTATIC, PREDEFINED_TYPES, TYPES_ERROR, GET_ERROR_TYPE);
            return;
        }
        String typeOwner =
                JvmCodeGenUtil.getPackageName(pkgID) + MODULE_INIT_CLASS_NAME;
        String fieldName = getTypeFieldName(toNameString(errorType));
        mv.visitFieldInsn(GETSTATIC, typeOwner, fieldName, GET_TYPE);
    }

    public boolean loadUnionName(MethodVisitor mv, BUnionType unionType) {
        if ((unionType.tsymbol != null) && (unionType.tsymbol.name != null)) {
            mv.visitLdcInsn(IdentifierUtils.decodeIdentifier(unionType.tsymbol.name.getValue()));
        } else if (unionType.name != null) {
            mv.visitLdcInsn(IdentifierUtils.decodeIdentifier(unionType.name.getValue()));
        } else {
            return false;
        }
        return true;
    }

    public void loadCyclicFlag(MethodVisitor mv, BType valueType) {
        if (valueType.tag == TypeTags.UNION) {
            mv.visitInsn(((BUnionType) valueType).isCyclic ? ICONST_1 : ICONST_0);
        } else if (valueType.tag == TypeTags.TUPLE) {
            mv.visitInsn(((BTupleType) valueType).isCyclic ? ICONST_1 : ICONST_0);
        }
    }

    public void createUnionMembersArray(ClassWriter cw, MethodVisitor methodVisitor, Set<BType> members,
                                        String className, String name) {
        generateCreateNewArray(methodVisitor, members);
        int arrayIndex = 1;
        methodVisitor.visitVarInsn(ASTORE, arrayIndex);
        int i = 0;
        MethodVisitor mv = null;
        int methodCount = 0;
        String curMethodName = "";
        for (BType memberType : members) {
            if (i % JvmConstants.MAX_MEMBERS_PER_METHOD == 0) {
                curMethodName = "createMembers$" + name + methodCount++;
                mv = cw.visitMethod(ACC_STATIC, curMethodName, SET_TYPE_ARRAY, null, null);
            }
            mv.visitVarInsn(ALOAD, 0);
            mv.visitLdcInsn((long) i++);
            mv.visitInsn(L2I);
            // Load the member type
            loadType(mv, memberType);

            // Add the member to the array
            mv.visitInsn(AASTORE);
            if (i % JvmConstants.MAX_MEMBERS_PER_METHOD == 0) {
                generateMethodReturnAndInvoke(methodVisitor, className, arrayIndex, mv, curMethodName);
            }
        }
        if (i % JvmConstants.MAX_MEMBERS_PER_METHOD != 0) {
            generateMethodReturnAndInvoke(methodVisitor, className, arrayIndex, mv, curMethodName);
        }
        methodVisitor.visitVarInsn(ALOAD, arrayIndex);
    }

    private void generateMethodReturnAndInvoke(MethodVisitor methodVisitor, String className, int arrayIndex,
                                               MethodVisitor mv, String curMethodName) {
        mv.visitInsn(RETURN);
        mv.visitMaxs(0, 0);
        mv.visitEnd();
        methodVisitor.visitVarInsn(ALOAD, arrayIndex);
        methodVisitor.visitMethodInsn(INVOKESTATIC, className, curMethodName, SET_TYPE_ARRAY,
                                      false);
    }

    public void createUnionMembersArray(MethodVisitor mv, Set<BType> members) {
        generateCreateNewArray(mv, members);
        int i = 0;
        for (BType memberType : members) {
            mv.visitInsn(DUP);
            mv.visitLdcInsn((long) i++);
            mv.visitInsn(L2I);

            // Load the member type
            loadType(mv, memberType);

            // Add the member to the array
            mv.visitInsn(AASTORE);
        }
    }

    /**
     * Generate code to load an instance of the given intersection type to the top of the stack.
     *
     * @param mv    method visitor
     * @param bType intersection type to load
     */
    private void loadIntersectionType(MethodVisitor mv, BIntersectionType bType) {
        // Create the intersection type
        mv.visitTypeInsn(NEW, INTERSECTION_TYPE_IMPL);
        mv.visitInsn(DUP);

        String varName = jvmConstantsGen.getModuleConstantVar(bType.tsymbol.pkgID);
        mv.visitFieldInsn(GETSTATIC, jvmConstantsGen.getModuleConstantClass(), varName,
                          GET_MODULE);
        // Create the constituent types array.
        Set<BType> constituentTypes = bType.getConstituentTypes();
        generateCreateNewArray(mv, constituentTypes);
        int i = 0;
        for (BType memberType : constituentTypes) {
            mv.visitInsn(DUP);
            mv.visitLdcInsn((long) i);
            mv.visitInsn(L2I);

            // Load the member type.
            loadType(mv, memberType);

            // Add the member to the array.
            mv.visitInsn(AASTORE);
            i += 1;
        }

        // Load the effective type of the intersection.
        loadType(mv, bType.effectiveType);

        // Load type flags.
        mv.visitLdcInsn(typeFlag(bType));

        loadReadonlyFlag(mv, bType);
        String effectiveTypeClass;
        if (bType.effectiveType instanceof IntersectableReferenceType) {
            effectiveTypeClass = INIT_INTERSECTION_TYPE_WITH_REFERENCE_TYPE;
        } else {
            effectiveTypeClass = INIT_INTERSECTION_TYPE_WITH_TYPE;
        }
        mv.visitMethodInsn(INVOKESPECIAL, INTERSECTION_TYPE_IMPL, JVM_INIT_METHOD,
                           effectiveTypeClass, false);
    }

    private void generateCreateNewArray(MethodVisitor methodVisitor, Set<BType> members) {
        methodVisitor.visitLdcInsn((long) members.size());
        methodVisitor.visitInsn(L2I);
        methodVisitor.visitTypeInsn(ANEWARRAY, TYPE);
    }

    /**
     * Load a user defined type instance to the top of the stack.
     *
     * @param mv    method visitor
     * @param bType user defined type
     */
    private void loadUserDefinedType(MethodVisitor mv, BType bType) {
        BTypeSymbol typeSymbol = bType.tsymbol.isTypeParamResolved ? bType.tsymbol.typeParamTSymbol : bType.tsymbol;
        BType typeToLoad = bType.tsymbol.isTypeParamResolved ? typeSymbol.type : bType;
        PackageID pkgID = typeSymbol.pkgID;
        String typeOwner = JvmCodeGenUtil.getPackageName(pkgID) + MODULE_INIT_CLASS_NAME;
        String fieldName = getTypeFieldName(toNameString(typeToLoad));
        boolean samePackage = JvmCodeGenUtil.isSameModule(this.packageID, packageID);

        // if name contains $anon and doesn't belong to the same package, load type using getAnonType() method.
        if (!samePackage && (fieldName.contains(BLangAnonymousModelHelper.ANON_PREFIX)
                        || Symbols.isFlagOn(typeToLoad.flags, Flags.ANONYMOUS))) {
            Integer hash = typeHashVisitor.visit(typeToLoad);
            String shape = typeToLoad.toString();
            typeHashVisitor.reset();

            mv.visitTypeInsn(NEW, typeOwner);
            mv.visitInsn(DUP);
            mv.visitMethodInsn(INVOKESPECIAL, typeOwner, JVM_INIT_METHOD, "()V", false);

            mv.visitLdcInsn(hash);
            mv.visitLdcInsn("Package: " + typeOwner + ", TypeName: " + fieldName + ", Shape: " + shape + "");
            mv.visitMethodInsn(INVOKEVIRTUAL, typeOwner, GET_ANON_TYPE_METHOD, JvmSignatures.GET_ANON_TYPE, false);
        } else {
            mv.visitFieldInsn(GETSTATIC, typeOwner, fieldName, GET_TYPE);
        }
    }

    /**
     * Return the name of the field that holds the instance of a given type.
     *
     * @param typeName type name
     * @return name of the field that holds the type instance
     */
    public static String getTypeFieldName(String typeName) {
        if (typeName.isEmpty()) {
            throw new AssertionError("Could not resolve the field for type");
        }
        return "$type$" + typeName;
    }

    public String getTypedescFieldName(String name) {
        return "$typedesce$" + name;
    }

    private void loadFutureType(MethodVisitor mv, BFutureType bType) {

        mv.visitTypeInsn(NEW, FUTURE_TYPE_IMPL);
        mv.visitInsn(DUP);

        loadType(mv, bType.constraint);
        mv.visitMethodInsn(INVOKESPECIAL, FUTURE_TYPE_IMPL, JVM_INIT_METHOD, RECORD_INIT, false);
    }

    /**
     * Create and load an invokable type.
     *
     * @param mv    method visitor
     * @param bType invokable type to be created
     */
    private void loadInvokableType(MethodVisitor mv, BInvokableType bType) {

        mv.visitTypeInsn(NEW, FUNCTION_TYPE_IMPL);
        mv.visitInsn(DUP);

        if (Symbols.isFlagOn(bType.flags, Flags.ANY_FUNCTION)) {
            mv.visitLdcInsn(bType.flags);
            mv.visitMethodInsn(INVOKESPECIAL, FUNCTION_TYPE_IMPL, JVM_INIT_METHOD, "(J)V", false);
            return;
        }

        loadFunctionParameters(mv, bType);

        BType restType = bType.restType;
        if (restType == null) {
            mv.visitInsn(ACONST_NULL);
        } else {
            loadType(mv, restType);
        }

        // load return type type
        loadType(mv, bType.retType);

        mv.visitLdcInsn(bType.flags);

        // initialize the function type using the param types array and the return type
        mv.visitMethodInsn(INVOKESPECIAL, FUNCTION_TYPE_IMPL, JVM_INIT_METHOD, INIT_FUNCTION_TYPE_IMPL, false);
    }

    private void loadFunctionParameters(MethodVisitor mv, BInvokableType invokableType) {

        BInvokableTypeSymbol invokableSymbol = (BInvokableTypeSymbol) invokableType.tsymbol;
        List<BVarSymbol> params =  new ArrayList<>();
        if (invokableSymbol == null) {
            if (!invokableType.paramTypes.isEmpty()) {
                loadFunctionPointerParameters(mv, invokableType);
                return;
            }
        } else {
            params = invokableSymbol.params;
        }
        mv.visitLdcInsn((long) params.size());
        mv.visitInsn(L2I);
        mv.visitTypeInsn(ANEWARRAY, FUNCTION_PARAMETER);
        for (int i = 0; i < params.size(); i++) {
            BVarSymbol paramSymbol = params.get(i);
            mv.visitInsn(DUP);
            mv.visitLdcInsn((long) i);
            mv.visitInsn(L2I);
            mv.visitTypeInsn(NEW, FUNCTION_PARAMETER);
            mv.visitInsn(DUP);
            mv.visitLdcInsn(paramSymbol.name.value);
            mv.visitLdcInsn(paramSymbol.isDefaultable);
            mv.visitMethodInsn(INVOKESTATIC, BOOLEAN_VALUE, VALUE_OF_METHOD, BOOLEAN_VALUE_OF_METHOD,
                               false);
            loadType(mv, paramSymbol.type);
            mv.visitMethodInsn(INVOKESPECIAL, FUNCTION_PARAMETER, JVM_INIT_METHOD,
                               INIT_FUCNTION_PARAM, false);
            mv.visitInsn(AASTORE);
        }
    }

    private void loadFunctionPointerParameters(MethodVisitor mv, BInvokableType invokableType) {
        List<BType> paramTypes = invokableType.paramTypes;
        mv.visitLdcInsn((long) paramTypes.size());
        mv.visitInsn(L2I);
        mv.visitTypeInsn(ANEWARRAY, FUNCTION_PARAMETER);
        for (int i = 0; i < paramTypes.size(); i++) {
            mv.visitInsn(DUP);
            mv.visitLdcInsn((long) i);
            mv.visitInsn(L2I);
            mv.visitTypeInsn(NEW, FUNCTION_PARAMETER);
            mv.visitInsn(DUP);
            mv.visitLdcInsn("");
            mv.visitLdcInsn(false);
            mv.visitMethodInsn(INVOKESTATIC, BOOLEAN_VALUE, VALUE_OF_METHOD, BOOLEAN_VALUE_OF_METHOD,
                               false);
            loadType(mv, paramTypes.get(i));
            mv.visitMethodInsn(INVOKESPECIAL, FUNCTION_PARAMETER, JVM_INIT_METHOD,
                               INIT_FUCNTION_PARAM, false);
            mv.visitInsn(AASTORE);
        }
    }

    private void loadParameterizedType(MethodVisitor mv, BParameterizedType bType) {
        mv.visitTypeInsn(NEW, PARAMETERIZED_TYPE_IMPL);
        mv.visitInsn(DUP);

        loadType(mv, bType.paramValueType);
        mv.visitLdcInsn(bType.paramIndex);

        mv.visitMethodInsn(INVOKESPECIAL, PARAMETERIZED_TYPE_IMPL, JVM_INIT_METHOD, INIT_PARAMETERIZED_TYPE_IMPL,
                           false);
    }

    public static String getTypeDesc(BType bType) {

        if (TypeTags.isIntegerTypeTag(bType.tag)) {
            return "J";
        } else if (TypeTags.isStringTypeTag(bType.tag)) {
            return GET_BSTRING;
        } else if (TypeTags.isXMLTypeTag(bType.tag)) {
            return GET_XML;
        }

        switch (bType.tag) {
            case TypeTags.BYTE:
                return "I";
            case TypeTags.FLOAT:
                return "D";
            case TypeTags.BOOLEAN:
                return "Z";
            case TypeTags.NIL:
            case TypeTags.NEVER:
            case TypeTags.ANY:
            case TypeTags.ANYDATA:
            case TypeTags.UNION:
            case TypeTags.INTERSECTION:
            case TypeTags.JSON:
            case TypeTags.FINITE:
            case TypeTags.READONLY:
                return GET_OBJECT;
            case TypeTags.ARRAY:
            case TypeTags.TUPLE:
                return GET_ARRAY_VALUE;
            case TypeTags.ERROR:
                return GET_ERROR_VALUE;
            case TypeTags.FUTURE:
                return GET_FUTURE_VALUE;
            case TypeTags.MAP:
            case TypeTags.RECORD:
                return GET_MAP_VALUE;
            case TypeTags.TYPEDESC:
                return GET_TYPEDESC;
            case TypeTags.STREAM:
                return GET_STREAM_VALUE;
            case TypeTags.TABLE:
                return GET_TABLE_VALUE_IMPL;
            case TypeTags.DECIMAL:
                return GET_BDECIMAL;
            case TypeTags.OBJECT:
                return GET_BOBJECT;
            case TypeTags.HANDLE:
                return GET_HANDLE_VALUE;
            case TypeTags.INVOKABLE:
                return GET_FUNCTION_POINTER;
            default:
                throw new BLangCompilerException(JvmConstants.TYPE_NOT_SUPPORTED_MESSAGE + bType);
        }
    }

    private void loadFiniteType(MethodVisitor mv, BFiniteType finiteType) {

        mv.visitTypeInsn(NEW, FINITE_TYPE_IMPL);
        mv.visitInsn(DUP);

        // Load type name
        String name = IdentifierUtils.decodeIdentifier(toNameString(finiteType));
        mv.visitLdcInsn(name);

        mv.visitTypeInsn(NEW, LINKED_HASH_SET);
        mv.visitInsn(DUP);
        mv.visitMethodInsn(INVOKESPECIAL, LINKED_HASH_SET, JVM_INIT_METHOD, "()V", false);

        for (BLangExpression valueTypePair : finiteType.getValueSpace()) {
            Object value = ((BLangLiteral) valueTypePair).value;
            BType valueType = valueTypePair.getBType();
            mv.visitInsn(DUP);

            JvmCodeGenUtil.loadConstantValue(valueType, value, mv, jvmConstantsGen);

            if (TypeTags.isIntegerTypeTag(valueType.tag)) {
                mv.visitMethodInsn(INVOKESTATIC, LONG_VALUE, VALUE_OF_METHOD, LONG_VALUE_OF,
                        false);
            } else {
                switch (valueType.tag) {
                    case TypeTags.BOOLEAN:
                        mv.visitMethodInsn(INVOKESTATIC, BOOLEAN_VALUE, VALUE_OF_METHOD,
                                BOOLEAN_VALUE_OF_METHOD, false);
                        break;
                    case TypeTags.FLOAT:
                        mv.visitMethodInsn(INVOKESTATIC, DOUBLE_VALUE, VALUE_OF_METHOD,
                                DOUBLE_VALUE_OF_METHOD, false);
                        break;
                    case TypeTags.BYTE:
                        mv.visitMethodInsn(INVOKESTATIC, INT_VALUE, VALUE_OF_METHOD,
                                INT_VALUE_OF_METHOD, false);
                        break;
                }
            }

            // Add the value to the set
            mv.visitMethodInsn(INVOKEINTERFACE, SET, "add", ANY_TO_JBOOLEAN, true);
            mv.visitInsn(POP);
        }

        // Load type flags
        mv.visitLdcInsn(typeFlag(finiteType));

        // initialize the finite type using the value space
        mv.visitMethodInsn(INVOKESPECIAL, FINITE_TYPE_IMPL, JVM_INIT_METHOD,
                           INIT_FINITE_TYPE_IMPL, false);
    }
}<|MERGE_RESOLUTION|>--- conflicted
+++ resolved
@@ -82,15 +82,6 @@
 import static org.objectweb.asm.Opcodes.RETURN;
 import static org.wso2.ballerinalang.compiler.bir.codegen.JvmCodeGenUtil.getModuleLevelClassName;
 import static org.wso2.ballerinalang.compiler.bir.codegen.JvmCodeGenUtil.toNameString;
-<<<<<<< HEAD
-import static org.wso2.ballerinalang.compiler.bir.codegen.JvmConstants.ARRAY_TYPE_IMPL;
-=======
-import static org.wso2.ballerinalang.compiler.bir.codegen.JvmConstants.ANYDATA_TYPE;
-import static org.wso2.ballerinalang.compiler.bir.codegen.JvmConstants.ANY_TYPE;
-import static org.wso2.ballerinalang.compiler.bir.codegen.JvmConstants.ARRAY_VALUE;
-import static org.wso2.ballerinalang.compiler.bir.codegen.JvmConstants.BERROR;
-import static org.wso2.ballerinalang.compiler.bir.codegen.JvmConstants.BOOLEAN_TYPE;
->>>>>>> 16184ab6
 import static org.wso2.ballerinalang.compiler.bir.codegen.JvmConstants.BOOLEAN_VALUE;
 import static org.wso2.ballerinalang.compiler.bir.codegen.JvmConstants.CREATE_ERROR_VALUE;
 import static org.wso2.ballerinalang.compiler.bir.codegen.JvmConstants.CREATE_OBJECT_VALUE;
@@ -147,7 +138,6 @@
 import static org.wso2.ballerinalang.compiler.bir.codegen.JvmSignatures.GET_TYPE;
 import static org.wso2.ballerinalang.compiler.bir.codegen.JvmSignatures.GET_TYPEDESC;
 import static org.wso2.ballerinalang.compiler.bir.codegen.JvmSignatures.GET_XML;
-import static org.wso2.ballerinalang.compiler.bir.codegen.JvmSignatures.INIT_ARRAY_TYPE_IMPL;
 import static org.wso2.ballerinalang.compiler.bir.codegen.JvmSignatures.INIT_FINITE_TYPE_IMPL;
 import static org.wso2.ballerinalang.compiler.bir.codegen.JvmSignatures.INIT_FUCNTION_PARAM;
 import static org.wso2.ballerinalang.compiler.bir.codegen.JvmSignatures.INIT_FUNCTION_TYPE_IMPL;
@@ -532,34 +522,6 @@
     }
 
     /**
-<<<<<<< HEAD
-     * Generate code to load an instance of the given array type
-     * to the top of the stack.
-     *
-     * @param mv    method visitor
-     * @param bType array type to load
-     */
-    private void loadArrayType(MethodVisitor mv, BArrayType bType) {
-        // Create an new array type
-        mv.visitTypeInsn(NEW, ARRAY_TYPE_IMPL);
-        mv.visitInsn(DUP);
-
-        // Load the element type
-        loadType(mv, bType.eType);
-
-        int arraySize = bType.size;
-        mv.visitLdcInsn((long) arraySize);
-        mv.visitInsn(L2I);
-
-        loadReadonlyFlag(mv, bType);
-
-        // invoke the constructor
-        mv.visitMethodInsn(INVOKESPECIAL, ARRAY_TYPE_IMPL, JVM_INIT_METHOD, INIT_ARRAY_TYPE_IMPL, false);
-    }
-
-    /**
-=======
->>>>>>> 16184ab6
      * Generate code to load an instance of the given typedesc type
      * to the top of the stack.
      *
