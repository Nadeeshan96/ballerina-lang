--- conflicted
+++ resolved
@@ -41,13 +41,8 @@
     public boolean resolvingToString = false;
     public boolean isCyclic = false;
 
-<<<<<<< HEAD
-=======
     public BTupleType mutableType;
 
-    private BIntersectionType intersectionType = null;
-
->>>>>>> 5fedf91d
     public BTupleType(List<BTupleMember> members) {
         super(TypeTags.TUPLE, null);
         this.members = members;
