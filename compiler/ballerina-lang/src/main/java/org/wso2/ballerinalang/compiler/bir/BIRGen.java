/*
 *  Copyright (c) 2018, WSO2 Inc. (http://www.wso2.org) All Rights Reserved.
 *
 *  WSO2 Inc. licenses this file to you under the Apache License,
 *  Version 2.0 (the "License"); you may not use this file except
 *  in compliance with the License.
 *  You may obtain a copy of the License at
 *
 *    http://www.apache.org/licenses/LICENSE-2.0
 *
 *  Unless required by applicable law or agreed to in writing,
 *  software distributed under the License is distributed on an
 *  "AS IS" BASIS, WITHOUT WARRANTIES OR CONDITIONS OF ANY
 *  KIND, either express or implied.  See the License for the
 *  specific language governing permissions and limitations
 *  under the License.
 */

package org.wso2.ballerinalang.compiler.bir;

import io.ballerina.tools.diagnostics.Location;
import io.ballerina.tools.text.LinePosition;
import io.ballerina.tools.text.LineRange;
import org.ballerinalang.model.TreeBuilder;
import org.ballerinalang.model.elements.Flag;
import org.ballerinalang.model.elements.PackageID;
import org.ballerinalang.model.symbols.AnnotationAttachmentSymbol;
import org.ballerinalang.model.symbols.SymbolKind;
import org.ballerinalang.model.symbols.SymbolOrigin;
import org.ballerinalang.model.tree.BlockNode;
import org.ballerinalang.model.tree.NodeKind;
import org.ballerinalang.model.tree.OperatorKind;
import org.ballerinalang.model.tree.TopLevelNode;
import org.ballerinalang.model.tree.expressions.RecordLiteralNode;
import org.wso2.ballerinalang.compiler.bir.model.BIRNode;
import org.wso2.ballerinalang.compiler.bir.model.BIRNode.BIRAnnotation;
import org.wso2.ballerinalang.compiler.bir.model.BIRNode.BIRAnnotationAttachment;
import org.wso2.ballerinalang.compiler.bir.model.BIRNode.BIRBasicBlock;
import org.wso2.ballerinalang.compiler.bir.model.BIRNode.BIRConstant;
import org.wso2.ballerinalang.compiler.bir.model.BIRNode.BIRFunction;
import org.wso2.ballerinalang.compiler.bir.model.BIRNode.BIRFunctionParameter;
import org.wso2.ballerinalang.compiler.bir.model.BIRNode.BIRGlobalVariableDcl;
import org.wso2.ballerinalang.compiler.bir.model.BIRNode.BIRLockDetailsHolder;
import org.wso2.ballerinalang.compiler.bir.model.BIRNode.BIRPackage;
import org.wso2.ballerinalang.compiler.bir.model.BIRNode.BIRParameter;
import org.wso2.ballerinalang.compiler.bir.model.BIRNode.BIRTypeDefinition;
import org.wso2.ballerinalang.compiler.bir.model.BIRNode.BIRVariableDcl;
import org.wso2.ballerinalang.compiler.bir.model.BIRNode.ConstValue;
import org.wso2.ballerinalang.compiler.bir.model.BIRNonTerminator;
import org.wso2.ballerinalang.compiler.bir.model.BIRNonTerminator.BinaryOp;
import org.wso2.ballerinalang.compiler.bir.model.BIRNonTerminator.Move;
import org.wso2.ballerinalang.compiler.bir.model.BIRNonTerminator.UnaryOP;
import org.wso2.ballerinalang.compiler.bir.model.BIROperand;
import org.wso2.ballerinalang.compiler.bir.model.BIRTerminator;
import org.wso2.ballerinalang.compiler.bir.model.BirScope;
import org.wso2.ballerinalang.compiler.bir.model.InstructionKind;
import org.wso2.ballerinalang.compiler.bir.model.VarKind;
import org.wso2.ballerinalang.compiler.bir.model.VarScope;
import org.wso2.ballerinalang.compiler.bir.optimizer.BIROptimizer;
import org.wso2.ballerinalang.compiler.diagnostic.BLangDiagnosticLocation;
import org.wso2.ballerinalang.compiler.semantics.analyzer.Types;
import org.wso2.ballerinalang.compiler.semantics.model.SymbolTable;
import org.wso2.ballerinalang.compiler.semantics.model.symbols.BAnnotationSymbol;
import org.wso2.ballerinalang.compiler.semantics.model.symbols.BAttachedFunction;
import org.wso2.ballerinalang.compiler.semantics.model.symbols.BClassSymbol;
import org.wso2.ballerinalang.compiler.semantics.model.symbols.BConstantSymbol;
import org.wso2.ballerinalang.compiler.semantics.model.symbols.BEnumSymbol;
import org.wso2.ballerinalang.compiler.semantics.model.symbols.BInvokableSymbol;
import org.wso2.ballerinalang.compiler.semantics.model.symbols.BInvokableTypeSymbol;
import org.wso2.ballerinalang.compiler.semantics.model.symbols.BObjectTypeSymbol;
import org.wso2.ballerinalang.compiler.semantics.model.symbols.BResourceFunction;
import org.wso2.ballerinalang.compiler.semantics.model.symbols.BResourcePathSegmentSymbol;
import org.wso2.ballerinalang.compiler.semantics.model.symbols.BServiceSymbol;
import org.wso2.ballerinalang.compiler.semantics.model.symbols.BSymbol;
import org.wso2.ballerinalang.compiler.semantics.model.symbols.BTypeDefinitionSymbol;
import org.wso2.ballerinalang.compiler.semantics.model.symbols.BTypeSymbol;
import org.wso2.ballerinalang.compiler.semantics.model.symbols.BVarSymbol;
import org.wso2.ballerinalang.compiler.semantics.model.symbols.BXMLNSSymbol;
import org.wso2.ballerinalang.compiler.semantics.model.symbols.SymTag;
import org.wso2.ballerinalang.compiler.semantics.model.symbols.Symbols;
import org.wso2.ballerinalang.compiler.semantics.model.types.BArrayType;
import org.wso2.ballerinalang.compiler.semantics.model.types.BInvokableType;
import org.wso2.ballerinalang.compiler.semantics.model.types.BRecordType;
import org.wso2.ballerinalang.compiler.semantics.model.types.BTableType;
import org.wso2.ballerinalang.compiler.semantics.model.types.BType;
import org.wso2.ballerinalang.compiler.semantics.model.types.BTypeReferenceType;
import org.wso2.ballerinalang.compiler.semantics.model.types.BUnionType;
import org.wso2.ballerinalang.compiler.tree.BLangAnnotation;
import org.wso2.ballerinalang.compiler.tree.BLangAnnotationAttachment;
import org.wso2.ballerinalang.compiler.tree.BLangBlockFunctionBody;
import org.wso2.ballerinalang.compiler.tree.BLangClassDefinition;
import org.wso2.ballerinalang.compiler.tree.BLangExternalFunctionBody;
import org.wso2.ballerinalang.compiler.tree.BLangFunction;
import org.wso2.ballerinalang.compiler.tree.BLangIdentifier;
import org.wso2.ballerinalang.compiler.tree.BLangImportPackage;
import org.wso2.ballerinalang.compiler.tree.BLangNodeVisitor;
import org.wso2.ballerinalang.compiler.tree.BLangPackage;
import org.wso2.ballerinalang.compiler.tree.BLangResourceFunction;
import org.wso2.ballerinalang.compiler.tree.BLangService;
import org.wso2.ballerinalang.compiler.tree.BLangSimpleVariable;
import org.wso2.ballerinalang.compiler.tree.BLangTypeDefinition;
import org.wso2.ballerinalang.compiler.tree.BLangVariable;
import org.wso2.ballerinalang.compiler.tree.BLangXMLNS;
import org.wso2.ballerinalang.compiler.tree.BLangXMLNS.BLangLocalXMLNS;
import org.wso2.ballerinalang.compiler.tree.BLangXMLNS.BLangPackageXMLNS;
import org.wso2.ballerinalang.compiler.tree.expressions.BLangBinaryExpr;
import org.wso2.ballerinalang.compiler.tree.expressions.BLangConstant;
import org.wso2.ballerinalang.compiler.tree.expressions.BLangDynamicArgExpr;
import org.wso2.ballerinalang.compiler.tree.expressions.BLangErrorConstructorExpr;
import org.wso2.ballerinalang.compiler.tree.expressions.BLangExpression;
import org.wso2.ballerinalang.compiler.tree.expressions.BLangFieldBasedAccess.BLangStructFunctionVarRef;
import org.wso2.ballerinalang.compiler.tree.expressions.BLangGroupExpr;
import org.wso2.ballerinalang.compiler.tree.expressions.BLangIgnoreExpr;
import org.wso2.ballerinalang.compiler.tree.expressions.BLangIndexBasedAccess;
import org.wso2.ballerinalang.compiler.tree.expressions.BLangIndexBasedAccess.BLangArrayAccessExpr;
import org.wso2.ballerinalang.compiler.tree.expressions.BLangIndexBasedAccess.BLangJSONAccessExpr;
import org.wso2.ballerinalang.compiler.tree.expressions.BLangIndexBasedAccess.BLangMapAccessExpr;
import org.wso2.ballerinalang.compiler.tree.expressions.BLangIndexBasedAccess.BLangStringAccessExpr;
import org.wso2.ballerinalang.compiler.tree.expressions.BLangIndexBasedAccess.BLangStructFieldAccessExpr;
import org.wso2.ballerinalang.compiler.tree.expressions.BLangIndexBasedAccess.BLangTableAccessExpr;
import org.wso2.ballerinalang.compiler.tree.expressions.BLangIndexBasedAccess.BLangXMLAccessExpr;
import org.wso2.ballerinalang.compiler.tree.expressions.BLangInvocation;
import org.wso2.ballerinalang.compiler.tree.expressions.BLangIsAssignableExpr;
import org.wso2.ballerinalang.compiler.tree.expressions.BLangIsLikeExpr;
import org.wso2.ballerinalang.compiler.tree.expressions.BLangLambdaFunction;
import org.wso2.ballerinalang.compiler.tree.expressions.BLangListConstructorExpr;
import org.wso2.ballerinalang.compiler.tree.expressions.BLangListConstructorExpr.BLangArrayLiteral;
import org.wso2.ballerinalang.compiler.tree.expressions.BLangListConstructorExpr.BLangJSONArrayLiteral;
import org.wso2.ballerinalang.compiler.tree.expressions.BLangListConstructorExpr.BLangListConstructorSpreadOpExpr;
import org.wso2.ballerinalang.compiler.tree.expressions.BLangListConstructorExpr.BLangTupleLiteral;
import org.wso2.ballerinalang.compiler.tree.expressions.BLangLiteral;
import org.wso2.ballerinalang.compiler.tree.expressions.BLangReAssertion;
import org.wso2.ballerinalang.compiler.tree.expressions.BLangReAtomCharOrEscape;
import org.wso2.ballerinalang.compiler.tree.expressions.BLangReAtomQuantifier;
import org.wso2.ballerinalang.compiler.tree.expressions.BLangReCapturingGroups;
import org.wso2.ballerinalang.compiler.tree.expressions.BLangReCharSet;
import org.wso2.ballerinalang.compiler.tree.expressions.BLangReCharSetRange;
import org.wso2.ballerinalang.compiler.tree.expressions.BLangReCharacterClass;
import org.wso2.ballerinalang.compiler.tree.expressions.BLangReDisjunction;
import org.wso2.ballerinalang.compiler.tree.expressions.BLangReFlagExpression;
import org.wso2.ballerinalang.compiler.tree.expressions.BLangReFlagsOnOff;
import org.wso2.ballerinalang.compiler.tree.expressions.BLangReQuantifier;
import org.wso2.ballerinalang.compiler.tree.expressions.BLangReSequence;
import org.wso2.ballerinalang.compiler.tree.expressions.BLangRecordLiteral;
import org.wso2.ballerinalang.compiler.tree.expressions.BLangRecordLiteral.BLangMapLiteral;
import org.wso2.ballerinalang.compiler.tree.expressions.BLangRecordLiteral.BLangRecordKeyValueField;
import org.wso2.ballerinalang.compiler.tree.expressions.BLangRecordLiteral.BLangStructLiteral;
import org.wso2.ballerinalang.compiler.tree.expressions.BLangRegExpTemplateLiteral;
import org.wso2.ballerinalang.compiler.tree.expressions.BLangSimpleVarRef;
import org.wso2.ballerinalang.compiler.tree.expressions.BLangSimpleVarRef.BLangFunctionVarRef;
import org.wso2.ballerinalang.compiler.tree.expressions.BLangSimpleVarRef.BLangLocalVarRef;
import org.wso2.ballerinalang.compiler.tree.expressions.BLangSimpleVarRef.BLangPackageVarRef;
import org.wso2.ballerinalang.compiler.tree.expressions.BLangStatementExpression;
import org.wso2.ballerinalang.compiler.tree.expressions.BLangTableConstructorExpr;
import org.wso2.ballerinalang.compiler.tree.expressions.BLangTrapExpr;
import org.wso2.ballerinalang.compiler.tree.expressions.BLangTypeConversionExpr;
import org.wso2.ballerinalang.compiler.tree.expressions.BLangTypeInit;
import org.wso2.ballerinalang.compiler.tree.expressions.BLangTypeTestExpr;
import org.wso2.ballerinalang.compiler.tree.expressions.BLangTypedescExpr;
import org.wso2.ballerinalang.compiler.tree.expressions.BLangUnaryExpr;
import org.wso2.ballerinalang.compiler.tree.expressions.BLangWaitExpr;
import org.wso2.ballerinalang.compiler.tree.expressions.BLangWaitForAllExpr;
import org.wso2.ballerinalang.compiler.tree.expressions.BLangWorkerFlushExpr;
import org.wso2.ballerinalang.compiler.tree.expressions.BLangWorkerReceive;
import org.wso2.ballerinalang.compiler.tree.expressions.BLangWorkerSyncSendExpr;
import org.wso2.ballerinalang.compiler.tree.expressions.BLangXMLAttribute;
import org.wso2.ballerinalang.compiler.tree.expressions.BLangXMLCommentLiteral;
import org.wso2.ballerinalang.compiler.tree.expressions.BLangXMLElementLiteral;
import org.wso2.ballerinalang.compiler.tree.expressions.BLangXMLProcInsLiteral;
import org.wso2.ballerinalang.compiler.tree.expressions.BLangXMLQName;
import org.wso2.ballerinalang.compiler.tree.expressions.BLangXMLQuotedString;
import org.wso2.ballerinalang.compiler.tree.expressions.BLangXMLSequenceLiteral;
import org.wso2.ballerinalang.compiler.tree.expressions.BLangXMLTextLiteral;
import org.wso2.ballerinalang.compiler.tree.statements.BLangAssignment;
import org.wso2.ballerinalang.compiler.tree.statements.BLangBlockStmt;
import org.wso2.ballerinalang.compiler.tree.statements.BLangBreak;
import org.wso2.ballerinalang.compiler.tree.statements.BLangContinue;
import org.wso2.ballerinalang.compiler.tree.statements.BLangExpressionStmt;
import org.wso2.ballerinalang.compiler.tree.statements.BLangFail;
import org.wso2.ballerinalang.compiler.tree.statements.BLangForkJoin;
import org.wso2.ballerinalang.compiler.tree.statements.BLangIf;
import org.wso2.ballerinalang.compiler.tree.statements.BLangLock.BLangLockStmt;
import org.wso2.ballerinalang.compiler.tree.statements.BLangLock.BLangUnLockStmt;
import org.wso2.ballerinalang.compiler.tree.statements.BLangPanic;
import org.wso2.ballerinalang.compiler.tree.statements.BLangReturn;
import org.wso2.ballerinalang.compiler.tree.statements.BLangSimpleVariableDef;
import org.wso2.ballerinalang.compiler.tree.statements.BLangStatement;
import org.wso2.ballerinalang.compiler.tree.statements.BLangWhile;
import org.wso2.ballerinalang.compiler.tree.statements.BLangWorkerSend;
import org.wso2.ballerinalang.compiler.tree.statements.BLangXMLNSStatement;
import org.wso2.ballerinalang.compiler.tree.types.BLangStructureTypeNode;
import org.wso2.ballerinalang.compiler.tree.types.BLangType;
import org.wso2.ballerinalang.compiler.util.BArrayState;
import org.wso2.ballerinalang.compiler.util.ClosureVarSymbol;
import org.wso2.ballerinalang.compiler.util.CompilerContext;
import org.wso2.ballerinalang.compiler.util.CompilerUtils;
import org.wso2.ballerinalang.compiler.util.FieldKind;
import org.wso2.ballerinalang.compiler.util.Name;
import org.wso2.ballerinalang.compiler.util.Names;
import org.wso2.ballerinalang.compiler.util.TypeTags;
import org.wso2.ballerinalang.compiler.util.Unifier;
import org.wso2.ballerinalang.util.Flags;

import java.util.ArrayList;
import java.util.Collections;
import java.util.HashMap;
import java.util.LinkedHashMap;
import java.util.List;
import java.util.Map;
import java.util.Set;
import java.util.regex.Pattern;
import java.util.stream.Collectors;

import javax.xml.XMLConstants;

import static io.ballerina.runtime.api.constants.RuntimeConstants.RECORD_DELIMITER;
import static org.ballerinalang.model.tree.NodeKind.CLASS_DEFN;
import static org.ballerinalang.model.tree.NodeKind.INVOCATION;
import static org.ballerinalang.model.tree.NodeKind.STATEMENT_EXPRESSION;
import static org.wso2.ballerinalang.compiler.bir.writer.BIRWriterUtils.createBIRAnnotationAttachment;
import static org.wso2.ballerinalang.compiler.bir.writer.BIRWriterUtils.getBIRAnnotAttachments;
import static org.wso2.ballerinalang.compiler.bir.writer.BIRWriterUtils.getBIRConstantVal;
import static org.wso2.ballerinalang.compiler.desugar.AnnotationDesugar.ANNOTATION_DATA;

/**
 * Lower the AST to BIR.
 *
 * @since 0.980.0
 */
public class BIRGen extends BLangNodeVisitor {

    private static final CompilerContext.Key<BIRGen> BIR_GEN =
            new CompilerContext.Key<>();

    public static final String DEFAULT_WORKER_NAME = "function";
    public static final String CLONE_READ_ONLY = "cloneReadOnly";
    private BIRGenEnv env;
    private Names names;
    private final SymbolTable symTable;
    private BIROptimizer birOptimizer;
    private final Types types;

    // Required variables to generate code for assignment statements
    private boolean varAssignment = false;
    private Map<BSymbol, BIRTypeDefinition> typeDefs = new LinkedHashMap<>();
    private BlockNode currentBlock;
    // This is a global variable cache
    public Map<BSymbol, BIRGlobalVariableDcl> globalVarMap = new HashMap<>();

    // This map is used to create dependencies for imported module global variables
    private Map<BSymbol, BIRGlobalVariableDcl> dummyGlobalVarMapForLocks = new HashMap<>();

    // This is to cache the lockstmt to BIR Lock
    private Map<BLangLockStmt, BIRTerminator.Lock> lockStmtMap = new HashMap<>();

    private Unifier unifier;

    private BirScope currentScope;

    public static BIRGen getInstance(CompilerContext context) {
        BIRGen birGen = context.get(BIR_GEN);
        if (birGen == null) {
            birGen = new BIRGen(context);
        }

        return birGen;
    }

    private BIRGen(CompilerContext context) {
        context.put(BIR_GEN, this);

        this.names = Names.getInstance(context);
        this.symTable = SymbolTable.getInstance(context);
        this.birOptimizer = BIROptimizer.getInstance(context);
        this.unifier = new Unifier();
        this.types = Types.getInstance(context);
    }

    public BLangPackage genBIR(BLangPackage astPkg) {
        boolean skipTest = astPkg.moduleContextDataHolder.skipTests();
        String sourceRoot = astPkg.moduleContextDataHolder.sourceRoot().toString();
        BIRPackage birPkg = new BIRPackage(astPkg.pos, astPkg.packageID.orgName, astPkg.packageID.pkgName,
                astPkg.packageID.name, astPkg.packageID.version, astPkg.packageID.sourceFileName,
                sourceRoot, skipTest);

        astPkg.symbol.bir = birPkg; //TODO try to remove this

        this.env = new BIRGenEnv(birPkg);
        astPkg.accept(this);

        this.birOptimizer.optimizePackage(birPkg);
        if (!astPkg.moduleContextDataHolder.skipTests() && astPkg.hasTestablePackage()) {
            astPkg.getTestablePkgs().forEach(testPkg -> {
                BIRPackage testBirPkg = new BIRPackage(testPkg.pos, testPkg.packageID.orgName,
                        testPkg.packageID.pkgName, testPkg.packageID.name, testPkg.packageID.version,
                        testPkg.packageID.sourceFileName, sourceRoot, skipTest, true);
                this.env = new BIRGenEnv(testBirPkg);
                testPkg.accept(this);
                this.birOptimizer.optimizePackage(testBirPkg);
                testPkg.symbol.bir = testBirPkg;
                testBirPkg.importModules.add(new BIRNode.BIRImportModule(null, testPkg.packageID.orgName,
                        testPkg.packageID.name, testPkg.packageID.version));
            });
        }

        setEntryPoints(astPkg);
        return astPkg;
    }

    private void setEntryPoints(BLangPackage pkgNode) {
        BLangFunction mainFunc = getMainFunction(pkgNode);
        if (mainFunc != null || listenerDeclarationFound(pkgNode.getGlobalVariables()) || !pkgNode.services.isEmpty()) {
            pkgNode.symbol.entryPointExists = true;
        }
    }

    private boolean listenerDeclarationFound(List<BLangVariable> globalVars) {
        for (BLangVariable globalVar : globalVars) {
            if (Symbols.isFlagOn(globalVar.symbol.flags, Flags.LISTENER)) {
                return true;
            }
        }
        return false;
    }

    private BLangFunction getMainFunction(BLangPackage pkgNode) {
        for (BLangFunction funcNode : pkgNode.functions) {
            if (CompilerUtils.isMainFunction(funcNode)) {
                return funcNode;
            }
        }
        return null;
    }

    // Nodes

    @Override
    public void visit(BLangPackage astPkg) {
        // Lower function nodes in AST to bir function nodes.
        // TODO handle init, start, stop functions
        astPkg.imports.forEach(impPkg -> impPkg.accept(this));
        astPkg.constants.forEach(astConst -> astConst.accept(this));
        astPkg.typeDefinitions.forEach(astTypeDef -> astTypeDef.accept(this));
        generateClassDefinitions(astPkg.topLevelNodes);
        astPkg.globalVars.forEach(astGlobalVar -> astGlobalVar.accept(this));
        astPkg.initFunction.accept(this);
        astPkg.startFunction.accept(this);
        astPkg.stopFunction.accept(this);
        astPkg.functions.forEach(astFunc -> astFunc.accept(this));
        astPkg.annotations.forEach(astAnn -> astAnn.accept(this));
        astPkg.services.forEach(service -> service.accept(this));
    }

    private void generateClassDefinitions(List<TopLevelNode> topLevelNodes) {
        for (TopLevelNode topLevelNode : topLevelNodes) {
            if (topLevelNode.getKind() == CLASS_DEFN) {
                ((BLangClassDefinition) topLevelNode).accept(this);
            }
        }
    }

    @Override
    public void visit(BLangTypeDefinition astTypeDefinition) {
        BType type = getDefinedType(astTypeDefinition);
        BSymbol symbol = astTypeDefinition.symbol;
        Name displayName = symbol.name;
        if (type.tag == TypeTags.RECORD) {
            BRecordType recordType = (BRecordType) type;
            if (recordType.shouldPrintShape()) {
                displayName = new Name(recordType.toString());
            }
        }

        BIRTypeDefinition typeDef = new BIRTypeDefinition(astTypeDefinition.pos,
                                                          symbol.name,
                                                          symbol.flags,
                                                          astTypeDefinition.isBuiltinTypeDef,
                                                          type,
                                                          new ArrayList<>(),
                                                          symbol.origin.toBIROrigin(),
                                                          displayName,
                                                          symbol.originalName);
        if (symbol.tag == SymTag.TYPE_DEF) {
            BTypeReferenceType referenceType = ((BTypeDefinitionSymbol) symbol).referenceType;
            typeDef.referenceType = referenceType;
            BTypeSymbol typeSymbol = symbol.type.tsymbol;
            if (type.tsymbol.owner == symbol.owner
                    && !(Symbols.isFlagOn(typeSymbol.flags, Flags.CLASS))) {
                typeDefs.put(typeSymbol, typeDef);
            } else {
                if (referenceType != null) {
                    typeDef.type = referenceType;
                }
            }
            typeDef.annotAttachments.addAll(getBIRAnnotAttachments(((BTypeDefinitionSymbol) symbol).getAnnotations()));
        } else {
            // TODO: 2022-02-23 not necessarily enums, may not be a type definition symbol for generated type
            //  definitions.
            //enum symbols
            typeDefs.put(symbol, typeDef);

            if (astTypeDefinition.flagSet.contains(Flag.ENUM)) {
                typeDef.annotAttachments.addAll(getBIRAnnotAttachments(((BEnumSymbol) symbol).getAnnotations()));
            }
        }
        this.env.enclPkg.typeDefs.add(typeDef);
        typeDef.index = this.env.enclPkg.typeDefs.size() - 1;

        typeDef.setMarkdownDocAttachment(symbol.markdownDocumentation);

        if (astTypeDefinition.typeNode.getKind() == NodeKind.RECORD_TYPE ||
                astTypeDefinition.typeNode.getKind() == NodeKind.OBJECT_TYPE) {
            BLangStructureTypeNode typeNode = (BLangStructureTypeNode) astTypeDefinition.typeNode;
            for (BLangType typeRef : typeNode.typeRefs) {
                typeDef.referencedTypes.add(typeRef.getBType());
            }
        }

        BSymbol typeSymbol = symbol.tag == SymTag.TYPE_DEF ? symbol.type.tsymbol : symbol;
        // Write referenced functions, if this is an abstract-object
        if (typeSymbol.tag != SymTag.OBJECT || !Symbols.isFlagOn(typeSymbol.flags, Flags.CLASS)) {
            return;
        }

        for (BAttachedFunction func : ((BObjectTypeSymbol) typeSymbol).referencedFunctions) {
            if (!Symbols.isFlagOn(func.symbol.flags, Flags.INTERFACE)) {
                return;
            }

            BInvokableSymbol funcSymbol = func.symbol;
            BIRFunction birFunc = new BIRFunction(astTypeDefinition.pos, func.funcName, funcSymbol.flags, func.type,
                                                  names.fromString(DEFAULT_WORKER_NAME), 0,
                                                  funcSymbol.origin.toBIROrigin());

            if (funcSymbol.receiverSymbol != null) {
                birFunc.receiver = getSelf(funcSymbol.receiverSymbol
                );
            }

            birFunc.setMarkdownDocAttachment(funcSymbol.markdownDocumentation);

            int defaultableParamsCount = 0;
            birFunc.argsCount = funcSymbol.params.size() + defaultableParamsCount +
                    (funcSymbol.restParam != null ? 1 : 0);
            funcSymbol.params.forEach(requiredParam -> addParam(birFunc, requiredParam, astTypeDefinition.pos));
            if (funcSymbol.restParam != null) {
                addRestParam(birFunc, funcSymbol.restParam, astTypeDefinition.pos);
            }

            birFunc.returnVariable = new BIRVariableDcl(astTypeDefinition.pos, funcSymbol.retType,
                    this.env.nextLocalVarId(names), VarScope.FUNCTION, VarKind.RETURN, null);
            birFunc.localVars.add(0, birFunc.returnVariable);

            typeDef.attachedFuncs.add(birFunc);
        }
    }

    private BType getDefinedType(BLangTypeDefinition astTypeDefinition) {
        BType nodeType = astTypeDefinition.typeNode.getBType();
        // Consider: type DE distinct E;
        // For distinct types, the type defined by typeDefStmt (DE) is different from type used to define it (E).
        if (Types.getReferredType(nodeType).tag == TypeTags.ERROR) {
            return astTypeDefinition.symbol.type;
        }
        return nodeType;
    }

    @Override
    public void visit(BLangClassDefinition classDefinition) {
        BIRTypeDefinition typeDef = new BIRTypeDefinition(classDefinition.pos,
                                                          classDefinition.symbol.name,
                                                          classDefinition.symbol.originalName,
                                                          classDefinition.symbol.flags,
                                                          false,
                                                          classDefinition.getBType(),
                                                          new ArrayList<>(),
                                                          classDefinition.symbol.origin.toBIROrigin());
        typeDefs.put(classDefinition.symbol, typeDef);
        this.env.enclPkg.typeDefs.add(typeDef);
        typeDef.index = this.env.enclPkg.typeDefs.size() - 1;

        typeDef.setMarkdownDocAttachment(classDefinition.symbol.markdownDocumentation);

        for (BLangType typeRef : classDefinition.typeRefs) {
            typeDef.referencedTypes.add(typeRef.getBType());
        }

        typeDef.annotAttachments.addAll(getBIRAnnotAttachments(
                ((BClassSymbol) classDefinition.symbol).getAnnotations()));

        for (BAttachedFunction func : ((BObjectTypeSymbol) classDefinition.symbol).referencedFunctions) {
            BInvokableSymbol funcSymbol = func.symbol;

            BIRFunction birFunc = new BIRFunction(classDefinition.pos, func.funcName, funcSymbol.flags, func.type,
                    names.fromString(DEFAULT_WORKER_NAME), 0, funcSymbol.origin.toBIROrigin());

            if (funcSymbol.receiverSymbol != null) {
                birFunc.receiver = getSelf(funcSymbol.receiverSymbol);
            }

            birFunc.setMarkdownDocAttachment(funcSymbol.markdownDocumentation);

            int defaultableParamsCount = 0;
            birFunc.argsCount = funcSymbol.params.size() + defaultableParamsCount +
                    (funcSymbol.restParam != null ? 1 : 0);
            funcSymbol.params.forEach(requiredParam -> addParam(birFunc, requiredParam, classDefinition.pos));
            if (funcSymbol.restParam != null) {
                addRestParam(birFunc, funcSymbol.restParam, classDefinition.pos);
            }

            birFunc.returnVariable = new BIRVariableDcl(classDefinition.pos, funcSymbol.retType,
                                                        this.env.nextLocalVarId(names), VarScope.FUNCTION,
                                                        VarKind.RETURN, null);
            birFunc.localVars.add(0, birFunc.returnVariable);

            typeDef.attachedFuncs.add(birFunc);
        }
    }

    @Override
    public void visit(BLangService serviceNode) {
        BServiceSymbol symbol = (BServiceSymbol) serviceNode.symbol;
        List<String> attachPoint = symbol.getAbsResourcePath().orElse(null);
        String attachPointLiteral = symbol.getAttachPointStringLiteral().orElse(null);
        BIRNode.BIRServiceDeclaration serviceDecl =
                new BIRNode.BIRServiceDeclaration(attachPoint, attachPointLiteral, symbol.getListenerTypes(),
                        symbol.name, symbol.getAssociatedClassSymbol().name, symbol.type,
                        symbol.origin, symbol.flags, symbol.pos);
        serviceDecl.setMarkdownDocAttachment(symbol.markdownDocumentation);
        this.env.enclPkg.serviceDecls.add(serviceDecl);
    }

    @Override
    public void visit(BLangConstant astConstant) {
        BConstantSymbol constantSymbol = astConstant.symbol;
        Name constName = constantSymbol.name;
        Name constOriginalName = constantSymbol.getOriginalName();
        BType type = constantSymbol.type;

        // Get the value of the constant.
        ConstValue constantValue = getBIRConstantVal(constantSymbol.value);

        // Create a new constant info object.
        BIRConstant birConstant = new BIRConstant(astConstant.pos, constName, constOriginalName, constantSymbol.flags,
                                                  type, constantValue, constantSymbol.origin.toBIROrigin());
        birConstant.constValue = constantValue;

        birConstant.setMarkdownDocAttachment(astConstant.symbol.markdownDocumentation);
        birConstant.annotAttachments.addAll(getBIRAnnotAttachments(constantSymbol.getAnnotations()));

        // Add the constant to the package.
        this.env.enclPkg.constants.add(birConstant);
    }

    @Override
    public void visit(BLangImportPackage impPkg) {
        if (impPkg.symbol == null) {
            return;
        }
        this.env.enclPkg.importModules.add(new BIRNode.BIRImportModule(impPkg.pos, impPkg.symbol.pkgID.orgName,
                impPkg.symbol.pkgID.name, impPkg.symbol.pkgID.version));
    }

    @Override
    public void visit(BLangResourceFunction resourceFunction) {
        visit((BLangFunction) resourceFunction);
    }

    @Override
    public void visit(BLangFunction astFunc) {
        BInvokableType type = astFunc.symbol.getType();

        boolean isTypeAttachedFunction = astFunc.flagSet.contains(Flag.ATTACHED) &&
                !typeDefs.containsKey(astFunc.receiver.getBType().tsymbol);

        Name workerName = names.fromIdNode(astFunc.defaultWorkerName);

        this.env.unlockVars.push(new BIRLockDetailsHolder());
        Name funcName;
        if (isTypeAttachedFunction) {
            funcName = names.fromString(astFunc.symbol.name.value);
        } else {
            funcName = getFuncName(astFunc.symbol);
        }
        BIRFunction birFunc = new BIRFunction(astFunc.pos, funcName,
                names.fromString(astFunc.symbol.getOriginalName().value), astFunc.symbol.flags, type, workerName,
                astFunc.sendsToThis.size(), astFunc.symbol.origin.toBIROrigin());
        this.currentScope = new BirScope(0, null);
        if (astFunc.receiver != null) {
            BIRFunctionParameter birVarDcl = new BIRFunctionParameter(astFunc.pos, astFunc.receiver.getBType(),
                    this.env.nextLocalVarId(names), VarScope.FUNCTION, VarKind.ARG, astFunc.receiver.name.value,
                    false, false);
            this.env.symbolVarMap.put(astFunc.receiver.symbol, birVarDcl);
            birFunc.receiver = getSelf(astFunc.receiver.symbol);
        }

        birFunc.setMarkdownDocAttachment(astFunc.symbol.markdownDocumentation);

        //create channelDetails array
        int i = 0;
        for (String channelName : astFunc.sendsToThis) {
            birFunc.workerChannels[i] = new BIRNode.ChannelDetails(channelName, astFunc.defaultWorkerName.value
                    .equals(DEFAULT_WORKER_NAME), isWorkerSend(channelName, astFunc.defaultWorkerName.value));
            i++;
        }

        // Populate annotation attachments on external in BIRFunction node
        if (astFunc.hasBody() && astFunc.body.getKind() == NodeKind.EXTERN_FUNCTION_BODY) {
            birFunc.annotAttachments.addAll(getBIRAnnotAttachmentsForASTAnnotAttachments(
                    ((BLangExternalFunctionBody) astFunc.body).annAttachments));
        }
        // Populate annotation attachments on function in BIRFunction node
        birFunc.annotAttachments.addAll(getBIRAnnotAttachments(astFunc.symbol.getAnnotations()));

        // Populate annotation attachments on return type
        BTypeSymbol tsymbol = astFunc.symbol.type.tsymbol;
        if (astFunc.returnTypeNode != null && tsymbol != null) {
            birFunc.returnTypeAnnots.addAll(getBIRAnnotAttachments(((BInvokableTypeSymbol) tsymbol).returnTypeAnnots));
        }

        birFunc.argsCount = astFunc.requiredParams.size()
                + (astFunc.restParam != null ? 1 : 0) + astFunc.paramClosureMap.size();
        if (astFunc.flagSet.contains(Flag.ATTACHED) && typeDefs.containsKey(astFunc.receiver.getBType().tsymbol)) {
            typeDefs.get(astFunc.receiver.getBType().tsymbol).attachedFuncs.add(birFunc);
        } else {
            this.env.enclPkg.functions.add(birFunc);
        }

        this.env.enclFunc = birFunc;

        // TODO: Return variable with NIL type should be written to BIR
        // Special %0 location for storing return values
        BType retType = unifier.build(astFunc.symbol.type.getReturnType());
        birFunc.returnVariable = new BIRVariableDcl(astFunc.pos, retType, this.env.nextLocalVarId(names),
                                                    VarScope.FUNCTION, VarKind.RETURN, null);
        birFunc.localVars.add(0, birFunc.returnVariable);

        //add closure vars
        astFunc.paramClosureMap.forEach((k, v) -> addRequiredParam(birFunc, v, astFunc.pos));

        // Create variable declaration for function params
        astFunc.requiredParams.forEach(requiredParam -> addParam(birFunc, requiredParam));
        if (astFunc.restParam != null) {
            addRestParam(birFunc, astFunc.restParam.symbol, astFunc.restParam.pos);
        }

        if (astFunc.flagSet.contains(Flag.RESOURCE)) {
            BTypeSymbol parentTSymbol = astFunc.parent.getBType().tsymbol;
            // Parent symbol will always be BObjectTypeSymbol for resource functions
            BObjectTypeSymbol objectTypeSymbol = (BObjectTypeSymbol) parentTSymbol;
            for (BAttachedFunction func : objectTypeSymbol.attachedFuncs) {
                if (func.funcName.value.equals(funcName.value)) {
                    BResourceFunction resourceFunction = (BResourceFunction) func;
                    
                    List<BVarSymbol> pathParamSymbols = resourceFunction.pathParams;
                    List<BIRVariableDcl> pathParams = new ArrayList<>(pathParamSymbols.size());
                    for (BVarSymbol pathParamSym : pathParamSymbols) {
                        pathParams.add(createBIRVarDeclForPathParam(pathParamSym));
                    }
                    birFunc.pathParams = pathParams;
                            
                    BVarSymbol restPathParamSym = resourceFunction.restPathParam;
                    if (restPathParamSym != null) {
                        birFunc.restPathParam = createBIRVarDeclForPathParam(restPathParamSym);
                    }

                    List<BResourcePathSegmentSymbol> pathSegmentSymbols = resourceFunction.pathSegmentSymbols;
                    int pathSegmentSize = pathSegmentSymbols.size();
                    List<Name> pathSegmentNameList = new ArrayList<>(pathSegmentSize);
                    List<Location> pathSegmentPosList = new ArrayList<>(pathSegmentSize);
                    List<BType> pathSegmentTypeList = new ArrayList<>(pathSegmentSize);
                    for (BSymbol pathSegmentSym : pathSegmentSymbols) {
                        pathSegmentNameList.add(pathSegmentSym.name);
                        pathSegmentPosList.add(pathSegmentSym.pos);
                        pathSegmentTypeList.add(pathSegmentSym.type);
                    }

                    birFunc.resourcePathSegmentPosList = pathSegmentPosList;
                    birFunc.resourcePath = pathSegmentNameList;
                    birFunc.accessor = resourceFunction.accessor;
                    birFunc.pathSegmentTypeList = pathSegmentTypeList;
                    break;
                }
            }
        }

        if (astFunc.interfaceFunction || Symbols.isNative(astFunc.symbol)) {
            this.env.clear();
            return;
        }

        // Create the entry basic block
        BIRBasicBlock entryBB = new BIRBasicBlock(this.env.nextBBId());
        this.env.enclBasicBlocks = birFunc.basicBlocks;
        birFunc.basicBlocks.add(entryBB);
        this.env.enclBB = entryBB;
        addToTrapStack(entryBB);

        astFunc.body.accept(this);
        birFunc.basicBlocks.add(this.env.returnBB);

        // Due to the current algorithm, some basic blocks will not contain any instructions or a terminator.
        // These basic blocks will be remove by the optimizer, but for now just add a return terminator
        BIRBasicBlock enclBB = this.env.enclBB;
        if (enclBB.terminator == null && this.env.returnBB != null) {
            enclBB.terminator = new BIRTerminator.GOTO(null, this.env.returnBB, this.currentScope);
        }

        this.env.clear();
        birFunc.dependentGlobalVars = astFunc.symbol.dependentGlobalVars.stream()
                .map(varSymbol -> this.globalVarMap.get(varSymbol)).collect(Collectors.toSet());
    }
    
    private BIRVariableDcl createBIRVarDeclForPathParam(BVarSymbol pathParamSym) {
        return new BIRVariableDcl(pathParamSym.pos, pathParamSym.type, this.env.nextLocalVarId(names), 
                VarScope.FUNCTION, VarKind.ARG, pathParamSym.name.value);
    }

    private BIRVariableDcl getSelf(BSymbol receiver) {
        BIRVariableDcl self = this.env.symbolVarMap.get(receiver);
        if (self == null) {
            return new BIRVariableDcl(null, receiver.type, receiver.name,
                                      VarScope.FUNCTION, VarKind.SELF, null);
        }
        self.kind = VarKind.SELF;
        self.name = new Name("%self");

        return self;
    }

    @Override
    public void visit(BLangBlockFunctionBody astBody) {
        BIRBasicBlock endLoopEndBB = this.env.enclLoopEndBB;
        BlockNode prevBlock = this.currentBlock;
        this.currentBlock = astBody;
        this.env.varDclsByBlock.computeIfAbsent(astBody, k -> new ArrayList<>());

        for (BLangStatement astStmt : astBody.stmts) {
            astStmt.accept(this);
        }

        List<BIRVariableDcl> varDecls = this.env.varDclsByBlock.get(astBody);
        for (BIRVariableDcl birVariableDcl : varDecls) {
            birVariableDcl.endBB = this.env.enclBasicBlocks.get(this.env.enclBasicBlocks.size() - 1);
        }
        this.env.enclLoopEndBB = endLoopEndBB;
        this.currentBlock = prevBlock;
    }

    private BIRBasicBlock beginBreakableBlock(BLangBlockStmt.FailureBreakMode mode) {
        BIRBasicBlock blockBB = new BIRBasicBlock(this.env.nextBBId());
        addToTrapStack(blockBB);
        this.env.enclBasicBlocks.add(blockBB);

        // Insert a GOTO instruction as the terminal instruction into current basic block.
        this.env.enclBB.terminator = new BIRTerminator.GOTO(null, blockBB, this.currentScope);

        BIRBasicBlock blockEndBB = new BIRBasicBlock(this.env.nextBBId());
        addToTrapStack(blockEndBB);

        blockBB.terminator = new BIRTerminator.GOTO(null, blockEndBB, this.currentScope);

        this.env.enclBB = blockBB;
        if (mode == BLangBlockStmt.FailureBreakMode.BREAK_WITHIN_BLOCK) {
            this.env.enclInnerOnFailEndBB = blockEndBB;
        } else {
            this.env.enclOnFailEndBB = blockEndBB;
        }
        this.env.unlockVars.push(new BIRLockDetailsHolder());
        return blockEndBB;
    }

    private void endBreakableBlock(BIRBasicBlock blockEndBB) {
        this.env.unlockVars.pop();
        if (this.env.enclBB.terminator == null) {
            this.env.enclBB.terminator = new BIRTerminator.GOTO(null, blockEndBB, this.currentScope);
        }
        this.env.enclBasicBlocks.add(blockEndBB);
        this.env.enclBB = blockEndBB;
    }

    @Override
    public void visit(BLangAnnotation astAnnotation) {
        BAnnotationSymbol annSymbol = (BAnnotationSymbol) astAnnotation.symbol;
        BIRAnnotation birAnn = getBirAnnotation(annSymbol, astAnnotation.pos);
        this.env.enclPkg.annotations.add(birAnn);
    }

    private BIRAnnotation getBirAnnotation(BAnnotationSymbol annSymbol, Location pos) {
        BIRAnnotation birAnn = new BIRAnnotation(pos, annSymbol.name, annSymbol.originalName,
                                                 annSymbol.flags, annSymbol.points,
                                                 annSymbol.attachedType == null ? symTable.trueType :
                                                         annSymbol.attachedType, annSymbol.origin.toBIROrigin());
        birAnn.packageID = annSymbol.pkgID;
        birAnn.setMarkdownDocAttachment(annSymbol.markdownDocumentation);
        birAnn.annotAttachments.addAll(getBIRAnnotAttachments(annSymbol.getAnnotations()));
        return birAnn;
    }


    private boolean isWorkerSend(String chnlName, String workerName) {
        return chnlName.split("->")[0].equals(workerName);
    }

    @Override
    public void visit(BLangLambdaFunction lambdaExpr) {
        //fpload instruction
        BIRVariableDcl tempVarLambda = new BIRVariableDcl(lambdaExpr.pos, lambdaExpr.getBType(),
                                                          this.env.nextLocalVarId(names), VarScope.FUNCTION,
                                                          VarKind.TEMP, null);
        this.env.enclFunc.localVars.add(tempVarLambda);
        BIROperand lhsOp = new BIROperand(tempVarLambda);
        Name funcName = getFuncName(lambdaExpr.function.symbol);

        List<BIRVariableDcl> params = new ArrayList<>();

        lambdaExpr.function.requiredParams.forEach(param -> {

            BIRVariableDcl birVarDcl = new BIRVariableDcl(param.pos, param.symbol.type,
                    this.env.nextLambdaVarId(names), VarScope.FUNCTION, VarKind.ARG, param.name.value);
            params.add(birVarDcl);
        });

        BLangSimpleVariable restParam = lambdaExpr.function.restParam;
        if (restParam != null) {
            BIRVariableDcl birVarDcl = new BIRVariableDcl(restParam.pos, restParam.symbol.type,
                    this.env.nextLambdaVarId(names), VarScope.FUNCTION, VarKind.ARG, null);
            params.add(birVarDcl);
        }

        PackageID pkgID = lambdaExpr.function.symbol.pkgID;
        PackageID boundMethodPkgId = getPackageIdForBoundMethod(lambdaExpr, funcName.value);
        boolean isWorker = lambdaExpr.function.flagSet.contains(Flag.WORKER);

        List<BIROperand> closureMapOperands = getClosureMapOperands(lambdaExpr);
        BIRNonTerminator.FPLoad fpLoad = new BIRNonTerminator.FPLoad(lambdaExpr.pos, pkgID,
                boundMethodPkgId != null ? boundMethodPkgId : pkgID, funcName, lhsOp, params, closureMapOperands,
                lambdaExpr.getBType(), lambdaExpr.function.symbol.strandName,
                lambdaExpr.function.symbol.schedulerPolicy, isWorker);
        setScopeAndEmit(fpLoad);
        BType targetType = getRecordTargetType(funcName.value);
        if (lambdaExpr.function.flagSet.contains(Flag.RECORD) && targetType != null &&
                targetType.tag == TypeTags.RECORD) {
            // If the function is for record type and has captured variables, then we need to create a
            // temp value in the type and keep it
            fpLoad.enclosedType = targetType;
            fpLoad.fieldName = getFieldName(funcName.value, targetType.tsymbol.name.value);
        }
        this.env.targetOperand = lhsOp;
    }

    private String getFieldName(String funcName, String typeName) {
        String[] splitNames = funcName.split(Pattern.quote(typeName + RECORD_DELIMITER));
        return splitNames[splitNames.length - 1];
    }

    private BType getRecordTargetType(String funcName) {
        if (!funcName.contains(RECORD_DELIMITER)) {
            return null;
        }
        String[] split = funcName.split(Pattern.quote(RECORD_DELIMITER));
        String typeName = split[split.length - 2];
        for (BIRTypeDefinition type : this.env.enclPkg.typeDefs) {
            if (typeName.equals(type.originalName.value)) {
                return type.type;
            }
        }
        return null;
    }

    private List<BIROperand> getClosureMapOperands(BLangLambdaFunction lambdaExpr) {
        List<BIROperand> closureMaps = new ArrayList<>(lambdaExpr.function.paramClosureMap.size());

        lambdaExpr.function.paramClosureMap.forEach((k, v) -> {
            BVarSymbol symbol = lambdaExpr.enclMapSymbols.get(k);
            if (symbol == null) {
                symbol = lambdaExpr.paramMapSymbolsOfEnclInvokable.get(k);
            }
            BIROperand varRef = new BIROperand(this.env.symbolVarMap.get(symbol));
            closureMaps.add(varRef);
        });

        return closureMaps;
    }

    private Name getFuncName(BInvokableSymbol symbol) {
        if (symbol.receiverSymbol == null) {
            return names.fromString(symbol.name.value);
        }

        int offset = symbol.receiverSymbol.type.tsymbol.name.value.length() + 1;
        String attachedFuncName = symbol.name.value;
        return names.fromString(attachedFuncName.substring(offset));
    }

    private void addParam(BIRFunction birFunc, BLangVariable functionParam) {
        addParam(birFunc, functionParam.symbol, functionParam.expr, functionParam.pos,
                 functionParam.symbol.getAnnotations());
    }

    private void addParam(BIRFunction birFunc, BVarSymbol paramSymbol, Location pos) {
        addParam(birFunc, paramSymbol, null, pos, paramSymbol.getAnnotations());
    }

    private void addParam(BIRFunction birFunc, BVarSymbol paramSymbol, BLangExpression defaultValExpr,
                          Location pos, List<? extends AnnotationAttachmentSymbol> annots) {
        boolean isPathParam = paramSymbol.kind == SymbolKind.PATH_PARAMETER ||
                paramSymbol.kind == SymbolKind.PATH_REST_PARAMETER;
        BIRFunctionParameter birVarDcl = new BIRFunctionParameter(pos, paramSymbol.type,
                this.env.nextLocalVarId(names), VarScope.FUNCTION, VarKind.ARG,
                paramSymbol.name.value, defaultValExpr != null, isPathParam);

        birFunc.localVars.add(birVarDcl);

        BIRParameter parameter = new BIRParameter(pos, paramSymbol.name, paramSymbol.flags);
        parameter.annotAttachments.addAll(getBIRAnnotAttachments(annots));
        birFunc.requiredParams.add(parameter);
        birFunc.parameters.add(birVarDcl);

        // We maintain a mapping from variable symbol to the bir_variable declaration.
        // This is required to pull the correct bir_variable declaration for variable references.
        this.env.symbolVarMap.put(paramSymbol, birVarDcl);
    }

    private void addRestParam(BIRFunction birFunc, BVarSymbol paramSymbol, Location pos) {
        BIRFunctionParameter birVarDcl = new BIRFunctionParameter(pos, paramSymbol.type,
                this.env.nextLocalVarId(names), VarScope.FUNCTION, VarKind.ARG, paramSymbol.name.value, false,
                paramSymbol.kind == SymbolKind.PATH_REST_PARAMETER);
        birFunc.parameters.add(birVarDcl);
        birFunc.localVars.add(birVarDcl);

        BIRParameter restParam = new BIRParameter(pos, paramSymbol.name, paramSymbol.flags);
        birFunc.restParam = restParam;
        restParam.annotAttachments.addAll(getBIRAnnotAttachments(paramSymbol.getAnnotations()));

        // We maintain a mapping from variable symbol to the bir_variable declaration.
        // This is required to pull the correct bir_variable declaration for variable references.
        this.env.symbolVarMap.put(paramSymbol, birVarDcl);
    }

    private void addRequiredParam(BIRFunction birFunc, BVarSymbol paramSymbol, Location pos) {
        boolean isPathParam = paramSymbol.kind == SymbolKind.PATH_PARAMETER ||
                paramSymbol.kind == SymbolKind.PATH_REST_PARAMETER;
        BIRFunctionParameter birVarDcl = new BIRFunctionParameter(pos, paramSymbol.type,
                this.env.nextLocalVarId(names), VarScope.FUNCTION, VarKind.ARG, paramSymbol.name.value,
                false, isPathParam);
        birFunc.parameters.add(birVarDcl);
        birFunc.localVars.add(birVarDcl);

        BIRParameter parameter = new BIRParameter(pos, paramSymbol.name, paramSymbol.flags);
        birFunc.requiredParams.add(parameter);

        // We maintain a mapping from variable symbol to the bir_variable declaration.
        // This is required to pull the correct bir_variable declaration for variable references.
        this.env.symbolVarMap.put(paramSymbol, birVarDcl);
    }

    private PackageID getPackageIdForBoundMethod(BLangLambdaFunction lambdaExpr, String funcName) {
        if (!funcName.startsWith("$anon$method$delegate$")) {
            return null;
        }

        Set<ClosureVarSymbol> closureVarSymbols = lambdaExpr.function.closureVarSymbols;
        if (closureVarSymbols.size() == 0) {
            return null;
        }

        Object[] symbols = closureVarSymbols.toArray();
        ClosureVarSymbol next = (ClosureVarSymbol) symbols[symbols.length - 1];
        return next.bSymbol.type.tsymbol.pkgID;
    }

    // Statements

    @Override
    public void visit(BLangBlockStmt astBlockStmt) {
        BIRBasicBlock blockEndBB = null;
        BIRBasicBlock currentOnFailEndBB = this.env.enclOnFailEndBB;
        BIRBasicBlock currentWithinOnFailEndBB = this.env.enclInnerOnFailEndBB;
        BlockNode prevBlock = this.currentBlock;
        this.currentBlock = astBlockStmt;
        this.env.varDclsByBlock.computeIfAbsent(astBlockStmt, k -> new ArrayList<>());
        if (astBlockStmt.failureBreakMode != BLangBlockStmt.FailureBreakMode.NOT_BREAKABLE) {
            blockEndBB = beginBreakableBlock(astBlockStmt.failureBreakMode);
        }
        for (BLangStatement astStmt : astBlockStmt.stmts) {
            astStmt.accept(this);
        }
        if (astBlockStmt.failureBreakMode != BLangBlockStmt.FailureBreakMode.NOT_BREAKABLE) {
            endBreakableBlock(blockEndBB);
        }
        this.env.varDclsByBlock.get(astBlockStmt).forEach(birVariableDcl ->
                birVariableDcl.endBB = this.env.enclBasicBlocks.get(this.env.enclBasicBlocks.size() - 1)
        );
        if (astBlockStmt.isLetExpr) {
            breakBBForLetExprVariables(astBlockStmt.pos);
        }
        this.env.enclInnerOnFailEndBB = currentWithinOnFailEndBB;
        this.env.enclOnFailEndBB = currentOnFailEndBB;
        this.currentBlock = prevBlock;
    }

    private void breakBBForLetExprVariables(Location pos) {
        BIRBasicBlock letExprEndBB = new BIRBasicBlock(this.env.nextBBId());
        this.env.enclBB.terminator = new BIRTerminator.GOTO(pos, letExprEndBB, this.currentScope);
        this.env.enclBasicBlocks.add(letExprEndBB);
        this.env.enclBB = letExprEndBB;
    }

    @Override
    public void visit(BLangFail failNode) {
        if (failNode.expr == null) {
            if (this.env.enclInnerOnFailEndBB != null) {
                this.env.enclBB.terminator = new BIRTerminator.GOTO(null, this.env.enclInnerOnFailEndBB,
                        this.currentScope);
            }
            return;
        }

        BIRLockDetailsHolder toUnlock = this.env.unlockVars.peek();
        if (!toUnlock.isEmpty()) {
            BIRBasicBlock goToBB = new BIRBasicBlock(this.env.nextBBId());
            this.env.enclBasicBlocks.add(goToBB);
            this.env.enclBB.terminator = new BIRTerminator.GOTO(null, goToBB, this.currentScope);
            this.env.enclBB = goToBB;
        }

        int numLocks = toUnlock.size();
        while (numLocks > 0) {
            BIRBasicBlock unlockBB = new BIRBasicBlock(this.env.nextBBId());
            this.env.enclBasicBlocks.add(unlockBB);
            BIRTerminator.Unlock unlock = new BIRTerminator.Unlock(null, unlockBB, this.currentScope);
            this.env.enclBB.terminator = unlock;
            unlock.relatedLock = toUnlock.getLock(numLocks - 1);
            this.env.enclBB = unlockBB;
            numLocks--;
        }

        // Create a basic block for the on fail clause.
        BIRBasicBlock onFailBB = new BIRBasicBlock(this.env.nextBBId());
        addToTrapStack(onFailBB);
        this.env.enclBasicBlocks.add(onFailBB);

        // Insert a GOTO instruction as the terminal instruction into current basic block.
        this.env.enclBB.terminator = new BIRTerminator.GOTO(null, onFailBB, this.currentScope);

        // Visit condition expression
        this.env.enclBB = onFailBB;
        failNode.exprStmt.accept(this);
        if (this.env.enclBB.terminator == null) {
            this.env.enclBB.terminator = new BIRTerminator.GOTO(null, this.env.enclOnFailEndBB,
                    this.currentScope);
        }

        // Statements after fail expression are unreachable, hence ignored
        BIRBasicBlock ignoreBlock = new BIRBasicBlock(this.env.nextBBId());
        addToTrapStack(ignoreBlock);
        ignoreBlock.terminator = new BIRTerminator.GOTO(null, this.env.enclOnFailEndBB, this.currentScope);
        this.env.enclBasicBlocks.add(ignoreBlock);
        this.env.enclBB = ignoreBlock;
    }


    @Override
    public void visit(BLangSimpleVariableDef astVarDefStmt) {
        VarKind kind;
        if (astVarDefStmt.var.symbol.origin == SymbolOrigin.VIRTUAL) {
            kind = VarKind.SYNTHETIC;
        } else {
            kind = VarKind.LOCAL;
        }
        BIRVariableDcl birVarDcl = new BIRVariableDcl(astVarDefStmt.pos, astVarDefStmt.var.symbol.type,
                this.env.nextLocalVarId(names), VarScope.FUNCTION, kind, astVarDefStmt.var.name.value);
        birVarDcl.startBB = this.env.enclBB;
        this.env.varDclsByBlock.get(this.currentBlock).add(birVarDcl);
        this.env.enclFunc.localVars.add(birVarDcl);
        // We maintain a mapping from variable symbol to the bir_variable declaration.
        // This is required to pull the correct bir_variable declaration for variable references.
        this.env.symbolVarMap.put(astVarDefStmt.var.symbol, birVarDcl);

        BirScope newScope = new BirScope(this.currentScope.id + 1, this.currentScope);
        birVarDcl.insScope = newScope;
        this.currentScope = newScope;

        if (astVarDefStmt.var.expr == null) {
            return;
        }

        // Visit the rhs expression.
        astVarDefStmt.var.expr.accept(this);

        // Create a variable reference and
        BIROperand varRef = new BIROperand(birVarDcl);
        setScopeAndEmit(new Move(astVarDefStmt.pos, this.env.targetOperand, varRef));
        birVarDcl.insOffset = this.env.enclBB.instructions.size() - 1;
    }

    @Override
    public void visit(BLangSimpleVariable varNode) {
        String name = ANNOTATION_DATA.equals(varNode.symbol.name.value) ? ANNOTATION_DATA : varNode.name.value;
        String originalName = ANNOTATION_DATA.equals(varNode.symbol.getOriginalName().value) ?
                                                                    ANNOTATION_DATA : varNode.name.originalValue;
        BIRGlobalVariableDcl birVarDcl = new BIRGlobalVariableDcl(varNode.pos, varNode.symbol.flags,
                                                                  varNode.symbol.type, varNode.symbol.pkgID,
                                                                  names.fromString(name),
                                                                  names.fromString(originalName), VarScope.GLOBAL,
                                                                  VarKind.GLOBAL, varNode.name.value,
                                                                  varNode.symbol.origin.toBIROrigin());
        birVarDcl.setMarkdownDocAttachment(varNode.symbol.markdownDocumentation);
        birVarDcl.annotAttachments.addAll(getBIRAnnotAttachments(varNode.symbol.getAnnotations()));

        this.env.enclPkg.globalVars.add(birVarDcl);

        this.globalVarMap.put(varNode.symbol, birVarDcl);
        env.enclPkg.isListenerAvailable |= Symbols.isFlagOn(varNode.symbol.flags, Flags.LISTENER);
    }

    @Override
    public void visit(BLangAssignment astAssignStmt) {
        astAssignStmt.expr.accept(this);

        this.varAssignment = true;
        astAssignStmt.varRef.accept(this);
        this.varAssignment = false;
    }

    @Override
    public void visit(BLangExpressionStmt exprStmtNode) {
        BLangExpression expr = exprStmtNode.expr;
        expr.accept(this);
        if (this.env.returnBB == null && expr.getKind() == STATEMENT_EXPRESSION &&
                ((BLangStatementExpression) expr).expr.getKind() == INVOCATION &&
        types.isNeverTypeOrStructureTypeWithARequiredNeverMember(expr.getBType())) {
            BIRBasicBlock returnBB = new BIRBasicBlock(this.env.nextBBId());
            returnBB.terminator = new BIRTerminator.Return(exprStmtNode.pos);
            this.env.returnBB = returnBB;
        }
    }

    @Override
    public void visit(BLangInvocation invocationExpr) {
        createCall(invocationExpr, false);
    }

    @Override
    public void visit(BLangInvocation.BLangActionInvocation actionInvocation) {
        createCall(actionInvocation, false);
    }

    @Override
    public void visit(BLangStatementExpression statementExpression) {
        statementExpression.stmt.accept(this);
        statementExpression.expr.accept(this);
    }

    @Override
    public void visit(BLangInvocation.BLangAttachedFunctionInvocation invocationExpr) {
        createCall(invocationExpr, true);
    }

    @Override
    public void visit(BLangInvocation.BFunctionPointerInvocation invocation) {
        invocation.functionPointerInvocation = true;
        createCall(invocation, false);
    }

    @Override
    public void visit(BLangForkJoin forkJoin) {
        forkJoin.workers.forEach(worker -> worker.accept(this));
    }

    @Override
    public void visit(BLangWorkerReceive workerReceive) {
        BIRBasicBlock thenBB = new BIRBasicBlock(this.env.nextBBId());
        addToTrapStack(thenBB);
        String channel = workerReceive.workerIdentifier.value + "->" + env.enclFunc.workerName.value;

        BIRVariableDcl tempVarDcl = new BIRVariableDcl(workerReceive.getBType(), this.env.nextLocalVarId(names),
                                                       VarScope.FUNCTION, VarKind.TEMP);
        this.env.enclFunc.localVars.add(tempVarDcl);
        BIROperand lhsOp = new BIROperand(tempVarDcl);
        this.env.targetOperand = lhsOp;

        boolean isOnSameStrand = DEFAULT_WORKER_NAME.equals(this.env.enclFunc.workerName.value);

        this.env.enclBB.terminator = new BIRTerminator.WorkerReceive(workerReceive.pos, names.fromString(channel),
                                                                     lhsOp, isOnSameStrand, thenBB, this.currentScope);

        this.env.enclBasicBlocks.add(thenBB);
        this.env.enclBB = thenBB;
    }

    @Override
    public void visit(BLangWorkerSend workerSend) {
        BIRBasicBlock thenBB = new BIRBasicBlock(this.env.nextBBId());
        addToTrapStack(thenBB);

        workerSend.expr.accept(this);

        String channelName = this.env.enclFunc.workerName.value + "->" + workerSend.workerIdentifier.value;
        boolean isOnSameStrand = DEFAULT_WORKER_NAME.equals(this.env.enclFunc.workerName.value);

        this.env.enclBB.terminator = new BIRTerminator.WorkerSend(
                workerSend.pos, names.fromString(channelName), this.env.targetOperand, isOnSameStrand, false, null,
                thenBB, this.currentScope);

        this.env.enclBasicBlocks.add(thenBB);
        this.env.enclBB = thenBB;
    }

    @Override
    public void visit(BLangWorkerSyncSendExpr syncSend) {
        BIRBasicBlock thenBB = new BIRBasicBlock(this.env.nextBBId());
        addToTrapStack(thenBB);
        syncSend.expr.accept(this);
        BIROperand dataOp = this.env.targetOperand;

        BIRVariableDcl tempVarDcl = new BIRVariableDcl(syncSend.receive.matchingSendsError,
                                                       this.env.nextLocalVarId(names), VarScope.FUNCTION, VarKind.TEMP);
        this.env.enclFunc.localVars.add(tempVarDcl);
        BIROperand lhsOp = new BIROperand(tempVarDcl);
        this.env.targetOperand = lhsOp;

        String channelName = this.env.enclFunc.workerName.value + "->" + syncSend.workerIdentifier.value;
        boolean isOnSameStrand = DEFAULT_WORKER_NAME.equals(this.env.enclFunc.workerName.value);

        this.env.enclBB.terminator = new BIRTerminator.WorkerSend(
                syncSend.pos, names.fromString(channelName), dataOp, isOnSameStrand, true, lhsOp,
                thenBB, this.currentScope);

        this.env.enclBasicBlocks.add(thenBB);
        this.env.enclBB = thenBB;
    }

    @Override
    public void visit(BLangWorkerFlushExpr flushExpr) {
        BIRBasicBlock thenBB = new BIRBasicBlock(this.env.nextBBId());
        addToTrapStack(thenBB);

        //create channelDetails array
        BIRNode.ChannelDetails[] channels = new BIRNode.ChannelDetails[flushExpr.workerIdentifierList.size()];
        int i = 0;
        for (BLangIdentifier workerIdentifier : flushExpr.workerIdentifierList) {
            String channelName = this.env.enclFunc.workerName.value + "->" + workerIdentifier.value;
            boolean isOnSameStrand = DEFAULT_WORKER_NAME.equals(this.env.enclFunc.workerName.value);
            channels[i] = new BIRNode.ChannelDetails(channelName, isOnSameStrand, true);
            i++;
        }

        BIRVariableDcl tempVarDcl = new BIRVariableDcl(flushExpr.getBType(), this.env.nextLocalVarId(names),
                                                       VarScope.FUNCTION, VarKind.TEMP);
        this.env.enclFunc.localVars.add(tempVarDcl);
        BIROperand lhsOp = new BIROperand(tempVarDcl);
        this.env.targetOperand = lhsOp;

        this.env.enclBB.terminator = new BIRTerminator.Flush(flushExpr.pos, channels, lhsOp, thenBB,
                this.currentScope);
        this.env.enclBasicBlocks.add(thenBB);
        this.env.enclBB = thenBB;
    }

    private void createWait(BLangWaitExpr waitExpr) {

        BIRBasicBlock thenBB = new BIRBasicBlock(this.env.nextBBId());
        addToTrapStack(thenBB);
        // This only supports wait for single future and alternate wait
        List<BIROperand> exprList = new ArrayList<>();

        waitExpr.exprList.forEach(expr -> {
            expr.accept(this);
            exprList.add(this.env.targetOperand);
        });

        BIRVariableDcl tempVarDcl = new BIRVariableDcl(waitExpr.getBType(), this.env.nextLocalVarId(names),
                                                       VarScope.FUNCTION, VarKind.TEMP);
        this.env.enclFunc.localVars.add(tempVarDcl);
        BIROperand lhsOp = new BIROperand(tempVarDcl);
        this.env.targetOperand = lhsOp;

        this.env.enclBB.terminator = new BIRTerminator.Wait(waitExpr.pos, exprList, lhsOp, thenBB, this.currentScope);

        this.env.enclBasicBlocks.add(thenBB);
        this.env.enclBB = thenBB;
    }

    @Override
    public void visit(BLangErrorConstructorExpr errorConstructorExpr) {
        BIRVariableDcl tempVarError = new BIRVariableDcl(errorConstructorExpr.getBType(),
                                                         this.env.nextLocalVarId(names), VarScope.FUNCTION,
                                                         VarKind.TEMP);

        this.env.enclFunc.localVars.add(tempVarError);
        BIROperand lhsOp = new BIROperand(tempVarError);

        this.env.targetOperand = lhsOp;
        List<BLangExpression> positionalArgs = errorConstructorExpr.positionalArgs;
        positionalArgs.get(0).accept(this);
        BIROperand messageOp = this.env.targetOperand;

        positionalArgs.get(1).accept(this);
        BIROperand causeOp = this.env.targetOperand;

        errorConstructorExpr.errorDetail.accept(this);
        BIROperand detailsOp = this.env.targetOperand;

        BIRNonTerminator.NewError newError =
                new BIRNonTerminator.NewError(errorConstructorExpr.pos, errorConstructorExpr.getBType(), lhsOp,
                                              messageOp, causeOp, detailsOp);
        setScopeAndEmit(newError);
        this.env.targetOperand = lhsOp;
    }

    private void createCall(BLangInvocation invocationExpr, boolean isVirtual) {
        List<BLangExpression> requiredArgs = invocationExpr.requiredArgs;
        List<BLangExpression> restArgs = invocationExpr.restArgs;
        List<BIROperand> args = new ArrayList<>(requiredArgs.size() + restArgs.size());

        for (BLangExpression requiredArg : requiredArgs) {
            if (requiredArg.getKind() != NodeKind.IGNORE_EXPR) {
                requiredArg.accept(this);
                args.add(this.env.targetOperand);
            } else {
                BIRVariableDcl birVariableDcl =
                        new BIRVariableDcl(requiredArg.getBType(), new Name("_"), VarScope.FUNCTION, VarKind.ARG);
                birVariableDcl.ignoreVariable = true;
                args.add(new BIROperand(birVariableDcl));
            }
        }

        // seems like restArgs.size() is always 1 or 0, but lets iterate just in case
        for (BLangExpression arg : restArgs) {
            arg.accept(this);
            args.add(this.env.targetOperand);
        }

        BIROperand fp = null;
        if (invocationExpr.functionPointerInvocation) {
            invocationExpr.expr.accept(this);
            fp = this.env.targetOperand;
        }

        // Create a temporary variable to store the return operation result.
        BIRVariableDcl tempVarDcl = new BIRVariableDcl(invocationExpr.getBType(), this.env.nextLocalVarId(names),
                                                       VarScope.FUNCTION, VarKind.TEMP);
        this.env.enclFunc.localVars.add(tempVarDcl);
        BIROperand lhsOp = new BIROperand(tempVarDcl);
        this.env.targetOperand = lhsOp;

        // Lets create a block the jump after successful function return
        BIRBasicBlock thenBB = new BIRBasicBlock(this.env.nextBBId());
        addToTrapStack(thenBB);
        this.env.enclBasicBlocks.add(thenBB);


        // TODO: make vCall a new instruction to avoid package id in vCall
        if (invocationExpr.functionPointerInvocation) {
            boolean workerDerivative = Symbols.isFlagOn(invocationExpr.symbol.flags, Flags.WORKER);
            this.env.enclBB.terminator = new BIRTerminator.FPCall(invocationExpr.pos, InstructionKind.FP_CALL,
                    fp, args, lhsOp, invocationExpr.async, thenBB, this.currentScope, workerDerivative);
        } else if (invocationExpr.async) {
            BInvokableSymbol bInvokableSymbol = (BInvokableSymbol) invocationExpr.symbol;
            List<BIRAnnotationAttachment> calleeAnnots = getBIRAnnotAttachments(bInvokableSymbol.getAnnotations());

            List<BIRAnnotationAttachment> annots =
                    getBIRAnnotAttachmentsForASTAnnotAttachments(invocationExpr.annAttachments);
            this.env.enclBB.terminator = new BIRTerminator.AsyncCall(invocationExpr.pos, InstructionKind.ASYNC_CALL,
                    isVirtual, invocationExpr.symbol.pkgID, getFuncName((BInvokableSymbol) invocationExpr.symbol),
                    args, lhsOp, thenBB, annots, calleeAnnots, bInvokableSymbol.getFlags(), this.currentScope);
        } else {
            BInvokableSymbol bInvokableSymbol = (BInvokableSymbol) invocationExpr.symbol;
            List<BIRAnnotationAttachment> calleeAnnots = getBIRAnnotAttachments(bInvokableSymbol.getAnnotations());

            this.env.enclBB.terminator = new BIRTerminator.Call(invocationExpr.pos, InstructionKind.CALL, isVirtual,
                    invocationExpr.symbol.pkgID, getFuncName((BInvokableSymbol) invocationExpr.symbol), args, lhsOp,
                    thenBB, calleeAnnots, bInvokableSymbol.getFlags(), this.currentScope);
        }
        this.env.enclBB = thenBB;
    }

    @Override
    public void visit(BLangReturn astReturnStmt) {
        astReturnStmt.expr.accept(this);
        BIROperand retVarRef = new BIROperand(this.env.enclFunc.returnVariable);
        setScopeAndEmit(new Move(astReturnStmt.pos, this.env.targetOperand, retVarRef));

        // Check whether this function already has a returnBB.
        // A given function can have only one BB that has a return instruction.
        if (this.env.returnBB == null) {
            // If not create one
            BIRBasicBlock returnBB = new BIRBasicBlock(this.env.nextBBId());
            addToTrapStack(returnBB);
            returnBB.terminator = new BIRTerminator.Return(getFunctionLastLinePos());
            this.env.returnBB = returnBB;
        }
        if (this.env.enclBB.terminator == null) {
            this.env.unlockVars.forEach(s -> {
                int i = s.size();
                while (i > 0) {
                    BIRBasicBlock unlockBB = new BIRBasicBlock(this.env.nextBBId());
                    this.env.enclBasicBlocks.add(unlockBB);
                    BIRTerminator.Unlock unlock = new BIRTerminator.Unlock(null,  unlockBB, this.currentScope);
                    this.env.enclBB.terminator = unlock;
                    unlock.relatedLock = s.getLock(i - 1);
                    this.env.enclBB = unlockBB;
                    i--;
                }
            });

            this.env.enclBB.terminator = new BIRTerminator.GOTO(astReturnStmt.pos, this.env.returnBB,
                    this.currentScope);
            BIRBasicBlock nextBB = new BIRBasicBlock(this.env.nextBBId());
            this.env.enclBasicBlocks.add(nextBB);
            this.env.enclBB = nextBB;
            addToTrapStack(nextBB);
        }
    }

    private BLangDiagnosticLocation getFunctionLastLinePos() {
        if (this.env.enclFunc.pos == null) {
            return null;
        }
        LineRange lineRange = this.env.enclFunc.pos.lineRange();
        LinePosition endLine = lineRange.endLine();
        return new BLangDiagnosticLocation(lineRange.fileName(), endLine.line(), endLine.line(), endLine.offset(),
                endLine.offset(), 0, 0);
    }

    @Override
    public void visit(BLangPanic panicNode) {
        panicNode.expr.accept(this);
        // Some functions will only have panic but we need to add return for them to make current algorithm work.
        if (this.env.returnBB == null) {
            BIRBasicBlock returnBB = new BIRBasicBlock(this.env.nextBBId());
            addToTrapStack(returnBB);
            returnBB.terminator = new BIRTerminator.Return(panicNode.pos);
            this.env.returnBB = returnBB;
        }
        this.env.enclBB.terminator = new BIRTerminator.Panic(panicNode.pos, this.env.targetOperand, this.currentScope);

        // This basic block will contain statement that comes right after this 'if' statement.
        BIRBasicBlock unlockBB = new BIRBasicBlock(this.env.nextBBId());
        addToTrapStack(unlockBB);
        this.env.enclBasicBlocks.add(unlockBB);
        this.env.enclBB = unlockBB;
    }

    @Override
    public void visit(BLangIf astIfStmt) {
        astIfStmt.expr.accept(this);
        BIROperand ifExprResult = this.env.targetOperand;

        // Create the basic block for the if-then block.
        BIRBasicBlock thenBB = new BIRBasicBlock(this.env.nextBBId());
        addToTrapStack(thenBB);
        this.env.enclBasicBlocks.add(thenBB);

        // This basic block will contain statement that comes right after this 'if' statement.
        BIRBasicBlock nextBB = new BIRBasicBlock(this.env.nextBBId());

        // Add the branch instruction to the current basic block.
        // This is the end of the current basic block.
        BIRTerminator.Branch branchIns = new BIRTerminator.Branch(astIfStmt.pos, ifExprResult, thenBB, null,
                this.currentScope);
        this.env.enclBB.terminator = branchIns;

        // Visit the then-block
        this.env.enclBB = thenBB;
        astIfStmt.body.accept(this);

        // If a terminator statement has not been set for the then-block then just add it.
        if (this.env.enclBB.terminator == null) {
            this.env.enclBB.terminator = new BIRTerminator.GOTO(null, nextBB, this.currentScope);
        }

        // Check whether there exists an else-if or an else block.
        if (astIfStmt.elseStmt != null) {
            // Create a basic block for the else block.
            BIRBasicBlock elseBB = new BIRBasicBlock(this.env.nextBBId());
            addToTrapStack(elseBB);
            this.env.enclBasicBlocks.add(elseBB);
            branchIns.falseBB = elseBB;

            // Visit the else block. This could be an else-if block or an else block.
            this.env.enclBB = elseBB;
            astIfStmt.elseStmt.accept(this);

            // If a terminator statement has not been set for the else-block then just add it.
            if (this.env.enclBB.terminator == null) {
                this.env.enclBB.terminator = new BIRTerminator.GOTO(null, nextBB, this.currentScope);
            }
        } else {
            branchIns.falseBB = nextBB;
        }

        // Set the elseBB as the basic block for the rest of statements followed by this if.
        addToTrapStack(nextBB);
        this.env.enclBasicBlocks.add(nextBB);
        this.env.enclBB = nextBB;
    }

    @Override
    public void visit(BLangWhile astWhileStmt) {
        BIRBasicBlock currentEnclLoopBB = this.env.enclLoopBB;
        BIRBasicBlock currentEnclLoopEndBB = this.env.enclLoopEndBB;

        // Create a basic block for the while expression.
        BIRBasicBlock whileExprBB = new BIRBasicBlock(this.env.nextBBId());
        addToTrapStack(whileExprBB);
        this.env.enclBasicBlocks.add(whileExprBB);

        // Insert a GOTO instruction as the terminal instruction into current basic block.
        this.env.enclBB.terminator = new BIRTerminator.GOTO(null, whileExprBB, this.currentScope);

        // Visit condition expression
        this.env.enclBB = whileExprBB;
        astWhileStmt.expr.accept(this);
        BIROperand whileExprResult = this.env.targetOperand;

        // Create the basic block for the while-body block.
        BIRBasicBlock whileBodyBB = new BIRBasicBlock(this.env.nextBBId());
        addToTrapStack(whileBodyBB);
        this.env.enclBasicBlocks.add(whileBodyBB);

        // Create the basic block for the statements that comes after the while statement.
        BIRBasicBlock whileEndBB = new BIRBasicBlock(this.env.nextBBId());
        addToTrapStack(whileEndBB);

        // Add the branch instruction to the while expression basic block.
        this.env.enclBB.terminator =
                new BIRTerminator.Branch(astWhileStmt.pos, whileExprResult, whileBodyBB,
                        whileEndBB, this.currentScope);

        // Visit while body
        this.env.enclBB = whileBodyBB;
        this.env.enclLoopBB = whileExprBB;
        this.env.enclLoopEndBB = whileEndBB;
        this.env.unlockVars.push(new BIRLockDetailsHolder());
        astWhileStmt.body.accept(this);
        this.env.unlockVars.pop();
        if (this.env.enclBB.terminator == null) {
            this.env.enclBB.terminator = new BIRTerminator.GOTO(null, whileExprBB, this.currentScope);
        }

        this.env.enclBasicBlocks.add(whileEndBB);
        this.env.enclBB = whileEndBB;

        this.env.enclLoopBB = currentEnclLoopBB;
        this.env.enclLoopEndBB = currentEnclLoopEndBB;
    }


    // Expressions

    @Override
    public void visit(BLangIgnoreExpr ignoreExpr) {
        BIRVariableDcl tempVarDcl = new BIRVariableDcl(ignoreExpr.getBType(),
                                                       this.env.nextLocalVarId(names), VarScope.FUNCTION, VarKind.TEMP);
        this.env.enclFunc.localVars.add(tempVarDcl);
    }

    @Override
    public void visit(BLangLiteral astLiteralExpr) {
        BIRVariableDcl tempVarDcl = new BIRVariableDcl(astLiteralExpr.getBType(),
                                                       this.env.nextLocalVarId(names), VarScope.FUNCTION, VarKind.TEMP);
        this.env.enclFunc.localVars.add(tempVarDcl);
        BIROperand toVarRef = new BIROperand(tempVarDcl);
        setScopeAndEmit(new BIRNonTerminator.ConstantLoad(astLiteralExpr.pos,
                                                          astLiteralExpr.value, astLiteralExpr.getBType(), toVarRef));
        this.env.targetOperand = toVarRef;
    }

    @Override
    public void visit(BLangMapLiteral astMapLiteralExpr) {
<<<<<<< HEAD
        BType type = astMapLiteralExpr.getBType();
        visitTypedesc(astMapLiteralExpr.pos, type, Collections.emptyList(), getAnnotations(type.tsymbol, this.env));

=======
        this.env.isInArrayOrStructure++;
        visitTypedesc(astMapLiteralExpr.pos, astMapLiteralExpr.getBType(), Collections.emptyList());
>>>>>>> 977b7a9e
        BIRVariableDcl tempVarDcl =
                new BIRVariableDcl(astMapLiteralExpr.getBType(), this.env.nextLocalVarId(names),
                                   VarScope.FUNCTION, VarKind.TEMP);
        this.env.enclFunc.localVars.add(tempVarDcl);
        BIROperand toVarRef = new BIROperand(tempVarDcl);

        setScopeAndEmit(new BIRNonTerminator.NewStructure(astMapLiteralExpr.pos, toVarRef, this.env.targetOperand,
                                               generateMappingConstructorEntries(astMapLiteralExpr.fields)));
        this.env.targetOperand = toVarRef;
        this.env.isInArrayOrStructure--;
    }

    @Override
    public void visit(BLangTypeConversionExpr astTypeConversionExpr) {
        BIRVariableDcl tempVarDcl = new BIRVariableDcl(astTypeConversionExpr.getBType(),
                                                       this.env.nextLocalVarId(names), VarScope.FUNCTION, VarKind.TEMP);
        this.env.enclFunc.localVars.add(tempVarDcl);
        BIROperand toVarRef = new BIROperand(tempVarDcl);

        astTypeConversionExpr.expr.accept(this);
        BIROperand rhsOp = this.env.targetOperand;

        setScopeAndEmit(
                new BIRNonTerminator.TypeCast(astTypeConversionExpr.pos, toVarRef, rhsOp, toVarRef.variableDcl.type,
                        astTypeConversionExpr.checkTypes));
        this.env.targetOperand = toVarRef;
    }

    @Override
    public void visit(BLangStructLiteral astStructLiteralExpr) {
<<<<<<< HEAD
=======
        this.env.isInArrayOrStructure++;
        List<BIROperand> varDcls = mapToVarDcls(astStructLiteralExpr.enclMapSymbols);
>>>>>>> 977b7a9e
        BType type = astStructLiteralExpr.getBType();
        visitTypedesc(astStructLiteralExpr.pos, type, Collections.emptyList(), getAnnotations(type.tsymbol, this.env));

        BIRVariableDcl tempVarDcl = new BIRVariableDcl(astStructLiteralExpr.getBType(),
                                                       this.env.nextLocalVarId(names), VarScope.FUNCTION, VarKind.TEMP);
        this.env.enclFunc.localVars.add(tempVarDcl);
        BIROperand toVarRef = new BIROperand(tempVarDcl);


        BIRNonTerminator.NewStructure instruction =
                new BIRNonTerminator.NewStructure(astStructLiteralExpr.pos, toVarRef, this.env.targetOperand,
                                                  generateMappingConstructorEntries(astStructLiteralExpr.fields));
        setScopeAndEmit(instruction);

        this.env.targetOperand = toVarRef;
        this.env.isInArrayOrStructure--;
    }

    @Override
    public void visit(BLangTypeInit connectorInitExpr) {
        BType exprType = connectorInitExpr.getBType();
        BIRVariableDcl tempVarDcl = new BIRVariableDcl(exprType, this.env.nextLocalVarId(names), VarScope.FUNCTION,
                VarKind.TEMP);
        this.env.enclFunc.localVars.add(tempVarDcl);
        BIROperand toVarRef = new BIROperand(tempVarDcl);
        BType objectType = getEffectiveObjectType(exprType);
        BTypeSymbol objectTypeSymbol = Types.getReferredType(objectType).tsymbol;
        BIRNonTerminator.NewInstance instruction;
        if (isInSamePackage(objectTypeSymbol, env.enclPkg.packageID)) {
            BIRTypeDefinition def = typeDefs.get(objectTypeSymbol);
            instruction = new BIRNonTerminator.NewInstance(connectorInitExpr.pos, def, toVarRef, objectType);
        } else {
            String objectName = objectTypeSymbol.name.value;
            instruction = new BIRNonTerminator.NewInstance(connectorInitExpr.pos, objectTypeSymbol.pkgID, objectName,
                    toVarRef, objectType);
        }
        setScopeAndEmit(instruction);
        this.env.targetOperand = toVarRef;
    }

    private boolean isInSamePackage(BSymbol objectTypeSymbol, PackageID packageID) {
        return objectTypeSymbol.pkgID.equals(packageID);
    }

    @Override
    public void visit(BLangSimpleVarRef.BLangFieldVarRef fieldVarRef) {
    }

    @Override
    public void visit(BLangArrayLiteral astArrayLiteralExpr) {
        BType bType = astArrayLiteralExpr.getBType();
        if (bType.tag == TypeTags.TUPLE) {
            visitTypedesc(astArrayLiteralExpr.pos, bType);
        }
        generateListConstructorExpr(astArrayLiteralExpr);
    }

    @Override
    public void visit(BLangTupleLiteral tupleLiteral) {
        BType type = tupleLiteral.getBType();
        visitTypedesc(tupleLiteral.pos, type, getAnnotations(type.tsymbol, this.env));
        generateListConstructorExpr(tupleLiteral);
    }

    @Override
    public void visit(BLangGroupExpr groupExpr) {
        groupExpr.expression.accept(this);
    }

    @Override
    public void visit(BLangJSONArrayLiteral jsonArrayLiteralExpr) {
        BType bType = jsonArrayLiteralExpr.getBType();
        if (bType.tag == TypeTags.TUPLE) {
            visitTypedesc(jsonArrayLiteralExpr.pos, bType);
        }
        generateListConstructorExpr(jsonArrayLiteralExpr);
    }

    @Override
    public void visit(BLangMapAccessExpr astMapAccessExpr) {
        boolean variableStore = this.varAssignment;
        this.varAssignment = false;
        BIROperand rhsOp = this.env.targetOperand;

        astMapAccessExpr.expr.accept(this);
        BIROperand varRefRegIndex = this.env.targetOperand;

        astMapAccessExpr.indexExpr.accept(this);
        BIROperand keyRegIndex = this.env.targetOperand;
        if (variableStore) {
            setScopeAndEmit(
                    new BIRNonTerminator.FieldAccess(astMapAccessExpr.pos, InstructionKind.MAP_STORE, varRefRegIndex,
                            keyRegIndex, rhsOp, astMapAccessExpr.isStoreOnCreation));
            return;
        }
        BIRVariableDcl tempVarDcl = new BIRVariableDcl(astMapAccessExpr.getBType(), this.env.nextLocalVarId(names),
                                                       VarScope.FUNCTION, VarKind.TEMP);
        this.env.enclFunc.localVars.add(tempVarDcl);
        BIROperand tempVarRef = new BIROperand(tempVarDcl);

        setScopeAndEmit(new BIRNonTerminator.FieldAccess(astMapAccessExpr.pos, InstructionKind.MAP_LOAD, tempVarRef,
                keyRegIndex, varRefRegIndex, astMapAccessExpr.optionalFieldAccess,
                                              astMapAccessExpr.isLValue && !astMapAccessExpr.leafNode));
        this.env.targetOperand = tempVarRef;
        this.varAssignment = variableStore;
    }

    @Override
    public void visit(BLangTableAccessExpr astTableAccessExpr) {
        boolean variableStore = this.varAssignment;
        this.varAssignment = false;
        BIROperand rhsOp = this.env.targetOperand;

        astTableAccessExpr.expr.accept(this);
        BIROperand varRefRegIndex = this.env.targetOperand;

        astTableAccessExpr.indexExpr.accept(this);
        BIROperand keyRegIndex = this.env.targetOperand;
        if (variableStore) {
            setScopeAndEmit(new BIRNonTerminator.FieldAccess(astTableAccessExpr.pos, InstructionKind.TABLE_STORE,
                    varRefRegIndex, keyRegIndex, rhsOp));
            return;
        }
        BIRVariableDcl tempVarDcl = new BIRVariableDcl(astTableAccessExpr.getBType(), this.env.nextLocalVarId(names),
                                                       VarScope.FUNCTION, VarKind.TEMP);
        this.env.enclFunc.localVars.add(tempVarDcl);
        BIROperand tempVarRef = new BIROperand(tempVarDcl);

        setScopeAndEmit(new BIRNonTerminator.FieldAccess(astTableAccessExpr.pos, InstructionKind.TABLE_LOAD, tempVarRef,
                keyRegIndex, varRefRegIndex));
        this.env.targetOperand = tempVarRef;
        this.varAssignment = variableStore;
    }

    @Override
    public void visit(BLangStructFieldAccessExpr astStructFieldAccessExpr) {
        generateMappingAccess(astStructFieldAccessExpr, astStructFieldAccessExpr.optionalFieldAccess);
    }

    @Override
    public void visit(BLangJSONAccessExpr astJSONFieldAccessExpr) {
        if (astJSONFieldAccessExpr.indexExpr.getBType().tag == TypeTags.INT) {
            generateArrayAccess(astJSONFieldAccessExpr);
            return;
        }

        generateMappingAccess(astJSONFieldAccessExpr, astJSONFieldAccessExpr.optionalFieldAccess);
    }

    @Override
    public void visit(BLangDynamicArgExpr dynamicParamExpr) {
        dynamicParamExpr.condition.accept(this);
        dynamicParamExpr.conditionalArgument.accept(this);
    }

    @Override
    public void visit(BLangStringAccessExpr stringAccessExpr) {
        BIRVariableDcl tempVarDcl = new BIRVariableDcl(stringAccessExpr.getBType(), this.env.nextLocalVarId(names),
                                                       VarScope.FUNCTION, VarKind.TEMP);
        this.env.enclFunc.localVars.add(tempVarDcl);
        BIROperand tempVarRef = new BIROperand(tempVarDcl);

        stringAccessExpr.expr.accept(this);
        BIROperand varRefRegIndex = this.env.targetOperand;

        stringAccessExpr.indexExpr.accept(this);
        BIROperand keyRegIndex = this.env.targetOperand;

        setScopeAndEmit(new BIRNonTerminator.FieldAccess(stringAccessExpr.pos, InstructionKind.STRING_LOAD, tempVarRef,
                                              keyRegIndex, varRefRegIndex));
        this.env.targetOperand = tempVarRef;
    }

    @Override
    public void visit(BLangArrayAccessExpr astArrayAccessExpr) {
        generateArrayAccess(astArrayAccessExpr);
    }

    @Override
    public void visit(BLangIndexBasedAccess.BLangTupleAccessExpr tupleAccessExpr) {
        generateArrayAccess(tupleAccessExpr);
    }

    @Override
    public void visit(BLangIsLikeExpr isLikeExpr) {
        BIRVariableDcl tempVarDcl = new BIRVariableDcl(symTable.booleanType,
                this.env.nextLocalVarId(names), VarScope.FUNCTION, VarKind.TEMP);
        this.env.enclFunc.localVars.add(tempVarDcl);
        BIROperand toVarRef = new BIROperand(tempVarDcl);

        isLikeExpr.expr.accept(this);
        BIROperand exprIndex = this.env.targetOperand;

        setScopeAndEmit(new BIRNonTerminator.IsLike(isLikeExpr.pos, isLikeExpr.typeNode.getBType(), toVarRef,
                                                    exprIndex));

        this.env.targetOperand = toVarRef;
    }

    @Override
    public void visit(BLangTypeTestExpr typeTestExpr) {
        BIRVariableDcl tempVarDcl = new BIRVariableDcl(symTable.booleanType,
                this.env.nextLocalVarId(names), VarScope.FUNCTION, VarKind.TEMP);
        this.env.enclFunc.localVars.add(tempVarDcl);
        BIROperand toVarRef = new BIROperand(tempVarDcl);

        typeTestExpr.expr.accept(this);
        BIROperand exprIndex = this.env.targetOperand;

        setScopeAndEmit(
                new BIRNonTerminator.TypeTest(typeTestExpr.pos, typeTestExpr.typeNode.getBType(), toVarRef, exprIndex));

        this.env.targetOperand = toVarRef;
    }

    @Override
    public void visit(BLangLocalVarRef astVarRefExpr) {
        boolean variableStore = this.varAssignment;
        this.varAssignment = false;
        BSymbol varSymbol = astVarRefExpr.symbol;

        if (variableStore) {
            if (astVarRefExpr.symbol.name != Names.IGNORE) {
                BIROperand varRef = new BIROperand(this.env.symbolVarMap.get(varSymbol));
                setScopeAndEmit(new Move(astVarRefExpr.pos, this.env.targetOperand, varRef));
            }
        } else {
            BIRVariableDcl tempVarDcl = new BIRVariableDcl(varSymbol.type,
                    this.env.nextLocalVarId(names), VarScope.FUNCTION, VarKind.TEMP);
            this.env.enclFunc.localVars.add(tempVarDcl);
            BIROperand tempVarRef = new BIROperand(tempVarDcl);

            BIRVariableDcl varDecl = this.env.symbolVarMap.get(varSymbol);

            BIROperand fromVarRef = new BIROperand(varDecl);

            setScopeAndEmit(new Move(astVarRefExpr.pos, fromVarRef, tempVarRef));
            this.env.targetOperand = tempVarRef;
        }
        this.varAssignment = variableStore;
    }

    @Override
    public void visit(BLangPackageVarRef astPackageVarRefExpr) {
        boolean variableStore = this.varAssignment;
        this.varAssignment = false;

        if (variableStore) {
            if (astPackageVarRefExpr.symbol.name != Names.IGNORE) {
                BIROperand varRef = new BIROperand(getVarRef(astPackageVarRefExpr));
                setScopeAndEmit(new Move(astPackageVarRefExpr.pos, this.env.targetOperand, varRef));
            }
        } else {
            if (this.env.isInArrayOrStructure > 0) {
                BIRVariableDcl tempVarDcl = new BIRVariableDcl(astPackageVarRefExpr.getBType(),
                        this.env.nextLocalVarId(names), VarScope.FUNCTION, VarKind.TEMP);
                this.env.enclFunc.localVars.add(tempVarDcl);
                BIROperand tempVarRef = new BIROperand(tempVarDcl);
                BIROperand fromVarRef = new BIROperand(getVarRef(astPackageVarRefExpr));
                setScopeAndEmit(new Move(astPackageVarRefExpr.pos, fromVarRef, tempVarRef));
                this.env.targetOperand = tempVarRef;
            } else {
                this.env.targetOperand = new BIROperand(getVarRef(astPackageVarRefExpr));
            }
        }
        this.varAssignment = variableStore;
    }

    private BIRGlobalVariableDcl getVarRef(BLangPackageVarRef astPackageVarRefExpr) {
        BSymbol symbol = astPackageVarRefExpr.symbol;
        BIRGlobalVariableDcl globalVarDcl = this.globalVarMap.get(symbol);
        if (globalVarDcl == null) {
            globalVarDcl = new BIRGlobalVariableDcl(astPackageVarRefExpr.pos, symbol.flags, symbol.type, symbol.pkgID,
                    symbol.name, symbol.getOriginalName(), VarScope.GLOBAL, VarKind.CONSTANT, symbol.name.getValue(),
                    symbol.origin.toBIROrigin());
            this.globalVarMap.put(symbol, globalVarDcl);
        }

        if (!isInSamePackage(astPackageVarRefExpr.varSymbol, env.enclPkg.packageID)) {
            this.env.enclPkg.importedGlobalVarsDummyVarDcls.add(globalVarDcl);
        }
        return globalVarDcl;
    }

    @Override
    public void visit(BLangBinaryExpr astBinaryExpr) {
        astBinaryExpr.lhsExpr.accept(this);
        BIROperand rhsOp1 = this.env.targetOperand;

        astBinaryExpr.rhsExpr.accept(this);
        BIROperand rhsOp2 = this.env.targetOperand;

        // Create a temporary variable to store the binary operation result.
        BIRVariableDcl tempVarDcl = new BIRVariableDcl(astBinaryExpr.getBType(),
                                                       this.env.nextLocalVarId(names), VarScope.FUNCTION, VarKind.TEMP);
        this.env.enclFunc.localVars.add(tempVarDcl);
        BIROperand lhsOp = new BIROperand(tempVarDcl);
        this.env.targetOperand = lhsOp;

        // Create binary instruction
        BinaryOp binaryIns = new BinaryOp(astBinaryExpr.pos, getBinaryInstructionKind(astBinaryExpr.opKind),
                                          astBinaryExpr.getBType(), lhsOp, rhsOp1, rhsOp2);
        setScopeAndEmit(binaryIns);
    }

    @Override
    public void visit(BLangUnaryExpr unaryExpr) {
        unaryExpr.expr.accept(this);
        BIROperand rhsOp = this.env.targetOperand;

        // Create a temporary variable to store the unary operation result.
        BIRVariableDcl tempVarDcl = new BIRVariableDcl(unaryExpr.getBType(),
                                                       this.env.nextLocalVarId(names), VarScope.FUNCTION, VarKind.TEMP);
        this.env.enclFunc.localVars.add(tempVarDcl);
        BIROperand lhsOp = new BIROperand(tempVarDcl);

        if (OperatorKind.ADD.equals(unaryExpr.operator) || OperatorKind.UNTAINT.equals(unaryExpr.operator)) {
            setScopeAndEmit(new Move(unaryExpr.pos, rhsOp, lhsOp));
            this.env.targetOperand = lhsOp;
            return;
        }

        UnaryOP unaryIns = new UnaryOP(unaryExpr.pos, getUnaryInstructionKind(unaryExpr.operator), lhsOp, rhsOp);
        setScopeAndEmit(unaryIns);
        this.env.targetOperand = lhsOp;
    }

    @Override
    public void visit(BLangTrapExpr trapExpr) {
        BIRBasicBlock trapBB = new BIRBasicBlock(this.env.nextBBId());
        this.env.enclBasicBlocks.add(trapBB);
        this.env.enclBB.terminator = new BIRTerminator.GOTO(trapExpr.pos, trapBB, this.currentScope);
        this.env.enclBB = trapBB;
        this.env.trapBlocks.push(new ArrayList<>());
        addToTrapStack(trapBB);

        trapExpr.expr.accept(this);

        List<BIRBasicBlock> trappedBlocks = this.env.trapBlocks.pop();
        // Create new block for instructions after trap.
        BIRBasicBlock nextBB = new BIRBasicBlock(this.env.nextBBId());
        addToTrapStack(nextBB);
        env.enclBasicBlocks.add(nextBB);
        if (this.env.enclBB.terminator == null) {
            this.env.enclBB.terminator = new BIRTerminator.GOTO(trapExpr.pos, nextBB, this.currentScope);
        }

        env.enclFunc.errorTable.add(new BIRNode.BIRErrorEntry(trappedBlocks.get(0),
                trappedBlocks.get(trappedBlocks.size() - 1), env.targetOperand, nextBB));

        this.env.enclBB = nextBB;
    }

    @Override
    public void visit(BLangWaitExpr waitExpr) {
        createWait(waitExpr);
    }

    @Override
    public void visit(BLangWaitForAllExpr.BLangWaitLiteral waitLiteral) {
<<<<<<< HEAD
        visitTypedesc(waitLiteral.pos, waitLiteral.getBType());
=======
        this.env.isInArrayOrStructure++;
        visitTypedesc(waitLiteral.pos, waitLiteral.getBType(), Collections.emptyList());
>>>>>>> 977b7a9e
        BIRBasicBlock thenBB = new BIRBasicBlock(this.env.nextBBId());
        addToTrapStack(thenBB);

        BIRVariableDcl tempVarDcl = new BIRVariableDcl(waitLiteral.getBType(),
                                                       this.env.nextLocalVarId(names), VarScope.FUNCTION, VarKind.TEMP);
        this.env.enclFunc.localVars.add(tempVarDcl);
        BIROperand toVarRef = new BIROperand(tempVarDcl);
        setScopeAndEmit(new BIRNonTerminator.NewStructure(waitLiteral.pos, toVarRef, this.env.targetOperand));
        this.env.targetOperand = toVarRef;

        List<String> keys = new ArrayList<>();
        List<BIROperand> valueExprs = new ArrayList<>();
        for (BLangWaitForAllExpr.BLangWaitKeyValue keyValue : waitLiteral.keyValuePairs) {
            keys.add(keyValue.key.value);
            BLangExpression expr = keyValue.valueExpr != null ? keyValue.valueExpr : keyValue.keyExpr;
            expr.accept(this);
            BIROperand valueRegIndex = this.env.targetOperand;
            valueExprs.add(valueRegIndex);
        }
        this.env.enclBB.terminator = new BIRTerminator.WaitAll(waitLiteral.pos, toVarRef, keys,
                valueExprs, thenBB, this.currentScope);
        this.env.targetOperand = toVarRef;
        this.env.enclFunc.basicBlocks.add(thenBB);
        this.env.enclBB = thenBB;
        this.env.isInArrayOrStructure--;
    }

    @Override
    public void visit(BLangIsAssignableExpr assignableExpr) {
        BIRVariableDcl tempVarDcl = new BIRVariableDcl(symTable.booleanType, this.env.nextLocalVarId(names),
                VarScope.FUNCTION, VarKind.TEMP);
        this.env.enclFunc.localVars.add(tempVarDcl);
        BIROperand toVarRef = new BIROperand(tempVarDcl);

        assignableExpr.lhsExpr.accept(this);
        BIROperand exprIndex = this.env.targetOperand;

        setScopeAndEmit(
                new BIRNonTerminator.TypeTest(assignableExpr.pos, assignableExpr.targetType, toVarRef, exprIndex));
        this.env.targetOperand = toVarRef;
    }

    @Override
    public void visit(BLangXMLQName xmlQName) {
        BIRVariableDcl tempVarDcl =
                new BIRVariableDcl(symTable.anyType, this.env.nextLocalVarId(names), VarScope.FUNCTION, VarKind.TEMP);
        this.env.enclFunc.localVars.add(tempVarDcl);
        BIROperand toVarRef = new BIROperand(tempVarDcl);

        // If the QName is use outside of XML, treat it as string.
        if (!xmlQName.isUsedInXML) {
            String qName = xmlQName.namespaceURI == null ? xmlQName.localname.value
                    : ("{" + xmlQName.namespaceURI + "}" + xmlQName.localname);
            generateStringLiteral(qName);
            return;
        }

        // Else, treat it as QName
        BIROperand nsURIIndex = generateStringLiteral(xmlQName.namespaceURI);
        BIROperand localnameIndex = generateStringLiteral(xmlQName.localname.value);
        BIROperand prefixIndex = generateStringLiteral(xmlQName.prefix.value);
        BIRNonTerminator.NewXMLQName newXMLQName =
                new BIRNonTerminator.NewXMLQName(xmlQName.pos, toVarRef, localnameIndex, nsURIIndex, prefixIndex);
        setScopeAndEmit(newXMLQName);
        this.env.targetOperand = toVarRef;
    }

    @Override
    public void visit(BLangXMLElementLiteral xmlElementLiteral) {
        BIRVariableDcl tempVarDcl = new BIRVariableDcl(xmlElementLiteral.getBType(), this.env.nextLocalVarId(names),
                                                       VarScope.FUNCTION, VarKind.TEMP);
        this.env.enclFunc.localVars.add(tempVarDcl);
        BIROperand toVarRef = new BIROperand(tempVarDcl);

        // Visit in-line namespace declarations. These needs to be visited first before visiting the
        // attributes, start and end tag names of the element.
        xmlElementLiteral.inlineNamespaces.forEach(xmlns -> xmlns.accept(this));

        // Create start tag name
        BLangExpression startTagName = (BLangExpression) xmlElementLiteral.getStartTagName();
        startTagName.accept(this);
        BIROperand startTagNameIndex = this.env.targetOperand;

        // Create default namespace uri
        BIROperand defaultNsURIVarRef = generateNamespaceRef(xmlElementLiteral.defaultNsSymbol, xmlElementLiteral.pos);

        // Create xml element
        BIRNonTerminator.NewXMLElement newXMLElement =
                new BIRNonTerminator.NewXMLElement(xmlElementLiteral.pos, toVarRef, startTagNameIndex,
                                                   defaultNsURIVarRef,
                                                   Symbols.isFlagOn(xmlElementLiteral.getBType().flags,
                                                                    Flags.READONLY));
        setScopeAndEmit(newXMLElement);

        // Populate the XML by adding namespace declarations, attributes and children
        populateXML(xmlElementLiteral, toVarRef);
        this.env.targetOperand = toVarRef;
    }

    @Override
    public void visit(BLangXMLAttribute attribute) {
        BIROperand xmlVarRef = this.env.targetOperand;

        attribute.name.accept(this);
        BIROperand attrNameOp = this.env.targetOperand;

        attribute.value.accept(this);
        BIROperand attrValueOp = this.env.targetOperand;
        setScopeAndEmit(new BIRNonTerminator.FieldAccess(attribute.pos, InstructionKind.XML_ATTRIBUTE_STORE, xmlVarRef,
                attrNameOp, attrValueOp));
    }

    @Override
    public void visit(BLangXMLSequenceLiteral xmlSequenceLiteral) {
        BIRVariableDcl tempVarDcl = new BIRVariableDcl(xmlSequenceLiteral.getBType(), this.env.nextLocalVarId(names),
                                                       VarScope.FUNCTION, VarKind.TEMP);

        this.env.enclFunc.localVars.add(tempVarDcl);
        BIROperand toVarRef = new BIROperand(tempVarDcl);

        BIRNonTerminator.NewXMLSequence newXMLSequence =
                new BIRNonTerminator.NewXMLSequence(xmlSequenceLiteral.pos, toVarRef);

        setScopeAndEmit(newXMLSequence);
        populateXMLSequence(xmlSequenceLiteral, toVarRef);
        this.env.targetOperand = toVarRef;
    }

    @Override
    public void visit(BLangXMLTextLiteral xmlTextLiteral) {
        BIRVariableDcl tempVarDcl = new BIRVariableDcl(xmlTextLiteral.getBType(), this.env.nextLocalVarId(names),
                                                       VarScope.FUNCTION, VarKind.TEMP);
        this.env.enclFunc.localVars.add(tempVarDcl);
        BIROperand toVarRef = new BIROperand(tempVarDcl);

        xmlTextLiteral.concatExpr.accept(this);
        BIROperand xmlTextIndex = this.env.targetOperand;

        BIRNonTerminator.NewXMLText newXMLElement =
                new BIRNonTerminator.NewXMLText(xmlTextLiteral.pos, toVarRef, xmlTextIndex);
        setScopeAndEmit(newXMLElement);
        this.env.targetOperand = toVarRef;
    }

    @Override
    public void visit(BLangXMLCommentLiteral xmlCommentLiteral) {
        BIRVariableDcl tempVarDcl = new BIRVariableDcl(xmlCommentLiteral.getBType(), this.env.nextLocalVarId(names),
                                                       VarScope.FUNCTION, VarKind.TEMP);
        this.env.enclFunc.localVars.add(tempVarDcl);
        BIROperand toVarRef = new BIROperand(tempVarDcl);

        xmlCommentLiteral.concatExpr.accept(this);
        BIROperand xmlCommentIndex = this.env.targetOperand;

        BIRNonTerminator.NewXMLComment newXMLComment =
                new BIRNonTerminator.NewXMLComment(xmlCommentLiteral.pos, toVarRef, xmlCommentIndex,
                                                   Symbols.isFlagOn(xmlCommentLiteral.getBType().flags,
                                                                    Flags.READONLY));
        setScopeAndEmit(newXMLComment);
        this.env.targetOperand = toVarRef;
    }

    @Override
    public void visit(BLangXMLProcInsLiteral xmlProcInsLiteral) {
        BIRVariableDcl tempVarDcl = new BIRVariableDcl(xmlProcInsLiteral.getBType(), this.env.nextLocalVarId(names),
                                                       VarScope.FUNCTION, VarKind.TEMP);
        this.env.enclFunc.localVars.add(tempVarDcl);
        BIROperand toVarRef = new BIROperand(tempVarDcl);

        xmlProcInsLiteral.dataConcatExpr.accept(this);
        BIROperand dataIndex = this.env.targetOperand;

        xmlProcInsLiteral.target.accept(this);
        BIROperand targetIndex = this.env.targetOperand;

        BIRNonTerminator.NewXMLProcIns newXMLProcIns =
                new BIRNonTerminator.NewXMLProcIns(xmlProcInsLiteral.pos, toVarRef, dataIndex, targetIndex,
                                                   Symbols.isFlagOn(xmlProcInsLiteral.getBType().flags,
                                                                    Flags.READONLY));
        setScopeAndEmit(newXMLProcIns);
        this.env.targetOperand = toVarRef;
    }

    @Override
    public void visit(BLangXMLQuotedString xmlQuotedString) {
        xmlQuotedString.concatExpr.accept(this);
    }

    @Override
    public void visit(BLangXMLNSStatement xmlnsStmtNode) {
        xmlnsStmtNode.xmlnsDecl.accept(this);
    }

    @Override
    public void visit(BLangXMLNS xmlnsNode) {
        // do nothing
    }

    @Override
    public void visit(BLangLocalXMLNS xmlnsNode) {
        generateXMLNamespace(xmlnsNode);
    }

    @Override
    public void visit(BLangPackageXMLNS xmlnsNode) {
        generateXMLNamespace(xmlnsNode);
    }

    @Override
    public void visit(BLangXMLAccessExpr xmlAccessExpr) {
        generateMappingAccess(xmlAccessExpr, false);
    }

    @Override
    public void visit(BLangTypedescExpr accessExpr) {
        BIRVariableDcl tempVarDcl =
                new BIRVariableDcl(accessExpr.getBType(), this.env.nextLocalVarId(names), VarScope.FUNCTION,
                                   VarKind.TEMP);
        this.env.enclFunc.localVars.add(tempVarDcl);
        BIROperand toVarRef = new BIROperand(tempVarDcl);
        setScopeAndEmit(new BIRNonTerminator.NewTypeDesc(accessExpr.pos, toVarRef, accessExpr.resolvedType,
                                                         Collections.emptyList()));
        this.env.targetOperand = toVarRef;
    }

    @Override
    public void visit(BLangTableConstructorExpr tableConstructorExpr) {
        BIRVariableDcl tempVarDcl = new BIRVariableDcl(tableConstructorExpr.getBType(), this.env.nextLocalVarId(names),
                                                       VarScope.FUNCTION, VarKind.TEMP);

        this.env.enclFunc.localVars.add(tempVarDcl);
        BIROperand toVarRef = new BIROperand(tempVarDcl);

        BLangArrayLiteral keySpecifierLiteral = new BLangArrayLiteral();
        keySpecifierLiteral.pos = tableConstructorExpr.pos;
        keySpecifierLiteral.setBType(symTable.stringArrayType);
        keySpecifierLiteral.exprs = new ArrayList<>();
        BTableType type = (BTableType) Types.getReferredType(tableConstructorExpr.getBType());

        if (!type.fieldNameList.isEmpty()) {
            type.fieldNameList.forEach(col -> {
                BLangLiteral colLiteral = new BLangLiteral();
                colLiteral.pos = tableConstructorExpr.pos;
                colLiteral.setBType(symTable.stringType);
                colLiteral.value = col;
                keySpecifierLiteral.exprs.add(colLiteral);
            });
        }

        keySpecifierLiteral.accept(this);
        BIROperand keyColOp = this.env.targetOperand;

        BLangArrayLiteral dataLiteral = new BLangArrayLiteral();
        dataLiteral.pos = tableConstructorExpr.pos;
        dataLiteral.setBType(
                new BArrayType(((BTableType) Types.getReferredType(tableConstructorExpr.getBType())).constraint));
        dataLiteral.exprs = new ArrayList<>(tableConstructorExpr.recordLiteralList);
        dataLiteral.accept(this);
        BIROperand dataOp = this.env.targetOperand;

        setScopeAndEmit(
                new BIRNonTerminator.NewTable(tableConstructorExpr.pos, tableConstructorExpr.getBType(), toVarRef,
                                              keyColOp, dataOp));

        this.env.targetOperand = toVarRef;
    }

    @Override
    public void visit(BLangSimpleVarRef.BLangTypeLoad typeLoad) {
        BType type = typeLoad.symbol.tag == SymTag.TYPE_DEF ?
                ((BTypeDefinitionSymbol) typeLoad.symbol).referenceType : typeLoad.symbol.type;
        visitTypedesc(typeLoad.pos, type);
    }

    private void visitTypedesc(Location pos, BType type) {
        visitTypedesc(pos, type, Collections.emptyList(), null);
    }

    private void visitTypedesc(Location pos, BType type, BIROperand annotations) {
        visitTypedesc(pos, type, Collections.emptyList(), annotations);
    }

    private void visitTypedesc(Location pos, BType type, List<BIROperand> varDcls, BIROperand annotations) {
        BIRVariableDcl tempVarDcl = new BIRVariableDcl(symTable.typeDesc, this.env.nextLocalVarId(names),
                                                       VarScope.FUNCTION, VarKind.TEMP);
        BIRGenEnv env = this.env;
        env.enclFunc.localVars.add(tempVarDcl);
        BIROperand toVarRef = new BIROperand(tempVarDcl);
        if (annotations != null) {
            setScopeAndEmit(new BIRNonTerminator.NewTypeDesc(pos, toVarRef, type, varDcls, annotations));
            env.targetOperand = toVarRef;
            return;
        }
        setScopeAndEmit(new BIRNonTerminator.NewTypeDesc(pos, toVarRef, type, Collections.emptyList()));
        env.targetOperand = toVarRef;
    }

    @Override
    public void visit(BLangBreak breakStmt) {
        BIRLockDetailsHolder toUnlock = this.env.unlockVars.peek();
        if (!toUnlock.isEmpty()) {
            BIRBasicBlock goToBB = new BIRBasicBlock(this.env.nextBBId());
            this.env.enclBasicBlocks.add(goToBB);
            this.env.enclBB.terminator = new BIRTerminator.GOTO(breakStmt.pos, goToBB, this.currentScope);
            this.env.enclBB = goToBB;
        }

        int numLocks = toUnlock.size();
        while (numLocks > 0) {
            BIRBasicBlock unlockBB = new BIRBasicBlock(this.env.nextBBId());
            this.env.enclBasicBlocks.add(unlockBB);
            BIRTerminator.Unlock unlock = new BIRTerminator.Unlock(null, unlockBB, this.currentScope);
            this.env.enclBB.terminator = unlock;
            unlock.relatedLock = toUnlock.getLock(numLocks - 1);
            this.env.enclBB = unlockBB;
            numLocks--;
        }
        this.env.enclBB.terminator = new BIRTerminator.GOTO(breakStmt.pos, this.env.enclLoopEndBB, this.currentScope);
    }

    @Override
    public void visit(BLangContinue continueStmt) {
        BIRLockDetailsHolder toUnlock = this.env.unlockVars.peek();
        if (!toUnlock.isEmpty()) {
            BIRBasicBlock goToBB = new BIRBasicBlock(this.env.nextBBId());
            this.env.enclBasicBlocks.add(goToBB);
            this.env.enclBB.terminator = new BIRTerminator.GOTO(continueStmt.pos, goToBB, this.currentScope);
            this.env.enclBB = goToBB;
        }
        int numLocks = toUnlock.size();
        while (numLocks > 0) {
            BIRBasicBlock unlockBB = new BIRBasicBlock(this.env.nextBBId());
            this.env.enclBasicBlocks.add(unlockBB);
            BIRTerminator.Unlock unlock = new BIRTerminator.Unlock(null,  unlockBB, this.currentScope);
            this.env.enclBB.terminator = unlock;
            BIRTerminator.Lock lock = toUnlock.getLock(numLocks - 1);
            unlock.relatedLock = lock;
            this.env.enclBB = unlockBB;
            numLocks--;
        }

        this.env.enclBB.terminator = new BIRTerminator.GOTO(continueStmt.pos, this.env.enclLoopBB, this.currentScope);
    }

    @Override
    public void visit(BLangFunctionVarRef fpVarRef) {
        generateFPVarRef(fpVarRef, (BInvokableSymbol) fpVarRef.symbol);
    }

    @Override
    public void visit(BLangStructFunctionVarRef structFpVarRef) {
        generateFPVarRef(structFpVarRef, (BInvokableSymbol) structFpVarRef.symbol);
    }

    @Override
    public void visit(BLangLockStmt lockStmt) {
        BIRBasicBlock lockedBB = new BIRBasicBlock(this.env.nextBBId());
        addToTrapStack(lockedBB);
        this.env.enclBasicBlocks.add(lockedBB);
        BIRTerminator.Lock lock = new BIRTerminator.Lock(lockStmt.pos, lockedBB, this.currentScope);
        this.env.enclBB.terminator = lock;
        lockStmtMap.put(lockStmt, lock); // Populate the cache.
        this.env.unlockVars.peek().addLock(lock);
        populateBirLockWithGlobalVars(lockStmt);
        this.env.enclBB = lockedBB;

    }

    private void populateBirLockWithGlobalVars(BLangLockStmt lockStmt) {
        for (BVarSymbol globalVar : lockStmt.lockVariables) {
            BIRGlobalVariableDcl birGlobalVar = this.globalVarMap.get(globalVar);

            // If null query the dummy map for dummy variables.
            if (birGlobalVar == null) {
                birGlobalVar = dummyGlobalVarMapForLocks.computeIfAbsent(globalVar, k ->
                        new BIRGlobalVariableDcl(null, globalVar.flags, globalVar.type, globalVar.pkgID,
                                                 globalVar.name, globalVar.getOriginalName(), VarScope.GLOBAL,
                                                 VarKind.GLOBAL, globalVar.name.value,
                                                 globalVar.origin.toBIROrigin()));
            }

            ((BIRTerminator.Lock) this.env.enclBB.terminator).lockVariables.add(birGlobalVar);
        }
    }

    @Override
    public void visit(BLangUnLockStmt unLockStmt) {
        BIRLockDetailsHolder lockDetailsHolder = this.env.unlockVars.peek();
        if (lockDetailsHolder.isEmpty()) {
            return;
        }
        BIRBasicBlock unLockedBB = new BIRBasicBlock(this.env.nextBBId());
        addToTrapStack(unLockedBB);
        this.env.enclBasicBlocks.add(unLockedBB);
        this.env.enclBB.terminator = new BIRTerminator.Unlock(unLockStmt.pos, unLockedBB, this.currentScope);
        ((BIRTerminator.Unlock) this.env.enclBB.terminator).relatedLock = lockStmtMap.get(unLockStmt.relatedLock);
        this.env.enclBB = unLockedBB;

        lockDetailsHolder.removeLastLock();
    }

    @Override
    public void visit(BLangRegExpTemplateLiteral regExpTemplateLiteral) {
        BIROperand toVarRef = createVarRefOperand(regExpTemplateLiteral.getBType());

        regExpTemplateLiteral.reDisjunction.accept(this);
        BIROperand reDisjunction = this.env.targetOperand;

        BIRNonTerminator.NewRegExp newRegExp = new BIRNonTerminator.NewRegExp(regExpTemplateLiteral.pos, toVarRef,
                reDisjunction);
        setScopeAndEmit(newRegExp);
        this.env.targetOperand = toVarRef;
    }

    @Override
    public void visit(BLangReDisjunction reDisjunction) {
        BIROperand toVarRef = createVarRefOperand(symTable.anydataType);

        BLangArrayLiteral seqList = new BLangArrayLiteral();
        seqList.pos = reDisjunction.pos;
        seqList.setBType(symTable.arrayAnydataType);
        seqList.exprs = new ArrayList<>();
        seqList.exprs.addAll(reDisjunction.sequenceList);

        seqList.accept(this);
        BIROperand sequences = this.env.targetOperand;

        BIRNonTerminator.NewReDisjunction newRegExp = new BIRNonTerminator.NewReDisjunction(reDisjunction.pos,
                sequences, toVarRef);
        setScopeAndEmit(newRegExp);
        this.env.targetOperand = toVarRef;
    }

    @Override
    public void visit(BLangReSequence reSequence) {
        BIROperand toVarRef = createVarRefOperand(symTable.anydataType);

        BLangArrayLiteral terms = new BLangArrayLiteral();
        terms.pos = reSequence.pos;
        terms.setBType(symTable.arrayAnydataType);
        terms.exprs = new ArrayList<>();
        terms.exprs.addAll(reSequence.termList);

        terms.accept(this);
        BIROperand sequences = this.env.targetOperand;

        BIRNonTerminator.NewReSequence newReSequence =
                new BIRNonTerminator.NewReSequence(reSequence.pos, sequences, toVarRef);
        setScopeAndEmit(newReSequence);
        this.env.targetOperand = toVarRef;
    }

    @Override
    public void visit(BLangReAssertion reAssertion) {
        BIROperand toVarRef = createVarRefOperand(symTable.anydataType);

        reAssertion.assertion.accept(this);
        BIROperand assertion = this.env.targetOperand;

        BIRNonTerminator.NewReAssertion newReAssertion = new BIRNonTerminator.NewReAssertion(reAssertion.pos,
                assertion, toVarRef);
        setScopeAndEmit(newReAssertion);
        this.env.targetOperand = toVarRef;
    }

    @Override
    public void visit(BLangReAtomQuantifier reAtomQuantifier) {
        BIROperand toVarRef = createVarRefOperand(symTable.anydataType);

        reAtomQuantifier.atom.accept(this);
        BIROperand atom = this.env.targetOperand;

        reAtomQuantifier.quantifier.accept(this);
        BIROperand quantifier = this.env.targetOperand;

        BIRNonTerminator.NewReAtomQuantifier newReAtomQuantifier =
                new BIRNonTerminator.NewReAtomQuantifier(reAtomQuantifier.pos,
                toVarRef, atom, quantifier);
        setScopeAndEmit(newReAtomQuantifier);
        this.env.targetOperand = toVarRef;
    }

    @Override
    public void visit(BLangReQuantifier reQuantifier) {
        BIROperand toVarRef = createVarRefOperand(symTable.anydataType);

        reQuantifier.quantifier.accept(this);
        BIROperand quantifier = this.env.targetOperand;

        reQuantifier.nonGreedyChar.accept(this);
        BIROperand nonGreedyChar = this.env.targetOperand;

        BIRNonTerminator.NewReQuantifier newReQuantifier =
                new BIRNonTerminator.NewReQuantifier(reQuantifier.pos, toVarRef, quantifier, nonGreedyChar);
        setScopeAndEmit(newReQuantifier);
        this.env.targetOperand = toVarRef;
    }

    @Override
    public void visit(BLangReAtomCharOrEscape reLiteralCharOrEscape) {
        BIROperand toVarRef = createVarRefOperand(symTable.anydataType);

        reLiteralCharOrEscape.charOrEscape.accept(this);
        BIROperand charOrEscape = this.env.targetOperand;

        BIRNonTerminator.NewReLiteralCharOrEscape newReLiteralCharOrEscape =
                new BIRNonTerminator.NewReLiteralCharOrEscape(reLiteralCharOrEscape.pos, toVarRef, charOrEscape);
        setScopeAndEmit(newReLiteralCharOrEscape);
        this.env.targetOperand = toVarRef;
    }

    @Override
    public void visit(BLangReCharacterClass reCharacterClass) {
        BIROperand toVarRef = createVarRefOperand(symTable.anydataType);

        reCharacterClass.characterClassStart.accept(this);
        BIROperand classStart = this.env.targetOperand;

        reCharacterClass.negation.accept(this);
        BIROperand negation = this.env.targetOperand;

        reCharacterClass.charSet.accept(this);
        BIROperand charSet = this.env.targetOperand;

        reCharacterClass.characterClassEnd.accept(this);
        BIROperand classEnd = this.env.targetOperand;

        BIRNonTerminator.NewReCharacterClass newReCharacterClass =
                new BIRNonTerminator.NewReCharacterClass(reCharacterClass.pos, toVarRef, classStart,
                        negation, charSet, classEnd);
        setScopeAndEmit(newReCharacterClass);
        this.env.targetOperand = toVarRef;
    }

    @Override
    public void visit(BLangReCharSet reCharSet) {
        BIROperand toVarRef = createVarRefOperand(symTable.anydataType);

        BLangArrayLiteral atoms = new BLangArrayLiteral();
        atoms.pos = reCharSet.pos;
        atoms.setBType(symTable.arrayAnydataType);
        atoms.exprs = new ArrayList<>();
        atoms.exprs.addAll(reCharSet.charSetAtoms);

        atoms.accept(this);
        BIROperand charSetAtoms = this.env.targetOperand;

        BIRNonTerminator.NewReCharSet newReCharSet = new BIRNonTerminator.NewReCharSet(reCharSet.pos, toVarRef,
                charSetAtoms);
        setScopeAndEmit(newReCharSet);
        this.env.targetOperand = toVarRef;
    }

    @Override
    public void visit(BLangReCharSetRange reCharSetRange) {
        BIROperand toVarRef = createVarRefOperand(symTable.anydataType);

        reCharSetRange.lhsCharSetAtom.accept(this);
        BIROperand lhsCharSetAtom = this.env.targetOperand;

        reCharSetRange.dash.accept(this);
        BIROperand dash = this.env.targetOperand;

        reCharSetRange.rhsCharSetAtom.accept(this);
        BIROperand rhsCharSetAtom = this.env.targetOperand;

        BIRNonTerminator.NewReCharSetRange newReCharSet = new BIRNonTerminator.NewReCharSetRange(reCharSetRange.pos,
                toVarRef, lhsCharSetAtom, dash, rhsCharSetAtom);
        setScopeAndEmit(newReCharSet);
        this.env.targetOperand = toVarRef;
    }

    @Override
    public void visit(BLangReCapturingGroups reCapturingGroups) {
        BIROperand toVarRef = createVarRefOperand(symTable.anydataType);

        reCapturingGroups.openParen.accept(this);
        BIROperand openParen = this.env.targetOperand;

        reCapturingGroups.flagExpr.accept(this);
        BIROperand flagExpr = this.env.targetOperand;

        reCapturingGroups.disjunction.accept(this);
        BIROperand reDisjunction = this.env.targetOperand;

        reCapturingGroups.closeParen.accept(this);
        BIROperand closeParen = this.env.targetOperand;

        BIRNonTerminator.NewReCapturingGroup newReCapturingGroup =
                new BIRNonTerminator.NewReCapturingGroup(reCapturingGroups.pos, toVarRef, openParen, flagExpr,
                        reDisjunction, closeParen);
        setScopeAndEmit(newReCapturingGroup);
        this.env.targetOperand = toVarRef;
    }

    @Override
    public void visit(BLangReFlagExpression reFlagExpression) {
        BIROperand toVarRef = createVarRefOperand(symTable.anydataType);

        reFlagExpression.questionMark.accept(this);
        BIROperand questionMark = this.env.targetOperand;

        reFlagExpression.flagsOnOff.accept(this);
        BIROperand flagsOnOff = this.env.targetOperand;

        reFlagExpression.colon.accept(this);
        BIROperand colon = this.env.targetOperand;

        BIRNonTerminator.NewReFlagExpression newReFlagExpression =
                new BIRNonTerminator.NewReFlagExpression(reFlagExpression.pos, toVarRef, questionMark, flagsOnOff,
                        colon);
        setScopeAndEmit(newReFlagExpression);
        this.env.targetOperand = toVarRef;
    }

    @Override
    public void visit(BLangReFlagsOnOff reFlagsOnOff) {
        BIROperand toVarRef = createVarRefOperand(symTable.anydataType);

        reFlagsOnOff.flags.accept(this);
        BIROperand flags = this.env.targetOperand;

        BIRNonTerminator.NewReFlagOnOff newReFlagOnOff = new BIRNonTerminator.NewReFlagOnOff(reFlagsOnOff.pos,
                toVarRef, flags);
        setScopeAndEmit(newReFlagOnOff);
        this.env.targetOperand = toVarRef;
    }

    private BIROperand createVarRefOperand(BType type) {
        BIRVariableDcl tempVarDcl = new BIRVariableDcl(type, this.env.nextLocalVarId(names), VarScope.FUNCTION,
                VarKind.TEMP);
        this.env.enclFunc.localVars.add(tempVarDcl);
        return new BIROperand(tempVarDcl);
    }

    private void setScopeAndEmit(BIRNonTerminator instruction) {
        instruction.scope = this.currentScope;
        this.env.enclBB.instructions.add(instruction);
    }

    private InstructionKind getBinaryInstructionKind(OperatorKind opKind) {
        switch (opKind) {
            case ADD:
                return InstructionKind.ADD;
            case SUB:
                return InstructionKind.SUB;
            case MUL:
                return InstructionKind.MUL;
            case DIV:
                return InstructionKind.DIV;
            case MOD:
                return InstructionKind.MOD;
            case EQUAL:
            case EQUALS:
                return InstructionKind.EQUAL;
            case NOT_EQUAL:
                return InstructionKind.NOT_EQUAL;
            case GREATER_THAN:
                return InstructionKind.GREATER_THAN;
            case GREATER_EQUAL:
                return InstructionKind.GREATER_EQUAL;
            case LESS_THAN:
                return InstructionKind.LESS_THAN;
            case LESS_EQUAL:
                return InstructionKind.LESS_EQUAL;
            case AND:
                return InstructionKind.AND;
            case OR:
                return InstructionKind.OR;
            case REF_EQUAL:
                return InstructionKind.REF_EQUAL;
            case REF_NOT_EQUAL:
                return InstructionKind.REF_NOT_EQUAL;
            case CLOSED_RANGE:
                return InstructionKind.CLOSED_RANGE;
            case HALF_OPEN_RANGE:
                return InstructionKind.HALF_OPEN_RANGE;
            case ANNOT_ACCESS:
                return InstructionKind.ANNOT_ACCESS;
            case BITWISE_AND:
                return InstructionKind.BITWISE_AND;
            case BITWISE_OR:
                return InstructionKind.BITWISE_OR;
            case BITWISE_XOR:
                return InstructionKind.BITWISE_XOR;
            case BITWISE_LEFT_SHIFT:
                return InstructionKind.BITWISE_LEFT_SHIFT;
            case BITWISE_RIGHT_SHIFT:
                return InstructionKind.BITWISE_RIGHT_SHIFT;
            case BITWISE_UNSIGNED_RIGHT_SHIFT:
                return InstructionKind.BITWISE_UNSIGNED_RIGHT_SHIFT;
            default:
                throw new IllegalStateException("unsupported binary operation: " + opKind.value());
        }
    }

    private InstructionKind getUnaryInstructionKind(OperatorKind opKind) {
        switch (opKind) {
            case TYPEOF:
                return InstructionKind.TYPEOF;
            case NOT:
                return InstructionKind.NOT;
            case SUB:
                return InstructionKind.NEGATE;
            case ADD:
                return InstructionKind.MOVE;
            default:
                throw new IllegalStateException("unsupported unary operator: " + opKind.value());
        }
    }

    private void generateListConstructorExpr(BLangListConstructorExpr listConstructorExpr) {
        this.env.isInArrayOrStructure++;
        // Emit create array instruction
        BIRVariableDcl tempVarDcl = new BIRVariableDcl(listConstructorExpr.getBType(), this.env.nextLocalVarId(names),
                                                       VarScope.FUNCTION, VarKind.TEMP);
        this.env.enclFunc.localVars.add(tempVarDcl);
        BIROperand toVarRef = new BIROperand(tempVarDcl);

        long size = -1L;
        BIROperand typedescOp = null;
        List<BLangExpression> exprs = listConstructorExpr.exprs;
        BType listConstructorExprType = listConstructorExpr.getBType();
        BType referredType = Types.getReferredType(listConstructorExprType);
        if (referredType.tag == TypeTags.ARRAY &&
                ((BArrayType) referredType).state != BArrayState.OPEN) {
            size = ((BArrayType) referredType).size;
        } else if (referredType.tag == TypeTags.TUPLE) {
            typedescOp = this.env.targetOperand;
            size = exprs.size();
        }

        BLangLiteral literal = new BLangLiteral();
        literal.pos = listConstructorExpr.pos;
        literal.value = size;
        literal.setBType(symTable.intType);
        literal.accept(this);
        BIROperand sizeOp = this.env.targetOperand;

        List<BIRNode.BIRListConstructorEntry> initialValues = new ArrayList<>(exprs.size());

        for (BLangExpression expr : exprs) {
            if (expr.getKind() == NodeKind.LIST_CONSTRUCTOR_SPREAD_OP) {
                BLangListConstructorSpreadOpExpr spreadMember = (BLangListConstructorSpreadOpExpr) expr;
                spreadMember.expr.accept(this);
                initialValues.add(new BIRNode.BIRListConstructorSpreadMemberEntry(this.env.targetOperand));
            } else {
                expr.accept(this);
                initialValues.add(new BIRNode.BIRListConstructorExprEntry(this.env.targetOperand));
            }
        }

        if (referredType.tag == TypeTags.TUPLE) {
            setScopeAndEmit(
                    new BIRNonTerminator.NewArray(listConstructorExpr.pos, listConstructorExprType, toVarRef,
                            typedescOp, sizeOp, initialValues));
        } else {
            setScopeAndEmit(
                    new BIRNonTerminator.NewArray(listConstructorExpr.pos, listConstructorExprType, toVarRef, sizeOp,
                            initialValues));
        }
        this.env.targetOperand = toVarRef;
        this.env.isInArrayOrStructure--;
    }

    private void generateArrayAccess(BLangIndexBasedAccess astArrayAccessExpr) {
        boolean variableStore = this.varAssignment;
        this.varAssignment = false;

        BIROperand rhsOp = this.env.targetOperand;

        astArrayAccessExpr.expr.accept(this);
        BIROperand varRefRegIndex = this.env.targetOperand;

        astArrayAccessExpr.indexExpr.accept(this);
        BIROperand keyRegIndex = this.env.targetOperand;

        if (variableStore) {
            setScopeAndEmit(new BIRNonTerminator.FieldAccess(astArrayAccessExpr.pos, InstructionKind.ARRAY_STORE,
                    varRefRegIndex, keyRegIndex, rhsOp));
            return;
        }
        BIRVariableDcl tempVarDcl = new BIRVariableDcl(astArrayAccessExpr.getBType(), this.env.nextLocalVarId(names),
                                                       VarScope.FUNCTION, VarKind.TEMP);
        this.env.enclFunc.localVars.add(tempVarDcl);
        BIROperand tempVarRef = new BIROperand(tempVarDcl);

        setScopeAndEmit(new BIRNonTerminator.FieldAccess(astArrayAccessExpr.pos, InstructionKind.ARRAY_LOAD, tempVarRef,
                                              keyRegIndex, varRefRegIndex, false,
                                              astArrayAccessExpr.isLValue && !astArrayAccessExpr.leafNode));
        this.env.targetOperand = tempVarRef;

        this.varAssignment = variableStore;
    }

    private void generateMappingAccess(BLangIndexBasedAccess astIndexBasedAccessExpr, boolean except) {
        boolean variableStore = this.varAssignment;
        this.varAssignment = false;
        InstructionKind insKind;
        BType astAccessExprExprType = Types.getReferredType(astIndexBasedAccessExpr.expr.getBType());
        if (variableStore) {
            BIROperand rhsOp = this.env.targetOperand;

            astIndexBasedAccessExpr.expr.accept(this);
            BIROperand varRefRegIndex = this.env.targetOperand;

            astIndexBasedAccessExpr.indexExpr.accept(this);
            BIROperand keyRegIndex = this.env.targetOperand;

            if (astIndexBasedAccessExpr.getKind() == NodeKind.XML_ATTRIBUTE_ACCESS_EXPR) {
                insKind = InstructionKind.XML_ATTRIBUTE_STORE;
                keyRegIndex = getQNameOP(astIndexBasedAccessExpr.indexExpr, keyRegIndex);
            } else if (astAccessExprExprType.tag == TypeTags.OBJECT ||
                    (astAccessExprExprType.tag == TypeTags.UNION &&
                            Types.getReferredType(((BUnionType) astAccessExprExprType).getMemberTypes().iterator()
                                    .next()).tag == TypeTags.OBJECT)) {
                insKind = InstructionKind.OBJECT_STORE;
            } else {
                insKind = InstructionKind.MAP_STORE;
            }
            setScopeAndEmit(
                    new BIRNonTerminator.FieldAccess(astIndexBasedAccessExpr.pos, insKind, varRefRegIndex, keyRegIndex,
                            rhsOp, astIndexBasedAccessExpr.isStoreOnCreation));
        } else {
            BIRVariableDcl tempVarDcl = new BIRVariableDcl(astIndexBasedAccessExpr.getBType(),
                                                           this.env.nextLocalVarId(names),
                                                           VarScope.FUNCTION, VarKind.TEMP);
            this.env.enclFunc.localVars.add(tempVarDcl);
            BIROperand tempVarRef = new BIROperand(tempVarDcl);

            astIndexBasedAccessExpr.expr.accept(this);
            BIROperand varRefRegIndex = this.env.targetOperand;

            astIndexBasedAccessExpr.indexExpr.accept(this);
            BIROperand keyRegIndex = this.env.targetOperand;

            if (astIndexBasedAccessExpr.getKind() == NodeKind.XML_ATTRIBUTE_ACCESS_EXPR) {
                insKind = InstructionKind.XML_ATTRIBUTE_LOAD;
                keyRegIndex = getQNameOP(astIndexBasedAccessExpr.indexExpr, keyRegIndex);
            } else if (TypeTags.isXMLTypeTag(astAccessExprExprType.tag)) {
                generateXMLAccess((BLangXMLAccessExpr) astIndexBasedAccessExpr, tempVarRef, varRefRegIndex,
                        keyRegIndex);
                this.varAssignment = variableStore;
                return;
            } else if (astAccessExprExprType.tag == TypeTags.OBJECT ||
                    (astAccessExprExprType.tag == TypeTags.UNION &&
                            Types.getReferredType(((BUnionType) astAccessExprExprType).getMemberTypes().iterator()
                                    .next()).tag == TypeTags.OBJECT)) {
                insKind = InstructionKind.OBJECT_LOAD;
            } else {
                insKind = InstructionKind.MAP_LOAD;
            }
            setScopeAndEmit(
                    new BIRNonTerminator.FieldAccess(astIndexBasedAccessExpr.pos, insKind, tempVarRef, keyRegIndex,
                            varRefRegIndex, except,
                            astIndexBasedAccessExpr.isLValue && !astIndexBasedAccessExpr.leafNode));
            this.env.targetOperand = tempVarRef;
        }
        this.varAssignment = variableStore;
    }

    private BType getEffectiveObjectType(BType objType) {
        BType type = Types.getReferredType(objType);
        if (type.tag == TypeTags.UNION) {
            return ((BUnionType) type).getMemberTypes().stream()
                    .filter(t -> Types.getReferredType(t).tag != TypeTags.ERROR)
                    .findFirst()
                    .orElse(symTable.noType);
        }
        return objType;
    }

    private BIROperand generateStringLiteral(String value) {
        BLangLiteral prefixLiteral = (BLangLiteral) TreeBuilder.createLiteralExpression();
        prefixLiteral.value = value;

        if (value == null) {
            prefixLiteral.setBType(symTable.nilType);
        } else {
            prefixLiteral.setBType(symTable.stringType);
        }

        prefixLiteral.accept(this);
        return this.env.targetOperand;
    }

    private void generateXMLNamespace(BLangXMLNS xmlnsNode) {
        BIRVariableDcl birVarDcl = new BIRVariableDcl(xmlnsNode.pos, symTable.stringType,
                this.env.nextLocalVarId(names), VarScope.FUNCTION, VarKind.LOCAL, null);
        this.env.enclFunc.localVars.add(birVarDcl);
        this.env.symbolVarMap.put(xmlnsNode.symbol, birVarDcl);

        // Visit the namespace uri expression.
        xmlnsNode.namespaceURI.accept(this);

        // Create a variable reference and
        BIROperand varRef = new BIROperand(birVarDcl);
        setScopeAndEmit(new Move(xmlnsNode.pos, this.env.targetOperand, varRef));
    }

    private BIROperand generateNamespaceRef(BXMLNSSymbol nsSymbol, Location pos) {
        if (nsSymbol == null) {
            return generateStringLiteral(null);
        }

        // global-level, object-level, record-level namespace declarations will not have
        // any interpolated content. hence the namespace URI is statically known.
        long ownerTag = nsSymbol.owner.tag;
        if ((ownerTag & SymTag.PACKAGE) == SymTag.PACKAGE ||
                (ownerTag & SymTag.OBJECT) == SymTag.OBJECT ||
                (ownerTag & SymTag.RECORD) == SymTag.RECORD) {
            return generateStringLiteral(nsSymbol.namespaceURI);
        }

        BIRVariableDcl nsURIVarDcl = new BIRVariableDcl(symTable.stringType, this.env.nextLocalVarId(names),
                VarScope.FUNCTION, VarKind.TEMP);
        this.env.enclFunc.localVars.add(nsURIVarDcl);
        BIROperand nsURIVarRef = new BIROperand(nsURIVarDcl);

        BIRVariableDcl varDecl = this.env.symbolVarMap.get(nsSymbol);
        BIROperand fromVarRef = new BIROperand(varDecl);
        setScopeAndEmit(new Move(pos, fromVarRef, nsURIVarRef));
        return nsURIVarRef;
    }

    private void populateXMLSequence(BLangXMLSequenceLiteral xmlSequenceLiteral, BIROperand toVarRef) {
        for (BLangExpression xmlItem : xmlSequenceLiteral.xmlItems) {
            xmlItem.accept(this);
            BIROperand childOp = this.env.targetOperand;
            setScopeAndEmit(
                    new BIRNonTerminator.XMLAccess(xmlItem.pos, InstructionKind.XML_SEQ_STORE, toVarRef, childOp));
        }
    }

    private void populateXML(BLangXMLElementLiteral xmlElementLiteral, BIROperand toVarRef) {
        // Add namespaces decelerations visible to this element.
        xmlElementLiteral.namespacesInScope.forEach((name, symbol) -> {
            BLangXMLQName nsQName = new BLangXMLQName(name.getValue(), XMLConstants.XMLNS_ATTRIBUTE);
            nsQName.setBType(symTable.stringType);
            nsQName.accept(this);
            BIROperand nsQNameIndex = this.env.targetOperand;
            BIROperand nsURIIndex = generateNamespaceRef(symbol, xmlElementLiteral.pos);
            setScopeAndEmit(new BIRNonTerminator.FieldAccess(xmlElementLiteral.pos, InstructionKind.XML_ATTRIBUTE_STORE,
                    toVarRef, nsQNameIndex, nsURIIndex));
        });

        // Add attributes
        xmlElementLiteral.attributes.forEach(attribute -> {
            this.env.targetOperand = toVarRef;
            attribute.accept(this);
        });

        // Add children
        xmlElementLiteral.modifiedChildren.forEach(child -> {
            child.accept(this);
            BIROperand childOp = this.env.targetOperand;
            setScopeAndEmit(
                    new BIRNonTerminator.XMLAccess(child.pos, InstructionKind.XML_SEQ_STORE, toVarRef, childOp));
        });
    }

    private BIROperand getQNameOP(BLangExpression qnameExpr, BIROperand keyRegIndex) {
        if (qnameExpr.getKind() == NodeKind.XML_QNAME) {
            return keyRegIndex;
        }

        BIRVariableDcl tempQNameVarDcl = new BIRVariableDcl(symTable.anyType,
                this.env.nextLocalVarId(names), VarScope.FUNCTION, VarKind.TEMP);
        this.env.enclFunc.localVars.add(tempQNameVarDcl);
        BIROperand qnameVarRef = new BIROperand(tempQNameVarDcl);
        setScopeAndEmit(new BIRNonTerminator.NewStringXMLQName(qnameExpr.pos, qnameVarRef, keyRegIndex));
        return qnameVarRef;
    }

    // todo: remove/move this, we no longer support xml access like this
    private void generateXMLAccess(BLangXMLAccessExpr xmlAccessExpr, BIROperand tempVarRef,
                                   BIROperand varRefRegIndex, BIROperand keyRegIndex) {
        this.env.targetOperand = tempVarRef;
        InstructionKind insKind;
        if (xmlAccessExpr.fieldType == FieldKind.ALL) {
            setScopeAndEmit(new BIRNonTerminator.XMLAccess(xmlAccessExpr.pos, InstructionKind.XML_LOAD_ALL, tempVarRef,
                    varRefRegIndex));
            return;
        } else if (xmlAccessExpr.indexExpr.getBType().tag == TypeTags.STRING) {
            insKind = InstructionKind.XML_LOAD;
        } else {
            insKind = InstructionKind.XML_SEQ_LOAD;
        }

        setScopeAndEmit(
                new BIRNonTerminator.FieldAccess(xmlAccessExpr.pos, insKind, tempVarRef, keyRegIndex, varRefRegIndex));
    }

    private void generateFPVarRef(BLangExpression fpVarRef, BInvokableSymbol funcSymbol) {
        // fpload instruction
        BIRVariableDcl tempVarLambda =
                new BIRVariableDcl(fpVarRef.getBType(), this.env.nextLocalVarId(names), VarScope.FUNCTION,
                                   VarKind.TEMP);
        this.env.enclFunc.localVars.add(tempVarLambda);
        BIROperand lhsOp = new BIROperand(tempVarLambda);
        Name funcName = getFuncName(funcSymbol);

        List<BIRVariableDcl> params = new ArrayList<>();

        funcSymbol.params.forEach(param -> {
            BIRVariableDcl birVarDcl = new BIRVariableDcl(fpVarRef.pos, param.type, this.env.nextLambdaVarId(names),
                    VarScope.FUNCTION, VarKind.ARG, null);
            params.add(birVarDcl);
        });

        BVarSymbol restParam = funcSymbol.restParam;
        if (restParam != null) {
            BIRVariableDcl birVarDcl = new BIRVariableDcl(fpVarRef.pos, restParam.type, this.env.nextLambdaVarId(names),
                    VarScope.FUNCTION, VarKind.ARG, null);
            params.add(birVarDcl);
        }

        setScopeAndEmit(
                new BIRNonTerminator.FPLoad(fpVarRef.pos, funcSymbol.pkgID, funcName, lhsOp, params, new ArrayList<>(),
                        funcSymbol.type, funcSymbol.strandName, funcSymbol.schedulerPolicy));
        this.env.targetOperand = lhsOp;
    }

    private void addToTrapStack(BIRBasicBlock birBasicBlock) {
        if (this.env.trapBlocks.isEmpty()) {
            return;
        }
        this.env.trapBlocks.peek().add(birBasicBlock);
    }

    private List<BIRNode.BIRMappingConstructorEntry> generateMappingConstructorEntries(
            List<RecordLiteralNode.RecordField> fields) {

        List<BIRNode.BIRMappingConstructorEntry> initialValues = new ArrayList<>(fields.size());

        for (RecordLiteralNode.RecordField field : fields) {
            if (field.isKeyValueField()) {
                BLangRecordKeyValueField keyValueField = (BLangRecordKeyValueField) field;
                keyValueField.key.expr.accept(this);
                BIROperand keyOperand = this.env.targetOperand;

                keyValueField.valueExpr.accept(this);
                BIROperand valueOperand = this.env.targetOperand;
                initialValues.add(new BIRNode.BIRMappingConstructorKeyValueEntry(keyOperand, valueOperand));
                continue;
            }

            BLangRecordLiteral.BLangRecordSpreadOperatorField spreadField =
                    (BLangRecordLiteral.BLangRecordSpreadOperatorField) field;
            spreadField.expr.accept(this);
            initialValues.add(new BIRNode.BIRMappingConstructorSpreadFieldEntry(this.env.targetOperand));
        }
        return initialValues;
    }


    // For invocation expressions, there is no symbol to attach the annotation annotation symbols to. So we
    // add the attachments symbols to the attachment expression and extract them here.
    private List<BIRAnnotationAttachment> getBIRAnnotAttachmentsForASTAnnotAttachments(
            List<BLangAnnotationAttachment> astAnnotAttachments) {
        List<BIRAnnotationAttachment> annotationAttachments = new ArrayList<>(astAnnotAttachments.size());
        for (BLangAnnotationAttachment astAnnotAttachment : astAnnotAttachments) {
            annotationAttachments.add(createBIRAnnotationAttachment(astAnnotAttachment.annotationAttachmentSymbol));
        }
        return annotationAttachments;
    }

    private BIROperand getAnnotations(BTypeSymbol typeSymbol, BIRGenEnv env) {
        if (typeSymbol == null || typeSymbol.annotations == null) {
            return null;
        }
        return new BIROperand(getAnnotations(typeSymbol.annotations, env));
    }

    private BIRVariableDcl getAnnotations(BVarSymbol annotations, BIRGenEnv env) {
        if (env.symbolVarMap.containsKey(annotations)) {
            return env.symbolVarMap.get(annotations);
        }
        return globalVarMap.get(annotations);
    }
}<|MERGE_RESOLUTION|>--- conflicted
+++ resolved
@@ -1571,14 +1571,10 @@
 
     @Override
     public void visit(BLangMapLiteral astMapLiteralExpr) {
-<<<<<<< HEAD
         BType type = astMapLiteralExpr.getBType();
+        this.env.isInArrayOrStructure++;
         visitTypedesc(astMapLiteralExpr.pos, type, Collections.emptyList(), getAnnotations(type.tsymbol, this.env));
 
-=======
-        this.env.isInArrayOrStructure++;
-        visitTypedesc(astMapLiteralExpr.pos, astMapLiteralExpr.getBType(), Collections.emptyList());
->>>>>>> 977b7a9e
         BIRVariableDcl tempVarDcl =
                 new BIRVariableDcl(astMapLiteralExpr.getBType(), this.env.nextLocalVarId(names),
                                    VarScope.FUNCTION, VarKind.TEMP);
@@ -1609,11 +1605,7 @@
 
     @Override
     public void visit(BLangStructLiteral astStructLiteralExpr) {
-<<<<<<< HEAD
-=======
         this.env.isInArrayOrStructure++;
-        List<BIROperand> varDcls = mapToVarDcls(astStructLiteralExpr.enclMapSymbols);
->>>>>>> 977b7a9e
         BType type = astStructLiteralExpr.getBType();
         visitTypedesc(astStructLiteralExpr.pos, type, Collections.emptyList(), getAnnotations(type.tsymbol, this.env));
 
@@ -1974,12 +1966,8 @@
 
     @Override
     public void visit(BLangWaitForAllExpr.BLangWaitLiteral waitLiteral) {
-<<<<<<< HEAD
+        this.env.isInArrayOrStructure++;
         visitTypedesc(waitLiteral.pos, waitLiteral.getBType());
-=======
-        this.env.isInArrayOrStructure++;
-        visitTypedesc(waitLiteral.pos, waitLiteral.getBType(), Collections.emptyList());
->>>>>>> 977b7a9e
         BIRBasicBlock thenBB = new BIRBasicBlock(this.env.nextBBId());
         addToTrapStack(thenBB);
 
