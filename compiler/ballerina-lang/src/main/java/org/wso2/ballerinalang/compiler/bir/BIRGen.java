/*
 *  Copyright (c) 2018, WSO2 Inc. (http://www.wso2.org) All Rights Reserved.
 *
 *  WSO2 Inc. licenses this file to you under the Apache License,
 *  Version 2.0 (the "License"); you may not use this file except
 *  in compliance with the License.
 *  You may obtain a copy of the License at
 *
 *    http://www.apache.org/licenses/LICENSE-2.0
 *
 *  Unless required by applicable law or agreed to in writing,
 *  software distributed under the License is distributed on an
 *  "AS IS" BASIS, WITHOUT WARRANTIES OR CONDITIONS OF ANY
 *  KIND, either express or implied.  See the License for the
 *  specific language governing permissions and limitations
 *  under the License.
 */

package org.wso2.ballerinalang.compiler.bir;

import io.ballerina.tools.diagnostics.Location;
import org.ballerinalang.model.TreeBuilder;
import org.ballerinalang.model.elements.Flag;
import org.ballerinalang.model.elements.PackageID;
import org.ballerinalang.model.symbols.AnnotationSymbol;
import org.ballerinalang.model.symbols.SymbolOrigin;
import org.ballerinalang.model.tree.BlockNode;
import org.ballerinalang.model.tree.NodeKind;
import org.ballerinalang.model.tree.OperatorKind;
import org.ballerinalang.model.tree.TopLevelNode;
import org.ballerinalang.model.tree.expressions.RecordLiteralNode;
import org.wso2.ballerinalang.compiler.bir.model.BIRNode;
import org.wso2.ballerinalang.compiler.bir.model.BIRNode.BIRAnnotation;
import org.wso2.ballerinalang.compiler.bir.model.BIRNode.BIRAnnotationAttachment;
import org.wso2.ballerinalang.compiler.bir.model.BIRNode.BIRAnnotationValue;
import org.wso2.ballerinalang.compiler.bir.model.BIRNode.BIRBasicBlock;
import org.wso2.ballerinalang.compiler.bir.model.BIRNode.BIRConstant;
import org.wso2.ballerinalang.compiler.bir.model.BIRNode.BIRFunction;
import org.wso2.ballerinalang.compiler.bir.model.BIRNode.BIRFunctionParameter;
import org.wso2.ballerinalang.compiler.bir.model.BIRNode.BIRGlobalVariableDcl;
import org.wso2.ballerinalang.compiler.bir.model.BIRNode.BIRLockDetailsHolder;
import org.wso2.ballerinalang.compiler.bir.model.BIRNode.BIRPackage;
import org.wso2.ballerinalang.compiler.bir.model.BIRNode.BIRParameter;
import org.wso2.ballerinalang.compiler.bir.model.BIRNode.BIRTypeDefinition;
import org.wso2.ballerinalang.compiler.bir.model.BIRNode.BIRVariableDcl;
import org.wso2.ballerinalang.compiler.bir.model.BIRNode.ConstValue;
import org.wso2.ballerinalang.compiler.bir.model.BIRNonTerminator;
import org.wso2.ballerinalang.compiler.bir.model.BIRNonTerminator.BinaryOp;
import org.wso2.ballerinalang.compiler.bir.model.BIRNonTerminator.Move;
import org.wso2.ballerinalang.compiler.bir.model.BIRNonTerminator.UnaryOP;
import org.wso2.ballerinalang.compiler.bir.model.BIROperand;
import org.wso2.ballerinalang.compiler.bir.model.BIRTerminator;
import org.wso2.ballerinalang.compiler.bir.model.BirScope;
import org.wso2.ballerinalang.compiler.bir.model.InstructionKind;
import org.wso2.ballerinalang.compiler.bir.model.VarKind;
import org.wso2.ballerinalang.compiler.bir.model.VarScope;
import org.wso2.ballerinalang.compiler.bir.optimizer.BIROptimizer;
import org.wso2.ballerinalang.compiler.semantics.analyzer.Types;
import org.wso2.ballerinalang.compiler.semantics.model.SymbolTable;
import org.wso2.ballerinalang.compiler.semantics.model.symbols.BAnnotationSymbol;
import org.wso2.ballerinalang.compiler.semantics.model.symbols.BAttachedFunction;
import org.wso2.ballerinalang.compiler.semantics.model.symbols.BConstantSymbol;
import org.wso2.ballerinalang.compiler.semantics.model.symbols.BInvokableSymbol;
import org.wso2.ballerinalang.compiler.semantics.model.symbols.BObjectTypeSymbol;
import org.wso2.ballerinalang.compiler.semantics.model.symbols.BServiceSymbol;
import org.wso2.ballerinalang.compiler.semantics.model.symbols.BSymbol;
import org.wso2.ballerinalang.compiler.semantics.model.symbols.BTypeDefinitionSymbol;
import org.wso2.ballerinalang.compiler.semantics.model.symbols.BTypeSymbol;
import org.wso2.ballerinalang.compiler.semantics.model.symbols.BVarSymbol;
import org.wso2.ballerinalang.compiler.semantics.model.symbols.BXMLNSSymbol;
import org.wso2.ballerinalang.compiler.semantics.model.symbols.SymTag;
import org.wso2.ballerinalang.compiler.semantics.model.symbols.Symbols;
import org.wso2.ballerinalang.compiler.semantics.model.types.BArrayType;
import org.wso2.ballerinalang.compiler.semantics.model.types.BIntersectionType;
import org.wso2.ballerinalang.compiler.semantics.model.types.BInvokableType;
import org.wso2.ballerinalang.compiler.semantics.model.types.BObjectType;
import org.wso2.ballerinalang.compiler.semantics.model.types.BRecordType;
import org.wso2.ballerinalang.compiler.semantics.model.types.BTableType;
import org.wso2.ballerinalang.compiler.semantics.model.types.BType;
import org.wso2.ballerinalang.compiler.semantics.model.types.BTypeReferenceType;
import org.wso2.ballerinalang.compiler.semantics.model.types.BUnionType;
import org.wso2.ballerinalang.compiler.tree.BLangAnnotation;
import org.wso2.ballerinalang.compiler.tree.BLangAnnotationAttachment;
import org.wso2.ballerinalang.compiler.tree.BLangBlockFunctionBody;
import org.wso2.ballerinalang.compiler.tree.BLangClassDefinition;
import org.wso2.ballerinalang.compiler.tree.BLangConstantValue;
import org.wso2.ballerinalang.compiler.tree.BLangExternalFunctionBody;
import org.wso2.ballerinalang.compiler.tree.BLangFunction;
import org.wso2.ballerinalang.compiler.tree.BLangIdentifier;
import org.wso2.ballerinalang.compiler.tree.BLangImportPackage;
import org.wso2.ballerinalang.compiler.tree.BLangNodeVisitor;
import org.wso2.ballerinalang.compiler.tree.BLangPackage;
import org.wso2.ballerinalang.compiler.tree.BLangResourceFunction;
import org.wso2.ballerinalang.compiler.tree.BLangService;
import org.wso2.ballerinalang.compiler.tree.BLangSimpleVariable;
import org.wso2.ballerinalang.compiler.tree.BLangTypeDefinition;
import org.wso2.ballerinalang.compiler.tree.BLangVariable;
import org.wso2.ballerinalang.compiler.tree.BLangXMLNS;
import org.wso2.ballerinalang.compiler.tree.BLangXMLNS.BLangLocalXMLNS;
import org.wso2.ballerinalang.compiler.tree.BLangXMLNS.BLangPackageXMLNS;
import org.wso2.ballerinalang.compiler.tree.expressions.BLangBinaryExpr;
import org.wso2.ballerinalang.compiler.tree.expressions.BLangConstant;
import org.wso2.ballerinalang.compiler.tree.expressions.BLangDynamicArgExpr;
import org.wso2.ballerinalang.compiler.tree.expressions.BLangErrorConstructorExpr;
import org.wso2.ballerinalang.compiler.tree.expressions.BLangExpression;
import org.wso2.ballerinalang.compiler.tree.expressions.BLangFieldBasedAccess.BLangStructFunctionVarRef;
import org.wso2.ballerinalang.compiler.tree.expressions.BLangGroupExpr;
import org.wso2.ballerinalang.compiler.tree.expressions.BLangIgnoreExpr;
import org.wso2.ballerinalang.compiler.tree.expressions.BLangIndexBasedAccess;
import org.wso2.ballerinalang.compiler.tree.expressions.BLangIndexBasedAccess.BLangArrayAccessExpr;
import org.wso2.ballerinalang.compiler.tree.expressions.BLangIndexBasedAccess.BLangJSONAccessExpr;
import org.wso2.ballerinalang.compiler.tree.expressions.BLangIndexBasedAccess.BLangMapAccessExpr;
import org.wso2.ballerinalang.compiler.tree.expressions.BLangIndexBasedAccess.BLangStringAccessExpr;
import org.wso2.ballerinalang.compiler.tree.expressions.BLangIndexBasedAccess.BLangStructFieldAccessExpr;
import org.wso2.ballerinalang.compiler.tree.expressions.BLangIndexBasedAccess.BLangTableAccessExpr;
import org.wso2.ballerinalang.compiler.tree.expressions.BLangIndexBasedAccess.BLangXMLAccessExpr;
import org.wso2.ballerinalang.compiler.tree.expressions.BLangInvocation;
import org.wso2.ballerinalang.compiler.tree.expressions.BLangIsAssignableExpr;
import org.wso2.ballerinalang.compiler.tree.expressions.BLangIsLikeExpr;
import org.wso2.ballerinalang.compiler.tree.expressions.BLangLambdaFunction;
import org.wso2.ballerinalang.compiler.tree.expressions.BLangListConstructorExpr;
import org.wso2.ballerinalang.compiler.tree.expressions.BLangListConstructorExpr.BLangArrayLiteral;
import org.wso2.ballerinalang.compiler.tree.expressions.BLangListConstructorExpr.BLangJSONArrayLiteral;
import org.wso2.ballerinalang.compiler.tree.expressions.BLangListConstructorExpr.BLangTupleLiteral;
import org.wso2.ballerinalang.compiler.tree.expressions.BLangLiteral;
import org.wso2.ballerinalang.compiler.tree.expressions.BLangRecordLiteral;
import org.wso2.ballerinalang.compiler.tree.expressions.BLangRecordLiteral.BLangMapLiteral;
import org.wso2.ballerinalang.compiler.tree.expressions.BLangRecordLiteral.BLangRecordKeyValueField;
import org.wso2.ballerinalang.compiler.tree.expressions.BLangRecordLiteral.BLangStructLiteral;
import org.wso2.ballerinalang.compiler.tree.expressions.BLangSimpleVarRef;
import org.wso2.ballerinalang.compiler.tree.expressions.BLangSimpleVarRef.BLangFunctionVarRef;
import org.wso2.ballerinalang.compiler.tree.expressions.BLangSimpleVarRef.BLangLocalVarRef;
import org.wso2.ballerinalang.compiler.tree.expressions.BLangSimpleVarRef.BLangPackageVarRef;
import org.wso2.ballerinalang.compiler.tree.expressions.BLangStatementExpression;
import org.wso2.ballerinalang.compiler.tree.expressions.BLangTableConstructorExpr;
import org.wso2.ballerinalang.compiler.tree.expressions.BLangTrapExpr;
import org.wso2.ballerinalang.compiler.tree.expressions.BLangTypeConversionExpr;
import org.wso2.ballerinalang.compiler.tree.expressions.BLangTypeInit;
import org.wso2.ballerinalang.compiler.tree.expressions.BLangTypeTestExpr;
import org.wso2.ballerinalang.compiler.tree.expressions.BLangTypedescExpr;
import org.wso2.ballerinalang.compiler.tree.expressions.BLangUnaryExpr;
import org.wso2.ballerinalang.compiler.tree.expressions.BLangWaitExpr;
import org.wso2.ballerinalang.compiler.tree.expressions.BLangWaitForAllExpr;
import org.wso2.ballerinalang.compiler.tree.expressions.BLangWorkerFlushExpr;
import org.wso2.ballerinalang.compiler.tree.expressions.BLangWorkerReceive;
import org.wso2.ballerinalang.compiler.tree.expressions.BLangWorkerSyncSendExpr;
import org.wso2.ballerinalang.compiler.tree.expressions.BLangXMLAttribute;
import org.wso2.ballerinalang.compiler.tree.expressions.BLangXMLCommentLiteral;
import org.wso2.ballerinalang.compiler.tree.expressions.BLangXMLElementLiteral;
import org.wso2.ballerinalang.compiler.tree.expressions.BLangXMLProcInsLiteral;
import org.wso2.ballerinalang.compiler.tree.expressions.BLangXMLQName;
import org.wso2.ballerinalang.compiler.tree.expressions.BLangXMLQuotedString;
import org.wso2.ballerinalang.compiler.tree.expressions.BLangXMLSequenceLiteral;
import org.wso2.ballerinalang.compiler.tree.expressions.BLangXMLTextLiteral;
import org.wso2.ballerinalang.compiler.tree.statements.BLangAssignment;
import org.wso2.ballerinalang.compiler.tree.statements.BLangBlockStmt;
import org.wso2.ballerinalang.compiler.tree.statements.BLangBreak;
import org.wso2.ballerinalang.compiler.tree.statements.BLangContinue;
import org.wso2.ballerinalang.compiler.tree.statements.BLangExpressionStmt;
import org.wso2.ballerinalang.compiler.tree.statements.BLangFail;
import org.wso2.ballerinalang.compiler.tree.statements.BLangForkJoin;
import org.wso2.ballerinalang.compiler.tree.statements.BLangIf;
import org.wso2.ballerinalang.compiler.tree.statements.BLangLock.BLangLockStmt;
import org.wso2.ballerinalang.compiler.tree.statements.BLangLock.BLangUnLockStmt;
import org.wso2.ballerinalang.compiler.tree.statements.BLangPanic;
import org.wso2.ballerinalang.compiler.tree.statements.BLangReturn;
import org.wso2.ballerinalang.compiler.tree.statements.BLangSimpleVariableDef;
import org.wso2.ballerinalang.compiler.tree.statements.BLangStatement;
import org.wso2.ballerinalang.compiler.tree.statements.BLangWhile;
import org.wso2.ballerinalang.compiler.tree.statements.BLangWorkerSend;
import org.wso2.ballerinalang.compiler.tree.statements.BLangXMLNSStatement;
import org.wso2.ballerinalang.compiler.tree.types.BLangStructureTypeNode;
import org.wso2.ballerinalang.compiler.tree.types.BLangType;
import org.wso2.ballerinalang.compiler.util.BArrayState;
import org.wso2.ballerinalang.compiler.util.CompilerContext;
import org.wso2.ballerinalang.compiler.util.CompilerUtils;
import org.wso2.ballerinalang.compiler.util.FieldKind;
import org.wso2.ballerinalang.compiler.util.Name;
import org.wso2.ballerinalang.compiler.util.Names;
import org.wso2.ballerinalang.compiler.util.TypeTags;
import org.wso2.ballerinalang.compiler.util.Unifier;
import org.wso2.ballerinalang.util.Flags;

import java.util.ArrayList;
import java.util.Collections;
import java.util.HashMap;
import java.util.LinkedHashMap;
import java.util.List;
import java.util.Map;
import java.util.TreeMap;
import java.util.stream.Collectors;

import javax.xml.XMLConstants;

import static org.ballerinalang.model.tree.NodeKind.CLASS_DEFN;
import static org.ballerinalang.model.tree.NodeKind.INVOCATION;
import static org.ballerinalang.model.tree.NodeKind.STATEMENT_EXPRESSION;
import static org.wso2.ballerinalang.compiler.desugar.AnnotationDesugar.ANNOTATION_DATA;
import static org.wso2.ballerinalang.compiler.util.Constants.DESUGARED_MAPPING_CONSTR_KEY;

/**
 * Lower the AST to BIR.
 *
 * @since 0.980.0
 */
public class BIRGen extends BLangNodeVisitor {

    private static final CompilerContext.Key<BIRGen> BIR_GEN =
            new CompilerContext.Key<>();

    public static final String DEFAULT_WORKER_NAME = "function";
    public static final String CLONE_READ_ONLY = "cloneReadOnly";
    private BIRGenEnv env;
    private Names names;
    private final SymbolTable symTable;
    private BIROptimizer birOptimizer;
    private final Types types;

    // Required variables to generate code for assignment statements
    private boolean varAssignment = false;
    private Map<BSymbol, BIRTypeDefinition> typeDefs = new LinkedHashMap<>();
    private BlockNode currentBlock;
    // This is a global variable cache
    public Map<BSymbol, BIRGlobalVariableDcl> globalVarMap = new HashMap<>();

    // This map is used to create dependencies for imported module global variables
    private Map<BSymbol, BIRGlobalVariableDcl> dummyGlobalVarMapForLocks = new HashMap<>();

    // This is to cache the lockstmt to BIR Lock
    private Map<BLangLockStmt, BIRTerminator.Lock> lockStmtMap = new HashMap<>();

    // Required variables for Mock function implementation
    private static final String MOCK_ANNOTATION_DELIMITER = "#";
    private static final String MOCK_FN_DELIMITER = "~";

    private Unifier unifier;

    private BirScope currentScope;

    public static BIRGen getInstance(CompilerContext context) {
        BIRGen birGen = context.get(BIR_GEN);
        if (birGen == null) {
            birGen = new BIRGen(context);
        }

        return birGen;
    }

    private BIRGen(CompilerContext context) {
        context.put(BIR_GEN, this);

        this.names = Names.getInstance(context);
        this.symTable = SymbolTable.getInstance(context);
        this.birOptimizer = BIROptimizer.getInstance(context);
        this.unifier = new Unifier();
        this.types = Types.getInstance(context);
    }

    public BLangPackage genBIR(BLangPackage astPkg) {
        BIRPackage birPkg = new BIRPackage(astPkg.pos, astPkg.packageID.orgName, astPkg.packageID.pkgName,
                astPkg.packageID.name, astPkg.packageID.version, astPkg.packageID.sourceFileName);

        astPkg.symbol.bir = birPkg; //TODO try to remove this

        this.env = new BIRGenEnv(birPkg);
        astPkg.accept(this);

        this.birOptimizer.optimizePackage(birPkg);
        if (!astPkg.moduleContextDataHolder.skipTests() && astPkg.hasTestablePackage()) {
            BIRPackage testBirPkg = new BIRPackage(astPkg.pos, astPkg.packageID.orgName, astPkg.packageID.pkgName,
                    astPkg.packageID.name, astPkg.packageID.version, astPkg.packageID.sourceFileName);
            this.env = new BIRGenEnv(testBirPkg);
            astPkg.accept(this);
            astPkg.getTestablePkgs().forEach(testPkg -> {
                visitBuiltinFunctions(testPkg, testPkg.initFunction);
                visitBuiltinFunctions(testPkg, testPkg.startFunction);
                visitBuiltinFunctions(testPkg, testPkg.stopFunction);
                // remove imports of the main module from testable module
                for (BLangImportPackage mod : astPkg.imports) {
                    testPkg.imports.remove(mod);
                }
                testPkg.accept(this);
                this.birOptimizer.optimizePackage(testBirPkg);
                testPkg.symbol.bir = testBirPkg;
                Map<String, String> mockFunctionMap = astPkg.getTestablePkg().getMockFunctionNamesMap();
                if (!mockFunctionMap.isEmpty()) {
                    replaceMockedFunctions(testBirPkg, mockFunctionMap, astPkg.packageID);
                }
            });
        }

        setEntryPoints(astPkg);
        return astPkg;
    }

    private void setEntryPoints(BLangPackage pkgNode) {
        BLangFunction mainFunc = getMainFunction(pkgNode);
        if (mainFunc != null || listenerDeclarationFound(pkgNode.getGlobalVariables()) || !pkgNode.services.isEmpty()) {
            pkgNode.symbol.entryPointExists = true;
        }
    }

    private boolean listenerDeclarationFound(List<BLangVariable> globalVars) {
        for (BLangVariable globalVar : globalVars) {
            if (Symbols.isFlagOn(globalVar.symbol.flags, Flags.LISTENER)) {
                return true;
            }
        }
        return false;
    }

    private BLangFunction getMainFunction(BLangPackage pkgNode) {
        for (BLangFunction funcNode : pkgNode.functions) {
            if (CompilerUtils.isMainFunction(funcNode)) {
                return funcNode;
            }
        }
        return null;
    }

    private void visitBuiltinFunctions(BLangPackage pkgNode, BLangFunction function) {
        if (Symbols.isFlagOn(pkgNode.symbol.flags, Flags.TESTABLE)) {
            String funcName = function.getName().value;
            String builtinFuncName = funcName.substring(funcName.indexOf("<") + 1, funcName.indexOf(">"));
            String modifiedFuncName = funcName.replace(builtinFuncName, "test" + builtinFuncName);
            function.name.setValue(modifiedFuncName);
            Name functionName = names.fromString(modifiedFuncName);
            function.originalFuncSymbol.name = functionName;
            function.symbol.name = functionName;
        }
    }

    private void replaceMockedFunctions(BIRPackage birPkg, Map<String, String> mockFunctionMap, PackageID packageID) {
        // Replace Mocked function calls in every function
        replaceFunctions(birPkg.functions, mockFunctionMap, packageID);

        // Replace Mocked Function calls in every service
        if (birPkg.typeDefs.size() != 0) {
            for (BIRTypeDefinition typeDef : birPkg.typeDefs) {
                if (typeDef.type instanceof BObjectType) {
                    replaceFunctions(typeDef.attachedFuncs, mockFunctionMap, packageID);
                }
            }
        }
    }

    private void replaceFunctions(List<BIRFunction> functionList,
                                  Map<String, String> mockFunctionMap,
                                  PackageID packageID) {
        // Loop through all defined BIRFunctions in functionList
        for (BIRFunction function : functionList) {
            List<BIRBasicBlock> basicBlocks = function.basicBlocks;
            for (BIRBasicBlock basicBlock : basicBlocks) {
                BIRTerminator bbTerminator = basicBlock.terminator;
                if (bbTerminator.kind.equals(InstructionKind.CALL)) {
                    //We get the callee and the name and generate 'calleepackage#name'
                    BIRTerminator.Call callTerminator = (BIRTerminator.Call) bbTerminator;

                    String functionKey = callTerminator.calleePkg.toString() + MOCK_ANNOTATION_DELIMITER
                            + callTerminator.name.toString();

                    String legacyKey = callTerminator.calleePkg.toString() + MOCK_FN_DELIMITER
                            + callTerminator.name.toString();

                    // If function in basic block exists in the MockFunctionMap
                    if (mockFunctionMap.containsKey(functionKey)) {
                        // Replace the function call with the equivalent $MOCK_ substitiute
                        String desugarFunction = "$MOCK_" + callTerminator.name.getValue();
                        callTerminator.name = new Name(desugarFunction);
                        callTerminator.calleePkg = packageID;
                    } else if (mockFunctionMap.get(legacyKey) != null) {
                        // Just "get" the reference. If this doesnt work then it doesnt exist
                        String mockfunctionName = mockFunctionMap.get(legacyKey);
                        callTerminator.name = new Name(mockfunctionName);
                        callTerminator.calleePkg = packageID;
                    }
                }
            }
        }
    }

    // Nodes

    @Override
    public void visit(BLangPackage astPkg) {
        // Lower function nodes in AST to bir function nodes.
        // TODO handle init, start, stop functions
        astPkg.imports.forEach(impPkg -> impPkg.accept(this));
        astPkg.constants.forEach(astConst -> astConst.accept(this));
        astPkg.typeDefinitions.forEach(astTypeDef -> astTypeDef.accept(this));
        generateClassDefinitions(astPkg.topLevelNodes);
        astPkg.globalVars.forEach(astGlobalVar -> astGlobalVar.accept(this));
        astPkg.initFunction.accept(this);
        astPkg.startFunction.accept(this);
        astPkg.stopFunction.accept(this);
        astPkg.functions.forEach(astFunc -> astFunc.accept(this));
        astPkg.annotations.forEach(astAnn -> astAnn.accept(this));
        astPkg.services.forEach(service -> service.accept(this));
    }

    private void generateClassDefinitions(List<TopLevelNode> topLevelNodes) {
        for (TopLevelNode topLevelNode : topLevelNodes) {
            if (topLevelNode.getKind() == CLASS_DEFN) {
                ((BLangClassDefinition) topLevelNode).accept(this);
            }
        }
    }

    @Override
    public void visit(BLangTypeDefinition astTypeDefinition) {
        BType type = getDefinedType(astTypeDefinition);
        Name displayName = astTypeDefinition.symbol.name;
        if (type.tag == TypeTags.RECORD) {
            BRecordType recordType = (BRecordType) type;
            if (recordType.shouldPrintShape()) {
                displayName = new Name(recordType.toString());
            }
        }

        BIRTypeDefinition typeDef = new BIRTypeDefinition(astTypeDefinition.pos,
                                                          astTypeDefinition.symbol.name,
                                                          astTypeDefinition.symbol.flags,
                                                          astTypeDefinition.isBuiltinTypeDef,
                                                          type,
                                                          new ArrayList<>(),
                                                          astTypeDefinition.symbol.origin.toBIROrigin(),
                                                          displayName,
                                                          astTypeDefinition.symbol.originalName);
        if (astTypeDefinition.symbol.tag == SymTag.TYPE_DEF) {
            BTypeReferenceType referenceType = ((BTypeDefinitionSymbol) astTypeDefinition.symbol).referenceType;
            typeDef.referenceType = referenceType;
            BTypeSymbol typeSymbol = astTypeDefinition.symbol.type.tsymbol;
            if (type.tsymbol.owner == astTypeDefinition.symbol.owner
                    && !(Symbols.isFlagOn(typeSymbol.flags, Flags.CLASS))) {
                typeDefs.put(typeSymbol, typeDef);
            } else {
                if (referenceType != null) {
                    typeDef.type = referenceType;
                }
            }
        } else {
            //enum symbols
            typeDefs.put(astTypeDefinition.symbol, typeDef);
        }
        this.env.enclPkg.typeDefs.add(typeDef);
        typeDef.index = this.env.enclPkg.typeDefs.size() - 1;

        typeDef.setMarkdownDocAttachment(astTypeDefinition.symbol.markdownDocumentation);
        populateBIRAnnotAttachments(astTypeDefinition.annAttachments, typeDef.annotAttachments, this.env);

        if (astTypeDefinition.typeNode.getKind() == NodeKind.RECORD_TYPE ||
                astTypeDefinition.typeNode.getKind() == NodeKind.OBJECT_TYPE) {
            BLangStructureTypeNode typeNode = (BLangStructureTypeNode) astTypeDefinition.typeNode;
            for (BLangType typeRef : typeNode.typeRefs) {
                typeDef.referencedTypes.add(typeRef.getBType());
            }
        }

        BSymbol typeSymbol = astTypeDefinition.symbol.tag == SymTag.TYPE_DEF
                ? astTypeDefinition.symbol.type.tsymbol : astTypeDefinition.symbol;
        // Write referenced functions, if this is an abstract-object
        if (typeSymbol.tag != SymTag.OBJECT || !Symbols.isFlagOn(typeSymbol.flags, Flags.CLASS)) {
            return;
        }

        for (BAttachedFunction func : ((BObjectTypeSymbol) typeSymbol).referencedFunctions) {
            if (!Symbols.isFlagOn(func.symbol.flags, Flags.INTERFACE)) {
                return;
            }

            BInvokableSymbol funcSymbol = func.symbol;
            BIRFunction birFunc = new BIRFunction(astTypeDefinition.pos, func.funcName, funcSymbol.flags, func.type,
                                                  names.fromString(DEFAULT_WORKER_NAME), 0,
                                                  funcSymbol.origin.toBIROrigin());

            if (funcSymbol.receiverSymbol != null) {
                birFunc.receiver = getSelf(funcSymbol.receiverSymbol
                );
            }

            birFunc.setMarkdownDocAttachment(funcSymbol.markdownDocumentation);

            int defaultableParamsCount = 0;
            birFunc.argsCount = funcSymbol.params.size() + defaultableParamsCount +
                    (funcSymbol.restParam != null ? 1 : 0);
            funcSymbol.params.forEach(requiredParam -> addParam(birFunc, requiredParam, astTypeDefinition.pos));
            if (funcSymbol.restParam != null) {
                addRestParam(birFunc, funcSymbol.restParam, astTypeDefinition.pos);
            }

            birFunc.returnVariable = new BIRVariableDcl(astTypeDefinition.pos, funcSymbol.retType,
                    this.env.nextLocalVarId(names), VarScope.FUNCTION, VarKind.RETURN, null);
            birFunc.localVars.add(0, birFunc.returnVariable);

            typeDef.attachedFuncs.add(birFunc);
        }
    }

    private BType getDefinedType(BLangTypeDefinition astTypeDefinition) {
        BType nodeType = astTypeDefinition.typeNode.getBType();
        // Consider: type DE distinct E;
        // For distinct types, the type defined by typeDefStmt (DE) is different from type used to define it (E).
        if (Types.getReferredType(nodeType).tag == TypeTags.ERROR) {
            return astTypeDefinition.symbol.type;
        }
        return nodeType;
    }

    @Override
    public void visit(BLangClassDefinition classDefinition) {
        BIRTypeDefinition typeDef = new BIRTypeDefinition(classDefinition.pos,
                                                          classDefinition.symbol.name,
                                                          classDefinition.symbol.originalName,
                                                          classDefinition.symbol.flags,
                                                          false,
                                                          classDefinition.getBType(),
                                                          new ArrayList<>(),
                                                          classDefinition.symbol.origin.toBIROrigin());
        typeDefs.put(classDefinition.symbol, typeDef);
        this.env.enclPkg.typeDefs.add(typeDef);
        typeDef.index = this.env.enclPkg.typeDefs.size() - 1;

        typeDef.setMarkdownDocAttachment(classDefinition.symbol.markdownDocumentation);

        for (BLangType typeRef : classDefinition.typeRefs) {
            typeDef.referencedTypes.add(typeRef.getBType());
        }

        populateBIRAnnotAttachments(classDefinition.annAttachments, typeDef.annotAttachments, this.env);

        for (BAttachedFunction func : ((BObjectTypeSymbol) classDefinition.symbol).referencedFunctions) {
            BInvokableSymbol funcSymbol = func.symbol;

            BIRFunction birFunc = new BIRFunction(classDefinition.pos, func.funcName, funcSymbol.flags, func.type,
                    names.fromString(DEFAULT_WORKER_NAME), 0, funcSymbol.origin.toBIROrigin());

            if (funcSymbol.receiverSymbol != null) {
                birFunc.receiver = getSelf(funcSymbol.receiverSymbol);
            }

            birFunc.setMarkdownDocAttachment(funcSymbol.markdownDocumentation);

            int defaultableParamsCount = 0;
            birFunc.argsCount = funcSymbol.params.size() + defaultableParamsCount +
                    (funcSymbol.restParam != null ? 1 : 0);
            funcSymbol.params.forEach(requiredParam -> addParam(birFunc, requiredParam, classDefinition.pos));
            if (funcSymbol.restParam != null) {
                addRestParam(birFunc, funcSymbol.restParam, classDefinition.pos);
            }

            birFunc.returnVariable = new BIRVariableDcl(classDefinition.pos, funcSymbol.retType,
                                                        this.env.nextLocalVarId(names), VarScope.FUNCTION,
                                                        VarKind.RETURN, null);
            birFunc.localVars.add(0, birFunc.returnVariable);

            typeDef.attachedFuncs.add(birFunc);
        }
    }

    @Override
    public void visit(BLangService serviceNode) {
        BServiceSymbol symbol = (BServiceSymbol) serviceNode.symbol;
        List<String> attachPoint = symbol.getAbsResourcePath().orElse(null);
        String attachPointLiteral = symbol.getAttachPointStringLiteral().orElse(null);
        BIRNode.BIRServiceDeclaration serviceDecl =
                new BIRNode.BIRServiceDeclaration(attachPoint, attachPointLiteral, symbol.getListenerTypes(),
                        symbol.name, symbol.getAssociatedClassSymbol().name, symbol.type,
                        symbol.origin, symbol.flags, symbol.pos);
        serviceDecl.setMarkdownDocAttachment(symbol.markdownDocumentation);
        this.env.enclPkg.serviceDecls.add(serviceDecl);
    }

    @Override
    public void visit(BLangConstant astConstant) {
        BConstantSymbol constantSymbol = astConstant.symbol;
        Name constName = constantSymbol.name;
        Name constOriginalName = constantSymbol.getOriginalName();
        BType type = constantSymbol.type;

        // Get the value of the constant.
        ConstValue constantValue = getBIRConstantVal(constantSymbol.value);

        // Create a new constant info object.
        BIRConstant birConstant = new BIRConstant(astConstant.pos, constName, constOriginalName, constantSymbol.flags,
                                                  type, constantValue, constantSymbol.origin.toBIROrigin());
        birConstant.constValue = constantValue;

        birConstant.setMarkdownDocAttachment(astConstant.symbol.markdownDocumentation);

        // Add the constant to the package.
        this.env.enclPkg.constants.add(birConstant);
    }

    private ConstValue getBIRConstantVal(BLangConstantValue constValue) {
        if (constValue.type.tag == TypeTags.INTERSECTION) {
            constValue.type = ((BIntersectionType) constValue.type).effectiveType;
            return getBIRConstantVal(constValue);
        }
        if (constValue.type.tag == TypeTags.RECORD) {
            Map<String, ConstValue> mapConstVal = new HashMap<>();
            ((Map<String, BLangConstantValue>) constValue.value)
                    .forEach((key, value) -> mapConstVal.put(key, getBIRConstantVal(value)));
            return new ConstValue(mapConstVal, ((BRecordType) constValue.type).getIntersectionType().get());
        }

        return new ConstValue(constValue.value, constValue.type);
    }

    @Override
    public void visit(BLangImportPackage impPkg) {
        this.env.enclPkg.importModules.add(new BIRNode.BIRImportModule(impPkg.pos, impPkg.symbol.pkgID.orgName,
                impPkg.symbol.pkgID.name, impPkg.symbol.pkgID.version));
    }

    @Override
    public void visit(BLangResourceFunction resourceFunction) {
        visit((BLangFunction) resourceFunction);
    }

    @Override
    public void visit(BLangFunction astFunc) {
        BInvokableType type = astFunc.symbol.getType();

        boolean isTypeAttachedFunction = astFunc.flagSet.contains(Flag.ATTACHED) &&
                !typeDefs.containsKey(astFunc.receiver.getBType().tsymbol);

        Name workerName = names.fromIdNode(astFunc.defaultWorkerName);

        this.env.unlockVars.push(new BIRLockDetailsHolder());
        Name funcName;
        if (isTypeAttachedFunction) {
            funcName = names.fromString(astFunc.symbol.name.value);
        } else {
            funcName = getFuncName(astFunc.symbol);
        }
        BIRFunction birFunc = new BIRFunction(astFunc.pos, funcName,
                names.fromString(astFunc.symbol.getOriginalName().value), astFunc.symbol.flags, type, workerName,
                astFunc.sendsToThis.size(), astFunc.symbol.origin.toBIROrigin());
        this.currentScope = new BirScope(0, null);
        if (astFunc.receiver != null) {
            BIRFunctionParameter birVarDcl = new BIRFunctionParameter(astFunc.pos, astFunc.receiver.getBType(),
                                                                      this.env.nextLocalVarId(names), VarScope.FUNCTION,
                                                                      VarKind.ARG, astFunc.receiver.name.value, false);
            this.env.symbolVarMap.put(astFunc.receiver.symbol, birVarDcl);
            birFunc.receiver = getSelf(astFunc.receiver.symbol);
        }

        birFunc.setMarkdownDocAttachment(astFunc.symbol.markdownDocumentation);

        //create channelDetails array
        int i = 0;
        for (String channelName : astFunc.sendsToThis) {
            birFunc.workerChannels[i] = new BIRNode.ChannelDetails(channelName, astFunc.defaultWorkerName.value
                    .equals(DEFAULT_WORKER_NAME), isWorkerSend(channelName, astFunc.defaultWorkerName.value));
            i++;
        }

        // Populate annotation attachments on external in BIRFunction node
        if (astFunc.hasBody() && astFunc.body.getKind() == NodeKind.EXTERN_FUNCTION_BODY) {
            populateBIRAnnotAttachments(((BLangExternalFunctionBody) astFunc.body).annAttachments,
                                        birFunc.annotAttachments, this.env);
        }
        // Populate annotation attachments on function in BIRFunction node
        populateBIRAnnotAttachments(astFunc.annAttachments, birFunc.annotAttachments, this.env);

        // Populate annotation attachments on return type
        populateBIRAnnotAttachments(astFunc.returnTypeAnnAttachments, birFunc.returnTypeAnnots, this.env);

        birFunc.argsCount = astFunc.requiredParams.size()
                + (astFunc.restParam != null ? 1 : 0) + astFunc.paramClosureMap.size();
        if (astFunc.flagSet.contains(Flag.ATTACHED) && typeDefs.containsKey(astFunc.receiver.getBType().tsymbol)) {
            typeDefs.get(astFunc.receiver.getBType().tsymbol).attachedFuncs.add(birFunc);
        } else {
            this.env.enclPkg.functions.add(birFunc);
        }

        this.env.enclFunc = birFunc;

        // TODO: Return variable with NIL type should be written to BIR
        // Special %0 location for storing return values
        BType retType = unifier.build(astFunc.symbol.type.getReturnType());
        birFunc.returnVariable = new BIRVariableDcl(astFunc.pos, retType, this.env.nextLocalVarId(names),
                                                    VarScope.FUNCTION, VarKind.RETURN, null);
        birFunc.localVars.add(0, birFunc.returnVariable);

        //add closure vars
        astFunc.paramClosureMap.forEach((k, v) -> addRequiredParam(birFunc, v, astFunc.pos));

        // Create variable declaration for function params
        astFunc.requiredParams.forEach(requiredParam -> addParam(birFunc, requiredParam));
        if (astFunc.restParam != null) {
            addRestParam(birFunc, astFunc.restParam.symbol, astFunc.restParam.pos);
        }

        if (astFunc.interfaceFunction || Symbols.isNative(astFunc.symbol)) {
            this.env.clear();
            return;
        }

        // Create the entry basic block
        BIRBasicBlock entryBB = new BIRBasicBlock(this.env.nextBBId(names));
        this.env.enclBasicBlocks = birFunc.basicBlocks;
        birFunc.basicBlocks.add(entryBB);
        this.env.enclBB = entryBB;
        addToTrapStack(entryBB);

        astFunc.body.accept(this);
        birFunc.basicBlocks.add(this.env.returnBB);

        // Due to the current algorithm, some basic blocks will not contain any instructions or a terminator.
        // These basic blocks will be remove by the optimizer, but for now just add a return terminator
        BIRBasicBlock enclBB = this.env.enclBB;
        if (enclBB.instructions.size() == 0 && enclBB.terminator == null && this.env.returnBB != null) {
            enclBB.terminator = new BIRTerminator.GOTO(null, this.env.returnBB, this.currentScope);
        }

        this.env.clear();
<<<<<<< HEAD

        this.env.unlockVars.clear();

        // Rearrange basic block ids.
        birFunc.basicBlocks.forEach(bb -> bb.id = this.env.nextBBId(names));
        // Rearrange error entries.
        birFunc.errorTable.sort(Comparator.comparingInt(o -> Integer.parseInt(o.trapBB.id.value.replace("bb", ""))));
=======
>>>>>>> 04b831d0
        birFunc.dependentGlobalVars = astFunc.symbol.dependentGlobalVars.stream()
                .map(varSymbol -> this.globalVarMap.get(varSymbol)).collect(Collectors.toSet());
    }

    private BIRVariableDcl getSelf(BSymbol receiver) {
        BIRVariableDcl self = this.env.symbolVarMap.get(receiver);
        if (self == null) {
            return new BIRVariableDcl(null, receiver.type, receiver.name,
                                      VarScope.FUNCTION, VarKind.SELF, null);
        }
        self.kind = VarKind.SELF;
        self.name = new Name("%self");

        return self;
    }

    @Override
    public void visit(BLangBlockFunctionBody astBody) {
        BIRBasicBlock endLoopEndBB = this.env.enclLoopEndBB;
        BlockNode prevBlock = this.currentBlock;
        this.currentBlock = astBody;
        this.env.varDclsByBlock.computeIfAbsent(astBody, k -> new ArrayList<>());

        for (BLangStatement astStmt : astBody.stmts) {
            astStmt.accept(this);
        }

        List<BIRVariableDcl> varDecls = this.env.varDclsByBlock.get(astBody);
        for (BIRVariableDcl birVariableDcl : varDecls) {
            birVariableDcl.endBB = this.env.enclBasicBlocks.get(this.env.enclBasicBlocks.size() - 1);
        }
        this.env.enclLoopEndBB = endLoopEndBB;
        this.currentBlock = prevBlock;
    }

    private BIRBasicBlock beginBreakableBlock(BLangBlockStmt.FailureBreakMode mode) {
        BIRBasicBlock blockBB = new BIRBasicBlock(this.env.nextBBId(names));
        addToTrapStack(blockBB);
        this.env.enclBasicBlocks.add(blockBB);

        // Insert a GOTO instruction as the terminal instruction into current basic block.
        this.env.enclBB.terminator = new BIRTerminator.GOTO(null, blockBB, this.currentScope);

        BIRBasicBlock blockEndBB = new BIRBasicBlock(this.env.nextBBId(names));
        addToTrapStack(blockEndBB);

        blockBB.terminator = new BIRTerminator.GOTO(null, blockEndBB, this.currentScope);

        this.env.enclBB = blockBB;
        if (mode == BLangBlockStmt.FailureBreakMode.BREAK_WITHIN_BLOCK) {
            this.env.enclInnerOnFailEndBB = blockEndBB;
        } else {
            this.env.enclOnFailEndBB = blockEndBB;
        }
        this.env.unlockVars.push(new BIRLockDetailsHolder());
        return blockEndBB;
    }

    private void endBreakableBlock(BIRBasicBlock blockEndBB) {
        this.env.unlockVars.pop();
        if (this.env.enclBB.terminator == null) {
            this.env.enclBB.terminator = new BIRTerminator.GOTO(null, blockEndBB, this.currentScope);
        }
        this.env.enclBasicBlocks.add(blockEndBB);
        this.env.enclBB = blockEndBB;
    }

    @Override
    public void visit(BLangAnnotationAttachment astAnnotAttach) {
        // ------------------------------------------------------
        // In the current implementation of the compiler, there two possible values for `astAnnotAttach.expr`
        //  1) null
        //  2) BLangRecordLiteral
        // In this implementation, we support only the BLangRecordLiteral expressions
        //   which have only key:BLangLiteral key/value pairs
        // ------------------------------------------------------
        BIRAnnotationValue annotationValue;
        if (astAnnotAttach.expr == null) {
            annotationValue = new BIRNode.BIRAnnotationLiteralValue(symTable.booleanType, true);
        } else {
            if (!isCompileTimeAnnotationValue(astAnnotAttach.expr)) {
                return;
            }
            annotationValue = createAnnotationValue(astAnnotAttach.expr);
        }

        Name annotTagRef = this.names.fromIdNode(astAnnotAttach.annotationName);
        BIRAnnotationAttachment annotAttachment = new BIRAnnotationAttachment(astAnnotAttach.pos, annotTagRef);
        annotAttachment.packageID = astAnnotAttach.annotationSymbol.pkgID;
        annotAttachment.annotValues.add(annotationValue);
        this.env.enclAnnotAttachments.add(annotAttachment);
    }

    private boolean isCompileTimeAnnotationValue(BLangExpression expression) {

        BLangExpression expr = unwrapAnnotationExpressionFromCloneReadOnly(expression);

        switch (expr.getKind()) {
            case LITERAL:
            case NUMERIC_LITERAL:
                return true;
            case RECORD_LITERAL_EXPR:
                BLangRecordLiteral recordLiteral = (BLangRecordLiteral) expr;
                for (RecordLiteralNode.RecordField field : recordLiteral.fields) {
                    if (!isCompileTimeAnnotationValue(((BLangRecordKeyValueField) field).valueExpr)) {
                        return false;
                    }
                }
                return true;
            case ARRAY_LITERAL_EXPR:
                BLangArrayLiteral arrayLiteral = (BLangArrayLiteral) expr;
                for (BLangExpression bLangExpr : arrayLiteral.exprs) {
                    if (!isCompileTimeAnnotationValue(bLangExpr)) {
                        return false;
                    }
                }
                return true;
            case TYPE_CONVERSION_EXPR:
                return isCompileTimeAnnotationValue(((BLangTypeConversionExpr) expr).expr);
            case STATEMENT_EXPRESSION:
                BLangStatementExpression stmtExpr = (BLangStatementExpression) expr;
                List<BLangStatement> stmts = ((BLangBlockStmt) stmtExpr.stmt).stmts;

                if (!((BLangLocalVarRef) stmtExpr.expr).varSymbol.name.value.startsWith(DESUGARED_MAPPING_CONSTR_KEY)) {
                    return false;
                }

                for (int i = 1; i < stmts.size(); i++) {
                    BLangAssignment assignmentStmt = (BLangAssignment) stmts.get(i);

                    if (!isCompileTimeAnnotationValue(((BLangIndexBasedAccess) assignmentStmt.varRef).indexExpr) ||
                            !isCompileTimeAnnotationValue(assignmentStmt.expr)) {
                        return false;
                    }
                }

                return true;
            default:
                return false;
        }
    }

    private BLangExpression unwrapAnnotationExpressionFromCloneReadOnly(BLangExpression expr) {
        if (expr.getKind() == INVOCATION) {
            BLangInvocation invocation = (BLangInvocation) expr;
            if (invocation.name.getValue().equals(CLONE_READ_ONLY)) {
                return invocation.expr;
            }
        }
        return expr;
    }

    private BIRAnnotationValue createAnnotationValue(BLangExpression expression) {
        BLangExpression expr = unwrapAnnotationExpressionFromCloneReadOnly(expression);
        // TODO Compile time literal constants
        switch (expr.getKind()) {
            case LITERAL:
            case NUMERIC_LITERAL:
                return createAnnotationLiteralValue((BLangLiteral) expr);
            case RECORD_LITERAL_EXPR:
                return createAnnotationRecordValue((BLangRecordLiteral) expr);
            case ARRAY_LITERAL_EXPR:
                return createAnnotationArrayValue((BLangArrayLiteral) expr);
            case TYPE_CONVERSION_EXPR:
                return createAnnotationValue(((BLangTypeConversionExpr) expr).expr);
            case STATEMENT_EXPRESSION:
                return createAnnotationRecordValue((BLangStatementExpression) expr);
            default:
                // This following line will not be executed
                throw new IllegalStateException("Invalid annotation value expression kind: " + expr.getKind());
        }
    }

    private BIRNode.BIRAnnotationRecordValue createAnnotationRecordValue(BLangRecordLiteral recordLiteral) {
        Map<String, BIRAnnotationValue> annotValueEntryMap = new HashMap<>();
        for (RecordLiteralNode.RecordField field : recordLiteral.fields) {
            BLangRecordKeyValueField keyValuePair = (BLangRecordKeyValueField) field;

            BLangLiteral keyLiteral = (BLangLiteral) keyValuePair.key.expr;
            String entryKey = (String) keyLiteral.value;
            BIRAnnotationValue annotationValue = createAnnotationValue(keyValuePair.valueExpr);
            annotValueEntryMap.put(entryKey, annotationValue);
        }
        return new BIRNode.BIRAnnotationRecordValue(recordLiteral.getBType(), annotValueEntryMap);
    }

    private BIRNode.BIRAnnotationRecordValue createAnnotationRecordValue(BLangStatementExpression stmtExpr) {
        Map<String, BIRAnnotationValue> annotValueEntryMap = new HashMap<>();

        List<BLangStatement> stmts = ((BLangBlockStmt) stmtExpr.stmt).stmts;

        for (int i = 1; i < stmts.size(); i++) {
            BLangAssignment assignmentStmt = (BLangAssignment) stmts.get(i);
            annotValueEntryMap.put(
                    (String) ((BLangLiteral) ((BLangIndexBasedAccess) assignmentStmt.varRef).indexExpr).value,
                    createAnnotationValue(assignmentStmt.expr));
        }
        return new BIRNode.BIRAnnotationRecordValue(stmtExpr.getBType(), annotValueEntryMap);
    }


    private BIRNode.BIRAnnotationArrayValue createAnnotationArrayValue(BLangArrayLiteral arrayLiteral) {
        BIRAnnotationValue[] annotValues = new BIRAnnotationValue[arrayLiteral.exprs.size()];
        for (int exprIndex = 0; exprIndex < arrayLiteral.exprs.size(); exprIndex++) {
            annotValues[exprIndex] = createAnnotationValue(arrayLiteral.exprs.get(exprIndex));
        }
        return new BIRNode.BIRAnnotationArrayValue(arrayLiteral.getBType(), annotValues);
    }

    private BIRNode.BIRAnnotationLiteralValue createAnnotationLiteralValue(BLangLiteral literalValue) {
        return new BIRNode.BIRAnnotationLiteralValue(literalValue.getBType(), literalValue.value);
    }

    @Override
    public void visit(BLangAnnotation astAnnotation) {
        BAnnotationSymbol annSymbol = (BAnnotationSymbol) astAnnotation.symbol;
        BIRAnnotation birAnn = getBirAnnotation(annSymbol, astAnnotation.pos);
        this.env.enclPkg.annotations.add(birAnn);
    }

    private BIRAnnotation getBirAnnotation(BAnnotationSymbol annSymbol, Location pos) {
        BIRAnnotation birAnn = new BIRAnnotation(pos, annSymbol.name, annSymbol.originalName,
                                                 annSymbol.flags, annSymbol.points,
                                                 annSymbol.attachedType == null ? symTable.trueType :
                                                         annSymbol.attachedType, annSymbol.origin.toBIROrigin());
        birAnn.packageID = annSymbol.pkgID;
        birAnn.setMarkdownDocAttachment(annSymbol.markdownDocumentation);
        return birAnn;
    }


    private boolean isWorkerSend(String chnlName, String workerName) {
        return chnlName.split("->")[0].equals(workerName);
    }

    @Override
    public void visit(BLangLambdaFunction lambdaExpr) {
        //fpload instruction
        BIRVariableDcl tempVarLambda = new BIRVariableDcl(lambdaExpr.pos, lambdaExpr.getBType(),
                                                          this.env.nextLocalVarId(names), VarScope.FUNCTION,
                                                          VarKind.TEMP, null);
        this.env.enclFunc.localVars.add(tempVarLambda);
        BIROperand lhsOp = new BIROperand(tempVarLambda);
        Name funcName = getFuncName(lambdaExpr.function.symbol);

        List<BIRVariableDcl> params = new ArrayList<>();

        lambdaExpr.function.requiredParams.forEach(param -> {

            BIRVariableDcl birVarDcl = new BIRVariableDcl(param.pos, param.symbol.type,
                    this.env.nextLambdaVarId(names), VarScope.FUNCTION, VarKind.ARG, param.name.value);
            params.add(birVarDcl);
        });

        BLangSimpleVariable restParam = lambdaExpr.function.restParam;
        if (restParam != null) {
            BIRVariableDcl birVarDcl = new BIRVariableDcl(restParam.pos, restParam.symbol.type,
                    this.env.nextLambdaVarId(names), VarScope.FUNCTION, VarKind.ARG, null);
            params.add(birVarDcl);
        }
        setScopeAndEmit(
                new BIRNonTerminator.FPLoad(lambdaExpr.pos, lambdaExpr.function.symbol.pkgID, funcName, lhsOp, params,
                                            getClosureMapOperands(lambdaExpr), lambdaExpr.getBType(),
                                            lambdaExpr.function.symbol.strandName,
                                            lambdaExpr.function.symbol.schedulerPolicy));
        this.env.targetOperand = lhsOp;
    }

    private List<BIROperand> getClosureMapOperands(BLangLambdaFunction lambdaExpr) {
        List<BIROperand> closureMaps = new ArrayList<>(lambdaExpr.function.paramClosureMap.size());

        lambdaExpr.function.paramClosureMap.forEach((k, v) -> {
            BVarSymbol symbol = lambdaExpr.enclMapSymbols.get(k);
            if (symbol == null) {
                symbol = lambdaExpr.paramMapSymbolsOfEnclInvokable.get(k);
            }
            BIROperand varRef = new BIROperand(this.env.symbolVarMap.get(symbol));
            closureMaps.add(varRef);
        });

        return closureMaps;
    }

    private Name getFuncName(BInvokableSymbol symbol) {
        if (symbol.receiverSymbol == null) {
            return names.fromString(symbol.name.value);
        }

        int offset = symbol.receiverSymbol.type.tsymbol.name.value.length() + 1;
        String attachedFuncName = symbol.name.value;
        return names.fromString(attachedFuncName.substring(offset));
    }

    private void addParam(BIRFunction birFunc, BLangVariable functionParam) {
        addParam(birFunc, functionParam.symbol, functionParam.expr, functionParam.pos,
                 functionParam.symbol.getAnnotations());
    }

    private void addParam(BIRFunction birFunc, BVarSymbol paramSymbol, Location pos) {
        addParam(birFunc, paramSymbol, null, pos, paramSymbol.getAnnotations());
    }

    private void addParam(BIRFunction birFunc, BVarSymbol paramSymbol, BLangExpression defaultValExpr,
                          Location pos, List<? extends AnnotationSymbol> annots) {
        BIRFunctionParameter birVarDcl = new BIRFunctionParameter(pos, paramSymbol.type,
                this.env.nextLocalVarId(names), VarScope.FUNCTION, VarKind.ARG,
                paramSymbol.name.value, defaultValExpr != null);

        birFunc.localVars.add(birVarDcl);

        BIRParameter parameter = new BIRParameter(pos, paramSymbol.name, paramSymbol.flags);
        populateParamAnnotationAttachmentSymbols(parameter, annots);
        birFunc.requiredParams.add(parameter);
        birFunc.parameters.add(birVarDcl);

        // We maintain a mapping from variable symbol to the bir_variable declaration.
        // This is required to pull the correct bir_variable declaration for variable references.
        this.env.symbolVarMap.put(paramSymbol, birVarDcl);
    }

    private void addRestParam(BIRFunction birFunc, BVarSymbol paramSymbol, Location pos) {
        BIRFunctionParameter birVarDcl = new BIRFunctionParameter(pos, paramSymbol.type,
                this.env.nextLocalVarId(names), VarScope.FUNCTION, VarKind.ARG, paramSymbol.name.value, false);
        birFunc.parameters.add(birVarDcl);
        birFunc.localVars.add(birVarDcl);

        BIRParameter restParam = new BIRParameter(pos, paramSymbol.name, paramSymbol.flags);
        birFunc.restParam = restParam;
        populateParamAnnotationAttachmentSymbols(restParam, paramSymbol.getAnnotations());

        // We maintain a mapping from variable symbol to the bir_variable declaration.
        // This is required to pull the correct bir_variable declaration for variable references.
        this.env.symbolVarMap.put(paramSymbol, birVarDcl);
    }

    private void populateParamAnnotationAttachmentSymbols(BIRParameter parameter,
                                                          List<? extends AnnotationSymbol> annotations) {
        List<BIRAnnotation> annotAttachmentSymbols = parameter.annotAttachmentSymbols;
        for (AnnotationSymbol annot : annotations) {
            BAnnotationSymbol annotSymbol = (BAnnotationSymbol) annot;
            BIRAnnotation birAnnotation = getBirAnnotation(annotSymbol, annotSymbol.pos);
            annotAttachmentSymbols.add(birAnnotation);
        }
    }

    private void addRequiredParam(BIRFunction birFunc, BVarSymbol paramSymbol, Location pos) {
        BIRFunctionParameter birVarDcl = new BIRFunctionParameter(pos, paramSymbol.type,
                this.env.nextLocalVarId(names), VarScope.FUNCTION, VarKind.ARG, paramSymbol.name.value, false);
        birFunc.parameters.add(birVarDcl);
        birFunc.localVars.add(birVarDcl);

        BIRParameter parameter = new BIRParameter(pos, paramSymbol.name, paramSymbol.flags);
        birFunc.requiredParams.add(parameter);

        // We maintain a mapping from variable symbol to the bir_variable declaration.
        // This is required to pull the correct bir_variable declaration for variable references.
        this.env.symbolVarMap.put(paramSymbol, birVarDcl);
    }

    // Statements

    @Override
    public void visit(BLangBlockStmt astBlockStmt) {
        BIRBasicBlock blockEndBB = null;
        BIRBasicBlock currentOnFailEndBB = this.env.enclOnFailEndBB;
        BIRBasicBlock currentWithinOnFailEndBB = this.env.enclInnerOnFailEndBB;
        BlockNode prevBlock = this.currentBlock;
        this.currentBlock = astBlockStmt;
        this.env.varDclsByBlock.computeIfAbsent(astBlockStmt, k -> new ArrayList<>());
        if (astBlockStmt.failureBreakMode != BLangBlockStmt.FailureBreakMode.NOT_BREAKABLE) {
            blockEndBB = beginBreakableBlock(astBlockStmt.failureBreakMode);
        }
        for (BLangStatement astStmt : astBlockStmt.stmts) {
            astStmt.accept(this);
        }
        if (astBlockStmt.failureBreakMode != BLangBlockStmt.FailureBreakMode.NOT_BREAKABLE) {
            endBreakableBlock(blockEndBB);
        }
        this.env.varDclsByBlock.get(astBlockStmt).forEach(birVariableDcl ->
                birVariableDcl.endBB = this.env.enclBasicBlocks.get(this.env.enclBasicBlocks.size() - 1)
        );
        if (astBlockStmt.isLetExpr) {
            breakBBForLetExprVariables(astBlockStmt.pos);
        }
        this.env.enclInnerOnFailEndBB = currentWithinOnFailEndBB;
        this.env.enclOnFailEndBB = currentOnFailEndBB;
        this.currentBlock = prevBlock;
    }

    private void breakBBForLetExprVariables(Location pos) {
        BIRBasicBlock letExprEndBB = new BIRBasicBlock(this.env.nextBBId(names));
        this.env.enclBB.terminator = new BIRTerminator.GOTO(pos, letExprEndBB, this.currentScope);
        this.env.enclBasicBlocks.add(letExprEndBB);
        this.env.enclBB = letExprEndBB;
    }

    @Override
    public void visit(BLangFail failNode) {
        if (failNode.expr == null) {
            if (this.env.enclInnerOnFailEndBB != null) {
                this.env.enclBB.terminator = new BIRTerminator.GOTO(null, this.env.enclInnerOnFailEndBB,
                        this.currentScope);
            }
            return;
        }

        BIRLockDetailsHolder toUnlock = this.env.unlockVars.peek();
        if (!toUnlock.isEmpty()) {
            BIRBasicBlock goToBB = new BIRBasicBlock(this.env.nextBBId(names));
            this.env.enclBasicBlocks.add(goToBB);
            this.env.enclBB.terminator = new BIRTerminator.GOTO(null, goToBB, this.currentScope);
            this.env.enclBB = goToBB;
        }

        int numLocks = toUnlock.size();
        while (numLocks > 0) {
            BIRBasicBlock unlockBB = new BIRBasicBlock(this.env.nextBBId(names));
            this.env.enclBasicBlocks.add(unlockBB);
            BIRTerminator.Unlock unlock = new BIRTerminator.Unlock(null, unlockBB, this.currentScope);
            this.env.enclBB.terminator = unlock;
            unlock.relatedLock = toUnlock.getLock(numLocks - 1);
            this.env.enclBB = unlockBB;
            numLocks--;
        }

        // Create a basic block for the on fail clause.
        BIRBasicBlock onFailBB = new BIRBasicBlock(this.env.nextBBId(names));
        addToTrapStack(onFailBB);
        this.env.enclBasicBlocks.add(onFailBB);

        // Insert a GOTO instruction as the terminal instruction into current basic block.
        this.env.enclBB.terminator = new BIRTerminator.GOTO(null, onFailBB, this.currentScope);

        // Visit condition expression
        this.env.enclBB = onFailBB;
        failNode.exprStmt.accept(this);
        if (this.env.enclBB.terminator == null) {
            this.env.enclBB.terminator = new BIRTerminator.GOTO(null, this.env.enclOnFailEndBB,
                    this.currentScope);
        }

        // Statements after fail expression are unreachable, hence ignored
        BIRBasicBlock ignoreBlock = new BIRBasicBlock(this.env.nextBBId(names));
        addToTrapStack(ignoreBlock);
        ignoreBlock.terminator = new BIRTerminator.GOTO(null, this.env.enclOnFailEndBB, this.currentScope);
        this.env.enclBasicBlocks.add(ignoreBlock);
        this.env.enclBB = ignoreBlock;
    }


    @Override
    public void visit(BLangSimpleVariableDef astVarDefStmt) {
        VarKind kind;
        if (astVarDefStmt.var.symbol.origin == SymbolOrigin.VIRTUAL) {
            kind = VarKind.SYNTHETIC;
        } else {
            kind = VarKind.LOCAL;
        }
        BIRVariableDcl birVarDcl = new BIRVariableDcl(astVarDefStmt.pos, astVarDefStmt.var.symbol.type,
                this.env.nextLocalVarId(names), VarScope.FUNCTION, kind, astVarDefStmt.var.name.value);
        birVarDcl.startBB = this.env.enclBB;
        this.env.varDclsByBlock.get(this.currentBlock).add(birVarDcl);
        this.env.enclFunc.localVars.add(birVarDcl);
        // We maintain a mapping from variable symbol to the bir_variable declaration.
        // This is required to pull the correct bir_variable declaration for variable references.
        this.env.symbolVarMap.put(astVarDefStmt.var.symbol, birVarDcl);

        BirScope newScope = new BirScope(this.currentScope.id + 1, this.currentScope);
        birVarDcl.insScope = newScope;
        this.currentScope = newScope;

        if (astVarDefStmt.var.expr == null) {
            return;
        }

        // Visit the rhs expression.
        astVarDefStmt.var.expr.accept(this);

        // Create a variable reference and
        BIROperand varRef = new BIROperand(birVarDcl);
        setScopeAndEmit(new Move(astVarDefStmt.pos, this.env.targetOperand, varRef));
        birVarDcl.insOffset = this.env.enclBB.instructions.size() - 1;
    }

    @Override
    public void visit(BLangSimpleVariable varNode) {
        String name = ANNOTATION_DATA.equals(varNode.symbol.name.value) ? ANNOTATION_DATA : varNode.name.value;
        String originalName = ANNOTATION_DATA.equals(varNode.symbol.getOriginalName().value) ?
                                                                    ANNOTATION_DATA : varNode.name.originalValue;
        BIRGlobalVariableDcl birVarDcl = new BIRGlobalVariableDcl(varNode.pos, varNode.symbol.flags,
                                                                  varNode.symbol.type, varNode.symbol.pkgID,
                                                                  names.fromString(name),
                                                                  names.fromString(originalName), VarScope.GLOBAL,
                                                                  VarKind.GLOBAL, varNode.name.value,
                                                                  varNode.symbol.origin.toBIROrigin());
        birVarDcl.setMarkdownDocAttachment(varNode.symbol.markdownDocumentation);

        this.env.enclPkg.globalVars.add(birVarDcl);

        this.globalVarMap.put(varNode.symbol, birVarDcl);
        env.enclPkg.isListenerAvailable |= Symbols.isFlagOn(varNode.symbol.flags, Flags.LISTENER);
    }

    @Override
    public void visit(BLangAssignment astAssignStmt) {
        astAssignStmt.expr.accept(this);

        this.varAssignment = true;
        astAssignStmt.varRef.accept(this);
        this.varAssignment = false;
    }

    @Override
    public void visit(BLangExpressionStmt exprStmtNode) {
        BLangExpression expr = exprStmtNode.expr;
        expr.accept(this);
        if (this.env.returnBB == null && expr.getKind() == STATEMENT_EXPRESSION &&
                ((BLangStatementExpression) expr).expr.getKind() == INVOCATION &&
        types.isNeverTypeOrStructureTypeWithARequiredNeverMember(expr.getBType())) {
            BIRBasicBlock returnBB = new BIRBasicBlock(this.env.nextBBId(names));
            returnBB.terminator = new BIRTerminator.Return(exprStmtNode.pos);
            this.env.returnBB = returnBB;
        }
    }

    @Override
    public void visit(BLangInvocation invocationExpr) {
        createCall(invocationExpr, false);
    }

    @Override
    public void visit(BLangInvocation.BLangActionInvocation actionInvocation) {
        createCall(actionInvocation, false);
    }

    @Override
    public void visit(BLangStatementExpression statementExpression) {
        statementExpression.stmt.accept(this);
        statementExpression.expr.accept(this);
    }

    @Override
    public void visit(BLangInvocation.BLangAttachedFunctionInvocation invocationExpr) {
        createCall(invocationExpr, true);
    }

    @Override
    public void visit(BLangInvocation.BFunctionPointerInvocation invocation) {
        invocation.functionPointerInvocation = true;
        createCall(invocation, false);
    }

    @Override
    public void visit(BLangForkJoin forkJoin) {
        forkJoin.workers.forEach(worker -> worker.accept(this));
    }

    @Override
    public void visit(BLangWorkerReceive workerReceive) {
        BIRBasicBlock thenBB = new BIRBasicBlock(this.env.nextBBId(names));
        addToTrapStack(thenBB);
        String channel = workerReceive.workerIdentifier.value + "->" + env.enclFunc.workerName.value;

        BIRVariableDcl tempVarDcl = new BIRVariableDcl(workerReceive.getBType(), this.env.nextLocalVarId(names),
                                                       VarScope.FUNCTION, VarKind.TEMP);
        this.env.enclFunc.localVars.add(tempVarDcl);
        BIROperand lhsOp = new BIROperand(tempVarDcl);
        this.env.targetOperand = lhsOp;

        boolean isOnSameStrand = DEFAULT_WORKER_NAME.equals(this.env.enclFunc.workerName.value);

        this.env.enclBB.terminator = new BIRTerminator.WorkerReceive(workerReceive.pos, names.fromString(channel),
                                                                     lhsOp, isOnSameStrand, thenBB, this.currentScope);

        this.env.enclBasicBlocks.add(thenBB);
        this.env.enclBB = thenBB;
    }

    @Override
    public void visit(BLangWorkerSend workerSend) {
        BIRBasicBlock thenBB = new BIRBasicBlock(this.env.nextBBId(names));
        addToTrapStack(thenBB);
        this.env.enclBasicBlocks.add(thenBB);
        workerSend.expr.accept(this);

        String channelName = this.env.enclFunc.workerName.value + "->" + workerSend.workerIdentifier.value;
        boolean isOnSameStrand = DEFAULT_WORKER_NAME.equals(this.env.enclFunc.workerName.value);

        this.env.enclBB.terminator = new BIRTerminator.WorkerSend(
                workerSend.pos, names.fromString(channelName), this.env.targetOperand, isOnSameStrand, false, null,
                thenBB, this.currentScope);

        this.env.enclBB = thenBB;
    }

    @Override
    public void visit(BLangWorkerSyncSendExpr syncSend) {
        BIRBasicBlock thenBB = new BIRBasicBlock(this.env.nextBBId(names));
        addToTrapStack(thenBB);
        syncSend.expr.accept(this);
        BIROperand dataOp = this.env.targetOperand;

        BIRVariableDcl tempVarDcl = new BIRVariableDcl(syncSend.receive.matchingSendsError,
                                                       this.env.nextLocalVarId(names), VarScope.FUNCTION, VarKind.TEMP);
        this.env.enclFunc.localVars.add(tempVarDcl);
        BIROperand lhsOp = new BIROperand(tempVarDcl);
        this.env.targetOperand = lhsOp;

        String channelName = this.env.enclFunc.workerName.value + "->" + syncSend.workerIdentifier.value;
        boolean isOnSameStrand = DEFAULT_WORKER_NAME.equals(this.env.enclFunc.workerName.value);

        this.env.enclBB.terminator = new BIRTerminator.WorkerSend(
                syncSend.pos, names.fromString(channelName), dataOp, isOnSameStrand, true, lhsOp,
                thenBB, this.currentScope);

        this.env.enclBasicBlocks.add(thenBB);
        this.env.enclBB = thenBB;
    }

    @Override
    public void visit(BLangWorkerFlushExpr flushExpr) {
        BIRBasicBlock thenBB = new BIRBasicBlock(this.env.nextBBId(names));
        addToTrapStack(thenBB);

        //create channelDetails array
        BIRNode.ChannelDetails[] channels = new BIRNode.ChannelDetails[flushExpr.workerIdentifierList.size()];
        int i = 0;
        for (BLangIdentifier workerIdentifier : flushExpr.workerIdentifierList) {
            String channelName = this.env.enclFunc.workerName.value + "->" + workerIdentifier.value;
            boolean isOnSameStrand = DEFAULT_WORKER_NAME.equals(this.env.enclFunc.workerName.value);
            channels[i] = new BIRNode.ChannelDetails(channelName, isOnSameStrand, true);
            i++;
        }

        BIRVariableDcl tempVarDcl = new BIRVariableDcl(flushExpr.getBType(), this.env.nextLocalVarId(names),
                                                       VarScope.FUNCTION, VarKind.TEMP);
        this.env.enclFunc.localVars.add(tempVarDcl);
        BIROperand lhsOp = new BIROperand(tempVarDcl);
        this.env.targetOperand = lhsOp;

        this.env.enclBB.terminator = new BIRTerminator.Flush(flushExpr.pos, channels, lhsOp, thenBB,
                this.currentScope);
        this.env.enclBasicBlocks.add(thenBB);
        this.env.enclBB = thenBB;
    }

    private void createWait(BLangWaitExpr waitExpr) {

        BIRBasicBlock thenBB = new BIRBasicBlock(this.env.nextBBId(names));
        addToTrapStack(thenBB);
        // This only supports wait for single future and alternate wait
        List<BIROperand> exprList = new ArrayList<>();

        waitExpr.exprList.forEach(expr -> {
            expr.accept(this);
            exprList.add(this.env.targetOperand);
        });

        BIRVariableDcl tempVarDcl = new BIRVariableDcl(waitExpr.getBType(), this.env.nextLocalVarId(names),
                                                       VarScope.FUNCTION, VarKind.TEMP);
        this.env.enclFunc.localVars.add(tempVarDcl);
        BIROperand lhsOp = new BIROperand(tempVarDcl);
        this.env.targetOperand = lhsOp;

        this.env.enclBB.terminator = new BIRTerminator.Wait(waitExpr.pos, exprList, lhsOp, thenBB, this.currentScope);

        this.env.enclBasicBlocks.add(thenBB);
        this.env.enclBB = thenBB;
    }

    @Override
    public void visit(BLangErrorConstructorExpr errorConstructorExpr) {
        BIRVariableDcl tempVarError = new BIRVariableDcl(errorConstructorExpr.getBType(),
                                                         this.env.nextLocalVarId(names), VarScope.FUNCTION,
                                                         VarKind.TEMP);

        this.env.enclFunc.localVars.add(tempVarError);
        BIROperand lhsOp = new BIROperand(tempVarError);

        this.env.targetOperand = lhsOp;
        List<BLangExpression> positionalArgs = errorConstructorExpr.positionalArgs;
        positionalArgs.get(0).accept(this);
        BIROperand messageOp = this.env.targetOperand;

        positionalArgs.get(1).accept(this);
        BIROperand causeOp = this.env.targetOperand;

        errorConstructorExpr.errorDetail.accept(this);
        BIROperand detailsOp = this.env.targetOperand;

        BIRNonTerminator.NewError newError =
                new BIRNonTerminator.NewError(errorConstructorExpr.pos, errorConstructorExpr.getBType(), lhsOp,
                                              messageOp, causeOp, detailsOp);
        setScopeAndEmit(newError);
        this.env.targetOperand = lhsOp;
    }

    private void createCall(BLangInvocation invocationExpr, boolean isVirtual) {
        List<BLangExpression> requiredArgs = invocationExpr.requiredArgs;
        List<BLangExpression> restArgs = invocationExpr.restArgs;
        List<BIROperand> args = new ArrayList<>(requiredArgs.size() + restArgs.size());
        boolean transactional = Symbols.isFlagOn(invocationExpr.symbol.flags, Flags.TRANSACTIONAL);

        for (BLangExpression requiredArg : requiredArgs) {
            if (requiredArg.getKind() != NodeKind.IGNORE_EXPR) {
                requiredArg.accept(this);
                args.add(this.env.targetOperand);
            } else {
                BIRVariableDcl birVariableDcl =
                        new BIRVariableDcl(requiredArg.getBType(), new Name("_"), VarScope.FUNCTION, VarKind.ARG);
                birVariableDcl.ignoreVariable = true;
                args.add(new BIROperand(birVariableDcl));
            }
        }

        // seems like restArgs.size() is always 1 or 0, but lets iterate just in case
        for (BLangExpression arg : restArgs) {
            arg.accept(this);
            args.add(this.env.targetOperand);
        }

        BIROperand fp = null;
        if (invocationExpr.functionPointerInvocation) {
            invocationExpr.expr.accept(this);
            fp = this.env.targetOperand;
        }

        // Create a temporary variable to store the return operation result.
        BIRVariableDcl tempVarDcl = new BIRVariableDcl(invocationExpr.getBType(), this.env.nextLocalVarId(names),
                                                       VarScope.FUNCTION, VarKind.TEMP);
        this.env.enclFunc.localVars.add(tempVarDcl);
        BIROperand lhsOp = new BIROperand(tempVarDcl);
        this.env.targetOperand = lhsOp;

        // Lets create a block the jump after successful function return
        BIRBasicBlock thenBB = new BIRBasicBlock(this.env.nextBBId(names));
        addToTrapStack(thenBB);
        this.env.enclBasicBlocks.add(thenBB);


        // TODO: make vCall a new instruction to avoid package id in vCall
        if (invocationExpr.functionPointerInvocation) {
            this.env.enclBB.terminator = new BIRTerminator.FPCall(invocationExpr.pos, InstructionKind.FP_CALL,
                    fp, args, lhsOp, invocationExpr.async, transactional, thenBB, this.currentScope);
        } else if (invocationExpr.async) {
            BInvokableSymbol bInvokableSymbol = (BInvokableSymbol) invocationExpr.symbol;
            List<BIRAnnotationAttachment> calleeAnnots = getStatementAnnotations(bInvokableSymbol.annAttachments,
                    this.env);

            List<BIRAnnotationAttachment> annots = getStatementAnnotations(invocationExpr.annAttachments, this.env);
            this.env.enclBB.terminator = new BIRTerminator.AsyncCall(invocationExpr.pos, InstructionKind.ASYNC_CALL,
                    isVirtual, invocationExpr.symbol.pkgID, getFuncName((BInvokableSymbol) invocationExpr.symbol),
                    args, lhsOp, thenBB, annots, calleeAnnots, bInvokableSymbol.getFlags(), this.currentScope);
        } else {
            BInvokableSymbol bInvokableSymbol = (BInvokableSymbol) invocationExpr.symbol;
            List<BIRAnnotationAttachment> calleeAnnots = getStatementAnnotations(bInvokableSymbol.annAttachments,
                    this.env);

            this.env.enclBB.terminator = new BIRTerminator.Call(invocationExpr.pos, InstructionKind.CALL, isVirtual,
                    invocationExpr.symbol.pkgID, getFuncName((BInvokableSymbol) invocationExpr.symbol), args, lhsOp,
                    thenBB, calleeAnnots, bInvokableSymbol.getFlags(), this.currentScope);
        }
        this.env.enclBB = thenBB;
    }

    @Override
    public void visit(BLangReturn astReturnStmt) {
        astReturnStmt.expr.accept(this);
        BIROperand retVarRef = new BIROperand(this.env.enclFunc.returnVariable);
        setScopeAndEmit(new Move(astReturnStmt.pos, this.env.targetOperand, retVarRef));

        // Check whether this function already has a returnBB.
        // A given function can have only one BB that has a return instruction.
        if (this.env.returnBB == null) {
            // If not create one
            BIRBasicBlock returnBB = new BIRBasicBlock(this.env.nextBBId(names));
            addToTrapStack(returnBB);
            returnBB.terminator = new BIRTerminator.Return(astReturnStmt.pos);
            this.env.returnBB = returnBB;
        }
        if (this.env.enclBB.terminator == null) {
            this.env.unlockVars.forEach(s -> {
                int i = s.size();
                while (i > 0) {
                    BIRBasicBlock unlockBB = new BIRBasicBlock(this.env.nextBBId(names));
                    this.env.enclBasicBlocks.add(unlockBB);
                    BIRTerminator.Unlock unlock = new BIRTerminator.Unlock(null,  unlockBB, this.currentScope);
                    this.env.enclBB.terminator = unlock;
                    unlock.relatedLock = s.getLock(i - 1);
                    this.env.enclBB = unlockBB;
                    i--;
                }
            });

            this.env.enclBB.terminator = new BIRTerminator.GOTO(astReturnStmt.pos, this.env.returnBB,
                    this.currentScope);
            BIRBasicBlock nextBB = new BIRBasicBlock(this.env.nextBBId(names));
            this.env.enclBasicBlocks.add(nextBB);
            this.env.enclBB = nextBB;
            addToTrapStack(nextBB);
        }
    }

    @Override
    public void visit(BLangPanic panicNode) {
        panicNode.expr.accept(this);
        // Some functions will only have panic but we need to add return for them to make current algorithm work.
        if (this.env.returnBB == null) {
            BIRBasicBlock returnBB = new BIRBasicBlock(this.env.nextBBId(names));
            addToTrapStack(returnBB);
            returnBB.terminator = new BIRTerminator.Return(panicNode.pos);
            this.env.returnBB = returnBB;
        }
        this.env.enclBB.terminator = new BIRTerminator.Panic(panicNode.pos, this.env.targetOperand, this.currentScope);

        // This basic block will contain statement that comes right after this 'if' statement.
        BIRBasicBlock unlockBB = new BIRBasicBlock(this.env.nextBBId(names));
        addToTrapStack(unlockBB);
        this.env.enclBasicBlocks.add(unlockBB);
        this.env.enclBB = unlockBB;
    }

    @Override
    public void visit(BLangIf astIfStmt) {
        astIfStmt.expr.accept(this);
        BIROperand ifExprResult = this.env.targetOperand;

        // Create the basic block for the if-then block.
        BIRBasicBlock thenBB = new BIRBasicBlock(this.env.nextBBId(names));
        addToTrapStack(thenBB);
        this.env.enclBasicBlocks.add(thenBB);

        // This basic block will contain statement that comes right after this 'if' statement.
        BIRBasicBlock nextBB = new BIRBasicBlock(this.env.nextBBId(names));

        // Add the branch instruction to the current basic block.
        // This is the end of the current basic block.
        BIRTerminator.Branch branchIns = new BIRTerminator.Branch(astIfStmt.pos, ifExprResult, thenBB, null,
                this.currentScope);
        this.env.enclBB.terminator = branchIns;

        // Visit the then-block
        this.env.enclBB = thenBB;
        astIfStmt.body.accept(this);

        // If a terminator statement has not been set for the then-block then just add it.
        if (this.env.enclBB.terminator == null) {
            this.env.enclBB.terminator = new BIRTerminator.GOTO(null, nextBB, this.currentScope);
        }

        // Check whether there exists an else-if or an else block.
        if (astIfStmt.elseStmt != null) {
            // Create a basic block for the else block.
            BIRBasicBlock elseBB = new BIRBasicBlock(this.env.nextBBId(names));
            addToTrapStack(elseBB);
            this.env.enclBasicBlocks.add(elseBB);
            branchIns.falseBB = elseBB;

            // Visit the else block. This could be an else-if block or an else block.
            this.env.enclBB = elseBB;
            astIfStmt.elseStmt.accept(this);

            // If a terminator statement has not been set for the else-block then just add it.
            if (this.env.enclBB.terminator == null) {
                this.env.enclBB.terminator = new BIRTerminator.GOTO(null, nextBB, this.currentScope);
            }
        } else {
            branchIns.falseBB = nextBB;
        }

        // Set the elseBB as the basic block for the rest of statements followed by this if.
        addToTrapStack(nextBB);
        this.env.enclBasicBlocks.add(nextBB);
        this.env.enclBB = nextBB;
    }

    @Override
    public void visit(BLangWhile astWhileStmt) {
        BIRBasicBlock currentEnclLoopBB = this.env.enclLoopBB;
        BIRBasicBlock currentEnclLoopEndBB = this.env.enclLoopEndBB;

        // Create a basic block for the while expression.
        BIRBasicBlock whileExprBB = new BIRBasicBlock(this.env.nextBBId(names));
        addToTrapStack(whileExprBB);
        this.env.enclBasicBlocks.add(whileExprBB);

        // Insert a GOTO instruction as the terminal instruction into current basic block.
        this.env.enclBB.terminator = new BIRTerminator.GOTO(null, whileExprBB, this.currentScope);

        // Visit condition expression
        this.env.enclBB = whileExprBB;
        astWhileStmt.expr.accept(this);
        BIROperand whileExprResult = this.env.targetOperand;

        // Create the basic block for the while-body block.
        BIRBasicBlock whileBodyBB = new BIRBasicBlock(this.env.nextBBId(names));
        addToTrapStack(whileBodyBB);
        this.env.enclBasicBlocks.add(whileBodyBB);

        // Create the basic block for the statements that comes after the while statement.
        BIRBasicBlock whileEndBB = new BIRBasicBlock(this.env.nextBBId(names));
        addToTrapStack(whileEndBB);

        // Add the branch instruction to the while expression basic block.
        this.env.enclBB.terminator =
                new BIRTerminator.Branch(astWhileStmt.pos, whileExprResult, whileBodyBB,
                        whileEndBB, this.currentScope);

        // Visit while body
        this.env.enclBB = whileBodyBB;
        this.env.enclLoopBB = whileExprBB;
        this.env.enclLoopEndBB = whileEndBB;
        this.env.unlockVars.push(new BIRLockDetailsHolder());
        astWhileStmt.body.accept(this);
        this.env.unlockVars.pop();
        if (this.env.enclBB.terminator == null) {
            this.env.enclBB.terminator = new BIRTerminator.GOTO(null, whileExprBB, this.currentScope);
        }

        this.env.enclBasicBlocks.add(whileEndBB);
        this.env.enclBB = whileEndBB;

        this.env.enclLoopBB = currentEnclLoopBB;
        this.env.enclLoopEndBB = currentEnclLoopEndBB;
    }


    // Expressions

    @Override
    public void visit(BLangIgnoreExpr ignoreExpr) {
        BIRVariableDcl tempVarDcl = new BIRVariableDcl(ignoreExpr.getBType(),
                                                       this.env.nextLocalVarId(names), VarScope.FUNCTION, VarKind.TEMP);
        this.env.enclFunc.localVars.add(tempVarDcl);
    }

    @Override
    public void visit(BLangLiteral astLiteralExpr) {
        BIRVariableDcl tempVarDcl = new BIRVariableDcl(astLiteralExpr.getBType(),
                                                       this.env.nextLocalVarId(names), VarScope.FUNCTION, VarKind.TEMP);
        this.env.enclFunc.localVars.add(tempVarDcl);
        BIROperand toVarRef = new BIROperand(tempVarDcl);
        setScopeAndEmit(new BIRNonTerminator.ConstantLoad(astLiteralExpr.pos,
                                                          astLiteralExpr.value, astLiteralExpr.getBType(), toVarRef));
        this.env.targetOperand = toVarRef;
    }

    @Override
    public void visit(BLangMapLiteral astMapLiteralExpr) {
        visitTypedesc(astMapLiteralExpr.pos, astMapLiteralExpr.getBType(), Collections.emptyList());
        BIRVariableDcl tempVarDcl =
                new BIRVariableDcl(astMapLiteralExpr.getBType(), this.env.nextLocalVarId(names),
                                   VarScope.FUNCTION, VarKind.TEMP);
        this.env.enclFunc.localVars.add(tempVarDcl);
        BIROperand toVarRef = new BIROperand(tempVarDcl);

        setScopeAndEmit(new BIRNonTerminator.NewStructure(astMapLiteralExpr.pos, toVarRef, this.env.targetOperand,
                                               generateMappingConstructorEntries(astMapLiteralExpr.fields)));
        this.env.targetOperand = toVarRef;
    }

    @Override
    public void visit(BLangTypeConversionExpr astTypeConversionExpr) {
        BIRVariableDcl tempVarDcl = new BIRVariableDcl(astTypeConversionExpr.getBType(),
                                                       this.env.nextLocalVarId(names), VarScope.FUNCTION, VarKind.TEMP);
        this.env.enclFunc.localVars.add(tempVarDcl);
        BIROperand toVarRef = new BIROperand(tempVarDcl);

        astTypeConversionExpr.expr.accept(this);
        BIROperand rhsOp = this.env.targetOperand;

        setScopeAndEmit(
                new BIRNonTerminator.TypeCast(astTypeConversionExpr.pos, toVarRef, rhsOp, toVarRef.variableDcl.type,
                        astTypeConversionExpr.checkTypes));
        this.env.targetOperand = toVarRef;
    }

    @Override
    public void visit(BLangStructLiteral astStructLiteralExpr) {
        List<BIROperand> varDcls = mapToVarDcls(astStructLiteralExpr.enclMapSymbols);
        visitTypedesc(astStructLiteralExpr.pos, astStructLiteralExpr.getBType(), varDcls);

        BIRVariableDcl tempVarDcl = new BIRVariableDcl(astStructLiteralExpr.getBType(),
                                                       this.env.nextLocalVarId(names), VarScope.FUNCTION, VarKind.TEMP);
        this.env.enclFunc.localVars.add(tempVarDcl);
        BIROperand toVarRef = new BIROperand(tempVarDcl);


        BIRNonTerminator.NewStructure instruction =
                new BIRNonTerminator.NewStructure(astStructLiteralExpr.pos, toVarRef, this.env.targetOperand,
                                                  generateMappingConstructorEntries(astStructLiteralExpr.fields));
        setScopeAndEmit(instruction);

        this.env.targetOperand = toVarRef;
    }

    private List<BIROperand> mapToVarDcls(TreeMap<Integer, BVarSymbol> enclMapSymbols) {
        if (enclMapSymbols == null || enclMapSymbols.size() == 0) {
            return Collections.emptyList();
        }

        ArrayList<BIROperand> varDcls = new ArrayList<>(enclMapSymbols.size());
        for (BVarSymbol varSymbol : enclMapSymbols.values()) {
            BIRVariableDcl varDcl = this.env.symbolVarMap.get(varSymbol);
            varDcls.add(new BIROperand(varDcl));
        }
        return varDcls;
    }

    @Override
    public void visit(BLangTypeInit connectorInitExpr) {
        BIRVariableDcl tempVarDcl = new BIRVariableDcl(connectorInitExpr.getBType(), this.env.nextLocalVarId(names),
                                                       VarScope.FUNCTION, VarKind.TEMP);
        this.env.enclFunc.localVars.add(tempVarDcl);
        BIROperand toVarRef = new BIROperand(tempVarDcl);

        BTypeSymbol objectTypeSymbol = getObjectTypeSymbol(connectorInitExpr.getBType());
        BIRNonTerminator.NewInstance instruction;
        if (isInSamePackage(objectTypeSymbol, env.enclPkg.packageID)) {
            BIRTypeDefinition def = typeDefs.get(objectTypeSymbol);
            instruction = new BIRNonTerminator.NewInstance(connectorInitExpr.pos, def, toVarRef);
        } else {
            BType connectorInitExprType = Types.getReferredType(connectorInitExpr.getBType());
            BType objectType = connectorInitExprType.tag != TypeTags.UNION ? connectorInitExprType :
                    ((BUnionType) connectorInitExprType).getMemberTypes().stream()
                            .filter(bType -> bType.tag != TypeTags.ERROR)
                            .findFirst()
                            .get();

            String objectName = objectType.tsymbol.name.value;
            instruction = new BIRNonTerminator.NewInstance(connectorInitExpr.pos, objectTypeSymbol.pkgID,
                                                           objectName, toVarRef);
        }
        setScopeAndEmit(instruction);
        this.env.targetOperand = toVarRef;
    }

    private boolean isInSamePackage(BSymbol objectTypeSymbol, PackageID packageID) {
        return objectTypeSymbol.pkgID.equals(packageID);
    }

    @Override
    public void visit(BLangSimpleVarRef.BLangFieldVarRef fieldVarRef) {
    }

    @Override
    public void visit(BLangArrayLiteral astArrayLiteralExpr) {
        generateListConstructorExpr(astArrayLiteralExpr);
    }

    @Override
    public void visit(BLangTupleLiteral tupleLiteral) {
        generateListConstructorExpr(tupleLiteral);
    }

    @Override
    public void visit(BLangGroupExpr groupExpr) {
        groupExpr.expression.accept(this);
    }

    @Override
    public void visit(BLangJSONArrayLiteral jsonArrayLiteralExpr) {
        generateListConstructorExpr(jsonArrayLiteralExpr);
    }

    @Override
    public void visit(BLangMapAccessExpr astMapAccessExpr) {
        boolean variableStore = this.varAssignment;
        this.varAssignment = false;
        BIROperand rhsOp = this.env.targetOperand;

        astMapAccessExpr.expr.accept(this);
        BIROperand varRefRegIndex = this.env.targetOperand;

        astMapAccessExpr.indexExpr.accept(this);
        BIROperand keyRegIndex = this.env.targetOperand;
        if (variableStore) {
            setScopeAndEmit(
                    new BIRNonTerminator.FieldAccess(astMapAccessExpr.pos, InstructionKind.MAP_STORE, varRefRegIndex,
                            keyRegIndex, rhsOp, astMapAccessExpr.isStoreOnCreation));
            return;
        }
        BIRVariableDcl tempVarDcl = new BIRVariableDcl(astMapAccessExpr.getBType(), this.env.nextLocalVarId(names),
                                                       VarScope.FUNCTION, VarKind.TEMP);
        this.env.enclFunc.localVars.add(tempVarDcl);
        BIROperand tempVarRef = new BIROperand(tempVarDcl);

        setScopeAndEmit(new BIRNonTerminator.FieldAccess(astMapAccessExpr.pos, InstructionKind.MAP_LOAD, tempVarRef,
                keyRegIndex, varRefRegIndex, astMapAccessExpr.optionalFieldAccess,
                                              astMapAccessExpr.isLValue && !astMapAccessExpr.leafNode));
        this.env.targetOperand = tempVarRef;
        this.varAssignment = variableStore;
    }

    @Override
    public void visit(BLangTableAccessExpr astTableAccessExpr) {
        boolean variableStore = this.varAssignment;
        this.varAssignment = false;
        BIROperand rhsOp = this.env.targetOperand;

        astTableAccessExpr.expr.accept(this);
        BIROperand varRefRegIndex = this.env.targetOperand;

        astTableAccessExpr.indexExpr.accept(this);
        BIROperand keyRegIndex = this.env.targetOperand;
        if (variableStore) {
            setScopeAndEmit(new BIRNonTerminator.FieldAccess(astTableAccessExpr.pos, InstructionKind.TABLE_STORE,
                    varRefRegIndex, keyRegIndex, rhsOp));
            return;
        }
        BIRVariableDcl tempVarDcl = new BIRVariableDcl(astTableAccessExpr.getBType(), this.env.nextLocalVarId(names),
                                                       VarScope.FUNCTION, VarKind.TEMP);
        this.env.enclFunc.localVars.add(tempVarDcl);
        BIROperand tempVarRef = new BIROperand(tempVarDcl);

        setScopeAndEmit(new BIRNonTerminator.FieldAccess(astTableAccessExpr.pos, InstructionKind.TABLE_LOAD, tempVarRef,
                keyRegIndex, varRefRegIndex));
        this.env.targetOperand = tempVarRef;
        this.varAssignment = variableStore;
    }

    @Override
    public void visit(BLangStructFieldAccessExpr astStructFieldAccessExpr) {
        generateMappingAccess(astStructFieldAccessExpr, astStructFieldAccessExpr.optionalFieldAccess);
    }

    @Override
    public void visit(BLangJSONAccessExpr astJSONFieldAccessExpr) {
        if (astJSONFieldAccessExpr.indexExpr.getBType().tag == TypeTags.INT) {
            generateArrayAccess(astJSONFieldAccessExpr);
            return;
        }

        generateMappingAccess(astJSONFieldAccessExpr, astJSONFieldAccessExpr.optionalFieldAccess);
    }

    @Override
    public void visit(BLangDynamicArgExpr dynamicParamExpr) {
        dynamicParamExpr.condition.accept(this);
        dynamicParamExpr.conditionalArgument.accept(this);
    }

    @Override
    public void visit(BLangStringAccessExpr stringAccessExpr) {
        BIRVariableDcl tempVarDcl = new BIRVariableDcl(stringAccessExpr.getBType(), this.env.nextLocalVarId(names),
                                                       VarScope.FUNCTION, VarKind.TEMP);
        this.env.enclFunc.localVars.add(tempVarDcl);
        BIROperand tempVarRef = new BIROperand(tempVarDcl);

        stringAccessExpr.expr.accept(this);
        BIROperand varRefRegIndex = this.env.targetOperand;

        stringAccessExpr.indexExpr.accept(this);
        BIROperand keyRegIndex = this.env.targetOperand;

        setScopeAndEmit(new BIRNonTerminator.FieldAccess(stringAccessExpr.pos, InstructionKind.STRING_LOAD, tempVarRef,
                                              keyRegIndex, varRefRegIndex));
        this.env.targetOperand = tempVarRef;
    }

    @Override
    public void visit(BLangArrayAccessExpr astArrayAccessExpr) {
        generateArrayAccess(astArrayAccessExpr);
    }

    @Override
    public void visit(BLangIndexBasedAccess.BLangTupleAccessExpr tupleAccessExpr) {
        generateArrayAccess(tupleAccessExpr);
    }

    @Override
    public void visit(BLangIsLikeExpr isLikeExpr) {
        BIRVariableDcl tempVarDcl = new BIRVariableDcl(symTable.booleanType,
                this.env.nextLocalVarId(names), VarScope.FUNCTION, VarKind.TEMP);
        this.env.enclFunc.localVars.add(tempVarDcl);
        BIROperand toVarRef = new BIROperand(tempVarDcl);

        isLikeExpr.expr.accept(this);
        BIROperand exprIndex = this.env.targetOperand;

        setScopeAndEmit(new BIRNonTerminator.IsLike(isLikeExpr.pos, isLikeExpr.typeNode.getBType(), toVarRef,
                                                    exprIndex));

        this.env.targetOperand = toVarRef;
    }

    @Override
    public void visit(BLangTypeTestExpr typeTestExpr) {
        BIRVariableDcl tempVarDcl = new BIRVariableDcl(symTable.booleanType,
                this.env.nextLocalVarId(names), VarScope.FUNCTION, VarKind.TEMP);
        this.env.enclFunc.localVars.add(tempVarDcl);
        BIROperand toVarRef = new BIROperand(tempVarDcl);

        typeTestExpr.expr.accept(this);
        BIROperand exprIndex = this.env.targetOperand;

        setScopeAndEmit(
                new BIRNonTerminator.TypeTest(typeTestExpr.pos, typeTestExpr.typeNode.getBType(), toVarRef, exprIndex));

        this.env.targetOperand = toVarRef;
    }

    @Override
    public void visit(BLangLocalVarRef astVarRefExpr) {
        boolean variableStore = this.varAssignment;
        this.varAssignment = false;
        BSymbol varSymbol = astVarRefExpr.symbol;

        if (variableStore) {
            if (astVarRefExpr.symbol.name != Names.IGNORE) {
                BIROperand varRef = new BIROperand(this.env.symbolVarMap.get(varSymbol));
                setScopeAndEmit(new Move(astVarRefExpr.pos, this.env.targetOperand, varRef));
            }
        } else {
            BIRVariableDcl tempVarDcl = new BIRVariableDcl(varSymbol.type,
                    this.env.nextLocalVarId(names), VarScope.FUNCTION, VarKind.TEMP);
            this.env.enclFunc.localVars.add(tempVarDcl);
            BIROperand tempVarRef = new BIROperand(tempVarDcl);

            BIRVariableDcl varDecl = this.env.symbolVarMap.get(varSymbol);;

            BIROperand fromVarRef = new BIROperand(varDecl);

            setScopeAndEmit(new Move(astVarRefExpr.pos, fromVarRef, tempVarRef));
            this.env.targetOperand = tempVarRef;
        }
        this.varAssignment = variableStore;
    }

    @Override
    public void visit(BLangPackageVarRef astPackageVarRefExpr) {
        boolean variableStore = this.varAssignment;
        this.varAssignment = false;

        if (variableStore) {
            if (astPackageVarRefExpr.symbol.name != Names.IGNORE) {
                BIROperand varRef = new BIROperand(getVarRef(astPackageVarRefExpr));
                setScopeAndEmit(new Move(astPackageVarRefExpr.pos, this.env.targetOperand, varRef));
            }
        } else {
            BIRVariableDcl tempVarDcl = new BIRVariableDcl(astPackageVarRefExpr.getBType(),
                                                           this.env.nextLocalVarId(names), VarScope.FUNCTION,
                                                           VarKind.TEMP);
            this.env.enclFunc.localVars.add(tempVarDcl);
            BIROperand tempVarRef = new BIROperand(tempVarDcl);
            BIROperand fromVarRef = new BIROperand(getVarRef(astPackageVarRefExpr));
            setScopeAndEmit(new Move(astPackageVarRefExpr.pos, fromVarRef, tempVarRef));
            this.env.targetOperand = tempVarRef;
        }
        this.varAssignment = variableStore;
    }

    private BIRGlobalVariableDcl getVarRef(BLangPackageVarRef astPackageVarRefExpr) {
        BSymbol symbol = astPackageVarRefExpr.symbol;
        if ((symbol.tag & SymTag.CONSTANT) == SymTag.CONSTANT ||
                !isInSamePackage(astPackageVarRefExpr.varSymbol, env.enclPkg.packageID)) {
            return new BIRGlobalVariableDcl(astPackageVarRefExpr.pos, symbol.flags, symbol.type, symbol.pkgID,
                                            symbol.name, symbol.getOriginalName(), VarScope.GLOBAL, VarKind.CONSTANT,
                                            symbol.name.value, symbol.origin.toBIROrigin());
        }

        return this.globalVarMap.get(symbol);
    }

    @Override
    public void visit(BLangBinaryExpr astBinaryExpr) {
        astBinaryExpr.lhsExpr.accept(this);
        BIROperand rhsOp1 = this.env.targetOperand;

        astBinaryExpr.rhsExpr.accept(this);
        BIROperand rhsOp2 = this.env.targetOperand;

        // Create a temporary variable to store the binary operation result.
        BIRVariableDcl tempVarDcl = new BIRVariableDcl(astBinaryExpr.getBType(),
                                                       this.env.nextLocalVarId(names), VarScope.FUNCTION, VarKind.TEMP);
        this.env.enclFunc.localVars.add(tempVarDcl);
        BIROperand lhsOp = new BIROperand(tempVarDcl);
        this.env.targetOperand = lhsOp;

        // Create binary instruction
        BinaryOp binaryIns = new BinaryOp(astBinaryExpr.pos, getBinaryInstructionKind(astBinaryExpr.opKind),
                                          astBinaryExpr.getBType(), lhsOp, rhsOp1, rhsOp2);
        setScopeAndEmit(binaryIns);
    }

    @Override
    public void visit(BLangUnaryExpr unaryExpr) {
        unaryExpr.expr.accept(this);
        BIROperand rhsOp = this.env.targetOperand;

        // Create a temporary variable to store the unary operation result.
        BIRVariableDcl tempVarDcl = new BIRVariableDcl(unaryExpr.getBType(),
                                                       this.env.nextLocalVarId(names), VarScope.FUNCTION, VarKind.TEMP);
        this.env.enclFunc.localVars.add(tempVarDcl);
        BIROperand lhsOp = new BIROperand(tempVarDcl);

        if (OperatorKind.ADD.equals(unaryExpr.operator) || OperatorKind.UNTAINT.equals(unaryExpr.operator)) {
            setScopeAndEmit(new Move(unaryExpr.pos, rhsOp, lhsOp));
            this.env.targetOperand = lhsOp;
            return;
        }

        UnaryOP unaryIns = new UnaryOP(unaryExpr.pos, getUnaryInstructionKind(unaryExpr.operator), lhsOp, rhsOp);
        setScopeAndEmit(unaryIns);
        this.env.targetOperand = lhsOp;
    }

    @Override
    public void visit(BLangTrapExpr trapExpr) {
        BIRBasicBlock trapBB = new BIRBasicBlock(this.env.nextBBId(names));
        this.env.enclBasicBlocks.add(trapBB);
        this.env.enclBB.terminator = new BIRTerminator.GOTO(trapExpr.pos, trapBB, this.currentScope);
        this.env.enclBB = trapBB;
        this.env.trapBlocks.push(new ArrayList<>());
        addToTrapStack(trapBB);

        trapExpr.expr.accept(this);

        List<BIRBasicBlock> trappedBlocks = this.env.trapBlocks.pop();
        // Create new block for instructions after trap.
        BIRBasicBlock nextBB = new BIRBasicBlock(this.env.nextBBId(names));
        addToTrapStack(nextBB);
        env.enclBasicBlocks.add(nextBB);
        if (this.env.enclBB.terminator == null) {
            this.env.enclBB.terminator = new BIRTerminator.GOTO(trapExpr.pos, nextBB, this.currentScope);
        }

        env.enclFunc.errorTable.add(new BIRNode.BIRErrorEntry(trappedBlocks.get(0),
                trappedBlocks.get(trappedBlocks.size() - 1), env.targetOperand, nextBB));

        this.env.enclBB = nextBB;
    }

    @Override
    public void visit(BLangWaitExpr waitExpr) {
        createWait(waitExpr);
    }

    @Override
    public void visit(BLangWaitForAllExpr.BLangWaitLiteral waitLiteral) {
        visitTypedesc(waitLiteral.pos, waitLiteral.getBType(), Collections.emptyList());
        BIRBasicBlock thenBB = new BIRBasicBlock(this.env.nextBBId(names));
        addToTrapStack(thenBB);
        BIRVariableDcl tempVarDcl = new BIRVariableDcl(waitLiteral.getBType(),
                                                       this.env.nextLocalVarId(names), VarScope.FUNCTION, VarKind.TEMP);
        this.env.enclFunc.localVars.add(tempVarDcl);
        BIROperand toVarRef = new BIROperand(tempVarDcl);
        setScopeAndEmit(new BIRNonTerminator.NewStructure(waitLiteral.pos, toVarRef, this.env.targetOperand));
        this.env.targetOperand = toVarRef;

        List<String> keys = new ArrayList<>();
        List<BIROperand> valueExprs = new ArrayList<>();
        for (BLangWaitForAllExpr.BLangWaitKeyValue keyValue : waitLiteral.keyValuePairs) {
            keys.add(keyValue.key.value);
            BLangExpression expr = keyValue.valueExpr != null ? keyValue.valueExpr : keyValue.keyExpr;
            expr.accept(this);
            BIROperand valueRegIndex = this.env.targetOperand;
            valueExprs.add(valueRegIndex);
        }
        this.env.enclBB.terminator = new BIRTerminator.WaitAll(waitLiteral.pos, toVarRef, keys,
                valueExprs, thenBB, this.currentScope);
        this.env.targetOperand = toVarRef;
        this.env.enclFunc.basicBlocks.add(thenBB);
        this.env.enclBB = thenBB;
    }

    @Override
    public void visit(BLangIsAssignableExpr assignableExpr) {
        BIRVariableDcl tempVarDcl = new BIRVariableDcl(symTable.booleanType, this.env.nextLocalVarId(names),
                VarScope.FUNCTION, VarKind.TEMP);
        this.env.enclFunc.localVars.add(tempVarDcl);
        BIROperand toVarRef = new BIROperand(tempVarDcl);

        assignableExpr.lhsExpr.accept(this);
        BIROperand exprIndex = this.env.targetOperand;

        setScopeAndEmit(
                new BIRNonTerminator.TypeTest(assignableExpr.pos, assignableExpr.targetType, toVarRef, exprIndex));
        this.env.targetOperand = toVarRef;
    }

    @Override
    public void visit(BLangXMLQName xmlQName) {
        BIRVariableDcl tempVarDcl =
                new BIRVariableDcl(symTable.anyType, this.env.nextLocalVarId(names), VarScope.FUNCTION, VarKind.TEMP);
        this.env.enclFunc.localVars.add(tempVarDcl);
        BIROperand toVarRef = new BIROperand(tempVarDcl);

        // If the QName is use outside of XML, treat it as string.
        if (!xmlQName.isUsedInXML) {
            String qName = xmlQName.namespaceURI == null ? xmlQName.localname.value
                    : ("{" + xmlQName.namespaceURI + "}" + xmlQName.localname);
            generateStringLiteral(qName);
            return;
        }

        // Else, treat it as QName
        BIROperand nsURIIndex = generateStringLiteral(xmlQName.namespaceURI);
        BIROperand localnameIndex = generateStringLiteral(xmlQName.localname.value);
        BIROperand prefixIndex = generateStringLiteral(xmlQName.prefix.value);
        BIRNonTerminator.NewXMLQName newXMLQName =
                new BIRNonTerminator.NewXMLQName(xmlQName.pos, toVarRef, localnameIndex, nsURIIndex, prefixIndex);
        setScopeAndEmit(newXMLQName);
        this.env.targetOperand = toVarRef;
    }

    @Override
    public void visit(BLangXMLElementLiteral xmlElementLiteral) {
        BIRVariableDcl tempVarDcl = new BIRVariableDcl(xmlElementLiteral.getBType(), this.env.nextLocalVarId(names),
                                                       VarScope.FUNCTION, VarKind.TEMP);
        this.env.enclFunc.localVars.add(tempVarDcl);
        BIROperand toVarRef = new BIROperand(tempVarDcl);

        // Visit in-line namespace declarations. These needs to be visited first before visiting the
        // attributes, start and end tag names of the element.
        xmlElementLiteral.inlineNamespaces.forEach(xmlns -> xmlns.accept(this));

        // Create start tag name
        BLangExpression startTagName = (BLangExpression) xmlElementLiteral.getStartTagName();
        startTagName.accept(this);
        BIROperand startTagNameIndex = this.env.targetOperand;

        // Create default namespace uri
        BIROperand defaultNsURIVarRef = generateNamespaceRef(xmlElementLiteral.defaultNsSymbol, xmlElementLiteral.pos);

        // Create xml element
        BIRNonTerminator.NewXMLElement newXMLElement =
                new BIRNonTerminator.NewXMLElement(xmlElementLiteral.pos, toVarRef, startTagNameIndex,
                                                   defaultNsURIVarRef,
                                                   Symbols.isFlagOn(xmlElementLiteral.getBType().flags,
                                                                    Flags.READONLY));
        setScopeAndEmit(newXMLElement);

        // Populate the XML by adding namespace declarations, attributes and children
        populateXML(xmlElementLiteral, toVarRef);
        this.env.targetOperand = toVarRef;
    }

    @Override
    public void visit(BLangXMLAttribute attribute) {
        BIROperand xmlVarRef = this.env.targetOperand;

        attribute.name.accept(this);
        BIROperand attrNameOp = this.env.targetOperand;

        attribute.value.accept(this);
        BIROperand attrValueOp = this.env.targetOperand;
        setScopeAndEmit(new BIRNonTerminator.FieldAccess(attribute.pos, InstructionKind.XML_ATTRIBUTE_STORE, xmlVarRef,
                attrNameOp, attrValueOp));
    }

    @Override
    public void visit(BLangXMLSequenceLiteral xmlSequenceLiteral) {
        BIRVariableDcl tempVarDcl = new BIRVariableDcl(xmlSequenceLiteral.getBType(), this.env.nextLocalVarId(names),
                                                       VarScope.FUNCTION, VarKind.TEMP);

        this.env.enclFunc.localVars.add(tempVarDcl);
        BIROperand toVarRef = new BIROperand(tempVarDcl);

        BIRNonTerminator.NewXMLSequence newXMLSequence =
                new BIRNonTerminator.NewXMLSequence(xmlSequenceLiteral.pos, toVarRef);

        setScopeAndEmit(newXMLSequence);
        populateXMLSequence(xmlSequenceLiteral, toVarRef);
        this.env.targetOperand = toVarRef;
    }

    @Override
    public void visit(BLangXMLTextLiteral xmlTextLiteral) {
        BIRVariableDcl tempVarDcl = new BIRVariableDcl(xmlTextLiteral.getBType(), this.env.nextLocalVarId(names),
                                                       VarScope.FUNCTION, VarKind.TEMP);
        this.env.enclFunc.localVars.add(tempVarDcl);
        BIROperand toVarRef = new BIROperand(tempVarDcl);

        xmlTextLiteral.concatExpr.accept(this);
        BIROperand xmlTextIndex = this.env.targetOperand;

        BIRNonTerminator.NewXMLText newXMLElement =
                new BIRNonTerminator.NewXMLText(xmlTextLiteral.pos, toVarRef, xmlTextIndex);
        setScopeAndEmit(newXMLElement);
        this.env.targetOperand = toVarRef;
    }

    @Override
    public void visit(BLangXMLCommentLiteral xmlCommentLiteral) {
        BIRVariableDcl tempVarDcl = new BIRVariableDcl(xmlCommentLiteral.getBType(), this.env.nextLocalVarId(names),
                                                       VarScope.FUNCTION, VarKind.TEMP);
        this.env.enclFunc.localVars.add(tempVarDcl);
        BIROperand toVarRef = new BIROperand(tempVarDcl);

        xmlCommentLiteral.concatExpr.accept(this);
        BIROperand xmlCommentIndex = this.env.targetOperand;

        BIRNonTerminator.NewXMLComment newXMLComment =
                new BIRNonTerminator.NewXMLComment(xmlCommentLiteral.pos, toVarRef, xmlCommentIndex,
                                                   Symbols.isFlagOn(xmlCommentLiteral.getBType().flags,
                                                                    Flags.READONLY));
        setScopeAndEmit(newXMLComment);
        this.env.targetOperand = toVarRef;
    }

    @Override
    public void visit(BLangXMLProcInsLiteral xmlProcInsLiteral) {
        BIRVariableDcl tempVarDcl = new BIRVariableDcl(xmlProcInsLiteral.getBType(), this.env.nextLocalVarId(names),
                                                       VarScope.FUNCTION, VarKind.TEMP);
        this.env.enclFunc.localVars.add(tempVarDcl);
        BIROperand toVarRef = new BIROperand(tempVarDcl);

        xmlProcInsLiteral.dataConcatExpr.accept(this);
        BIROperand dataIndex = this.env.targetOperand;

        xmlProcInsLiteral.target.accept(this);
        BIROperand targetIndex = this.env.targetOperand;

        BIRNonTerminator.NewXMLProcIns newXMLProcIns =
                new BIRNonTerminator.NewXMLProcIns(xmlProcInsLiteral.pos, toVarRef, dataIndex, targetIndex,
                                                   Symbols.isFlagOn(xmlProcInsLiteral.getBType().flags,
                                                                    Flags.READONLY));
        setScopeAndEmit(newXMLProcIns);
        this.env.targetOperand = toVarRef;
    }

    @Override
    public void visit(BLangXMLQuotedString xmlQuotedString) {
        xmlQuotedString.concatExpr.accept(this);
    }

    @Override
    public void visit(BLangXMLNSStatement xmlnsStmtNode) {
        xmlnsStmtNode.xmlnsDecl.accept(this);
    }

    @Override
    public void visit(BLangXMLNS xmlnsNode) {
        // do nothing
    }

    @Override
    public void visit(BLangLocalXMLNS xmlnsNode) {
        generateXMLNamespace(xmlnsNode);
    }

    @Override
    public void visit(BLangPackageXMLNS xmlnsNode) {
        generateXMLNamespace(xmlnsNode);
    }

    @Override
    public void visit(BLangXMLAccessExpr xmlAccessExpr) {
        generateMappingAccess(xmlAccessExpr, false);
    }

    @Override
    public void visit(BLangTypedescExpr accessExpr) {
        BIRVariableDcl tempVarDcl =
                new BIRVariableDcl(accessExpr.getBType(), this.env.nextLocalVarId(names), VarScope.FUNCTION,
                                   VarKind.TEMP);
        this.env.enclFunc.localVars.add(tempVarDcl);
        BIROperand toVarRef = new BIROperand(tempVarDcl);
        setScopeAndEmit(new BIRNonTerminator.NewTypeDesc(accessExpr.pos, toVarRef, accessExpr.resolvedType,
                                              Collections.emptyList()));
        this.env.targetOperand = toVarRef;
    }

    @Override
    public void visit(BLangTableConstructorExpr tableConstructorExpr) {
        BIRVariableDcl tempVarDcl = new BIRVariableDcl(tableConstructorExpr.getBType(), this.env.nextLocalVarId(names),
                                                       VarScope.FUNCTION, VarKind.TEMP);

        this.env.enclFunc.localVars.add(tempVarDcl);
        BIROperand toVarRef = new BIROperand(tempVarDcl);

        BLangArrayLiteral keySpecifierLiteral = new BLangArrayLiteral();
        keySpecifierLiteral.pos = tableConstructorExpr.pos;
        keySpecifierLiteral.setBType(symTable.stringArrayType);
        keySpecifierLiteral.exprs = new ArrayList<>();
        BTableType type = (BTableType) tableConstructorExpr.getBType();

        if (type.fieldNameList != null) {
            type.fieldNameList.forEach(col -> {
                BLangLiteral colLiteral = new BLangLiteral();
                colLiteral.pos = tableConstructorExpr.pos;
                colLiteral.setBType(symTable.stringType);
                colLiteral.value = col;
                keySpecifierLiteral.exprs.add(colLiteral);
            });
        }

        keySpecifierLiteral.accept(this);
        BIROperand keyColOp = this.env.targetOperand;

        BLangArrayLiteral dataLiteral = new BLangArrayLiteral();
        dataLiteral.pos = tableConstructorExpr.pos;
        dataLiteral.setBType(new BArrayType(((BTableType) tableConstructorExpr.getBType()).constraint));
        dataLiteral.exprs = new ArrayList<>(tableConstructorExpr.recordLiteralList);
        dataLiteral.accept(this);
        BIROperand dataOp = this.env.targetOperand;

        setScopeAndEmit(
                new BIRNonTerminator.NewTable(tableConstructorExpr.pos, tableConstructorExpr.getBType(), toVarRef,
                                              keyColOp, dataOp));

        this.env.targetOperand = toVarRef;
    }

    @Override
    public void visit(BLangSimpleVarRef.BLangTypeLoad typeLoad) {
        visitTypedesc(typeLoad.pos, typeLoad.symbol.type, Collections.emptyList());
    }

    private void visitTypedesc(Location pos, BType type, List<BIROperand> varDcls) {
        BIRVariableDcl tempVarDcl =
                new BIRVariableDcl(symTable.typeDesc, this.env.nextLocalVarId(names), VarScope.FUNCTION, VarKind
                        .TEMP);
        this.env.enclFunc.localVars.add(tempVarDcl);
        BIROperand toVarRef = new BIROperand(tempVarDcl);
        setScopeAndEmit(new BIRNonTerminator.NewTypeDesc(pos, toVarRef, type, varDcls));
        this.env.targetOperand = toVarRef;
    }

    @Override
    public void visit(BLangBreak breakStmt) {
        BIRLockDetailsHolder toUnlock = this.env.unlockVars.peek();
        if (!toUnlock.isEmpty()) {
            BIRBasicBlock goToBB = new BIRBasicBlock(this.env.nextBBId(names));
            this.env.enclBasicBlocks.add(goToBB);
            this.env.enclBB.terminator = new BIRTerminator.GOTO(breakStmt.pos, goToBB, this.currentScope);
            this.env.enclBB = goToBB;
        }

        int numLocks = toUnlock.size();
        while (numLocks > 0) {
            BIRBasicBlock unlockBB = new BIRBasicBlock(this.env.nextBBId(names));
            this.env.enclBasicBlocks.add(unlockBB);
            BIRTerminator.Unlock unlock = new BIRTerminator.Unlock(null, unlockBB, this.currentScope);
            this.env.enclBB.terminator = unlock;
            unlock.relatedLock = toUnlock.getLock(numLocks - 1);
            this.env.enclBB = unlockBB;
            numLocks--;
        }
        this.env.enclBB.terminator = new BIRTerminator.GOTO(breakStmt.pos, this.env.enclLoopEndBB, this.currentScope);
    }

    @Override
    public void visit(BLangContinue continueStmt) {
        BIRLockDetailsHolder toUnlock = this.env.unlockVars.peek();
        if (!toUnlock.isEmpty()) {
            BIRBasicBlock goToBB = new BIRBasicBlock(this.env.nextBBId(names));
            this.env.enclBasicBlocks.add(goToBB);
            this.env.enclBB.terminator = new BIRTerminator.GOTO(continueStmt.pos, goToBB, this.currentScope);
            this.env.enclBB = goToBB;
        }
        int numLocks = toUnlock.size();
        while (numLocks > 0) {
            BIRBasicBlock unlockBB = new BIRBasicBlock(this.env.nextBBId(names));
            this.env.enclBasicBlocks.add(unlockBB);
            BIRTerminator.Unlock unlock = new BIRTerminator.Unlock(null,  unlockBB, this.currentScope);
            this.env.enclBB.terminator = unlock;
            BIRTerminator.Lock lock = toUnlock.getLock(numLocks - 1);
            unlock.relatedLock = lock;
            this.env.enclBB = unlockBB;
            numLocks--;
        }

        this.env.enclBB.terminator = new BIRTerminator.GOTO(continueStmt.pos, this.env.enclLoopBB, this.currentScope);
    }

    @Override
    public void visit(BLangFunctionVarRef fpVarRef) {
        generateFPVarRef(fpVarRef, (BInvokableSymbol) fpVarRef.symbol);
    }

    @Override
    public void visit(BLangStructFunctionVarRef structFpVarRef) {
        generateFPVarRef(structFpVarRef, (BInvokableSymbol) structFpVarRef.symbol);
    }

    @Override
    public void visit(BLangLockStmt lockStmt) {
        BIRBasicBlock lockedBB = new BIRBasicBlock(this.env.nextBBId(names));
        addToTrapStack(lockedBB);
        this.env.enclBasicBlocks.add(lockedBB);
        BIRTerminator.Lock lock = new BIRTerminator.Lock(lockStmt.pos, lockedBB, this.currentScope);
        this.env.enclBB.terminator = lock;
        lockStmtMap.put(lockStmt, lock); // Populate the cache.
        this.env.unlockVars.peek().addLock(lock);
        populateBirLockWithGlobalVars(lockStmt);
        this.env.enclBB = lockedBB;

    }

    private void populateBirLockWithGlobalVars(BLangLockStmt lockStmt) {
        for (BVarSymbol globalVar : lockStmt.lockVariables) {
            BIRGlobalVariableDcl birGlobalVar = this.globalVarMap.get(globalVar);

            // If null query the dummy map for dummy variables.
            if (birGlobalVar == null) {
                birGlobalVar = dummyGlobalVarMapForLocks.computeIfAbsent(globalVar, k ->
                        new BIRGlobalVariableDcl(null, globalVar.flags, globalVar.type, globalVar.pkgID,
                                                 globalVar.name, globalVar.getOriginalName(), VarScope.GLOBAL,
                                                 VarKind.GLOBAL, globalVar.name.value,
                                                 globalVar.origin.toBIROrigin()));
            }

            ((BIRTerminator.Lock) this.env.enclBB.terminator).lockVariables.add(birGlobalVar);
        }
    }

    @Override
    public void visit(BLangUnLockStmt unLockStmt) {
        BIRLockDetailsHolder lockDetailsHolder = this.env.unlockVars.peek();
        if (lockDetailsHolder.isEmpty()) {
            return;
        }
        BIRBasicBlock unLockedBB = new BIRBasicBlock(this.env.nextBBId(names));
        addToTrapStack(unLockedBB);
        this.env.enclBasicBlocks.add(unLockedBB);
        this.env.enclBB.terminator = new BIRTerminator.Unlock(unLockStmt.pos, unLockedBB, this.currentScope);
        ((BIRTerminator.Unlock) this.env.enclBB.terminator).relatedLock = lockStmtMap.get(unLockStmt.relatedLock);
        this.env.enclBB = unLockedBB;

        lockDetailsHolder.removeLastLock();
    }

    private void setScopeAndEmit(BIRNonTerminator instruction) {
        instruction.scope = this.currentScope;
        this.env.enclBB.instructions.add(instruction);
    }

    private InstructionKind getBinaryInstructionKind(OperatorKind opKind) {
        switch (opKind) {
            case ADD:
                return InstructionKind.ADD;
            case SUB:
                return InstructionKind.SUB;
            case MUL:
                return InstructionKind.MUL;
            case DIV:
                return InstructionKind.DIV;
            case MOD:
                return InstructionKind.MOD;
            case EQUAL:
            case EQUALS:
                return InstructionKind.EQUAL;
            case NOT_EQUAL:
                return InstructionKind.NOT_EQUAL;
            case GREATER_THAN:
                return InstructionKind.GREATER_THAN;
            case GREATER_EQUAL:
                return InstructionKind.GREATER_EQUAL;
            case LESS_THAN:
                return InstructionKind.LESS_THAN;
            case LESS_EQUAL:
                return InstructionKind.LESS_EQUAL;
            case AND:
                return InstructionKind.AND;
            case OR:
                return InstructionKind.OR;
            case REF_EQUAL:
                return InstructionKind.REF_EQUAL;
            case REF_NOT_EQUAL:
                return InstructionKind.REF_NOT_EQUAL;
            case CLOSED_RANGE:
                return InstructionKind.CLOSED_RANGE;
            case HALF_OPEN_RANGE:
                return InstructionKind.HALF_OPEN_RANGE;
            case ANNOT_ACCESS:
                return InstructionKind.ANNOT_ACCESS;
            case BITWISE_AND:
                return InstructionKind.BITWISE_AND;
            case BITWISE_OR:
                return InstructionKind.BITWISE_OR;
            case BITWISE_XOR:
                return InstructionKind.BITWISE_XOR;
            case BITWISE_LEFT_SHIFT:
                return InstructionKind.BITWISE_LEFT_SHIFT;
            case BITWISE_RIGHT_SHIFT:
                return InstructionKind.BITWISE_RIGHT_SHIFT;
            case BITWISE_UNSIGNED_RIGHT_SHIFT:
                return InstructionKind.BITWISE_UNSIGNED_RIGHT_SHIFT;
            default:
                throw new IllegalStateException("unsupported binary operation: " + opKind.value());
        }
    }

    private InstructionKind getUnaryInstructionKind(OperatorKind opKind) {
        switch (opKind) {
            case TYPEOF:
                return InstructionKind.TYPEOF;
            case NOT:
                return InstructionKind.NOT;
            case SUB:
                return InstructionKind.NEGATE;
            case ADD:
                return InstructionKind.MOVE;
            default:
                throw new IllegalStateException("unsupported unary operator: " + opKind.value());
        }
    }

    private void generateListConstructorExpr(BLangListConstructorExpr listConstructorExpr) {
        // Emit create array instruction
        BIRVariableDcl tempVarDcl = new BIRVariableDcl(listConstructorExpr.getBType(), this.env.nextLocalVarId(names),
                                                       VarScope.FUNCTION, VarKind.TEMP);
        this.env.enclFunc.localVars.add(tempVarDcl);
        BIROperand toVarRef = new BIROperand(tempVarDcl);

        long size = -1L;
        List<BLangExpression> exprs = listConstructorExpr.exprs;
        BType listConstructorExprType = Types.getReferredType(listConstructorExpr.getBType());
        if (listConstructorExprType.tag == TypeTags.ARRAY &&
                ((BArrayType) listConstructorExprType).state != BArrayState.OPEN) {
            size = ((BArrayType) listConstructorExprType).size;
        } else if (listConstructorExprType.tag == TypeTags.TUPLE) {
            size = exprs.size();
        }

        BLangLiteral literal = new BLangLiteral();
        literal.pos = listConstructorExpr.pos;
        literal.value = size;
        literal.setBType(symTable.intType);
        literal.accept(this);
        BIROperand sizeOp = this.env.targetOperand;

        List<BIROperand> valueOperands = new ArrayList<>(exprs.size());

        for (BLangExpression expr : exprs) {
            expr.accept(this);
            valueOperands.add(this.env.targetOperand);
        }

        setScopeAndEmit(
                new BIRNonTerminator.NewArray(listConstructorExpr.pos, listConstructorExprType, toVarRef, sizeOp,
                        valueOperands));
        this.env.targetOperand = toVarRef;
    }

    private void generateArrayAccess(BLangIndexBasedAccess astArrayAccessExpr) {
        boolean variableStore = this.varAssignment;
        this.varAssignment = false;

        BIROperand rhsOp = this.env.targetOperand;

        astArrayAccessExpr.expr.accept(this);
        BIROperand varRefRegIndex = this.env.targetOperand;

        astArrayAccessExpr.indexExpr.accept(this);
        BIROperand keyRegIndex = this.env.targetOperand;

        if (variableStore) {
            setScopeAndEmit(new BIRNonTerminator.FieldAccess(astArrayAccessExpr.pos, InstructionKind.ARRAY_STORE,
                    varRefRegIndex, keyRegIndex, rhsOp));
            return;
        }
        BIRVariableDcl tempVarDcl = new BIRVariableDcl(astArrayAccessExpr.getBType(), this.env.nextLocalVarId(names),
                                                       VarScope.FUNCTION, VarKind.TEMP);
        this.env.enclFunc.localVars.add(tempVarDcl);
        BIROperand tempVarRef = new BIROperand(tempVarDcl);

        setScopeAndEmit(new BIRNonTerminator.FieldAccess(astArrayAccessExpr.pos, InstructionKind.ARRAY_LOAD, tempVarRef,
                                              keyRegIndex, varRefRegIndex, false,
                                              astArrayAccessExpr.isLValue && !astArrayAccessExpr.leafNode));
        this.env.targetOperand = tempVarRef;

        this.varAssignment = variableStore;
    }

    private void generateMappingAccess(BLangIndexBasedAccess astIndexBasedAccessExpr, boolean except) {
        boolean variableStore = this.varAssignment;
        this.varAssignment = false;
        InstructionKind insKind;
        BType astAccessExprExprType = Types.getReferredType(astIndexBasedAccessExpr.expr.getBType());
        if (variableStore) {
            BIROperand rhsOp = this.env.targetOperand;

            astIndexBasedAccessExpr.expr.accept(this);
            BIROperand varRefRegIndex = this.env.targetOperand;

            astIndexBasedAccessExpr.indexExpr.accept(this);
            BIROperand keyRegIndex = this.env.targetOperand;

            if (astIndexBasedAccessExpr.getKind() == NodeKind.XML_ATTRIBUTE_ACCESS_EXPR) {
                insKind = InstructionKind.XML_ATTRIBUTE_STORE;
                keyRegIndex = getQNameOP(astIndexBasedAccessExpr.indexExpr, keyRegIndex);
            } else if (astAccessExprExprType.tag == TypeTags.OBJECT ||
                    (astAccessExprExprType.tag == TypeTags.UNION &&
                             ((BUnionType) astAccessExprExprType).getMemberTypes().iterator()
                                     .next().tag == TypeTags.OBJECT)) {
                insKind = InstructionKind.OBJECT_STORE;
            } else {
                insKind = InstructionKind.MAP_STORE;
            }
            setScopeAndEmit(
                    new BIRNonTerminator.FieldAccess(astIndexBasedAccessExpr.pos, insKind, varRefRegIndex, keyRegIndex,
                            rhsOp, astIndexBasedAccessExpr.isStoreOnCreation));
        } else {
            BIRVariableDcl tempVarDcl = new BIRVariableDcl(astIndexBasedAccessExpr.getBType(),
                                                           this.env.nextLocalVarId(names),
                                                           VarScope.FUNCTION, VarKind.TEMP);
            this.env.enclFunc.localVars.add(tempVarDcl);
            BIROperand tempVarRef = new BIROperand(tempVarDcl);

            astIndexBasedAccessExpr.expr.accept(this);
            BIROperand varRefRegIndex = this.env.targetOperand;

            astIndexBasedAccessExpr.indexExpr.accept(this);
            BIROperand keyRegIndex = this.env.targetOperand;

            if (astIndexBasedAccessExpr.getKind() == NodeKind.XML_ATTRIBUTE_ACCESS_EXPR) {
                insKind = InstructionKind.XML_ATTRIBUTE_LOAD;
                keyRegIndex = getQNameOP(astIndexBasedAccessExpr.indexExpr, keyRegIndex);
            } else if (TypeTags.isXMLTypeTag(astAccessExprExprType.tag)) {
                generateXMLAccess((BLangXMLAccessExpr) astIndexBasedAccessExpr, tempVarRef, varRefRegIndex,
                        keyRegIndex);
                this.varAssignment = variableStore;
                return;
            } else if (astAccessExprExprType.tag == TypeTags.OBJECT ||
                    (astAccessExprExprType.tag == TypeTags.UNION &&
                             ((BUnionType) astAccessExprExprType).getMemberTypes().iterator()
                                     .next().tag == TypeTags.OBJECT)) {
                insKind = InstructionKind.OBJECT_LOAD;
            } else {
                insKind = InstructionKind.MAP_LOAD;
            }
            setScopeAndEmit(
                    new BIRNonTerminator.FieldAccess(astIndexBasedAccessExpr.pos, insKind, tempVarRef, keyRegIndex,
                            varRefRegIndex, except,
                            astIndexBasedAccessExpr.isLValue && !astIndexBasedAccessExpr.leafNode));
            this.env.targetOperand = tempVarRef;
        }
        this.varAssignment = variableStore;
    }

    private BTypeSymbol getObjectTypeSymbol(BType objType) {
        BType type = Types.getReferredType(objType);
        if (type.tag == TypeTags.UNION) {
            return ((BUnionType) type).getMemberTypes().stream()
                    .filter(t -> t.tag == TypeTags.OBJECT)
                    .findFirst()
                    .orElse(symTable.noType).tsymbol;
        }
        return type.tsymbol;
    }

    private BIROperand generateStringLiteral(String value) {
        BLangLiteral prefixLiteral = (BLangLiteral) TreeBuilder.createLiteralExpression();
        prefixLiteral.value = value;

        if (value == null) {
            prefixLiteral.setBType(symTable.nilType);
        } else {
            prefixLiteral.setBType(symTable.stringType);
        }

        prefixLiteral.accept(this);
        return this.env.targetOperand;
    }

    private void generateXMLNamespace(BLangXMLNS xmlnsNode) {
        BIRVariableDcl birVarDcl = new BIRVariableDcl(xmlnsNode.pos, symTable.stringType,
                this.env.nextLocalVarId(names), VarScope.FUNCTION, VarKind.LOCAL, null);
        this.env.enclFunc.localVars.add(birVarDcl);
        this.env.symbolVarMap.put(xmlnsNode.symbol, birVarDcl);

        // Visit the namespace uri expression.
        xmlnsNode.namespaceURI.accept(this);

        // Create a variable reference and
        BIROperand varRef = new BIROperand(birVarDcl);
        setScopeAndEmit(new Move(xmlnsNode.pos, this.env.targetOperand, varRef));
    }

    private BIROperand generateNamespaceRef(BXMLNSSymbol nsSymbol, Location pos) {
        if (nsSymbol == null) {
            return generateStringLiteral(null);
        }

        // global-level, object-level, record-level namespace declarations will not have
        // any interpolated content. hence the namespace URI is statically known.
        int ownerTag = nsSymbol.owner.tag;
        if ((ownerTag & SymTag.PACKAGE) == SymTag.PACKAGE ||
                (ownerTag & SymTag.OBJECT) == SymTag.OBJECT ||
                (ownerTag & SymTag.RECORD) == SymTag.RECORD) {
            return generateStringLiteral(nsSymbol.namespaceURI);
        }

        BIRVariableDcl nsURIVarDcl = new BIRVariableDcl(symTable.stringType, this.env.nextLocalVarId(names),
                VarScope.FUNCTION, VarKind.TEMP);
        this.env.enclFunc.localVars.add(nsURIVarDcl);
        BIROperand nsURIVarRef = new BIROperand(nsURIVarDcl);

        BIRVariableDcl varDecl = this.env.symbolVarMap.get(nsSymbol);
        BIROperand fromVarRef = new BIROperand(varDecl);
        setScopeAndEmit(new Move(pos, fromVarRef, nsURIVarRef));
        return nsURIVarRef;
    }

    private void populateXMLSequence(BLangXMLSequenceLiteral xmlSequenceLiteral, BIROperand toVarRef) {
        for (BLangExpression xmlItem : xmlSequenceLiteral.xmlItems) {
            xmlItem.accept(this);
            BIROperand childOp = this.env.targetOperand;
            setScopeAndEmit(
                    new BIRNonTerminator.XMLAccess(xmlItem.pos, InstructionKind.XML_SEQ_STORE, toVarRef, childOp));
        }
    }

    private void populateXML(BLangXMLElementLiteral xmlElementLiteral, BIROperand toVarRef) {
        // Add namespaces decelerations visible to this element.
        xmlElementLiteral.namespacesInScope.forEach((name, symbol) -> {
            BLangXMLQName nsQName = new BLangXMLQName(name.getValue(), XMLConstants.XMLNS_ATTRIBUTE);
            nsQName.setBType(symTable.stringType);
            nsQName.accept(this);
            BIROperand nsQNameIndex = this.env.targetOperand;
            BIROperand nsURIIndex = generateNamespaceRef(symbol, xmlElementLiteral.pos);
            setScopeAndEmit(new BIRNonTerminator.FieldAccess(xmlElementLiteral.pos, InstructionKind.XML_ATTRIBUTE_STORE,
                    toVarRef, nsQNameIndex, nsURIIndex));
        });

        // Add attributes
        xmlElementLiteral.attributes.forEach(attribute -> {
            this.env.targetOperand = toVarRef;
            attribute.accept(this);
        });

        // Add children
        xmlElementLiteral.modifiedChildren.forEach(child -> {
            child.accept(this);
            BIROperand childOp = this.env.targetOperand;
            setScopeAndEmit(
                    new BIRNonTerminator.XMLAccess(child.pos, InstructionKind.XML_SEQ_STORE, toVarRef, childOp));
        });
    }

    private BIROperand getQNameOP(BLangExpression qnameExpr, BIROperand keyRegIndex) {
        if (qnameExpr.getKind() == NodeKind.XML_QNAME) {
            return keyRegIndex;
        }

        BIRVariableDcl tempQNameVarDcl = new BIRVariableDcl(symTable.anyType,
                this.env.nextLocalVarId(names), VarScope.FUNCTION, VarKind.TEMP);
        this.env.enclFunc.localVars.add(tempQNameVarDcl);
        BIROperand qnameVarRef = new BIROperand(tempQNameVarDcl);
        setScopeAndEmit(new BIRNonTerminator.NewStringXMLQName(qnameExpr.pos, qnameVarRef, keyRegIndex));
        return qnameVarRef;
    }

    // todo: remove/move this, we no longer support xml access like this
    private void generateXMLAccess(BLangXMLAccessExpr xmlAccessExpr, BIROperand tempVarRef,
                                   BIROperand varRefRegIndex, BIROperand keyRegIndex) {
        this.env.targetOperand = tempVarRef;
        InstructionKind insKind;
        if (xmlAccessExpr.fieldType == FieldKind.ALL) {
            setScopeAndEmit(new BIRNonTerminator.XMLAccess(xmlAccessExpr.pos, InstructionKind.XML_LOAD_ALL, tempVarRef,
                    varRefRegIndex));
            return;
        } else if (xmlAccessExpr.indexExpr.getBType().tag == TypeTags.STRING) {
            insKind = InstructionKind.XML_LOAD;
        } else {
            insKind = InstructionKind.XML_SEQ_LOAD;
        }

        setScopeAndEmit(
                new BIRNonTerminator.FieldAccess(xmlAccessExpr.pos, insKind, tempVarRef, keyRegIndex, varRefRegIndex));
    }

    private void generateFPVarRef(BLangExpression fpVarRef, BInvokableSymbol funcSymbol) {
        // fpload instruction
        BIRVariableDcl tempVarLambda =
                new BIRVariableDcl(fpVarRef.getBType(), this.env.nextLocalVarId(names), VarScope.FUNCTION,
                                   VarKind.TEMP);
        this.env.enclFunc.localVars.add(tempVarLambda);
        BIROperand lhsOp = new BIROperand(tempVarLambda);
        Name funcName = getFuncName(funcSymbol);

        List<BIRVariableDcl> params = new ArrayList<>();

        funcSymbol.params.forEach(param -> {
            BIRVariableDcl birVarDcl = new BIRVariableDcl(fpVarRef.pos, param.type, this.env.nextLambdaVarId(names),
                    VarScope.FUNCTION, VarKind.ARG, null);
            params.add(birVarDcl);
        });

        BVarSymbol restParam = funcSymbol.restParam;
        if (restParam != null) {
            BIRVariableDcl birVarDcl = new BIRVariableDcl(fpVarRef.pos, restParam.type, this.env.nextLambdaVarId(names),
                    VarScope.FUNCTION, VarKind.ARG, null);
            params.add(birVarDcl);
        }

        setScopeAndEmit(
                new BIRNonTerminator.FPLoad(fpVarRef.pos, funcSymbol.pkgID, funcName, lhsOp, params, new ArrayList<>(),
                        funcSymbol.type, funcSymbol.strandName, funcSymbol.schedulerPolicy));
        this.env.targetOperand = lhsOp;
    }

    private void populateBIRAnnotAttachments(List<BLangAnnotationAttachment> astAnnotAttachments,
                                             List<BIRAnnotationAttachment> birAnnotAttachments,
                                             BIRGenEnv currentEnv) {
        currentEnv.enclAnnotAttachments = birAnnotAttachments;
        astAnnotAttachments.forEach(annotAttach -> annotAttach.accept(this));
        currentEnv.enclAnnotAttachments = null;
    }

    private void addToTrapStack(BIRBasicBlock birBasicBlock) {
        if (this.env.trapBlocks.isEmpty()) {
            return;
        }
        this.env.trapBlocks.peek().add(birBasicBlock);
    }

    private List<BIRAnnotationAttachment> getStatementAnnotations(List<BLangAnnotationAttachment> astAnnotAttachments,
                                                                  BIRGenEnv currentEnv) {
        //preserve function annotations
        List<BIRAnnotationAttachment> functionAnnotAttachments = currentEnv.enclAnnotAttachments;
        currentEnv.enclAnnotAttachments = new ArrayList<>();
        astAnnotAttachments.forEach(annotAttach -> annotAttach.accept(this));
        List<BIRAnnotationAttachment> statementAnnots = currentEnv.enclAnnotAttachments;
        //reset function annotations
        currentEnv.enclAnnotAttachments = functionAnnotAttachments;
        return statementAnnots;
    }

    private List<BIRNode.BIRMappingConstructorEntry> generateMappingConstructorEntries(
            List<RecordLiteralNode.RecordField> fields) {

        List<BIRNode.BIRMappingConstructorEntry> initialValues = new ArrayList<>(fields.size());

        for (RecordLiteralNode.RecordField field : fields) {
            if (field.isKeyValueField()) {
                BLangRecordKeyValueField keyValueField = (BLangRecordKeyValueField) field;
                keyValueField.key.expr.accept(this);
                BIROperand keyOperand = this.env.targetOperand;

                keyValueField.valueExpr.accept(this);
                BIROperand valueOperand = this.env.targetOperand;
                initialValues.add(new BIRNode.BIRMappingConstructorKeyValueEntry(keyOperand, valueOperand));
                continue;
            }

            BLangRecordLiteral.BLangRecordSpreadOperatorField spreadField =
                    (BLangRecordLiteral.BLangRecordSpreadOperatorField) field;
            spreadField.expr.accept(this);
            initialValues.add(new BIRNode.BIRMappingConstructorSpreadFieldEntry(this.env.targetOperand));
        }
        return initialValues;
    }
}<|MERGE_RESOLUTION|>--- conflicted
+++ resolved
@@ -715,16 +715,6 @@
         }
 
         this.env.clear();
-<<<<<<< HEAD
-
-        this.env.unlockVars.clear();
-
-        // Rearrange basic block ids.
-        birFunc.basicBlocks.forEach(bb -> bb.id = this.env.nextBBId(names));
-        // Rearrange error entries.
-        birFunc.errorTable.sort(Comparator.comparingInt(o -> Integer.parseInt(o.trapBB.id.value.replace("bb", ""))));
-=======
->>>>>>> 04b831d0
         birFunc.dependentGlobalVars = astFunc.symbol.dependentGlobalVars.stream()
                 .map(varSymbol -> this.globalVarMap.get(varSymbol)).collect(Collectors.toSet());
     }
