/*
 *  Copyright (c) 2018, WSO2 Inc. (http://www.wso2.org) All Rights Reserved.
 *
 *  WSO2 Inc. licenses this file to you under the Apache License,
 *  Version 2.0 (the "License"); you may not use this file except
 *  in compliance with the License.
 *  You may obtain a copy of the License at
 *
 *    http://www.apache.org/licenses/LICENSE-2.0
 *
 *  Unless required by applicable law or agreed to in writing,
 *  software distributed under the License is distributed on an
 *  "AS IS" BASIS, WITHOUT WARRANTIES OR CONDITIONS OF ANY
 *  KIND, either express or implied.  See the License for the
 *  specific language governing permissions and limitations
 *  under the License.
 */

package org.wso2.ballerinalang.compiler.bir;

import io.ballerina.tools.diagnostics.Location;
import org.ballerinalang.model.TreeBuilder;
import org.ballerinalang.model.elements.Flag;
import org.ballerinalang.model.elements.PackageID;
import org.ballerinalang.model.symbols.AnnotationSymbol;
import org.ballerinalang.model.symbols.SymbolOrigin;
import org.ballerinalang.model.tree.BlockNode;
import org.ballerinalang.model.tree.NodeKind;
import org.ballerinalang.model.tree.OperatorKind;
import org.ballerinalang.model.tree.TopLevelNode;
import org.ballerinalang.model.tree.expressions.RecordLiteralNode;
import org.wso2.ballerinalang.compiler.bir.model.ArgumentState;
import org.wso2.ballerinalang.compiler.bir.model.BIRArgument;
import org.wso2.ballerinalang.compiler.bir.model.BIRNode;
import org.wso2.ballerinalang.compiler.bir.model.BIRNode.BIRAnnotation;
import org.wso2.ballerinalang.compiler.bir.model.BIRNode.BIRAnnotationAttachment;
import org.wso2.ballerinalang.compiler.bir.model.BIRNode.BIRAnnotationValue;
import org.wso2.ballerinalang.compiler.bir.model.BIRNode.BIRBasicBlock;
import org.wso2.ballerinalang.compiler.bir.model.BIRNode.BIRConstant;
import org.wso2.ballerinalang.compiler.bir.model.BIRNode.BIRFunction;
import org.wso2.ballerinalang.compiler.bir.model.BIRNode.BIRFunctionParameter;
import org.wso2.ballerinalang.compiler.bir.model.BIRNode.BIRGlobalVariableDcl;
import org.wso2.ballerinalang.compiler.bir.model.BIRNode.BIRLockDetailsHolder;
import org.wso2.ballerinalang.compiler.bir.model.BIRNode.BIRPackage;
import org.wso2.ballerinalang.compiler.bir.model.BIRNode.BIRParameter;
import org.wso2.ballerinalang.compiler.bir.model.BIRNode.BIRTypeDefinition;
import org.wso2.ballerinalang.compiler.bir.model.BIRNode.BIRVariableDcl;
import org.wso2.ballerinalang.compiler.bir.model.BIRNode.ConstValue;
import org.wso2.ballerinalang.compiler.bir.model.BIRNonTerminator;
import org.wso2.ballerinalang.compiler.bir.model.BIRNonTerminator.BinaryOp;
import org.wso2.ballerinalang.compiler.bir.model.BIRNonTerminator.Move;
import org.wso2.ballerinalang.compiler.bir.model.BIRNonTerminator.UnaryOP;
import org.wso2.ballerinalang.compiler.bir.model.BIROperand;
import org.wso2.ballerinalang.compiler.bir.model.BIRTerminator;
import org.wso2.ballerinalang.compiler.bir.model.BirScope;
import org.wso2.ballerinalang.compiler.bir.model.InstructionKind;
import org.wso2.ballerinalang.compiler.bir.model.VarKind;
import org.wso2.ballerinalang.compiler.bir.model.VarScope;
import org.wso2.ballerinalang.compiler.bir.optimizer.BIROptimizer;
import org.wso2.ballerinalang.compiler.semantics.analyzer.Types;
import org.wso2.ballerinalang.compiler.semantics.model.SymbolTable;
import org.wso2.ballerinalang.compiler.semantics.model.symbols.BAnnotationSymbol;
import org.wso2.ballerinalang.compiler.semantics.model.symbols.BAttachedFunction;
import org.wso2.ballerinalang.compiler.semantics.model.symbols.BConstantSymbol;
import org.wso2.ballerinalang.compiler.semantics.model.symbols.BInvokableSymbol;
import org.wso2.ballerinalang.compiler.semantics.model.symbols.BObjectTypeSymbol;
import org.wso2.ballerinalang.compiler.semantics.model.symbols.BServiceSymbol;
import org.wso2.ballerinalang.compiler.semantics.model.symbols.BSymbol;
import org.wso2.ballerinalang.compiler.semantics.model.symbols.BTypeDefinitionSymbol;
import org.wso2.ballerinalang.compiler.semantics.model.symbols.BTypeSymbol;
import org.wso2.ballerinalang.compiler.semantics.model.symbols.BVarSymbol;
import org.wso2.ballerinalang.compiler.semantics.model.symbols.BXMLNSSymbol;
import org.wso2.ballerinalang.compiler.semantics.model.symbols.SymTag;
import org.wso2.ballerinalang.compiler.semantics.model.symbols.Symbols;
import org.wso2.ballerinalang.compiler.semantics.model.types.BArrayType;
import org.wso2.ballerinalang.compiler.semantics.model.types.BIntersectionType;
import org.wso2.ballerinalang.compiler.semantics.model.types.BInvokableType;
import org.wso2.ballerinalang.compiler.semantics.model.types.BRecordType;
import org.wso2.ballerinalang.compiler.semantics.model.types.BTableType;
import org.wso2.ballerinalang.compiler.semantics.model.types.BType;
import org.wso2.ballerinalang.compiler.semantics.model.types.BTypeReferenceType;
import org.wso2.ballerinalang.compiler.semantics.model.types.BUnionType;
import org.wso2.ballerinalang.compiler.tree.BLangAnnotation;
import org.wso2.ballerinalang.compiler.tree.BLangAnnotationAttachment;
import org.wso2.ballerinalang.compiler.tree.BLangBlockFunctionBody;
import org.wso2.ballerinalang.compiler.tree.BLangClassDefinition;
import org.wso2.ballerinalang.compiler.tree.BLangConstantValue;
import org.wso2.ballerinalang.compiler.tree.BLangExternalFunctionBody;
import org.wso2.ballerinalang.compiler.tree.BLangFunction;
import org.wso2.ballerinalang.compiler.tree.BLangIdentifier;
import org.wso2.ballerinalang.compiler.tree.BLangImportPackage;
import org.wso2.ballerinalang.compiler.tree.BLangNodeVisitor;
import org.wso2.ballerinalang.compiler.tree.BLangPackage;
import org.wso2.ballerinalang.compiler.tree.BLangResourceFunction;
import org.wso2.ballerinalang.compiler.tree.BLangService;
import org.wso2.ballerinalang.compiler.tree.BLangSimpleVariable;
import org.wso2.ballerinalang.compiler.tree.BLangTypeDefinition;
import org.wso2.ballerinalang.compiler.tree.BLangVariable;
import org.wso2.ballerinalang.compiler.tree.BLangXMLNS;
import org.wso2.ballerinalang.compiler.tree.BLangXMLNS.BLangLocalXMLNS;
import org.wso2.ballerinalang.compiler.tree.BLangXMLNS.BLangPackageXMLNS;
import org.wso2.ballerinalang.compiler.tree.expressions.BLangBinaryExpr;
import org.wso2.ballerinalang.compiler.tree.expressions.BLangConstant;
import org.wso2.ballerinalang.compiler.tree.expressions.BLangDynamicArgExpr;
import org.wso2.ballerinalang.compiler.tree.expressions.BLangErrorConstructorExpr;
import org.wso2.ballerinalang.compiler.tree.expressions.BLangExpression;
import org.wso2.ballerinalang.compiler.tree.expressions.BLangFieldBasedAccess.BLangStructFunctionVarRef;
import org.wso2.ballerinalang.compiler.tree.expressions.BLangGroupExpr;
import org.wso2.ballerinalang.compiler.tree.expressions.BLangIgnoreExpr;
import org.wso2.ballerinalang.compiler.tree.expressions.BLangIndexBasedAccess;
import org.wso2.ballerinalang.compiler.tree.expressions.BLangIndexBasedAccess.BLangArrayAccessExpr;
import org.wso2.ballerinalang.compiler.tree.expressions.BLangIndexBasedAccess.BLangJSONAccessExpr;
import org.wso2.ballerinalang.compiler.tree.expressions.BLangIndexBasedAccess.BLangMapAccessExpr;
import org.wso2.ballerinalang.compiler.tree.expressions.BLangIndexBasedAccess.BLangStringAccessExpr;
import org.wso2.ballerinalang.compiler.tree.expressions.BLangIndexBasedAccess.BLangStructFieldAccessExpr;
import org.wso2.ballerinalang.compiler.tree.expressions.BLangIndexBasedAccess.BLangTableAccessExpr;
import org.wso2.ballerinalang.compiler.tree.expressions.BLangIndexBasedAccess.BLangXMLAccessExpr;
import org.wso2.ballerinalang.compiler.tree.expressions.BLangInvocation;
import org.wso2.ballerinalang.compiler.tree.expressions.BLangIsAssignableExpr;
import org.wso2.ballerinalang.compiler.tree.expressions.BLangIsLikeExpr;
import org.wso2.ballerinalang.compiler.tree.expressions.BLangLambdaFunction;
import org.wso2.ballerinalang.compiler.tree.expressions.BLangListConstructorExpr;
import org.wso2.ballerinalang.compiler.tree.expressions.BLangListConstructorExpr.BLangArrayLiteral;
import org.wso2.ballerinalang.compiler.tree.expressions.BLangListConstructorExpr.BLangJSONArrayLiteral;
import org.wso2.ballerinalang.compiler.tree.expressions.BLangListConstructorExpr.BLangListConstructorSpreadOpExpr;
import org.wso2.ballerinalang.compiler.tree.expressions.BLangListConstructorExpr.BLangTupleLiteral;
import org.wso2.ballerinalang.compiler.tree.expressions.BLangLiteral;
import org.wso2.ballerinalang.compiler.tree.expressions.BLangRecordLiteral;
import org.wso2.ballerinalang.compiler.tree.expressions.BLangRecordLiteral.BLangMapLiteral;
import org.wso2.ballerinalang.compiler.tree.expressions.BLangRecordLiteral.BLangRecordKeyValueField;
import org.wso2.ballerinalang.compiler.tree.expressions.BLangRecordLiteral.BLangStructLiteral;
import org.wso2.ballerinalang.compiler.tree.expressions.BLangSimpleVarRef;
import org.wso2.ballerinalang.compiler.tree.expressions.BLangSimpleVarRef.BLangFunctionVarRef;
import org.wso2.ballerinalang.compiler.tree.expressions.BLangSimpleVarRef.BLangLocalVarRef;
import org.wso2.ballerinalang.compiler.tree.expressions.BLangSimpleVarRef.BLangPackageVarRef;
import org.wso2.ballerinalang.compiler.tree.expressions.BLangStatementExpression;
import org.wso2.ballerinalang.compiler.tree.expressions.BLangTableConstructorExpr;
import org.wso2.ballerinalang.compiler.tree.expressions.BLangTrapExpr;
import org.wso2.ballerinalang.compiler.tree.expressions.BLangTypeConversionExpr;
import org.wso2.ballerinalang.compiler.tree.expressions.BLangTypeInit;
import org.wso2.ballerinalang.compiler.tree.expressions.BLangTypeTestExpr;
import org.wso2.ballerinalang.compiler.tree.expressions.BLangTypedescExpr;
import org.wso2.ballerinalang.compiler.tree.expressions.BLangUnaryExpr;
import org.wso2.ballerinalang.compiler.tree.expressions.BLangWaitExpr;
import org.wso2.ballerinalang.compiler.tree.expressions.BLangWaitForAllExpr;
import org.wso2.ballerinalang.compiler.tree.expressions.BLangWorkerFlushExpr;
import org.wso2.ballerinalang.compiler.tree.expressions.BLangWorkerReceive;
import org.wso2.ballerinalang.compiler.tree.expressions.BLangWorkerSyncSendExpr;
import org.wso2.ballerinalang.compiler.tree.expressions.BLangXMLAttribute;
import org.wso2.ballerinalang.compiler.tree.expressions.BLangXMLCommentLiteral;
import org.wso2.ballerinalang.compiler.tree.expressions.BLangXMLElementLiteral;
import org.wso2.ballerinalang.compiler.tree.expressions.BLangXMLProcInsLiteral;
import org.wso2.ballerinalang.compiler.tree.expressions.BLangXMLQName;
import org.wso2.ballerinalang.compiler.tree.expressions.BLangXMLQuotedString;
import org.wso2.ballerinalang.compiler.tree.expressions.BLangXMLSequenceLiteral;
import org.wso2.ballerinalang.compiler.tree.expressions.BLangXMLTextLiteral;
import org.wso2.ballerinalang.compiler.tree.statements.BLangAssignment;
import org.wso2.ballerinalang.compiler.tree.statements.BLangBlockStmt;
import org.wso2.ballerinalang.compiler.tree.statements.BLangBreak;
import org.wso2.ballerinalang.compiler.tree.statements.BLangContinue;
import org.wso2.ballerinalang.compiler.tree.statements.BLangExpressionStmt;
import org.wso2.ballerinalang.compiler.tree.statements.BLangFail;
import org.wso2.ballerinalang.compiler.tree.statements.BLangForkJoin;
import org.wso2.ballerinalang.compiler.tree.statements.BLangIf;
import org.wso2.ballerinalang.compiler.tree.statements.BLangLock.BLangLockStmt;
import org.wso2.ballerinalang.compiler.tree.statements.BLangLock.BLangUnLockStmt;
import org.wso2.ballerinalang.compiler.tree.statements.BLangPanic;
import org.wso2.ballerinalang.compiler.tree.statements.BLangReturn;
import org.wso2.ballerinalang.compiler.tree.statements.BLangSimpleVariableDef;
import org.wso2.ballerinalang.compiler.tree.statements.BLangStatement;
import org.wso2.ballerinalang.compiler.tree.statements.BLangWhile;
import org.wso2.ballerinalang.compiler.tree.statements.BLangWorkerSend;
import org.wso2.ballerinalang.compiler.tree.statements.BLangXMLNSStatement;
import org.wso2.ballerinalang.compiler.tree.types.BLangStructureTypeNode;
import org.wso2.ballerinalang.compiler.tree.types.BLangType;
import org.wso2.ballerinalang.compiler.util.BArrayState;
import org.wso2.ballerinalang.compiler.util.CompilerContext;
import org.wso2.ballerinalang.compiler.util.CompilerUtils;
import org.wso2.ballerinalang.compiler.util.FieldKind;
import org.wso2.ballerinalang.compiler.util.Name;
import org.wso2.ballerinalang.compiler.util.Names;
import org.wso2.ballerinalang.compiler.util.TypeTags;
import org.wso2.ballerinalang.compiler.util.Unifier;
import org.wso2.ballerinalang.util.Flags;

import java.util.ArrayList;
import java.util.Collections;
import java.util.HashMap;
import java.util.LinkedHashMap;
import java.util.List;
import java.util.Map;
import java.util.TreeMap;
import java.util.stream.Collectors;

import javax.xml.XMLConstants;

import static org.ballerinalang.model.tree.NodeKind.CLASS_DEFN;
import static org.ballerinalang.model.tree.NodeKind.INVOCATION;
import static org.wso2.ballerinalang.compiler.desugar.AnnotationDesugar.ANNOTATION_DATA;
import static org.wso2.ballerinalang.compiler.util.Constants.DESUGARED_MAPPING_CONSTR_KEY;

/**
 * Lower the AST to BIR.
 *
 * @since 0.980.0
 */
public class BIRGen extends BLangNodeVisitor {

    private static final CompilerContext.Key<BIRGen> BIR_GEN =
            new CompilerContext.Key<>();

    public static final String DEFAULT_WORKER_NAME = "function";
    public static final String CLONE_READ_ONLY = "cloneReadOnly";
    private BIRGenEnv env;
    private Names names;
    private final SymbolTable symTable;
    private BIROptimizer birOptimizer;
    private final Types types;

    // Required variables to generate code for assignment statements
    private boolean varAssignment = false;
    private Map<BSymbol, BIRTypeDefinition> typeDefs = new LinkedHashMap<>();
    private BlockNode currentBlock;
    // This is a global variable cache
    public Map<BSymbol, BIRGlobalVariableDcl> globalVarMap = new HashMap<>();

    // This map is used to create dependencies for imported module global variables
    private Map<BSymbol, BIRGlobalVariableDcl> dummyGlobalVarMapForLocks = new HashMap<>();

    // This is to cache the lockstmt to BIR Lock
    private Map<BLangLockStmt, BIRTerminator.Lock> lockStmtMap = new HashMap<>();

    private Unifier unifier;

    private BirScope currentScope;

    public static BIRGen getInstance(CompilerContext context) {
        BIRGen birGen = context.get(BIR_GEN);
        if (birGen == null) {
            birGen = new BIRGen(context);
        }

        return birGen;
    }

    private BIRGen(CompilerContext context) {
        context.put(BIR_GEN, this);

        this.names = Names.getInstance(context);
        this.symTable = SymbolTable.getInstance(context);
        this.birOptimizer = BIROptimizer.getInstance(context);
        this.unifier = new Unifier();
        this.types = Types.getInstance(context);
    }

    public BLangPackage genBIR(BLangPackage astPkg) {
        BIRPackage birPkg = new BIRPackage(astPkg.pos, astPkg.packageID.orgName, astPkg.packageID.pkgName,
                astPkg.packageID.name, astPkg.packageID.version, astPkg.packageID.sourceFileName);

        astPkg.symbol.bir = birPkg; //TODO try to remove this

        this.env = new BIRGenEnv(birPkg);
        astPkg.accept(this);

        this.birOptimizer.optimizePackage(birPkg);
        if (!astPkg.moduleContextDataHolder.skipTests() && astPkg.hasTestablePackage()) {
            astPkg.getTestablePkgs().forEach(testPkg -> {
                BIRPackage testBirPkg = new BIRPackage(testPkg.pos, testPkg.packageID.orgName,
                        testPkg.packageID.pkgName, testPkg.packageID.name, testPkg.packageID.version,
                        testPkg.packageID.sourceFileName, true);
                this.env = new BIRGenEnv(testBirPkg);
                testPkg.accept(this);
                this.birOptimizer.optimizePackage(testBirPkg);
                testPkg.symbol.bir = testBirPkg;
<<<<<<< HEAD
                testBirPkg.importModules.add(new BIRNode.BIRImportModule(null, testPkg.packageID.orgName,
                        testPkg.packageID.name, testPkg.packageID.version));
=======
>>>>>>> bce5c169
            });
        }

        setEntryPoints(astPkg);
        return astPkg;
    }

    private void setEntryPoints(BLangPackage pkgNode) {
        BLangFunction mainFunc = getMainFunction(pkgNode);
        if (mainFunc != null || listenerDeclarationFound(pkgNode.getGlobalVariables()) || !pkgNode.services.isEmpty()) {
            pkgNode.symbol.entryPointExists = true;
        }
    }

    private boolean listenerDeclarationFound(List<BLangVariable> globalVars) {
        for (BLangVariable globalVar : globalVars) {
            if (Symbols.isFlagOn(globalVar.symbol.flags, Flags.LISTENER)) {
                return true;
            }
        }
        return false;
    }

    private BLangFunction getMainFunction(BLangPackage pkgNode) {
        for (BLangFunction funcNode : pkgNode.functions) {
            if (CompilerUtils.isMainFunction(funcNode)) {
                return funcNode;
            }
        }
        return null;
    }

<<<<<<< HEAD
=======
    private void visitBuiltinFunctions(BLangPackage pkgNode, BLangFunction function) {
        if (Symbols.isFlagOn(pkgNode.symbol.flags, Flags.TESTABLE)) {
            String funcName = function.getName().value;
            String builtinFuncName = funcName.substring(funcName.indexOf("<") + 1, funcName.indexOf(">"));
            String modifiedFuncName = funcName.replace(builtinFuncName, "test" + builtinFuncName);
            function.name.setValue(modifiedFuncName);
            Name functionName = names.fromString(modifiedFuncName);
            function.originalFuncSymbol.name = functionName;
            function.symbol.name = functionName;
        }
    }

>>>>>>> bce5c169
    // Nodes

    @Override
    public void visit(BLangPackage astPkg) {
        // Lower function nodes in AST to bir function nodes.
        // TODO handle init, start, stop functions
        astPkg.imports.forEach(impPkg -> impPkg.accept(this));
        astPkg.constants.forEach(astConst -> astConst.accept(this));
        astPkg.typeDefinitions.forEach(astTypeDef -> astTypeDef.accept(this));
        generateClassDefinitions(astPkg.topLevelNodes);
        astPkg.globalVars.forEach(astGlobalVar -> astGlobalVar.accept(this));
        astPkg.initFunction.accept(this);
        astPkg.startFunction.accept(this);
        astPkg.stopFunction.accept(this);
        astPkg.functions.forEach(astFunc -> astFunc.accept(this));
        astPkg.annotations.forEach(astAnn -> astAnn.accept(this));
        astPkg.services.forEach(service -> service.accept(this));
    }

    private void generateClassDefinitions(List<TopLevelNode> topLevelNodes) {
        for (TopLevelNode topLevelNode : topLevelNodes) {
            if (topLevelNode.getKind() == CLASS_DEFN) {
                ((BLangClassDefinition) topLevelNode).accept(this);
            }
        }
    }

    @Override
    public void visit(BLangTypeDefinition astTypeDefinition) {
        BType type = getDefinedType(astTypeDefinition);
        Name displayName = astTypeDefinition.symbol.name;
        if (type.tag == TypeTags.RECORD) {
            BRecordType recordType = (BRecordType) type;
            if (recordType.shouldPrintShape()) {
                displayName = new Name(recordType.toString());
            }
        }

        BIRTypeDefinition typeDef = new BIRTypeDefinition(astTypeDefinition.pos,
                                                          astTypeDefinition.symbol.name,
                                                          astTypeDefinition.symbol.flags,
                                                          astTypeDefinition.isBuiltinTypeDef,
                                                          type,
                                                          new ArrayList<>(),
                                                          astTypeDefinition.symbol.origin.toBIROrigin(),
                                                          displayName,
                                                          astTypeDefinition.symbol.originalName);
        if (astTypeDefinition.symbol.tag == SymTag.TYPE_DEF) {
            BTypeReferenceType referenceType = ((BTypeDefinitionSymbol) astTypeDefinition.symbol).referenceType;
            typeDef.referenceType = referenceType;
            BTypeSymbol typeSymbol = astTypeDefinition.symbol.type.tsymbol;
            if (type.tsymbol.owner == astTypeDefinition.symbol.owner
                    && !(Symbols.isFlagOn(typeSymbol.flags, Flags.CLASS))) {
                typeDefs.put(typeSymbol, typeDef);
            } else {
                if (referenceType != null) {
                    typeDef.type = referenceType;
                }
            }
        } else {
            //enum symbols
            typeDefs.put(astTypeDefinition.symbol, typeDef);
        }
        this.env.enclPkg.typeDefs.add(typeDef);
        typeDef.index = this.env.enclPkg.typeDefs.size() - 1;

        typeDef.setMarkdownDocAttachment(astTypeDefinition.symbol.markdownDocumentation);
        populateBIRAnnotAttachments(astTypeDefinition.annAttachments, typeDef.annotAttachments, this.env);

        if (astTypeDefinition.typeNode.getKind() == NodeKind.RECORD_TYPE ||
                astTypeDefinition.typeNode.getKind() == NodeKind.OBJECT_TYPE) {
            BLangStructureTypeNode typeNode = (BLangStructureTypeNode) astTypeDefinition.typeNode;
            for (BLangType typeRef : typeNode.typeRefs) {
                typeDef.referencedTypes.add(typeRef.getBType());
            }
        }

        BSymbol typeSymbol = astTypeDefinition.symbol.tag == SymTag.TYPE_DEF
                ? astTypeDefinition.symbol.type.tsymbol : astTypeDefinition.symbol;
        // Write referenced functions, if this is an abstract-object
        if (typeSymbol.tag != SymTag.OBJECT || !Symbols.isFlagOn(typeSymbol.flags, Flags.CLASS)) {
            return;
        }

        for (BAttachedFunction func : ((BObjectTypeSymbol) typeSymbol).referencedFunctions) {
            if (!Symbols.isFlagOn(func.symbol.flags, Flags.INTERFACE)) {
                return;
            }

            BInvokableSymbol funcSymbol = func.symbol;
            BIRFunction birFunc = new BIRFunction(astTypeDefinition.pos, func.funcName, funcSymbol.flags, func.type,
                                                  names.fromString(DEFAULT_WORKER_NAME), 0,
                                                  funcSymbol.origin.toBIROrigin());

            if (funcSymbol.receiverSymbol != null) {
                birFunc.receiver = getSelf(funcSymbol.receiverSymbol
                );
            }

            birFunc.setMarkdownDocAttachment(funcSymbol.markdownDocumentation);

            int defaultableParamsCount = 0;
            birFunc.argsCount = funcSymbol.params.size() + defaultableParamsCount +
                    (funcSymbol.restParam != null ? 1 : 0);
            funcSymbol.params.forEach(requiredParam -> addParam(birFunc, requiredParam, astTypeDefinition.pos));
            if (funcSymbol.restParam != null) {
                addRestParam(birFunc, funcSymbol.restParam, astTypeDefinition.pos);
            }

            birFunc.returnVariable = new BIRVariableDcl(astTypeDefinition.pos, funcSymbol.retType,
                    this.env.nextLocalVarId(names), VarScope.FUNCTION, VarKind.RETURN, null);
            birFunc.localVars.add(0, birFunc.returnVariable);

            typeDef.attachedFuncs.add(birFunc);
        }
    }

    private BType getDefinedType(BLangTypeDefinition astTypeDefinition) {
        BType nodeType = astTypeDefinition.typeNode.getBType();
        // Consider: type DE distinct E;
        // For distinct types, the type defined by typeDefStmt (DE) is different from type used to define it (E).
        if (Types.getReferredType(nodeType).tag == TypeTags.ERROR) {
            return astTypeDefinition.symbol.type;
        }
        return nodeType;
    }

    @Override
    public void visit(BLangClassDefinition classDefinition) {
        BIRTypeDefinition typeDef = new BIRTypeDefinition(classDefinition.pos,
                                                          classDefinition.symbol.name,
                                                          classDefinition.symbol.originalName,
                                                          classDefinition.symbol.flags,
                                                          false,
                                                          classDefinition.getBType(),
                                                          new ArrayList<>(),
                                                          classDefinition.symbol.origin.toBIROrigin());
        typeDefs.put(classDefinition.symbol, typeDef);
        this.env.enclPkg.typeDefs.add(typeDef);
        typeDef.index = this.env.enclPkg.typeDefs.size() - 1;

        typeDef.setMarkdownDocAttachment(classDefinition.symbol.markdownDocumentation);

        for (BLangType typeRef : classDefinition.typeRefs) {
            typeDef.referencedTypes.add(typeRef.getBType());
        }

        populateBIRAnnotAttachments(classDefinition.annAttachments, typeDef.annotAttachments, this.env);

        for (BAttachedFunction func : ((BObjectTypeSymbol) classDefinition.symbol).referencedFunctions) {
            BInvokableSymbol funcSymbol = func.symbol;

            BIRFunction birFunc = new BIRFunction(classDefinition.pos, func.funcName, funcSymbol.flags, func.type,
                    names.fromString(DEFAULT_WORKER_NAME), 0, funcSymbol.origin.toBIROrigin());

            if (funcSymbol.receiverSymbol != null) {
                birFunc.receiver = getSelf(funcSymbol.receiverSymbol);
            }

            birFunc.setMarkdownDocAttachment(funcSymbol.markdownDocumentation);

            int defaultableParamsCount = 0;
            birFunc.argsCount = funcSymbol.params.size() + defaultableParamsCount +
                    (funcSymbol.restParam != null ? 1 : 0);
            funcSymbol.params.forEach(requiredParam -> addParam(birFunc, requiredParam, classDefinition.pos));
            if (funcSymbol.restParam != null) {
                addRestParam(birFunc, funcSymbol.restParam, classDefinition.pos);
            }

            birFunc.returnVariable = new BIRVariableDcl(classDefinition.pos, funcSymbol.retType,
                                                        this.env.nextLocalVarId(names), VarScope.FUNCTION,
                                                        VarKind.RETURN, null);
            birFunc.localVars.add(0, birFunc.returnVariable);

            typeDef.attachedFuncs.add(birFunc);
        }
    }

    @Override
    public void visit(BLangService serviceNode) {
        BServiceSymbol symbol = (BServiceSymbol) serviceNode.symbol;
        List<String> attachPoint = symbol.getAbsResourcePath().orElse(null);
        String attachPointLiteral = symbol.getAttachPointStringLiteral().orElse(null);
        BIRNode.BIRServiceDeclaration serviceDecl =
                new BIRNode.BIRServiceDeclaration(attachPoint, attachPointLiteral, symbol.getListenerTypes(),
                        symbol.name, symbol.getAssociatedClassSymbol().name, symbol.type,
                        symbol.origin, symbol.flags, symbol.pos);
        serviceDecl.setMarkdownDocAttachment(symbol.markdownDocumentation);
        this.env.enclPkg.serviceDecls.add(serviceDecl);
    }

    @Override
    public void visit(BLangConstant astConstant) {
        BConstantSymbol constantSymbol = astConstant.symbol;
        Name constName = constantSymbol.name;
        Name constOriginalName = constantSymbol.getOriginalName();
        BType type = constantSymbol.type;

        // Get the value of the constant.
        ConstValue constantValue = getBIRConstantVal(constantSymbol.value);

        // Create a new constant info object.
        BIRConstant birConstant = new BIRConstant(astConstant.pos, constName, constOriginalName, constantSymbol.flags,
                                                  type, constantValue, constantSymbol.origin.toBIROrigin());
        birConstant.constValue = constantValue;

        birConstant.setMarkdownDocAttachment(astConstant.symbol.markdownDocumentation);

        // Add the constant to the package.
        this.env.enclPkg.constants.add(birConstant);
    }

    private ConstValue getBIRConstantVal(BLangConstantValue constValue) {
        if (constValue.type.tag == TypeTags.INTERSECTION) {
            constValue.type = ((BIntersectionType) constValue.type).effectiveType;
            return getBIRConstantVal(constValue);
        }
        if (constValue.type.tag == TypeTags.RECORD) {
            Map<String, ConstValue> mapConstVal = new HashMap<>();
            ((Map<String, BLangConstantValue>) constValue.value)
                    .forEach((key, value) -> mapConstVal.put(key, getBIRConstantVal(value)));
            return new ConstValue(mapConstVal, ((BRecordType) constValue.type).getIntersectionType().get());
        }

        return new ConstValue(constValue.value, constValue.type);
    }

    @Override
    public void visit(BLangImportPackage impPkg) {
        this.env.enclPkg.importModules.add(new BIRNode.BIRImportModule(impPkg.pos, impPkg.symbol.pkgID.orgName,
                impPkg.symbol.pkgID.name, impPkg.symbol.pkgID.version));
    }

    @Override
    public void visit(BLangResourceFunction resourceFunction) {
        visit((BLangFunction) resourceFunction);
    }

    @Override
    public void visit(BLangFunction astFunc) {
        BInvokableType type = astFunc.symbol.getType();

        boolean isTypeAttachedFunction = astFunc.flagSet.contains(Flag.ATTACHED) &&
                !typeDefs.containsKey(astFunc.receiver.getBType().tsymbol);

        Name workerName = names.fromIdNode(astFunc.defaultWorkerName);

        this.env.unlockVars.push(new BIRLockDetailsHolder());
        Name funcName;
        if (isTypeAttachedFunction) {
            funcName = names.fromString(astFunc.symbol.name.value);
        } else {
            funcName = getFuncName(astFunc.symbol);
        }
        BIRFunction birFunc = new BIRFunction(astFunc.pos, funcName,
                names.fromString(astFunc.symbol.getOriginalName().value), astFunc.symbol.flags, type, workerName,
                astFunc.sendsToThis.size(), astFunc.symbol.origin.toBIROrigin());
        this.currentScope = new BirScope(0, null);
        if (astFunc.receiver != null) {
            BIRFunctionParameter birVarDcl = new BIRFunctionParameter(astFunc.pos, astFunc.receiver.getBType(),
                                                                      this.env.nextLocalVarId(names), VarScope.FUNCTION,
                                                                      VarKind.ARG, astFunc.receiver.name.value, false);
            this.env.symbolVarMap.put(astFunc.receiver.symbol, birVarDcl);
            birFunc.receiver = getSelf(astFunc.receiver.symbol);
        }

        birFunc.setMarkdownDocAttachment(astFunc.symbol.markdownDocumentation);

        //create channelDetails array
        int i = 0;
        for (String channelName : astFunc.sendsToThis) {
            birFunc.workerChannels[i] = new BIRNode.ChannelDetails(channelName, astFunc.defaultWorkerName.value
                    .equals(DEFAULT_WORKER_NAME), isWorkerSend(channelName, astFunc.defaultWorkerName.value));
            i++;
        }

        // Populate annotation attachments on external in BIRFunction node
        if (astFunc.hasBody() && astFunc.body.getKind() == NodeKind.EXTERN_FUNCTION_BODY) {
            populateBIRAnnotAttachments(((BLangExternalFunctionBody) astFunc.body).annAttachments,
                                        birFunc.annotAttachments, this.env);
        }
        // Populate annotation attachments on function in BIRFunction node
        populateBIRAnnotAttachments(astFunc.annAttachments, birFunc.annotAttachments, this.env);

        // Populate annotation attachments on return type
        populateBIRAnnotAttachments(astFunc.returnTypeAnnAttachments, birFunc.returnTypeAnnots, this.env);

        birFunc.argsCount = astFunc.requiredParams.size()
                + (astFunc.restParam != null ? 1 : 0) + astFunc.paramClosureMap.size();
        if (astFunc.flagSet.contains(Flag.ATTACHED) && typeDefs.containsKey(astFunc.receiver.getBType().tsymbol)) {
            typeDefs.get(astFunc.receiver.getBType().tsymbol).attachedFuncs.add(birFunc);
        } else {
            this.env.enclPkg.functions.add(birFunc);
        }

        this.env.enclFunc = birFunc;

        // TODO: Return variable with NIL type should be written to BIR
        // Special %0 location for storing return values
        BType retType = unifier.build(astFunc.symbol.type.getReturnType());
        birFunc.returnVariable = new BIRVariableDcl(astFunc.pos, retType, this.env.nextLocalVarId(names),
                                                    VarScope.FUNCTION, VarKind.RETURN, null);
        birFunc.localVars.add(0, birFunc.returnVariable);

        //add closure vars
        astFunc.paramClosureMap.forEach((k, v) -> addRequiredParam(birFunc, v, astFunc.pos));

        // Create variable declaration for function params
        astFunc.requiredParams.forEach(requiredParam -> addParam(birFunc, requiredParam));
        if (astFunc.restParam != null) {
            addRestParam(birFunc, astFunc.restParam.symbol, astFunc.restParam.pos);
        }

        if (astFunc.interfaceFunction || Symbols.isNative(astFunc.symbol)) {
            this.env.clear();
            return;
        }

        // Create the entry basic block
        BIRBasicBlock entryBB = new BIRBasicBlock(this.env.nextBBId(names));
        this.env.enclBasicBlocks = birFunc.basicBlocks;
        birFunc.basicBlocks.add(entryBB);
        this.env.enclBB = entryBB;
        addToTrapStack(entryBB);

        astFunc.body.accept(this);
        birFunc.basicBlocks.add(this.env.returnBB);

        // Due to the current algorithm, some basic blocks will not contain any instructions or a terminator.
        // These basic blocks will be remove by the optimizer, but for now just add a return terminator
        BIRBasicBlock enclBB = this.env.enclBB;
        if (enclBB.instructions.size() == 0 && enclBB.terminator == null && this.env.returnBB != null) {
            enclBB.terminator = new BIRTerminator.GOTO(null, this.env.returnBB, this.currentScope);
        }

        this.env.clear();
        birFunc.dependentGlobalVars = astFunc.symbol.dependentGlobalVars.stream()
                .map(varSymbol -> this.globalVarMap.get(varSymbol)).collect(Collectors.toSet());
    }

    private BIRVariableDcl getSelf(BSymbol receiver) {
        BIRVariableDcl self = this.env.symbolVarMap.get(receiver);
        if (self == null) {
            return new BIRVariableDcl(null, receiver.type, receiver.name,
                                      VarScope.FUNCTION, VarKind.SELF, null);
        }
        self.kind = VarKind.SELF;
        self.name = new Name("%self");

        return self;
    }

    @Override
    public void visit(BLangBlockFunctionBody astBody) {
        BIRBasicBlock endLoopEndBB = this.env.enclLoopEndBB;
        BlockNode prevBlock = this.currentBlock;
        this.currentBlock = astBody;
        this.env.varDclsByBlock.computeIfAbsent(astBody, k -> new ArrayList<>());

        for (BLangStatement astStmt : astBody.stmts) {
            astStmt.accept(this);
        }

        List<BIRVariableDcl> varDecls = this.env.varDclsByBlock.get(astBody);
        for (BIRVariableDcl birVariableDcl : varDecls) {
            birVariableDcl.endBB = this.env.enclBasicBlocks.get(this.env.enclBasicBlocks.size() - 1);
        }
        this.env.enclLoopEndBB = endLoopEndBB;
        this.currentBlock = prevBlock;
    }

    private BIRBasicBlock beginBreakableBlock(BLangBlockStmt.FailureBreakMode mode) {
        BIRBasicBlock blockBB = new BIRBasicBlock(this.env.nextBBId(names));
        addToTrapStack(blockBB);
        this.env.enclBasicBlocks.add(blockBB);

        // Insert a GOTO instruction as the terminal instruction into current basic block.
        this.env.enclBB.terminator = new BIRTerminator.GOTO(null, blockBB, this.currentScope);

        BIRBasicBlock blockEndBB = new BIRBasicBlock(this.env.nextBBId(names));
        addToTrapStack(blockEndBB);

        blockBB.terminator = new BIRTerminator.GOTO(null, blockEndBB, this.currentScope);

        this.env.enclBB = blockBB;
        if (mode == BLangBlockStmt.FailureBreakMode.BREAK_WITHIN_BLOCK) {
            this.env.enclInnerOnFailEndBB = blockEndBB;
        } else {
            this.env.enclOnFailEndBB = blockEndBB;
        }
        this.env.unlockVars.push(new BIRLockDetailsHolder());
        return blockEndBB;
    }

    private void endBreakableBlock(BIRBasicBlock blockEndBB) {
        this.env.unlockVars.pop();
        if (this.env.enclBB.terminator == null) {
            this.env.enclBB.terminator = new BIRTerminator.GOTO(null, blockEndBB, this.currentScope);
        }
        this.env.enclBasicBlocks.add(blockEndBB);
        this.env.enclBB = blockEndBB;
    }

    @Override
    public void visit(BLangAnnotationAttachment astAnnotAttach) {
        // ------------------------------------------------------
        // In the current implementation of the compiler, there two possible values for `astAnnotAttach.expr`
        //  1) null
        //  2) BLangRecordLiteral
        // In this implementation, we support only the BLangRecordLiteral expressions
        //   which have only key:BLangLiteral key/value pairs
        // ------------------------------------------------------
        BIRAnnotationValue annotationValue;
        if (astAnnotAttach.expr == null) {
            annotationValue = new BIRNode.BIRAnnotationLiteralValue(symTable.booleanType, true);
        } else {
            if (!isCompileTimeAnnotationValue(astAnnotAttach.expr)) {
                return;
            }
            annotationValue = createAnnotationValue(astAnnotAttach.expr);
        }

        Name annotTagRef = this.names.fromIdNode(astAnnotAttach.annotationName);
        BIRAnnotationAttachment annotAttachment = new BIRAnnotationAttachment(astAnnotAttach.pos, annotTagRef);
        annotAttachment.packageID = astAnnotAttach.annotationSymbol.pkgID;
        annotAttachment.annotValues.add(annotationValue);
        this.env.enclAnnotAttachments.add(annotAttachment);
    }

    private boolean isCompileTimeAnnotationValue(BLangExpression expression) {

        BLangExpression expr = unwrapAnnotationExpressionFromCloneReadOnly(expression);

        switch (expr.getKind()) {
            case LITERAL:
            case NUMERIC_LITERAL:
                return true;
            case RECORD_LITERAL_EXPR:
                BLangRecordLiteral recordLiteral = (BLangRecordLiteral) expr;
                for (RecordLiteralNode.RecordField field : recordLiteral.fields) {
                    if (!isCompileTimeAnnotationValue(((BLangRecordKeyValueField) field).valueExpr)) {
                        return false;
                    }
                }
                return true;
            case ARRAY_LITERAL_EXPR:
                BLangArrayLiteral arrayLiteral = (BLangArrayLiteral) expr;
                for (BLangExpression bLangExpr : arrayLiteral.exprs) {
                    if (!isCompileTimeAnnotationValue(bLangExpr)) {
                        return false;
                    }
                }
                return true;
            case TYPE_CONVERSION_EXPR:
                return isCompileTimeAnnotationValue(((BLangTypeConversionExpr) expr).expr);
            case STATEMENT_EXPRESSION:
                BLangStatementExpression stmtExpr = (BLangStatementExpression) expr;
                List<BLangStatement> stmts = ((BLangBlockStmt) stmtExpr.stmt).stmts;

                if (!((BLangLocalVarRef) stmtExpr.expr).varSymbol.name.value.startsWith(DESUGARED_MAPPING_CONSTR_KEY)) {
                    return false;
                }

                for (int i = 1; i < stmts.size(); i++) {
                    BLangAssignment assignmentStmt = (BLangAssignment) stmts.get(i);

                    if (!isCompileTimeAnnotationValue(((BLangIndexBasedAccess) assignmentStmt.varRef).indexExpr) ||
                            !isCompileTimeAnnotationValue(assignmentStmt.expr)) {
                        return false;
                    }
                }

                return true;
            default:
                return false;
        }
    }

    private BLangExpression unwrapAnnotationExpressionFromCloneReadOnly(BLangExpression expr) {
        if (expr.getKind() == INVOCATION) {
            BLangInvocation invocation = (BLangInvocation) expr;
            if (invocation.name.getValue().equals(CLONE_READ_ONLY)) {
                return invocation.expr;
            }
        }
        return expr;
    }

    private BIRAnnotationValue createAnnotationValue(BLangExpression expression) {
        BLangExpression expr = unwrapAnnotationExpressionFromCloneReadOnly(expression);
        // TODO Compile time literal constants
        switch (expr.getKind()) {
            case LITERAL:
            case NUMERIC_LITERAL:
                return createAnnotationLiteralValue((BLangLiteral) expr);
            case RECORD_LITERAL_EXPR:
                return createAnnotationRecordValue((BLangRecordLiteral) expr);
            case ARRAY_LITERAL_EXPR:
                return createAnnotationArrayValue((BLangArrayLiteral) expr);
            case TYPE_CONVERSION_EXPR:
                return createAnnotationValue(((BLangTypeConversionExpr) expr).expr);
            case STATEMENT_EXPRESSION:
                return createAnnotationRecordValue((BLangStatementExpression) expr);
            default:
                // This following line will not be executed
                throw new IllegalStateException("Invalid annotation value expression kind: " + expr.getKind());
        }
    }

    private BIRNode.BIRAnnotationRecordValue createAnnotationRecordValue(BLangRecordLiteral recordLiteral) {
        Map<String, BIRAnnotationValue> annotValueEntryMap = new HashMap<>();
        for (RecordLiteralNode.RecordField field : recordLiteral.fields) {
            BLangRecordKeyValueField keyValuePair = (BLangRecordKeyValueField) field;

            BLangLiteral keyLiteral = (BLangLiteral) keyValuePair.key.expr;
            String entryKey = (String) keyLiteral.value;
            BIRAnnotationValue annotationValue = createAnnotationValue(keyValuePair.valueExpr);
            annotValueEntryMap.put(entryKey, annotationValue);
        }
        return new BIRNode.BIRAnnotationRecordValue(recordLiteral.getBType(), annotValueEntryMap);
    }

    private BIRNode.BIRAnnotationRecordValue createAnnotationRecordValue(BLangStatementExpression stmtExpr) {
        Map<String, BIRAnnotationValue> annotValueEntryMap = new HashMap<>();

        List<BLangStatement> stmts = ((BLangBlockStmt) stmtExpr.stmt).stmts;

        for (int i = 1; i < stmts.size(); i++) {
            BLangAssignment assignmentStmt = (BLangAssignment) stmts.get(i);
            annotValueEntryMap.put(
                    (String) ((BLangLiteral) ((BLangIndexBasedAccess) assignmentStmt.varRef).indexExpr).value,
                    createAnnotationValue(assignmentStmt.expr));
        }
        return new BIRNode.BIRAnnotationRecordValue(stmtExpr.getBType(), annotValueEntryMap);
    }


    private BIRNode.BIRAnnotationArrayValue createAnnotationArrayValue(BLangArrayLiteral arrayLiteral) {
        BIRAnnotationValue[] annotValues = new BIRAnnotationValue[arrayLiteral.exprs.size()];
        for (int exprIndex = 0; exprIndex < arrayLiteral.exprs.size(); exprIndex++) {
            annotValues[exprIndex] = createAnnotationValue(arrayLiteral.exprs.get(exprIndex));
        }
        return new BIRNode.BIRAnnotationArrayValue(arrayLiteral.getBType(), annotValues);
    }

    private BIRNode.BIRAnnotationLiteralValue createAnnotationLiteralValue(BLangLiteral literalValue) {
        return new BIRNode.BIRAnnotationLiteralValue(literalValue.getBType(), literalValue.value);
    }

    @Override
    public void visit(BLangAnnotation astAnnotation) {
        BAnnotationSymbol annSymbol = (BAnnotationSymbol) astAnnotation.symbol;
        BIRAnnotation birAnn = getBirAnnotation(annSymbol, astAnnotation.pos);
        this.env.enclPkg.annotations.add(birAnn);
    }

    private BIRAnnotation getBirAnnotation(BAnnotationSymbol annSymbol, Location pos) {
        BIRAnnotation birAnn = new BIRAnnotation(pos, annSymbol.name, annSymbol.originalName,
                                                 annSymbol.flags, annSymbol.points,
                                                 annSymbol.attachedType == null ? symTable.trueType :
                                                         annSymbol.attachedType, annSymbol.origin.toBIROrigin());
        birAnn.packageID = annSymbol.pkgID;
        birAnn.setMarkdownDocAttachment(annSymbol.markdownDocumentation);
        return birAnn;
    }


    private boolean isWorkerSend(String chnlName, String workerName) {
        return chnlName.split("->")[0].equals(workerName);
    }

    @Override
    public void visit(BLangLambdaFunction lambdaExpr) {
        //fpload instruction
        BIRVariableDcl tempVarLambda = new BIRVariableDcl(lambdaExpr.pos, lambdaExpr.getBType(),
                                                          this.env.nextLocalVarId(names), VarScope.FUNCTION,
                                                          VarKind.TEMP, null);
        this.env.enclFunc.localVars.add(tempVarLambda);
        BIROperand lhsOp = new BIROperand(tempVarLambda);
        Name funcName = getFuncName(lambdaExpr.function.symbol);

        List<BIRVariableDcl> params = new ArrayList<>();

        lambdaExpr.function.requiredParams.forEach(param -> {

            BIRVariableDcl birVarDcl = new BIRVariableDcl(param.pos, param.symbol.type,
                    this.env.nextLambdaVarId(names), VarScope.FUNCTION, VarKind.ARG, param.name.value);
            params.add(birVarDcl);
        });

        BLangSimpleVariable restParam = lambdaExpr.function.restParam;
        if (restParam != null) {
            BIRVariableDcl birVarDcl = new BIRVariableDcl(restParam.pos, restParam.symbol.type,
                    this.env.nextLambdaVarId(names), VarScope.FUNCTION, VarKind.ARG, null);
            params.add(birVarDcl);
        }
        setScopeAndEmit(
                new BIRNonTerminator.FPLoad(lambdaExpr.pos, lambdaExpr.function.symbol.pkgID, funcName, lhsOp, params,
                                            getClosureMapOperands(lambdaExpr), lambdaExpr.getBType(),
                                            lambdaExpr.function.symbol.strandName,
                                            lambdaExpr.function.symbol.schedulerPolicy));
        this.env.targetOperand = lhsOp;
    }

    private List<BIROperand> getClosureMapOperands(BLangLambdaFunction lambdaExpr) {
        List<BIROperand> closureMaps = new ArrayList<>(lambdaExpr.function.paramClosureMap.size());

        lambdaExpr.function.paramClosureMap.forEach((k, v) -> {
            BVarSymbol symbol = lambdaExpr.enclMapSymbols.get(k);
            if (symbol == null) {
                symbol = lambdaExpr.paramMapSymbolsOfEnclInvokable.get(k);
            }
            BIROperand varRef = new BIROperand(this.env.symbolVarMap.get(symbol));
            closureMaps.add(varRef);
        });

        return closureMaps;
    }

    private Name getFuncName(BInvokableSymbol symbol) {
        if (symbol.receiverSymbol == null) {
            return names.fromString(symbol.name.value);
        }

        int offset = symbol.receiverSymbol.type.tsymbol.name.value.length() + 1;
        String attachedFuncName = symbol.name.value;
        return names.fromString(attachedFuncName.substring(offset));
    }

    private void addParam(BIRFunction birFunc, BLangVariable functionParam) {
        addParam(birFunc, functionParam.symbol, functionParam.expr, functionParam.pos,
                 functionParam.symbol.getAnnotations());
    }

    private void addParam(BIRFunction birFunc, BVarSymbol paramSymbol, Location pos) {
        addParam(birFunc, paramSymbol, null, pos, paramSymbol.getAnnotations());
    }

    private void addParam(BIRFunction birFunc, BVarSymbol paramSymbol, BLangExpression defaultValExpr,
                          Location pos, List<? extends AnnotationSymbol> annots) {
        BIRFunctionParameter birVarDcl = new BIRFunctionParameter(pos, paramSymbol.type,
                this.env.nextLocalVarId(names), VarScope.FUNCTION, VarKind.ARG,
                paramSymbol.name.value, defaultValExpr != null);

        birFunc.localVars.add(birVarDcl);

        List<BIRBasicBlock> bbsOfDefaultValueExpr = new ArrayList<>();
        if (defaultValExpr != null) {
            // Parameter has a default value expression.
            BIRBasicBlock defaultExprBB = new BIRBasicBlock(this.env.nextBBId(names));
            bbsOfDefaultValueExpr.add(defaultExprBB);
            this.env.enclBB = defaultExprBB;
            this.env.enclBasicBlocks = bbsOfDefaultValueExpr;
            defaultValExpr.accept(this);

            // Create a variable reference for the function param and setScopeAndEmit move instruction.
            BIROperand varRef = new BIROperand(birVarDcl);
            setScopeAndEmit(new Move(birFunc.pos, this.env.targetOperand, varRef));

            this.env.enclBB.terminator = new BIRTerminator.Return(birFunc.pos);
        }
        BIRParameter parameter = new BIRParameter(pos, paramSymbol.name, paramSymbol.flags);
        populateParamAnnotationAttachmentSymbols(parameter, annots);
        birFunc.requiredParams.add(parameter);
        birFunc.parameters.put(birVarDcl, bbsOfDefaultValueExpr);

        // We maintain a mapping from variable symbol to the bir_variable declaration.
        // This is required to pull the correct bir_variable declaration for variable references.
        this.env.symbolVarMap.put(paramSymbol, birVarDcl);
    }

    private void addRestParam(BIRFunction birFunc, BVarSymbol paramSymbol, Location pos) {
        BIRFunctionParameter birVarDcl = new BIRFunctionParameter(pos, paramSymbol.type,
                this.env.nextLocalVarId(names), VarScope.FUNCTION, VarKind.ARG, paramSymbol.name.value, false);
        birFunc.parameters.put(birVarDcl, new ArrayList<>());
        birFunc.localVars.add(birVarDcl);

        BIRParameter restParam = new BIRParameter(pos, paramSymbol.name, paramSymbol.flags);
        birFunc.restParam = restParam;
        populateParamAnnotationAttachmentSymbols(restParam, paramSymbol.getAnnotations());

        // We maintain a mapping from variable symbol to the bir_variable declaration.
        // This is required to pull the correct bir_variable declaration for variable references.
        this.env.symbolVarMap.put(paramSymbol, birVarDcl);
    }

    private void populateParamAnnotationAttachmentSymbols(BIRParameter parameter,
                                                          List<? extends AnnotationSymbol> annotations) {
        List<BIRAnnotation> annotAttachmentSymbols = parameter.annotAttachmentSymbols;
        for (AnnotationSymbol annot : annotations) {
            BAnnotationSymbol annotSymbol = (BAnnotationSymbol) annot;
            BIRAnnotation birAnnotation = getBirAnnotation(annotSymbol, annotSymbol.pos);
            annotAttachmentSymbols.add(birAnnotation);
        }
    }

    private void addRequiredParam(BIRFunction birFunc, BVarSymbol paramSymbol, Location pos) {
        BIRFunctionParameter birVarDcl = new BIRFunctionParameter(pos, paramSymbol.type,
                this.env.nextLocalVarId(names), VarScope.FUNCTION, VarKind.ARG, paramSymbol.name.value, false);
        birFunc.parameters.put(birVarDcl, new ArrayList<>());
        birFunc.localVars.add(birVarDcl);

        BIRParameter parameter = new BIRParameter(pos, paramSymbol.name, paramSymbol.flags);
        birFunc.requiredParams.add(parameter);

        // We maintain a mapping from variable symbol to the bir_variable declaration.
        // This is required to pull the correct bir_variable declaration for variable references.
        this.env.symbolVarMap.put(paramSymbol, birVarDcl);
    }

    // Statements

    @Override
    public void visit(BLangBlockStmt astBlockStmt) {
        BIRBasicBlock blockEndBB = null;
        BIRBasicBlock currentOnFailEndBB = this.env.enclOnFailEndBB;
        BIRBasicBlock currentWithinOnFailEndBB = this.env.enclInnerOnFailEndBB;
        BlockNode prevBlock = this.currentBlock;
        this.currentBlock = astBlockStmt;
        this.env.varDclsByBlock.computeIfAbsent(astBlockStmt, k -> new ArrayList<>());
        if (astBlockStmt.failureBreakMode != BLangBlockStmt.FailureBreakMode.NOT_BREAKABLE) {
            blockEndBB = beginBreakableBlock(astBlockStmt.failureBreakMode);
        }
        for (BLangStatement astStmt : astBlockStmt.stmts) {
            astStmt.accept(this);
        }
        if (astBlockStmt.failureBreakMode != BLangBlockStmt.FailureBreakMode.NOT_BREAKABLE) {
            endBreakableBlock(blockEndBB);
        }
        this.env.varDclsByBlock.get(astBlockStmt).forEach(birVariableDcl ->
                birVariableDcl.endBB = this.env.enclBasicBlocks.get(this.env.enclBasicBlocks.size() - 1)
        );
        if (astBlockStmt.isLetExpr) {
            breakBBForLetExprVariables(astBlockStmt.pos);
        }
        this.env.enclInnerOnFailEndBB = currentWithinOnFailEndBB;
        this.env.enclOnFailEndBB = currentOnFailEndBB;
        this.currentBlock = prevBlock;
    }

    private void breakBBForLetExprVariables(Location pos) {
        BIRBasicBlock letExprEndBB = new BIRBasicBlock(this.env.nextBBId(names));
        this.env.enclBB.terminator = new BIRTerminator.GOTO(pos, letExprEndBB, this.currentScope);
        this.env.enclBasicBlocks.add(letExprEndBB);
        this.env.enclBB = letExprEndBB;
    }

    @Override
    public void visit(BLangFail failNode) {
        if (failNode.expr == null) {
            if (this.env.enclInnerOnFailEndBB != null) {
                this.env.enclBB.terminator = new BIRTerminator.GOTO(null, this.env.enclInnerOnFailEndBB,
                        this.currentScope);
            }
            return;
        }

        BIRLockDetailsHolder toUnlock = this.env.unlockVars.peek();
        if (!toUnlock.isEmpty()) {
            BIRBasicBlock goToBB = new BIRBasicBlock(this.env.nextBBId(names));
            this.env.enclBasicBlocks.add(goToBB);
            this.env.enclBB.terminator = new BIRTerminator.GOTO(null, goToBB, this.currentScope);
            this.env.enclBB = goToBB;
        }

        int numLocks = toUnlock.size();
        while (numLocks > 0) {
            BIRBasicBlock unlockBB = new BIRBasicBlock(this.env.nextBBId(names));
            this.env.enclBasicBlocks.add(unlockBB);
            BIRTerminator.Unlock unlock = new BIRTerminator.Unlock(null, unlockBB, this.currentScope);
            this.env.enclBB.terminator = unlock;
            unlock.relatedLock = toUnlock.getLock(numLocks - 1);
            this.env.enclBB = unlockBB;
            numLocks--;
        }

        // Create a basic block for the on fail clause.
        BIRBasicBlock onFailBB = new BIRBasicBlock(this.env.nextBBId(names));
        addToTrapStack(onFailBB);
        this.env.enclBasicBlocks.add(onFailBB);

        // Insert a GOTO instruction as the terminal instruction into current basic block.
        this.env.enclBB.terminator = new BIRTerminator.GOTO(null, onFailBB, this.currentScope);

        // Visit condition expression
        this.env.enclBB = onFailBB;
        failNode.exprStmt.accept(this);
        if (this.env.enclBB.terminator == null) {
            this.env.enclBB.terminator = new BIRTerminator.GOTO(null, this.env.enclOnFailEndBB,
                    this.currentScope);
        }

        // Statements after fail expression are unreachable, hence ignored
        BIRBasicBlock ignoreBlock = new BIRBasicBlock(this.env.nextBBId(names));
        addToTrapStack(ignoreBlock);
        ignoreBlock.terminator = new BIRTerminator.GOTO(null, this.env.enclOnFailEndBB, this.currentScope);
        this.env.enclBasicBlocks.add(ignoreBlock);
        this.env.enclBB = ignoreBlock;
    }


    @Override
    public void visit(BLangSimpleVariableDef astVarDefStmt) {
        VarKind kind;
        if (astVarDefStmt.var.symbol.origin == SymbolOrigin.VIRTUAL) {
            kind = VarKind.SYNTHETIC;
        } else {
            kind = VarKind.LOCAL;
        }
        BIRVariableDcl birVarDcl = new BIRVariableDcl(astVarDefStmt.pos, astVarDefStmt.var.symbol.type,
                this.env.nextLocalVarId(names), VarScope.FUNCTION, kind, astVarDefStmt.var.name.value);
        birVarDcl.startBB = this.env.enclBB;
        this.env.varDclsByBlock.get(this.currentBlock).add(birVarDcl);
        this.env.enclFunc.localVars.add(birVarDcl);
        // We maintain a mapping from variable symbol to the bir_variable declaration.
        // This is required to pull the correct bir_variable declaration for variable references.
        this.env.symbolVarMap.put(astVarDefStmt.var.symbol, birVarDcl);

        BirScope newScope = new BirScope(this.currentScope.id + 1, this.currentScope);
        birVarDcl.insScope = newScope;
        this.currentScope = newScope;

        if (astVarDefStmt.var.expr == null) {
            return;
        }

        // Visit the rhs expression.
        astVarDefStmt.var.expr.accept(this);

        // Create a variable reference and
        BIROperand varRef = new BIROperand(birVarDcl);
        setScopeAndEmit(new Move(astVarDefStmt.pos, this.env.targetOperand, varRef));
        birVarDcl.insOffset = this.env.enclBB.instructions.size() - 1;
    }

    @Override
    public void visit(BLangSimpleVariable varNode) {
        String name = ANNOTATION_DATA.equals(varNode.symbol.name.value) ? ANNOTATION_DATA : varNode.name.value;
        String originalName = ANNOTATION_DATA.equals(varNode.symbol.getOriginalName().value) ?
                                                                    ANNOTATION_DATA : varNode.name.originalValue;
        BIRGlobalVariableDcl birVarDcl = new BIRGlobalVariableDcl(varNode.pos, varNode.symbol.flags,
                                                                  varNode.symbol.type, varNode.symbol.pkgID,
                                                                  names.fromString(name),
                                                                  names.fromString(originalName), VarScope.GLOBAL,
                                                                  VarKind.GLOBAL, varNode.name.value,
                                                                  varNode.symbol.origin.toBIROrigin());
        birVarDcl.setMarkdownDocAttachment(varNode.symbol.markdownDocumentation);

        this.env.enclPkg.globalVars.add(birVarDcl);

        this.globalVarMap.put(varNode.symbol, birVarDcl);
        env.enclPkg.isListenerAvailable |= Symbols.isFlagOn(varNode.symbol.flags, Flags.LISTENER);
    }

    @Override
    public void visit(BLangAssignment astAssignStmt) {
        astAssignStmt.expr.accept(this);

        this.varAssignment = true;
        astAssignStmt.varRef.accept(this);
        this.varAssignment = false;
    }

    @Override
    public void visit(BLangExpressionStmt exprStmtNode) {
        exprStmtNode.expr.accept(this);
        if (this.env.returnBB == null && exprStmtNode.expr.getKind() == NodeKind.INVOCATION &&
                types.isNeverTypeOrStructureTypeWithARequiredNeverMember(exprStmtNode.expr.getBType())) {
            BIRBasicBlock returnBB = new BIRBasicBlock(this.env.nextBBId(names));
            returnBB.terminator = new BIRTerminator.Return(exprStmtNode.pos);
            this.env.returnBB = returnBB;
        }
    }

    @Override
    public void visit(BLangInvocation invocationExpr) {
        createCall(invocationExpr, false);
    }

    @Override
    public void visit(BLangInvocation.BLangActionInvocation actionInvocation) {
        createCall(actionInvocation, false);
    }

    @Override
    public void visit(BLangStatementExpression statementExpression) {
        statementExpression.stmt.accept(this);
        statementExpression.expr.accept(this);
    }

    @Override
    public void visit(BLangInvocation.BLangAttachedFunctionInvocation invocationExpr) {
        createCall(invocationExpr, true);
    }

    @Override
    public void visit(BLangInvocation.BFunctionPointerInvocation invocation) {
        invocation.functionPointerInvocation = true;
        createCall(invocation, false);
    }

    @Override
    public void visit(BLangForkJoin forkJoin) {
        forkJoin.workers.forEach(worker -> worker.accept(this));
    }

    @Override
    public void visit(BLangWorkerReceive workerReceive) {
        BIRBasicBlock thenBB = new BIRBasicBlock(this.env.nextBBId(names));
        addToTrapStack(thenBB);
        String channel = workerReceive.workerIdentifier.value + "->" + env.enclFunc.workerName.value;

        BIRVariableDcl tempVarDcl = new BIRVariableDcl(workerReceive.getBType(), this.env.nextLocalVarId(names),
                                                       VarScope.FUNCTION, VarKind.TEMP);
        this.env.enclFunc.localVars.add(tempVarDcl);
        BIROperand lhsOp = new BIROperand(tempVarDcl);
        this.env.targetOperand = lhsOp;

        boolean isOnSameStrand = DEFAULT_WORKER_NAME.equals(this.env.enclFunc.workerName.value);

        this.env.enclBB.terminator = new BIRTerminator.WorkerReceive(workerReceive.pos, names.fromString(channel),
                                                                     lhsOp, isOnSameStrand, thenBB, this.currentScope);

        this.env.enclBasicBlocks.add(thenBB);
        this.env.enclBB = thenBB;
    }

    @Override
    public void visit(BLangWorkerSend workerSend) {
        BIRBasicBlock thenBB = new BIRBasicBlock(this.env.nextBBId(names));
        addToTrapStack(thenBB);
        this.env.enclBasicBlocks.add(thenBB);
        workerSend.expr.accept(this);

        String channelName = this.env.enclFunc.workerName.value + "->" + workerSend.workerIdentifier.value;
        boolean isOnSameStrand = DEFAULT_WORKER_NAME.equals(this.env.enclFunc.workerName.value);

        this.env.enclBB.terminator = new BIRTerminator.WorkerSend(
                workerSend.pos, names.fromString(channelName), this.env.targetOperand, isOnSameStrand, false, null,
                thenBB, this.currentScope);

        this.env.enclBB = thenBB;
    }

    @Override
    public void visit(BLangWorkerSyncSendExpr syncSend) {
        BIRBasicBlock thenBB = new BIRBasicBlock(this.env.nextBBId(names));
        addToTrapStack(thenBB);
        syncSend.expr.accept(this);
        BIROperand dataOp = this.env.targetOperand;

        BIRVariableDcl tempVarDcl = new BIRVariableDcl(syncSend.receive.matchingSendsError,
                                                       this.env.nextLocalVarId(names), VarScope.FUNCTION, VarKind.TEMP);
        this.env.enclFunc.localVars.add(tempVarDcl);
        BIROperand lhsOp = new BIROperand(tempVarDcl);
        this.env.targetOperand = lhsOp;

        String channelName = this.env.enclFunc.workerName.value + "->" + syncSend.workerIdentifier.value;
        boolean isOnSameStrand = DEFAULT_WORKER_NAME.equals(this.env.enclFunc.workerName.value);

        this.env.enclBB.terminator = new BIRTerminator.WorkerSend(
                syncSend.pos, names.fromString(channelName), dataOp, isOnSameStrand, true, lhsOp,
                thenBB, this.currentScope);

        this.env.enclBasicBlocks.add(thenBB);
        this.env.enclBB = thenBB;
    }

    @Override
    public void visit(BLangWorkerFlushExpr flushExpr) {
        BIRBasicBlock thenBB = new BIRBasicBlock(this.env.nextBBId(names));
        addToTrapStack(thenBB);

        //create channelDetails array
        BIRNode.ChannelDetails[] channels = new BIRNode.ChannelDetails[flushExpr.workerIdentifierList.size()];
        int i = 0;
        for (BLangIdentifier workerIdentifier : flushExpr.workerIdentifierList) {
            String channelName = this.env.enclFunc.workerName.value + "->" + workerIdentifier.value;
            boolean isOnSameStrand = DEFAULT_WORKER_NAME.equals(this.env.enclFunc.workerName.value);
            channels[i] = new BIRNode.ChannelDetails(channelName, isOnSameStrand, true);
            i++;
        }

        BIRVariableDcl tempVarDcl = new BIRVariableDcl(flushExpr.getBType(), this.env.nextLocalVarId(names),
                                                       VarScope.FUNCTION, VarKind.TEMP);
        this.env.enclFunc.localVars.add(tempVarDcl);
        BIROperand lhsOp = new BIROperand(tempVarDcl);
        this.env.targetOperand = lhsOp;

        this.env.enclBB.terminator = new BIRTerminator.Flush(flushExpr.pos, channels, lhsOp, thenBB,
                this.currentScope);
        this.env.enclBasicBlocks.add(thenBB);
        this.env.enclBB = thenBB;
    }

    private void createWait(BLangWaitExpr waitExpr) {

        BIRBasicBlock thenBB = new BIRBasicBlock(this.env.nextBBId(names));
        addToTrapStack(thenBB);
        // This only supports wait for single future and alternate wait
        List<BIROperand> exprList = new ArrayList<>();

        waitExpr.exprList.forEach(expr -> {
            expr.accept(this);
            exprList.add(this.env.targetOperand);
        });

        BIRVariableDcl tempVarDcl = new BIRVariableDcl(waitExpr.getBType(), this.env.nextLocalVarId(names),
                                                       VarScope.FUNCTION, VarKind.TEMP);
        this.env.enclFunc.localVars.add(tempVarDcl);
        BIROperand lhsOp = new BIROperand(tempVarDcl);
        this.env.targetOperand = lhsOp;

        this.env.enclBB.terminator = new BIRTerminator.Wait(waitExpr.pos, exprList, lhsOp, thenBB, this.currentScope);

        this.env.enclBasicBlocks.add(thenBB);
        this.env.enclBB = thenBB;
    }

    @Override
    public void visit(BLangErrorConstructorExpr errorConstructorExpr) {
        BIRVariableDcl tempVarError = new BIRVariableDcl(errorConstructorExpr.getBType(),
                                                         this.env.nextLocalVarId(names), VarScope.FUNCTION,
                                                         VarKind.TEMP);

        this.env.enclFunc.localVars.add(tempVarError);
        BIROperand lhsOp = new BIROperand(tempVarError);

        this.env.targetOperand = lhsOp;
        List<BLangExpression> positionalArgs = errorConstructorExpr.positionalArgs;
        positionalArgs.get(0).accept(this);
        BIROperand messageOp = this.env.targetOperand;

        positionalArgs.get(1).accept(this);
        BIROperand causeOp = this.env.targetOperand;

        errorConstructorExpr.errorDetail.accept(this);
        BIROperand detailsOp = this.env.targetOperand;

        BIRNonTerminator.NewError newError =
                new BIRNonTerminator.NewError(errorConstructorExpr.pos, errorConstructorExpr.getBType(), lhsOp,
                                              messageOp, causeOp, detailsOp);
        setScopeAndEmit(newError);
        this.env.targetOperand = lhsOp;
    }

    private void createCall(BLangInvocation invocationExpr, boolean isVirtual) {
        List<BLangExpression> requiredArgs = invocationExpr.requiredArgs;
        List<BLangExpression> restArgs = invocationExpr.restArgs;
        List<BIRArgument> args = new ArrayList<>(requiredArgs.size() + restArgs.size());
        boolean transactional = Symbols.isFlagOn(invocationExpr.symbol.flags, Flags.TRANSACTIONAL);

        for (BLangExpression requiredArg : requiredArgs) {
            if (requiredArg.getKind() == NodeKind.DYNAMIC_PARAM_EXPR) {
                ((BLangDynamicArgExpr) requiredArg).conditionalArgument.accept(this);
                BIROperand conditionalArg = this.env.targetOperand;
                ((BLangDynamicArgExpr) requiredArg).condition.accept(this);
                BIROperand condition = this.env.targetOperand;
                args.add(new BIRArgument(ArgumentState.CONDITIONALLY_PROVIDED, conditionalArg.variableDcl, condition));
            } else if (requiredArg.getKind() != NodeKind.IGNORE_EXPR) {
                requiredArg.accept(this);
                args.add(new BIRArgument(ArgumentState.PROVIDED, this.env.targetOperand.variableDcl));
            } else {
                BIRVariableDcl birVariableDcl =
                        new BIRVariableDcl(requiredArg.getBType(), new Name("_"), VarScope.FUNCTION, VarKind.ARG);
                birVariableDcl.ignoreVariable = true;
                args.add(new BIRArgument(ArgumentState.NOT_PROVIDED, birVariableDcl));
            }
        }

        // seems like restArgs.size() is always 1 or 0, but lets iterate just in case
        for (BLangExpression arg : restArgs) {
            arg.accept(this);
            args.add(new BIRArgument(ArgumentState.PROVIDED, this.env.targetOperand.variableDcl));
        }

        BIROperand fp = null;
        if (invocationExpr.functionPointerInvocation) {
            invocationExpr.expr.accept(this);
            fp = this.env.targetOperand;
        }

        // Create a temporary variable to store the return operation result.
        BIRVariableDcl tempVarDcl = new BIRVariableDcl(invocationExpr.getBType(), this.env.nextLocalVarId(names),
                                                       VarScope.FUNCTION, VarKind.TEMP);
        this.env.enclFunc.localVars.add(tempVarDcl);
        BIROperand lhsOp = new BIROperand(tempVarDcl);
        this.env.targetOperand = lhsOp;

        // Lets create a block the jump after successful function return
        BIRBasicBlock thenBB = new BIRBasicBlock(this.env.nextBBId(names));
        addToTrapStack(thenBB);
        this.env.enclBasicBlocks.add(thenBB);


        // TODO: make vCall a new instruction to avoid package id in vCall
        if (invocationExpr.functionPointerInvocation) {
            this.env.enclBB.terminator = new BIRTerminator.FPCall(invocationExpr.pos, InstructionKind.FP_CALL,
                    fp, args, lhsOp, invocationExpr.async, transactional, thenBB, this.currentScope);
        } else if (invocationExpr.async) {
            BInvokableSymbol bInvokableSymbol = (BInvokableSymbol) invocationExpr.symbol;
            List<BIRAnnotationAttachment> calleeAnnots = getStatementAnnotations(bInvokableSymbol.annAttachments,
                    this.env);

            List<BIRAnnotationAttachment> annots = getStatementAnnotations(invocationExpr.annAttachments, this.env);
            this.env.enclBB.terminator = new BIRTerminator.AsyncCall(invocationExpr.pos, InstructionKind.ASYNC_CALL,
                    isVirtual, invocationExpr.symbol.pkgID, getFuncName((BInvokableSymbol) invocationExpr.symbol),
                    args, lhsOp, thenBB, annots, calleeAnnots, bInvokableSymbol.getFlags(), this.currentScope);
        } else {
            BInvokableSymbol bInvokableSymbol = (BInvokableSymbol) invocationExpr.symbol;
            List<BIRAnnotationAttachment> calleeAnnots = getStatementAnnotations(bInvokableSymbol.annAttachments,
                    this.env);

            this.env.enclBB.terminator = new BIRTerminator.Call(invocationExpr.pos, InstructionKind.CALL, isVirtual,
                    invocationExpr.symbol.pkgID, getFuncName((BInvokableSymbol) invocationExpr.symbol), args, lhsOp,
                    thenBB, calleeAnnots, bInvokableSymbol.getFlags(), this.currentScope);
        }
        this.env.enclBB = thenBB;
    }

    @Override
    public void visit(BLangReturn astReturnStmt) {
        astReturnStmt.expr.accept(this);
        BIROperand retVarRef = new BIROperand(this.env.enclFunc.returnVariable);
        setScopeAndEmit(new Move(astReturnStmt.pos, this.env.targetOperand, retVarRef));

        // Check whether this function already has a returnBB.
        // A given function can have only one BB that has a return instruction.
        if (this.env.returnBB == null) {
            // If not create one
            BIRBasicBlock returnBB = new BIRBasicBlock(this.env.nextBBId(names));
            addToTrapStack(returnBB);
            returnBB.terminator = new BIRTerminator.Return(astReturnStmt.pos);
            this.env.returnBB = returnBB;
        }
        if (this.env.enclBB.terminator == null) {
            this.env.unlockVars.forEach(s -> {
                int i = s.size();
                while (i > 0) {
                    BIRBasicBlock unlockBB = new BIRBasicBlock(this.env.nextBBId(names));
                    this.env.enclBasicBlocks.add(unlockBB);
                    BIRTerminator.Unlock unlock = new BIRTerminator.Unlock(null,  unlockBB, this.currentScope);
                    this.env.enclBB.terminator = unlock;
                    unlock.relatedLock = s.getLock(i - 1);
                    this.env.enclBB = unlockBB;
                    i--;
                }
            });

            this.env.enclBB.terminator = new BIRTerminator.GOTO(astReturnStmt.pos, this.env.returnBB,
                    this.currentScope);
            BIRBasicBlock nextBB = new BIRBasicBlock(this.env.nextBBId(names));
            this.env.enclBasicBlocks.add(nextBB);
            this.env.enclBB = nextBB;
            addToTrapStack(nextBB);
        }
    }

    @Override
    public void visit(BLangPanic panicNode) {
        panicNode.expr.accept(this);
        // Some functions will only have panic but we need to add return for them to make current algorithm work.
        if (this.env.returnBB == null) {
            BIRBasicBlock returnBB = new BIRBasicBlock(this.env.nextBBId(names));
            addToTrapStack(returnBB);
            returnBB.terminator = new BIRTerminator.Return(panicNode.pos);
            this.env.returnBB = returnBB;
        }
        this.env.enclBB.terminator = new BIRTerminator.Panic(panicNode.pos, this.env.targetOperand, this.currentScope);

        // This basic block will contain statement that comes right after this 'if' statement.
        BIRBasicBlock unlockBB = new BIRBasicBlock(this.env.nextBBId(names));
        addToTrapStack(unlockBB);
        this.env.enclBasicBlocks.add(unlockBB);
        this.env.enclBB = unlockBB;
    }

    @Override
    public void visit(BLangIf astIfStmt) {
        astIfStmt.expr.accept(this);
        BIROperand ifExprResult = this.env.targetOperand;

        // Create the basic block for the if-then block.
        BIRBasicBlock thenBB = new BIRBasicBlock(this.env.nextBBId(names));
        addToTrapStack(thenBB);
        this.env.enclBasicBlocks.add(thenBB);

        // This basic block will contain statement that comes right after this 'if' statement.
        BIRBasicBlock nextBB = new BIRBasicBlock(this.env.nextBBId(names));

        // Add the branch instruction to the current basic block.
        // This is the end of the current basic block.
        BIRTerminator.Branch branchIns = new BIRTerminator.Branch(astIfStmt.pos, ifExprResult, thenBB, null,
                this.currentScope);
        this.env.enclBB.terminator = branchIns;

        // Visit the then-block
        this.env.enclBB = thenBB;
        astIfStmt.body.accept(this);

        // If a terminator statement has not been set for the then-block then just add it.
        if (this.env.enclBB.terminator == null) {
            this.env.enclBB.terminator = new BIRTerminator.GOTO(null, nextBB, this.currentScope);
        }

        // Check whether there exists an else-if or an else block.
        if (astIfStmt.elseStmt != null) {
            // Create a basic block for the else block.
            BIRBasicBlock elseBB = new BIRBasicBlock(this.env.nextBBId(names));
            addToTrapStack(elseBB);
            this.env.enclBasicBlocks.add(elseBB);
            branchIns.falseBB = elseBB;

            // Visit the else block. This could be an else-if block or an else block.
            this.env.enclBB = elseBB;
            astIfStmt.elseStmt.accept(this);

            // If a terminator statement has not been set for the else-block then just add it.
            if (this.env.enclBB.terminator == null) {
                this.env.enclBB.terminator = new BIRTerminator.GOTO(null, nextBB, this.currentScope);
            }
        } else {
            branchIns.falseBB = nextBB;
        }

        // Set the elseBB as the basic block for the rest of statements followed by this if.
        addToTrapStack(nextBB);
        this.env.enclBasicBlocks.add(nextBB);
        this.env.enclBB = nextBB;
    }

    @Override
    public void visit(BLangWhile astWhileStmt) {
        BIRBasicBlock currentEnclLoopBB = this.env.enclLoopBB;
        BIRBasicBlock currentEnclLoopEndBB = this.env.enclLoopEndBB;

        // Create a basic block for the while expression.
        BIRBasicBlock whileExprBB = new BIRBasicBlock(this.env.nextBBId(names));
        addToTrapStack(whileExprBB);
        this.env.enclBasicBlocks.add(whileExprBB);

        // Insert a GOTO instruction as the terminal instruction into current basic block.
        this.env.enclBB.terminator = new BIRTerminator.GOTO(null, whileExprBB, this.currentScope);

        // Visit condition expression
        this.env.enclBB = whileExprBB;
        astWhileStmt.expr.accept(this);
        BIROperand whileExprResult = this.env.targetOperand;

        // Create the basic block for the while-body block.
        BIRBasicBlock whileBodyBB = new BIRBasicBlock(this.env.nextBBId(names));
        addToTrapStack(whileBodyBB);
        this.env.enclBasicBlocks.add(whileBodyBB);

        // Create the basic block for the statements that comes after the while statement.
        BIRBasicBlock whileEndBB = new BIRBasicBlock(this.env.nextBBId(names));
        addToTrapStack(whileEndBB);

        // Add the branch instruction to the while expression basic block.
        this.env.enclBB.terminator =
                new BIRTerminator.Branch(astWhileStmt.pos, whileExprResult, whileBodyBB,
                        whileEndBB, this.currentScope);

        // Visit while body
        this.env.enclBB = whileBodyBB;
        this.env.enclLoopBB = whileExprBB;
        this.env.enclLoopEndBB = whileEndBB;
        this.env.unlockVars.push(new BIRLockDetailsHolder());
        astWhileStmt.body.accept(this);
        this.env.unlockVars.pop();
        if (this.env.enclBB.terminator == null) {
            this.env.enclBB.terminator = new BIRTerminator.GOTO(null, whileExprBB, this.currentScope);
        }

        this.env.enclBasicBlocks.add(whileEndBB);
        this.env.enclBB = whileEndBB;

        this.env.enclLoopBB = currentEnclLoopBB;
        this.env.enclLoopEndBB = currentEnclLoopEndBB;
    }


    // Expressions

    @Override
    public void visit(BLangIgnoreExpr ignoreExpr) {
        BIRVariableDcl tempVarDcl = new BIRVariableDcl(ignoreExpr.getBType(),
                                                       this.env.nextLocalVarId(names), VarScope.FUNCTION, VarKind.TEMP);
        this.env.enclFunc.localVars.add(tempVarDcl);
    }

    @Override
    public void visit(BLangLiteral astLiteralExpr) {
        BIRVariableDcl tempVarDcl = new BIRVariableDcl(astLiteralExpr.getBType(),
                                                       this.env.nextLocalVarId(names), VarScope.FUNCTION, VarKind.TEMP);
        this.env.enclFunc.localVars.add(tempVarDcl);
        BIROperand toVarRef = new BIROperand(tempVarDcl);
        setScopeAndEmit(new BIRNonTerminator.ConstantLoad(astLiteralExpr.pos,
                                                          astLiteralExpr.value, astLiteralExpr.getBType(), toVarRef));
        this.env.targetOperand = toVarRef;
    }

    @Override
    public void visit(BLangMapLiteral astMapLiteralExpr) {
        visitTypedesc(astMapLiteralExpr.pos, astMapLiteralExpr.getBType(), Collections.emptyList());
        BIRVariableDcl tempVarDcl =
                new BIRVariableDcl(astMapLiteralExpr.getBType(), this.env.nextLocalVarId(names),
                                   VarScope.FUNCTION, VarKind.TEMP);
        this.env.enclFunc.localVars.add(tempVarDcl);
        BIROperand toVarRef = new BIROperand(tempVarDcl);

        setScopeAndEmit(new BIRNonTerminator.NewStructure(astMapLiteralExpr.pos, toVarRef, this.env.targetOperand,
                                               generateMappingConstructorEntries(astMapLiteralExpr.fields)));
        this.env.targetOperand = toVarRef;
    }

    @Override
    public void visit(BLangTypeConversionExpr astTypeConversionExpr) {
        BIRVariableDcl tempVarDcl = new BIRVariableDcl(astTypeConversionExpr.getBType(),
                                                       this.env.nextLocalVarId(names), VarScope.FUNCTION, VarKind.TEMP);
        this.env.enclFunc.localVars.add(tempVarDcl);
        BIROperand toVarRef = new BIROperand(tempVarDcl);

        astTypeConversionExpr.expr.accept(this);
        BIROperand rhsOp = this.env.targetOperand;

        setScopeAndEmit(
                new BIRNonTerminator.TypeCast(astTypeConversionExpr.pos, toVarRef, rhsOp, toVarRef.variableDcl.type,
                        astTypeConversionExpr.checkTypes));
        this.env.targetOperand = toVarRef;
    }

    @Override
    public void visit(BLangStructLiteral astStructLiteralExpr) {
        List<BIROperand> varDcls = mapToVarDcls(astStructLiteralExpr.enclMapSymbols);
        visitTypedesc(astStructLiteralExpr.pos, astStructLiteralExpr.getBType(), varDcls);

        BIRVariableDcl tempVarDcl = new BIRVariableDcl(astStructLiteralExpr.getBType(),
                                                       this.env.nextLocalVarId(names), VarScope.FUNCTION, VarKind.TEMP);
        this.env.enclFunc.localVars.add(tempVarDcl);
        BIROperand toVarRef = new BIROperand(tempVarDcl);


        BIRNonTerminator.NewStructure instruction =
                new BIRNonTerminator.NewStructure(astStructLiteralExpr.pos, toVarRef, this.env.targetOperand,
                                                  generateMappingConstructorEntries(astStructLiteralExpr.fields));
        setScopeAndEmit(instruction);

        this.env.targetOperand = toVarRef;
    }

    private List<BIROperand> mapToVarDcls(TreeMap<Integer, BVarSymbol> enclMapSymbols) {
        if (enclMapSymbols == null || enclMapSymbols.size() == 0) {
            return Collections.emptyList();
        }

        ArrayList<BIROperand> varDcls = new ArrayList<>(enclMapSymbols.size());
        for (BVarSymbol varSymbol : enclMapSymbols.values()) {
            BIRVariableDcl varDcl = this.env.symbolVarMap.get(varSymbol);
            varDcls.add(new BIROperand(varDcl));
        }
        return varDcls;
    }

    @Override
    public void visit(BLangTypeInit connectorInitExpr) {
        BIRVariableDcl tempVarDcl = new BIRVariableDcl(connectorInitExpr.getBType(), this.env.nextLocalVarId(names),
                                                       VarScope.FUNCTION, VarKind.TEMP);
        this.env.enclFunc.localVars.add(tempVarDcl);
        BIROperand toVarRef = new BIROperand(tempVarDcl);

        BTypeSymbol objectTypeSymbol = getObjectTypeSymbol(connectorInitExpr.getBType());
        BIRNonTerminator.NewInstance instruction;
        if (isInSamePackage(objectTypeSymbol, env.enclPkg.packageID)) {
            BIRTypeDefinition def = typeDefs.get(objectTypeSymbol);
            instruction = new BIRNonTerminator.NewInstance(connectorInitExpr.pos, def, toVarRef);
        } else {
            BType connectorInitExprType = Types.getReferredType(connectorInitExpr.getBType());
            BType objectType = connectorInitExprType.tag != TypeTags.UNION ? connectorInitExprType :
                    ((BUnionType) connectorInitExprType).getMemberTypes().stream()
                            .filter(bType -> bType.tag != TypeTags.ERROR)
                            .findFirst()
                            .get();

            String objectName = objectType.tsymbol.name.value;
            instruction = new BIRNonTerminator.NewInstance(connectorInitExpr.pos, objectTypeSymbol.pkgID,
                                                           objectName, toVarRef);
        }
        setScopeAndEmit(instruction);
        this.env.targetOperand = toVarRef;
    }

    private boolean isInSamePackage(BSymbol objectTypeSymbol, PackageID packageID) {
        return objectTypeSymbol.pkgID.equals(packageID);
    }

    @Override
    public void visit(BLangSimpleVarRef.BLangFieldVarRef fieldVarRef) {
    }

    @Override
    public void visit(BLangArrayLiteral astArrayLiteralExpr) {
        generateListConstructorExpr(astArrayLiteralExpr);
    }

    @Override
    public void visit(BLangTupleLiteral tupleLiteral) {
        generateListConstructorExpr(tupleLiteral);
    }

    @Override
    public void visit(BLangGroupExpr groupExpr) {
        groupExpr.expression.accept(this);
    }

    @Override
    public void visit(BLangJSONArrayLiteral jsonArrayLiteralExpr) {
        generateListConstructorExpr(jsonArrayLiteralExpr);
    }

    @Override
    public void visit(BLangMapAccessExpr astMapAccessExpr) {
        boolean variableStore = this.varAssignment;
        this.varAssignment = false;
        BIROperand rhsOp = this.env.targetOperand;

        astMapAccessExpr.expr.accept(this);
        BIROperand varRefRegIndex = this.env.targetOperand;

        astMapAccessExpr.indexExpr.accept(this);
        BIROperand keyRegIndex = this.env.targetOperand;
        if (variableStore) {
            setScopeAndEmit(
                    new BIRNonTerminator.FieldAccess(astMapAccessExpr.pos, InstructionKind.MAP_STORE, varRefRegIndex,
                            keyRegIndex, rhsOp, astMapAccessExpr.isStoreOnCreation));
            return;
        }
        BIRVariableDcl tempVarDcl = new BIRVariableDcl(astMapAccessExpr.getBType(), this.env.nextLocalVarId(names),
                                                       VarScope.FUNCTION, VarKind.TEMP);
        this.env.enclFunc.localVars.add(tempVarDcl);
        BIROperand tempVarRef = new BIROperand(tempVarDcl);

        setScopeAndEmit(new BIRNonTerminator.FieldAccess(astMapAccessExpr.pos, InstructionKind.MAP_LOAD, tempVarRef,
                keyRegIndex, varRefRegIndex, astMapAccessExpr.optionalFieldAccess,
                                              astMapAccessExpr.isLValue && !astMapAccessExpr.leafNode));
        this.env.targetOperand = tempVarRef;
        this.varAssignment = variableStore;
    }

    @Override
    public void visit(BLangTableAccessExpr astTableAccessExpr) {
        boolean variableStore = this.varAssignment;
        this.varAssignment = false;
        BIROperand rhsOp = this.env.targetOperand;

        astTableAccessExpr.expr.accept(this);
        BIROperand varRefRegIndex = this.env.targetOperand;

        astTableAccessExpr.indexExpr.accept(this);
        BIROperand keyRegIndex = this.env.targetOperand;
        if (variableStore) {
            setScopeAndEmit(new BIRNonTerminator.FieldAccess(astTableAccessExpr.pos, InstructionKind.TABLE_STORE,
                    varRefRegIndex, keyRegIndex, rhsOp));
            return;
        }
        BIRVariableDcl tempVarDcl = new BIRVariableDcl(astTableAccessExpr.getBType(), this.env.nextLocalVarId(names),
                                                       VarScope.FUNCTION, VarKind.TEMP);
        this.env.enclFunc.localVars.add(tempVarDcl);
        BIROperand tempVarRef = new BIROperand(tempVarDcl);

        setScopeAndEmit(new BIRNonTerminator.FieldAccess(astTableAccessExpr.pos, InstructionKind.TABLE_LOAD, tempVarRef,
                keyRegIndex, varRefRegIndex));
        this.env.targetOperand = tempVarRef;
        this.varAssignment = variableStore;
    }

    @Override
    public void visit(BLangStructFieldAccessExpr astStructFieldAccessExpr) {
        generateMappingAccess(astStructFieldAccessExpr, astStructFieldAccessExpr.optionalFieldAccess);
    }

    @Override
    public void visit(BLangJSONAccessExpr astJSONFieldAccessExpr) {
        if (astJSONFieldAccessExpr.indexExpr.getBType().tag == TypeTags.INT) {
            generateArrayAccess(astJSONFieldAccessExpr);
            return;
        }

        generateMappingAccess(astJSONFieldAccessExpr, astJSONFieldAccessExpr.optionalFieldAccess);
    }

    @Override
    public void visit(BLangDynamicArgExpr dynamicParamExpr) {
        dynamicParamExpr.condition.accept(this);
        dynamicParamExpr.conditionalArgument.accept(this);
    }

    @Override
    public void visit(BLangStringAccessExpr stringAccessExpr) {
        BIRVariableDcl tempVarDcl = new BIRVariableDcl(stringAccessExpr.getBType(), this.env.nextLocalVarId(names),
                                                       VarScope.FUNCTION, VarKind.TEMP);
        this.env.enclFunc.localVars.add(tempVarDcl);
        BIROperand tempVarRef = new BIROperand(tempVarDcl);

        stringAccessExpr.expr.accept(this);
        BIROperand varRefRegIndex = this.env.targetOperand;

        stringAccessExpr.indexExpr.accept(this);
        BIROperand keyRegIndex = this.env.targetOperand;

        setScopeAndEmit(new BIRNonTerminator.FieldAccess(stringAccessExpr.pos, InstructionKind.STRING_LOAD, tempVarRef,
                                              keyRegIndex, varRefRegIndex));
        this.env.targetOperand = tempVarRef;
    }

    @Override
    public void visit(BLangArrayAccessExpr astArrayAccessExpr) {
        generateArrayAccess(astArrayAccessExpr);
    }

    @Override
    public void visit(BLangIndexBasedAccess.BLangTupleAccessExpr tupleAccessExpr) {
        generateArrayAccess(tupleAccessExpr);
    }

    @Override
    public void visit(BLangIsLikeExpr isLikeExpr) {
        BIRVariableDcl tempVarDcl = new BIRVariableDcl(symTable.booleanType,
                this.env.nextLocalVarId(names), VarScope.FUNCTION, VarKind.TEMP);
        this.env.enclFunc.localVars.add(tempVarDcl);
        BIROperand toVarRef = new BIROperand(tempVarDcl);

        isLikeExpr.expr.accept(this);
        BIROperand exprIndex = this.env.targetOperand;

        setScopeAndEmit(new BIRNonTerminator.IsLike(isLikeExpr.pos, isLikeExpr.typeNode.getBType(), toVarRef,
                                                    exprIndex));

        this.env.targetOperand = toVarRef;
    }

    @Override
    public void visit(BLangTypeTestExpr typeTestExpr) {
        BIRVariableDcl tempVarDcl = new BIRVariableDcl(symTable.booleanType,
                this.env.nextLocalVarId(names), VarScope.FUNCTION, VarKind.TEMP);
        this.env.enclFunc.localVars.add(tempVarDcl);
        BIROperand toVarRef = new BIROperand(tempVarDcl);

        typeTestExpr.expr.accept(this);
        BIROperand exprIndex = this.env.targetOperand;

        setScopeAndEmit(
                new BIRNonTerminator.TypeTest(typeTestExpr.pos, typeTestExpr.typeNode.getBType(), toVarRef, exprIndex));

        this.env.targetOperand = toVarRef;
    }

    @Override
    public void visit(BLangLocalVarRef astVarRefExpr) {
        boolean variableStore = this.varAssignment;
        this.varAssignment = false;
        BSymbol varSymbol = astVarRefExpr.symbol;

        if (variableStore) {
            if (astVarRefExpr.symbol.name != Names.IGNORE) {
                BIROperand varRef = new BIROperand(this.env.symbolVarMap.get(varSymbol));
                setScopeAndEmit(new Move(astVarRefExpr.pos, this.env.targetOperand, varRef));
            }
        } else {
            BIRVariableDcl tempVarDcl = new BIRVariableDcl(varSymbol.type,
                    this.env.nextLocalVarId(names), VarScope.FUNCTION, VarKind.TEMP);
            this.env.enclFunc.localVars.add(tempVarDcl);
            BIROperand tempVarRef = new BIROperand(tempVarDcl);

            BIRVariableDcl varDecl = this.env.symbolVarMap.get(varSymbol);;

            BIROperand fromVarRef = new BIROperand(varDecl);

            setScopeAndEmit(new Move(astVarRefExpr.pos, fromVarRef, tempVarRef));
            this.env.targetOperand = tempVarRef;
        }
        this.varAssignment = variableStore;
    }

    @Override
    public void visit(BLangPackageVarRef astPackageVarRefExpr) {
        boolean variableStore = this.varAssignment;
        this.varAssignment = false;

        if (variableStore) {
            if (astPackageVarRefExpr.symbol.name != Names.IGNORE) {
                BIROperand varRef = new BIROperand(getVarRef(astPackageVarRefExpr));
                setScopeAndEmit(new Move(astPackageVarRefExpr.pos, this.env.targetOperand, varRef));
            }
        } else {
            BIRVariableDcl tempVarDcl = new BIRVariableDcl(astPackageVarRefExpr.getBType(),
                                                           this.env.nextLocalVarId(names), VarScope.FUNCTION,
                                                           VarKind.TEMP);
            this.env.enclFunc.localVars.add(tempVarDcl);
            BIROperand tempVarRef = new BIROperand(tempVarDcl);
            BIROperand fromVarRef = new BIROperand(getVarRef(astPackageVarRefExpr));
            setScopeAndEmit(new Move(astPackageVarRefExpr.pos, fromVarRef, tempVarRef));
            this.env.targetOperand = tempVarRef;
        }
        this.varAssignment = variableStore;
    }

    private BIRGlobalVariableDcl getVarRef(BLangPackageVarRef astPackageVarRefExpr) {
        BSymbol symbol = astPackageVarRefExpr.symbol;
        if ((symbol.tag & SymTag.CONSTANT) == SymTag.CONSTANT ||
                !isInSamePackage(astPackageVarRefExpr.varSymbol, env.enclPkg.packageID)) {
            return new BIRGlobalVariableDcl(astPackageVarRefExpr.pos, symbol.flags, symbol.type, symbol.pkgID,
                                            symbol.name, symbol.getOriginalName(), VarScope.GLOBAL, VarKind.CONSTANT,
                                            symbol.name.value, symbol.origin.toBIROrigin());
        }

        return this.globalVarMap.get(symbol);
    }

    @Override
    public void visit(BLangBinaryExpr astBinaryExpr) {
        astBinaryExpr.lhsExpr.accept(this);
        BIROperand rhsOp1 = this.env.targetOperand;

        astBinaryExpr.rhsExpr.accept(this);
        BIROperand rhsOp2 = this.env.targetOperand;

        // Create a temporary variable to store the binary operation result.
        BIRVariableDcl tempVarDcl = new BIRVariableDcl(astBinaryExpr.getBType(),
                                                       this.env.nextLocalVarId(names), VarScope.FUNCTION, VarKind.TEMP);
        this.env.enclFunc.localVars.add(tempVarDcl);
        BIROperand lhsOp = new BIROperand(tempVarDcl);
        this.env.targetOperand = lhsOp;

        // Create binary instruction
        BinaryOp binaryIns = new BinaryOp(astBinaryExpr.pos, getBinaryInstructionKind(astBinaryExpr.opKind),
                                          astBinaryExpr.getBType(), lhsOp, rhsOp1, rhsOp2);
        setScopeAndEmit(binaryIns);
    }

    @Override
    public void visit(BLangUnaryExpr unaryExpr) {
        unaryExpr.expr.accept(this);
        BIROperand rhsOp = this.env.targetOperand;

        // Create a temporary variable to store the unary operation result.
        BIRVariableDcl tempVarDcl = new BIRVariableDcl(unaryExpr.getBType(),
                                                       this.env.nextLocalVarId(names), VarScope.FUNCTION, VarKind.TEMP);
        this.env.enclFunc.localVars.add(tempVarDcl);
        BIROperand lhsOp = new BIROperand(tempVarDcl);

        if (OperatorKind.ADD.equals(unaryExpr.operator) || OperatorKind.UNTAINT.equals(unaryExpr.operator)) {
            setScopeAndEmit(new Move(unaryExpr.pos, rhsOp, lhsOp));
            this.env.targetOperand = lhsOp;
            return;
        }

        UnaryOP unaryIns = new UnaryOP(unaryExpr.pos, getUnaryInstructionKind(unaryExpr.operator), lhsOp, rhsOp);
        setScopeAndEmit(unaryIns);
        this.env.targetOperand = lhsOp;
    }

    @Override
    public void visit(BLangTrapExpr trapExpr) {
        BIRBasicBlock trapBB = new BIRBasicBlock(this.env.nextBBId(names));
        this.env.enclBasicBlocks.add(trapBB);
        this.env.enclBB.terminator = new BIRTerminator.GOTO(trapExpr.pos, trapBB, this.currentScope);
        this.env.enclBB = trapBB;
        this.env.trapBlocks.push(new ArrayList<>());
        addToTrapStack(trapBB);

        trapExpr.expr.accept(this);

        List<BIRBasicBlock> trappedBlocks = this.env.trapBlocks.pop();
        // Create new block for instructions after trap.
        BIRBasicBlock nextBB = new BIRBasicBlock(this.env.nextBBId(names));
        addToTrapStack(nextBB);
        env.enclBasicBlocks.add(nextBB);
        if (this.env.enclBB.terminator == null) {
            this.env.enclBB.terminator = new BIRTerminator.GOTO(trapExpr.pos, nextBB, this.currentScope);
        }

        env.enclFunc.errorTable.add(new BIRNode.BIRErrorEntry(trappedBlocks.get(0),
                trappedBlocks.get(trappedBlocks.size() - 1), env.targetOperand, nextBB));

        this.env.enclBB = nextBB;
    }

    @Override
    public void visit(BLangWaitExpr waitExpr) {
        createWait(waitExpr);
    }

    @Override
    public void visit(BLangWaitForAllExpr.BLangWaitLiteral waitLiteral) {
        visitTypedesc(waitLiteral.pos, waitLiteral.getBType(), Collections.emptyList());
        BIRBasicBlock thenBB = new BIRBasicBlock(this.env.nextBBId(names));
        addToTrapStack(thenBB);
        BIRVariableDcl tempVarDcl = new BIRVariableDcl(waitLiteral.getBType(),
                                                       this.env.nextLocalVarId(names), VarScope.FUNCTION, VarKind.TEMP);
        this.env.enclFunc.localVars.add(tempVarDcl);
        BIROperand toVarRef = new BIROperand(tempVarDcl);
        setScopeAndEmit(new BIRNonTerminator.NewStructure(waitLiteral.pos, toVarRef, this.env.targetOperand));
        this.env.targetOperand = toVarRef;

        List<String> keys = new ArrayList<>();
        List<BIROperand> valueExprs = new ArrayList<>();
        for (BLangWaitForAllExpr.BLangWaitKeyValue keyValue : waitLiteral.keyValuePairs) {
            keys.add(keyValue.key.value);
            BLangExpression expr = keyValue.valueExpr != null ? keyValue.valueExpr : keyValue.keyExpr;
            expr.accept(this);
            BIROperand valueRegIndex = this.env.targetOperand;
            valueExprs.add(valueRegIndex);
        }
        this.env.enclBB.terminator = new BIRTerminator.WaitAll(waitLiteral.pos, toVarRef, keys,
                valueExprs, thenBB, this.currentScope);
        this.env.targetOperand = toVarRef;
        this.env.enclFunc.basicBlocks.add(thenBB);
        this.env.enclBB = thenBB;
    }

    @Override
    public void visit(BLangIsAssignableExpr assignableExpr) {
        BIRVariableDcl tempVarDcl = new BIRVariableDcl(symTable.booleanType, this.env.nextLocalVarId(names),
                VarScope.FUNCTION, VarKind.TEMP);
        this.env.enclFunc.localVars.add(tempVarDcl);
        BIROperand toVarRef = new BIROperand(tempVarDcl);

        assignableExpr.lhsExpr.accept(this);
        BIROperand exprIndex = this.env.targetOperand;

        setScopeAndEmit(
                new BIRNonTerminator.TypeTest(assignableExpr.pos, assignableExpr.targetType, toVarRef, exprIndex));
        this.env.targetOperand = toVarRef;
    }

    @Override
    public void visit(BLangXMLQName xmlQName) {
        BIRVariableDcl tempVarDcl =
                new BIRVariableDcl(symTable.anyType, this.env.nextLocalVarId(names), VarScope.FUNCTION, VarKind.TEMP);
        this.env.enclFunc.localVars.add(tempVarDcl);
        BIROperand toVarRef = new BIROperand(tempVarDcl);

        // If the QName is use outside of XML, treat it as string.
        if (!xmlQName.isUsedInXML) {
            String qName = xmlQName.namespaceURI == null ? xmlQName.localname.value
                    : ("{" + xmlQName.namespaceURI + "}" + xmlQName.localname);
            generateStringLiteral(qName);
            return;
        }

        // Else, treat it as QName
        BIROperand nsURIIndex = generateStringLiteral(xmlQName.namespaceURI);
        BIROperand localnameIndex = generateStringLiteral(xmlQName.localname.value);
        BIROperand prefixIndex = generateStringLiteral(xmlQName.prefix.value);
        BIRNonTerminator.NewXMLQName newXMLQName =
                new BIRNonTerminator.NewXMLQName(xmlQName.pos, toVarRef, localnameIndex, nsURIIndex, prefixIndex);
        setScopeAndEmit(newXMLQName);
        this.env.targetOperand = toVarRef;
    }

    @Override
    public void visit(BLangXMLElementLiteral xmlElementLiteral) {
        BIRVariableDcl tempVarDcl = new BIRVariableDcl(xmlElementLiteral.getBType(), this.env.nextLocalVarId(names),
                                                       VarScope.FUNCTION, VarKind.TEMP);
        this.env.enclFunc.localVars.add(tempVarDcl);
        BIROperand toVarRef = new BIROperand(tempVarDcl);

        // Visit in-line namespace declarations. These needs to be visited first before visiting the
        // attributes, start and end tag names of the element.
        xmlElementLiteral.inlineNamespaces.forEach(xmlns -> xmlns.accept(this));

        // Create start tag name
        BLangExpression startTagName = (BLangExpression) xmlElementLiteral.getStartTagName();
        startTagName.accept(this);
        BIROperand startTagNameIndex = this.env.targetOperand;

        // Create default namespace uri
        BIROperand defaultNsURIVarRef = generateNamespaceRef(xmlElementLiteral.defaultNsSymbol, xmlElementLiteral.pos);

        // Create xml element
        BIRNonTerminator.NewXMLElement newXMLElement =
                new BIRNonTerminator.NewXMLElement(xmlElementLiteral.pos, toVarRef, startTagNameIndex,
                                                   defaultNsURIVarRef,
                                                   Symbols.isFlagOn(xmlElementLiteral.getBType().flags,
                                                                    Flags.READONLY));
        setScopeAndEmit(newXMLElement);

        // Populate the XML by adding namespace declarations, attributes and children
        populateXML(xmlElementLiteral, toVarRef);
        this.env.targetOperand = toVarRef;
    }

    @Override
    public void visit(BLangXMLAttribute attribute) {
        BIROperand xmlVarRef = this.env.targetOperand;

        attribute.name.accept(this);
        BIROperand attrNameOp = this.env.targetOperand;

        attribute.value.accept(this);
        BIROperand attrValueOp = this.env.targetOperand;
        setScopeAndEmit(new BIRNonTerminator.FieldAccess(attribute.pos, InstructionKind.XML_ATTRIBUTE_STORE, xmlVarRef,
                attrNameOp, attrValueOp));
    }

    @Override
    public void visit(BLangXMLSequenceLiteral xmlSequenceLiteral) {
        BIRVariableDcl tempVarDcl = new BIRVariableDcl(xmlSequenceLiteral.getBType(), this.env.nextLocalVarId(names),
                                                       VarScope.FUNCTION, VarKind.TEMP);

        this.env.enclFunc.localVars.add(tempVarDcl);
        BIROperand toVarRef = new BIROperand(tempVarDcl);

        BIRNonTerminator.NewXMLSequence newXMLSequence =
                new BIRNonTerminator.NewXMLSequence(xmlSequenceLiteral.pos, toVarRef);

        setScopeAndEmit(newXMLSequence);
        populateXMLSequence(xmlSequenceLiteral, toVarRef);
        this.env.targetOperand = toVarRef;
    }

    @Override
    public void visit(BLangXMLTextLiteral xmlTextLiteral) {
        BIRVariableDcl tempVarDcl = new BIRVariableDcl(xmlTextLiteral.getBType(), this.env.nextLocalVarId(names),
                                                       VarScope.FUNCTION, VarKind.TEMP);
        this.env.enclFunc.localVars.add(tempVarDcl);
        BIROperand toVarRef = new BIROperand(tempVarDcl);

        xmlTextLiteral.concatExpr.accept(this);
        BIROperand xmlTextIndex = this.env.targetOperand;

        BIRNonTerminator.NewXMLText newXMLElement =
                new BIRNonTerminator.NewXMLText(xmlTextLiteral.pos, toVarRef, xmlTextIndex);
        setScopeAndEmit(newXMLElement);
        this.env.targetOperand = toVarRef;
    }

    @Override
    public void visit(BLangXMLCommentLiteral xmlCommentLiteral) {
        BIRVariableDcl tempVarDcl = new BIRVariableDcl(xmlCommentLiteral.getBType(), this.env.nextLocalVarId(names),
                                                       VarScope.FUNCTION, VarKind.TEMP);
        this.env.enclFunc.localVars.add(tempVarDcl);
        BIROperand toVarRef = new BIROperand(tempVarDcl);

        xmlCommentLiteral.concatExpr.accept(this);
        BIROperand xmlCommentIndex = this.env.targetOperand;

        BIRNonTerminator.NewXMLComment newXMLComment =
                new BIRNonTerminator.NewXMLComment(xmlCommentLiteral.pos, toVarRef, xmlCommentIndex,
                                                   Symbols.isFlagOn(xmlCommentLiteral.getBType().flags,
                                                                    Flags.READONLY));
        setScopeAndEmit(newXMLComment);
        this.env.targetOperand = toVarRef;
    }

    @Override
    public void visit(BLangXMLProcInsLiteral xmlProcInsLiteral) {
        BIRVariableDcl tempVarDcl = new BIRVariableDcl(xmlProcInsLiteral.getBType(), this.env.nextLocalVarId(names),
                                                       VarScope.FUNCTION, VarKind.TEMP);
        this.env.enclFunc.localVars.add(tempVarDcl);
        BIROperand toVarRef = new BIROperand(tempVarDcl);

        xmlProcInsLiteral.dataConcatExpr.accept(this);
        BIROperand dataIndex = this.env.targetOperand;

        xmlProcInsLiteral.target.accept(this);
        BIROperand targetIndex = this.env.targetOperand;

        BIRNonTerminator.NewXMLProcIns newXMLProcIns =
                new BIRNonTerminator.NewXMLProcIns(xmlProcInsLiteral.pos, toVarRef, dataIndex, targetIndex,
                                                   Symbols.isFlagOn(xmlProcInsLiteral.getBType().flags,
                                                                    Flags.READONLY));
        setScopeAndEmit(newXMLProcIns);
        this.env.targetOperand = toVarRef;
    }

    @Override
    public void visit(BLangXMLQuotedString xmlQuotedString) {
        xmlQuotedString.concatExpr.accept(this);
    }

    @Override
    public void visit(BLangXMLNSStatement xmlnsStmtNode) {
        xmlnsStmtNode.xmlnsDecl.accept(this);
    }

    @Override
    public void visit(BLangXMLNS xmlnsNode) {
        // do nothing
    }

    @Override
    public void visit(BLangLocalXMLNS xmlnsNode) {
        generateXMLNamespace(xmlnsNode);
    }

    @Override
    public void visit(BLangPackageXMLNS xmlnsNode) {
        generateXMLNamespace(xmlnsNode);
    }

    @Override
    public void visit(BLangXMLAccessExpr xmlAccessExpr) {
        generateMappingAccess(xmlAccessExpr, false);
    }

    @Override
    public void visit(BLangTypedescExpr accessExpr) {
        BIRVariableDcl tempVarDcl =
                new BIRVariableDcl(accessExpr.getBType(), this.env.nextLocalVarId(names), VarScope.FUNCTION,
                                   VarKind.TEMP);
        this.env.enclFunc.localVars.add(tempVarDcl);
        BIROperand toVarRef = new BIROperand(tempVarDcl);
        setScopeAndEmit(new BIRNonTerminator.NewTypeDesc(accessExpr.pos, toVarRef, accessExpr.resolvedType,
                                              Collections.emptyList()));
        this.env.targetOperand = toVarRef;
    }

    @Override
    public void visit(BLangTableConstructorExpr tableConstructorExpr) {
        BIRVariableDcl tempVarDcl = new BIRVariableDcl(tableConstructorExpr.getBType(), this.env.nextLocalVarId(names),
                                                       VarScope.FUNCTION, VarKind.TEMP);

        this.env.enclFunc.localVars.add(tempVarDcl);
        BIROperand toVarRef = new BIROperand(tempVarDcl);

        BLangArrayLiteral keySpecifierLiteral = new BLangArrayLiteral();
        keySpecifierLiteral.pos = tableConstructorExpr.pos;
        keySpecifierLiteral.setBType(symTable.stringArrayType);
        keySpecifierLiteral.exprs = new ArrayList<>();
        BTableType type = (BTableType) tableConstructorExpr.getBType();

        if (type.fieldNameList != null) {
            type.fieldNameList.forEach(col -> {
                BLangLiteral colLiteral = new BLangLiteral();
                colLiteral.pos = tableConstructorExpr.pos;
                colLiteral.setBType(symTable.stringType);
                colLiteral.value = col;
                keySpecifierLiteral.exprs.add(colLiteral);
            });
        }

        keySpecifierLiteral.accept(this);
        BIROperand keyColOp = this.env.targetOperand;

        BLangArrayLiteral dataLiteral = new BLangArrayLiteral();
        dataLiteral.pos = tableConstructorExpr.pos;
        dataLiteral.setBType(new BArrayType(((BTableType) tableConstructorExpr.getBType()).constraint));
        dataLiteral.exprs = new ArrayList<>(tableConstructorExpr.recordLiteralList);
        dataLiteral.accept(this);
        BIROperand dataOp = this.env.targetOperand;

        setScopeAndEmit(
                new BIRNonTerminator.NewTable(tableConstructorExpr.pos, tableConstructorExpr.getBType(), toVarRef,
                                              keyColOp, dataOp));

        this.env.targetOperand = toVarRef;
    }

    @Override
    public void visit(BLangSimpleVarRef.BLangTypeLoad typeLoad) {
        visitTypedesc(typeLoad.pos, typeLoad.symbol.type, Collections.emptyList());
    }

    private void visitTypedesc(Location pos, BType type, List<BIROperand> varDcls) {
        BIRVariableDcl tempVarDcl =
                new BIRVariableDcl(symTable.typeDesc, this.env.nextLocalVarId(names), VarScope.FUNCTION, VarKind
                        .TEMP);
        this.env.enclFunc.localVars.add(tempVarDcl);
        BIROperand toVarRef = new BIROperand(tempVarDcl);
        setScopeAndEmit(new BIRNonTerminator.NewTypeDesc(pos, toVarRef, type, varDcls));
        this.env.targetOperand = toVarRef;
    }

    @Override
    public void visit(BLangBreak breakStmt) {
        BIRLockDetailsHolder toUnlock = this.env.unlockVars.peek();
        if (!toUnlock.isEmpty()) {
            BIRBasicBlock goToBB = new BIRBasicBlock(this.env.nextBBId(names));
            this.env.enclBasicBlocks.add(goToBB);
            this.env.enclBB.terminator = new BIRTerminator.GOTO(breakStmt.pos, goToBB, this.currentScope);
            this.env.enclBB = goToBB;
        }

        int numLocks = toUnlock.size();
        while (numLocks > 0) {
            BIRBasicBlock unlockBB = new BIRBasicBlock(this.env.nextBBId(names));
            this.env.enclBasicBlocks.add(unlockBB);
            BIRTerminator.Unlock unlock = new BIRTerminator.Unlock(null, unlockBB, this.currentScope);
            this.env.enclBB.terminator = unlock;
            unlock.relatedLock = toUnlock.getLock(numLocks - 1);
            this.env.enclBB = unlockBB;
            numLocks--;
        }
        this.env.enclBB.terminator = new BIRTerminator.GOTO(breakStmt.pos, this.env.enclLoopEndBB, this.currentScope);
    }

    @Override
    public void visit(BLangContinue continueStmt) {
        BIRLockDetailsHolder toUnlock = this.env.unlockVars.peek();
        if (!toUnlock.isEmpty()) {
            BIRBasicBlock goToBB = new BIRBasicBlock(this.env.nextBBId(names));
            this.env.enclBasicBlocks.add(goToBB);
            this.env.enclBB.terminator = new BIRTerminator.GOTO(continueStmt.pos, goToBB, this.currentScope);
            this.env.enclBB = goToBB;
        }
        int numLocks = toUnlock.size();
        while (numLocks > 0) {
            BIRBasicBlock unlockBB = new BIRBasicBlock(this.env.nextBBId(names));
            this.env.enclBasicBlocks.add(unlockBB);
            BIRTerminator.Unlock unlock = new BIRTerminator.Unlock(null,  unlockBB, this.currentScope);
            this.env.enclBB.terminator = unlock;
            BIRTerminator.Lock lock = toUnlock.getLock(numLocks - 1);
            unlock.relatedLock = lock;
            this.env.enclBB = unlockBB;
            numLocks--;
        }

        this.env.enclBB.terminator = new BIRTerminator.GOTO(continueStmt.pos, this.env.enclLoopBB, this.currentScope);
    }

    @Override
    public void visit(BLangFunctionVarRef fpVarRef) {
        generateFPVarRef(fpVarRef, (BInvokableSymbol) fpVarRef.symbol);
    }

    @Override
    public void visit(BLangStructFunctionVarRef structFpVarRef) {
        generateFPVarRef(structFpVarRef, (BInvokableSymbol) structFpVarRef.symbol);
    }

    @Override
    public void visit(BLangLockStmt lockStmt) {
        BIRBasicBlock lockedBB = new BIRBasicBlock(this.env.nextBBId(names));
        addToTrapStack(lockedBB);
        this.env.enclBasicBlocks.add(lockedBB);
        BIRTerminator.Lock lock = new BIRTerminator.Lock(lockStmt.pos, lockedBB, this.currentScope);
        this.env.enclBB.terminator = lock;
        lockStmtMap.put(lockStmt, lock); // Populate the cache.
        this.env.unlockVars.peek().addLock(lock);
        populateBirLockWithGlobalVars(lockStmt);
        this.env.enclBB = lockedBB;

    }

    private void populateBirLockWithGlobalVars(BLangLockStmt lockStmt) {
        for (BVarSymbol globalVar : lockStmt.lockVariables) {
            BIRGlobalVariableDcl birGlobalVar = this.globalVarMap.get(globalVar);

            // If null query the dummy map for dummy variables.
            if (birGlobalVar == null) {
                birGlobalVar = dummyGlobalVarMapForLocks.computeIfAbsent(globalVar, k ->
                        new BIRGlobalVariableDcl(null, globalVar.flags, globalVar.type, globalVar.pkgID,
                                                 globalVar.name, globalVar.getOriginalName(), VarScope.GLOBAL,
                                                 VarKind.GLOBAL, globalVar.name.value,
                                                 globalVar.origin.toBIROrigin()));
            }

            ((BIRTerminator.Lock) this.env.enclBB.terminator).lockVariables.add(birGlobalVar);
        }
    }

    @Override
    public void visit(BLangUnLockStmt unLockStmt) {
        BIRLockDetailsHolder lockDetailsHolder = this.env.unlockVars.peek();
        if (lockDetailsHolder.isEmpty()) {
            return;
        }
        BIRBasicBlock unLockedBB = new BIRBasicBlock(this.env.nextBBId(names));
        addToTrapStack(unLockedBB);
        this.env.enclBasicBlocks.add(unLockedBB);
        this.env.enclBB.terminator = new BIRTerminator.Unlock(unLockStmt.pos, unLockedBB, this.currentScope);
        ((BIRTerminator.Unlock) this.env.enclBB.terminator).relatedLock = lockStmtMap.get(unLockStmt.relatedLock);
        this.env.enclBB = unLockedBB;

        lockDetailsHolder.removeLastLock();
    }

    private void setScopeAndEmit(BIRNonTerminator instruction) {
        instruction.scope = this.currentScope;
        this.env.enclBB.instructions.add(instruction);
    }

    private InstructionKind getBinaryInstructionKind(OperatorKind opKind) {
        switch (opKind) {
            case ADD:
                return InstructionKind.ADD;
            case SUB:
                return InstructionKind.SUB;
            case MUL:
                return InstructionKind.MUL;
            case DIV:
                return InstructionKind.DIV;
            case MOD:
                return InstructionKind.MOD;
            case EQUAL:
            case EQUALS:
                return InstructionKind.EQUAL;
            case NOT_EQUAL:
                return InstructionKind.NOT_EQUAL;
            case GREATER_THAN:
                return InstructionKind.GREATER_THAN;
            case GREATER_EQUAL:
                return InstructionKind.GREATER_EQUAL;
            case LESS_THAN:
                return InstructionKind.LESS_THAN;
            case LESS_EQUAL:
                return InstructionKind.LESS_EQUAL;
            case AND:
                return InstructionKind.AND;
            case OR:
                return InstructionKind.OR;
            case REF_EQUAL:
                return InstructionKind.REF_EQUAL;
            case REF_NOT_EQUAL:
                return InstructionKind.REF_NOT_EQUAL;
            case CLOSED_RANGE:
                return InstructionKind.CLOSED_RANGE;
            case HALF_OPEN_RANGE:
                return InstructionKind.HALF_OPEN_RANGE;
            case ANNOT_ACCESS:
                return InstructionKind.ANNOT_ACCESS;
            case BITWISE_AND:
                return InstructionKind.BITWISE_AND;
            case BITWISE_OR:
                return InstructionKind.BITWISE_OR;
            case BITWISE_XOR:
                return InstructionKind.BITWISE_XOR;
            case BITWISE_LEFT_SHIFT:
                return InstructionKind.BITWISE_LEFT_SHIFT;
            case BITWISE_RIGHT_SHIFT:
                return InstructionKind.BITWISE_RIGHT_SHIFT;
            case BITWISE_UNSIGNED_RIGHT_SHIFT:
                return InstructionKind.BITWISE_UNSIGNED_RIGHT_SHIFT;
            default:
                throw new IllegalStateException("unsupported binary operation: " + opKind.value());
        }
    }

    private InstructionKind getUnaryInstructionKind(OperatorKind opKind) {
        switch (opKind) {
            case TYPEOF:
                return InstructionKind.TYPEOF;
            case NOT:
                return InstructionKind.NOT;
            case SUB:
                return InstructionKind.NEGATE;
            case ADD:
                return InstructionKind.MOVE;
            default:
                throw new IllegalStateException("unsupported unary operator: " + opKind.value());
        }
    }

    private void generateListConstructorExpr(BLangListConstructorExpr listConstructorExpr) {
        // Emit create array instruction
        BIRVariableDcl tempVarDcl = new BIRVariableDcl(listConstructorExpr.getBType(), this.env.nextLocalVarId(names),
                                                       VarScope.FUNCTION, VarKind.TEMP);
        this.env.enclFunc.localVars.add(tempVarDcl);
        BIROperand toVarRef = new BIROperand(tempVarDcl);

        long size = -1L;
        List<BLangExpression> exprs = listConstructorExpr.exprs;
        BType listConstructorExprType = Types.getReferredType(listConstructorExpr.getBType());
        if (listConstructorExprType.tag == TypeTags.ARRAY &&
                ((BArrayType) listConstructorExprType).state != BArrayState.OPEN) {
            size = ((BArrayType) listConstructorExprType).size;
        } else if (listConstructorExprType.tag == TypeTags.TUPLE) {
            size = exprs.size();
        }

        BLangLiteral literal = new BLangLiteral();
        literal.pos = listConstructorExpr.pos;
        literal.value = size;
        literal.setBType(symTable.intType);
        literal.accept(this);
        BIROperand sizeOp = this.env.targetOperand;

        List<BIRNode.BIRListConstructorEntry> initialValues = new ArrayList<>(exprs.size());

        for (BLangExpression expr : exprs) {
            if (expr.getKind() == NodeKind.LIST_CONSTRUCTOR_SPREAD_OP) {
                BLangListConstructorSpreadOpExpr spreadMember = (BLangListConstructorSpreadOpExpr) expr;
                spreadMember.expr.accept(this);
                initialValues.add(new BIRNode.BIRListConstructorSpreadMemberEntry(this.env.targetOperand));
            } else {
                expr.accept(this);
                initialValues.add(new BIRNode.BIRListConstructorExprEntry(this.env.targetOperand));
            }
        }

        setScopeAndEmit(
                new BIRNonTerminator.NewArray(listConstructorExpr.pos, listConstructorExprType, toVarRef, sizeOp,
                        initialValues));
        this.env.targetOperand = toVarRef;
    }

    private void generateArrayAccess(BLangIndexBasedAccess astArrayAccessExpr) {
        boolean variableStore = this.varAssignment;
        this.varAssignment = false;

        BIROperand rhsOp = this.env.targetOperand;

        astArrayAccessExpr.expr.accept(this);
        BIROperand varRefRegIndex = this.env.targetOperand;

        astArrayAccessExpr.indexExpr.accept(this);
        BIROperand keyRegIndex = this.env.targetOperand;

        if (variableStore) {
            setScopeAndEmit(new BIRNonTerminator.FieldAccess(astArrayAccessExpr.pos, InstructionKind.ARRAY_STORE,
                    varRefRegIndex, keyRegIndex, rhsOp));
            return;
        }
        BIRVariableDcl tempVarDcl = new BIRVariableDcl(astArrayAccessExpr.getBType(), this.env.nextLocalVarId(names),
                                                       VarScope.FUNCTION, VarKind.TEMP);
        this.env.enclFunc.localVars.add(tempVarDcl);
        BIROperand tempVarRef = new BIROperand(tempVarDcl);

        setScopeAndEmit(new BIRNonTerminator.FieldAccess(astArrayAccessExpr.pos, InstructionKind.ARRAY_LOAD, tempVarRef,
                                              keyRegIndex, varRefRegIndex, false,
                                              astArrayAccessExpr.isLValue && !astArrayAccessExpr.leafNode));
        this.env.targetOperand = tempVarRef;

        this.varAssignment = variableStore;
    }

    private void generateMappingAccess(BLangIndexBasedAccess astIndexBasedAccessExpr, boolean except) {
        boolean variableStore = this.varAssignment;
        this.varAssignment = false;
        InstructionKind insKind;
        BType astAccessExprExprType = Types.getReferredType(astIndexBasedAccessExpr.expr.getBType());
        if (variableStore) {
            BIROperand rhsOp = this.env.targetOperand;

            astIndexBasedAccessExpr.expr.accept(this);
            BIROperand varRefRegIndex = this.env.targetOperand;

            astIndexBasedAccessExpr.indexExpr.accept(this);
            BIROperand keyRegIndex = this.env.targetOperand;

            if (astIndexBasedAccessExpr.getKind() == NodeKind.XML_ATTRIBUTE_ACCESS_EXPR) {
                insKind = InstructionKind.XML_ATTRIBUTE_STORE;
                keyRegIndex = getQNameOP(astIndexBasedAccessExpr.indexExpr, keyRegIndex);
            } else if (astAccessExprExprType.tag == TypeTags.OBJECT ||
                    (astAccessExprExprType.tag == TypeTags.UNION &&
                             ((BUnionType) astAccessExprExprType).getMemberTypes().iterator()
                                     .next().tag == TypeTags.OBJECT)) {
                insKind = InstructionKind.OBJECT_STORE;
            } else {
                insKind = InstructionKind.MAP_STORE;
            }
            setScopeAndEmit(
                    new BIRNonTerminator.FieldAccess(astIndexBasedAccessExpr.pos, insKind, varRefRegIndex, keyRegIndex,
                            rhsOp, astIndexBasedAccessExpr.isStoreOnCreation));
        } else {
            BIRVariableDcl tempVarDcl = new BIRVariableDcl(astIndexBasedAccessExpr.getBType(),
                                                           this.env.nextLocalVarId(names),
                                                           VarScope.FUNCTION, VarKind.TEMP);
            this.env.enclFunc.localVars.add(tempVarDcl);
            BIROperand tempVarRef = new BIROperand(tempVarDcl);

            astIndexBasedAccessExpr.expr.accept(this);
            BIROperand varRefRegIndex = this.env.targetOperand;

            astIndexBasedAccessExpr.indexExpr.accept(this);
            BIROperand keyRegIndex = this.env.targetOperand;

            if (astIndexBasedAccessExpr.getKind() == NodeKind.XML_ATTRIBUTE_ACCESS_EXPR) {
                insKind = InstructionKind.XML_ATTRIBUTE_LOAD;
                keyRegIndex = getQNameOP(astIndexBasedAccessExpr.indexExpr, keyRegIndex);
            } else if (TypeTags.isXMLTypeTag(astAccessExprExprType.tag)) {
                generateXMLAccess((BLangXMLAccessExpr) astIndexBasedAccessExpr, tempVarRef, varRefRegIndex,
                        keyRegIndex);
                this.varAssignment = variableStore;
                return;
            } else if (astAccessExprExprType.tag == TypeTags.OBJECT ||
                    (astAccessExprExprType.tag == TypeTags.UNION &&
                             ((BUnionType) astAccessExprExprType).getMemberTypes().iterator()
                                     .next().tag == TypeTags.OBJECT)) {
                insKind = InstructionKind.OBJECT_LOAD;
            } else {
                insKind = InstructionKind.MAP_LOAD;
            }
            setScopeAndEmit(
                    new BIRNonTerminator.FieldAccess(astIndexBasedAccessExpr.pos, insKind, tempVarRef, keyRegIndex,
                            varRefRegIndex, except,
                            astIndexBasedAccessExpr.isLValue && !astIndexBasedAccessExpr.leafNode));
            this.env.targetOperand = tempVarRef;
        }
        this.varAssignment = variableStore;
    }

    private BTypeSymbol getObjectTypeSymbol(BType objType) {
        BType type = Types.getReferredType(objType);
        if (type.tag == TypeTags.UNION) {
            return ((BUnionType) type).getMemberTypes().stream()
                    .filter(t -> t.tag == TypeTags.OBJECT)
                    .findFirst()
                    .orElse(symTable.noType).tsymbol;
        }
        return type.tsymbol;
    }

    private BIROperand generateStringLiteral(String value) {
        BLangLiteral prefixLiteral = (BLangLiteral) TreeBuilder.createLiteralExpression();
        prefixLiteral.value = value;

        if (value == null) {
            prefixLiteral.setBType(symTable.nilType);
        } else {
            prefixLiteral.setBType(symTable.stringType);
        }

        prefixLiteral.accept(this);
        return this.env.targetOperand;
    }

    private void generateXMLNamespace(BLangXMLNS xmlnsNode) {
        BIRVariableDcl birVarDcl = new BIRVariableDcl(xmlnsNode.pos, symTable.stringType,
                this.env.nextLocalVarId(names), VarScope.FUNCTION, VarKind.LOCAL, null);
        this.env.enclFunc.localVars.add(birVarDcl);
        this.env.symbolVarMap.put(xmlnsNode.symbol, birVarDcl);

        // Visit the namespace uri expression.
        xmlnsNode.namespaceURI.accept(this);

        // Create a variable reference and
        BIROperand varRef = new BIROperand(birVarDcl);
        setScopeAndEmit(new Move(xmlnsNode.pos, this.env.targetOperand, varRef));
    }

    private BIROperand generateNamespaceRef(BXMLNSSymbol nsSymbol, Location pos) {
        if (nsSymbol == null) {
            return generateStringLiteral(null);
        }

        // global-level, object-level, record-level namespace declarations will not have
        // any interpolated content. hence the namespace URI is statically known.
        int ownerTag = nsSymbol.owner.tag;
        if ((ownerTag & SymTag.PACKAGE) == SymTag.PACKAGE ||
                (ownerTag & SymTag.OBJECT) == SymTag.OBJECT ||
                (ownerTag & SymTag.RECORD) == SymTag.RECORD) {
            return generateStringLiteral(nsSymbol.namespaceURI);
        }

        BIRVariableDcl nsURIVarDcl = new BIRVariableDcl(symTable.stringType, this.env.nextLocalVarId(names),
                VarScope.FUNCTION, VarKind.TEMP);
        this.env.enclFunc.localVars.add(nsURIVarDcl);
        BIROperand nsURIVarRef = new BIROperand(nsURIVarDcl);

        BIRVariableDcl varDecl = this.env.symbolVarMap.get(nsSymbol);
        BIROperand fromVarRef = new BIROperand(varDecl);
        setScopeAndEmit(new Move(pos, fromVarRef, nsURIVarRef));
        return nsURIVarRef;
    }

    private void populateXMLSequence(BLangXMLSequenceLiteral xmlSequenceLiteral, BIROperand toVarRef) {
        for (BLangExpression xmlItem : xmlSequenceLiteral.xmlItems) {
            xmlItem.accept(this);
            BIROperand childOp = this.env.targetOperand;
            setScopeAndEmit(
                    new BIRNonTerminator.XMLAccess(xmlItem.pos, InstructionKind.XML_SEQ_STORE, toVarRef, childOp));
        }
    }

    private void populateXML(BLangXMLElementLiteral xmlElementLiteral, BIROperand toVarRef) {
        // Add namespaces decelerations visible to this element.
        xmlElementLiteral.namespacesInScope.forEach((name, symbol) -> {
            BLangXMLQName nsQName = new BLangXMLQName(name.getValue(), XMLConstants.XMLNS_ATTRIBUTE);
            nsQName.setBType(symTable.stringType);
            nsQName.accept(this);
            BIROperand nsQNameIndex = this.env.targetOperand;
            BIROperand nsURIIndex = generateNamespaceRef(symbol, xmlElementLiteral.pos);
            setScopeAndEmit(new BIRNonTerminator.FieldAccess(xmlElementLiteral.pos, InstructionKind.XML_ATTRIBUTE_STORE,
                    toVarRef, nsQNameIndex, nsURIIndex));
        });

        // Add attributes
        xmlElementLiteral.attributes.forEach(attribute -> {
            this.env.targetOperand = toVarRef;
            attribute.accept(this);
        });

        // Add children
        xmlElementLiteral.modifiedChildren.forEach(child -> {
            child.accept(this);
            BIROperand childOp = this.env.targetOperand;
            setScopeAndEmit(
                    new BIRNonTerminator.XMLAccess(child.pos, InstructionKind.XML_SEQ_STORE, toVarRef, childOp));
        });
    }

    private BIROperand getQNameOP(BLangExpression qnameExpr, BIROperand keyRegIndex) {
        if (qnameExpr.getKind() == NodeKind.XML_QNAME) {
            return keyRegIndex;
        }

        BIRVariableDcl tempQNameVarDcl = new BIRVariableDcl(symTable.anyType,
                this.env.nextLocalVarId(names), VarScope.FUNCTION, VarKind.TEMP);
        this.env.enclFunc.localVars.add(tempQNameVarDcl);
        BIROperand qnameVarRef = new BIROperand(tempQNameVarDcl);
        setScopeAndEmit(new BIRNonTerminator.NewStringXMLQName(qnameExpr.pos, qnameVarRef, keyRegIndex));
        return qnameVarRef;
    }

    // todo: remove/move this, we no longer support xml access like this
    private void generateXMLAccess(BLangXMLAccessExpr xmlAccessExpr, BIROperand tempVarRef,
                                   BIROperand varRefRegIndex, BIROperand keyRegIndex) {
        this.env.targetOperand = tempVarRef;
        InstructionKind insKind;
        if (xmlAccessExpr.fieldType == FieldKind.ALL) {
            setScopeAndEmit(new BIRNonTerminator.XMLAccess(xmlAccessExpr.pos, InstructionKind.XML_LOAD_ALL, tempVarRef,
                    varRefRegIndex));
            return;
        } else if (xmlAccessExpr.indexExpr.getBType().tag == TypeTags.STRING) {
            insKind = InstructionKind.XML_LOAD;
        } else {
            insKind = InstructionKind.XML_SEQ_LOAD;
        }

        setScopeAndEmit(
                new BIRNonTerminator.FieldAccess(xmlAccessExpr.pos, insKind, tempVarRef, keyRegIndex, varRefRegIndex));
    }

    private void generateFPVarRef(BLangExpression fpVarRef, BInvokableSymbol funcSymbol) {
        // fpload instruction
        BIRVariableDcl tempVarLambda =
                new BIRVariableDcl(fpVarRef.getBType(), this.env.nextLocalVarId(names), VarScope.FUNCTION,
                                   VarKind.TEMP);
        this.env.enclFunc.localVars.add(tempVarLambda);
        BIROperand lhsOp = new BIROperand(tempVarLambda);
        Name funcName = getFuncName(funcSymbol);

        List<BIRVariableDcl> params = new ArrayList<>();

        funcSymbol.params.forEach(param -> {
            BIRVariableDcl birVarDcl = new BIRVariableDcl(fpVarRef.pos, param.type, this.env.nextLambdaVarId(names),
                    VarScope.FUNCTION, VarKind.ARG, null);
            params.add(birVarDcl);
        });

        BVarSymbol restParam = funcSymbol.restParam;
        if (restParam != null) {
            BIRVariableDcl birVarDcl = new BIRVariableDcl(fpVarRef.pos, restParam.type, this.env.nextLambdaVarId(names),
                    VarScope.FUNCTION, VarKind.ARG, null);
            params.add(birVarDcl);
        }

        setScopeAndEmit(
                new BIRNonTerminator.FPLoad(fpVarRef.pos, funcSymbol.pkgID, funcName, lhsOp, params, new ArrayList<>(),
                        funcSymbol.type, funcSymbol.strandName, funcSymbol.schedulerPolicy));
        this.env.targetOperand = lhsOp;
    }

    private void populateBIRAnnotAttachments(List<BLangAnnotationAttachment> astAnnotAttachments,
                                             List<BIRAnnotationAttachment> birAnnotAttachments,
                                             BIRGenEnv currentEnv) {
        currentEnv.enclAnnotAttachments = birAnnotAttachments;
        astAnnotAttachments.forEach(annotAttach -> annotAttach.accept(this));
        currentEnv.enclAnnotAttachments = null;
    }

    private void addToTrapStack(BIRBasicBlock birBasicBlock) {
        if (this.env.trapBlocks.isEmpty()) {
            return;
        }
        this.env.trapBlocks.peek().add(birBasicBlock);
    }

    private List<BIRAnnotationAttachment> getStatementAnnotations(List<BLangAnnotationAttachment> astAnnotAttachments,
                                                                  BIRGenEnv currentEnv) {
        //preserve function annotations
        List<BIRAnnotationAttachment> functionAnnotAttachments = currentEnv.enclAnnotAttachments;
        currentEnv.enclAnnotAttachments = new ArrayList<>();
        astAnnotAttachments.forEach(annotAttach -> annotAttach.accept(this));
        List<BIRAnnotationAttachment> statementAnnots = currentEnv.enclAnnotAttachments;
        //reset function annotations
        currentEnv.enclAnnotAttachments = functionAnnotAttachments;
        return statementAnnots;
    }

    private List<BIRNode.BIRMappingConstructorEntry> generateMappingConstructorEntries(
            List<RecordLiteralNode.RecordField> fields) {

        List<BIRNode.BIRMappingConstructorEntry> initialValues = new ArrayList<>(fields.size());

        for (RecordLiteralNode.RecordField field : fields) {
            if (field.isKeyValueField()) {
                BLangRecordKeyValueField keyValueField = (BLangRecordKeyValueField) field;
                keyValueField.key.expr.accept(this);
                BIROperand keyOperand = this.env.targetOperand;

                keyValueField.valueExpr.accept(this);
                BIROperand valueOperand = this.env.targetOperand;
                initialValues.add(new BIRNode.BIRMappingConstructorKeyValueEntry(keyOperand, valueOperand));
                continue;
            }

            BLangRecordLiteral.BLangRecordSpreadOperatorField spreadField =
                    (BLangRecordLiteral.BLangRecordSpreadOperatorField) field;
            spreadField.expr.accept(this);
            initialValues.add(new BIRNode.BIRMappingConstructorSpreadFieldEntry(this.env.targetOperand));
        }
        return initialValues;
    }
}<|MERGE_RESOLUTION|>--- conflicted
+++ resolved
@@ -272,11 +272,8 @@
                 testPkg.accept(this);
                 this.birOptimizer.optimizePackage(testBirPkg);
                 testPkg.symbol.bir = testBirPkg;
-<<<<<<< HEAD
                 testBirPkg.importModules.add(new BIRNode.BIRImportModule(null, testPkg.packageID.orgName,
                         testPkg.packageID.name, testPkg.packageID.version));
-=======
->>>>>>> bce5c169
             });
         }
 
@@ -309,21 +306,6 @@
         return null;
     }
 
-<<<<<<< HEAD
-=======
-    private void visitBuiltinFunctions(BLangPackage pkgNode, BLangFunction function) {
-        if (Symbols.isFlagOn(pkgNode.symbol.flags, Flags.TESTABLE)) {
-            String funcName = function.getName().value;
-            String builtinFuncName = funcName.substring(funcName.indexOf("<") + 1, funcName.indexOf(">"));
-            String modifiedFuncName = funcName.replace(builtinFuncName, "test" + builtinFuncName);
-            function.name.setValue(modifiedFuncName);
-            Name functionName = names.fromString(modifiedFuncName);
-            function.originalFuncSymbol.name = functionName;
-            function.symbol.name = functionName;
-        }
-    }
-
->>>>>>> bce5c169
     // Nodes
 
     @Override
