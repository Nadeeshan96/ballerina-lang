/*
 *  Copyright (c) 2018, WSO2 Inc. (http://www.wso2.org) All Rights Reserved.
 *
 *  WSO2 Inc. licenses this file to you under the Apache License,
 *  Version 2.0 (the "License"); you may not use this file except
 *  in compliance with the License.
 *  You may obtain a copy of the License at
 *
 *    http://www.apache.org/licenses/LICENSE-2.0
 *
 *  Unless required by applicable law or agreed to in writing,
 *  software distributed under the License is distributed on an
 *  "AS IS" BASIS, WITHOUT WARRANTIES OR CONDITIONS OF ANY
 *  KIND, either express or implied.  See the License for the
 *  specific language governing permissions and limitations
 *  under the License.
 */
package org.wso2.ballerinalang.compiler.bir;

import org.ballerinalang.model.TreeBuilder;
import org.ballerinalang.model.elements.Flag;
import org.ballerinalang.model.tree.NodeKind;
import org.ballerinalang.model.tree.OperatorKind;
import org.wso2.ballerinalang.compiler.bir.model.BIRInstruction;
import org.wso2.ballerinalang.compiler.bir.model.BIRNode;
import org.wso2.ballerinalang.compiler.bir.model.BIRNode.BIRAnnotation;
import org.wso2.ballerinalang.compiler.bir.model.BIRNode.BIRBasicBlock;
import org.wso2.ballerinalang.compiler.bir.model.BIRNode.BIRConstant;
import org.wso2.ballerinalang.compiler.bir.model.BIRNode.BIRFunction;
import org.wso2.ballerinalang.compiler.bir.model.BIRNode.BIRFunctionParameter;
import org.wso2.ballerinalang.compiler.bir.model.BIRNode.BIRGlobalVariableDcl;
import org.wso2.ballerinalang.compiler.bir.model.BIRNode.BIRPackage;
import org.wso2.ballerinalang.compiler.bir.model.BIRNode.BIRParameter;
import org.wso2.ballerinalang.compiler.bir.model.BIRNode.BIRTypeDefinition;
import org.wso2.ballerinalang.compiler.bir.model.BIRNode.BIRVariableDcl;
import org.wso2.ballerinalang.compiler.bir.model.BIRNode.ConstValue;
import org.wso2.ballerinalang.compiler.bir.model.BIRNode.TaintTable;
import org.wso2.ballerinalang.compiler.bir.model.BIRNonTerminator;
import org.wso2.ballerinalang.compiler.bir.model.BIRNonTerminator.BinaryOp;
import org.wso2.ballerinalang.compiler.bir.model.BIRNonTerminator.FieldAccess;
import org.wso2.ballerinalang.compiler.bir.model.BIRNonTerminator.Move;
import org.wso2.ballerinalang.compiler.bir.model.BIRNonTerminator.UnaryOP;
import org.wso2.ballerinalang.compiler.bir.model.BIROperand;
import org.wso2.ballerinalang.compiler.bir.model.BIRTerminator;
import org.wso2.ballerinalang.compiler.bir.model.InstructionKind;
import org.wso2.ballerinalang.compiler.bir.model.VarKind;
import org.wso2.ballerinalang.compiler.bir.model.VarScope;
import org.wso2.ballerinalang.compiler.bir.writer.BIRBinaryWriter;
import org.wso2.ballerinalang.compiler.semantics.model.SymbolTable;
import org.wso2.ballerinalang.compiler.semantics.model.symbols.BAnnotationSymbol;
import org.wso2.ballerinalang.compiler.semantics.model.symbols.BConstantSymbol;
import org.wso2.ballerinalang.compiler.semantics.model.symbols.BInvokableSymbol;
import org.wso2.ballerinalang.compiler.semantics.model.symbols.BObjectTypeSymbol;
import org.wso2.ballerinalang.compiler.semantics.model.symbols.BRecordTypeSymbol;
import org.wso2.ballerinalang.compiler.semantics.model.symbols.BSymbol;
import org.wso2.ballerinalang.compiler.semantics.model.symbols.BTypeSymbol;
import org.wso2.ballerinalang.compiler.semantics.model.symbols.BVarSymbol;
import org.wso2.ballerinalang.compiler.semantics.model.symbols.BXMLNSSymbol;
import org.wso2.ballerinalang.compiler.semantics.model.symbols.SymTag;
import org.wso2.ballerinalang.compiler.semantics.model.symbols.Symbols;
import org.wso2.ballerinalang.compiler.semantics.model.symbols.TaintRecord;
import org.wso2.ballerinalang.compiler.semantics.model.types.BArrayType;
import org.wso2.ballerinalang.compiler.semantics.model.types.BInvokableType;
import org.wso2.ballerinalang.compiler.semantics.model.types.BType;
import org.wso2.ballerinalang.compiler.semantics.model.types.BUnionType;
import org.wso2.ballerinalang.compiler.tree.BLangAnnotation;
import org.wso2.ballerinalang.compiler.tree.BLangFunction;
import org.wso2.ballerinalang.compiler.tree.BLangIdentifier;
import org.wso2.ballerinalang.compiler.tree.BLangImportPackage;
import org.wso2.ballerinalang.compiler.tree.BLangNodeVisitor;
import org.wso2.ballerinalang.compiler.tree.BLangPackage;
import org.wso2.ballerinalang.compiler.tree.BLangSimpleVariable;
import org.wso2.ballerinalang.compiler.tree.BLangTypeDefinition;
import org.wso2.ballerinalang.compiler.tree.BLangVariable;
import org.wso2.ballerinalang.compiler.tree.BLangXMLNS;
import org.wso2.ballerinalang.compiler.tree.BLangXMLNS.BLangLocalXMLNS;
import org.wso2.ballerinalang.compiler.tree.BLangXMLNS.BLangPackageXMLNS;
import org.wso2.ballerinalang.compiler.tree.expressions.BLangArrayLiteral;
import org.wso2.ballerinalang.compiler.tree.expressions.BLangArrayLiteral.BLangJSONArrayLiteral;
import org.wso2.ballerinalang.compiler.tree.expressions.BLangBinaryExpr;
import org.wso2.ballerinalang.compiler.tree.expressions.BLangBracedOrTupleExpr;
import org.wso2.ballerinalang.compiler.tree.expressions.BLangConstant;
import org.wso2.ballerinalang.compiler.tree.expressions.BLangErrorConstructorExpr;
import org.wso2.ballerinalang.compiler.tree.expressions.BLangExpression;
import org.wso2.ballerinalang.compiler.tree.expressions.BLangFieldBasedAccess.BLangStructFunctionVarRef;
import org.wso2.ballerinalang.compiler.tree.expressions.BLangIndexBasedAccess;
import org.wso2.ballerinalang.compiler.tree.expressions.BLangIndexBasedAccess.BLangArrayAccessExpr;
import org.wso2.ballerinalang.compiler.tree.expressions.BLangIndexBasedAccess.BLangJSONAccessExpr;
import org.wso2.ballerinalang.compiler.tree.expressions.BLangIndexBasedAccess.BLangMapAccessExpr;
import org.wso2.ballerinalang.compiler.tree.expressions.BLangIndexBasedAccess.BLangStructFieldAccessExpr;
import org.wso2.ballerinalang.compiler.tree.expressions.BLangIndexBasedAccess.BLangXMLAccessExpr;
import org.wso2.ballerinalang.compiler.tree.expressions.BLangInvocation;
import org.wso2.ballerinalang.compiler.tree.expressions.BLangIsAssignableExpr;
import org.wso2.ballerinalang.compiler.tree.expressions.BLangIsLikeExpr;
import org.wso2.ballerinalang.compiler.tree.expressions.BLangLambdaFunction;
import org.wso2.ballerinalang.compiler.tree.expressions.BLangLiteral;
import org.wso2.ballerinalang.compiler.tree.expressions.BLangRecordLiteral;
import org.wso2.ballerinalang.compiler.tree.expressions.BLangRecordLiteral.BLangJSONLiteral;
import org.wso2.ballerinalang.compiler.tree.expressions.BLangRecordLiteral.BLangMapLiteral;
import org.wso2.ballerinalang.compiler.tree.expressions.BLangRecordLiteral.BLangRecordKey;
import org.wso2.ballerinalang.compiler.tree.expressions.BLangRecordLiteral.BLangRecordKeyValue;
import org.wso2.ballerinalang.compiler.tree.expressions.BLangRecordLiteral.BLangStreamLiteral;
import org.wso2.ballerinalang.compiler.tree.expressions.BLangRecordLiteral.BLangStructLiteral;
import org.wso2.ballerinalang.compiler.tree.expressions.BLangSimpleVarRef;
import org.wso2.ballerinalang.compiler.tree.expressions.BLangSimpleVarRef.BLangConstRef;
import org.wso2.ballerinalang.compiler.tree.expressions.BLangSimpleVarRef.BLangFunctionVarRef;
import org.wso2.ballerinalang.compiler.tree.expressions.BLangSimpleVarRef.BLangLocalVarRef;
import org.wso2.ballerinalang.compiler.tree.expressions.BLangSimpleVarRef.BLangPackageVarRef;
import org.wso2.ballerinalang.compiler.tree.expressions.BLangStatementExpression;
import org.wso2.ballerinalang.compiler.tree.expressions.BLangTableLiteral;
import org.wso2.ballerinalang.compiler.tree.expressions.BLangTrapExpr;
import org.wso2.ballerinalang.compiler.tree.expressions.BLangTypeConversionExpr;
import org.wso2.ballerinalang.compiler.tree.expressions.BLangTypeInit;
import org.wso2.ballerinalang.compiler.tree.expressions.BLangTypeTestExpr;
import org.wso2.ballerinalang.compiler.tree.expressions.BLangTypedescExpr;
import org.wso2.ballerinalang.compiler.tree.expressions.BLangUnaryExpr;
import org.wso2.ballerinalang.compiler.tree.expressions.BLangWaitExpr;
import org.wso2.ballerinalang.compiler.tree.expressions.BLangWaitForAllExpr;
import org.wso2.ballerinalang.compiler.tree.expressions.BLangWorkerFlushExpr;
import org.wso2.ballerinalang.compiler.tree.expressions.BLangWorkerReceive;
import org.wso2.ballerinalang.compiler.tree.expressions.BLangWorkerSyncSendExpr;
import org.wso2.ballerinalang.compiler.tree.expressions.BLangXMLAttribute;
import org.wso2.ballerinalang.compiler.tree.expressions.BLangXMLAttributeAccess;
import org.wso2.ballerinalang.compiler.tree.expressions.BLangXMLCommentLiteral;
import org.wso2.ballerinalang.compiler.tree.expressions.BLangXMLElementLiteral;
import org.wso2.ballerinalang.compiler.tree.expressions.BLangXMLProcInsLiteral;
import org.wso2.ballerinalang.compiler.tree.expressions.BLangXMLQName;
import org.wso2.ballerinalang.compiler.tree.expressions.BLangXMLQuotedString;
import org.wso2.ballerinalang.compiler.tree.expressions.BLangXMLTextLiteral;
import org.wso2.ballerinalang.compiler.tree.statements.BLangAssignment;
import org.wso2.ballerinalang.compiler.tree.statements.BLangBlockStmt;
import org.wso2.ballerinalang.compiler.tree.statements.BLangBreak;
import org.wso2.ballerinalang.compiler.tree.statements.BLangContinue;
import org.wso2.ballerinalang.compiler.tree.statements.BLangExpressionStmt;
import org.wso2.ballerinalang.compiler.tree.statements.BLangForkJoin;
import org.wso2.ballerinalang.compiler.tree.statements.BLangIf;
import org.wso2.ballerinalang.compiler.tree.statements.BLangLock;
import org.wso2.ballerinalang.compiler.tree.statements.BLangPanic;
import org.wso2.ballerinalang.compiler.tree.statements.BLangReturn;
import org.wso2.ballerinalang.compiler.tree.statements.BLangSimpleVariableDef;
import org.wso2.ballerinalang.compiler.tree.statements.BLangStatement;
import org.wso2.ballerinalang.compiler.tree.statements.BLangWhile;
import org.wso2.ballerinalang.compiler.tree.statements.BLangWorkerSend;
import org.wso2.ballerinalang.compiler.tree.statements.BLangXMLNSStatement;
import org.wso2.ballerinalang.compiler.util.BArrayState;
import org.wso2.ballerinalang.compiler.util.CompilerContext;
import org.wso2.ballerinalang.compiler.util.CompilerUtils;
import org.wso2.ballerinalang.compiler.util.FieldKind;
import org.wso2.ballerinalang.compiler.util.Name;
import org.wso2.ballerinalang.compiler.util.Names;
import org.wso2.ballerinalang.compiler.util.TypeTags;
import org.wso2.ballerinalang.compiler.util.diagnotic.DiagnosticPos;
import org.wso2.ballerinalang.programfile.CompiledBinaryFile.BIRPackageFile;

import java.util.ArrayList;
import java.util.Comparator;
import java.util.LinkedHashMap;
import java.util.List;
import java.util.Map;
import java.util.Set;
import java.util.TreeSet;
import java.util.function.Supplier;
import java.util.stream.Collectors;

import javax.xml.XMLConstants;

import static org.wso2.ballerinalang.compiler.desugar.AnnotationDesugar.ANNOTATION_DATA;

/**
 * Lower the AST to BIR.
 *
 * @since 0.980.0
 */
public class BIRGen extends BLangNodeVisitor {

    private static final CompilerContext.Key<BIRGen> BIR_GEN =
            new CompilerContext.Key<>();

    public static final String DEFAULT_WORKER_NAME = "default";
    private BIRGenEnv env;
    private Names names;
    private final SymbolTable symTable;

    // Required variables to generate code for assignment statements
    private boolean varAssignment = false;
    private Map<BTypeSymbol, BIRTypeDefinition> typeDefs = new LinkedHashMap<>();

    public static BIRGen getInstance(CompilerContext context) {
        BIRGen birGen = context.get(BIR_GEN);
        if (birGen == null) {
            birGen = new BIRGen(context);
        }

        return birGen;
    }

    private BIRGen(CompilerContext context) {
        context.put(BIR_GEN, this);

        this.names = Names.getInstance(context);
        this.symTable = SymbolTable.getInstance(context);
    }

    public BLangPackage genBIR(BLangPackage astPkg) {
        astPkg.accept(this);
        setEntryPoints(astPkg);
        return astPkg;
    }

    private void setEntryPoints(BLangPackage pkgNode) {
        BLangFunction mainFunc = getMainFunction(pkgNode);
        if (mainFunc != null) {
            pkgNode.symbol.entryPointExists = true;
        }

        if (pkgNode.services.size() != 0) {
            pkgNode.symbol.entryPointExists = true;
        }
    }

    private BLangFunction getMainFunction(BLangPackage pkgNode) {
        for (BLangFunction funcNode : pkgNode.functions) {
            if (CompilerUtils.isMainFunction(funcNode)) {
                return funcNode;
            }
        }
        return null;
    }

    // Nodes

    @Override
    public void visit(BLangPackage astPkg) {
        BIRPackage birPkg = new BIRPackage(astPkg.pos, astPkg.packageID.orgName,
                astPkg.packageID.name, astPkg.packageID.version, astPkg.packageID.sourceFileName);

        astPkg.symbol.bir = birPkg; //TODO try to remove this

        this.env = new BIRGenEnv(birPkg);
        // Lower function nodes in AST to bir function nodes.
        // TODO handle init, start, stop functions
        astPkg.imports.forEach(impPkg -> impPkg.accept(this));
        astPkg.typeDefinitions.forEach(astTypeDef -> astTypeDef.accept(this));
        astPkg.globalVars.forEach(astGlobalVar -> astGlobalVar.accept(this));
        astPkg.initFunction.accept(this);
        astPkg.startFunction.accept(this);
        astPkg.functions.forEach(astFunc -> astFunc.accept(this));
        astPkg.annotations.forEach(astAnn -> astAnn.accept(this));
        astPkg.constants.forEach(astConst -> astConst.accept(this));

        astPkg.symbol.birPackageFile = new BIRPackageFile(new BIRBinaryWriter(birPkg).serialize());
    }

    @Override
    public void visit(BLangTypeDefinition astTypeDefinition) {
        BIRTypeDefinition typeDef = new BIRTypeDefinition(astTypeDefinition.pos,
                                                          astTypeDefinition.symbol.name,
                                                          astTypeDefinition.symbol.flags,
                                                          astTypeDefinition.typeNode.type,
                                                          new ArrayList<>());
        typeDefs.put(astTypeDefinition.symbol, typeDef);
        this.env.enclPkg.typeDefs.add(typeDef);
        typeDef.index = this.env.enclPkg.typeDefs.size() - 1;
    }

    @Override
    public void visit(BLangConstant astConstant) {
        BConstantSymbol constantSymbol = astConstant.symbol;
        Name constName = constantSymbol.name;
        BType type = constantSymbol.type;
        BType valueType = constantSymbol.literalValueType;

        // Get the value of the constant.
        BLangExpression value = (BLangExpression) astConstant.value;
        ConstValue constantValue = getConstValue(value, valueType);

        // Create a new constant info object.
        BIRConstant birConstant = new BIRConstant(astConstant.pos, constName, constantSymbol.flags, type,
                                                  constantValue);
        birConstant.constValue = constantValue;

        // Add the constant to the package.
        this.env.enclPkg.constants.add(birConstant);
    }

    private ConstValue getConstValue(BLangExpression value, BType valueType) {
        ConstValue constantValue = new ConstValue();
        if (value.getKind() == NodeKind.LITERAL || value.getKind() == NodeKind.NUMERIC_LITERAL) {
            // Create a new constant value object.
            constantValue.literalValue = ((BLangLiteral) value).value;
            constantValue.valueType = valueType;
        } else {
            // TODO fix
        }
        return constantValue;
    }

    @Override
    public void visit(BLangImportPackage impPkg) {
        this.env.enclPkg.importModules.add(new BIRNode.BIRImportModule(impPkg.pos, impPkg.symbol.pkgID.orgName,
                impPkg.symbol.pkgID.name, impPkg.symbol.pkgID.version));
    }

    @Override
    public void visit(BLangFunction astFunc) {
        BInvokableType type = astFunc.symbol.getType();

        boolean isTypeAttachedFunction = astFunc.flagSet.contains(Flag.ATTACHED) &&
                !typeDefs.containsKey(astFunc.receiver.type.tsymbol);

        Name workerName = names.fromIdNode(astFunc.defaultWorkerName);

        BIRFunction birFunc;

        TaintTable taintTable = populateTaintTable(astFunc.symbol.taintTable);

        if (isTypeAttachedFunction) {
            Name funcName = names.fromString(astFunc.symbol.name.value);
            birFunc = new BIRFunction(astFunc.pos, funcName, astFunc.symbol.flags, type, astFunc.receiver.type,
                                      workerName, astFunc.sendsToThis.size(), taintTable);
        } else {
            Name funcName = getFuncName(astFunc.symbol);
            birFunc = new BIRFunction(astFunc.pos, funcName, astFunc.symbol.flags, type,
                    astFunc.receiver != null ? astFunc.receiver.type : null, workerName,
                    astFunc.sendsToThis.size(), taintTable);
        }

        //create channelDetails array
        int i = 0;
        for (String channelName: astFunc.sendsToThis) {
            birFunc.workerChannels[i] = new BIRNode.ChannelDetails(channelName, astFunc.defaultWorkerName.value
                    .equals(DEFAULT_WORKER_NAME), isWorkerSend(channelName, astFunc.defaultWorkerName.value));
            i++;
        }

        birFunc.argsCount = astFunc.requiredParams.size() + astFunc.defaultableParams.size()
                + (astFunc.restParam != null ? 1 : 0) + astFunc.paramClosureMap.size();
        if (astFunc.flagSet.contains(Flag.ATTACHED) && typeDefs.containsKey(astFunc.receiver.type.tsymbol)) {
            typeDefs.get(astFunc.receiver.type.tsymbol).attachedFuncs.add(birFunc);
        } else {
            this.env.enclPkg.functions.add(birFunc);
        }

        this.env.enclFunc = birFunc;

        // TODO: Return variable with NIL type should be written to BIR
        // Special %0 location for storing return values
        birFunc.returnVariable = new BIRVariableDcl(astFunc.pos, astFunc.symbol.retType,
                this.env.nextLocalVarId(names), VarScope.FUNCTION, VarKind.RETURN);

        //add closure vars
        astFunc.paramClosureMap.forEach((k, v) -> addRequiredParam(birFunc, v, astFunc.pos));

        // Create variable declaration for function params
        astFunc.requiredParams.forEach(requiredParam -> addParam(birFunc, requiredParam, true));
        astFunc.defaultableParams.forEach(defaultableParam -> addParam(birFunc, defaultableParam.var, false));
        if (astFunc.restParam != null) {
            addRestParam(birFunc, astFunc.restParam);
        }

        if (astFunc.interfaceFunction || Symbols.isNative(astFunc.symbol)) {
            this.env.clear();
            return;
        }

        // Create the entry basic block
        BIRBasicBlock entryBB = new BIRBasicBlock(this.env.nextBBId(names));
        this.env.enclBasicBlocks = birFunc.basicBlocks;
        birFunc.basicBlocks.add(entryBB);
        this.env.enclBB = entryBB;

        astFunc.body.accept(this);
        birFunc.basicBlocks.add(this.env.returnBB);

        // Due to the current algorithm, some basic blocks will not contain any instructions or a terminator.
        // These basic blocks will be remove by the optimizer, but for now just add a return terminator
        BIRBasicBlock enclBB = this.env.enclBB;
        if (enclBB.instructions.size() == 0 && enclBB.terminator == null && this.env.returnBB != null) {
            enclBB.terminator = new BIRTerminator.GOTO(null, this.env.returnBB);
        }

        this.env.clear();

        // Rearrange basic block ids.
        birFunc.parameters.values().forEach(basicBlocks -> basicBlocks.forEach(bb -> bb.id = this.env.nextBBId(names)));
        birFunc.basicBlocks.forEach(bb -> bb.id = this.env.nextBBId(names));
        // Rearrange error entries.
        birFunc.errorTable.sort(Comparator.comparingInt(o -> Integer.parseInt(o.trapBB.id.value.replace("bb", ""))));
        this.env.clear();
    }

    private TaintTable populateTaintTable(Map<Integer, TaintRecord> taintRecords) {
        TaintTable taintTable = new TaintTable();
        if (taintRecords == null) {
            return taintTable;
        }
        int rowCount = 0;
        for (Integer paramIndex : taintRecords.keySet()) {
            TaintRecord taintRecord = taintRecords.get(paramIndex);
            boolean added = addTaintTableEntry(taintTable, paramIndex, taintRecord);
            if (added) {
                // Number of columns required is: One column per parameter and one column for return tainted status.
                taintTable.columnCount = taintRecord.parameterTaintedStatusList.size() + 1;
                rowCount++;
            }
        }
        taintTable.rowCount = rowCount;
        return taintTable;
    }

    private boolean addTaintTableEntry(TaintTable taintTable, int index,
                                       TaintRecord taintRecord) {
        // Add to attribute info only if the current record has tainted status of return, but not taint errors.
        // It is not useful to preserve the propagated taint errors, since user will not be able to correct the compiled
        // code and will not need to know internals of the already compiled code.
        if (taintRecord.taintError == null || taintRecord.taintError.isEmpty()) {
            List<Byte> storedTaintTableValue = new ArrayList<>();
            storedTaintTableValue.add(taintRecord.returnTaintedStatus.getByteValue());
            storedTaintTableValue.addAll(taintRecord.parameterTaintedStatusList.stream().map(taintedStatus ->
                    taintedStatus.getByteValue()).collect(Collectors.toList()));
            taintTable.taintTable.put(index, storedTaintTableValue);
            return true;
        }
        return false;
    }

    @Override
    public void visit(BLangAnnotation astAnnotation) {
        BAnnotationSymbol annSymbol = (BAnnotationSymbol) astAnnotation.symbol;

<<<<<<< HEAD
        Visibility visibility = getVisibility(astAnnotation.symbol);
        BIRAnnotation birAnn = new BIRAnnotation(astAnnotation.pos, annSymbol.name, visibility, annSymbol.points,
                annSymbol.attachedType == null ? symTable.trueType : annSymbol.attachedType.type);

=======
        //TODO is it good to send nill type? fix
        BIRAnnotation birAnn = new BIRAnnotation(astAnnotation.pos, annSymbol.name, annSymbol.flags,
                                                 annSymbol.attachPoints, annSymbol.attachedType == null ?
                                                         symTable.noType : annSymbol.attachedType.type);
>>>>>>> 279a520f
        this.env.enclPkg.annotations.add(birAnn);
    }


    private boolean isWorkerSend(String chnlName, String workerName) {
        return chnlName.startsWith(workerName) && chnlName.split(workerName)[1].startsWith("->");
    }

    @Override
    public void visit(BLangLambdaFunction lambdaExpr) {
        //fpload instruction
        BIRVariableDcl tempVarLambda = new BIRVariableDcl(lambdaExpr.type,
                this.env.nextLocalVarId(names), VarScope.FUNCTION, VarKind.TEMP);
        this.env.enclFunc.localVars.add(tempVarLambda);
        BIROperand lhsOp = new BIROperand(tempVarLambda);
        Name funcName = getFuncName(lambdaExpr.function.symbol);

        List<BIRVariableDcl> params = new ArrayList<>();

        lambdaExpr.function.requiredParams.forEach(param -> {
            BIRVariableDcl birVarDcl = new BIRVariableDcl(param.pos, param.symbol.type,
                    this.env.nextLambdaVarId(names), VarScope.FUNCTION, VarKind.ARG);
            params.add(birVarDcl);
        });

        lambdaExpr.function.defaultableParams.forEach(param -> {
            BIRVariableDcl birVarDcl = new BIRVariableDcl(param.pos, param.var.symbol.type,
                    this.env.nextLambdaVarId(names), VarScope.FUNCTION, VarKind.ARG);
            params.add(birVarDcl);
        });
        BLangSimpleVariable restParam = lambdaExpr.function.restParam;
        if (restParam != null) {
            BIRVariableDcl birVarDcl = new BIRVariableDcl(restParam.pos, restParam.symbol.type,
                    this.env.nextLambdaVarId(names), VarScope.FUNCTION, VarKind.ARG);
            params.add(birVarDcl);
        }

        emit(new BIRNonTerminator.FPLoad(lambdaExpr.pos, lambdaExpr.function.symbol.pkgID, funcName, lhsOp, params,
                getClosureMapOperands(lambdaExpr)));
        this.env.targetOperand = lhsOp;
    }

    private List<BIROperand> getClosureMapOperands(BLangLambdaFunction lambdaExpr) {
        List<BIROperand> closureMaps = new ArrayList<>();

        lambdaExpr.function.paramClosureMap.forEach((k, v) -> {
            BVarSymbol symbol = lambdaExpr.enclMapSymbols.get(k);
            if (symbol == null) {
                symbol = lambdaExpr.paramMapSymbolsOfEnclInvokable.get(k);
            }
            BIROperand varRef = new BIROperand(this.env.symbolVarMap.get(symbol));
            closureMaps.add(varRef);
        });

        return closureMaps;
    }

    private Name getFuncName(BInvokableSymbol symbol) {
        if (symbol.receiverSymbol == null) {
            return symbol.name;
        }

        int offset = symbol.receiverSymbol.type.tsymbol.name.value.length() + 1;
        String attachedFuncName = symbol.name.value;
        return names.fromString(attachedFuncName.substring(offset, attachedFuncName.length()));
    }

    private void addParam(BIRFunction birFunc, BLangVariable functionParam, boolean required) {
        BIRFunctionParameter birVarDcl = new BIRFunctionParameter(functionParam.pos, functionParam.symbol.type,
                this.env.nextLocalVarId(names), VarScope.FUNCTION, VarKind.ARG, functionParam.expr != null);

        List<BIRBasicBlock> bbsOfDefaultValueExpr = new ArrayList<>();
        if (functionParam.expr != null) {
            // Parameter has a default value expression.
            BIRBasicBlock defaultExprBB = new BIRBasicBlock(this.env.nextBBId(names));
            bbsOfDefaultValueExpr.add(defaultExprBB);
            this.env.enclBB = defaultExprBB;
            this.env.enclBasicBlocks = bbsOfDefaultValueExpr;
            functionParam.expr.accept(this);

            // Create a variable reference for the function param and emit move instruction.
            BIROperand varRef = new BIROperand(birVarDcl);
            emit(new Move(birFunc.pos, this.env.targetOperand, varRef));

            this.env.enclBB.terminator = new BIRTerminator.Return(birFunc.pos);
        }
        BIRParameter parameter = new BIRParameter(functionParam.pos, functionParam.symbol.name);
        if (required) {
            birFunc.requiredParams.add(parameter);
        } else {
            birFunc.defaultParams.add(parameter);
        }

        birFunc.parameters.put(birVarDcl, bbsOfDefaultValueExpr);

        // We maintain a mapping from variable symbol to the bir_variable declaration.
        // This is required to pull the correct bir_variable declaration for variable references.
        this.env.symbolVarMap.put(functionParam.symbol, birVarDcl);
    }

    private void addRestParam(BIRFunction birFunc, BLangVariable requiredParam) {
        BIRFunctionParameter birVarDcl = new BIRFunctionParameter(requiredParam.pos, requiredParam.symbol.type,
                this.env.nextLocalVarId(names), VarScope.FUNCTION, VarKind.ARG, false);
        birFunc.parameters.put(birVarDcl, new ArrayList<>());

        birFunc.restParam = new BIRParameter(requiredParam.pos, requiredParam.symbol.name);

        // We maintain a mapping from variable symbol to the bir_variable declaration.
        // This is required to pull the correct bir_variable declaration for variable references.
        this.env.symbolVarMap.put(requiredParam.symbol, birVarDcl);
    }

    private void addRequiredParam(BIRFunction birFunc, BVarSymbol paramSymbol, DiagnosticPos pos) {
        BIRFunctionParameter birVarDcl = new BIRFunctionParameter(pos, paramSymbol.type,
                this.env.nextLocalVarId(names), VarScope.FUNCTION, VarKind.ARG, false);
        birFunc.parameters.put(birVarDcl, new ArrayList<>());

        BIRParameter parameter = new BIRParameter(pos, paramSymbol.name);
        birFunc.requiredParams.add(parameter);

        // We maintain a mapping from variable symbol to the bir_variable declaration.
        // This is required to pull the correct bir_variable declaration for variable references.
        this.env.symbolVarMap.put(paramSymbol, birVarDcl);
    }

    // Statements

    @Override
    public void visit(BLangBlockStmt astBlockStmt) {
        for (BLangStatement astStmt : astBlockStmt.stmts) {
            astStmt.accept(this);
        }
    }

    @Override
    public void visit(BLangSimpleVariableDef astVarDefStmt) {
        BIRVariableDcl birVarDcl = new BIRVariableDcl(astVarDefStmt.pos, astVarDefStmt.var.symbol.type,
                this.env.nextLocalVarId(names), VarScope.FUNCTION, VarKind.LOCAL);
        this.env.enclFunc.localVars.add(birVarDcl);

        // We maintain a mapping from variable symbol to the bir_variable declaration.
        // This is required to pull the correct bir_variable declaration for variable references.
        this.env.symbolVarMap.put(astVarDefStmt.var.symbol, birVarDcl);

        if (astVarDefStmt.var.expr == null) {
            return;
        }

        // Visit the rhs expression.
        astVarDefStmt.var.expr.accept(this);

        // Create a variable reference and
        BIROperand varRef = new BIROperand(birVarDcl);
        emit(new Move(astVarDefStmt.pos, this.env.targetOperand, varRef));
    }

    @Override
    public void visit(BLangSimpleVariable varNode) {
<<<<<<< HEAD
        Visibility visibility = getVisibility(varNode.symbol);

        Name name = ANNOTATION_DATA.equals(varNode.symbol.name.value) ? new Name(ANNOTATION_DATA) :
                this.env.nextGlobalVarId(names);

        BIRGlobalVariableDcl birVarDcl = new BIRGlobalVariableDcl(varNode.pos, visibility, varNode.symbol.type, name,
=======
        BIRGlobalVariableDcl birVarDcl = new BIRGlobalVariableDcl(varNode.pos, varNode.symbol.flags,
                                                                  varNode.symbol.type, this.env.nextGlobalVarId(names),
>>>>>>> 279a520f
                                                                  VarScope.GLOBAL, VarKind.GLOBAL);
        this.env.enclPkg.globalVars.add(birVarDcl);

        this.env.globalVarMap.put(varNode.symbol, birVarDcl);
    }

    @Override
    public void visit(BLangAssignment astAssignStmt) {
        astAssignStmt.expr.accept(this);

        this.varAssignment = true;
        astAssignStmt.varRef.accept(this);
        this.varAssignment = false;
    }

    @Override
    public void visit(BLangExpressionStmt exprStmtNode) {
        //        this.acceptNode(exprStmtNode.expr);
        exprStmtNode.expr.accept(this);
    }

    @Override
    public void visit(BLangInvocation invocationExpr) {
        createCall(invocationExpr, false);
    }

    @Override
    public void visit(BLangStatementExpression statementExpression) {
        statementExpression.stmt.accept(this);
        statementExpression.expr.accept(this);
    }

    @Override
    public void visit(BLangInvocation.BLangAttachedFunctionInvocation invocationExpr) {
        createCall(invocationExpr, true);
    }

    @Override
    public void visit(BLangInvocation.BFunctionPointerInvocation invocation) {
        invocation.functionPointerInvocation = true;
        createCall(invocation, false);
    }

    public void visit(BLangForkJoin forkJoin) {
        forkJoin.workers.forEach(worker -> worker.accept(this));
    }

    public void visit(BLangWorkerReceive workerReceive) {
        BIRBasicBlock thenBB = new BIRBasicBlock(this.env.nextBBId(names));
        String channel = workerReceive.workerIdentifier.value + "->" + env.enclFunc.workerName.value;

        BIRVariableDcl tempVarDcl = new BIRVariableDcl(workerReceive.type, this.env.nextLocalVarId(names),
                VarScope.FUNCTION, VarKind.TEMP);
        this.env.enclFunc.localVars.add(tempVarDcl);
        BIROperand lhsOp = new BIROperand(tempVarDcl);
        this.env.targetOperand = lhsOp;

        boolean isOnSameStrand = DEFAULT_WORKER_NAME.equals(this.env.enclFunc.workerName.value);

        this.env.enclBB.terminator = new BIRTerminator.WorkerReceive(workerReceive.pos,
                names.fromString(channel), lhsOp, isOnSameStrand, thenBB);

        this.env.enclBasicBlocks.add(thenBB);
        this.env.enclBB = thenBB;
    }

    public void visit(BLangWorkerSend workerSend) {
        BIRBasicBlock thenBB = new BIRBasicBlock(this.env.nextBBId(names));
        this.env.enclBasicBlocks.add(thenBB);
        workerSend.expr.accept(this);

        String channelName = this.env.enclFunc.workerName.value + "->" + workerSend.workerIdentifier.value;
        boolean isOnSameStrand = DEFAULT_WORKER_NAME.equals(this.env.enclFunc.workerName.value);

        this.env.enclBB.terminator = new BIRTerminator.WorkerSend(workerSend.pos, names.fromString(channelName),
                this.env.targetOperand, isOnSameStrand, false, null, thenBB);

        this.env.enclBB = thenBB;
    }

    public void visit(BLangWorkerSyncSendExpr syncSend) {
        BIRBasicBlock thenBB = new BIRBasicBlock(this.env.nextBBId(names));
        syncSend.expr.accept(this);
        BIROperand dataOp = this.env.targetOperand;

        BIRVariableDcl tempVarDcl = new BIRVariableDcl(syncSend.type, this.env.nextLocalVarId(names),
                VarScope.FUNCTION, VarKind.TEMP);
        this.env.enclFunc.localVars.add(tempVarDcl);
        BIROperand lhsOp = new BIROperand(tempVarDcl);
        this.env.targetOperand = lhsOp;

        String channelName = this.env.enclFunc.workerName.value + "->" + syncSend.workerIdentifier.value;
        boolean isOnSameStrand = DEFAULT_WORKER_NAME.equals(this.env.enclFunc.workerName.value);

        this.env.enclBB.terminator = new BIRTerminator.WorkerSend(syncSend.pos, names.fromString(channelName),
                dataOp, isOnSameStrand, true, lhsOp, thenBB);

        this.env.enclBasicBlocks.add(thenBB);
        this.env.enclBB = thenBB;
    }

    public void visit(BLangWorkerFlushExpr flushExpr) {
        BIRBasicBlock thenBB = new BIRBasicBlock(this.env.nextBBId(names));

        //create channelDetails array
        BIRNode.ChannelDetails[] channels = new BIRNode.ChannelDetails[flushExpr.workerIdentifierList.size()];
        int i = 0;
        for (BLangIdentifier workerIdentifier : flushExpr.workerIdentifierList) {
            String channelName = this.env.enclFunc.workerName.value + "->" + workerIdentifier.value;
            boolean isOnSameStrand = DEFAULT_WORKER_NAME.equals(this.env.enclFunc.workerName.value);
            channels[i] = new BIRNode.ChannelDetails(channelName, isOnSameStrand, true);
            i++;
        }

        BIRVariableDcl tempVarDcl = new BIRVariableDcl(flushExpr.type, this.env.nextLocalVarId(names),
                VarScope.FUNCTION, VarKind.TEMP);
        this.env.enclFunc.localVars.add(tempVarDcl);
        BIROperand lhsOp = new BIROperand(tempVarDcl);
        this.env.targetOperand = lhsOp;

        this.env.enclBB.terminator = new BIRTerminator.Flush(flushExpr.pos, channels, lhsOp, thenBB);
        this.env.enclBasicBlocks.add(thenBB);
        this.env.enclBB = thenBB;
    }

    private void createWait(BLangWaitExpr waitExpr) {

        BIRBasicBlock thenBB = new BIRBasicBlock(this.env.nextBBId(names));
        // This only supports wait for single future and alternate wait
        List<BIROperand> exprList = new ArrayList<>();

        waitExpr.exprList.forEach(expr -> {
            expr.accept(this);
            exprList.add(this.env.targetOperand);
        });

        BIRVariableDcl tempVarDcl = new BIRVariableDcl(waitExpr.type, this.env.nextLocalVarId(names),
                VarScope.FUNCTION, VarKind.TEMP);
        this.env.enclFunc.localVars.add(tempVarDcl);
        BIROperand lhsOp = new BIROperand(tempVarDcl);
        this.env.targetOperand = lhsOp;

        this.env.enclBB.terminator = new BIRTerminator.Wait(waitExpr.pos, exprList, lhsOp, thenBB);

        this.env.enclBasicBlocks.add(thenBB);
        this.env.enclBB = thenBB;
    }

    private void createCall(BLangInvocation invocationExpr, boolean isVirtual) {
        // Lets create a block the jump after successful function return
        BIRBasicBlock thenBB = new BIRBasicBlock(this.env.nextBBId(names));
        this.env.enclBasicBlocks.add(thenBB);

        List<BLangExpression> requiredArgs = invocationExpr.requiredArgs;
        List<BLangExpression> restArgs = invocationExpr.restArgs;
        List<BIROperand> args = new ArrayList<>();

        for (BLangExpression requiredArg : requiredArgs) {
            requiredArg.accept(this);
            args.add(this.env.targetOperand);
        }

        for (BLangExpression namedArg : invocationExpr.namedArgs) {
            if (!namedArg.ignoreExpression) {
                namedArg.accept(this);
                args.add(this.env.targetOperand);
            } else {
                BIRVariableDcl birVariableDcl =
                        new BIRVariableDcl(namedArg.type, new Name("_"), VarScope.FUNCTION, VarKind.ARG);
                birVariableDcl.ignoreVariable = true;
                args.add(new BIROperand(birVariableDcl));
            }
        }

        // seems like restArgs.size() is always 1 or 0, but lets iterate just in case
        for (BLangExpression arg : restArgs) {
            arg.accept(this);
            args.add(this.env.targetOperand);
        }

        BIROperand fp = null;
        if (invocationExpr.functionPointerInvocation) {
            invocationExpr.expr.accept(this);
            fp = this.env.targetOperand;
        }

        BIROperand lhsOp = null;
        if (invocationExpr.type.tag != TypeTags.NIL) {
            // Create a temporary variable to store the return operation result.
            BIRVariableDcl tempVarDcl = new BIRVariableDcl(invocationExpr.type, this.env.nextLocalVarId(names),
                    VarScope.FUNCTION, VarKind.TEMP);
            this.env.enclFunc.localVars.add(tempVarDcl);
            lhsOp = new BIROperand(tempVarDcl);
            this.env.targetOperand = lhsOp;
        } else {
            BIRVariableDcl tempVarDcl = new BIRVariableDcl(symTable.nilType,
                    this.env.nextLocalVarId(names), VarScope.FUNCTION, VarKind.TEMP);
            this.env.enclFunc.localVars.add(tempVarDcl);
            BIROperand toVarRef = new BIROperand(tempVarDcl);
            emit(new BIRNonTerminator.ConstantLoad(null,
                    null, symTable.nilType, toVarRef));
            this.env.targetOperand = toVarRef;
        }

        // TODO: make vCall a new instruction to avoid package id in vCall
        if (invocationExpr.functionPointerInvocation) {
            this.env.enclBB.terminator = new BIRTerminator.FPCall(invocationExpr.pos, InstructionKind.FP_CALL,
                    fp, args, lhsOp, invocationExpr.async, thenBB);
        } else if (invocationExpr.async) {
            this.env.enclBB.terminator = new BIRTerminator.AsyncCall(invocationExpr.pos, InstructionKind.ASYNC_CALL,
                    isVirtual, invocationExpr.symbol.pkgID, getFuncName((BInvokableSymbol) invocationExpr.symbol),
                    args, lhsOp, thenBB);
        } else {
            this.env.enclBB.terminator = new BIRTerminator.Call(invocationExpr.pos, InstructionKind.CALL, isVirtual,
                    invocationExpr.symbol.pkgID, getFuncName((BInvokableSymbol) invocationExpr.symbol), args, lhsOp,
                    thenBB);
        }

        this.env.enclBB = thenBB;
    }

    @Override
    public void visit(BLangReturn astReturnStmt) {
        astReturnStmt.expr.accept(this);
        BIROperand retVarRef = new BIROperand(this.env.enclFunc.returnVariable);
        emit(new Move(astReturnStmt.pos, this.env.targetOperand, retVarRef));

        // Check whether this function already has a returnBB.
        // A given function can have only one BB that has a return instruction.
        if (this.env.returnBB == null) {
            // If not create one
            BIRBasicBlock returnBB = new BIRBasicBlock(this.env.nextBBId(names));
            returnBB.terminator = new BIRTerminator.Return(astReturnStmt.pos);
            this.env.returnBB = returnBB;
        }
        if (this.env.enclBB.terminator == null) {
            this.env.enclBB.terminator = new BIRTerminator.GOTO(astReturnStmt.pos, this.env.returnBB);
        }
    }

    @Override
    public void visit(BLangPanic panicNode) {
        panicNode.expr.accept(this);
        // Some functions will only have panic but we need to add return for them to make current algorithm work.
        if (this.env.returnBB == null) {
            BIRBasicBlock returnBB = new BIRBasicBlock(this.env.nextBBId(names));
            returnBB.terminator = new BIRTerminator.Return(panicNode.pos);
            this.env.returnBB = returnBB;
        }
        this.env.enclBB.terminator = new BIRTerminator.Panic(panicNode.pos, this.env.targetOperand);
    }

    @Override
    public void visit(BLangIf astIfStmt) {
        astIfStmt.expr.accept(this);
        BIROperand ifExprResult = this.env.targetOperand;

        // Create the basic block for the if-then block.
        BIRBasicBlock thenBB = new BIRBasicBlock(this.env.nextBBId(names));
        this.env.enclBasicBlocks.add(thenBB);

        // This basic block will contain statement that comes right after this 'if' statement.
        BIRBasicBlock nextBB = new BIRBasicBlock(this.env.nextBBId(names));

        // Add the branch instruction to the current basic block.
        // This is the end of the current basic block.
        BIRTerminator.Branch branchIns = new BIRTerminator.Branch(astIfStmt.pos, ifExprResult, thenBB, null);
        this.env.enclBB.terminator = branchIns;

        // Visit the then-block
        this.env.enclBB = thenBB;
        astIfStmt.body.accept(this);

        // If a terminator statement has not been set for the then-block then just add it.
        if (this.env.enclBB.terminator == null) {
            this.env.enclBB.terminator = new BIRTerminator.GOTO(null, nextBB);
        }

        // Check whether there exists an else-if or an else block.
        if (astIfStmt.elseStmt != null) {
            // Create a basic block for the else block.
            BIRBasicBlock elseBB = new BIRBasicBlock(this.env.nextBBId(names));
            this.env.enclBasicBlocks.add(elseBB);
            branchIns.falseBB = elseBB;

            // Visit the else block. This could be an else-if block or an else block.
            this.env.enclBB = elseBB;
            astIfStmt.elseStmt.accept(this);

            // If a terminator statement has not been set for the else-block then just add it.
            if (this.env.enclBB.terminator == null) {
                this.env.enclBB.terminator = new BIRTerminator.GOTO(null, nextBB);
            }

        } else {
            branchIns.falseBB = nextBB;
        }

        // Set the elseBB as the basic block for the rest of statements followed by this if.
        this.env.enclBasicBlocks.add(nextBB);
        this.env.enclBB = nextBB;
    }

    @Override
    public void visit(BLangWhile astWhileStmt) {
        // Create a basic block for the while expression.
        BIRBasicBlock whileExprBB = new BIRBasicBlock(this.env.nextBBId(names));
        this.env.enclBasicBlocks.add(whileExprBB);

        // Insert a GOTO instruction as the terminal instruction into current basic block.
        this.env.enclBB.terminator = new BIRTerminator.GOTO(astWhileStmt.pos, whileExprBB);

        // Visit condition expression
        this.env.enclBB = whileExprBB;
        astWhileStmt.expr.accept(this);
        BIROperand whileExprResult = this.env.targetOperand;

        // Create the basic block for the while-body block.
        BIRBasicBlock whileBodyBB = new BIRBasicBlock(this.env.nextBBId(names));
        this.env.enclBasicBlocks.add(whileBodyBB);

        // Create the basic block for the statements that comes after the while statement.
        BIRBasicBlock whileEndBB = new BIRBasicBlock(this.env.nextBBId(names));

        // Add the branch instruction to the while expression basic block.
        this.env.enclBB.terminator =
                new BIRTerminator.Branch(astWhileStmt.pos, whileExprResult, whileBodyBB, whileEndBB);

        // Visit while body
        this.env.enclBB = whileBodyBB;
        this.env.enclLoopBB = whileExprBB;
        this.env.enclLoopEndBB = whileEndBB;
        astWhileStmt.body.accept(this);
        if (this.env.enclBB.terminator == null) {
            this.env.enclBB.terminator = new BIRTerminator.GOTO(null, whileExprBB);
        }

        this.env.enclBasicBlocks.add(whileEndBB);
        this.env.enclBB = whileEndBB;
    }


    // Expressions

    @Override
    public void visit(BLangLiteral astLiteralExpr) {
        BIRVariableDcl tempVarDcl = new BIRVariableDcl(astLiteralExpr.type,
                this.env.nextLocalVarId(names), VarScope.FUNCTION, VarKind.TEMP);
        this.env.enclFunc.localVars.add(tempVarDcl);
        BIROperand toVarRef = new BIROperand(tempVarDcl);
        emit(new BIRNonTerminator.ConstantLoad(astLiteralExpr.pos,
                astLiteralExpr.value, astLiteralExpr.type, toVarRef));
        this.env.targetOperand = toVarRef;
    }

    @Override
    public void visit(BLangMapLiteral astMapLiteralExpr) {
        generateMappingLiteral(astMapLiteralExpr);
    }

    @Override
    public void visit(BLangJSONLiteral jsonLiteral) {
        generateMappingLiteral(jsonLiteral);
    }

    @Override
    public void visit(BLangTypeConversionExpr astTypeConversionExpr) {
        BIRVariableDcl tempVarDcl = new BIRVariableDcl(astTypeConversionExpr.type,
                this.env.nextLocalVarId(names), VarScope.FUNCTION, VarKind.TEMP);
        this.env.enclFunc.localVars.add(tempVarDcl);
        BIROperand toVarRef = new BIROperand(tempVarDcl);

        astTypeConversionExpr.expr.accept(this);
        BIROperand rhsOp = this.env.targetOperand;

        emit(new BIRNonTerminator.TypeCast(astTypeConversionExpr.pos, toVarRef, rhsOp));
        this.env.targetOperand = toVarRef;
    }

    @Override
    public void visit(BLangStructLiteral astStructLiteralExpr) {
        BIRVariableDcl tempVarDcl = new BIRVariableDcl(astStructLiteralExpr.type,
                this.env.nextLocalVarId(names), VarScope.FUNCTION, VarKind.TEMP);
        this.env.enclFunc.localVars.add(tempVarDcl);
        BIROperand toVarRef = new BIROperand(tempVarDcl);

        BIRNonTerminator.NewStructure instruction;

        BTypeSymbol structTypeSymbol = getRecordTypeSymbol(astStructLiteralExpr.type);
        if (isInSamePackage(structTypeSymbol, this.env.enclPkg)) {
            instruction = new BIRNonTerminator.NewStructure(astStructLiteralExpr.pos, astStructLiteralExpr.type,
                    toVarRef);
        } else {
            String recordName = ((BRecordTypeSymbol) astStructLiteralExpr.type.tsymbol).name.value;
            instruction = new BIRNonTerminator.NewStructure(astStructLiteralExpr.pos, structTypeSymbol.pkgID,
                    recordName, astStructLiteralExpr.type, toVarRef);
        }
        emit(instruction);

        this.env.targetOperand = toVarRef;

        // Invoke the struct initializer here.
        if (astStructLiteralExpr.initializer != null) {
            //TODO
        }

        // Generate code the struct literal.
        for (BLangRecordKeyValue keyValue : astStructLiteralExpr.keyValuePairs) {
            BLangRecordKey key = keyValue.key;
            key.expr.accept(this);
            BIROperand keyRegIndex = this.env.targetOperand;

            keyValue.valueExpr.accept(this);
            BIROperand valueRegIndex = this.env.targetOperand;

            emit(new FieldAccess(astStructLiteralExpr.pos,
                    InstructionKind.MAP_STORE, toVarRef, keyRegIndex, valueRegIndex));
        }
        this.env.targetOperand = toVarRef;
    }

    @Override
    public void visit(BLangTypeInit connectorInitExpr) {
        BIRVariableDcl tempVarDcl = new BIRVariableDcl(connectorInitExpr.type, this.env.nextLocalVarId(names),
                                                       VarScope.FUNCTION, VarKind.TEMP);
        this.env.enclFunc.localVars.add(tempVarDcl);
        BIROperand toVarRef = new BIROperand(tempVarDcl);

        BTypeSymbol objectTypeSymbol = getObjectTypeSymbol(connectorInitExpr.type);
        BIRNonTerminator.NewInstance instruction;
        if (isInSamePackage(objectTypeSymbol, this.env.enclPkg)) {
            BIRTypeDefinition def = typeDefs.get(objectTypeSymbol);
            instruction = new BIRNonTerminator.NewInstance(connectorInitExpr.pos, def, toVarRef);
        } else {
            String objectName = ((BObjectTypeSymbol) connectorInitExpr.type.tsymbol).name.value;
            instruction = new BIRNonTerminator.NewInstance(connectorInitExpr.pos, objectTypeSymbol.pkgID,
                                                           objectName, toVarRef);
        }
        emit(instruction);
        this.env.targetOperand = toVarRef;
    }

    private boolean isInSamePackage(BTypeSymbol objectTypeSymbol, BIRPackage enclPkg) {
        return objectTypeSymbol.pkgID.orgName.equals(enclPkg.org) &&
                objectTypeSymbol.pkgID.name.equals(enclPkg.name) &&
                objectTypeSymbol.pkgID.version.equals(enclPkg.version);
    }

    @Override
    public void visit(BLangSimpleVarRef.BLangFieldVarRef fieldVarRef) {
    }

    @Override
    public void visit(BLangTableLiteral tableLiteral) {
        generateTableLiteral(tableLiteral);
    }

    @Override
    public void visit(BLangStreamLiteral streamLiteral) {
        generateStreamLiteral(streamLiteral);
    }

    @Override
    public void visit(BLangArrayLiteral astArrayLiteralExpr) {
        generateArrayLiteral(astArrayLiteralExpr);
    }

    @Override
    public void visit(BLangJSONArrayLiteral jsonArrayLiteralExpr) {
        generateArrayLiteral(jsonArrayLiteralExpr);
    }

    @Override
    public void visit(BLangMapAccessExpr astMapAccessExpr) {
        boolean variableStore = this.varAssignment;
        this.varAssignment = false;
        BIROperand rhsOp = this.env.targetOperand;

        astMapAccessExpr.expr.accept(this);
        BIROperand varRefRegIndex = this.env.targetOperand;

        astMapAccessExpr.indexExpr.accept(this);
        BIROperand keyRegIndex = this.env.targetOperand;
        if (variableStore) {
            emit(new BIRNonTerminator.FieldAccess(astMapAccessExpr.pos, InstructionKind.MAP_STORE, varRefRegIndex,
                    keyRegIndex, rhsOp));
            return;
        }
        BIRVariableDcl tempVarDcl = new BIRVariableDcl(astMapAccessExpr.type, this.env.nextLocalVarId(names),
                VarScope.FUNCTION, VarKind.TEMP);
        this.env.enclFunc.localVars.add(tempVarDcl);
        BIROperand tempVarRef = new BIROperand(tempVarDcl);

        emit(new BIRNonTerminator.FieldAccess(astMapAccessExpr.pos, InstructionKind.MAP_LOAD, tempVarRef,
                keyRegIndex, varRefRegIndex, astMapAccessExpr.except));
        this.env.targetOperand = tempVarRef;
        this.varAssignment = variableStore;
    }

    @Override
    public void visit(BLangStructFieldAccessExpr astStructFieldAccessExpr) {
        generateMappingAccess(astStructFieldAccessExpr, astStructFieldAccessExpr.except);
    }

    @Override
    public void visit(BLangJSONAccessExpr astJSONFieldAccessExpr) {
        if (astJSONFieldAccessExpr.indexExpr.type.tag == TypeTags.INT) {
            generateArrayAccess(astJSONFieldAccessExpr);
            return;
        }

        generateMappingAccess(astJSONFieldAccessExpr, false);
    }

    @Override
    public void visit(BLangArrayAccessExpr astArrayAccessExpr) {
        generateArrayAccess(astArrayAccessExpr);
    }

    @Override
    public void visit(BLangIndexBasedAccess.BLangTupleAccessExpr tupleAccessExpr) {
        generateArrayAccess(tupleAccessExpr);
    }

    @Override
    public void visit(BLangBracedOrTupleExpr bracedOrTupleExpr) {
        // Emit create array instruction
        BIRVariableDcl tempVarDcl = new BIRVariableDcl(bracedOrTupleExpr.type,
                this.env.nextLocalVarId(names), VarScope.FUNCTION, VarKind.TEMP);
        this.env.enclFunc.localVars.add(tempVarDcl);
        BIROperand toVarRef = new BIROperand(tempVarDcl);

        long size = bracedOrTupleExpr.expressions.size();

        BLangLiteral literal = new BLangLiteral();
        literal.pos = bracedOrTupleExpr.pos;
        literal.value = size;
        literal.type = symTable.intType;
        literal.accept(this);
        BIROperand sizeOp = this.env.targetOperand;

        emit(new BIRNonTerminator.NewArray(bracedOrTupleExpr.pos, bracedOrTupleExpr.type, toVarRef, sizeOp));

        // Emit instructions populate initial array values;
        for (int i = 0; i < bracedOrTupleExpr.expressions.size(); i++) {
            BLangExpression argExpr = bracedOrTupleExpr.expressions.get(i);
            argExpr.accept(this);
            BIROperand exprIndex = this.env.targetOperand;

            BLangLiteral indexLiteral = new BLangLiteral();
            indexLiteral.pos = bracedOrTupleExpr.pos;
            indexLiteral.value = (long) i;
            indexLiteral.type = symTable.intType;
            indexLiteral.accept(this);
            BIROperand arrayIndex = this.env.targetOperand;

            emit(new BIRNonTerminator.FieldAccess(bracedOrTupleExpr.pos,
                    InstructionKind.ARRAY_STORE, toVarRef, arrayIndex, exprIndex));
        }
        this.env.targetOperand = toVarRef;
    }

    @Override
    public void visit(BLangIsLikeExpr isLikeExpr) {
        BIRVariableDcl tempVarDcl = new BIRVariableDcl(symTable.booleanType,
                this.env.nextLocalVarId(names), VarScope.FUNCTION, VarKind.TEMP);
        this.env.enclFunc.localVars.add(tempVarDcl);
        BIROperand toVarRef = new BIROperand(tempVarDcl);

        isLikeExpr.expr.accept(this);
        BIROperand exprIndex = this.env.targetOperand;

        emit(new BIRNonTerminator.IsLike(isLikeExpr.pos, isLikeExpr.typeNode.type, toVarRef, exprIndex));

        this.env.targetOperand = toVarRef;
    }

    @Override
    public void visit(BLangTypeTestExpr typeTestExpr) {
        BIRVariableDcl tempVarDcl = new BIRVariableDcl(symTable.booleanType,
                this.env.nextLocalVarId(names), VarScope.FUNCTION, VarKind.TEMP);
        this.env.enclFunc.localVars.add(tempVarDcl);
        BIROperand toVarRef = new BIROperand(tempVarDcl);

        typeTestExpr.expr.accept(this);
        BIROperand exprIndex = this.env.targetOperand;

        emit(new BIRNonTerminator.TypeTest(typeTestExpr.pos, typeTestExpr.typeNode.type, toVarRef, exprIndex));

        this.env.targetOperand = toVarRef;
    }

    @Override
    public void visit(BLangLocalVarRef astVarRefExpr) {
        boolean variableStore = this.varAssignment;
        this.varAssignment = false;
        BSymbol varSymbol = astVarRefExpr.symbol;

        if (variableStore) {
            if (astVarRefExpr.symbol.name != Names.IGNORE) {
                BIROperand varRef = new BIROperand(this.env.symbolVarMap.get(varSymbol));
                emit(new Move(astVarRefExpr.pos, this.env.targetOperand, varRef));
            }
        } else {
            BIRVariableDcl tempVarDcl = new BIRVariableDcl(varSymbol.type,
                    this.env.nextLocalVarId(names), VarScope.FUNCTION, VarKind.TEMP);
            this.env.enclFunc.localVars.add(tempVarDcl);
            BIROperand tempVarRef = new BIROperand(tempVarDcl);

            BIRVariableDcl varDecl;
            if (isSelfVar(varSymbol)) {
                varDecl = new BIRVariableDcl(varSymbol.type, varSymbol.name, VarScope.FUNCTION, VarKind.SELF);
            } else {
                varDecl = this.env.symbolVarMap.get(varSymbol);
            }
            BIROperand fromVarRef = new BIROperand(varDecl);

            emit(new Move(astVarRefExpr.pos, fromVarRef, tempVarRef));
            this.env.targetOperand = tempVarRef;
        }
        this.varAssignment = variableStore;
    }

    private boolean isSelfVar(BSymbol symbol) {
        return Names.SELF.equals(symbol.name);
    }

    @Override
    public void visit(BLangPackageVarRef astPackageVarRefExpr) {
        boolean variableStore = this.varAssignment;
        this.varAssignment = false;

        if (variableStore) {
            if (astPackageVarRefExpr.symbol.name != Names.IGNORE) {
                BIROperand varRef = new BIROperand(this.env.globalVarMap.get(astPackageVarRefExpr.symbol));
                emit(new Move(astPackageVarRefExpr.pos, this.env.targetOperand, varRef));
            }

        } else {
            BIRVariableDcl tempVarDcl = new BIRVariableDcl(astPackageVarRefExpr.type,
                    this.env.nextLocalVarId(names), VarScope.FUNCTION, VarKind.TEMP);
            this.env.enclFunc.localVars.add(tempVarDcl);
            BIROperand tempVarRef = new BIROperand(tempVarDcl);
            BIROperand fromVarRef = new BIROperand(this.env.globalVarMap.get(astPackageVarRefExpr.symbol));
            emit(new Move(astPackageVarRefExpr.pos, fromVarRef, tempVarRef));
            this.env.targetOperand = tempVarRef;
        }
        this.varAssignment = variableStore;
    }

    @Override
    public void visit(BLangBinaryExpr astBinaryExpr) {
        astBinaryExpr.lhsExpr.accept(this);
        BIROperand rhsOp1 = this.env.targetOperand;

        astBinaryExpr.rhsExpr.accept(this);
        BIROperand rhsOp2 = this.env.targetOperand;

        // Create a temporary variable to store the binary operation result.
        BIRVariableDcl tempVarDcl = new BIRVariableDcl(astBinaryExpr.type,
                this.env.nextLocalVarId(names), VarScope.FUNCTION, VarKind.TEMP);
        this.env.enclFunc.localVars.add(tempVarDcl);
        BIROperand lhsOp = new BIROperand(tempVarDcl);
        this.env.targetOperand = lhsOp;

        // Create binary instruction
        BinaryOp binaryIns = new BinaryOp(astBinaryExpr.pos, getBinaryInstructionKind(astBinaryExpr.opKind),
                astBinaryExpr.type, lhsOp, rhsOp1, rhsOp2);
        emit(binaryIns);
    }

    @Override
    public void visit(BLangUnaryExpr unaryExpr) {
        unaryExpr.expr.accept(this);
        BIROperand rhsOp = this.env.targetOperand;

        // Create a temporary variable to store the unary operation result.
        BIRVariableDcl tempVarDcl = new BIRVariableDcl(unaryExpr.type,
                this.env.nextLocalVarId(names), VarScope.FUNCTION, VarKind.TEMP);
        this.env.enclFunc.localVars.add(tempVarDcl);
        BIROperand lhsOp = new BIROperand(tempVarDcl);

        if (OperatorKind.ADD.equals(unaryExpr.operator) || OperatorKind.UNTAINT.equals(unaryExpr.operator)) {
            emit(new Move(unaryExpr.pos, rhsOp, lhsOp));
            this.env.targetOperand = lhsOp;
            return;
        }

        UnaryOP unaryIns = new UnaryOP(unaryExpr.pos, getUnaryInstructionKind(unaryExpr.operator), lhsOp, rhsOp);
        emit(unaryIns);
        this.env.targetOperand = lhsOp;
    }

    @Override
    public void visit(BLangErrorConstructorExpr errorExpr) {
        // Create a temporary variable to store the error.
        BIRVariableDcl tempVarError = new BIRVariableDcl(errorExpr.type,
                this.env.nextLocalVarId(names), VarScope.FUNCTION, VarKind.TEMP);
        this.env.enclFunc.localVars.add(tempVarError);
        BIROperand lhsOp = new BIROperand(tempVarError);
        // visit reason and detail expressions
        this.env.targetOperand = lhsOp;
        errorExpr.reasonExpr.accept(this);
        BIROperand reasonOp = this.env.targetOperand;
        errorExpr.detailsExpr.accept(this);
        BIROperand detailsOp = this.env.targetOperand;
        BIRNonTerminator.NewError newError = new BIRNonTerminator.NewError(errorExpr.pos, errorExpr.type, lhsOp,
                                                                           reasonOp, detailsOp);
        emit(newError);
        this.env.targetOperand = lhsOp;
    }

    @Override
    public void visit(BLangTrapExpr trapExpr) {
        // This will move instructions inside trap expression for a new basic block unless current block does not have 
        // any instructions or already in the current trap block.
        if (!this.env.enclBB.instructions.isEmpty() && this.env.trapBB != this.env.enclBB) {
            this.env.trapBB = new BIRBasicBlock(this.env.nextBBId(names));
            env.enclBasicBlocks.add(this.env.trapBB);
            this.env.enclBB.terminator = new BIRTerminator.GOTO(trapExpr.pos, this.env.trapBB);
            this.env.enclBB = this.env.trapBB;
        } else {
            this.env.trapBB = this.env.enclBB;
        }
        BIROperand targetOperand = this.env.targetOperand;
        trapExpr.expr.accept(this);
        if (trapExpr.expr.type.tag == TypeTags.NIL) {
            BIRVariableDcl tempVarDcl = new BIRVariableDcl(trapExpr.type, this.env.nextLocalVarId(names),
                                                           VarScope.FUNCTION, VarKind.TEMP);
            this.env.enclFunc.localVars.add(tempVarDcl);
            this.env.targetOperand = new BIROperand(tempVarDcl);
        }
        if (this.env.trapBB.terminator != null) {
            // Once trap expression is visited,  we need to back track all basic blocks which is covered by the trap 
            // and add error entry for each and every basic block.
            genIntermediateErrorEntries(this.env.trapBB);
        }
        if (!this.env.enclBB.instructions.isEmpty()) {
            // Create new block for instructions after trap.
            this.env.enclFunc.errorTable.add(new BIRNode.BIRErrorEntry(this.env.trapBB, this.env.targetOperand));
            this.env.trapBB = new BIRBasicBlock(this.env.nextBBId(names));
            env.enclBasicBlocks.add(this.env.trapBB);
            this.env.enclBB.terminator = new BIRTerminator.GOTO(trapExpr.pos, this.env.trapBB);
            this.env.enclBB = this.env.trapBB;
        }
    }

    @Override
    public void visit(BLangWaitExpr waitExpr) {
        createWait(waitExpr);
    }

    @Override
    public void visit(BLangWaitForAllExpr.BLangWaitLiteral waitLiteral) {
        BIRBasicBlock thenBB = new BIRBasicBlock(this.env.nextBBId(names));
        BIRVariableDcl tempVarDcl = new BIRVariableDcl(waitLiteral.type,
                this.env.nextLocalVarId(names), VarScope.FUNCTION, VarKind.TEMP);
        this.env.enclFunc.localVars.add(tempVarDcl);
        BIROperand toVarRef = new BIROperand(tempVarDcl);
        emit(new BIRNonTerminator.NewStructure(waitLiteral.pos, waitLiteral.type, toVarRef));
        this.env.targetOperand = toVarRef;

        List<String> keys = new ArrayList<>();
        List<BIROperand> valueExprs = new ArrayList<>();
        for (BLangWaitForAllExpr.BLangWaitKeyValue keyValue : waitLiteral.keyValuePairs) {
            keys.add(keyValue.key.value);
            BLangExpression expr = keyValue.valueExpr != null ? keyValue.valueExpr : keyValue.keyExpr;
            expr.accept(this);
            BIROperand valueRegIndex = this.env.targetOperand;
            valueExprs.add(valueRegIndex);
        }
        this.env.enclBB.terminator = new BIRTerminator.WaitAll(waitLiteral.pos, toVarRef, keys, valueExprs, thenBB);
        this.env.targetOperand = toVarRef;
        this.env.enclFunc.basicBlocks.add(thenBB);
        this.env.enclBB = thenBB;
    }

    @Override
    public void visit(BLangIsAssignableExpr assignableExpr) {
        BIRVariableDcl tempVarDcl = new BIRVariableDcl(symTable.booleanType, this.env.nextLocalVarId(names),
                VarScope.FUNCTION, VarKind.TEMP);
        this.env.enclFunc.localVars.add(tempVarDcl);
        BIROperand toVarRef = new BIROperand(tempVarDcl);

        assignableExpr.lhsExpr.accept(this);
        BIROperand exprIndex = this.env.targetOperand;

        emit(new BIRNonTerminator.TypeTest(assignableExpr.pos, assignableExpr.targetType, toVarRef, exprIndex));
        this.env.targetOperand = toVarRef;
    }

    @Override
    public void visit(BLangXMLQName xmlQName) {
        BIRVariableDcl tempVarDcl =
                new BIRVariableDcl(symTable.anyType, this.env.nextLocalVarId(names), VarScope.FUNCTION, VarKind.TEMP);
        this.env.enclFunc.localVars.add(tempVarDcl);
        BIROperand toVarRef = new BIROperand(tempVarDcl);

        // If the QName is use outside of XML, treat it as string.
        if (!xmlQName.isUsedInXML) {
            String qName = xmlQName.namespaceURI == null ? xmlQName.localname.value
                    : ("{" + xmlQName.namespaceURI + "}" + xmlQName.localname);
            generateStringLiteral(qName);
            return;
        }

        // Else, treat it as QName
        BIROperand nsURIIndex = generateStringLiteral(xmlQName.namespaceURI);
        BIROperand localnameIndex = generateStringLiteral(xmlQName.localname.value);
        BIROperand prefixIndex = generateStringLiteral(xmlQName.prefix.value);
        BIRNonTerminator.NewXMLQName newXMLQName =
                new BIRNonTerminator.NewXMLQName(xmlQName.pos, toVarRef, localnameIndex, nsURIIndex, prefixIndex);
        emit(newXMLQName);
        this.env.targetOperand = toVarRef;
    }

    @Override
    public void visit(BLangXMLElementLiteral xmlElementLiteral) {
        BIRVariableDcl tempVarDcl = new BIRVariableDcl(xmlElementLiteral.type, this.env.nextLocalVarId(names),
                VarScope.FUNCTION, VarKind.TEMP);
        this.env.enclFunc.localVars.add(tempVarDcl);
        BIROperand toVarRef = new BIROperand(tempVarDcl);

        // Visit in-line namespace declarations. These needs to be visited first before visiting the
        // attributes, start and end tag names of the element.
        xmlElementLiteral.inlineNamespaces.forEach(xmlns -> {
            xmlns.accept(this);
        });

        // Create start tag name
        BLangExpression startTagName = (BLangExpression) xmlElementLiteral.getStartTagName();
        startTagName.accept(this);
        BIROperand startTagNameIndex = this.env.targetOperand;

        // Create end tag name. If there is no end-tag name (self closing tag),
        // then consider start tag name as the end tag name too.
        BIROperand endTagNameIndex;
        BLangExpression endTagName = (BLangExpression) xmlElementLiteral.getEndTagName();
        if (endTagName == null) {
            endTagNameIndex = startTagNameIndex;
        } else {
            endTagName.accept(this);
            endTagNameIndex = this.env.targetOperand;
        }

        // Create default namespace uri
        BIROperand defaultNsURIVarRef = generateNamespaceRef(xmlElementLiteral.defaultNsSymbol, xmlElementLiteral.pos);

        // Create xml element
        BIRNonTerminator.NewXMLElement newXMLElement = new BIRNonTerminator.NewXMLElement(xmlElementLiteral.pos,
                toVarRef, startTagNameIndex, endTagNameIndex, defaultNsURIVarRef);
        emit(newXMLElement);

        // Populate the XML by adding namespace declarations, attributes and children
        populateXML(xmlElementLiteral, toVarRef);
        this.env.targetOperand = toVarRef;
    }

    @Override
    public void visit(BLangXMLAttribute attribute) {
        BIROperand xmlVarRef = this.env.targetOperand;

        attribute.name.accept(this);
        BIROperand attrNameOp = this.env.targetOperand;

        attribute.value.accept(this);
        BIROperand attrValueOp = this.env.targetOperand;
        emit(new BIRNonTerminator.FieldAccess(attribute.pos, InstructionKind.XML_ATTRIBUTE_STORE, xmlVarRef, attrNameOp,
                attrValueOp));
    }

    @Override
    public void visit(BLangXMLTextLiteral xmlTextLiteral) {
        BIRVariableDcl tempVarDcl = new BIRVariableDcl(xmlTextLiteral.type, this.env.nextLocalVarId(names),
                VarScope.FUNCTION, VarKind.TEMP);
        this.env.enclFunc.localVars.add(tempVarDcl);
        BIROperand toVarRef = new BIROperand(tempVarDcl);

        xmlTextLiteral.concatExpr.accept(this);
        BIROperand xmlTextIndex = this.env.targetOperand;

        BIRNonTerminator.NewXMLText newXMLElement =
                new BIRNonTerminator.NewXMLText(xmlTextLiteral.pos, toVarRef, xmlTextIndex);
        emit(newXMLElement);
        this.env.targetOperand = toVarRef;
    }

    @Override
    public void visit(BLangXMLCommentLiteral xmlCommentLiteral) {
        BIRVariableDcl tempVarDcl = new BIRVariableDcl(xmlCommentLiteral.type, this.env.nextLocalVarId(names),
                VarScope.FUNCTION, VarKind.TEMP);
        this.env.enclFunc.localVars.add(tempVarDcl);
        BIROperand toVarRef = new BIROperand(tempVarDcl);

        xmlCommentLiteral.concatExpr.accept(this);
        BIROperand xmlCommentIndex = this.env.targetOperand;

        BIRNonTerminator.NewXMLComment newXMLComment =
                new BIRNonTerminator.NewXMLComment(xmlCommentLiteral.pos, toVarRef, xmlCommentIndex);
        emit(newXMLComment);
        this.env.targetOperand = toVarRef;
    }

    @Override
    public void visit(BLangXMLProcInsLiteral xmlProcInsLiteral) {
        BIRVariableDcl tempVarDcl = new BIRVariableDcl(xmlProcInsLiteral.type, this.env.nextLocalVarId(names),
                VarScope.FUNCTION, VarKind.TEMP);
        this.env.enclFunc.localVars.add(tempVarDcl);
        BIROperand toVarRef = new BIROperand(tempVarDcl);

        xmlProcInsLiteral.dataConcatExpr.accept(this);
        BIROperand dataIndex = this.env.targetOperand;

        xmlProcInsLiteral.target.accept(this);
        BIROperand targetIndex = this.env.targetOperand;

        BIRNonTerminator.NewXMLProcIns newXMLProcIns =
                new BIRNonTerminator.NewXMLProcIns(xmlProcInsLiteral.pos, toVarRef, dataIndex, targetIndex);
        emit(newXMLProcIns);
        this.env.targetOperand = toVarRef;
    }

    @Override
    public void visit(BLangXMLQuotedString xmlQuotedString) {
        xmlQuotedString.concatExpr.accept(this);
    }

    @Override
    public void visit(BLangXMLNSStatement xmlnsStmtNode) {
        xmlnsStmtNode.xmlnsDecl.accept(this);
    }

    @Override
    public void visit(BLangXMLNS xmlnsNode) {
        // do nothing
    }

    @Override
    public void visit(BLangLocalXMLNS xmlnsNode) {
        generateXMLNamespace(xmlnsNode);
    }

    @Override
    public void visit(BLangPackageXMLNS xmlnsNode) {
        generateXMLNamespace(xmlnsNode);
    }

    @Override
    public void visit(BLangXMLAccessExpr xmlAccessExpr) {
        generateMappingAccess(xmlAccessExpr, false);
    }

    @Override
    public void visit(BLangXMLAttributeAccess xmlAttributeAccessExpr) {
        if (xmlAttributeAccessExpr.indexExpr != null) {
            generateMappingAccess(xmlAttributeAccessExpr, false);
            return;
        }

        // This is getting xml attributes as a map. i.e.: x@
        // Model as a conversion where source type is xml, and target type is map<string>.
        BIRVariableDcl tempVarDcl = new BIRVariableDcl(symTable.mapStringType, this.env.nextLocalVarId(names),
                VarScope.FUNCTION, VarKind.TEMP);
        this.env.enclFunc.localVars.add(tempVarDcl);
        BIROperand toVarRef = new BIROperand(tempVarDcl);

        xmlAttributeAccessExpr.expr.accept(this);
        BIROperand xmlVarOp = this.env.targetOperand;
        emit(new BIRNonTerminator.TypeCast(xmlAttributeAccessExpr.pos, toVarRef, xmlVarOp));
        this.env.targetOperand = toVarRef;
    }

    @Override
    public void visit(BLangTypedescExpr accessExpr) {
        BIRVariableDcl tempVarDcl =
                new BIRVariableDcl(accessExpr.type, this.env.nextLocalVarId(names), VarScope.FUNCTION, VarKind.TEMP);
        this.env.enclFunc.localVars.add(tempVarDcl);
        BIROperand toVarRef = new BIROperand(tempVarDcl);
        emit(new BIRNonTerminator.NewTypeDesc(accessExpr.pos, toVarRef, accessExpr.resolvedType));
        this.env.targetOperand = toVarRef;
    }

    @Override
    public void visit(BLangSimpleVarRef.BLangTypeLoad typeLoad) {
        BIRVariableDcl tempVarDcl =
                new BIRVariableDcl(symTable.typeDesc, this.env.nextLocalVarId(names), VarScope.FUNCTION, VarKind
                        .TEMP);
        this.env.enclFunc.localVars.add(tempVarDcl);
        BIROperand toVarRef = new BIROperand(tempVarDcl);
        emit(new BIRNonTerminator.NewTypeDesc(typeLoad.pos, toVarRef, typeLoad.symbol.type));
        this.env.targetOperand = toVarRef;
    }

    @Override
    public void visit(BLangBreak breakStmt) {
        this.env.enclBB.terminator = new BIRTerminator.GOTO(breakStmt.pos, this.env.enclLoopEndBB);
    }

    @Override
    public void visit(BLangContinue continueStmt) {
        this.env.enclBB.terminator = new BIRTerminator.GOTO(continueStmt.pos, this.env.enclLoopBB);
    }

    @Override
    public void visit(BLangConstRef constRef) {
        boolean variableStore = this.varAssignment;
        this.varAssignment = false;
        if (variableStore) {
            throw new IllegalStateException("Constants cannot be updated");
        }

        BIRVariableDcl tempVarDcl =
                new BIRVariableDcl(constRef.type, this.env.nextLocalVarId(names), VarScope.FUNCTION, VarKind.TEMP);
        this.env.enclFunc.localVars.add(tempVarDcl);
        BIROperand tempVarRef = new BIROperand(tempVarDcl);
        BIROperand fromVarRef = new BIROperand(this.env.globalVarMap.get(constRef.symbol));
        emit(new Move(constRef.pos, fromVarRef, tempVarRef));
        this.env.targetOperand = tempVarRef;
        this.varAssignment = variableStore;
    }

    @Override
    public void visit(BLangFunctionVarRef fpVarRef) {
        generateFPVarRef(fpVarRef, (BInvokableSymbol) fpVarRef.symbol);
    }

    @Override
    public void visit(BLangStructFunctionVarRef structFpVarRef) {
        generateFPVarRef(structFpVarRef, (BInvokableSymbol) structFpVarRef.symbol);
    }


    public void visit(BLangLock lockNode) {
        BIRBasicBlock lockedBB = new BIRBasicBlock(this.env.nextBBId(names));
        this.env.enclBasicBlocks.add(lockedBB);

        Supplier<TreeSet<BIRGlobalVariableDcl>> supplier = () -> new TreeSet<>(Comparator.comparing(v -> v.name.value));
        Set<BIRGlobalVariableDcl> lockedOn = lockNode.lockVariables.stream()
                                                                   .map(e -> this.env.globalVarMap.get(e))
                                                                   .collect(Collectors.toCollection(supplier));
        this.env.enclBB.terminator = new BIRTerminator.Lock(null, lockedOn, lockedBB);
        this.env.enclBB = lockedBB;
        lockNode.body.accept(this);

        BIRBasicBlock unlockedBB = new BIRBasicBlock(this.env.nextBBId(names));
        this.env.enclBB.terminator = new BIRTerminator.Unlock(null, lockedOn, unlockedBB);
        this.env.enclBasicBlocks.add(unlockedBB);
        this.env.enclBB = unlockedBB;
    }

    // private methods

    private void genIntermediateErrorEntries(BIRBasicBlock thenBB) {
        if (thenBB != this.env.enclBB) {
            this.env.enclFunc.errorTable.add(new BIRNode.BIRErrorEntry(thenBB, this.env.targetOperand));
            if (thenBB.terminator.thenBB != null) {
                this.env.trapBB = thenBB.terminator.thenBB;
                genIntermediateErrorEntries(this.env.trapBB);
            }
        }
    }


    private void emit(BIRInstruction instruction) {
        this.env.enclBB.instructions.add(instruction);
    }

    private InstructionKind getBinaryInstructionKind(OperatorKind opKind) {
        switch (opKind) {
            case ADD:
                return InstructionKind.ADD;
            case SUB:
                return InstructionKind.SUB;
            case MUL:
                return InstructionKind.MUL;
            case DIV:
                return InstructionKind.DIV;
            case MOD:
                return InstructionKind.MOD;
            case EQUAL:
                return InstructionKind.EQUAL;
            case NOT_EQUAL:
                return InstructionKind.NOT_EQUAL;
            case GREATER_THAN:
                return InstructionKind.GREATER_THAN;
            case GREATER_EQUAL:
                return InstructionKind.GREATER_EQUAL;
            case LESS_THAN:
                return InstructionKind.LESS_THAN;
            case LESS_EQUAL:
                return InstructionKind.LESS_EQUAL;
            case AND:
                return InstructionKind.AND;
            case OR:
                return InstructionKind.OR;
            case REF_EQUAL:
                return InstructionKind.REF_EQUAL;
            case REF_NOT_EQUAL:
                return InstructionKind.REF_NOT_EQUAL;
            case CLOSED_RANGE:
                return InstructionKind.CLOSED_RANGE;
            case HALF_OPEN_RANGE:
                return InstructionKind.HALF_OPEN_RANGE;
            case ANNOT_ACCESS:
                return InstructionKind.ANNOT_ACCESS;
            case BITWISE_AND:
                return InstructionKind.BITWISE_AND;
            case BITWISE_OR:
                return InstructionKind.BITWISE_OR;
            case BITWISE_XOR:
                return InstructionKind.BITWISE_XOR;
            case BITWISE_LEFT_SHIFT:
                return InstructionKind.BITWISE_LEFT_SHIFT;
            case BITWISE_RIGHT_SHIFT:
                return InstructionKind.BITWISE_RIGHT_SHIFT;
            case BITWISE_UNSIGNED_RIGHT_SHIFT:
                return InstructionKind.BITWISE_UNSIGNED_RIGHT_SHIFT;
            default:
                throw new IllegalStateException("unsupported binary operation: " + opKind.value());
        }
    }

    private InstructionKind getUnaryInstructionKind(OperatorKind opKind) {
        switch (opKind) {
            case TYPEOF:
                return InstructionKind.TYPEOF;
            case NOT:
                return InstructionKind.NOT;
            case SUB:
                return InstructionKind.NEGATE;
            case ADD:
                return InstructionKind.MOVE;
            default:
                throw new IllegalStateException("unsupported unary operator: " + opKind.value());
        }
    }

    private void generateMappingLiteral(BLangRecordLiteral mappingLiteralExpr) {
        BIRVariableDcl tempVarDcl = new BIRVariableDcl(mappingLiteralExpr.type, this.env.nextLocalVarId(names),
                VarScope.FUNCTION, VarKind.TEMP);
        this.env.enclFunc.localVars.add(tempVarDcl);
        BIROperand toVarRef = new BIROperand(tempVarDcl);
        emit(new BIRNonTerminator.NewStructure(mappingLiteralExpr.pos, mappingLiteralExpr.type, toVarRef));
        this.env.targetOperand = toVarRef;

        // Handle Map init stuff
        for (BLangRecordKeyValue keyValue : mappingLiteralExpr.keyValuePairs) {
            BLangExpression keyExpr = keyValue.key.expr;
            keyExpr.accept(this);
            BIROperand keyRegIndex = this.env.targetOperand;

            BLangExpression valueExpr = keyValue.valueExpr;
            valueExpr.accept(this);
            BIROperand rhsOp = this.env.targetOperand;

            emit(new BIRNonTerminator.FieldAccess(mappingLiteralExpr.pos, InstructionKind.MAP_STORE, toVarRef,
                    keyRegIndex, rhsOp));
        }

        this.env.targetOperand = toVarRef;
    }

    private void generateArrayLiteral(BLangArrayLiteral astArrayLiteralExpr) {
        // Emit create array instruction
        BIRVariableDcl tempVarDcl = new BIRVariableDcl(astArrayLiteralExpr.type, this.env.nextLocalVarId(names),
                VarScope.FUNCTION, VarKind.TEMP);
        this.env.enclFunc.localVars.add(tempVarDcl);
        BIROperand toVarRef = new BIROperand(tempVarDcl);

        long size = astArrayLiteralExpr.type.tag == TypeTags.ARRAY &&
                ((BArrayType) astArrayLiteralExpr.type).state != BArrayState.UNSEALED
                        ? (long) ((BArrayType) astArrayLiteralExpr.type).size
                        : -1L;

        BLangLiteral literal = new BLangLiteral();
        literal.pos = astArrayLiteralExpr.pos;
        literal.value = size;
        literal.type = symTable.intType;
        literal.accept(this);
        BIROperand sizeOp = this.env.targetOperand;

        emit(new BIRNonTerminator.NewArray(astArrayLiteralExpr.pos, astArrayLiteralExpr.type, toVarRef, sizeOp));

        // Emit instructions populate initial array values;
        for (int i = 0; i < astArrayLiteralExpr.exprs.size(); i++) {
            BLangExpression argExpr = astArrayLiteralExpr.exprs.get(i);
            argExpr.accept(this);
            BIROperand exprIndex = this.env.targetOperand;

            BLangLiteral indexLiteral = new BLangLiteral();
            indexLiteral.pos = astArrayLiteralExpr.pos;
            indexLiteral.value = (long) i;
            indexLiteral.type = symTable.intType;
            indexLiteral.accept(this);
            BIROperand arrayIndex = this.env.targetOperand;

            emit(new BIRNonTerminator.FieldAccess(astArrayLiteralExpr.pos, InstructionKind.ARRAY_STORE, toVarRef,
                    arrayIndex, exprIndex));
        }
        this.env.targetOperand = toVarRef;
    }

    private void generateTableLiteral(BLangTableLiteral tableLiteral) {
        BIRVariableDcl tempVarDcl = new BIRVariableDcl(tableLiteral.type, this.env.nextLocalVarId(names),
                                                       VarScope.FUNCTION, VarKind.TEMP);
        this.env.enclFunc.localVars.add(tempVarDcl);
        BIROperand toVarRef = new BIROperand(tempVarDcl);

        BLangArrayLiteral columnLiteral = new BLangArrayLiteral();
        columnLiteral.pos = tableLiteral.pos;
        columnLiteral.type = symTable.stringArrayType;
        columnLiteral.exprs = new ArrayList<>();
        tableLiteral.columns.forEach(col -> {
            BLangLiteral colLiteral = new BLangLiteral();
            colLiteral.pos = tableLiteral.pos;
            colLiteral.type = symTable.stringType;
            colLiteral.value = col.columnName;
            columnLiteral.exprs.add(colLiteral);
        });
        columnLiteral.accept(this);
        BIROperand columnsOp = this.env.targetOperand;

        BLangArrayLiteral dataLiteral = new BLangArrayLiteral();
        dataLiteral.pos = tableLiteral.pos;
        dataLiteral.type = symTable.anydataArrayType;
        dataLiteral.exprs = new ArrayList<>(tableLiteral.tableDataRows);
        dataLiteral.accept(this);
        BIROperand dataOp = this.env.targetOperand;

        tableLiteral.indexColumnsArrayLiteral.accept(this);
        BIROperand indexColOp = this.env.targetOperand;

        tableLiteral.keyColumnsArrayLiteral.accept(this);
        BIROperand keyColOp = this.env.targetOperand;

        emit(new BIRNonTerminator.NewTable(tableLiteral.pos, tableLiteral.type, toVarRef, columnsOp, dataOp,
                indexColOp, keyColOp));

        this.env.targetOperand = toVarRef;
    }

    private void generateStreamLiteral(BLangStreamLiteral streamLiteral) {
        BIRVariableDcl tempVarDcl = new BIRVariableDcl(streamLiteral.type, this.env.nextLocalVarId(names),
                                                       VarScope.FUNCTION, VarKind.TEMP);
        this.env.enclFunc.localVars.add(tempVarDcl);
        BIROperand toVarRef = new BIROperand(tempVarDcl);

        BLangLiteral nameLiteral = new BLangLiteral();
        nameLiteral.pos = streamLiteral.pos;
        nameLiteral.type = symTable.stringType;
        nameLiteral.value = streamLiteral.streamName;
        nameLiteral.accept(this);
        BIROperand columnsOp = this.env.targetOperand;

        emit(new BIRNonTerminator.NewStream(streamLiteral.pos, streamLiteral.type, toVarRef, columnsOp));

        this.env.targetOperand = toVarRef;
    }

    private void generateArrayAccess(BLangIndexBasedAccess astArrayAccessExpr) {
        boolean variableStore = this.varAssignment;
        this.varAssignment = false;

        BIROperand rhsOp = this.env.targetOperand;

        astArrayAccessExpr.expr.accept(this);
        BIROperand varRefRegIndex = this.env.targetOperand;

        astArrayAccessExpr.indexExpr.accept(this);
        BIROperand keyRegIndex = this.env.targetOperand;

        if (variableStore) {
            emit(new BIRNonTerminator.FieldAccess(astArrayAccessExpr.pos, InstructionKind.ARRAY_STORE, varRefRegIndex,
                    keyRegIndex, rhsOp));
            return;
        }
        BIRVariableDcl tempVarDcl = new BIRVariableDcl(astArrayAccessExpr.type, this.env.nextLocalVarId(names),
                VarScope.FUNCTION, VarKind.TEMP);
        this.env.enclFunc.localVars.add(tempVarDcl);
        BIROperand tempVarRef = new BIROperand(tempVarDcl);

        emit(new BIRNonTerminator.FieldAccess(astArrayAccessExpr.pos, InstructionKind.ARRAY_LOAD, tempVarRef,
                keyRegIndex, varRefRegIndex));
        this.env.targetOperand = tempVarRef;

        this.varAssignment = variableStore;
    }

    private void generateMappingAccess(BLangIndexBasedAccess astIndexBasedAccessExpr, boolean except) {
        boolean variableStore = this.varAssignment;
        this.varAssignment = false;
        InstructionKind insKind;
        if (variableStore) {
            BIROperand rhsOp = this.env.targetOperand;

            astIndexBasedAccessExpr.expr.accept(this);
            BIROperand varRefRegIndex = this.env.targetOperand;

            astIndexBasedAccessExpr.indexExpr.accept(this);
            BIROperand keyRegIndex = this.env.targetOperand;

            if (astIndexBasedAccessExpr.getKind() == NodeKind.XML_ATTRIBUTE_ACCESS_EXPR) {
                insKind = InstructionKind.XML_ATTRIBUTE_STORE;
                keyRegIndex = getQNameOP(astIndexBasedAccessExpr.indexExpr, keyRegIndex);
            } else if (astIndexBasedAccessExpr.expr.type.tag == TypeTags.OBJECT) {
                insKind = InstructionKind.OBJECT_STORE;
            } else {
                insKind = InstructionKind.MAP_STORE;
            }
            emit(new BIRNonTerminator.FieldAccess(astIndexBasedAccessExpr.pos, insKind, varRefRegIndex, keyRegIndex,
                    rhsOp));
        } else {
            BIRVariableDcl tempVarDcl = new BIRVariableDcl(astIndexBasedAccessExpr.type, this.env.nextLocalVarId(names),
                    VarScope.FUNCTION, VarKind.TEMP);
            this.env.enclFunc.localVars.add(tempVarDcl);
            BIROperand tempVarRef = new BIROperand(tempVarDcl);

            astIndexBasedAccessExpr.expr.accept(this);
            BIROperand varRefRegIndex = this.env.targetOperand;

            astIndexBasedAccessExpr.indexExpr.accept(this);
            BIROperand keyRegIndex = this.env.targetOperand;

            if (astIndexBasedAccessExpr.getKind() == NodeKind.XML_ATTRIBUTE_ACCESS_EXPR) {
                insKind = InstructionKind.XML_ATTRIBUTE_LOAD;
                keyRegIndex = getQNameOP(astIndexBasedAccessExpr.indexExpr, keyRegIndex);
            } else if (astIndexBasedAccessExpr.expr.type.tag == TypeTags.XML) {
                generateXMLAccess((BLangXMLAccessExpr) astIndexBasedAccessExpr, tempVarRef, varRefRegIndex,
                        keyRegIndex);
                this.varAssignment = variableStore;
                return;
            } else if (astIndexBasedAccessExpr.expr.type.tag == TypeTags.OBJECT) {
                insKind = InstructionKind.OBJECT_LOAD;
            } else {
                insKind = InstructionKind.MAP_LOAD;
            }
            emit(new BIRNonTerminator.FieldAccess(astIndexBasedAccessExpr.pos, insKind, tempVarRef, keyRegIndex,
                    varRefRegIndex, except));
            this.env.targetOperand = tempVarRef;
        }
        this.varAssignment = variableStore;
    }

    private BTypeSymbol getObjectTypeSymbol(BType type) {
        if (type.tag == TypeTags.UNION) {
            return ((BUnionType) type).getMemberTypes().stream()
                    .filter(t -> t.tag == TypeTags.OBJECT)
                    .findFirst()
                    .orElse(symTable.noType).tsymbol;
        }
        return type.tsymbol;
    }

    private BTypeSymbol getRecordTypeSymbol(BType type) {
        if (type.tag == TypeTags.UNION) {
            return ((BUnionType) type).getMemberTypes().stream()
                    .filter(t -> t.tag == TypeTags.RECORD)
                    .findFirst()
                    .orElse(symTable.noType).tsymbol;
        }
        return type.tsymbol;
    }

    private BIROperand generateStringLiteral(String value) {
        BLangLiteral prefixLiteral = (BLangLiteral) TreeBuilder.createLiteralExpression();
        prefixLiteral.value = value;

        if (value == null) {
            prefixLiteral.type = symTable.nilType;
        } else {
            prefixLiteral.type = symTable.stringType;
        }

        prefixLiteral.accept(this);
        return this.env.targetOperand;
    }

    private void generateXMLNamespace(BLangXMLNS xmlnsNode) {
        BIRVariableDcl birVarDcl = new BIRVariableDcl(xmlnsNode.pos, symTable.stringType,
                this.env.nextLocalVarId(names), VarScope.FUNCTION, VarKind.LOCAL);
        this.env.enclFunc.localVars.add(birVarDcl);
        this.env.symbolVarMap.put(xmlnsNode.symbol, birVarDcl);

        // Visit the namespace uri expression.
        xmlnsNode.namespaceURI.accept(this);

        // Create a variable reference and
        BIROperand varRef = new BIROperand(birVarDcl);
        emit(new Move(xmlnsNode.pos, this.env.targetOperand, varRef));
    }

    private BIROperand generateNamespaceRef(BXMLNSSymbol nsSymbol, DiagnosticPos pos) {
        if (nsSymbol == null) {
            return generateStringLiteral(null);
        }

        // global-level, object-level, record-level namespace declarations will not have 
        // any interpolated content. hence the namespace URI is statically known.
        int ownerTag = nsSymbol.owner.tag;
        if ((ownerTag & SymTag.PACKAGE) == SymTag.PACKAGE ||
                (ownerTag & SymTag.OBJECT) == SymTag.OBJECT ||
                (ownerTag & SymTag.RECORD) == SymTag.RECORD) {
            return generateStringLiteral(nsSymbol.namespaceURI);
        }

        BIRVariableDcl nsURIVarDcl = new BIRVariableDcl(symTable.stringType, this.env.nextLocalVarId(names),
                VarScope.FUNCTION, VarKind.TEMP);
        this.env.enclFunc.localVars.add(nsURIVarDcl);
        BIROperand nsURIVarRef = new BIROperand(nsURIVarDcl);

        BIRVariableDcl varDecl = this.env.symbolVarMap.get(nsSymbol);
        BIROperand fromVarRef = new BIROperand(varDecl);
        emit(new Move(pos, fromVarRef, nsURIVarRef));
        return nsURIVarRef;
    }

    private void populateXML(BLangXMLElementLiteral xmlElementLiteral, BIROperand toVarRef) {
        // Add namespaces decelerations visible to this element.
        xmlElementLiteral.namespacesInScope.forEach((name, symbol) -> {
            BLangXMLQName nsQName = new BLangXMLQName(name.getValue(), XMLConstants.XMLNS_ATTRIBUTE);
            nsQName.type = symTable.stringType;
            nsQName.accept(this);
            BIROperand nsQNameIndex = this.env.targetOperand;
            BIROperand nsURIIndex = generateNamespaceRef(symbol, xmlElementLiteral.pos);
            emit(new BIRNonTerminator.FieldAccess(xmlElementLiteral.pos, InstructionKind.XML_ATTRIBUTE_STORE, toVarRef,
                    nsQNameIndex, nsURIIndex));
        });

        // Add attributes
        xmlElementLiteral.attributes.forEach(attribute -> {
            this.env.targetOperand = toVarRef;
            attribute.accept(this);
        });

        // Add children
        xmlElementLiteral.modifiedChildren.forEach(child -> {
            child.accept(this);
            BIROperand childOp = this.env.targetOperand;
            emit(new BIRNonTerminator.XMLAccess(child.pos, InstructionKind.XML_SEQ_STORE, toVarRef, childOp));
        });
    }

    private BIROperand getQNameOP(BLangExpression qnameExpr, BIROperand keyRegIndex) {
        if (qnameExpr.getKind() == NodeKind.XML_QNAME) {
            return keyRegIndex;
        }

        BIRVariableDcl tempQNameVarDcl = new BIRVariableDcl(qnameExpr.type,
                this.env.nextLocalVarId(names), VarScope.FUNCTION, VarKind.TEMP);
        this.env.enclFunc.localVars.add(tempQNameVarDcl);
        BIROperand qnameVarRef = new BIROperand(tempQNameVarDcl);
        emit(new BIRNonTerminator.NewStringXMLQName(qnameExpr.pos, qnameVarRef, keyRegIndex));
        return qnameVarRef;
    }

    private void generateXMLAccess(BLangXMLAccessExpr xmlAccessExpr, BIROperand tempVarRef,
                                   BIROperand varRefRegIndex, BIROperand keyRegIndex) {
        this.env.targetOperand = tempVarRef;
        InstructionKind insKind;
        if (xmlAccessExpr.fieldType == FieldKind.ALL) {
            emit(new BIRNonTerminator.XMLAccess(xmlAccessExpr.pos, InstructionKind.XML_LOAD_ALL, tempVarRef,
                    varRefRegIndex));
            return;
        } else if (xmlAccessExpr.indexExpr.type.tag == TypeTags.STRING) {
            insKind = InstructionKind.XML_LOAD;
        } else {
            insKind = InstructionKind.XML_SEQ_LOAD;
        }

        emit(new BIRNonTerminator.FieldAccess(xmlAccessExpr.pos, insKind, tempVarRef, keyRegIndex, varRefRegIndex));
    }

    private void generateFPVarRef(BLangExpression fpVarRef, BInvokableSymbol funcSymbol) {
        // fpload instruction
        BIRVariableDcl tempVarLambda =
                new BIRVariableDcl(fpVarRef.type, this.env.nextLocalVarId(names), VarScope.FUNCTION, VarKind.TEMP);
        this.env.enclFunc.localVars.add(tempVarLambda);
        BIROperand lhsOp = new BIROperand(tempVarLambda);
        Name funcName = getFuncName(funcSymbol);

        List<BIRVariableDcl> params = new ArrayList<>();

        funcSymbol.params.forEach(param -> {
            BIRVariableDcl birVarDcl = new BIRVariableDcl(fpVarRef.pos, param.type, this.env.nextLambdaVarId(names),
                    VarScope.FUNCTION, VarKind.ARG);
            params.add(birVarDcl);
        });

        funcSymbol.defaultableParams.forEach(param -> {
            BIRVariableDcl birVarDcl = new BIRVariableDcl(fpVarRef.pos, param.type, this.env.nextLambdaVarId(names),
                    VarScope.FUNCTION, VarKind.ARG);
            params.add(birVarDcl);
        });

        BVarSymbol restParam = funcSymbol.restParam;
        if (restParam != null) {
            BIRVariableDcl birVarDcl = new BIRVariableDcl(fpVarRef.pos, restParam.type, this.env.nextLambdaVarId(names),
                    VarScope.FUNCTION, VarKind.ARG);
            params.add(birVarDcl);
        }

        emit(new BIRNonTerminator.FPLoad(fpVarRef.pos, funcSymbol.pkgID, funcName, lhsOp, params, new ArrayList<>()));
        this.env.targetOperand = lhsOp;
    }
}<|MERGE_RESOLUTION|>--- conflicted
+++ resolved
@@ -428,17 +428,9 @@
     public void visit(BLangAnnotation astAnnotation) {
         BAnnotationSymbol annSymbol = (BAnnotationSymbol) astAnnotation.symbol;
 
-<<<<<<< HEAD
-        Visibility visibility = getVisibility(astAnnotation.symbol);
-        BIRAnnotation birAnn = new BIRAnnotation(astAnnotation.pos, annSymbol.name, visibility, annSymbol.points,
+        BIRAnnotation birAnn = new BIRAnnotation(astAnnotation.pos, annSymbol.name, annSymbol.flags, annSymbol.points,
                 annSymbol.attachedType == null ? symTable.trueType : annSymbol.attachedType.type);
 
-=======
-        //TODO is it good to send nill type? fix
-        BIRAnnotation birAnn = new BIRAnnotation(astAnnotation.pos, annSymbol.name, annSymbol.flags,
-                                                 annSymbol.attachPoints, annSymbol.attachedType == null ?
-                                                         symTable.noType : annSymbol.attachedType.type);
->>>>>>> 279a520f
         this.env.enclPkg.annotations.add(birAnn);
     }
 
@@ -597,17 +589,10 @@
 
     @Override
     public void visit(BLangSimpleVariable varNode) {
-<<<<<<< HEAD
-        Visibility visibility = getVisibility(varNode.symbol);
-
         Name name = ANNOTATION_DATA.equals(varNode.symbol.name.value) ? new Name(ANNOTATION_DATA) :
                 this.env.nextGlobalVarId(names);
-
-        BIRGlobalVariableDcl birVarDcl = new BIRGlobalVariableDcl(varNode.pos, visibility, varNode.symbol.type, name,
-=======
         BIRGlobalVariableDcl birVarDcl = new BIRGlobalVariableDcl(varNode.pos, varNode.symbol.flags,
-                                                                  varNode.symbol.type, this.env.nextGlobalVarId(names),
->>>>>>> 279a520f
+                                                                  varNode.symbol.type, name,
                                                                   VarScope.GLOBAL, VarKind.GLOBAL);
         this.env.enclPkg.globalVars.add(birVarDcl);
 
