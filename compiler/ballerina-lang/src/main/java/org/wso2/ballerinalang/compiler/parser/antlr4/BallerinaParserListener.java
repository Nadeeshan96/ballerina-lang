<<<<<<< HEAD
// Generated from /home/mohan/ballerina/git-new/ballerina/compiler/ballerina-lang/src/main/resources/grammar/BallerinaParser.g4 by ANTLR 4.5.3
=======
// Generated from BallerinaParser.g4 by ANTLR 4.5.3
>>>>>>> 900374ae
package org.wso2.ballerinalang.compiler.parser.antlr4;
import org.antlr.v4.runtime.tree.ParseTreeListener;

/**
 * This interface defines a complete listener for a parse tree produced by
 * {@link BallerinaParser}.
 */
public interface BallerinaParserListener extends ParseTreeListener {
	/**
	 * Enter a parse tree produced by {@link BallerinaParser#compilationUnit}.
	 * @param ctx the parse tree
	 */
	void enterCompilationUnit(BallerinaParser.CompilationUnitContext ctx);
	/**
	 * Exit a parse tree produced by {@link BallerinaParser#compilationUnit}.
	 * @param ctx the parse tree
	 */
	void exitCompilationUnit(BallerinaParser.CompilationUnitContext ctx);
	/**
	 * Enter a parse tree produced by {@link BallerinaParser#packageDeclaration}.
	 * @param ctx the parse tree
	 */
	void enterPackageDeclaration(BallerinaParser.PackageDeclarationContext ctx);
	/**
	 * Exit a parse tree produced by {@link BallerinaParser#packageDeclaration}.
	 * @param ctx the parse tree
	 */
	void exitPackageDeclaration(BallerinaParser.PackageDeclarationContext ctx);
	/**
	 * Enter a parse tree produced by {@link BallerinaParser#packageName}.
	 * @param ctx the parse tree
	 */
	void enterPackageName(BallerinaParser.PackageNameContext ctx);
	/**
	 * Exit a parse tree produced by {@link BallerinaParser#packageName}.
	 * @param ctx the parse tree
	 */
	void exitPackageName(BallerinaParser.PackageNameContext ctx);
	/**
	 * Enter a parse tree produced by {@link BallerinaParser#version}.
	 * @param ctx the parse tree
	 */
	void enterVersion(BallerinaParser.VersionContext ctx);
	/**
	 * Exit a parse tree produced by {@link BallerinaParser#version}.
	 * @param ctx the parse tree
	 */
	void exitVersion(BallerinaParser.VersionContext ctx);
	/**
	 * Enter a parse tree produced by {@link BallerinaParser#importDeclaration}.
	 * @param ctx the parse tree
	 */
	void enterImportDeclaration(BallerinaParser.ImportDeclarationContext ctx);
	/**
	 * Exit a parse tree produced by {@link BallerinaParser#importDeclaration}.
	 * @param ctx the parse tree
	 */
	void exitImportDeclaration(BallerinaParser.ImportDeclarationContext ctx);
	/**
	 * Enter a parse tree produced by {@link BallerinaParser#orgName}.
	 * @param ctx the parse tree
	 */
	void enterOrgName(BallerinaParser.OrgNameContext ctx);
	/**
	 * Exit a parse tree produced by {@link BallerinaParser#orgName}.
	 * @param ctx the parse tree
	 */
	void exitOrgName(BallerinaParser.OrgNameContext ctx);
	/**
	 * Enter a parse tree produced by {@link BallerinaParser#definition}.
	 * @param ctx the parse tree
	 */
	void enterDefinition(BallerinaParser.DefinitionContext ctx);
	/**
	 * Exit a parse tree produced by {@link BallerinaParser#definition}.
	 * @param ctx the parse tree
	 */
	void exitDefinition(BallerinaParser.DefinitionContext ctx);
	/**
	 * Enter a parse tree produced by {@link BallerinaParser#serviceDefinition}.
	 * @param ctx the parse tree
	 */
	void enterServiceDefinition(BallerinaParser.ServiceDefinitionContext ctx);
	/**
	 * Exit a parse tree produced by {@link BallerinaParser#serviceDefinition}.
	 * @param ctx the parse tree
	 */
	void exitServiceDefinition(BallerinaParser.ServiceDefinitionContext ctx);
	/**
	 * Enter a parse tree produced by {@link BallerinaParser#serviceBody}.
	 * @param ctx the parse tree
	 */
	void enterServiceBody(BallerinaParser.ServiceBodyContext ctx);
	/**
	 * Exit a parse tree produced by {@link BallerinaParser#serviceBody}.
	 * @param ctx the parse tree
	 */
	void exitServiceBody(BallerinaParser.ServiceBodyContext ctx);
	/**
	 * Enter a parse tree produced by {@link BallerinaParser#resourceDefinition}.
	 * @param ctx the parse tree
	 */
	void enterResourceDefinition(BallerinaParser.ResourceDefinitionContext ctx);
	/**
	 * Exit a parse tree produced by {@link BallerinaParser#resourceDefinition}.
	 * @param ctx the parse tree
	 */
	void exitResourceDefinition(BallerinaParser.ResourceDefinitionContext ctx);
	/**
	 * Enter a parse tree produced by {@link BallerinaParser#callableUnitBody}.
	 * @param ctx the parse tree
	 */
	void enterCallableUnitBody(BallerinaParser.CallableUnitBodyContext ctx);
	/**
	 * Exit a parse tree produced by {@link BallerinaParser#callableUnitBody}.
	 * @param ctx the parse tree
	 */
	void exitCallableUnitBody(BallerinaParser.CallableUnitBodyContext ctx);
	/**
	 * Enter a parse tree produced by {@link BallerinaParser#functionDefinition}.
	 * @param ctx the parse tree
	 */
	void enterFunctionDefinition(BallerinaParser.FunctionDefinitionContext ctx);
	/**
	 * Exit a parse tree produced by {@link BallerinaParser#functionDefinition}.
	 * @param ctx the parse tree
	 */
	void exitFunctionDefinition(BallerinaParser.FunctionDefinitionContext ctx);
	/**
	 * Enter a parse tree produced by {@link BallerinaParser#lambdaFunction}.
	 * @param ctx the parse tree
	 */
	void enterLambdaFunction(BallerinaParser.LambdaFunctionContext ctx);
	/**
	 * Exit a parse tree produced by {@link BallerinaParser#lambdaFunction}.
	 * @param ctx the parse tree
	 */
	void exitLambdaFunction(BallerinaParser.LambdaFunctionContext ctx);
	/**
	 * Enter a parse tree produced by {@link BallerinaParser#callableUnitSignature}.
	 * @param ctx the parse tree
	 */
	void enterCallableUnitSignature(BallerinaParser.CallableUnitSignatureContext ctx);
	/**
	 * Exit a parse tree produced by {@link BallerinaParser#callableUnitSignature}.
	 * @param ctx the parse tree
	 */
	void exitCallableUnitSignature(BallerinaParser.CallableUnitSignatureContext ctx);
	/**
	 * Enter a parse tree produced by {@link BallerinaParser#connectorDefinition}.
	 * @param ctx the parse tree
	 */
	void enterConnectorDefinition(BallerinaParser.ConnectorDefinitionContext ctx);
	/**
	 * Exit a parse tree produced by {@link BallerinaParser#connectorDefinition}.
	 * @param ctx the parse tree
	 */
	void exitConnectorDefinition(BallerinaParser.ConnectorDefinitionContext ctx);
	/**
	 * Enter a parse tree produced by {@link BallerinaParser#connectorBody}.
	 * @param ctx the parse tree
	 */
	void enterConnectorBody(BallerinaParser.ConnectorBodyContext ctx);
	/**
	 * Exit a parse tree produced by {@link BallerinaParser#connectorBody}.
	 * @param ctx the parse tree
	 */
	void exitConnectorBody(BallerinaParser.ConnectorBodyContext ctx);
	/**
	 * Enter a parse tree produced by {@link BallerinaParser#actionDefinition}.
	 * @param ctx the parse tree
	 */
	void enterActionDefinition(BallerinaParser.ActionDefinitionContext ctx);
	/**
	 * Exit a parse tree produced by {@link BallerinaParser#actionDefinition}.
	 * @param ctx the parse tree
	 */
	void exitActionDefinition(BallerinaParser.ActionDefinitionContext ctx);
	/**
	 * Enter a parse tree produced by {@link BallerinaParser#structDefinition}.
	 * @param ctx the parse tree
	 */
	void enterStructDefinition(BallerinaParser.StructDefinitionContext ctx);
	/**
	 * Exit a parse tree produced by {@link BallerinaParser#structDefinition}.
	 * @param ctx the parse tree
	 */
	void exitStructDefinition(BallerinaParser.StructDefinitionContext ctx);
	/**
	 * Enter a parse tree produced by {@link BallerinaParser#structBody}.
	 * @param ctx the parse tree
	 */
	void enterStructBody(BallerinaParser.StructBodyContext ctx);
	/**
	 * Exit a parse tree produced by {@link BallerinaParser#structBody}.
	 * @param ctx the parse tree
	 */
	void exitStructBody(BallerinaParser.StructBodyContext ctx);
	/**
	 * Enter a parse tree produced by {@link BallerinaParser#streamletDefinition}.
	 * @param ctx the parse tree
	 */
	void enterStreamletDefinition(BallerinaParser.StreamletDefinitionContext ctx);
	/**
	 * Exit a parse tree produced by {@link BallerinaParser#streamletDefinition}.
	 * @param ctx the parse tree
	 */
	void exitStreamletDefinition(BallerinaParser.StreamletDefinitionContext ctx);
	/**
	 * Enter a parse tree produced by {@link BallerinaParser#streamletBody}.
	 * @param ctx the parse tree
	 */
	void enterStreamletBody(BallerinaParser.StreamletBodyContext ctx);
	/**
	 * Exit a parse tree produced by {@link BallerinaParser#streamletBody}.
	 * @param ctx the parse tree
	 */
	void exitStreamletBody(BallerinaParser.StreamletBodyContext ctx);
	/**
	 * Enter a parse tree produced by {@link BallerinaParser#streamingQueryDeclaration}.
	 * @param ctx the parse tree
	 */
	void enterStreamingQueryDeclaration(BallerinaParser.StreamingQueryDeclarationContext ctx);
	/**
	 * Exit a parse tree produced by {@link BallerinaParser#streamingQueryDeclaration}.
	 * @param ctx the parse tree
	 */
	void exitStreamingQueryDeclaration(BallerinaParser.StreamingQueryDeclarationContext ctx);
	/**
	 * Enter a parse tree produced by {@link BallerinaParser#privateStructBody}.
	 * @param ctx the parse tree
	 */
	void enterPrivateStructBody(BallerinaParser.PrivateStructBodyContext ctx);
	/**
	 * Exit a parse tree produced by {@link BallerinaParser#privateStructBody}.
	 * @param ctx the parse tree
	 */
	void exitPrivateStructBody(BallerinaParser.PrivateStructBodyContext ctx);
	/**
	 * Enter a parse tree produced by {@link BallerinaParser#annotationDefinition}.
	 * @param ctx the parse tree
	 */
	void enterAnnotationDefinition(BallerinaParser.AnnotationDefinitionContext ctx);
	/**
	 * Exit a parse tree produced by {@link BallerinaParser#annotationDefinition}.
	 * @param ctx the parse tree
	 */
	void exitAnnotationDefinition(BallerinaParser.AnnotationDefinitionContext ctx);
	/**
	 * Enter a parse tree produced by {@link BallerinaParser#enumDefinition}.
	 * @param ctx the parse tree
	 */
	void enterEnumDefinition(BallerinaParser.EnumDefinitionContext ctx);
	/**
	 * Exit a parse tree produced by {@link BallerinaParser#enumDefinition}.
	 * @param ctx the parse tree
	 */
	void exitEnumDefinition(BallerinaParser.EnumDefinitionContext ctx);
	/**
	 * Enter a parse tree produced by {@link BallerinaParser#enumerator}.
	 * @param ctx the parse tree
	 */
	void enterEnumerator(BallerinaParser.EnumeratorContext ctx);
	/**
	 * Exit a parse tree produced by {@link BallerinaParser#enumerator}.
	 * @param ctx the parse tree
	 */
	void exitEnumerator(BallerinaParser.EnumeratorContext ctx);
	/**
	 * Enter a parse tree produced by {@link BallerinaParser#globalVariableDefinition}.
	 * @param ctx the parse tree
	 */
	void enterGlobalVariableDefinition(BallerinaParser.GlobalVariableDefinitionContext ctx);
	/**
	 * Exit a parse tree produced by {@link BallerinaParser#globalVariableDefinition}.
	 * @param ctx the parse tree
	 */
	void exitGlobalVariableDefinition(BallerinaParser.GlobalVariableDefinitionContext ctx);
	/**
	 * Enter a parse tree produced by {@link BallerinaParser#transformerDefinition}.
	 * @param ctx the parse tree
	 */
	void enterTransformerDefinition(BallerinaParser.TransformerDefinitionContext ctx);
	/**
	 * Exit a parse tree produced by {@link BallerinaParser#transformerDefinition}.
	 * @param ctx the parse tree
	 */
	void exitTransformerDefinition(BallerinaParser.TransformerDefinitionContext ctx);
	/**
	 * Enter a parse tree produced by the {@code serviceAttachPoint}
	 * labeled alternative in {@link BallerinaParser#attachmentPoint}.
	 * @param ctx the parse tree
	 */
	void enterServiceAttachPoint(BallerinaParser.ServiceAttachPointContext ctx);
	/**
	 * Exit a parse tree produced by the {@code serviceAttachPoint}
	 * labeled alternative in {@link BallerinaParser#attachmentPoint}.
	 * @param ctx the parse tree
	 */
	void exitServiceAttachPoint(BallerinaParser.ServiceAttachPointContext ctx);
	/**
	 * Enter a parse tree produced by the {@code resourceAttachPoint}
	 * labeled alternative in {@link BallerinaParser#attachmentPoint}.
	 * @param ctx the parse tree
	 */
	void enterResourceAttachPoint(BallerinaParser.ResourceAttachPointContext ctx);
	/**
	 * Exit a parse tree produced by the {@code resourceAttachPoint}
	 * labeled alternative in {@link BallerinaParser#attachmentPoint}.
	 * @param ctx the parse tree
	 */
	void exitResourceAttachPoint(BallerinaParser.ResourceAttachPointContext ctx);
	/**
	 * Enter a parse tree produced by the {@code connectorAttachPoint}
	 * labeled alternative in {@link BallerinaParser#attachmentPoint}.
	 * @param ctx the parse tree
	 */
	void enterConnectorAttachPoint(BallerinaParser.ConnectorAttachPointContext ctx);
	/**
	 * Exit a parse tree produced by the {@code connectorAttachPoint}
	 * labeled alternative in {@link BallerinaParser#attachmentPoint}.
	 * @param ctx the parse tree
	 */
	void exitConnectorAttachPoint(BallerinaParser.ConnectorAttachPointContext ctx);
	/**
	 * Enter a parse tree produced by the {@code actionAttachPoint}
	 * labeled alternative in {@link BallerinaParser#attachmentPoint}.
	 * @param ctx the parse tree
	 */
	void enterActionAttachPoint(BallerinaParser.ActionAttachPointContext ctx);
	/**
	 * Exit a parse tree produced by the {@code actionAttachPoint}
	 * labeled alternative in {@link BallerinaParser#attachmentPoint}.
	 * @param ctx the parse tree
	 */
	void exitActionAttachPoint(BallerinaParser.ActionAttachPointContext ctx);
	/**
	 * Enter a parse tree produced by the {@code functionAttachPoint}
	 * labeled alternative in {@link BallerinaParser#attachmentPoint}.
	 * @param ctx the parse tree
	 */
	void enterFunctionAttachPoint(BallerinaParser.FunctionAttachPointContext ctx);
	/**
	 * Exit a parse tree produced by the {@code functionAttachPoint}
	 * labeled alternative in {@link BallerinaParser#attachmentPoint}.
	 * @param ctx the parse tree
	 */
	void exitFunctionAttachPoint(BallerinaParser.FunctionAttachPointContext ctx);
	/**
	 * Enter a parse tree produced by the {@code structAttachPoint}
	 * labeled alternative in {@link BallerinaParser#attachmentPoint}.
	 * @param ctx the parse tree
	 */
	void enterStructAttachPoint(BallerinaParser.StructAttachPointContext ctx);
	/**
	 * Exit a parse tree produced by the {@code structAttachPoint}
	 * labeled alternative in {@link BallerinaParser#attachmentPoint}.
	 * @param ctx the parse tree
	 */
	void exitStructAttachPoint(BallerinaParser.StructAttachPointContext ctx);
	/**
	 * Enter a parse tree produced by the {@code streamletAttachPoint}
	 * labeled alternative in {@link BallerinaParser#attachmentPoint}.
	 * @param ctx the parse tree
	 */
	void enterStreamletAttachPoint(BallerinaParser.StreamletAttachPointContext ctx);
	/**
	 * Exit a parse tree produced by the {@code streamletAttachPoint}
	 * labeled alternative in {@link BallerinaParser#attachmentPoint}.
	 * @param ctx the parse tree
	 */
	void exitStreamletAttachPoint(BallerinaParser.StreamletAttachPointContext ctx);
	/**
	 * Enter a parse tree produced by the {@code enumAttachPoint}
	 * labeled alternative in {@link BallerinaParser#attachmentPoint}.
	 * @param ctx the parse tree
	 */
	void enterEnumAttachPoint(BallerinaParser.EnumAttachPointContext ctx);
	/**
	 * Exit a parse tree produced by the {@code enumAttachPoint}
	 * labeled alternative in {@link BallerinaParser#attachmentPoint}.
	 * @param ctx the parse tree
	 */
	void exitEnumAttachPoint(BallerinaParser.EnumAttachPointContext ctx);
	/**
	 * Enter a parse tree produced by the {@code constAttachPoint}
	 * labeled alternative in {@link BallerinaParser#attachmentPoint}.
	 * @param ctx the parse tree
	 */
	void enterConstAttachPoint(BallerinaParser.ConstAttachPointContext ctx);
	/**
	 * Exit a parse tree produced by the {@code constAttachPoint}
	 * labeled alternative in {@link BallerinaParser#attachmentPoint}.
	 * @param ctx the parse tree
	 */
	void exitConstAttachPoint(BallerinaParser.ConstAttachPointContext ctx);
	/**
	 * Enter a parse tree produced by the {@code parameterAttachPoint}
	 * labeled alternative in {@link BallerinaParser#attachmentPoint}.
	 * @param ctx the parse tree
	 */
	void enterParameterAttachPoint(BallerinaParser.ParameterAttachPointContext ctx);
	/**
	 * Exit a parse tree produced by the {@code parameterAttachPoint}
	 * labeled alternative in {@link BallerinaParser#attachmentPoint}.
	 * @param ctx the parse tree
	 */
	void exitParameterAttachPoint(BallerinaParser.ParameterAttachPointContext ctx);
	/**
	 * Enter a parse tree produced by the {@code annotationAttachPoint}
	 * labeled alternative in {@link BallerinaParser#attachmentPoint}.
	 * @param ctx the parse tree
	 */
	void enterAnnotationAttachPoint(BallerinaParser.AnnotationAttachPointContext ctx);
	/**
	 * Exit a parse tree produced by the {@code annotationAttachPoint}
	 * labeled alternative in {@link BallerinaParser#attachmentPoint}.
	 * @param ctx the parse tree
	 */
	void exitAnnotationAttachPoint(BallerinaParser.AnnotationAttachPointContext ctx);
	/**
	 * Enter a parse tree produced by the {@code transformerAttachPoint}
	 * labeled alternative in {@link BallerinaParser#attachmentPoint}.
	 * @param ctx the parse tree
	 */
	void enterTransformerAttachPoint(BallerinaParser.TransformerAttachPointContext ctx);
	/**
	 * Exit a parse tree produced by the {@code transformerAttachPoint}
	 * labeled alternative in {@link BallerinaParser#attachmentPoint}.
	 * @param ctx the parse tree
	 */
	void exitTransformerAttachPoint(BallerinaParser.TransformerAttachPointContext ctx);
	/**
	 * Enter a parse tree produced by {@link BallerinaParser#annotationBody}.
	 * @param ctx the parse tree
	 */
	void enterAnnotationBody(BallerinaParser.AnnotationBodyContext ctx);
	/**
	 * Exit a parse tree produced by {@link BallerinaParser#annotationBody}.
	 * @param ctx the parse tree
	 */
	void exitAnnotationBody(BallerinaParser.AnnotationBodyContext ctx);
	/**
	 * Enter a parse tree produced by {@link BallerinaParser#constantDefinition}.
	 * @param ctx the parse tree
	 */
	void enterConstantDefinition(BallerinaParser.ConstantDefinitionContext ctx);
	/**
	 * Exit a parse tree produced by {@link BallerinaParser#constantDefinition}.
	 * @param ctx the parse tree
	 */
	void exitConstantDefinition(BallerinaParser.ConstantDefinitionContext ctx);
	/**
	 * Enter a parse tree produced by {@link BallerinaParser#workerDeclaration}.
	 * @param ctx the parse tree
	 */
	void enterWorkerDeclaration(BallerinaParser.WorkerDeclarationContext ctx);
	/**
	 * Exit a parse tree produced by {@link BallerinaParser#workerDeclaration}.
	 * @param ctx the parse tree
	 */
	void exitWorkerDeclaration(BallerinaParser.WorkerDeclarationContext ctx);
	/**
	 * Enter a parse tree produced by {@link BallerinaParser#workerDefinition}.
	 * @param ctx the parse tree
	 */
	void enterWorkerDefinition(BallerinaParser.WorkerDefinitionContext ctx);
	/**
	 * Exit a parse tree produced by {@link BallerinaParser#workerDefinition}.
	 * @param ctx the parse tree
	 */
	void exitWorkerDefinition(BallerinaParser.WorkerDefinitionContext ctx);
	/**
	 * Enter a parse tree produced by {@link BallerinaParser#typeName}.
	 * @param ctx the parse tree
	 */
	void enterTypeName(BallerinaParser.TypeNameContext ctx);
	/**
	 * Exit a parse tree produced by {@link BallerinaParser#typeName}.
	 * @param ctx the parse tree
	 */
	void exitTypeName(BallerinaParser.TypeNameContext ctx);
	/**
	 * Enter a parse tree produced by {@link BallerinaParser#builtInTypeName}.
	 * @param ctx the parse tree
	 */
	void enterBuiltInTypeName(BallerinaParser.BuiltInTypeNameContext ctx);
	/**
	 * Exit a parse tree produced by {@link BallerinaParser#builtInTypeName}.
	 * @param ctx the parse tree
	 */
	void exitBuiltInTypeName(BallerinaParser.BuiltInTypeNameContext ctx);
	/**
	 * Enter a parse tree produced by {@link BallerinaParser#referenceTypeName}.
	 * @param ctx the parse tree
	 */
	void enterReferenceTypeName(BallerinaParser.ReferenceTypeNameContext ctx);
	/**
	 * Exit a parse tree produced by {@link BallerinaParser#referenceTypeName}.
	 * @param ctx the parse tree
	 */
	void exitReferenceTypeName(BallerinaParser.ReferenceTypeNameContext ctx);
	/**
	 * Enter a parse tree produced by {@link BallerinaParser#userDefineTypeName}.
	 * @param ctx the parse tree
	 */
	void enterUserDefineTypeName(BallerinaParser.UserDefineTypeNameContext ctx);
	/**
	 * Exit a parse tree produced by {@link BallerinaParser#userDefineTypeName}.
	 * @param ctx the parse tree
	 */
	void exitUserDefineTypeName(BallerinaParser.UserDefineTypeNameContext ctx);
	/**
	 * Enter a parse tree produced by {@link BallerinaParser#anonStructTypeName}.
	 * @param ctx the parse tree
	 */
	void enterAnonStructTypeName(BallerinaParser.AnonStructTypeNameContext ctx);
	/**
	 * Exit a parse tree produced by {@link BallerinaParser#anonStructTypeName}.
	 * @param ctx the parse tree
	 */
	void exitAnonStructTypeName(BallerinaParser.AnonStructTypeNameContext ctx);
	/**
	 * Enter a parse tree produced by {@link BallerinaParser#valueTypeName}.
	 * @param ctx the parse tree
	 */
	void enterValueTypeName(BallerinaParser.ValueTypeNameContext ctx);
	/**
	 * Exit a parse tree produced by {@link BallerinaParser#valueTypeName}.
	 * @param ctx the parse tree
	 */
	void exitValueTypeName(BallerinaParser.ValueTypeNameContext ctx);
	/**
	 * Enter a parse tree produced by {@link BallerinaParser#builtInReferenceTypeName}.
	 * @param ctx the parse tree
	 */
	void enterBuiltInReferenceTypeName(BallerinaParser.BuiltInReferenceTypeNameContext ctx);
	/**
	 * Exit a parse tree produced by {@link BallerinaParser#builtInReferenceTypeName}.
	 * @param ctx the parse tree
	 */
	void exitBuiltInReferenceTypeName(BallerinaParser.BuiltInReferenceTypeNameContext ctx);
	/**
	 * Enter a parse tree produced by {@link BallerinaParser#functionTypeName}.
	 * @param ctx the parse tree
	 */
	void enterFunctionTypeName(BallerinaParser.FunctionTypeNameContext ctx);
	/**
	 * Exit a parse tree produced by {@link BallerinaParser#functionTypeName}.
	 * @param ctx the parse tree
	 */
	void exitFunctionTypeName(BallerinaParser.FunctionTypeNameContext ctx);
	/**
	 * Enter a parse tree produced by {@link BallerinaParser#xmlNamespaceName}.
	 * @param ctx the parse tree
	 */
	void enterXmlNamespaceName(BallerinaParser.XmlNamespaceNameContext ctx);
	/**
	 * Exit a parse tree produced by {@link BallerinaParser#xmlNamespaceName}.
	 * @param ctx the parse tree
	 */
	void exitXmlNamespaceName(BallerinaParser.XmlNamespaceNameContext ctx);
	/**
	 * Enter a parse tree produced by {@link BallerinaParser#xmlLocalName}.
	 * @param ctx the parse tree
	 */
	void enterXmlLocalName(BallerinaParser.XmlLocalNameContext ctx);
	/**
	 * Exit a parse tree produced by {@link BallerinaParser#xmlLocalName}.
	 * @param ctx the parse tree
	 */
	void exitXmlLocalName(BallerinaParser.XmlLocalNameContext ctx);
	/**
	 * Enter a parse tree produced by {@link BallerinaParser#annotationAttachment}.
	 * @param ctx the parse tree
	 */
	void enterAnnotationAttachment(BallerinaParser.AnnotationAttachmentContext ctx);
	/**
	 * Exit a parse tree produced by {@link BallerinaParser#annotationAttachment}.
	 * @param ctx the parse tree
	 */
	void exitAnnotationAttachment(BallerinaParser.AnnotationAttachmentContext ctx);
	/**
	 * Enter a parse tree produced by {@link BallerinaParser#annotationAttributeList}.
	 * @param ctx the parse tree
	 */
	void enterAnnotationAttributeList(BallerinaParser.AnnotationAttributeListContext ctx);
	/**
	 * Exit a parse tree produced by {@link BallerinaParser#annotationAttributeList}.
	 * @param ctx the parse tree
	 */
	void exitAnnotationAttributeList(BallerinaParser.AnnotationAttributeListContext ctx);
	/**
	 * Enter a parse tree produced by {@link BallerinaParser#annotationAttribute}.
	 * @param ctx the parse tree
	 */
	void enterAnnotationAttribute(BallerinaParser.AnnotationAttributeContext ctx);
	/**
	 * Exit a parse tree produced by {@link BallerinaParser#annotationAttribute}.
	 * @param ctx the parse tree
	 */
	void exitAnnotationAttribute(BallerinaParser.AnnotationAttributeContext ctx);
	/**
	 * Enter a parse tree produced by {@link BallerinaParser#annotationAttributeValue}.
	 * @param ctx the parse tree
	 */
	void enterAnnotationAttributeValue(BallerinaParser.AnnotationAttributeValueContext ctx);
	/**
	 * Exit a parse tree produced by {@link BallerinaParser#annotationAttributeValue}.
	 * @param ctx the parse tree
	 */
	void exitAnnotationAttributeValue(BallerinaParser.AnnotationAttributeValueContext ctx);
	/**
	 * Enter a parse tree produced by {@link BallerinaParser#annotationAttributeArray}.
	 * @param ctx the parse tree
	 */
	void enterAnnotationAttributeArray(BallerinaParser.AnnotationAttributeArrayContext ctx);
	/**
	 * Exit a parse tree produced by {@link BallerinaParser#annotationAttributeArray}.
	 * @param ctx the parse tree
	 */
	void exitAnnotationAttributeArray(BallerinaParser.AnnotationAttributeArrayContext ctx);
	/**
	 * Enter a parse tree produced by {@link BallerinaParser#statement}.
	 * @param ctx the parse tree
	 */
	void enterStatement(BallerinaParser.StatementContext ctx);
	/**
	 * Exit a parse tree produced by {@link BallerinaParser#statement}.
	 * @param ctx the parse tree
	 */
	void exitStatement(BallerinaParser.StatementContext ctx);
	/**
	 * Enter a parse tree produced by {@link BallerinaParser#variableDefinitionStatement}.
	 * @param ctx the parse tree
	 */
	void enterVariableDefinitionStatement(BallerinaParser.VariableDefinitionStatementContext ctx);
	/**
	 * Exit a parse tree produced by {@link BallerinaParser#variableDefinitionStatement}.
	 * @param ctx the parse tree
	 */
	void exitVariableDefinitionStatement(BallerinaParser.VariableDefinitionStatementContext ctx);
	/**
	 * Enter a parse tree produced by {@link BallerinaParser#recordLiteral}.
	 * @param ctx the parse tree
	 */
	void enterRecordLiteral(BallerinaParser.RecordLiteralContext ctx);
	/**
	 * Exit a parse tree produced by {@link BallerinaParser#recordLiteral}.
	 * @param ctx the parse tree
	 */
	void exitRecordLiteral(BallerinaParser.RecordLiteralContext ctx);
	/**
	 * Enter a parse tree produced by {@link BallerinaParser#recordKeyValue}.
	 * @param ctx the parse tree
	 */
	void enterRecordKeyValue(BallerinaParser.RecordKeyValueContext ctx);
	/**
	 * Exit a parse tree produced by {@link BallerinaParser#recordKeyValue}.
	 * @param ctx the parse tree
	 */
	void exitRecordKeyValue(BallerinaParser.RecordKeyValueContext ctx);
	/**
	 * Enter a parse tree produced by {@link BallerinaParser#recordKey}.
	 * @param ctx the parse tree
	 */
	void enterRecordKey(BallerinaParser.RecordKeyContext ctx);
	/**
	 * Exit a parse tree produced by {@link BallerinaParser#recordKey}.
	 * @param ctx the parse tree
	 */
	void exitRecordKey(BallerinaParser.RecordKeyContext ctx);
	/**
	 * Enter a parse tree produced by {@link BallerinaParser#arrayLiteral}.
	 * @param ctx the parse tree
	 */
	void enterArrayLiteral(BallerinaParser.ArrayLiteralContext ctx);
	/**
	 * Exit a parse tree produced by {@link BallerinaParser#arrayLiteral}.
	 * @param ctx the parse tree
	 */
	void exitArrayLiteral(BallerinaParser.ArrayLiteralContext ctx);
	/**
	 * Enter a parse tree produced by {@link BallerinaParser#connectorInit}.
	 * @param ctx the parse tree
	 */
	void enterConnectorInit(BallerinaParser.ConnectorInitContext ctx);
	/**
	 * Exit a parse tree produced by {@link BallerinaParser#connectorInit}.
	 * @param ctx the parse tree
	 */
	void exitConnectorInit(BallerinaParser.ConnectorInitContext ctx);
	/**
	 * Enter a parse tree produced by {@link BallerinaParser#endpointDeclaration}.
	 * @param ctx the parse tree
	 */
	void enterEndpointDeclaration(BallerinaParser.EndpointDeclarationContext ctx);
	/**
	 * Exit a parse tree produced by {@link BallerinaParser#endpointDeclaration}.
	 * @param ctx the parse tree
	 */
	void exitEndpointDeclaration(BallerinaParser.EndpointDeclarationContext ctx);
	/**
	 * Enter a parse tree produced by {@link BallerinaParser#endpointDefinition}.
	 * @param ctx the parse tree
	 */
	void enterEndpointDefinition(BallerinaParser.EndpointDefinitionContext ctx);
	/**
	 * Exit a parse tree produced by {@link BallerinaParser#endpointDefinition}.
	 * @param ctx the parse tree
	 */
	void exitEndpointDefinition(BallerinaParser.EndpointDefinitionContext ctx);
	/**
	 * Enter a parse tree produced by {@link BallerinaParser#assignmentStatement}.
	 * @param ctx the parse tree
	 */
	void enterAssignmentStatement(BallerinaParser.AssignmentStatementContext ctx);
	/**
	 * Exit a parse tree produced by {@link BallerinaParser#assignmentStatement}.
	 * @param ctx the parse tree
	 */
	void exitAssignmentStatement(BallerinaParser.AssignmentStatementContext ctx);
	/**
	 * Enter a parse tree produced by {@link BallerinaParser#bindStatement}.
	 * @param ctx the parse tree
	 */
	void enterBindStatement(BallerinaParser.BindStatementContext ctx);
	/**
	 * Exit a parse tree produced by {@link BallerinaParser#bindStatement}.
	 * @param ctx the parse tree
	 */
	void exitBindStatement(BallerinaParser.BindStatementContext ctx);
	/**
	 * Enter a parse tree produced by {@link BallerinaParser#variableReferenceList}.
	 * @param ctx the parse tree
	 */
	void enterVariableReferenceList(BallerinaParser.VariableReferenceListContext ctx);
	/**
	 * Exit a parse tree produced by {@link BallerinaParser#variableReferenceList}.
	 * @param ctx the parse tree
	 */
	void exitVariableReferenceList(BallerinaParser.VariableReferenceListContext ctx);
	/**
	 * Enter a parse tree produced by {@link BallerinaParser#ifElseStatement}.
	 * @param ctx the parse tree
	 */
	void enterIfElseStatement(BallerinaParser.IfElseStatementContext ctx);
	/**
	 * Exit a parse tree produced by {@link BallerinaParser#ifElseStatement}.
	 * @param ctx the parse tree
	 */
	void exitIfElseStatement(BallerinaParser.IfElseStatementContext ctx);
	/**
	 * Enter a parse tree produced by {@link BallerinaParser#ifClause}.
	 * @param ctx the parse tree
	 */
	void enterIfClause(BallerinaParser.IfClauseContext ctx);
	/**
	 * Exit a parse tree produced by {@link BallerinaParser#ifClause}.
	 * @param ctx the parse tree
	 */
	void exitIfClause(BallerinaParser.IfClauseContext ctx);
	/**
	 * Enter a parse tree produced by {@link BallerinaParser#elseIfClause}.
	 * @param ctx the parse tree
	 */
	void enterElseIfClause(BallerinaParser.ElseIfClauseContext ctx);
	/**
	 * Exit a parse tree produced by {@link BallerinaParser#elseIfClause}.
	 * @param ctx the parse tree
	 */
	void exitElseIfClause(BallerinaParser.ElseIfClauseContext ctx);
	/**
	 * Enter a parse tree produced by {@link BallerinaParser#elseClause}.
	 * @param ctx the parse tree
	 */
	void enterElseClause(BallerinaParser.ElseClauseContext ctx);
	/**
	 * Exit a parse tree produced by {@link BallerinaParser#elseClause}.
	 * @param ctx the parse tree
	 */
	void exitElseClause(BallerinaParser.ElseClauseContext ctx);
	/**
	 * Enter a parse tree produced by {@link BallerinaParser#foreachStatement}.
	 * @param ctx the parse tree
	 */
	void enterForeachStatement(BallerinaParser.ForeachStatementContext ctx);
	/**
	 * Exit a parse tree produced by {@link BallerinaParser#foreachStatement}.
	 * @param ctx the parse tree
	 */
	void exitForeachStatement(BallerinaParser.ForeachStatementContext ctx);
	/**
	 * Enter a parse tree produced by {@link BallerinaParser#intRangeExpression}.
	 * @param ctx the parse tree
	 */
	void enterIntRangeExpression(BallerinaParser.IntRangeExpressionContext ctx);
	/**
	 * Exit a parse tree produced by {@link BallerinaParser#intRangeExpression}.
	 * @param ctx the parse tree
	 */
	void exitIntRangeExpression(BallerinaParser.IntRangeExpressionContext ctx);
	/**
	 * Enter a parse tree produced by {@link BallerinaParser#whileStatement}.
	 * @param ctx the parse tree
	 */
	void enterWhileStatement(BallerinaParser.WhileStatementContext ctx);
	/**
	 * Exit a parse tree produced by {@link BallerinaParser#whileStatement}.
	 * @param ctx the parse tree
	 */
	void exitWhileStatement(BallerinaParser.WhileStatementContext ctx);
	/**
	 * Enter a parse tree produced by {@link BallerinaParser#nextStatement}.
	 * @param ctx the parse tree
	 */
	void enterNextStatement(BallerinaParser.NextStatementContext ctx);
	/**
	 * Exit a parse tree produced by {@link BallerinaParser#nextStatement}.
	 * @param ctx the parse tree
	 */
	void exitNextStatement(BallerinaParser.NextStatementContext ctx);
	/**
	 * Enter a parse tree produced by {@link BallerinaParser#breakStatement}.
	 * @param ctx the parse tree
	 */
	void enterBreakStatement(BallerinaParser.BreakStatementContext ctx);
	/**
	 * Exit a parse tree produced by {@link BallerinaParser#breakStatement}.
	 * @param ctx the parse tree
	 */
	void exitBreakStatement(BallerinaParser.BreakStatementContext ctx);
	/**
	 * Enter a parse tree produced by {@link BallerinaParser#forkJoinStatement}.
	 * @param ctx the parse tree
	 */
	void enterForkJoinStatement(BallerinaParser.ForkJoinStatementContext ctx);
	/**
	 * Exit a parse tree produced by {@link BallerinaParser#forkJoinStatement}.
	 * @param ctx the parse tree
	 */
	void exitForkJoinStatement(BallerinaParser.ForkJoinStatementContext ctx);
	/**
	 * Enter a parse tree produced by {@link BallerinaParser#joinClause}.
	 * @param ctx the parse tree
	 */
	void enterJoinClause(BallerinaParser.JoinClauseContext ctx);
	/**
	 * Exit a parse tree produced by {@link BallerinaParser#joinClause}.
	 * @param ctx the parse tree
	 */
	void exitJoinClause(BallerinaParser.JoinClauseContext ctx);
	/**
	 * Enter a parse tree produced by the {@code anyJoinCondition}
	 * labeled alternative in {@link BallerinaParser#joinConditions}.
	 * @param ctx the parse tree
	 */
	void enterAnyJoinCondition(BallerinaParser.AnyJoinConditionContext ctx);
	/**
	 * Exit a parse tree produced by the {@code anyJoinCondition}
	 * labeled alternative in {@link BallerinaParser#joinConditions}.
	 * @param ctx the parse tree
	 */
	void exitAnyJoinCondition(BallerinaParser.AnyJoinConditionContext ctx);
	/**
	 * Enter a parse tree produced by the {@code allJoinCondition}
	 * labeled alternative in {@link BallerinaParser#joinConditions}.
	 * @param ctx the parse tree
	 */
	void enterAllJoinCondition(BallerinaParser.AllJoinConditionContext ctx);
	/**
	 * Exit a parse tree produced by the {@code allJoinCondition}
	 * labeled alternative in {@link BallerinaParser#joinConditions}.
	 * @param ctx the parse tree
	 */
	void exitAllJoinCondition(BallerinaParser.AllJoinConditionContext ctx);
	/**
	 * Enter a parse tree produced by {@link BallerinaParser#timeoutClause}.
	 * @param ctx the parse tree
	 */
	void enterTimeoutClause(BallerinaParser.TimeoutClauseContext ctx);
	/**
	 * Exit a parse tree produced by {@link BallerinaParser#timeoutClause}.
	 * @param ctx the parse tree
	 */
	void exitTimeoutClause(BallerinaParser.TimeoutClauseContext ctx);
	/**
	 * Enter a parse tree produced by {@link BallerinaParser#tryCatchStatement}.
	 * @param ctx the parse tree
	 */
	void enterTryCatchStatement(BallerinaParser.TryCatchStatementContext ctx);
	/**
	 * Exit a parse tree produced by {@link BallerinaParser#tryCatchStatement}.
	 * @param ctx the parse tree
	 */
	void exitTryCatchStatement(BallerinaParser.TryCatchStatementContext ctx);
	/**
	 * Enter a parse tree produced by {@link BallerinaParser#catchClauses}.
	 * @param ctx the parse tree
	 */
	void enterCatchClauses(BallerinaParser.CatchClausesContext ctx);
	/**
	 * Exit a parse tree produced by {@link BallerinaParser#catchClauses}.
	 * @param ctx the parse tree
	 */
	void exitCatchClauses(BallerinaParser.CatchClausesContext ctx);
	/**
	 * Enter a parse tree produced by {@link BallerinaParser#catchClause}.
	 * @param ctx the parse tree
	 */
	void enterCatchClause(BallerinaParser.CatchClauseContext ctx);
	/**
	 * Exit a parse tree produced by {@link BallerinaParser#catchClause}.
	 * @param ctx the parse tree
	 */
	void exitCatchClause(BallerinaParser.CatchClauseContext ctx);
	/**
	 * Enter a parse tree produced by {@link BallerinaParser#finallyClause}.
	 * @param ctx the parse tree
	 */
	void enterFinallyClause(BallerinaParser.FinallyClauseContext ctx);
	/**
	 * Exit a parse tree produced by {@link BallerinaParser#finallyClause}.
	 * @param ctx the parse tree
	 */
	void exitFinallyClause(BallerinaParser.FinallyClauseContext ctx);
	/**
	 * Enter a parse tree produced by {@link BallerinaParser#throwStatement}.
	 * @param ctx the parse tree
	 */
	void enterThrowStatement(BallerinaParser.ThrowStatementContext ctx);
	/**
	 * Exit a parse tree produced by {@link BallerinaParser#throwStatement}.
	 * @param ctx the parse tree
	 */
	void exitThrowStatement(BallerinaParser.ThrowStatementContext ctx);
	/**
	 * Enter a parse tree produced by {@link BallerinaParser#returnStatement}.
	 * @param ctx the parse tree
	 */
	void enterReturnStatement(BallerinaParser.ReturnStatementContext ctx);
	/**
	 * Exit a parse tree produced by {@link BallerinaParser#returnStatement}.
	 * @param ctx the parse tree
	 */
	void exitReturnStatement(BallerinaParser.ReturnStatementContext ctx);
	/**
	 * Enter a parse tree produced by {@link BallerinaParser#workerInteractionStatement}.
	 * @param ctx the parse tree
	 */
	void enterWorkerInteractionStatement(BallerinaParser.WorkerInteractionStatementContext ctx);
	/**
	 * Exit a parse tree produced by {@link BallerinaParser#workerInteractionStatement}.
	 * @param ctx the parse tree
	 */
	void exitWorkerInteractionStatement(BallerinaParser.WorkerInteractionStatementContext ctx);
	/**
	 * Enter a parse tree produced by the {@code invokeWorker}
	 * labeled alternative in {@link BallerinaParser#triggerWorker}.
	 * @param ctx the parse tree
	 */
	void enterInvokeWorker(BallerinaParser.InvokeWorkerContext ctx);
	/**
	 * Exit a parse tree produced by the {@code invokeWorker}
	 * labeled alternative in {@link BallerinaParser#triggerWorker}.
	 * @param ctx the parse tree
	 */
	void exitInvokeWorker(BallerinaParser.InvokeWorkerContext ctx);
	/**
	 * Enter a parse tree produced by the {@code invokeFork}
	 * labeled alternative in {@link BallerinaParser#triggerWorker}.
	 * @param ctx the parse tree
	 */
	void enterInvokeFork(BallerinaParser.InvokeForkContext ctx);
	/**
	 * Exit a parse tree produced by the {@code invokeFork}
	 * labeled alternative in {@link BallerinaParser#triggerWorker}.
	 * @param ctx the parse tree
	 */
	void exitInvokeFork(BallerinaParser.InvokeForkContext ctx);
	/**
	 * Enter a parse tree produced by {@link BallerinaParser#workerReply}.
	 * @param ctx the parse tree
	 */
	void enterWorkerReply(BallerinaParser.WorkerReplyContext ctx);
	/**
	 * Exit a parse tree produced by {@link BallerinaParser#workerReply}.
	 * @param ctx the parse tree
	 */
	void exitWorkerReply(BallerinaParser.WorkerReplyContext ctx);
	/**
	 * Enter a parse tree produced by the {@code xmlAttribVariableReference}
	 * labeled alternative in {@link BallerinaParser#variableReference}.
	 * @param ctx the parse tree
	 */
	void enterXmlAttribVariableReference(BallerinaParser.XmlAttribVariableReferenceContext ctx);
	/**
	 * Exit a parse tree produced by the {@code xmlAttribVariableReference}
	 * labeled alternative in {@link BallerinaParser#variableReference}.
	 * @param ctx the parse tree
	 */
	void exitXmlAttribVariableReference(BallerinaParser.XmlAttribVariableReferenceContext ctx);
	/**
	 * Enter a parse tree produced by the {@code simpleVariableReference}
	 * labeled alternative in {@link BallerinaParser#variableReference}.
	 * @param ctx the parse tree
	 */
	void enterSimpleVariableReference(BallerinaParser.SimpleVariableReferenceContext ctx);
	/**
	 * Exit a parse tree produced by the {@code simpleVariableReference}
	 * labeled alternative in {@link BallerinaParser#variableReference}.
	 * @param ctx the parse tree
	 */
	void exitSimpleVariableReference(BallerinaParser.SimpleVariableReferenceContext ctx);
	/**
	 * Enter a parse tree produced by the {@code invocationReference}
	 * labeled alternative in {@link BallerinaParser#variableReference}.
	 * @param ctx the parse tree
	 */
	void enterInvocationReference(BallerinaParser.InvocationReferenceContext ctx);
	/**
	 * Exit a parse tree produced by the {@code invocationReference}
	 * labeled alternative in {@link BallerinaParser#variableReference}.
	 * @param ctx the parse tree
	 */
	void exitInvocationReference(BallerinaParser.InvocationReferenceContext ctx);
	/**
	 * Enter a parse tree produced by the {@code functionInvocationReference}
	 * labeled alternative in {@link BallerinaParser#variableReference}.
	 * @param ctx the parse tree
	 */
	void enterFunctionInvocationReference(BallerinaParser.FunctionInvocationReferenceContext ctx);
	/**
	 * Exit a parse tree produced by the {@code functionInvocationReference}
	 * labeled alternative in {@link BallerinaParser#variableReference}.
	 * @param ctx the parse tree
	 */
	void exitFunctionInvocationReference(BallerinaParser.FunctionInvocationReferenceContext ctx);
	/**
	 * Enter a parse tree produced by the {@code fieldVariableReference}
	 * labeled alternative in {@link BallerinaParser#variableReference}.
	 * @param ctx the parse tree
	 */
	void enterFieldVariableReference(BallerinaParser.FieldVariableReferenceContext ctx);
	/**
	 * Exit a parse tree produced by the {@code fieldVariableReference}
	 * labeled alternative in {@link BallerinaParser#variableReference}.
	 * @param ctx the parse tree
	 */
	void exitFieldVariableReference(BallerinaParser.FieldVariableReferenceContext ctx);
	/**
	 * Enter a parse tree produced by the {@code mapArrayVariableReference}
	 * labeled alternative in {@link BallerinaParser#variableReference}.
	 * @param ctx the parse tree
	 */
	void enterMapArrayVariableReference(BallerinaParser.MapArrayVariableReferenceContext ctx);
	/**
	 * Exit a parse tree produced by the {@code mapArrayVariableReference}
	 * labeled alternative in {@link BallerinaParser#variableReference}.
	 * @param ctx the parse tree
	 */
	void exitMapArrayVariableReference(BallerinaParser.MapArrayVariableReferenceContext ctx);
	/**
	 * Enter a parse tree produced by {@link BallerinaParser#field}.
	 * @param ctx the parse tree
	 */
	void enterField(BallerinaParser.FieldContext ctx);
	/**
	 * Exit a parse tree produced by {@link BallerinaParser#field}.
	 * @param ctx the parse tree
	 */
	void exitField(BallerinaParser.FieldContext ctx);
	/**
	 * Enter a parse tree produced by {@link BallerinaParser#index}.
	 * @param ctx the parse tree
	 */
	void enterIndex(BallerinaParser.IndexContext ctx);
	/**
	 * Exit a parse tree produced by {@link BallerinaParser#index}.
	 * @param ctx the parse tree
	 */
	void exitIndex(BallerinaParser.IndexContext ctx);
	/**
	 * Enter a parse tree produced by {@link BallerinaParser#xmlAttrib}.
	 * @param ctx the parse tree
	 */
	void enterXmlAttrib(BallerinaParser.XmlAttribContext ctx);
	/**
	 * Exit a parse tree produced by {@link BallerinaParser#xmlAttrib}.
	 * @param ctx the parse tree
	 */
	void exitXmlAttrib(BallerinaParser.XmlAttribContext ctx);
	/**
	 * Enter a parse tree produced by {@link BallerinaParser#functionInvocation}.
	 * @param ctx the parse tree
	 */
	void enterFunctionInvocation(BallerinaParser.FunctionInvocationContext ctx);
	/**
	 * Exit a parse tree produced by {@link BallerinaParser#functionInvocation}.
	 * @param ctx the parse tree
	 */
	void exitFunctionInvocation(BallerinaParser.FunctionInvocationContext ctx);
	/**
	 * Enter a parse tree produced by {@link BallerinaParser#invocation}.
	 * @param ctx the parse tree
	 */
	void enterInvocation(BallerinaParser.InvocationContext ctx);
	/**
	 * Exit a parse tree produced by {@link BallerinaParser#invocation}.
	 * @param ctx the parse tree
	 */
	void exitInvocation(BallerinaParser.InvocationContext ctx);
	/**
	 * Enter a parse tree produced by {@link BallerinaParser#expressionList}.
	 * @param ctx the parse tree
	 */
	void enterExpressionList(BallerinaParser.ExpressionListContext ctx);
	/**
	 * Exit a parse tree produced by {@link BallerinaParser#expressionList}.
	 * @param ctx the parse tree
	 */
	void exitExpressionList(BallerinaParser.ExpressionListContext ctx);
	/**
	 * Enter a parse tree produced by {@link BallerinaParser#expressionStmt}.
	 * @param ctx the parse tree
	 */
	void enterExpressionStmt(BallerinaParser.ExpressionStmtContext ctx);
	/**
	 * Exit a parse tree produced by {@link BallerinaParser#expressionStmt}.
	 * @param ctx the parse tree
	 */
	void exitExpressionStmt(BallerinaParser.ExpressionStmtContext ctx);
	/**
	 * Enter a parse tree produced by {@link BallerinaParser#transactionStatement}.
	 * @param ctx the parse tree
	 */
	void enterTransactionStatement(BallerinaParser.TransactionStatementContext ctx);
	/**
	 * Exit a parse tree produced by {@link BallerinaParser#transactionStatement}.
	 * @param ctx the parse tree
	 */
	void exitTransactionStatement(BallerinaParser.TransactionStatementContext ctx);
	/**
	 * Enter a parse tree produced by {@link BallerinaParser#transactionClause}.
	 * @param ctx the parse tree
	 */
	void enterTransactionClause(BallerinaParser.TransactionClauseContext ctx);
	/**
	 * Exit a parse tree produced by {@link BallerinaParser#transactionClause}.
	 * @param ctx the parse tree
	 */
	void exitTransactionClause(BallerinaParser.TransactionClauseContext ctx);
	/**
	 * Enter a parse tree produced by {@link BallerinaParser#transactionPropertyInitStatement}.
	 * @param ctx the parse tree
	 */
	void enterTransactionPropertyInitStatement(BallerinaParser.TransactionPropertyInitStatementContext ctx);
	/**
	 * Exit a parse tree produced by {@link BallerinaParser#transactionPropertyInitStatement}.
	 * @param ctx the parse tree
	 */
	void exitTransactionPropertyInitStatement(BallerinaParser.TransactionPropertyInitStatementContext ctx);
	/**
	 * Enter a parse tree produced by {@link BallerinaParser#transactionPropertyInitStatementList}.
	 * @param ctx the parse tree
	 */
	void enterTransactionPropertyInitStatementList(BallerinaParser.TransactionPropertyInitStatementListContext ctx);
	/**
	 * Exit a parse tree produced by {@link BallerinaParser#transactionPropertyInitStatementList}.
	 * @param ctx the parse tree
	 */
	void exitTransactionPropertyInitStatementList(BallerinaParser.TransactionPropertyInitStatementListContext ctx);
	/**
	 * Enter a parse tree produced by {@link BallerinaParser#lockStatement}.
	 * @param ctx the parse tree
	 */
	void enterLockStatement(BallerinaParser.LockStatementContext ctx);
	/**
	 * Exit a parse tree produced by {@link BallerinaParser#lockStatement}.
	 * @param ctx the parse tree
	 */
	void exitLockStatement(BallerinaParser.LockStatementContext ctx);
	/**
	 * Enter a parse tree produced by {@link BallerinaParser#failedClause}.
	 * @param ctx the parse tree
	 */
	void enterFailedClause(BallerinaParser.FailedClauseContext ctx);
	/**
	 * Exit a parse tree produced by {@link BallerinaParser#failedClause}.
	 * @param ctx the parse tree
	 */
	void exitFailedClause(BallerinaParser.FailedClauseContext ctx);
	/**
	 * Enter a parse tree produced by {@link BallerinaParser#abortStatement}.
	 * @param ctx the parse tree
	 */
	void enterAbortStatement(BallerinaParser.AbortStatementContext ctx);
	/**
	 * Exit a parse tree produced by {@link BallerinaParser#abortStatement}.
	 * @param ctx the parse tree
	 */
	void exitAbortStatement(BallerinaParser.AbortStatementContext ctx);
	/**
	 * Enter a parse tree produced by {@link BallerinaParser#retriesStatement}.
	 * @param ctx the parse tree
	 */
	void enterRetriesStatement(BallerinaParser.RetriesStatementContext ctx);
	/**
	 * Exit a parse tree produced by {@link BallerinaParser#retriesStatement}.
	 * @param ctx the parse tree
	 */
	void exitRetriesStatement(BallerinaParser.RetriesStatementContext ctx);
	/**
	 * Enter a parse tree produced by {@link BallerinaParser#namespaceDeclarationStatement}.
	 * @param ctx the parse tree
	 */
	void enterNamespaceDeclarationStatement(BallerinaParser.NamespaceDeclarationStatementContext ctx);
	/**
	 * Exit a parse tree produced by {@link BallerinaParser#namespaceDeclarationStatement}.
	 * @param ctx the parse tree
	 */
	void exitNamespaceDeclarationStatement(BallerinaParser.NamespaceDeclarationStatementContext ctx);
	/**
	 * Enter a parse tree produced by {@link BallerinaParser#namespaceDeclaration}.
	 * @param ctx the parse tree
	 */
	void enterNamespaceDeclaration(BallerinaParser.NamespaceDeclarationContext ctx);
	/**
	 * Exit a parse tree produced by {@link BallerinaParser#namespaceDeclaration}.
	 * @param ctx the parse tree
	 */
	void exitNamespaceDeclaration(BallerinaParser.NamespaceDeclarationContext ctx);
	/**
	 * Enter a parse tree produced by the {@code connectorInitExpression}
	 * labeled alternative in {@link BallerinaParser#expression}.
	 * @param ctx the parse tree
	 */
	void enterConnectorInitExpression(BallerinaParser.ConnectorInitExpressionContext ctx);
	/**
	 * Exit a parse tree produced by the {@code connectorInitExpression}
	 * labeled alternative in {@link BallerinaParser#expression}.
	 * @param ctx the parse tree
	 */
	void exitConnectorInitExpression(BallerinaParser.ConnectorInitExpressionContext ctx);
	/**
	 * Enter a parse tree produced by the {@code binaryDivMulModExpression}
	 * labeled alternative in {@link BallerinaParser#expression}.
	 * @param ctx the parse tree
	 */
	void enterBinaryDivMulModExpression(BallerinaParser.BinaryDivMulModExpressionContext ctx);
	/**
	 * Exit a parse tree produced by the {@code binaryDivMulModExpression}
	 * labeled alternative in {@link BallerinaParser#expression}.
	 * @param ctx the parse tree
	 */
	void exitBinaryDivMulModExpression(BallerinaParser.BinaryDivMulModExpressionContext ctx);
	/**
	 * Enter a parse tree produced by the {@code binaryOrExpression}
	 * labeled alternative in {@link BallerinaParser#expression}.
	 * @param ctx the parse tree
	 */
	void enterBinaryOrExpression(BallerinaParser.BinaryOrExpressionContext ctx);
	/**
	 * Exit a parse tree produced by the {@code binaryOrExpression}
	 * labeled alternative in {@link BallerinaParser#expression}.
	 * @param ctx the parse tree
	 */
	void exitBinaryOrExpression(BallerinaParser.BinaryOrExpressionContext ctx);
	/**
	 * Enter a parse tree produced by the {@code xmlLiteralExpression}
	 * labeled alternative in {@link BallerinaParser#expression}.
	 * @param ctx the parse tree
	 */
	void enterXmlLiteralExpression(BallerinaParser.XmlLiteralExpressionContext ctx);
	/**
	 * Exit a parse tree produced by the {@code xmlLiteralExpression}
	 * labeled alternative in {@link BallerinaParser#expression}.
	 * @param ctx the parse tree
	 */
	void exitXmlLiteralExpression(BallerinaParser.XmlLiteralExpressionContext ctx);
	/**
	 * Enter a parse tree produced by the {@code valueTypeTypeExpression}
	 * labeled alternative in {@link BallerinaParser#expression}.
	 * @param ctx the parse tree
	 */
	void enterValueTypeTypeExpression(BallerinaParser.ValueTypeTypeExpressionContext ctx);
	/**
	 * Exit a parse tree produced by the {@code valueTypeTypeExpression}
	 * labeled alternative in {@link BallerinaParser#expression}.
	 * @param ctx the parse tree
	 */
	void exitValueTypeTypeExpression(BallerinaParser.ValueTypeTypeExpressionContext ctx);
	/**
	 * Enter a parse tree produced by the {@code simpleLiteralExpression}
	 * labeled alternative in {@link BallerinaParser#expression}.
	 * @param ctx the parse tree
	 */
	void enterSimpleLiteralExpression(BallerinaParser.SimpleLiteralExpressionContext ctx);
	/**
	 * Exit a parse tree produced by the {@code simpleLiteralExpression}
	 * labeled alternative in {@link BallerinaParser#expression}.
	 * @param ctx the parse tree
	 */
	void exitSimpleLiteralExpression(BallerinaParser.SimpleLiteralExpressionContext ctx);
	/**
	 * Enter a parse tree produced by the {@code stringTemplateLiteralExpression}
	 * labeled alternative in {@link BallerinaParser#expression}.
	 * @param ctx the parse tree
	 */
	void enterStringTemplateLiteralExpression(BallerinaParser.StringTemplateLiteralExpressionContext ctx);
	/**
	 * Exit a parse tree produced by the {@code stringTemplateLiteralExpression}
	 * labeled alternative in {@link BallerinaParser#expression}.
	 * @param ctx the parse tree
	 */
	void exitStringTemplateLiteralExpression(BallerinaParser.StringTemplateLiteralExpressionContext ctx);
	/**
	 * Enter a parse tree produced by the {@code lambdaFunctionExpression}
	 * labeled alternative in {@link BallerinaParser#expression}.
	 * @param ctx the parse tree
	 */
	void enterLambdaFunctionExpression(BallerinaParser.LambdaFunctionExpressionContext ctx);
	/**
	 * Exit a parse tree produced by the {@code lambdaFunctionExpression}
	 * labeled alternative in {@link BallerinaParser#expression}.
	 * @param ctx the parse tree
	 */
	void exitLambdaFunctionExpression(BallerinaParser.LambdaFunctionExpressionContext ctx);
	/**
	 * Enter a parse tree produced by the {@code binaryEqualExpression}
	 * labeled alternative in {@link BallerinaParser#expression}.
	 * @param ctx the parse tree
	 */
	void enterBinaryEqualExpression(BallerinaParser.BinaryEqualExpressionContext ctx);
	/**
	 * Exit a parse tree produced by the {@code binaryEqualExpression}
	 * labeled alternative in {@link BallerinaParser#expression}.
	 * @param ctx the parse tree
	 */
	void exitBinaryEqualExpression(BallerinaParser.BinaryEqualExpressionContext ctx);
	/**
	 * Enter a parse tree produced by the {@code recordLiteralExpression}
	 * labeled alternative in {@link BallerinaParser#expression}.
	 * @param ctx the parse tree
	 */
	void enterRecordLiteralExpression(BallerinaParser.RecordLiteralExpressionContext ctx);
	/**
	 * Exit a parse tree produced by the {@code recordLiteralExpression}
	 * labeled alternative in {@link BallerinaParser#expression}.
	 * @param ctx the parse tree
	 */
	void exitRecordLiteralExpression(BallerinaParser.RecordLiteralExpressionContext ctx);
	/**
	 * Enter a parse tree produced by the {@code arrayLiteralExpression}
	 * labeled alternative in {@link BallerinaParser#expression}.
	 * @param ctx the parse tree
	 */
	void enterArrayLiteralExpression(BallerinaParser.ArrayLiteralExpressionContext ctx);
	/**
	 * Exit a parse tree produced by the {@code arrayLiteralExpression}
	 * labeled alternative in {@link BallerinaParser#expression}.
	 * @param ctx the parse tree
	 */
	void exitArrayLiteralExpression(BallerinaParser.ArrayLiteralExpressionContext ctx);
	/**
	 * Enter a parse tree produced by the {@code typeAccessExpression}
	 * labeled alternative in {@link BallerinaParser#expression}.
	 * @param ctx the parse tree
	 */
	void enterTypeAccessExpression(BallerinaParser.TypeAccessExpressionContext ctx);
	/**
	 * Exit a parse tree produced by the {@code typeAccessExpression}
	 * labeled alternative in {@link BallerinaParser#expression}.
	 * @param ctx the parse tree
	 */
	void exitTypeAccessExpression(BallerinaParser.TypeAccessExpressionContext ctx);
	/**
	 * Enter a parse tree produced by the {@code bracedExpression}
	 * labeled alternative in {@link BallerinaParser#expression}.
	 * @param ctx the parse tree
	 */
	void enterBracedExpression(BallerinaParser.BracedExpressionContext ctx);
	/**
	 * Exit a parse tree produced by the {@code bracedExpression}
	 * labeled alternative in {@link BallerinaParser#expression}.
	 * @param ctx the parse tree
	 */
	void exitBracedExpression(BallerinaParser.BracedExpressionContext ctx);
	/**
	 * Enter a parse tree produced by the {@code variableReferenceExpression}
	 * labeled alternative in {@link BallerinaParser#expression}.
	 * @param ctx the parse tree
	 */
	void enterVariableReferenceExpression(BallerinaParser.VariableReferenceExpressionContext ctx);
	/**
	 * Exit a parse tree produced by the {@code variableReferenceExpression}
	 * labeled alternative in {@link BallerinaParser#expression}.
	 * @param ctx the parse tree
	 */
	void exitVariableReferenceExpression(BallerinaParser.VariableReferenceExpressionContext ctx);
	/**
	 * Enter a parse tree produced by the {@code typeCastingExpression}
	 * labeled alternative in {@link BallerinaParser#expression}.
	 * @param ctx the parse tree
	 */
	void enterTypeCastingExpression(BallerinaParser.TypeCastingExpressionContext ctx);
	/**
	 * Exit a parse tree produced by the {@code typeCastingExpression}
	 * labeled alternative in {@link BallerinaParser#expression}.
	 * @param ctx the parse tree
	 */
	void exitTypeCastingExpression(BallerinaParser.TypeCastingExpressionContext ctx);
	/**
	 * Enter a parse tree produced by the {@code binaryAndExpression}
	 * labeled alternative in {@link BallerinaParser#expression}.
	 * @param ctx the parse tree
	 */
	void enterBinaryAndExpression(BallerinaParser.BinaryAndExpressionContext ctx);
	/**
	 * Exit a parse tree produced by the {@code binaryAndExpression}
	 * labeled alternative in {@link BallerinaParser#expression}.
	 * @param ctx the parse tree
	 */
	void exitBinaryAndExpression(BallerinaParser.BinaryAndExpressionContext ctx);
	/**
	 * Enter a parse tree produced by the {@code binaryAddSubExpression}
	 * labeled alternative in {@link BallerinaParser#expression}.
	 * @param ctx the parse tree
	 */
	void enterBinaryAddSubExpression(BallerinaParser.BinaryAddSubExpressionContext ctx);
	/**
	 * Exit a parse tree produced by the {@code binaryAddSubExpression}
	 * labeled alternative in {@link BallerinaParser#expression}.
	 * @param ctx the parse tree
	 */
	void exitBinaryAddSubExpression(BallerinaParser.BinaryAddSubExpressionContext ctx);
	/**
	 * Enter a parse tree produced by the {@code typeConversionExpression}
	 * labeled alternative in {@link BallerinaParser#expression}.
	 * @param ctx the parse tree
	 */
	void enterTypeConversionExpression(BallerinaParser.TypeConversionExpressionContext ctx);
	/**
	 * Exit a parse tree produced by the {@code typeConversionExpression}
	 * labeled alternative in {@link BallerinaParser#expression}.
	 * @param ctx the parse tree
	 */
	void exitTypeConversionExpression(BallerinaParser.TypeConversionExpressionContext ctx);
	/**
	 * Enter a parse tree produced by the {@code binaryCompareExpression}
	 * labeled alternative in {@link BallerinaParser#expression}.
	 * @param ctx the parse tree
	 */
	void enterBinaryCompareExpression(BallerinaParser.BinaryCompareExpressionContext ctx);
	/**
	 * Exit a parse tree produced by the {@code binaryCompareExpression}
	 * labeled alternative in {@link BallerinaParser#expression}.
	 * @param ctx the parse tree
	 */
	void exitBinaryCompareExpression(BallerinaParser.BinaryCompareExpressionContext ctx);
	/**
	 * Enter a parse tree produced by the {@code builtInReferenceTypeTypeExpression}
	 * labeled alternative in {@link BallerinaParser#expression}.
	 * @param ctx the parse tree
	 */
	void enterBuiltInReferenceTypeTypeExpression(BallerinaParser.BuiltInReferenceTypeTypeExpressionContext ctx);
	/**
	 * Exit a parse tree produced by the {@code builtInReferenceTypeTypeExpression}
	 * labeled alternative in {@link BallerinaParser#expression}.
	 * @param ctx the parse tree
	 */
	void exitBuiltInReferenceTypeTypeExpression(BallerinaParser.BuiltInReferenceTypeTypeExpressionContext ctx);
	/**
	 * Enter a parse tree produced by the {@code unaryExpression}
	 * labeled alternative in {@link BallerinaParser#expression}.
	 * @param ctx the parse tree
	 */
	void enterUnaryExpression(BallerinaParser.UnaryExpressionContext ctx);
	/**
	 * Exit a parse tree produced by the {@code unaryExpression}
	 * labeled alternative in {@link BallerinaParser#expression}.
	 * @param ctx the parse tree
	 */
	void exitUnaryExpression(BallerinaParser.UnaryExpressionContext ctx);
	/**
	 * Enter a parse tree produced by the {@code tableQueryExpression}
	 * labeled alternative in {@link BallerinaParser#expression}.
	 * @param ctx the parse tree
	 */
	void enterTableQueryExpression(BallerinaParser.TableQueryExpressionContext ctx);
	/**
	 * Exit a parse tree produced by the {@code tableQueryExpression}
	 * labeled alternative in {@link BallerinaParser#expression}.
	 * @param ctx the parse tree
	 */
	void exitTableQueryExpression(BallerinaParser.TableQueryExpressionContext ctx);
	/**
	 * Enter a parse tree produced by the {@code ternaryExpression}
	 * labeled alternative in {@link BallerinaParser#expression}.
	 * @param ctx the parse tree
	 */
	void enterTernaryExpression(BallerinaParser.TernaryExpressionContext ctx);
	/**
	 * Exit a parse tree produced by the {@code ternaryExpression}
	 * labeled alternative in {@link BallerinaParser#expression}.
	 * @param ctx the parse tree
	 */
	void exitTernaryExpression(BallerinaParser.TernaryExpressionContext ctx);
	/**
	 * Enter a parse tree produced by the {@code binaryPowExpression}
	 * labeled alternative in {@link BallerinaParser#expression}.
	 * @param ctx the parse tree
	 */
	void enterBinaryPowExpression(BallerinaParser.BinaryPowExpressionContext ctx);
	/**
	 * Exit a parse tree produced by the {@code binaryPowExpression}
	 * labeled alternative in {@link BallerinaParser#expression}.
	 * @param ctx the parse tree
	 */
	void exitBinaryPowExpression(BallerinaParser.BinaryPowExpressionContext ctx);
	/**
	 * Enter a parse tree produced by {@link BallerinaParser#nameReference}.
	 * @param ctx the parse tree
	 */
	void enterNameReference(BallerinaParser.NameReferenceContext ctx);
	/**
	 * Exit a parse tree produced by {@link BallerinaParser#nameReference}.
	 * @param ctx the parse tree
	 */
	void exitNameReference(BallerinaParser.NameReferenceContext ctx);
	/**
	 * Enter a parse tree produced by {@link BallerinaParser#returnParameters}.
	 * @param ctx the parse tree
	 */
	void enterReturnParameters(BallerinaParser.ReturnParametersContext ctx);
	/**
	 * Exit a parse tree produced by {@link BallerinaParser#returnParameters}.
	 * @param ctx the parse tree
	 */
	void exitReturnParameters(BallerinaParser.ReturnParametersContext ctx);
	/**
	 * Enter a parse tree produced by {@link BallerinaParser#parameterTypeNameList}.
	 * @param ctx the parse tree
	 */
	void enterParameterTypeNameList(BallerinaParser.ParameterTypeNameListContext ctx);
	/**
	 * Exit a parse tree produced by {@link BallerinaParser#parameterTypeNameList}.
	 * @param ctx the parse tree
	 */
	void exitParameterTypeNameList(BallerinaParser.ParameterTypeNameListContext ctx);
	/**
	 * Enter a parse tree produced by {@link BallerinaParser#parameterTypeName}.
	 * @param ctx the parse tree
	 */
	void enterParameterTypeName(BallerinaParser.ParameterTypeNameContext ctx);
	/**
	 * Exit a parse tree produced by {@link BallerinaParser#parameterTypeName}.
	 * @param ctx the parse tree
	 */
	void exitParameterTypeName(BallerinaParser.ParameterTypeNameContext ctx);
	/**
	 * Enter a parse tree produced by {@link BallerinaParser#parameterList}.
	 * @param ctx the parse tree
	 */
	void enterParameterList(BallerinaParser.ParameterListContext ctx);
	/**
	 * Exit a parse tree produced by {@link BallerinaParser#parameterList}.
	 * @param ctx the parse tree
	 */
	void exitParameterList(BallerinaParser.ParameterListContext ctx);
	/**
	 * Enter a parse tree produced by {@link BallerinaParser#parameter}.
	 * @param ctx the parse tree
	 */
	void enterParameter(BallerinaParser.ParameterContext ctx);
	/**
	 * Exit a parse tree produced by {@link BallerinaParser#parameter}.
	 * @param ctx the parse tree
	 */
	void exitParameter(BallerinaParser.ParameterContext ctx);
	/**
	 * Enter a parse tree produced by {@link BallerinaParser#fieldDefinition}.
	 * @param ctx the parse tree
	 */
	void enterFieldDefinition(BallerinaParser.FieldDefinitionContext ctx);
	/**
	 * Exit a parse tree produced by {@link BallerinaParser#fieldDefinition}.
	 * @param ctx the parse tree
	 */
	void exitFieldDefinition(BallerinaParser.FieldDefinitionContext ctx);
	/**
	 * Enter a parse tree produced by {@link BallerinaParser#simpleLiteral}.
	 * @param ctx the parse tree
	 */
	void enterSimpleLiteral(BallerinaParser.SimpleLiteralContext ctx);
	/**
	 * Exit a parse tree produced by {@link BallerinaParser#simpleLiteral}.
	 * @param ctx the parse tree
	 */
	void exitSimpleLiteral(BallerinaParser.SimpleLiteralContext ctx);
	/**
	 * Enter a parse tree produced by {@link BallerinaParser#xmlLiteral}.
	 * @param ctx the parse tree
	 */
	void enterXmlLiteral(BallerinaParser.XmlLiteralContext ctx);
	/**
	 * Exit a parse tree produced by {@link BallerinaParser#xmlLiteral}.
	 * @param ctx the parse tree
	 */
	void exitXmlLiteral(BallerinaParser.XmlLiteralContext ctx);
	/**
	 * Enter a parse tree produced by {@link BallerinaParser#xmlItem}.
	 * @param ctx the parse tree
	 */
	void enterXmlItem(BallerinaParser.XmlItemContext ctx);
	/**
	 * Exit a parse tree produced by {@link BallerinaParser#xmlItem}.
	 * @param ctx the parse tree
	 */
	void exitXmlItem(BallerinaParser.XmlItemContext ctx);
	/**
	 * Enter a parse tree produced by {@link BallerinaParser#content}.
	 * @param ctx the parse tree
	 */
	void enterContent(BallerinaParser.ContentContext ctx);
	/**
	 * Exit a parse tree produced by {@link BallerinaParser#content}.
	 * @param ctx the parse tree
	 */
	void exitContent(BallerinaParser.ContentContext ctx);
	/**
	 * Enter a parse tree produced by {@link BallerinaParser#comment}.
	 * @param ctx the parse tree
	 */
	void enterComment(BallerinaParser.CommentContext ctx);
	/**
	 * Exit a parse tree produced by {@link BallerinaParser#comment}.
	 * @param ctx the parse tree
	 */
	void exitComment(BallerinaParser.CommentContext ctx);
	/**
	 * Enter a parse tree produced by {@link BallerinaParser#element}.
	 * @param ctx the parse tree
	 */
	void enterElement(BallerinaParser.ElementContext ctx);
	/**
	 * Exit a parse tree produced by {@link BallerinaParser#element}.
	 * @param ctx the parse tree
	 */
	void exitElement(BallerinaParser.ElementContext ctx);
	/**
	 * Enter a parse tree produced by {@link BallerinaParser#startTag}.
	 * @param ctx the parse tree
	 */
	void enterStartTag(BallerinaParser.StartTagContext ctx);
	/**
	 * Exit a parse tree produced by {@link BallerinaParser#startTag}.
	 * @param ctx the parse tree
	 */
	void exitStartTag(BallerinaParser.StartTagContext ctx);
	/**
	 * Enter a parse tree produced by {@link BallerinaParser#closeTag}.
	 * @param ctx the parse tree
	 */
	void enterCloseTag(BallerinaParser.CloseTagContext ctx);
	/**
	 * Exit a parse tree produced by {@link BallerinaParser#closeTag}.
	 * @param ctx the parse tree
	 */
	void exitCloseTag(BallerinaParser.CloseTagContext ctx);
	/**
	 * Enter a parse tree produced by {@link BallerinaParser#emptyTag}.
	 * @param ctx the parse tree
	 */
	void enterEmptyTag(BallerinaParser.EmptyTagContext ctx);
	/**
	 * Exit a parse tree produced by {@link BallerinaParser#emptyTag}.
	 * @param ctx the parse tree
	 */
	void exitEmptyTag(BallerinaParser.EmptyTagContext ctx);
	/**
	 * Enter a parse tree produced by {@link BallerinaParser#procIns}.
	 * @param ctx the parse tree
	 */
	void enterProcIns(BallerinaParser.ProcInsContext ctx);
	/**
	 * Exit a parse tree produced by {@link BallerinaParser#procIns}.
	 * @param ctx the parse tree
	 */
	void exitProcIns(BallerinaParser.ProcInsContext ctx);
	/**
	 * Enter a parse tree produced by {@link BallerinaParser#attribute}.
	 * @param ctx the parse tree
	 */
	void enterAttribute(BallerinaParser.AttributeContext ctx);
	/**
	 * Exit a parse tree produced by {@link BallerinaParser#attribute}.
	 * @param ctx the parse tree
	 */
	void exitAttribute(BallerinaParser.AttributeContext ctx);
	/**
	 * Enter a parse tree produced by {@link BallerinaParser#text}.
	 * @param ctx the parse tree
	 */
	void enterText(BallerinaParser.TextContext ctx);
	/**
	 * Exit a parse tree produced by {@link BallerinaParser#text}.
	 * @param ctx the parse tree
	 */
	void exitText(BallerinaParser.TextContext ctx);
	/**
	 * Enter a parse tree produced by {@link BallerinaParser#xmlQuotedString}.
	 * @param ctx the parse tree
	 */
	void enterXmlQuotedString(BallerinaParser.XmlQuotedStringContext ctx);
	/**
	 * Exit a parse tree produced by {@link BallerinaParser#xmlQuotedString}.
	 * @param ctx the parse tree
	 */
	void exitXmlQuotedString(BallerinaParser.XmlQuotedStringContext ctx);
	/**
	 * Enter a parse tree produced by {@link BallerinaParser#xmlSingleQuotedString}.
	 * @param ctx the parse tree
	 */
	void enterXmlSingleQuotedString(BallerinaParser.XmlSingleQuotedStringContext ctx);
	/**
	 * Exit a parse tree produced by {@link BallerinaParser#xmlSingleQuotedString}.
	 * @param ctx the parse tree
	 */
	void exitXmlSingleQuotedString(BallerinaParser.XmlSingleQuotedStringContext ctx);
	/**
	 * Enter a parse tree produced by {@link BallerinaParser#xmlDoubleQuotedString}.
	 * @param ctx the parse tree
	 */
	void enterXmlDoubleQuotedString(BallerinaParser.XmlDoubleQuotedStringContext ctx);
	/**
	 * Exit a parse tree produced by {@link BallerinaParser#xmlDoubleQuotedString}.
	 * @param ctx the parse tree
	 */
	void exitXmlDoubleQuotedString(BallerinaParser.XmlDoubleQuotedStringContext ctx);
	/**
	 * Enter a parse tree produced by {@link BallerinaParser#xmlQualifiedName}.
	 * @param ctx the parse tree
	 */
	void enterXmlQualifiedName(BallerinaParser.XmlQualifiedNameContext ctx);
	/**
	 * Exit a parse tree produced by {@link BallerinaParser#xmlQualifiedName}.
	 * @param ctx the parse tree
	 */
	void exitXmlQualifiedName(BallerinaParser.XmlQualifiedNameContext ctx);
	/**
	 * Enter a parse tree produced by {@link BallerinaParser#stringTemplateLiteral}.
	 * @param ctx the parse tree
	 */
	void enterStringTemplateLiteral(BallerinaParser.StringTemplateLiteralContext ctx);
	/**
	 * Exit a parse tree produced by {@link BallerinaParser#stringTemplateLiteral}.
	 * @param ctx the parse tree
	 */
	void exitStringTemplateLiteral(BallerinaParser.StringTemplateLiteralContext ctx);
	/**
	 * Enter a parse tree produced by {@link BallerinaParser#stringTemplateContent}.
	 * @param ctx the parse tree
	 */
	void enterStringTemplateContent(BallerinaParser.StringTemplateContentContext ctx);
	/**
	 * Exit a parse tree produced by {@link BallerinaParser#stringTemplateContent}.
	 * @param ctx the parse tree
	 */
	void exitStringTemplateContent(BallerinaParser.StringTemplateContentContext ctx);
	/**
	 * Enter a parse tree produced by {@link BallerinaParser#anyIdentifierName}.
	 * @param ctx the parse tree
	 */
	void enterAnyIdentifierName(BallerinaParser.AnyIdentifierNameContext ctx);
	/**
	 * Exit a parse tree produced by {@link BallerinaParser#anyIdentifierName}.
	 * @param ctx the parse tree
	 */
	void exitAnyIdentifierName(BallerinaParser.AnyIdentifierNameContext ctx);
	/**
	 * Enter a parse tree produced by {@link BallerinaParser#reservedWord}.
	 * @param ctx the parse tree
	 */
	void enterReservedWord(BallerinaParser.ReservedWordContext ctx);
	/**
	 * Exit a parse tree produced by {@link BallerinaParser#reservedWord}.
	 * @param ctx the parse tree
	 */
	void exitReservedWord(BallerinaParser.ReservedWordContext ctx);
	/**
	 * Enter a parse tree produced by {@link BallerinaParser#tableQuery}.
	 * @param ctx the parse tree
	 */
	void enterTableQuery(BallerinaParser.TableQueryContext ctx);
	/**
	 * Exit a parse tree produced by {@link BallerinaParser#tableQuery}.
	 * @param ctx the parse tree
	 */
	void exitTableQuery(BallerinaParser.TableQueryContext ctx);
	/**
	 * Enter a parse tree produced by {@link BallerinaParser#aggregationQuery}.
	 * @param ctx the parse tree
	 */
	void enterAggregationQuery(BallerinaParser.AggregationQueryContext ctx);
	/**
	 * Exit a parse tree produced by {@link BallerinaParser#aggregationQuery}.
	 * @param ctx the parse tree
	 */
	void exitAggregationQuery(BallerinaParser.AggregationQueryContext ctx);
	/**
	 * Enter a parse tree produced by {@link BallerinaParser#streamingQueryStatement}.
	 * @param ctx the parse tree
	 */
	void enterStreamingQueryStatement(BallerinaParser.StreamingQueryStatementContext ctx);
	/**
	 * Exit a parse tree produced by {@link BallerinaParser#streamingQueryStatement}.
	 * @param ctx the parse tree
	 */
	void exitStreamingQueryStatement(BallerinaParser.StreamingQueryStatementContext ctx);
	/**
	 * Enter a parse tree produced by {@link BallerinaParser#orderByClause}.
	 * @param ctx the parse tree
	 */
	void enterOrderByClause(BallerinaParser.OrderByClauseContext ctx);
	/**
	 * Exit a parse tree produced by {@link BallerinaParser#orderByClause}.
	 * @param ctx the parse tree
	 */
	void exitOrderByClause(BallerinaParser.OrderByClauseContext ctx);
	/**
	 * Enter a parse tree produced by {@link BallerinaParser#selectClause}.
	 * @param ctx the parse tree
	 */
	void enterSelectClause(BallerinaParser.SelectClauseContext ctx);
	/**
	 * Exit a parse tree produced by {@link BallerinaParser#selectClause}.
	 * @param ctx the parse tree
	 */
	void exitSelectClause(BallerinaParser.SelectClauseContext ctx);
	/**
	 * Enter a parse tree produced by {@link BallerinaParser#selectExpressionList}.
	 * @param ctx the parse tree
	 */
	void enterSelectExpressionList(BallerinaParser.SelectExpressionListContext ctx);
	/**
	 * Exit a parse tree produced by {@link BallerinaParser#selectExpressionList}.
	 * @param ctx the parse tree
	 */
	void exitSelectExpressionList(BallerinaParser.SelectExpressionListContext ctx);
	/**
	 * Enter a parse tree produced by {@link BallerinaParser#selectExpression}.
	 * @param ctx the parse tree
	 */
	void enterSelectExpression(BallerinaParser.SelectExpressionContext ctx);
	/**
	 * Exit a parse tree produced by {@link BallerinaParser#selectExpression}.
	 * @param ctx the parse tree
	 */
	void exitSelectExpression(BallerinaParser.SelectExpressionContext ctx);
	/**
	 * Enter a parse tree produced by {@link BallerinaParser#groupByClause}.
	 * @param ctx the parse tree
	 */
	void enterGroupByClause(BallerinaParser.GroupByClauseContext ctx);
	/**
	 * Exit a parse tree produced by {@link BallerinaParser#groupByClause}.
	 * @param ctx the parse tree
	 */
	void exitGroupByClause(BallerinaParser.GroupByClauseContext ctx);
	/**
	 * Enter a parse tree produced by {@link BallerinaParser#havingClause}.
	 * @param ctx the parse tree
	 */
	void enterHavingClause(BallerinaParser.HavingClauseContext ctx);
	/**
	 * Exit a parse tree produced by {@link BallerinaParser#havingClause}.
	 * @param ctx the parse tree
	 */
	void exitHavingClause(BallerinaParser.HavingClauseContext ctx);
	/**
	 * Enter a parse tree produced by {@link BallerinaParser#streamingAction}.
	 * @param ctx the parse tree
	 */
	void enterStreamingAction(BallerinaParser.StreamingActionContext ctx);
	/**
	 * Exit a parse tree produced by {@link BallerinaParser#streamingAction}.
	 * @param ctx the parse tree
	 */
	void exitStreamingAction(BallerinaParser.StreamingActionContext ctx);
	/**
	 * Enter a parse tree produced by {@link BallerinaParser#setClause}.
	 * @param ctx the parse tree
	 */
	void enterSetClause(BallerinaParser.SetClauseContext ctx);
	/**
	 * Exit a parse tree produced by {@link BallerinaParser#setClause}.
	 * @param ctx the parse tree
	 */
	void exitSetClause(BallerinaParser.SetClauseContext ctx);
	/**
	 * Enter a parse tree produced by {@link BallerinaParser#setAssignmentClause}.
	 * @param ctx the parse tree
	 */
	void enterSetAssignmentClause(BallerinaParser.SetAssignmentClauseContext ctx);
	/**
	 * Exit a parse tree produced by {@link BallerinaParser#setAssignmentClause}.
	 * @param ctx the parse tree
	 */
	void exitSetAssignmentClause(BallerinaParser.SetAssignmentClauseContext ctx);
	/**
	 * Enter a parse tree produced by {@link BallerinaParser#streamingInput}.
	 * @param ctx the parse tree
	 */
	void enterStreamingInput(BallerinaParser.StreamingInputContext ctx);
	/**
	 * Exit a parse tree produced by {@link BallerinaParser#streamingInput}.
	 * @param ctx the parse tree
	 */
	void exitStreamingInput(BallerinaParser.StreamingInputContext ctx);
	/**
	 * Enter a parse tree produced by {@link BallerinaParser#joinStreamingInput}.
	 * @param ctx the parse tree
	 */
	void enterJoinStreamingInput(BallerinaParser.JoinStreamingInputContext ctx);
	/**
	 * Exit a parse tree produced by {@link BallerinaParser#joinStreamingInput}.
	 * @param ctx the parse tree
	 */
	void exitJoinStreamingInput(BallerinaParser.JoinStreamingInputContext ctx);
	/**
	 * Enter a parse tree produced by {@link BallerinaParser#outputEventType}.
	 * @param ctx the parse tree
	 */
	void enterOutputEventType(BallerinaParser.OutputEventTypeContext ctx);
	/**
	 * Exit a parse tree produced by {@link BallerinaParser#outputEventType}.
	 * @param ctx the parse tree
	 */
	void exitOutputEventType(BallerinaParser.OutputEventTypeContext ctx);
	/**
	 * Enter a parse tree produced by {@link BallerinaParser#joinType}.
	 * @param ctx the parse tree
	 */
	void enterJoinType(BallerinaParser.JoinTypeContext ctx);
	/**
	 * Exit a parse tree produced by {@link BallerinaParser#joinType}.
	 * @param ctx the parse tree
	 */
	void exitJoinType(BallerinaParser.JoinTypeContext ctx);
	/**
	 * Enter a parse tree produced by {@link BallerinaParser#outputRate}.
	 * @param ctx the parse tree
	 */
	void enterOutputRate(BallerinaParser.OutputRateContext ctx);
	/**
	 * Exit a parse tree produced by {@link BallerinaParser#outputRate}.
	 * @param ctx the parse tree
	 */
	void exitOutputRate(BallerinaParser.OutputRateContext ctx);
	/**
	 * Enter a parse tree produced by {@link BallerinaParser#outputRateType}.
	 * @param ctx the parse tree
	 */
	void enterOutputRateType(BallerinaParser.OutputRateTypeContext ctx);
	/**
	 * Exit a parse tree produced by {@link BallerinaParser#outputRateType}.
	 * @param ctx the parse tree
	 */
	void exitOutputRateType(BallerinaParser.OutputRateTypeContext ctx);
	/**
	 * Enter a parse tree produced by {@link BallerinaParser#timeValue}.
	 * @param ctx the parse tree
	 */
	void enterTimeValue(BallerinaParser.TimeValueContext ctx);
	/**
	 * Exit a parse tree produced by {@link BallerinaParser#timeValue}.
	 * @param ctx the parse tree
	 */
	void exitTimeValue(BallerinaParser.TimeValueContext ctx);
	/**
	 * Enter a parse tree produced by {@link BallerinaParser#yearValue}.
	 * @param ctx the parse tree
	 */
	void enterYearValue(BallerinaParser.YearValueContext ctx);
	/**
	 * Exit a parse tree produced by {@link BallerinaParser#yearValue}.
	 * @param ctx the parse tree
	 */
	void exitYearValue(BallerinaParser.YearValueContext ctx);
	/**
	 * Enter a parse tree produced by {@link BallerinaParser#monthValue}.
	 * @param ctx the parse tree
	 */
	void enterMonthValue(BallerinaParser.MonthValueContext ctx);
	/**
	 * Exit a parse tree produced by {@link BallerinaParser#monthValue}.
	 * @param ctx the parse tree
	 */
	void exitMonthValue(BallerinaParser.MonthValueContext ctx);
	/**
	 * Enter a parse tree produced by {@link BallerinaParser#weekValue}.
	 * @param ctx the parse tree
	 */
	void enterWeekValue(BallerinaParser.WeekValueContext ctx);
	/**
	 * Exit a parse tree produced by {@link BallerinaParser#weekValue}.
	 * @param ctx the parse tree
	 */
	void exitWeekValue(BallerinaParser.WeekValueContext ctx);
	/**
	 * Enter a parse tree produced by {@link BallerinaParser#dayValue}.
	 * @param ctx the parse tree
	 */
	void enterDayValue(BallerinaParser.DayValueContext ctx);
	/**
	 * Exit a parse tree produced by {@link BallerinaParser#dayValue}.
	 * @param ctx the parse tree
	 */
	void exitDayValue(BallerinaParser.DayValueContext ctx);
	/**
	 * Enter a parse tree produced by {@link BallerinaParser#hourValue}.
	 * @param ctx the parse tree
	 */
	void enterHourValue(BallerinaParser.HourValueContext ctx);
	/**
	 * Exit a parse tree produced by {@link BallerinaParser#hourValue}.
	 * @param ctx the parse tree
	 */
	void exitHourValue(BallerinaParser.HourValueContext ctx);
	/**
	 * Enter a parse tree produced by {@link BallerinaParser#minuteValue}.
	 * @param ctx the parse tree
	 */
	void enterMinuteValue(BallerinaParser.MinuteValueContext ctx);
	/**
	 * Exit a parse tree produced by {@link BallerinaParser#minuteValue}.
	 * @param ctx the parse tree
	 */
	void exitMinuteValue(BallerinaParser.MinuteValueContext ctx);
	/**
	 * Enter a parse tree produced by {@link BallerinaParser#secondValue}.
	 * @param ctx the parse tree
	 */
	void enterSecondValue(BallerinaParser.SecondValueContext ctx);
	/**
	 * Exit a parse tree produced by {@link BallerinaParser#secondValue}.
	 * @param ctx the parse tree
	 */
	void exitSecondValue(BallerinaParser.SecondValueContext ctx);
	/**
	 * Enter a parse tree produced by {@link BallerinaParser#millisecondValue}.
	 * @param ctx the parse tree
	 */
	void enterMillisecondValue(BallerinaParser.MillisecondValueContext ctx);
	/**
	 * Exit a parse tree produced by {@link BallerinaParser#millisecondValue}.
	 * @param ctx the parse tree
	 */
	void exitMillisecondValue(BallerinaParser.MillisecondValueContext ctx);
	/**
	 * Enter a parse tree produced by {@link BallerinaParser#patternStreamingInput}.
	 * @param ctx the parse tree
	 */
	void enterPatternStreamingInput(BallerinaParser.PatternStreamingInputContext ctx);
	/**
	 * Exit a parse tree produced by {@link BallerinaParser#patternStreamingInput}.
	 * @param ctx the parse tree
	 */
	void exitPatternStreamingInput(BallerinaParser.PatternStreamingInputContext ctx);
	/**
	 * Enter a parse tree produced by {@link BallerinaParser#patternStreamingEdgeInput}.
	 * @param ctx the parse tree
	 */
	void enterPatternStreamingEdgeInput(BallerinaParser.PatternStreamingEdgeInputContext ctx);
	/**
	 * Exit a parse tree produced by {@link BallerinaParser#patternStreamingEdgeInput}.
	 * @param ctx the parse tree
	 */
	void exitPatternStreamingEdgeInput(BallerinaParser.PatternStreamingEdgeInputContext ctx);
	/**
	 * Enter a parse tree produced by {@link BallerinaParser#whereClause}.
	 * @param ctx the parse tree
	 */
	void enterWhereClause(BallerinaParser.WhereClauseContext ctx);
	/**
	 * Exit a parse tree produced by {@link BallerinaParser#whereClause}.
	 * @param ctx the parse tree
	 */
	void exitWhereClause(BallerinaParser.WhereClauseContext ctx);
	/**
	 * Enter a parse tree produced by {@link BallerinaParser#functionClause}.
	 * @param ctx the parse tree
	 */
	void enterFunctionClause(BallerinaParser.FunctionClauseContext ctx);
	/**
	 * Exit a parse tree produced by {@link BallerinaParser#functionClause}.
	 * @param ctx the parse tree
	 */
	void exitFunctionClause(BallerinaParser.FunctionClauseContext ctx);
	/**
	 * Enter a parse tree produced by {@link BallerinaParser#windowClause}.
	 * @param ctx the parse tree
	 */
	void enterWindowClause(BallerinaParser.WindowClauseContext ctx);
	/**
	 * Exit a parse tree produced by {@link BallerinaParser#windowClause}.
	 * @param ctx the parse tree
	 */
	void exitWindowClause(BallerinaParser.WindowClauseContext ctx);
	/**
	 * Enter a parse tree produced by {@link BallerinaParser#queryStatement}.
	 * @param ctx the parse tree
	 */
	void enterQueryStatement(BallerinaParser.QueryStatementContext ctx);
	/**
	 * Exit a parse tree produced by {@link BallerinaParser#queryStatement}.
	 * @param ctx the parse tree
	 */
<<<<<<< HEAD
	void exitQueryStatement(BallerinaParser.QueryStatementContext ctx);
=======
	void exitQueryDefinition(BallerinaParser.QueryDefinitionContext ctx);
	/**
	 * Enter a parse tree produced by {@link BallerinaParser#deprecatedAttachment}.
	 * @param ctx the parse tree
	 */
	void enterDeprecatedAttachment(BallerinaParser.DeprecatedAttachmentContext ctx);
	/**
	 * Exit a parse tree produced by {@link BallerinaParser#deprecatedAttachment}.
	 * @param ctx the parse tree
	 */
	void exitDeprecatedAttachment(BallerinaParser.DeprecatedAttachmentContext ctx);
	/**
	 * Enter a parse tree produced by {@link BallerinaParser#deprecatedText}.
	 * @param ctx the parse tree
	 */
	void enterDeprecatedText(BallerinaParser.DeprecatedTextContext ctx);
	/**
	 * Exit a parse tree produced by {@link BallerinaParser#deprecatedText}.
	 * @param ctx the parse tree
	 */
	void exitDeprecatedText(BallerinaParser.DeprecatedTextContext ctx);
	/**
	 * Enter a parse tree produced by {@link BallerinaParser#deprecatedTemplateInlineCode}.
	 * @param ctx the parse tree
	 */
	void enterDeprecatedTemplateInlineCode(BallerinaParser.DeprecatedTemplateInlineCodeContext ctx);
	/**
	 * Exit a parse tree produced by {@link BallerinaParser#deprecatedTemplateInlineCode}.
	 * @param ctx the parse tree
	 */
	void exitDeprecatedTemplateInlineCode(BallerinaParser.DeprecatedTemplateInlineCodeContext ctx);
	/**
	 * Enter a parse tree produced by {@link BallerinaParser#singleBackTickDeprecatedInlineCode}.
	 * @param ctx the parse tree
	 */
	void enterSingleBackTickDeprecatedInlineCode(BallerinaParser.SingleBackTickDeprecatedInlineCodeContext ctx);
	/**
	 * Exit a parse tree produced by {@link BallerinaParser#singleBackTickDeprecatedInlineCode}.
	 * @param ctx the parse tree
	 */
	void exitSingleBackTickDeprecatedInlineCode(BallerinaParser.SingleBackTickDeprecatedInlineCodeContext ctx);
	/**
	 * Enter a parse tree produced by {@link BallerinaParser#doubleBackTickDeprecatedInlineCode}.
	 * @param ctx the parse tree
	 */
	void enterDoubleBackTickDeprecatedInlineCode(BallerinaParser.DoubleBackTickDeprecatedInlineCodeContext ctx);
	/**
	 * Exit a parse tree produced by {@link BallerinaParser#doubleBackTickDeprecatedInlineCode}.
	 * @param ctx the parse tree
	 */
	void exitDoubleBackTickDeprecatedInlineCode(BallerinaParser.DoubleBackTickDeprecatedInlineCodeContext ctx);
	/**
	 * Enter a parse tree produced by {@link BallerinaParser#tripleBackTickDeprecatedInlineCode}.
	 * @param ctx the parse tree
	 */
	void enterTripleBackTickDeprecatedInlineCode(BallerinaParser.TripleBackTickDeprecatedInlineCodeContext ctx);
	/**
	 * Exit a parse tree produced by {@link BallerinaParser#tripleBackTickDeprecatedInlineCode}.
	 * @param ctx the parse tree
	 */
	void exitTripleBackTickDeprecatedInlineCode(BallerinaParser.TripleBackTickDeprecatedInlineCodeContext ctx);
	/**
	 * Enter a parse tree produced by {@link BallerinaParser#documentationAttachment}.
	 * @param ctx the parse tree
	 */
	void enterDocumentationAttachment(BallerinaParser.DocumentationAttachmentContext ctx);
	/**
	 * Exit a parse tree produced by {@link BallerinaParser#documentationAttachment}.
	 * @param ctx the parse tree
	 */
	void exitDocumentationAttachment(BallerinaParser.DocumentationAttachmentContext ctx);
	/**
	 * Enter a parse tree produced by {@link BallerinaParser#documentationTemplateContent}.
	 * @param ctx the parse tree
	 */
	void enterDocumentationTemplateContent(BallerinaParser.DocumentationTemplateContentContext ctx);
	/**
	 * Exit a parse tree produced by {@link BallerinaParser#documentationTemplateContent}.
	 * @param ctx the parse tree
	 */
	void exitDocumentationTemplateContent(BallerinaParser.DocumentationTemplateContentContext ctx);
	/**
	 * Enter a parse tree produced by {@link BallerinaParser#documentationTemplateAttributeDescription}.
	 * @param ctx the parse tree
	 */
	void enterDocumentationTemplateAttributeDescription(
            BallerinaParser.DocumentationTemplateAttributeDescriptionContext ctx);
	/**
	 * Exit a parse tree produced by {@link BallerinaParser#documentationTemplateAttributeDescription}.
	 * @param ctx the parse tree
	 */
	void exitDocumentationTemplateAttributeDescription(
            BallerinaParser.DocumentationTemplateAttributeDescriptionContext ctx);
	/**
	 * Enter a parse tree produced by {@link BallerinaParser#docText}.
	 * @param ctx the parse tree
	 */
	void enterDocText(BallerinaParser.DocTextContext ctx);
	/**
	 * Exit a parse tree produced by {@link BallerinaParser#docText}.
	 * @param ctx the parse tree
	 */
	void exitDocText(BallerinaParser.DocTextContext ctx);
	/**
	 * Enter a parse tree produced by {@link BallerinaParser#documentationTemplateInlineCode}.
	 * @param ctx the parse tree
	 */
	void enterDocumentationTemplateInlineCode(BallerinaParser.DocumentationTemplateInlineCodeContext ctx);
	/**
	 * Exit a parse tree produced by {@link BallerinaParser#documentationTemplateInlineCode}.
	 * @param ctx the parse tree
	 */
	void exitDocumentationTemplateInlineCode(BallerinaParser.DocumentationTemplateInlineCodeContext ctx);
	/**
	 * Enter a parse tree produced by {@link BallerinaParser#singleBackTickDocInlineCode}.
	 * @param ctx the parse tree
	 */
	void enterSingleBackTickDocInlineCode(BallerinaParser.SingleBackTickDocInlineCodeContext ctx);
	/**
	 * Exit a parse tree produced by {@link BallerinaParser#singleBackTickDocInlineCode}.
	 * @param ctx the parse tree
	 */
	void exitSingleBackTickDocInlineCode(BallerinaParser.SingleBackTickDocInlineCodeContext ctx);
	/**
	 * Enter a parse tree produced by {@link BallerinaParser#doubleBackTickDocInlineCode}.
	 * @param ctx the parse tree
	 */
	void enterDoubleBackTickDocInlineCode(BallerinaParser.DoubleBackTickDocInlineCodeContext ctx);
	/**
	 * Exit a parse tree produced by {@link BallerinaParser#doubleBackTickDocInlineCode}.
	 * @param ctx the parse tree
	 */
	void exitDoubleBackTickDocInlineCode(BallerinaParser.DoubleBackTickDocInlineCodeContext ctx);
	/**
	 * Enter a parse tree produced by {@link BallerinaParser#tripleBackTickDocInlineCode}.
	 * @param ctx the parse tree
	 */
	void enterTripleBackTickDocInlineCode(BallerinaParser.TripleBackTickDocInlineCodeContext ctx);
	/**
	 * Exit a parse tree produced by {@link BallerinaParser#tripleBackTickDocInlineCode}.
	 * @param ctx the parse tree
	 */
	void exitTripleBackTickDocInlineCode(BallerinaParser.TripleBackTickDocInlineCodeContext ctx);
>>>>>>> 900374ae
}<|MERGE_RESOLUTION|>--- conflicted
+++ resolved
@@ -1,8 +1,4 @@
-<<<<<<< HEAD
-// Generated from /home/mohan/ballerina/git-new/ballerina/compiler/ballerina-lang/src/main/resources/grammar/BallerinaParser.g4 by ANTLR 4.5.3
-=======
 // Generated from BallerinaParser.g4 by ANTLR 4.5.3
->>>>>>> 900374ae
 package org.wso2.ballerinalang.compiler.parser.antlr4;
 import org.antlr.v4.runtime.tree.ParseTreeListener;
 
@@ -1934,155 +1930,25 @@
 	 */
 	void exitJoinStreamingInput(BallerinaParser.JoinStreamingInputContext ctx);
 	/**
-	 * Enter a parse tree produced by {@link BallerinaParser#outputEventType}.
-	 * @param ctx the parse tree
-	 */
-	void enterOutputEventType(BallerinaParser.OutputEventTypeContext ctx);
-	/**
-	 * Exit a parse tree produced by {@link BallerinaParser#outputEventType}.
-	 * @param ctx the parse tree
-	 */
-	void exitOutputEventType(BallerinaParser.OutputEventTypeContext ctx);
-	/**
-	 * Enter a parse tree produced by {@link BallerinaParser#joinType}.
-	 * @param ctx the parse tree
-	 */
-	void enterJoinType(BallerinaParser.JoinTypeContext ctx);
-	/**
-	 * Exit a parse tree produced by {@link BallerinaParser#joinType}.
-	 * @param ctx the parse tree
-	 */
-	void exitJoinType(BallerinaParser.JoinTypeContext ctx);
-	/**
-	 * Enter a parse tree produced by {@link BallerinaParser#outputRate}.
-	 * @param ctx the parse tree
-	 */
-	void enterOutputRate(BallerinaParser.OutputRateContext ctx);
-	/**
-	 * Exit a parse tree produced by {@link BallerinaParser#outputRate}.
-	 * @param ctx the parse tree
-	 */
-	void exitOutputRate(BallerinaParser.OutputRateContext ctx);
-	/**
-	 * Enter a parse tree produced by {@link BallerinaParser#outputRateType}.
-	 * @param ctx the parse tree
-	 */
-	void enterOutputRateType(BallerinaParser.OutputRateTypeContext ctx);
-	/**
-	 * Exit a parse tree produced by {@link BallerinaParser#outputRateType}.
-	 * @param ctx the parse tree
-	 */
-	void exitOutputRateType(BallerinaParser.OutputRateTypeContext ctx);
-	/**
-	 * Enter a parse tree produced by {@link BallerinaParser#timeValue}.
-	 * @param ctx the parse tree
-	 */
-	void enterTimeValue(BallerinaParser.TimeValueContext ctx);
-	/**
-	 * Exit a parse tree produced by {@link BallerinaParser#timeValue}.
-	 * @param ctx the parse tree
-	 */
-	void exitTimeValue(BallerinaParser.TimeValueContext ctx);
-	/**
-	 * Enter a parse tree produced by {@link BallerinaParser#yearValue}.
-	 * @param ctx the parse tree
-	 */
-	void enterYearValue(BallerinaParser.YearValueContext ctx);
-	/**
-	 * Exit a parse tree produced by {@link BallerinaParser#yearValue}.
-	 * @param ctx the parse tree
-	 */
-	void exitYearValue(BallerinaParser.YearValueContext ctx);
-	/**
-	 * Enter a parse tree produced by {@link BallerinaParser#monthValue}.
-	 * @param ctx the parse tree
-	 */
-	void enterMonthValue(BallerinaParser.MonthValueContext ctx);
-	/**
-	 * Exit a parse tree produced by {@link BallerinaParser#monthValue}.
-	 * @param ctx the parse tree
-	 */
-	void exitMonthValue(BallerinaParser.MonthValueContext ctx);
-	/**
-	 * Enter a parse tree produced by {@link BallerinaParser#weekValue}.
-	 * @param ctx the parse tree
-	 */
-	void enterWeekValue(BallerinaParser.WeekValueContext ctx);
-	/**
-	 * Exit a parse tree produced by {@link BallerinaParser#weekValue}.
-	 * @param ctx the parse tree
-	 */
-	void exitWeekValue(BallerinaParser.WeekValueContext ctx);
-	/**
-	 * Enter a parse tree produced by {@link BallerinaParser#dayValue}.
-	 * @param ctx the parse tree
-	 */
-	void enterDayValue(BallerinaParser.DayValueContext ctx);
-	/**
-	 * Exit a parse tree produced by {@link BallerinaParser#dayValue}.
-	 * @param ctx the parse tree
-	 */
-	void exitDayValue(BallerinaParser.DayValueContext ctx);
-	/**
-	 * Enter a parse tree produced by {@link BallerinaParser#hourValue}.
-	 * @param ctx the parse tree
-	 */
-	void enterHourValue(BallerinaParser.HourValueContext ctx);
-	/**
-	 * Exit a parse tree produced by {@link BallerinaParser#hourValue}.
-	 * @param ctx the parse tree
-	 */
-	void exitHourValue(BallerinaParser.HourValueContext ctx);
-	/**
-	 * Enter a parse tree produced by {@link BallerinaParser#minuteValue}.
-	 * @param ctx the parse tree
-	 */
-	void enterMinuteValue(BallerinaParser.MinuteValueContext ctx);
-	/**
-	 * Exit a parse tree produced by {@link BallerinaParser#minuteValue}.
-	 * @param ctx the parse tree
-	 */
-	void exitMinuteValue(BallerinaParser.MinuteValueContext ctx);
-	/**
-	 * Enter a parse tree produced by {@link BallerinaParser#secondValue}.
-	 * @param ctx the parse tree
-	 */
-	void enterSecondValue(BallerinaParser.SecondValueContext ctx);
-	/**
-	 * Exit a parse tree produced by {@link BallerinaParser#secondValue}.
-	 * @param ctx the parse tree
-	 */
-	void exitSecondValue(BallerinaParser.SecondValueContext ctx);
-	/**
-	 * Enter a parse tree produced by {@link BallerinaParser#millisecondValue}.
-	 * @param ctx the parse tree
-	 */
-	void enterMillisecondValue(BallerinaParser.MillisecondValueContext ctx);
-	/**
-	 * Exit a parse tree produced by {@link BallerinaParser#millisecondValue}.
-	 * @param ctx the parse tree
-	 */
-	void exitMillisecondValue(BallerinaParser.MillisecondValueContext ctx);
-	/**
-	 * Enter a parse tree produced by {@link BallerinaParser#patternStreamingInput}.
-	 * @param ctx the parse tree
-	 */
-	void enterPatternStreamingInput(BallerinaParser.PatternStreamingInputContext ctx);
-	/**
-	 * Exit a parse tree produced by {@link BallerinaParser#patternStreamingInput}.
-	 * @param ctx the parse tree
-	 */
-	void exitPatternStreamingInput(BallerinaParser.PatternStreamingInputContext ctx);
-	/**
-	 * Enter a parse tree produced by {@link BallerinaParser#patternStreamingEdgeInput}.
-	 * @param ctx the parse tree
-	 */
-	void enterPatternStreamingEdgeInput(BallerinaParser.PatternStreamingEdgeInputContext ctx);
-	/**
-	 * Exit a parse tree produced by {@link BallerinaParser#patternStreamingEdgeInput}.
-	 * @param ctx the parse tree
-	 */
-	void exitPatternStreamingEdgeInput(BallerinaParser.PatternStreamingEdgeInputContext ctx);
+	 * Enter a parse tree produced by {@link BallerinaParser#pattenStreamingInput}.
+	 * @param ctx the parse tree
+	 */
+	void enterPattenStreamingInput(BallerinaParser.PattenStreamingInputContext ctx);
+	/**
+	 * Exit a parse tree produced by {@link BallerinaParser#pattenStreamingInput}.
+	 * @param ctx the parse tree
+	 */
+	void exitPattenStreamingInput(BallerinaParser.PattenStreamingInputContext ctx);
+	/**
+	 * Enter a parse tree produced by {@link BallerinaParser#pattenStreamingEdgeInput}.
+	 * @param ctx the parse tree
+	 */
+	void enterPattenStreamingEdgeInput(BallerinaParser.PattenStreamingEdgeInputContext ctx);
+	/**
+	 * Exit a parse tree produced by {@link BallerinaParser#pattenStreamingEdgeInput}.
+	 * @param ctx the parse tree
+	 */
+	void exitPattenStreamingEdgeInput(BallerinaParser.PattenStreamingEdgeInputContext ctx);
 	/**
 	 * Enter a parse tree produced by {@link BallerinaParser#whereClause}.
 	 * @param ctx the parse tree
@@ -2114,17 +1980,24 @@
 	 */
 	void exitWindowClause(BallerinaParser.WindowClauseContext ctx);
 	/**
-	 * Enter a parse tree produced by {@link BallerinaParser#queryStatement}.
-	 * @param ctx the parse tree
-	 */
-	void enterQueryStatement(BallerinaParser.QueryStatementContext ctx);
-	/**
-	 * Exit a parse tree produced by {@link BallerinaParser#queryStatement}.
-	 * @param ctx the parse tree
-	 */
-<<<<<<< HEAD
-	void exitQueryStatement(BallerinaParser.QueryStatementContext ctx);
-=======
+	 * Enter a parse tree produced by {@link BallerinaParser#queryDeclaration}.
+	 * @param ctx the parse tree
+	 */
+	void enterQueryDeclaration(BallerinaParser.QueryDeclarationContext ctx);
+	/**
+	 * Exit a parse tree produced by {@link BallerinaParser#queryDeclaration}.
+	 * @param ctx the parse tree
+	 */
+	void exitQueryDeclaration(BallerinaParser.QueryDeclarationContext ctx);
+	/**
+	 * Enter a parse tree produced by {@link BallerinaParser#queryDefinition}.
+	 * @param ctx the parse tree
+	 */
+	void enterQueryDefinition(BallerinaParser.QueryDefinitionContext ctx);
+	/**
+	 * Exit a parse tree produced by {@link BallerinaParser#queryDefinition}.
+	 * @param ctx the parse tree
+	 */
 	void exitQueryDefinition(BallerinaParser.QueryDefinitionContext ctx);
 	/**
 	 * Enter a parse tree produced by {@link BallerinaParser#deprecatedAttachment}.
@@ -2268,5 +2141,4 @@
 	 * @param ctx the parse tree
 	 */
 	void exitTripleBackTickDocInlineCode(BallerinaParser.TripleBackTickDocInlineCodeContext ctx);
->>>>>>> 900374ae
 }