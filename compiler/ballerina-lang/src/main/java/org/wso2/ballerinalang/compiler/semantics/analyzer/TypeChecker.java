--- conflicted
+++ resolved
@@ -2524,7 +2524,6 @@
         }
     }
 
-<<<<<<< HEAD
     private BSymbol getFunctionPointerCallSymbol(BLangInvocation iExpr) {
         if (iExpr.expr == null) {
             // shouldn't reach here
@@ -2540,10 +2539,7 @@
         return funcSymbol;
     }
 
-    private BSymbol getSymbolForFreezeBuiltinMethod(BLangInvocation iExpr) {
-=======
     private BSymbol getSymbolForAnydataReturningBuiltinMethods(BLangInvocation iExpr) {
->>>>>>> 8cb40286
         BType type = iExpr.expr.type;
         if (!isLikeAnydataOrNotNil(type)) {
             return symTable.notFoundSymbol;
