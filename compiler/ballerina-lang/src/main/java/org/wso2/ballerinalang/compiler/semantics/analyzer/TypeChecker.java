--- conflicted
+++ resolved
@@ -8928,13 +8928,8 @@
         }
     }
 
-<<<<<<< HEAD
     public Name getCurrentCompUnit(BLangNode node) {
-        return names.fromString(node.pos.lineRange().filePath());
-=======
-    private Name getCurrentCompUnit(BLangNode node) {
         return names.fromString(node.pos.lineRange().fileName());
->>>>>>> c1dfcc1b
     }
 
 
