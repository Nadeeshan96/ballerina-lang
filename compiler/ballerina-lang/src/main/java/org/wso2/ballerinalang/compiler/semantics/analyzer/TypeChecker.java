--- conflicted
+++ resolved
@@ -3525,17 +3525,9 @@
         resultType = checkXmlSubTypeLiteralCompatibility(bLangXMLElementLiteral.pos, symTable.xmlElementType,
                                                          this.expType);
 
-<<<<<<< HEAD
-        if (!Symbols.isFlagOn(resultType.flags, Flags.READONLY)) {
-            return;
-        }
-
-        markChildrenAsImmutable(bLangXMLElementLiteral);
-=======
         if (Symbols.isFlagOn(resultType.flags, Flags.READONLY)) {
             markChildrenAsImmutable(bLangXMLElementLiteral);
         }
->>>>>>> ac9058f2
     }
 
     private boolean isXmlNamespaceAttribute(BLangXMLAttribute attribute) {
@@ -6533,15 +6525,10 @@
             if (Symbols.isFlagOn(childType.flags, Flags.READONLY) || !types.isSelectivelyImmutableType(childType)) {
                 continue;
             }
-<<<<<<< HEAD
             modifiedChild.type =
                     ImmutableTypeCloner.getImmutableIntersectionType(modifiedChild.pos, types,
                                                                      (SelectivelyImmutableReferenceType) childType,
                                                                      env, symTable, anonymousModelHelper, names);
-=======
-            modifiedChild.type = ImmutableTypeCloner.setImmutableType(modifiedChild.pos, types, childType, env,
-                                                                      symTable, anonymousModelHelper, names);
->>>>>>> ac9058f2
 
             if (modifiedChild.getKind() == NodeKind.XML_ELEMENT_LITERAL) {
                 markChildrenAsImmutable((BLangXMLElementLiteral) modifiedChild);
