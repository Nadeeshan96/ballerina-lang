--- conflicted
+++ resolved
@@ -1097,23 +1097,7 @@
     private BType inferTableMemberType(List<BType> memTypes, BLangTableConstructorExpr tableConstructorExpr) {
         BLangTableKeySpecifier keySpecifier = tableConstructorExpr.tableKeySpecifier;
         List<String> keySpecifierFieldNames = new ArrayList<>();
-<<<<<<< HEAD
         List<BType> restFieldTypes = new ArrayList<>();
-=======
-        Set<BField> allFieldSet = new LinkedHashSet<>();
-        List<BType> restFieldTypes = new ArrayList<>();
-
-        for (BType memType : memTypes) {
-            BRecordType member = (BRecordType) memType;
-            allFieldSet.addAll(member.fields.values());
-            if (!member.sealed) {
-                BType restFieldType = member.restFieldType;
-                if (isUniqueType(restFieldTypes, restFieldType)) {
-                    restFieldTypes.add(restFieldType);
-                }
-            }
-        }
->>>>>>> a33cf20b
 
 
         if (keySpecifier != null) {
@@ -1180,7 +1164,6 @@
             inferredFields.add(resultantField);
         }
 
-<<<<<<< HEAD
         return createTableConstraintRecordType(inferredFields, restFieldTypes, tableConstructorExpr.pos);
     }
 
@@ -1300,12 +1283,6 @@
     }
 
     private BRecordType createTableConstraintRecordType(Set<BField> inferredFields, List<BType> restFieldTypes,
-=======
-        return createTableConstraintRecordType(allFieldSet, restFieldTypes, tableConstructorExpr.pos);
-    }
-
-    private BRecordType createTableConstraintRecordType(Set<BField> allFieldSet, List<BType> restFieldTypes,
->>>>>>> a33cf20b
                                                         Location pos) {
         PackageID pkgID = env.enclPkg.symbol.pkgID;
         BRecordTypeSymbol recordSymbol = createRecordTypeSymbol(pkgID, pos, VIRTUAL);
@@ -1326,7 +1303,6 @@
                                                                                            names, symTable);
         TypeDefBuilderHelper.createTypeDefinitionForTSymbol(recordType, recordSymbol, recordTypeNode, env);
 
-<<<<<<< HEAD
         LinkedHashSet<BType> eRestFieldTypes = getEffectiveMemberTypes(restFieldTypes);
         if (eRestFieldTypes.isEmpty()) {
             recordType.sealed = true;
@@ -1337,16 +1313,6 @@
             recordType.restFieldType = BUnionType.create(null, eRestFieldTypes);
         }
 
-=======
-        if (restFieldTypes.isEmpty()) {
-            recordType.sealed = true;
-            recordType.restFieldType = symTable.noType;
-        } else if (restFieldTypes.size() == 1) {
-            recordType.restFieldType = restFieldTypes.get(0);
-        } else {
-            recordType.restFieldType = BUnionType.create(null, new LinkedHashSet<>(restFieldTypes));
-        }
->>>>>>> a33cf20b
         return recordType;
     }
 
