--- conflicted
+++ resolved
@@ -5414,13 +5414,10 @@
         if (keyFunction.getKind() == NodeKind.SIMPLE_VARIABLE_REF) {
             pos = keyFunction.pos;
             returnType = ((BLangSimpleVarRef) keyFunction).type.getReturnType();
-<<<<<<< HEAD
-=======
         } else if (keyFunction.getKind() == NodeKind.ARROW_EXPR) {
             BLangArrowFunction arrowFunction = ((BLangArrowFunction) keyFunction);
             pos = arrowFunction.params.get(0).pos;
             returnType = arrowFunction.params.get(0).type;
->>>>>>> da1fe589
         } else {
             BLangLambdaFunction keyLambdaFunction = (BLangLambdaFunction) keyFunction;
             pos = keyLambdaFunction.function.pos;
