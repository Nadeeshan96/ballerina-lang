--- conflicted
+++ resolved
@@ -1064,31 +1064,23 @@
                 break;
             case TypeTags.MAP:
                 checkTypesForMap(waitForAllExpr.keyValuePairs, ((BMapType) expType).constraint);
-<<<<<<< HEAD
                 OrderedHashSet<BType> memberTypesForMap = collectWaitExprTypes(waitForAllExpr.keyValuePairs);
-=======
-                HashSet<BType> memberTypesForMap = collectWaitExprTypes(waitForAllExpr.keyValuePairs);
                 if (memberTypesForMap.size() == 1) {
                     resultType = new BMapType(TypeTags.MAP,
                             memberTypesForMap.iterator().next(), symTable.mapType.tsymbol);
                     break;
                 }
->>>>>>> fe74caaa
                 BUnionType constraintTypeForMap = new BUnionType(null, memberTypesForMap, false);
                 resultType = new BMapType(TypeTags.MAP, constraintTypeForMap, symTable.mapType.tsymbol);
                 break;
             case TypeTags.NONE:
             case TypeTags.ANY:
                 checkTypesForMap(waitForAllExpr.keyValuePairs, expType);
-<<<<<<< HEAD
                 OrderedHashSet<BType> memberTypes = collectWaitExprTypes(waitForAllExpr.keyValuePairs);
-=======
-                HashSet<BType> memberTypes = collectWaitExprTypes(waitForAllExpr.keyValuePairs);
                 if (memberTypes.size() == 1) {
                     resultType = new BMapType(TypeTags.MAP, memberTypes.iterator().next(), symTable.mapType.tsymbol);
                     break;
                 }
->>>>>>> fe74caaa
                 BUnionType constraintType = new BUnionType(null, memberTypes, false);
                 resultType = new BMapType(TypeTags.MAP, constraintType, symTable.mapType.tsymbol);
                 break;
