--- conflicted
+++ resolved
@@ -1878,62 +1878,9 @@
         }
     }
 
-<<<<<<< HEAD
-    private boolean checkBuiltinFunctionInvocation(BLangInvocation iExpr, BLangBuiltInMethod function, BType type) {
-        boolean isValidBuiltinFunc = false;
-        switch (function) {
-            case REASON:
-            case DETAIL:
-                //            case STACKTRACE: TODO : Add this.
-                if (type.tag == TypeTags.ERROR) {
-                    handleErrorRelatedBuiltInFunctions(iExpr, function, (BErrorType) type);
-                } else {
-                    dlog.error(iExpr.pos, DiagnosticCode.UNSUPPORTED_BUILTIN_METHOD, function.getName());
-                    resultType = symTable.semanticError;
-                }
-                isValidBuiltinFunc = true;
-                break;
-            case IS_NAN:
-            case IS_INFINITE:
-            case IS_FINITE:
-                if (type.tag == TypeTags.FLOAT) {
-                    handleBuiltInFunctions(iExpr, symTable.booleanType);
-                } else {
-                    dlog.error(iExpr.pos, DiagnosticCode.UNSUPPORTED_BUILTIN_METHOD, function.getName());
-                    resultType = symTable.semanticError;
-                }
-                isValidBuiltinFunc = true;
-                break;
-            case LENGTH:
-                if (isValidTypeForLength(type.tag)) {
-                    handleBuiltInFunctions(iExpr, symTable.intType);
-                    isValidBuiltinFunc = true;
-                }
-                break;
-            case FREEZE:
-                isValidBuiltinFunc = isValidFreezeFunction(iExpr, BLangBuiltInMethod.FREEZE, type);
-                break;
-            case IS_FROZEN:
-                isValidBuiltinFunc = isValidIsFrozenFunction(iExpr, BLangBuiltInMethod.FREEZE, type);
-                break;
-            default:
-                dlog.error(iExpr.pos, DiagnosticCode.UNKNOWN_BUILTIN_FUNCTION, function.getName());
-                isValidBuiltinFunc = true;
-        }
-        if (isValidBuiltinFunc) {
-            iExpr.builtinMethodInvocation = true;
-            iExpr.builtInMethod = function;
-            if (resultType != null && resultType != symTable.semanticError && iExpr.impConversionExpr == null) {
-                types.setImplicitCastExpr(iExpr, resultType, expType);
-            }
-        }
-        return isValidBuiltinFunc;
-    }
-=======
     private boolean checkBuiltinFunctionInvocation(BLangInvocation iExpr, BLangBuiltInMethod function, BType... args) {
         Name funcName = names.fromString(iExpr.name.value);
         BSymbol funcSymbol = symResolver.resolveBuiltinOperator(funcName, args);
->>>>>>> 9afea314
 
         if (funcSymbol == symTable.notFoundSymbol) {
             return false;
@@ -1948,97 +1895,6 @@
             types.setImplicitCastExpr(iExpr, resultType, expType);
         }
         return true;
-    }
-
-    private boolean isValidFreezeFunction(BLangInvocation iExpr, BLangBuiltInMethod function, BType type) {
-        if (iExpr.argExprs.size() > 0) {
-            dlog.error(iExpr.pos, DiagnosticCode.TOO_MANY_ARGS_FUNC_CALL, function.getName());
-            return false;
-        }
-
-        boolean dataType = types.isAnydata(type);
-
-        if (type.tag == TypeTags.NIL || (!dataType && !isNonAnyDataFreezeAllowedType(type))) {
-            return false;
-        }
-
-        if (dataType) {
-            iExpr.type = type;
-        } else {
-            if (type.tag == TypeTags.UNION) {
-                BUnionType unionType = (BUnionType) type;
-                if (unionType.getMemberTypes().stream().anyMatch(memType -> memType.tag == TypeTags.ERROR)) {
-                    iExpr.type = type;
-                } else {
-                    Set<BType> unionTypeMemTypes = new LinkedHashSet<>(unionType.memberTypes.size() + 1);
-                    unionTypeMemTypes.addAll(unionType.memberTypes);
-                    unionTypeMemTypes.add(symTable.errorType);
-                    iExpr.type = new BUnionType(null, unionTypeMemTypes, false);
-                }
-            } else {
-                iExpr.type = new BUnionType(null, new LinkedHashSet<BType>() {{ add(type); add(symTable.errorType); }},
-                                            false);
-            }
-        }
-//        iExpr.originalType = getSafeType(iExpr.type, iExpr); TODO: FIX
-        iExpr.originalType = iExpr.type;
-        resultType = types.checkType(iExpr, iExpr.type, expType);
-        return true;
-    }
-
-    private boolean isValidIsFrozenFunction(BLangInvocation iExpr, BLangBuiltInMethod function, BType type) {
-        if (iExpr.argExprs.size() > 0) {
-            dlog.error(iExpr.pos, DiagnosticCode.TOO_MANY_ARGS_FUNC_CALL, function.getName());
-            return false;
-        }
-
-        if (!isIsFrozenAllowedType(type)) {
-            return false;
-        }
-
-        iExpr.type = symTable.booleanType;
-        resultType = types.checkType(iExpr, iExpr.type, expType);
-        return true;
-    }
-
-    private boolean isNonAnyDataFreezeAllowedType(BType type) {
-        int typeTag = type.tag;
-        if (typeTag == TypeTags.ANY) {
-            return true;
-        }
-
-        if (types.isAnydata(type)) {
-            return true;
-        }
-
-        if (type.tag == TypeTags.MAP && isNonAnyDataFreezeAllowedType(((BMapType) type).constraint)) {
-            return true;
-        }
-
-        if (type.tag == TypeTags.RECORD) {
-            BRecordType recordType = (BRecordType) type;
-            return recordType.fields.stream().noneMatch(field ->
-                                                                !Symbols.isFlagOn(field.symbol.flags, Flags.OPTIONAL) &&
-                                                                        !(isNonAnyDataFreezeAllowedType(field.type))) &&
-                    recordType.fields.stream().anyMatch(field -> isNonAnyDataFreezeAllowedType(field.type));
-        }
-
-        if (type.tag == TypeTags.UNION) {
-            BUnionType unionType = (BUnionType) type;
-            return unionType.memberTypes.stream().anyMatch(this::isNonAnyDataFreezeAllowedType);
-        }
-
-        if (type.tag == TypeTags.TUPLE) {
-            BTupleType tupleType = (BTupleType) type;
-            return !tupleType.getTupleTypes().stream().anyMatch(tupType -> !(isNonAnyDataFreezeAllowedType(tupType)));
-        }
-
-        return type.tag == TypeTags.ARRAY && isNonAnyDataFreezeAllowedType(((BArrayType) type).eType);
-    }
-
-    private boolean isIsFrozenAllowedType(BType type) {
-        return type.tag != TypeTags.NIL && !types.isValueType(type) &&
-                (types.isAnydata(type) || isNonAnyDataFreezeAllowedType(type));
     }
 
     private void checkActionInvocationExpr(BLangInvocation iExpr, BType conType) {
