--- conflicted
+++ resolved
@@ -2302,7 +2302,6 @@
         } else if (restParam.getBType() == symTable.semanticError) {
             bRecordType.restFieldType = symTable.mapType;
         } else {
-<<<<<<< HEAD
             // Rest variable type of Record ref (record destructuring assignment) is a record where T is the broad
             // type of all fields that are not specified in the destructuring pattern. Here we set the rest type of
             // record type to T.
@@ -2315,13 +2314,6 @@
                 restFieldType = restParam.type;
             }
             bRecordType.restFieldType = restFieldType;
-=======
-            // Rest variable type of Record ref (record destructuring assignment) is a map where T is the broad type of
-            // all fields that are not specified in the destructuring pattern. Here we set the rest type of record type
-            // to T.
-            BMapType restParamType = (BMapType) restParam.getBType();
-            bRecordType.restFieldType = restParamType.constraint;
->>>>>>> 3a34149b
         }
 
         resultType = bRecordType;
