/*
 *  Copyright (c) 2017, WSO2 Inc. (http://www.wso2.org) All Rights Reserved.
 *
 *  WSO2 Inc. licenses this file to you under the Apache License,
 *  Version 2.0 (the "License"); you may not use this file except
 *  in compliance with the License.
 *  You may obtain a copy of the License at
 *
 *    http://www.apache.org/licenses/LICENSE-2.0
 *
 *  Unless required by applicable law or agreed to in writing,
 *  software distributed under the License is distributed on an
 *  "AS IS" BASIS, WITHOUT WARRANTIES OR CONDITIONS OF ANY
 *  KIND, either express or implied.  See the License for the
 *  specific language governing permissions and limitations
 *  under the License.
 */
package org.wso2.ballerinalang.compiler.semantics.analyzer;

import org.ballerinalang.model.TreeBuilder;
import org.ballerinalang.model.elements.Flag;
import org.ballerinalang.model.elements.TableColumnFlag;
import org.ballerinalang.model.symbols.SymbolKind;
import org.ballerinalang.model.tree.NodeKind;
import org.ballerinalang.model.tree.OperatorKind;
import org.ballerinalang.model.tree.clauses.OrderByVariableNode;
import org.ballerinalang.model.tree.clauses.SelectExpressionNode;
import org.ballerinalang.model.tree.expressions.NamedArgNode;
import org.ballerinalang.util.diagnostic.DiagnosticCode;
import org.wso2.ballerinalang.compiler.semantics.model.BLangBuiltInMethod;
import org.wso2.ballerinalang.compiler.semantics.model.SymbolEnv;
import org.wso2.ballerinalang.compiler.semantics.model.SymbolTable;
import org.wso2.ballerinalang.compiler.semantics.model.iterable.IterableKind;
import org.wso2.ballerinalang.compiler.semantics.model.symbols.BAttachedFunction;
import org.wso2.ballerinalang.compiler.semantics.model.symbols.BConstantSymbol;
import org.wso2.ballerinalang.compiler.semantics.model.symbols.BInvokableSymbol;
import org.wso2.ballerinalang.compiler.semantics.model.symbols.BObjectTypeSymbol;
import org.wso2.ballerinalang.compiler.semantics.model.symbols.BOperatorSymbol;
import org.wso2.ballerinalang.compiler.semantics.model.symbols.BPackageSymbol;
import org.wso2.ballerinalang.compiler.semantics.model.symbols.BRecordTypeSymbol;
import org.wso2.ballerinalang.compiler.semantics.model.symbols.BSymbol;
import org.wso2.ballerinalang.compiler.semantics.model.symbols.BVarSymbol;
import org.wso2.ballerinalang.compiler.semantics.model.symbols.BXMLNSSymbol;
import org.wso2.ballerinalang.compiler.semantics.model.symbols.SymTag;
import org.wso2.ballerinalang.compiler.semantics.model.symbols.Symbols;
import org.wso2.ballerinalang.compiler.semantics.model.types.BArrayType;
import org.wso2.ballerinalang.compiler.semantics.model.types.BChannelType;
import org.wso2.ballerinalang.compiler.semantics.model.types.BErrorType;
import org.wso2.ballerinalang.compiler.semantics.model.types.BField;
import org.wso2.ballerinalang.compiler.semantics.model.types.BFiniteType;
import org.wso2.ballerinalang.compiler.semantics.model.types.BFutureType;
import org.wso2.ballerinalang.compiler.semantics.model.types.BInvokableType;
import org.wso2.ballerinalang.compiler.semantics.model.types.BMapType;
import org.wso2.ballerinalang.compiler.semantics.model.types.BObjectType;
import org.wso2.ballerinalang.compiler.semantics.model.types.BRecordType;
import org.wso2.ballerinalang.compiler.semantics.model.types.BStreamType;
import org.wso2.ballerinalang.compiler.semantics.model.types.BTableType;
import org.wso2.ballerinalang.compiler.semantics.model.types.BTupleType;
import org.wso2.ballerinalang.compiler.semantics.model.types.BType;
import org.wso2.ballerinalang.compiler.semantics.model.types.BUnionType;
import org.wso2.ballerinalang.compiler.tree.BLangFunction;
import org.wso2.ballerinalang.compiler.tree.BLangIdentifier;
import org.wso2.ballerinalang.compiler.tree.BLangInvokableNode;
import org.wso2.ballerinalang.compiler.tree.BLangNodeVisitor;
import org.wso2.ballerinalang.compiler.tree.BLangSimpleVariable;
import org.wso2.ballerinalang.compiler.tree.clauses.BLangGroupBy;
import org.wso2.ballerinalang.compiler.tree.clauses.BLangHaving;
import org.wso2.ballerinalang.compiler.tree.clauses.BLangJoinStreamingInput;
import org.wso2.ballerinalang.compiler.tree.clauses.BLangOrderBy;
import org.wso2.ballerinalang.compiler.tree.clauses.BLangOrderByVariable;
import org.wso2.ballerinalang.compiler.tree.clauses.BLangSelectClause;
import org.wso2.ballerinalang.compiler.tree.clauses.BLangSelectExpression;
import org.wso2.ballerinalang.compiler.tree.clauses.BLangStreamingInput;
import org.wso2.ballerinalang.compiler.tree.clauses.BLangTableQuery;
import org.wso2.ballerinalang.compiler.tree.expressions.BLangAccessExpression;
import org.wso2.ballerinalang.compiler.tree.expressions.BLangArrayLiteral;
import org.wso2.ballerinalang.compiler.tree.expressions.BLangArrowFunction;
import org.wso2.ballerinalang.compiler.tree.expressions.BLangBinaryExpr;
import org.wso2.ballerinalang.compiler.tree.expressions.BLangBracedOrTupleExpr;
import org.wso2.ballerinalang.compiler.tree.expressions.BLangCheckPanickedExpr;
import org.wso2.ballerinalang.compiler.tree.expressions.BLangCheckedExpr;
import org.wso2.ballerinalang.compiler.tree.expressions.BLangElvisExpr;
import org.wso2.ballerinalang.compiler.tree.expressions.BLangErrorConstructorExpr;
import org.wso2.ballerinalang.compiler.tree.expressions.BLangErrorVarRef;
import org.wso2.ballerinalang.compiler.tree.expressions.BLangExpression;
import org.wso2.ballerinalang.compiler.tree.expressions.BLangFieldBasedAccess;
import org.wso2.ballerinalang.compiler.tree.expressions.BLangIndexBasedAccess;
import org.wso2.ballerinalang.compiler.tree.expressions.BLangIntRangeExpression;
import org.wso2.ballerinalang.compiler.tree.expressions.BLangInvocation;
import org.wso2.ballerinalang.compiler.tree.expressions.BLangLambdaFunction;
import org.wso2.ballerinalang.compiler.tree.expressions.BLangLiteral;
import org.wso2.ballerinalang.compiler.tree.expressions.BLangMatchExpression;
import org.wso2.ballerinalang.compiler.tree.expressions.BLangMatchExpression.BLangMatchExprPatternClause;
import org.wso2.ballerinalang.compiler.tree.expressions.BLangNamedArgsExpression;
import org.wso2.ballerinalang.compiler.tree.expressions.BLangRecordLiteral;
import org.wso2.ballerinalang.compiler.tree.expressions.BLangRecordLiteral.BLangRecordKey;
import org.wso2.ballerinalang.compiler.tree.expressions.BLangRecordLiteral.BLangRecordKeyValue;
import org.wso2.ballerinalang.compiler.tree.expressions.BLangRecordVarRef;
import org.wso2.ballerinalang.compiler.tree.expressions.BLangRestArgsExpression;
import org.wso2.ballerinalang.compiler.tree.expressions.BLangServiceConstructorExpr;
import org.wso2.ballerinalang.compiler.tree.expressions.BLangSimpleVarRef;
import org.wso2.ballerinalang.compiler.tree.expressions.BLangStringTemplateLiteral;
import org.wso2.ballerinalang.compiler.tree.expressions.BLangTableLiteral;
import org.wso2.ballerinalang.compiler.tree.expressions.BLangTableQueryExpression;
import org.wso2.ballerinalang.compiler.tree.expressions.BLangTernaryExpr;
import org.wso2.ballerinalang.compiler.tree.expressions.BLangTrapExpr;
import org.wso2.ballerinalang.compiler.tree.expressions.BLangTupleVarRef;
import org.wso2.ballerinalang.compiler.tree.expressions.BLangTypeConversionExpr;
import org.wso2.ballerinalang.compiler.tree.expressions.BLangTypeInit;
import org.wso2.ballerinalang.compiler.tree.expressions.BLangTypeTestExpr;
import org.wso2.ballerinalang.compiler.tree.expressions.BLangTypedescExpr;
import org.wso2.ballerinalang.compiler.tree.expressions.BLangUnaryExpr;
import org.wso2.ballerinalang.compiler.tree.expressions.BLangVariableReference;
import org.wso2.ballerinalang.compiler.tree.expressions.BLangWaitExpr;
import org.wso2.ballerinalang.compiler.tree.expressions.BLangWaitForAllExpr;
import org.wso2.ballerinalang.compiler.tree.expressions.BLangWorkerFlushExpr;
import org.wso2.ballerinalang.compiler.tree.expressions.BLangWorkerReceive;
import org.wso2.ballerinalang.compiler.tree.expressions.BLangWorkerSyncSendExpr;
import org.wso2.ballerinalang.compiler.tree.expressions.BLangXMLAttribute;
import org.wso2.ballerinalang.compiler.tree.expressions.BLangXMLAttributeAccess;
import org.wso2.ballerinalang.compiler.tree.expressions.BLangXMLCommentLiteral;
import org.wso2.ballerinalang.compiler.tree.expressions.BLangXMLElementLiteral;
import org.wso2.ballerinalang.compiler.tree.expressions.BLangXMLProcInsLiteral;
import org.wso2.ballerinalang.compiler.tree.expressions.BLangXMLQName;
import org.wso2.ballerinalang.compiler.tree.expressions.BLangXMLQuotedString;
import org.wso2.ballerinalang.compiler.tree.expressions.BLangXMLTextLiteral;
import org.wso2.ballerinalang.compiler.tree.statements.BLangBlockStmt;
import org.wso2.ballerinalang.compiler.tree.types.BLangValueType;
import org.wso2.ballerinalang.compiler.util.BArrayState;
import org.wso2.ballerinalang.compiler.util.ClosureVarSymbol;
import org.wso2.ballerinalang.compiler.util.CompilerContext;
import org.wso2.ballerinalang.compiler.util.FieldKind;
import org.wso2.ballerinalang.compiler.util.Name;
import org.wso2.ballerinalang.compiler.util.Names;
import org.wso2.ballerinalang.compiler.util.TypeTags;
import org.wso2.ballerinalang.compiler.util.diagnotic.BLangDiagnosticLog;
import org.wso2.ballerinalang.compiler.util.diagnotic.DiagnosticPos;
import org.wso2.ballerinalang.util.Flags;
import org.wso2.ballerinalang.util.Lists;

import java.util.ArrayList;
import java.util.Collections;
import java.util.HashMap;
import java.util.LinkedHashSet;
import java.util.List;
import java.util.Map;
import java.util.Optional;
import java.util.Set;
import java.util.stream.Collectors;

import javax.xml.XMLConstants;

import static org.wso2.ballerinalang.compiler.tree.BLangInvokableNode.DEFAULT_WORKER_NAME;
import static org.wso2.ballerinalang.compiler.util.Constants.WORKER_LAMBDA_VAR_PREFIX;

/**
 * @since 0.94
 */
public class TypeChecker extends BLangNodeVisitor {

    private static final CompilerContext.Key<TypeChecker> TYPE_CHECKER_KEY =
            new CompilerContext.Key<>();

    private Names names;
    private SymbolTable symTable;
    private SymbolEnter symbolEnter;
    private SymbolResolver symResolver;
    private Types types;
    private IterableAnalyzer iterableAnalyzer;
    private BLangDiagnosticLog dlog;
    private SymbolEnv env;
    private boolean isTypeChecked;
    private TypeNarrower typeNarrower;

    /**
     * Expected types or inherited types.
     */
    private BType expType;
    private BType resultType;

    private DiagnosticCode diagCode;

    public static TypeChecker getInstance(CompilerContext context) {
        TypeChecker typeChecker = context.get(TYPE_CHECKER_KEY);
        if (typeChecker == null) {
            typeChecker = new TypeChecker(context);
        }

        return typeChecker;
    }

    public TypeChecker(CompilerContext context) {
        context.put(TYPE_CHECKER_KEY, this);

        this.names = Names.getInstance(context);
        this.symTable = SymbolTable.getInstance(context);
        this.symbolEnter = SymbolEnter.getInstance(context);
        this.symResolver = SymbolResolver.getInstance(context);
        this.types = Types.getInstance(context);
        this.iterableAnalyzer = IterableAnalyzer.getInstance(context);
        this.dlog = BLangDiagnosticLog.getInstance(context);
        this.typeNarrower = TypeNarrower.getInstance(context);
    }

    public BType checkExpr(BLangExpression expr, SymbolEnv env) {
        return checkExpr(expr, env, symTable.noType);
    }

    public BType checkExpr(BLangExpression expr, SymbolEnv env, BType expType) {
        return checkExpr(expr, env, expType, DiagnosticCode.INCOMPATIBLE_TYPES);
    }

    /**
     * Check the given list of expressions against the given expected types.
     *
     * @param exprs   list of expressions to be analyzed
     * @param env     current symbol environment
     * @param expType expected type
     * @return the actual types of the given list of expressions
     */
    public List<BType> checkExprs(List<BLangExpression> exprs, SymbolEnv env, BType expType) {
        List<BType> resTypes = new ArrayList<>(exprs.size());
        for (BLangExpression expr : exprs) {
            resTypes.add(checkExpr(expr, env, expType));
        }
        return resTypes;
    }

    public BType checkExpr(BLangExpression expr, SymbolEnv env, BType expType, DiagnosticCode diagCode) {
        if (expr.typeChecked) {
            return expr.type;
        }

        // TODO Check the possibility of using a try/finally here
        SymbolEnv prevEnv = this.env;
        BType preExpType = this.expType;
        DiagnosticCode preDiagCode = this.diagCode;
        this.env = env;
        this.diagCode = diagCode;
        this.expType = expType;
        this.isTypeChecked = true;

        expr.accept(this);

        expr.type = resultType;
        expr.typeChecked = isTypeChecked;
        this.env = prevEnv;
        this.expType = preExpType;
        this.diagCode = preDiagCode;
        return resultType;
    }


    // Expressions

    public void visit(BLangLiteral literalExpr) {
        BType literalType = setLiteralValueAndGetType(literalExpr, expType);
        if (literalType == symTable.semanticError || literalExpr.isFiniteContext) {
            return;
        }
        resultType = types.checkType(literalExpr, literalType, expType);
    }

    private BType setLiteralValueAndGetType(BLangLiteral literalExpr, BType expType) {
        // Get the type matching to the tag from the symbol table.
        BType literalType = symTable.getTypeFromTag(literalExpr.type.tag);
        Object literalValue = literalExpr.value;
        literalExpr.isJSONContext = types.isJSONContext(expType);

        if (literalType.tag == TypeTags.INT) {
            if (expType.tag == TypeTags.FLOAT) {
                literalType = symTable.floatType;
                literalExpr.value = ((Long) literalValue).doubleValue();
            } else if (expType.tag == TypeTags.DECIMAL) {
                literalType = symTable.decimalType;
                literalExpr.value = String.valueOf(literalValue);
            } else if (expType.tag == TypeTags.BYTE) {
                if (!types.isByteLiteralValue((Long) literalValue)) {
                    dlog.error(literalExpr.pos, DiagnosticCode.INCOMPATIBLE_TYPES, expType, literalType);
                    resultType = symTable.semanticError;
                    return resultType;
                }
                literalType = symTable.byteType;
            } else if (expType.tag == TypeTags.FINITE && types.isAssignableToFiniteType(expType, literalExpr)) {
                BFiniteType finiteType = (BFiniteType) expType;
                if (finiteType.valueSpace.stream()
                        .anyMatch(valueExpr -> valueExpr.type.tag == TypeTags.INT &&
                                 types.checkLiteralAssignabilityBasedOnType((BLangLiteral) valueExpr, literalExpr))) {
                    BType valueType = setLiteralValueAndGetType(literalExpr, symTable.intType);
                    setLiteralValueForFiniteType(literalExpr, valueType);
                    return valueType;
                } else if (finiteType.valueSpace.stream()
                        .anyMatch(valueExpr -> valueExpr.type.tag == TypeTags.BYTE &&
                                types.checkLiteralAssignabilityBasedOnType((BLangLiteral) valueExpr, literalExpr))) {
                    BType valueType = setLiteralValueAndGetType(literalExpr, symTable.byteType);
                    setLiteralValueForFiniteType(literalExpr, valueType);
                    return valueType;
                } else if (finiteType.valueSpace.stream()
                        .anyMatch(valueExpr -> valueExpr.type.tag == TypeTags.FLOAT &&
                                types.checkLiteralAssignabilityBasedOnType((BLangLiteral) valueExpr, literalExpr))) {
                    BType valueType = setLiteralValueAndGetType(literalExpr, symTable.floatType);
                    setLiteralValueForFiniteType(literalExpr, valueType);
                    return valueType;
                } else if (finiteType.valueSpace.stream()
                        .anyMatch(valueExpr -> valueExpr.type.tag == TypeTags.DECIMAL &&
                                types.checkLiteralAssignabilityBasedOnType((BLangLiteral) valueExpr, literalExpr))) {
                    BType valueType = setLiteralValueAndGetType(literalExpr, symTable.decimalType);
                    setLiteralValueForFiniteType(literalExpr, valueType);
                    return valueType;
                }
            } else if (expType.tag == TypeTags.UNION) {
                Set<BType> memberTypes = ((BUnionType) expType).getMemberTypes();
                if (memberTypes.stream()
                        .anyMatch(memType -> memType.tag == TypeTags.INT || memType.tag == TypeTags.JSON ||
                                memType.tag == TypeTags.ANYDATA || memType.tag == TypeTags.ANY)) {
                    return setLiteralValueAndGetType(literalExpr, symTable.intType);
                }

                BType finiteType = getFiniteTypeWithValuesOfSingleType((BUnionType) expType, symTable.intType);
                if (finiteType != symTable.semanticError) {
                    BType setType = setLiteralValueAndGetType(literalExpr, finiteType);
                    if (literalExpr.isFiniteContext) {
                        // i.e., a match was found for a finite type
                        return setType;
                    }
                }

                if (memberTypes.stream().anyMatch(memType -> memType.tag == TypeTags.BYTE)) {
                    return setLiteralValueAndGetType(literalExpr, symTable.byteType);
                }

<<<<<<< HEAD
        // Check whether this belongs to float type
        if (literalType.tag == TypeTags.FLOAT) {
            String numericLiteral = String.valueOf(literalValue);
            char lastChar = getLastChar(numericLiteral);
            numericLiteral = stripFloatDecimalDiscriminator(numericLiteral, lastChar);

            // When the float literal is not discriminated for float or decimal it's considered float.
            // And if expected type is decimal we convert it to decimal given it's not discriminated as float.
            boolean isDiscriminatedFloat = lastChar == 'f' || lastChar == 'F';
=======
                finiteType = getFiniteTypeWithValuesOfSingleType((BUnionType) expType, symTable.byteType);
                if (finiteType != symTable.semanticError) {
                    BType setType = setLiteralValueAndGetType(literalExpr, finiteType);
                    if (literalExpr.isFiniteContext) {
                        // i.e., a match was found for a finite type
                        return setType;
                    }
                }

                if (memberTypes.stream().anyMatch(memType -> memType.tag == TypeTags.FLOAT)) {
                    return setLiteralValueAndGetType(literalExpr, symTable.floatType);
                }

                finiteType = getFiniteTypeWithValuesOfSingleType((BUnionType) expType, symTable.floatType);
                if (finiteType != symTable.semanticError) {
                    BType setType = setLiteralValueAndGetType(literalExpr, finiteType);
                    if (literalExpr.isFiniteContext) {
                        // i.e., a match was found for a finite type
                        return setType;
                    }
                }

                if (memberTypes.stream().anyMatch(memType -> memType.tag == TypeTags.DECIMAL)) {
                    return setLiteralValueAndGetType(literalExpr, symTable.decimalType);
                }

                finiteType = getFiniteTypeWithValuesOfSingleType((BUnionType) expType, symTable.decimalType);
                if (finiteType != symTable.semanticError) {
                    BType setType = setLiteralValueAndGetType(literalExpr, finiteType);
                    if (literalExpr.isFiniteContext) {
                        // i.e., a match was found for a finite type
                        return setType;
                    }
                }
            }
        } else if (literalType.tag == TypeTags.FLOAT) {
>>>>>>> 5fdbe631
            if (expType.tag == TypeTags.DECIMAL) {
                if (isDiscriminatedFloat || isHexLiteral(numericLiteral)) {
                    dlog.error(literalExpr.pos, DiagnosticCode.INCOMPATIBLE_TYPES, expType, symTable.floatType);
                    resultType = symTable.semanticError;
                    return;
                }
                literalType = symTable.decimalType;
<<<<<<< HEAD
                literalExpr.type = literalType;
            }

            if (literalType.tag == TypeTags.DECIMAL) {
                literalExpr.value = numericLiteral;
            } else if (literalType.tag == TypeTags.FLOAT) {
                literalExpr.value = Double.parseDouble(numericLiteral);
            }

            if (expType.tag == TypeTags.NONE) {
                expType = literalType;
            }
        }

        // Check whether this belongs to decimal type
        if (literalType.tag == TypeTags.DECIMAL) {
            String numericLiteral = String.valueOf(literalValue);
            char lastChar = getLastChar(numericLiteral);
            numericLiteral = stripFloatDecimalDiscriminator(numericLiteral, lastChar);

            boolean isDiscriminatedDecimal = lastChar == 'd' || lastChar == 'D';
            if (expType.tag == TypeTags.FLOAT && isDiscriminatedDecimal) {
                dlog.error(literalExpr.pos, DiagnosticCode.INCOMPATIBLE_TYPES, expType, symTable.decimalType);
                resultType = symTable.semanticError;
                return;
            }
            literalExpr.value = numericLiteral;
            if (expType.tag == TypeTags.NONE) {
                expType = literalType;
            }
        }
=======
                literalExpr.value = String.valueOf(literalValue);
            } else if (expType.tag == TypeTags.FLOAT) {
                literalExpr.value = Double.parseDouble(String.valueOf(literalValue));
            } else if (expType.tag == TypeTags.FINITE && types.isAssignableToFiniteType(expType, literalExpr)) {
                BFiniteType finiteType = (BFiniteType) expType;
                if (finiteType.valueSpace.stream()
                        .anyMatch(valueExpr -> valueExpr.type.tag == TypeTags.FLOAT &&
                                types.checkLiteralAssignabilityBasedOnType((BLangLiteral) valueExpr, literalExpr))) {
                    BType valueType = setLiteralValueAndGetType(literalExpr, symTable.floatType);
                    setLiteralValueForFiniteType(literalExpr, valueType);
                    return valueType;
                } else if (finiteType.valueSpace.stream()
                        .anyMatch(valueExpr -> valueExpr.type.tag == TypeTags.DECIMAL &&
                                types.checkLiteralAssignabilityBasedOnType((BLangLiteral) valueExpr, literalExpr))) {
                    BType valueType = setLiteralValueAndGetType(literalExpr, symTable.decimalType);
                    setLiteralValueForFiniteType(literalExpr, valueType);
                    return valueType;
                }
            } else if (expType.tag == TypeTags.UNION) {
                Set<BType> memberTypes = ((BUnionType) expType).getMemberTypes();
                if (memberTypes.stream()
                        .anyMatch(memType -> memType.tag == TypeTags.FLOAT || memType.tag == TypeTags.JSON ||
                                memType.tag == TypeTags.ANYDATA || memType.tag == TypeTags.ANY)) {
                    return setLiteralValueAndGetType(literalExpr, symTable.floatType);
                }
>>>>>>> 5fdbe631

                BType finiteType = getFiniteTypeWithValuesOfSingleType((BUnionType) expType, symTable.floatType);
                if (finiteType != symTable.semanticError) {
                    BType setType = setLiteralValueAndGetType(literalExpr, finiteType);
                    if (literalExpr.isFiniteContext) {
                        // i.e., a match was found for a finite type
                        return setType;
                    }
                }

                if (memberTypes.stream().anyMatch(memType -> memType.tag == TypeTags.DECIMAL)) {
                    return setLiteralValueAndGetType(literalExpr, symTable.decimalType);
                }

                finiteType = getFiniteTypeWithValuesOfSingleType((BUnionType) expType,
                                                                      symTable.decimalType);
                if (finiteType != symTable.semanticError) {
                    BType setType = setLiteralValueAndGetType(literalExpr, finiteType);
                    if (literalExpr.isFiniteContext) {
                        // i.e., a match was found for a finite type
                        return setType;
                    }
                }
            }
        } else {
            if (this.expType.tag == TypeTags.FINITE) {
                boolean foundMember = types.isAssignableToFiniteType(this.expType, literalExpr);
                if (foundMember) {
                    setLiteralValueForFiniteType(literalExpr, literalType);
                    return literalType;
                }
            } else if (this.expType.tag == TypeTags.UNION) {
                BUnionType unionType = (BUnionType) this.expType;
                boolean foundMember = unionType.getMemberTypes()
                        .stream()
                        .anyMatch(memberType -> types.isAssignableToFiniteType(memberType, literalExpr));
                if (foundMember) {
                    setLiteralValueForFiniteType(literalExpr, literalType);
                    return literalType;
                }
            }
        }

        if (literalExpr.type.tag == TypeTags.BYTE_ARRAY) {
            // check whether this is a byte array
            literalType = new BArrayType(symTable.byteType);
        }

        return literalType;
    }

    private void setLiteralValueForFiniteType(BLangLiteral literalExpr, BType type) {
        types.setImplicitCastExpr(literalExpr, type, this.expType);
        this.resultType = type;
        literalExpr.isFiniteContext = true;
    }

    private BType getFiniteTypeWithValuesOfSingleType(BUnionType unionType, BType matchType) {
        List<BFiniteType> finiteTypeMembers = unionType.getMemberTypes().stream()
                .filter(memType -> memType.tag == TypeTags.FINITE)
                .map(memFiniteType -> (BFiniteType) memFiniteType)
                .collect(Collectors.toList());

        if (finiteTypeMembers.isEmpty()) {
            return symTable.semanticError;
        }

        int tag = matchType.tag;
        Set<BLangExpression> matchedValueSpace = new LinkedHashSet<>();

        for (BFiniteType finiteType : finiteTypeMembers) {
            matchedValueSpace.addAll(finiteType.valueSpace.stream()
                                             .filter(expression -> expression.type.tag == tag)
                                             .collect(Collectors.toSet()));
        }

        if (matchedValueSpace.isEmpty()) {
            return symTable.semanticError;
        }

        return new BFiniteType(null, matchedValueSpace);
    }

    private boolean isHexLiteral(String numericLiteral) {
        for (int i = 0; i < numericLiteral.length(); i++) {
            char c = numericLiteral.charAt(i);
            if (c == 'P' || c == 'p') {
                return true;
            }
        }
        return false;
    }

    private String stripFloatDecimalDiscriminator(String numericLiteral, char lastChar) {
        if (lastChar == 'd' || lastChar == 'D' || lastChar == 'f' || lastChar == 'F') {
            numericLiteral = numericLiteral.substring(0, numericLiteral.length() - 1);
        }
        return numericLiteral;
    }

    private char getLastChar(String string) {
        return string.charAt(string.length() - 1);
    }

    public void visit(BLangTableLiteral tableLiteral) {
        if (expType.tag == symTable.semanticError.tag) {
            return;
        }
        BType tableConstraint = ((BTableType) expType).getConstraint();
        if (tableConstraint.tag == TypeTags.NONE) {
            dlog.error(tableLiteral.pos, DiagnosticCode.TABLE_CANNOT_BE_CREATED_WITHOUT_CONSTRAINT);
            return;
        }
        validateTableColumns(tableConstraint, tableLiteral);
        checkExprs(tableLiteral.tableDataRows, this.env, tableConstraint);
        resultType = types.checkType(tableLiteral, expType, symTable.noType);
    }

    private void validateTableColumns(BType tableConstraint, BLangTableLiteral tableLiteral) {
        if (tableConstraint.tag != TypeTags.SEMANTIC_ERROR) {
            List<String> columnNames = new ArrayList<>();
            for (BField field : ((BRecordType) tableConstraint).fields) {
                columnNames.add(field.getName().getValue());
                //Check for valid column types
                if (!(field.type.tag == TypeTags.INT || field.type.tag == TypeTags.STRING ||
                        field.type.tag == TypeTags.FLOAT || field.type.tag == TypeTags.DECIMAL ||
                        field.type.tag == TypeTags.XML || field.type.tag == TypeTags.JSON ||
                        field.type.tag == TypeTags.BOOLEAN || field.type.tag == TypeTags.ARRAY)) {
                    dlog.error(tableLiteral.pos, DiagnosticCode.FIELD_NOT_ALLOWED_WITH_TABLE_COLUMN,
                            field.name.value, field.type);
                }
                //Check for valid array types as columns
                if (field.type.tag == TypeTags.ARRAY) {
                    BType arrayType = ((BArrayType) field.type).eType;
                    if (!(arrayType.tag == TypeTags.INT || arrayType.tag == TypeTags.FLOAT ||
                            arrayType.tag == TypeTags.DECIMAL || arrayType.tag == TypeTags.STRING ||
                            arrayType.tag == TypeTags.BOOLEAN || arrayType.tag == TypeTags.BYTE)) {
                        dlog.error(tableLiteral.pos, DiagnosticCode.FIELD_NOT_ALLOWED_WITH_TABLE_COLUMN,
                                field.name.value, field.type);
                    }
                }
            }
            for (BLangTableLiteral.BLangTableColumn column : tableLiteral.columns) {
                boolean contains = columnNames.contains(column.columnName);
                if (!contains) {
                    dlog.error(column.pos, DiagnosticCode.UNDEFINED_TABLE_COLUMN, column.columnName, tableConstraint);
                }
                //Check for valid primary key column types
                if (column.flagSet.contains(TableColumnFlag.PRIMARYKEY)) {
                    for (BField field : ((BRecordType) tableConstraint).fields) {
                        if (field.name.value.equals(column.columnName)) {
                            if (!(field.type.tag == TypeTags.INT || field.type.tag == TypeTags.STRING)) {
                                dlog.error(column.pos, DiagnosticCode.TYPE_NOT_ALLOWED_WITH_PRIMARYKEY,
                                        column.columnName, field.type);
                            }
                            break;
                        }
                    }
                }
            }
        }
    }

    public void visit(BLangArrayLiteral arrayLiteral) {
        // Check whether the expected type is an array type
        // var a = []; and var a = [1,2,3,4]; are illegal statements, because we cannot infer the type here.
        BType actualType = symTable.semanticError;

        if (expType.tag == TypeTags.ANY) {
            dlog.error(arrayLiteral.pos, DiagnosticCode.INVALID_ARRAY_LITERAL, expType);
            resultType = symTable.semanticError;
            return;
        }

        int expTypeTag = expType.tag;
        if (expTypeTag == TypeTags.JSON) {
            checkExprs(arrayLiteral.exprs, this.env, expType);
            actualType = expType;

        } else if (expTypeTag == TypeTags.ARRAY) {
            BArrayType arrayType = (BArrayType) expType;
            if (arrayType.state == BArrayState.OPEN_SEALED) {
                arrayType.size = arrayLiteral.exprs.size();
                arrayType.state = BArrayState.CLOSED_SEALED;
            } else if (arrayType.state != BArrayState.UNSEALED && arrayType.size != arrayLiteral.exprs.size()) {
                dlog.error(arrayLiteral.pos,
                        DiagnosticCode.MISMATCHING_ARRAY_LITERAL_VALUES, arrayType.size, arrayLiteral.exprs.size());
                resultType = symTable.semanticError;
                return;
            }
            checkExprs(arrayLiteral.exprs, this.env, arrayType.eType);
            actualType = arrayType;

        } else if (expTypeTag == TypeTags.UNION) {
            Set<BType> expTypes = ((BUnionType) expType).getMemberTypes();
            List<BArrayType> matchedTypeList = expTypes.stream()
                    .filter(type -> type.tag == TypeTags.ARRAY)
                    .map(BArrayType.class::cast)
                    .collect(Collectors.toList());

            if (matchedTypeList.isEmpty()) {
                dlog.error(arrayLiteral.pos, DiagnosticCode.INCOMPATIBLE_TYPES, expType, actualType);
            } else if (matchedTypeList.size() == 1) {
                // If only one type in the union is an array, use that as the expected type
                actualType = matchedTypeList.get(0);
                checkExprs(arrayLiteral.exprs, this.env, ((BArrayType) actualType).eType);
            } else {
                // If more than one array type, visit the literal to get its type and use that type to filter the
                // compatible array types in the union
                actualType = checkArrayLiteralExpr(arrayLiteral);
            }
        } else if (expTypeTag != TypeTags.SEMANTIC_ERROR) {
            actualType = checkArrayLiteralExpr(arrayLiteral);
        }

        resultType = types.checkType(arrayLiteral, actualType, expType);
    }

    private BType checkArrayLiteralExpr(BLangArrayLiteral arrayLiteral) {
        List<BType> resTypes = checkExprs(arrayLiteral.exprs, this.env, symTable.noType);
        Set<BType> arrayLitExprTypeSet = new LinkedHashSet<>(resTypes);
        BType[] uniqueExprTypes = arrayLitExprTypeSet.toArray(new BType[0]);
        BType arrayLiteralType;
        if (uniqueExprTypes.length == 0) {
            arrayLiteralType = symTable.anyType;
        } else if (uniqueExprTypes.length == 1) {
            arrayLiteralType = resTypes.get(0);
        } else {
            BType superType = uniqueExprTypes[0];
            for (int i = 1; i < uniqueExprTypes.length; i++) {
                if (types.isAssignable(superType, uniqueExprTypes[i])) {
                    superType = uniqueExprTypes[i];
                } else if (!types.isAssignable(uniqueExprTypes[i], superType)) {
                    superType = symTable.anyType;
                    break;
                }
            }
            arrayLiteralType = superType;
        }
        BType actualType = new BArrayType(arrayLiteralType, null, arrayLiteral.exprs.size(), BArrayState.UNSEALED);

        List<BType> arrayCompatibleType = getArrayCompatibleTypes(expType, actualType);

        if (arrayCompatibleType.isEmpty()) {
            dlog.error(arrayLiteral.pos, DiagnosticCode.INCOMPATIBLE_TYPES, expType, actualType);
        } else if (arrayCompatibleType.size() > 1) {
            dlog.error(arrayLiteral.pos, DiagnosticCode.AMBIGUOUS_TYPES, expType);
        } else if (arrayCompatibleType.get(0).tag == TypeTags.ANY) {
            dlog.error(arrayLiteral.pos, DiagnosticCode.INVALID_ARRAY_LITERAL, expType);
        } else if (arrayCompatibleType.get(0).tag == TypeTags.ARRAY) {
            checkExprs(arrayLiteral.exprs, this.env, ((BArrayType) arrayCompatibleType.get(0)).eType);
        }
        return actualType;
    }

    public void visit(BLangRecordLiteral recordLiteral) {
        BType actualType = symTable.semanticError;
        int expTypeTag = expType.tag;
        BType originalExpType = expType;
        if (expTypeTag == TypeTags.NONE || expTypeTag == TypeTags.ANY) {
            // Change the expected type to map,
            expType = symTable.mapType;
        }
        if (expTypeTag == TypeTags.ANY || expTypeTag == TypeTags.ANYDATA || expTypeTag == TypeTags.OBJECT) {
            dlog.error(recordLiteral.pos, DiagnosticCode.INVALID_RECORD_LITERAL, originalExpType);
            resultType = symTable.semanticError;
            return;
        }

        List<BType> matchedTypeList = getRecordCompatibleType(expType, recordLiteral);

        if (matchedTypeList.isEmpty()) {
            dlog.error(recordLiteral.pos, DiagnosticCode.INVALID_LITERAL_FOR_TYPE, expType);
            recordLiteral.keyValuePairs
                    .forEach(keyValuePair -> checkRecLiteralKeyValue(keyValuePair, symTable.errorType));
        } else if (matchedTypeList.size() > 1) {
            dlog.error(recordLiteral.pos, DiagnosticCode.AMBIGUOUS_TYPES, expType);
            recordLiteral.keyValuePairs
                    .forEach(keyValuePair -> checkRecLiteralKeyValue(keyValuePair, symTable.errorType));
        } else {
            recordLiteral.keyValuePairs
                    .forEach(keyValuePair -> checkRecLiteralKeyValue(keyValuePair, matchedTypeList.get(0)));
            actualType = matchedTypeList.get(0);
        }

        resultType = types.checkType(recordLiteral, actualType, expType);

        // If the record literal is of record type and types are validated for the fields, check if there are any
        // required fields missing.
        if (recordLiteral.type.tag == TypeTags.RECORD) {
            checkMissingRequiredFields((BRecordType) recordLiteral.type, recordLiteral.keyValuePairs,
                    recordLiteral.pos);
        }
    }

    private List<BType> getRecordCompatibleType(BType bType, BLangRecordLiteral recordLiteral) {

        if (bType.tag == TypeTags.UNION) {
            Set<BType> expTypes = ((BUnionType) bType).getMemberTypes();
            return expTypes.stream()
                    .filter(type -> type.tag == TypeTags.JSON ||
                            type.tag == TypeTags.MAP ||
                            (type.tag == TypeTags.RECORD && !((BRecordType) type).sealed) ||
                            (type.tag == TypeTags.RECORD
                                    && ((BRecordType) type).sealed
                                    && isCompatibleClosedRecordLiteral((BRecordType) type, recordLiteral)))
                    .collect(Collectors.toList());
        } else {
            switch (expType.tag) {
                case TypeTags.JSON:
                case TypeTags.MAP:
                case TypeTags.RECORD:
                    return new ArrayList<>(Collections.singleton(expType));
                default:
                    return Collections.emptyList();
            }
        }
    }

    private boolean isCompatibleClosedRecordLiteral(BRecordType bRecordType, BLangRecordLiteral recordLiteral) {
        if (!hasRequiredRecordFields(recordLiteral.getKeyValuePairs(), bRecordType)) {
            return false;
        }

        for (BLangRecordKeyValue literalKeyValuePair : recordLiteral.getKeyValuePairs()) {
            boolean matched = false;
            for (BField field : bRecordType.getFields()) {
                matched = ((BLangSimpleVarRef) literalKeyValuePair.getKey()).variableName.value
                        .equals(field.getName().getValue());
                if (matched) {
                    break;
                }
            }
            if (!matched) {
                return false;
            }
        }
        return true;
    }

    private void checkMissingRequiredFields(BRecordType type, List<BLangRecordKeyValue> keyValuePairs,
                                            DiagnosticPos pos) {
        type.fields.forEach(field -> {
            // Check if `field` is explicitly assigned a value in the record literal
            boolean hasField = keyValuePairs.stream()
                    .filter(keyVal -> keyVal.key.expr.getKind() == NodeKind.SIMPLE_VARIABLE_REF)
                    .anyMatch(keyVal -> field.name.value
                            .equals(((BLangSimpleVarRef) keyVal.key.expr).variableName.value));

            // If a required field is missing, it's a compile error
            if (!hasField && Symbols.isFlagOn(field.symbol.flags, Flags.REQUIRED)) {
                dlog.error(pos, DiagnosticCode.MISSING_REQUIRED_RECORD_FIELD, field.name);
            }
        });
    }

    private boolean hasRequiredRecordFields(List<BLangRecordKeyValue> keyValuePairs, BRecordType targetRecType) {
        for (BField field : targetRecType.fields) {
            boolean hasField = keyValuePairs.stream()
                    .filter(keyVal -> keyVal.key.expr.getKind() == NodeKind.SIMPLE_VARIABLE_REF)
                    .anyMatch(keyVal -> field.name.value
                            .equals(((BLangSimpleVarRef) keyVal.key.expr).variableName.value));

            if (!hasField && Symbols.isFlagOn(field.symbol.flags, Flags.REQUIRED)) {
                return false;
            }
        }
        return true;
    }

    private List<BType> getArrayCompatibleTypes(BType expType, BType actualType) {
        Set<BType> expTypes =
                expType.tag == TypeTags.UNION ? ((BUnionType) expType).getMemberTypes() : new LinkedHashSet<BType>() {
                    {
                        add(expType);
                    }
                };

        return expTypes.stream()
                .filter(type -> types.isAssignable(actualType, type) ||
                        type.tag == TypeTags.NONE ||
                        type.tag == TypeTags.ANY)
                .collect(Collectors.toList());
    }

    @Override
    public void visit(BLangWorkerFlushExpr workerFlushExpr) {
        if (workerFlushExpr.workerIdentifier != null) {
            String workerName = workerFlushExpr.workerIdentifier.getValue();
            if (!this.workerExists(this.env, workerName)) {
                this.dlog.error(workerFlushExpr.pos, DiagnosticCode.UNDEFINED_WORKER, workerName);
            }
        }
        BType actualType = BUnionType.create(null, symTable.errorType, symTable.nilType);
        resultType = types.checkType(workerFlushExpr, actualType, expType);
    }

    @Override
    public void visit(BLangWorkerSyncSendExpr syncSendExpr) {
        BSymbol symbol = symResolver.lookupSymbol(env, names.fromIdNode(syncSendExpr.workerIdentifier),
                                                  SymTag.VARIABLE);

        if (symTable.notFoundSymbol.equals(symbol)) {
            syncSendExpr.workerType = symTable.semanticError;
        } else {
            syncSendExpr.workerType = symbol.type;
        }

        // TODO Need to remove this cached env
        syncSendExpr.env = this.env;
        checkExpr(syncSendExpr.expr, this.env);

        // Validate if the send expression type is anydata
        if (!types.isAnydata(syncSendExpr.expr.type)) {
            this.dlog.error(syncSendExpr.pos, DiagnosticCode.INVALID_TYPE_FOR_SEND, syncSendExpr.expr.type);
        }

        String workerName = syncSendExpr.workerIdentifier.getValue();
        if (!this.workerExists(this.env, workerName)) {
            this.dlog.error(syncSendExpr.pos, DiagnosticCode.UNDEFINED_WORKER, workerName);
        }

        if (expType == symTable.noType) {
            resultType = BUnionType.create(null, symTable.errorType, symTable.nilType);
        } else {
            resultType = expType;
        }
    }

    @Override
    public void visit(BLangWorkerReceive workerReceiveExpr) {
        BSymbol symbol = symResolver.lookupSymbol(env, names.fromIdNode(workerReceiveExpr.workerIdentifier),
                                                  SymTag.VARIABLE);

        // TODO Need to remove this cached env
        workerReceiveExpr.env = this.env;
        if (workerReceiveExpr.isChannel || symbol.getType().tag == TypeTags.CHANNEL) {
            visitChannelReceive(workerReceiveExpr, symbol);
            return;
        }

        if (symTable.notFoundSymbol.equals(symbol)) {
            workerReceiveExpr.workerType = symTable.semanticError;
        } else {
            workerReceiveExpr.workerType = symbol.type;
        }
        // The receive expression cannot be assigned to var, since we cannot infer the type.
        if (symTable.noType == this.expType) {
            this.dlog.error(workerReceiveExpr.pos, DiagnosticCode.INVALID_USAGE_OF_RECEIVE_EXPRESSION);
        }
        // We cannot predict the type of the receive expression as it depends on the type of the data sent by the other
        // worker/channel. Since receive is an expression now we infer the type of it from the lhs of the statement.
        workerReceiveExpr.type = this.expType;
        resultType = this.expType;
    }

    private void visitChannelReceive(BLangWorkerReceive workerReceiveNode, BSymbol symbol) {
        workerReceiveNode.isChannel = true;
        if (symbol == null) {
            symbol = symResolver.lookupSymbol(env, names.fromString(workerReceiveNode.getWorkerName().getValue()),
                                              SymTag.VARIABLE);
        }

        if (symTable.notFoundSymbol.equals(symbol)) {
            dlog.error(workerReceiveNode.pos, DiagnosticCode.UNDEFINED_SYMBOL, workerReceiveNode.workerIdentifier);
            return;
        }

        if (TypeTags.CHANNEL != symbol.type.tag) {
            dlog.error(workerReceiveNode.pos, DiagnosticCode.INCOMPATIBLE_TYPES, symTable.channelType, symbol.type);
            return;
        }

        BType constraint = ((BChannelType) symbol.type).constraint;
        if (this.expType.tag != constraint.tag) {
            dlog.error(workerReceiveNode.pos, DiagnosticCode.INCOMPATIBLE_TYPES, constraint, this.expType);
            return;
        }

        if (workerReceiveNode.keyExpr != null) {
            checkExpr(workerReceiveNode.keyExpr, env);
        }

        // We cannot predict the type of the receive expression as it depends on the type of the data sent by the other
        // worker/channel. Since receive is an expression now we infer the type of it from the lhs of the statement.
        resultType = this.expType;
    }

    private boolean workerExists(SymbolEnv env, String workerName) {
        //TODO: move this method to CodeAnalyzer
        if (workerName.equals(DEFAULT_WORKER_NAME)) {
           return true;
        }
        BSymbol symbol = this.symResolver.lookupSymbol(env, new Name(workerName), SymTag.VARIABLE);
        return symbol != this.symTable.notFoundSymbol &&
               symbol.type.tag == TypeTags.FUTURE &&
               ((BFutureType) symbol.type).workerDerivative;
    }

    public void visit(BLangSimpleVarRef varRefExpr) {
        // Set error type as the actual type.
        BType actualType = symTable.semanticError;

        Name varName = names.fromIdNode(varRefExpr.variableName);
        if (varName == Names.IGNORE) {
            if (varRefExpr.lhsVar) {
                varRefExpr.type = this.symTable.anyType;
            } else {
                varRefExpr.type = this.symTable.semanticError;
                dlog.error(varRefExpr.pos, DiagnosticCode.UNDERSCORE_NOT_ALLOWED);
            }
            varRefExpr.symbol = new BVarSymbol(0, varName, env.enclPkg.symbol.pkgID, actualType, env.scope.owner);
            resultType = varRefExpr.type;
            return;
        }

        varRefExpr.pkgSymbol = symResolver.resolveImportSymbol(varRefExpr.pos,
                env, names.fromIdNode(varRefExpr.pkgAlias));
        if (varRefExpr.pkgSymbol.tag == SymTag.XMLNS) {
            actualType = symTable.stringType;
        } else if (varRefExpr.pkgSymbol != symTable.notFoundSymbol) {
            BSymbol symbol = symResolver.lookupSymbolInPackage(varRefExpr.pos, env,
                    names.fromIdNode(varRefExpr.pkgAlias), varName, SymTag.VARIABLE_NAME);
            // if no symbol, check same for object attached function
            if (symbol == symTable.notFoundSymbol && env.enclType != null) {
                Name objFuncName = names.fromString(Symbols
                        .getAttachedFuncSymbolName(env.enclType.type.tsymbol.name.value, varName.value));
                symbol = symResolver.resolveStructField(varRefExpr.pos, env, objFuncName,
                        env.enclType.type.tsymbol);
            }
            if ((symbol.tag & SymTag.VARIABLE) == SymTag.VARIABLE) {
                BVarSymbol varSym = (BVarSymbol) symbol;
                checkSefReferences(varRefExpr.pos, env, varSym);
                varRefExpr.symbol = varSym;
                actualType = varSym.type;
                BLangInvokableNode encInvokable = env.enclInvokable;
                if (encInvokable != null && encInvokable.flagSet.contains(Flag.LAMBDA) &&
                        !(symbol.owner instanceof BPackageSymbol) &&
                        !isFunctionArgument(varSym, encInvokable.requiredParams)) {
                    SymbolEnv encInvokableEnv = findEnclosingInvokableEnv(env, encInvokable);
                    BSymbol resolvedSymbol = symResolver.lookupClosureVarSymbol(encInvokableEnv,
                            symbol.name, SymTag.VARIABLE);
                    if (resolvedSymbol != symTable.notFoundSymbol && !encInvokable.flagSet.contains(Flag.ATTACHED)) {
                        resolvedSymbol.closure = true;
                        ((BLangFunction) encInvokable).closureVarSymbols.add(
                                new ClosureVarSymbol(resolvedSymbol, varRefExpr.pos));
                    }
                }
                if (env.node.getKind() == NodeKind.ARROW_EXPR && !(symbol.owner instanceof BPackageSymbol)) {
                    if (!isFunctionArgument(varSym, ((BLangArrowFunction) env.node).params)) {
                        SymbolEnv encInvokableEnv = findEnclosingInvokableEnv(env, encInvokable);
                        BSymbol resolvedSymbol = symResolver.lookupClosureVarSymbol(encInvokableEnv, symbol.name,
                                SymTag.VARIABLE);
                        if (resolvedSymbol != symTable.notFoundSymbol) {
                            resolvedSymbol.closure = true;
                            ((BLangArrowFunction) env.node).closureVarSymbols.add(
                                    new ClosureVarSymbol(resolvedSymbol, varRefExpr.pos));
                        }
                    }
                }
            } else if ((symbol.tag & SymTag.TYPE) == SymTag.TYPE) {
                actualType = symTable.typeDesc;
                varRefExpr.symbol = symbol;
            } else if ((symbol.tag & SymTag.CONSTANT) == SymTag.CONSTANT) {
                varRefExpr.symbol = symbol;
                BType symbolType = symbol.type;
                if (expType.tag == TypeTags.FINITE ||
                        (expType.tag == TypeTags.UNION && ((BUnionType) expType).getMemberTypes().stream()
                                .anyMatch(memType -> memType.tag == TypeTags.FINITE &&
                                        types.isAssignable(symbolType, memType)))) {
                    actualType = symbolType;
                } else {
                    actualType = ((BConstantSymbol) symbol).literalValueType;
                }
            } else {
                dlog.error(varRefExpr.pos, DiagnosticCode.UNDEFINED_SYMBOL, varName.toString());
            }
        }

        // Check type compatibility
        if (expType.tag == TypeTags.ARRAY && isArrayOpenSealedType((BArrayType) expType)) {
            dlog.error(varRefExpr.pos, DiagnosticCode.SEALED_ARRAY_TYPE_CAN_NOT_INFER_SIZE);
            return;

        }
        resultType = types.checkType(varRefExpr, actualType, expType);
    }

    @Override
    public void visit(BLangRecordVarRef varRefExpr) {
        List<BField> fields = new ArrayList<>();
        BRecordTypeSymbol recordSymbol = Symbols.createRecordSymbol(0, Names.EMPTY, env.enclPkg.symbol.pkgID,
                null, env.scope.owner);
        boolean unresolvedReference = false;
        for (BLangRecordVarRef.BLangRecordVarRefKeyValue recordRefField : varRefExpr.recordRefFields) {
            ((BLangVariableReference) recordRefField.variableReference).lhsVar = true;
            checkExpr(recordRefField.variableReference, env);
            if (((BLangVariableReference) recordRefField.variableReference).symbol == null ||
                    !isValidVariableReference(recordRefField.variableReference)) {
                unresolvedReference = true;
                continue;
            }
            BVarSymbol bVarSymbol = (BVarSymbol) ((BLangVariableReference) recordRefField.variableReference).symbol;
            fields.add(new BField(names.fromIdNode(recordRefField.variableName), varRefExpr.pos,
                    new BVarSymbol(0, names.fromIdNode(recordRefField.variableName), env.enclPkg.symbol.pkgID,
                            bVarSymbol.type, recordSymbol)));
        }

        if (varRefExpr.restParam != null) {
            BLangExpression restParam = (BLangExpression) varRefExpr.restParam;
            checkExpr(restParam, env);
            unresolvedReference = !isValidVariableReference(restParam);
        }

        if (unresolvedReference) {
            resultType = symTable.semanticError;
            return;
        }

        BRecordType bRecordType = new BRecordType(recordSymbol);
        bRecordType.fields = fields;
        recordSymbol.type = bRecordType;
        varRefExpr.symbol = new BVarSymbol(0, Names.EMPTY, env.enclPkg.symbol.pkgID, bRecordType, env.scope.owner);

        if (varRefExpr.isClosed) {
            bRecordType.sealed = true;
        } else {
            bRecordType.restFieldType = symTable.mapType;
        }

        resultType = bRecordType;
    }

    @Override
    public void visit(BLangErrorVarRef varRefExpr) {
        BType reasonType = checkExpr(varRefExpr.reason, env);
        BType detailType = checkExpr(varRefExpr.detail, env);
        BErrorType actualType = new BErrorType(null, reasonType, detailType);
        resultType = types.checkType(varRefExpr, actualType, expType);
    }

    @Override
    public void visit(BLangTupleVarRef varRefExpr) {
        List<BType> results = new ArrayList<>();
        for (int i = 0; i < varRefExpr.expressions.size(); i++) {
            ((BLangVariableReference) varRefExpr.expressions.get(i)).lhsVar = true;
            results.add(checkExpr(varRefExpr.expressions.get(i), env, symTable.noType));
        }
        BType actualType = new BTupleType(results);
        resultType = types.checkType(varRefExpr, actualType, expType);
    }

    /**
     * This method will recursively check if a multidimensional array has at least one open sealed dimension.
     *
     * @param arrayType array to check if open sealed
     * @return true if at least one dimension is open sealed
     */
    public boolean isArrayOpenSealedType(BArrayType arrayType) {
        if (arrayType.state == BArrayState.OPEN_SEALED) {
            return true;
        }
        if (arrayType.eType.tag == TypeTags.ARRAY) {
            return isArrayOpenSealedType((BArrayType) arrayType.eType);
        }
        return false;
    }

    /**
     * This method will recursively traverse and find the symbol environment of a lambda node (which is given as the
     * enclosing invokable node) which is needed to lookup closure variables. The variable lookup will start from the
     * enclosing invokable node's environment, which are outside of the scope of a lambda function.
     */
    private SymbolEnv findEnclosingInvokableEnv(SymbolEnv env, BLangInvokableNode encInvokable) {
        if (env.enclEnv.node != null && env.enclEnv.node.getKind() == NodeKind.ARROW_EXPR) {
            // if enclosing env's node is arrow expression
            return env.enclEnv;
        }
        if (env.enclInvokable != null && env.enclInvokable == encInvokable) {
            return findEnclosingInvokableEnv(env.enclEnv, encInvokable);
        }
        return env;
    }

    private boolean isFunctionArgument(BSymbol symbol, List<BLangSimpleVariable> params) {
        return params.stream().anyMatch(param -> (param.symbol.name.equals(symbol.name) &&
                param.type.tag == symbol.type.tag));
    }

    public void visit(BLangFieldBasedAccess fieldAccessExpr) {
        // First analyze the variable reference expression.
        ((BLangVariableReference) fieldAccessExpr.expr).lhsVar = fieldAccessExpr.lhsVar;
        BType varRefType = getTypeOfExprInFieldAccess(fieldAccessExpr.expr);

        // Accessing all fields using * is only supported for XML.
        if (fieldAccessExpr.fieldKind == FieldKind.ALL && varRefType.tag != TypeTags.XML) {
            dlog.error(fieldAccessExpr.pos, DiagnosticCode.CANNOT_GET_ALL_FIELDS, varRefType);
        }

        // error lifting on lhs is not supported
        if (fieldAccessExpr.lhsVar && fieldAccessExpr.safeNavigate) {
            dlog.error(fieldAccessExpr.pos, DiagnosticCode.INVALID_ERROR_LIFTING_ON_LHS);
            resultType = symTable.semanticError;
            return;
        }

        if (isSafeNavigable(fieldAccessExpr, varRefType)) {
            varRefType = getSafeType(varRefType, fieldAccessExpr);
        }

        Name fieldName = names.fromIdNode(fieldAccessExpr.field);
        BType actualType = checkFieldAccessExpr(fieldAccessExpr, varRefType, fieldName);

        // If this is on lhs, no need to do type checking further. And null/error
        // will not propagate from parent expressions
        if (fieldAccessExpr.lhsVar) {
            fieldAccessExpr.originalType = actualType;
            fieldAccessExpr.type = actualType;
            resultType = actualType;
            return;
        }

        // Get the effective types of the expression. If there are errors/nill propagating from parent
        // expressions, then the effective type will include those as well.
        actualType = getAccessExprFinalType(fieldAccessExpr, actualType);
        resultType = types.checkType(fieldAccessExpr, actualType, this.expType);
    }

    public void visit(BLangIndexBasedAccess indexBasedAccessExpr) {
        // First analyze the variable reference expression.
        ((BLangVariableReference) indexBasedAccessExpr.expr).lhsVar = indexBasedAccessExpr.lhsVar;
        checkExpr(indexBasedAccessExpr.expr, this.env, symTable.noType);

        BType varRefType = indexBasedAccessExpr.expr.type;

        if (isSafeNavigable(indexBasedAccessExpr, varRefType)) {
            varRefType = getSafeType(varRefType, indexBasedAccessExpr);
        }

        BType actualType = checkIndexAccessExpr(indexBasedAccessExpr, varRefType);

        // If this is on lhs, no need to do type checking further. And null/error
        // will not propagate from parent expressions
        if (indexBasedAccessExpr.lhsVar) {
            indexBasedAccessExpr.originalType = actualType;
            indexBasedAccessExpr.type = actualType;
            resultType = actualType;
            return;
        }

        // Get the effective types of the expression. If there are errors/nil propagating from parent
        // expressions, then the effective type will include those as well.
        actualType = getAccessExprFinalType(indexBasedAccessExpr, actualType);
        this.resultType = this.types.checkType(indexBasedAccessExpr, actualType, this.expType);
    }

    public void visit(BLangInvocation iExpr) {
        // Variable ref expression null means this is the leaf node of the variable ref expression tree
        // e.g. foo();, foo(), foo().k;
        if (iExpr.expr == null) {
            // This is a function invocation expression. e.g. foo()
            checkFunctionInvocationExpr(iExpr);
            return;
        }

        Name pkgAlias = names.fromIdNode(iExpr.pkgAlias);
        if (pkgAlias != Names.EMPTY) {
            dlog.error(iExpr.pos, DiagnosticCode.PKG_ALIAS_NOT_ALLOWED_HERE);
            return;
        }

        // Find the variable reference expression type
        final BType exprType = checkExpr(iExpr.expr, this.env, symTable.noType);
        if (isIterableOperationInvocation(iExpr)) {
            iExpr.iterableOperationInvocation = true;
            iterableAnalyzer.handlerIterableOperation(iExpr, expType, env);
            resultType = iExpr.iContext.operations.getLast().resultType;
            return;
        }

        if (iExpr.actionInvocation) {
            checkActionInvocationExpr(iExpr, exprType);
            return;
        }

        BType varRefType = iExpr.expr.type;

        if (isSafeNavigable(iExpr, varRefType)) {
            varRefType = getSafeType(varRefType, iExpr);
        }

        BLangBuiltInMethod builtInFunction = BLangBuiltInMethod.getFromString(iExpr.name.value);
        // Returns if the function is a builtin function
        if (BLangBuiltInMethod.UNDEFINED != builtInFunction && builtInFunction.isExternal() &&
                checkBuiltinFunctionInvocation(iExpr, builtInFunction, varRefType) != symTable.notFoundSymbol) {
            return;
        }

        switch (varRefType.tag) {
            case TypeTags.OBJECT:
                // Invoking a function bound to an object
                // First check whether there exist a function with this name
                // Then perform arg and param matching
                checkObjectFunctionInvocationExpr(iExpr, (BObjectType) varRefType);
                break;
            case TypeTags.RECORD:
            case TypeTags.BOOLEAN:
            case TypeTags.STRING:
            case TypeTags.INT:
            case TypeTags.FLOAT:
            case TypeTags.DECIMAL:
            case TypeTags.XML:
                checkFunctionInvocationExpr(iExpr, varRefType);
                break;
            case TypeTags.JSON:
                checkFunctionInvocationExpr(iExpr, symTable.jsonType);
                break;
            case TypeTags.TABLE:
                checkFunctionInvocationExpr(iExpr, symTable.tableType);
                break;
            case TypeTags.STREAM:
                checkFunctionInvocationExpr(iExpr, symTable.streamType);
                break;
            case TypeTags.FUTURE:
                checkFunctionInvocationExpr(iExpr, symTable.futureType);
                break;
            case TypeTags.NONE:
                dlog.error(iExpr.pos, DiagnosticCode.UNDEFINED_FUNCTION, iExpr.name);
                break;
            case TypeTags.MAP:
                // allow map function for both constrained / un constrained maps
                checkFunctionInvocationExpr(iExpr, this.symTable.mapType);
                break;
            case TypeTags.SEMANTIC_ERROR:
                break;
            case TypeTags.INTERMEDIATE_COLLECTION:
                dlog.error(iExpr.pos, DiagnosticCode.INVALID_FUNCTION_INVOCATION_WITH_NAME, iExpr.name,
                        iExpr.expr.type);
                resultType = symTable.semanticError;
                break;
            default:
                dlog.error(iExpr.pos, DiagnosticCode.INVALID_FUNCTION_INVOCATION, iExpr.expr.type);
                resultType = symTable.semanticError;
                break;
        }

        if (iExpr.symbol != null) {
            iExpr.originalType = ((BInvokableSymbol) iExpr.symbol).type.getReturnType();
        } else {
            iExpr.originalType = iExpr.type;
        }
    }

    public void visit(BLangTypeInit cIExpr) {
        if ((expType.tag == TypeTags.ANY && cIExpr.userDefinedType == null) || expType.tag == TypeTags.RECORD) {
            dlog.error(cIExpr.pos, DiagnosticCode.INVALID_TYPE_NEW_LITERAL, expType);
            resultType = symTable.semanticError;
            return;
        }

        BType actualType;
        if (cIExpr.userDefinedType != null) {
            actualType = symResolver.resolveTypeNode(cIExpr.userDefinedType, env);
        } else {
            actualType = expType;
        }

        if (actualType == symTable.semanticError) {
            //TODO dlog error?
            resultType = symTable.semanticError;
            return;
        }

        switch (actualType.tag) {
            case TypeTags.OBJECT:
                if ((actualType.tsymbol.flags & Flags.ABSTRACT) == Flags.ABSTRACT) {
                    dlog.error(cIExpr.pos, DiagnosticCode.CANNOT_INITIALIZE_ABSTRACT_OBJECT, actualType.tsymbol);
                    cIExpr.initInvocation.argExprs.forEach(expr -> checkExpr(expr, env, symTable.noType));
                    resultType = symTable.semanticError;
                    return;
                }

                if (((BObjectTypeSymbol) actualType.tsymbol).initializerFunc != null) {
                    cIExpr.initInvocation.symbol = ((BObjectTypeSymbol) actualType.tsymbol).initializerFunc.symbol;
                    checkInvocationParam(cIExpr.initInvocation);
                    cIExpr.initInvocation.type = ((BInvokableSymbol) cIExpr.initInvocation.symbol).retType;
                } else if (!cIExpr.initInvocation.argExprs.isEmpty()) {
                    // If the initializerFunc is null then this is a default constructor invocation. Hence should not
                    // pass any arguments.
                    dlog.error(cIExpr.pos, DiagnosticCode.TOO_MANY_ARGS_FUNC_CALL, cIExpr.initInvocation.exprSymbol);
                    cIExpr.initInvocation.argExprs.forEach(expr -> checkExpr(expr, env, symTable.noType));
                    resultType = symTable.semanticError;
                    return;
                }
                break;
            case TypeTags.STREAM:
            case TypeTags.CHANNEL:
                if (!cIExpr.initInvocation.argExprs.isEmpty()) {
                    dlog.error(cIExpr.pos, DiagnosticCode.TOO_MANY_ARGS_FUNC_CALL, cIExpr.initInvocation.name);
                    resultType = symTable.semanticError;
                    return;
                }
                break;
            case TypeTags.UNION:
                List<BType> matchingMembers = findMembersWithMatchingInitFunc(cIExpr, (BUnionType) actualType);
                BType matchedType = getMatchingType(matchingMembers, cIExpr, actualType);
                cIExpr.initInvocation.type = symTable.nilType;

                if (matchedType.tag == TypeTags.OBJECT
                        && ((BObjectTypeSymbol) matchedType.tsymbol).initializerFunc != null) {
                    cIExpr.initInvocation.symbol = ((BObjectTypeSymbol) matchedType.tsymbol).initializerFunc.symbol;
                    checkInvocationParam(cIExpr.initInvocation);

                    cIExpr.initInvocation.type = ((BInvokableSymbol) cIExpr.initInvocation.symbol).retType;
                }
                types.checkType(cIExpr, matchedType, expType);
                cIExpr.type = matchedType;
                resultType = matchedType;
                return;
            default:
                dlog.error(cIExpr.pos, DiagnosticCode.CANNOT_INFER_OBJECT_TYPE_FROM_LHS, actualType);
                resultType = symTable.semanticError;
                return;
        }

        if (cIExpr.initInvocation.type == null) {
            cIExpr.initInvocation.type = symTable.nilType;
        }
        BType actualTypeInitType = getObjectConstructorReturnType(actualType, cIExpr.initInvocation.type);
        resultType = types.checkType(cIExpr, actualTypeInitType, expType);
    }

    private BType getObjectConstructorReturnType(BType objType, BType initRetType) {
        if (initRetType.tag == TypeTags.UNION) {
            LinkedHashSet<BType> retTypeMembers = new LinkedHashSet<>();
            retTypeMembers.add(objType);

            retTypeMembers.addAll(((BUnionType) initRetType).getMemberTypes());
            retTypeMembers.remove(symTable.nilType);

            BUnionType unionType = BUnionType.create(null, retTypeMembers);
            unionType.tsymbol = Symbols.createTypeSymbol(SymTag.UNION_TYPE, 0,
                                                         Names.EMPTY, env.enclPkg.symbol.pkgID, unionType,
                                                         env.scope.owner);
            return unionType;
        } else if (initRetType.tag == TypeTags.NIL) {
            return objType;
        }
        return symTable.semanticError;
    }

    private List<BType> findMembersWithMatchingInitFunc(BLangTypeInit cIExpr, BUnionType lhsUnionType) {
        List<BType> matchingLhsMemberTypes = new ArrayList<>();
        for (BType memberType : lhsUnionType.getMemberTypes()) {
            if (memberType.tag != TypeTags.OBJECT) {
                // member is not an object.
                continue;
            }
            if ((memberType.tsymbol.flags & Flags.ABSTRACT) == Flags.ABSTRACT) {
                dlog.error(cIExpr.pos, DiagnosticCode.CANNOT_INITIALIZE_ABSTRACT_OBJECT, lhsUnionType.tsymbol);
                cIExpr.initInvocation.argExprs.forEach(expr -> checkExpr(expr, env, symTable.noType));
            }

            BAttachedFunction initializerFunc = ((BObjectTypeSymbol) memberType.tsymbol).initializerFunc;
            if (isArgsMatchesFunction(cIExpr.argsExpr, initializerFunc)) {
                matchingLhsMemberTypes.add(memberType);
            }
        }
        return matchingLhsMemberTypes;
    }

    private BType getMatchingType(List<BType> matchingLhsMembers, BLangTypeInit cIExpr, BType lhsUnion) {
        if (matchingLhsMembers.isEmpty()) {
            // No union type member found which matches with initializer expression.
            dlog.error(cIExpr.pos, DiagnosticCode.CANNOT_INFER_OBJECT_TYPE_FROM_LHS, lhsUnion);
            resultType = symTable.semanticError;
            return symTable.semanticError;
        } else if (matchingLhsMembers.size() == 1) {
            // We have a correct match.
            return matchingLhsMembers.get(0).tsymbol.type;
        } else {
            // Multiple matches found.
            dlog.error(cIExpr.pos, DiagnosticCode.AMBIGUOUS_TYPES, lhsUnion);
            resultType = symTable.semanticError;
            return symTable.semanticError;
        }
    }

    private boolean isArgsMatchesFunction(List<BLangExpression> invocationArguments, BAttachedFunction function) {
        if (function == null) {
            return invocationArguments.isEmpty();
        }

        if (function.symbol.params.isEmpty() && invocationArguments.isEmpty()) {
            return true;
        }

        List<BLangNamedArgsExpression> namedArgs = new ArrayList<>();
        List<BLangExpression> unnamedArgs = new ArrayList<>();
        for (BLangExpression argument : invocationArguments) {
            if (argument.getKind() == NodeKind.NAMED_ARGS_EXPR) {
                namedArgs.add((BLangNamedArgsExpression) argument);
            } else {
                unnamedArgs.add(argument);
            }
        }

        // All named arguments must be present in function as defaultable parameters.
        if (!matchDefaultableParameters(function, namedArgs)) {
            return false;
        }

        // Given arguments are less than required parameters.
        int requiredParamCount = function.symbol.params.size();
        if (requiredParamCount > unnamedArgs.size()) {
            return false;
        }

        // No rest params, all (unnamed) args must match params.
        if (function.symbol.restParam == null && requiredParamCount != unnamedArgs.size()) {
            return false;
        }

        // Match rest param type.
        if (function.symbol.restParam != null) {
            BType restParamType = ((BArrayType) function.symbol.restParam.type).eType;
            if (!restArgTypesMatch(unnamedArgs, requiredParamCount, restParamType)) {
                return false;
            }
        }

        // Each arguments must be assignable to required parameter at respective position.
        List<BVarSymbol> params = function.symbol.params;
        for (int i = 0, paramsSize = params.size(); i < paramsSize; i++) {
            BVarSymbol param = params.get(i);
            BLangExpression argument = unnamedArgs.get(i);
            if (!types.isAssignable(argument.type, param.type)) {
                return false;
            }
        }
        return true;
    }

    private boolean restArgTypesMatch(List<BLangExpression> unnamedArgs, int requiredParamCount, BType restParamType) {
        if (unnamedArgs.size() == requiredParamCount) {
            return true;
        }
        List<BLangExpression> restArgs = unnamedArgs.subList(requiredParamCount, unnamedArgs.size());
        for (BLangExpression restArg : restArgs) {
            if (!types.isAssignable(restArg.type, restParamType)) {
                return false;
            }
        }
        return true;
    }

    private boolean matchDefaultableParameters(BAttachedFunction function, List<BLangNamedArgsExpression> namedArgs) {
        // More named args given than function can accept.
        if (function.symbol.defaultableParams.size() < namedArgs.size()) {
            return false;
        }

        int matchedParamterCount = 0;
        for (BVarSymbol defaultableParam : function.symbol.defaultableParams) {
            for (BLangNamedArgsExpression namedArg : namedArgs) {
                if (!namedArg.name.value.equals(defaultableParam.name.value)) {
                    continue;
                }
                BType namedArgExprType = checkExpr(namedArg.expr, env);
                if (types.isAssignable(defaultableParam.type, namedArgExprType)) {
                    matchedParamterCount++;
                } else {
                    // Name matched, type mismatched.
                    return false;
                }
            }
        }
        // All named arguments have their respective defaultable parameters.
        return namedArgs.size() == matchedParamterCount;
    }

    public void visit(BLangWaitForAllExpr waitForAllExpr) {
        switch (expType.tag) {
            case TypeTags.RECORD:
                checkTypesForRecords(waitForAllExpr);
                break;
            case TypeTags.MAP:
                checkTypesForMap(waitForAllExpr.keyValuePairs, ((BMapType) expType).constraint);
                LinkedHashSet<BType> memberTypesForMap = collectWaitExprTypes(waitForAllExpr.keyValuePairs);
                if (memberTypesForMap.size() == 1) {
                    resultType = new BMapType(TypeTags.MAP,
                            memberTypesForMap.iterator().next(), symTable.mapType.tsymbol);
                    break;
                }
                BUnionType constraintTypeForMap = BUnionType.create(null, memberTypesForMap);
                resultType = new BMapType(TypeTags.MAP, constraintTypeForMap, symTable.mapType.tsymbol);
                break;
            case TypeTags.NONE:
            case TypeTags.ANY:
                checkTypesForMap(waitForAllExpr.keyValuePairs, expType);
                LinkedHashSet<BType> memberTypes = collectWaitExprTypes(waitForAllExpr.keyValuePairs);
                if (memberTypes.size() == 1) {
                    resultType = new BMapType(TypeTags.MAP, memberTypes.iterator().next(), symTable.mapType.tsymbol);
                    break;
                }
                BUnionType constraintType = BUnionType.create(null, memberTypes);
                resultType = new BMapType(TypeTags.MAP, constraintType, symTable.mapType.tsymbol);
                break;
            default:
                dlog.error(waitForAllExpr.pos, DiagnosticCode.INVALID_LITERAL_FOR_TYPE, expType);
                resultType = symTable.semanticError;
                break;
        }
        waitForAllExpr.type = resultType;

        if (resultType != null && resultType != symTable.semanticError) {
            types.setImplicitCastExpr(waitForAllExpr, waitForAllExpr.type, expType);
        }
    }

    private LinkedHashSet<BType> collectWaitExprTypes(List<BLangWaitForAllExpr.BLangWaitKeyValue> keyVals) {
        LinkedHashSet<BType> memberTypes = new LinkedHashSet<>();
        for (BLangWaitForAllExpr.BLangWaitKeyValue keyVal : keyVals) {
            BType bType = keyVal.keyExpr != null ? keyVal.keyExpr.type : keyVal.valueExpr.type;
            if (bType.tag == TypeTags.FUTURE) {
                memberTypes.add(((BFutureType) bType).constraint);
            } else {
                memberTypes.add(bType);
            }
        }
        return memberTypes;
    }

    private void checkTypesForMap(List<BLangWaitForAllExpr.BLangWaitKeyValue> keyValuePairs, BType expType) {
        keyValuePairs.forEach(keyVal -> checkWaitKeyValExpr(keyVal, expType));
    }

    private void checkTypesForRecords(BLangWaitForAllExpr waitExpr) {
        List<BLangWaitForAllExpr.BLangWaitKeyValue> rhsFields = waitExpr.getKeyValuePairs();
        Map<String, BType> lhsFields = new HashMap<>();
        ((BRecordType) expType).getFields().forEach(field -> lhsFields.put(field.name.value, field.type));

        // check if the record is sealed, if so check if the fields in wait collection is more than the fields expected
        // by the lhs record
        if (((BRecordType) expType).sealed && rhsFields.size() > lhsFields.size()) {
            dlog.error(waitExpr.pos, DiagnosticCode.INVALID_LITERAL_FOR_TYPE, expType);
            resultType = symTable.semanticError;
            return;
        }

        for (BLangWaitForAllExpr.BLangWaitKeyValue keyVal : rhsFields) {
            String key = keyVal.key.value;
            if (!lhsFields.containsKey(key)) {
                // Check if the field is sealed if so you cannot have dynamic fields
                if (((BRecordType) expType).sealed) {
                    dlog.error(waitExpr.pos, DiagnosticCode.INVALID_FIELD_NAME_RECORD_LITERAL, key, expType);
                    resultType = symTable.semanticError;
                } else {
                    // Else if the record is an open record, then check if the rest field type matches the expression
                    BType restFieldType = ((BRecordType) expType).restFieldType;
                    checkWaitKeyValExpr(keyVal, restFieldType);
                }
            } else {
                checkWaitKeyValExpr(keyVal, lhsFields.get(key));
            }
        }
        // If the record literal is of record type and types are validated for the fields, check if there are any
        // required fields missing.
        checkMissingReqFieldsForWait(((BRecordType) expType), rhsFields, waitExpr.pos);

        if (symTable.semanticError != resultType) {
            resultType = expType;
        }
    }

    private void checkMissingReqFieldsForWait(BRecordType type, List<BLangWaitForAllExpr.BLangWaitKeyValue> keyValPairs,
                                              DiagnosticPos pos) {
        type.fields.forEach(field -> {
            // Check if `field` is explicitly assigned a value in the record literal
            boolean hasField = keyValPairs.stream().anyMatch(keyVal -> field.name.value.equals(keyVal.key.value));

            // If a required field is missing, it's a compile error
            if (!hasField && Symbols.isFlagOn(field.symbol.flags, Flags.REQUIRED)) {
                dlog.error(pos, DiagnosticCode.MISSING_REQUIRED_RECORD_FIELD, field.name);
            }
        });
    }

    private void checkWaitKeyValExpr(BLangWaitForAllExpr.BLangWaitKeyValue keyVal, BType type) {
        BLangExpression expr;
        if (keyVal.keyExpr != null) {
            BSymbol symbol = symResolver.lookupSymbol(env, names.fromIdNode
                            (((BLangSimpleVarRef) keyVal.keyExpr).variableName), SymTag.VARIABLE);
            keyVal.keyExpr.type = symbol.type;
            expr = keyVal.keyExpr;
        } else {
            expr = keyVal.valueExpr;
        }
        BFutureType futureType = new BFutureType(TypeTags.FUTURE, type, null);
        checkExpr(expr, env, futureType);
    }

    public void visit(BLangTernaryExpr ternaryExpr) {
        BType condExprType = checkExpr(ternaryExpr.expr, env, this.symTable.booleanType);

        SymbolEnv thenEnv = typeNarrower.evaluateTruth(ternaryExpr.expr, ternaryExpr.thenExpr, env);
        BType thenType = checkExpr(ternaryExpr.thenExpr, thenEnv, expType);

        SymbolEnv elseEnv = typeNarrower.evaluateFalsity(ternaryExpr.expr, ternaryExpr.elseExpr, env);
        BType elseType = checkExpr(ternaryExpr.elseExpr, elseEnv, expType);

        if (condExprType == symTable.semanticError || thenType == symTable.semanticError ||
                elseType == symTable.semanticError) {
            resultType = symTable.semanticError;
        } else if (expType == symTable.noType) {
            if (types.isAssignable(elseType, thenType)) {
                resultType = thenType;
            } else if (types.isAssignable(thenType, elseType)) {
                resultType = elseType;
            } else {
                dlog.error(ternaryExpr.pos, DiagnosticCode.INCOMPATIBLE_TYPES, thenType, elseType);
                resultType = symTable.semanticError;
            }
        } else {
            resultType = expType;
        }
    }

    public void visit(BLangWaitExpr waitExpr) {
        expType = new BFutureType(TypeTags.FUTURE, expType, null);
        checkExpr(waitExpr.getExpression(), env, expType);
        // Handle union types in lhs
        if (resultType.tag == TypeTags.UNION) {
            LinkedHashSet<BType> memberTypes = collectMemberTypes((BUnionType) resultType, new LinkedHashSet<>());
            if (memberTypes.size() == 1) {
                resultType = memberTypes.toArray(new BType[0])[0];
            } else {
                resultType = BUnionType.create(null, memberTypes);
            }
        } else if (resultType != symTable.semanticError) {
            // Handle other types except for semantic errors
            resultType = ((BFutureType) resultType).constraint;
        }
        waitExpr.type = resultType;

        if (resultType != null && resultType != symTable.semanticError) {
            types.setImplicitCastExpr(waitExpr, waitExpr.type, ((BFutureType) expType).constraint);
        }
    }

    private LinkedHashSet<BType> collectMemberTypes(BUnionType unionType, LinkedHashSet<BType> memberTypes) {
        for (BType memberType : unionType.getMemberTypes()) {
            if (memberType.tag == TypeTags.FUTURE) {
                memberTypes.add(((BFutureType) memberType).constraint);
            } else {
                memberTypes.add(memberType);
            }
        }
        return memberTypes;
    }

    @Override
    public void visit(BLangTrapExpr trapExpr) {
        boolean firstVisit = trapExpr.expr.type == null;
        BType actualType;
        BType exprType = checkExpr(trapExpr.expr, env, expType);
        boolean definedWithVar = expType == symTable.noType;

        if (trapExpr.expr.getKind() == NodeKind.WORKER_RECEIVE) {
            if (firstVisit) {
                isTypeChecked = false;
                resultType = expType;
                return;
            } else {
                expType = trapExpr.type;
                exprType = trapExpr.expr.type;
            }
        }

        if (expType == symTable.semanticError) {
            actualType = symTable.semanticError;
        } else {
            LinkedHashSet<BType> resultTypes = new LinkedHashSet<>();
            if (exprType.tag == TypeTags.UNION) {
                resultTypes.addAll(((BUnionType) exprType).getMemberTypes());
            } else {
                resultTypes.add(exprType);
            }
            resultTypes.add(symTable.errorType);
            actualType = BUnionType.create(null, resultTypes);
        }

        resultType = types.checkType(trapExpr, actualType, expType);
        if (definedWithVar && resultType != null && resultType != symTable.semanticError) {
            types.setImplicitCastExpr(trapExpr.expr, trapExpr.expr.type, resultType);
        }
    }

    public void visit(BLangBinaryExpr binaryExpr) {
        // Bitwise operator should be applied for the future types in the wait expression
        if (expType.tag == TypeTags.FUTURE && binaryExpr.opKind == OperatorKind.BITWISE_OR) {
            BType lhsResultType = checkExpr(binaryExpr.lhsExpr, env, expType);
            BType rhsResultType = checkExpr(binaryExpr.rhsExpr, env, expType);
            // Return if both or atleast one of lhs and rhs types are errors
            if (lhsResultType == symTable.semanticError || rhsResultType == symTable.semanticError) {
                resultType = symTable.semanticError;
                return;
            }
            resultType = BUnionType.create(null, lhsResultType, rhsResultType);
            return;
        }

        SymbolEnv rhsExprEnv;
        BType lhsType = checkExpr(binaryExpr.lhsExpr, env);
        if (binaryExpr.opKind == OperatorKind.AND) {
            rhsExprEnv = typeNarrower.evaluateTruth(binaryExpr.lhsExpr, binaryExpr.rhsExpr, env);
        } else if (binaryExpr.opKind == OperatorKind.OR) {
            rhsExprEnv = typeNarrower.evaluateFalsity(binaryExpr.lhsExpr, binaryExpr.rhsExpr, env);
        } else {
            rhsExprEnv = env;
        }

        BType rhsType = checkExpr(binaryExpr.rhsExpr, rhsExprEnv);

        // Set error type as the actual type.
        BType actualType = symTable.semanticError;

        // Look up operator symbol if both rhs and lhs types are error types
        if (lhsType != symTable.semanticError && rhsType != symTable.semanticError) {
            BSymbol opSymbol = symResolver.resolveBinaryOperator(binaryExpr.opKind, lhsType, rhsType);

            if (opSymbol == symTable.notFoundSymbol) {
                opSymbol = symResolver.getBinaryEqualityForTypeSets(binaryExpr.opKind, lhsType, rhsType, binaryExpr);
            }

            if (opSymbol == symTable.notFoundSymbol) {
                dlog.error(binaryExpr.pos, DiagnosticCode.BINARY_OP_INCOMPATIBLE_TYPES,
                        binaryExpr.opKind, lhsType, rhsType);
            } else {
                binaryExpr.opSymbol = (BOperatorSymbol) opSymbol;
                actualType = opSymbol.type.getReturnType();
            }
        }

        resultType = types.checkType(binaryExpr, actualType, expType);
    }

    public void visit(BLangElvisExpr elvisExpr) {
        BType lhsType = checkExpr(elvisExpr.lhsExpr, env);
        BType actualType = symTable.semanticError;
        if (lhsType != symTable.semanticError) {
            if (lhsType.tag == TypeTags.UNION && lhsType.isNullable()) {
                BUnionType unionType = (BUnionType) lhsType;
                LinkedHashSet<BType> memberTypes = unionType.getMemberTypes().stream()
                        .filter(type -> type.tag != TypeTags.NIL)
                        .collect(Collectors.toCollection(LinkedHashSet::new));

                if (memberTypes.size() == 1) {
                    actualType = memberTypes.toArray(new BType[0])[0];
                } else {
                    actualType = BUnionType.create(null, memberTypes);
                }
            } else {
                dlog.error(elvisExpr.pos, DiagnosticCode.OPERATOR_NOT_SUPPORTED,
                        OperatorKind.ELVIS, lhsType);
            }
        }
        BType rhsReturnType = checkExpr(elvisExpr.rhsExpr, env, expType);
        BType lhsReturnType = types.checkType(elvisExpr.lhsExpr.pos, actualType, expType,
                DiagnosticCode.INCOMPATIBLE_TYPES);
        if (rhsReturnType == symTable.semanticError || lhsReturnType == symTable.semanticError) {
            resultType = symTable.semanticError;
        } else if (expType == symTable.noType) {
            if (types.isSameType(rhsReturnType, lhsReturnType)) {
                resultType = lhsReturnType;
            } else {
                dlog.error(elvisExpr.rhsExpr.pos, DiagnosticCode.INCOMPATIBLE_TYPES, lhsReturnType, rhsReturnType);
                resultType = symTable.semanticError;
            }
        } else {
            resultType = expType;
        }
    }

    @Override
    public void visit(BLangBracedOrTupleExpr bracedOrTupleExpr) {
        // Handle Tuple Expression.
        if (expType.tag == TypeTags.TUPLE) {
            BTupleType tupleType = (BTupleType) this.expType;
            // Fix this.
            List<BType> expTypes = getListWithErrorTypes(bracedOrTupleExpr.expressions.size());
            if (tupleType.tupleTypes.size() != bracedOrTupleExpr.expressions.size()) {
                dlog.error(bracedOrTupleExpr.pos, DiagnosticCode.SYNTAX_ERROR,
                        "tuple and expression size does not match");
            } else {
                expTypes = tupleType.tupleTypes;
            }
            List<BType> results = new ArrayList<>();
            for (int i = 0; i < bracedOrTupleExpr.expressions.size(); i++) {
                // Infer type from lhs since lhs might be union
                // TODO: Need to fix with tuple casting
                BType expType = expTypes.get(i);
                BType actualType = checkExpr(bracedOrTupleExpr.expressions.get(i), env, expType);
                results.add(expType.tag != TypeTags.NONE ? expType : actualType);
            }
            resultType = new BTupleType(results);
            return;
        }

        List<BType> results = new ArrayList<>();
        if (expType.tag == TypeTags.TYPEDESC) {
            bracedOrTupleExpr.isTypedescExpr = true;
            for (int i = 0; i < bracedOrTupleExpr.expressions.size(); i++) {
                results.add(checkExpr(bracedOrTupleExpr.expressions.get(i), env, symTable.noType));
            }
            List<BType> actualTypes = new ArrayList<>();
            for (int i = 0; i < bracedOrTupleExpr.expressions.size(); i++) {
                final BLangExpression expr = bracedOrTupleExpr.expressions.get(i);
                if (expr.getKind() == NodeKind.TYPEDESC_EXPRESSION) {
                    actualTypes.add(((BLangTypedescExpr) expr).resolvedType);
                } else if (expr.getKind() == NodeKind.SIMPLE_VARIABLE_REF) {
                    actualTypes.add(((BLangSimpleVarRef) expr).symbol.type);
                } else {
                    actualTypes.add(results.get(i));
                }
            }
            if (actualTypes.size() == 1) {
                bracedOrTupleExpr.typedescType = actualTypes.get(0);
            } else {
                bracedOrTupleExpr.typedescType = new BTupleType(actualTypes);
            }
            resultType = symTable.typeDesc;
        } else if (bracedOrTupleExpr.expressions.size() > 1) {
            // This is a tuple.
            for (int i = 0; i < bracedOrTupleExpr.expressions.size(); i++) {
                results.add(checkExpr(bracedOrTupleExpr.expressions.get(i), env, symTable.noType));
            }
            BType actualType = new BTupleType(results);

            if (expType.tag == TypeTags.ANY || expType.tag == TypeTags.ANYDATA) {
                dlog.error(bracedOrTupleExpr.pos, DiagnosticCode.INVALID_TUPLE_LITERAL, expType);
                resultType = symTable.semanticError;
                return;
            }

            List<BType> tupleCompatibleType = getArrayCompatibleTypes(expType, actualType);
            if (tupleCompatibleType.isEmpty()) {
                dlog.error(bracedOrTupleExpr.pos, DiagnosticCode.INCOMPATIBLE_TYPES, expType, actualType);
            } else if (tupleCompatibleType.size() > 1) {
                dlog.error(bracedOrTupleExpr.pos, DiagnosticCode.AMBIGUOUS_TYPES, expType);
            } else if (tupleCompatibleType.get(0).tag == TypeTags.ANY) {
                dlog.error(bracedOrTupleExpr.pos, DiagnosticCode.INVALID_TUPLE_LITERAL, expType);
            } else {
                resultType = types.checkType(bracedOrTupleExpr, actualType, expType);
            }
        } else {
            // This is a braced expression.
            bracedOrTupleExpr.isBracedExpr = true;
            resultType = checkExpr(bracedOrTupleExpr.expressions.get(0), env, expType);
        }
    }

    public void visit(BLangTypedescExpr accessExpr) {
        BType actualType = symTable.typeDesc;
        accessExpr.resolvedType = symResolver.resolveTypeNode(accessExpr.typeNode, env);
        resultType = types.checkType(accessExpr, actualType, expType);
    }

    public void visit(BLangUnaryExpr unaryExpr) {
        BType exprType;
        BType actualType = symTable.semanticError;
        if (OperatorKind.UNTAINT.equals(unaryExpr.operator)) {
            exprType = checkExpr(unaryExpr.expr, env);
            if (exprType != symTable.semanticError) {
                actualType = exprType;
            }
        } else {
            exprType = OperatorKind.ADD.equals(unaryExpr.operator) ? checkExpr(unaryExpr.expr, env, expType) :
                    checkExpr(unaryExpr.expr, env);
            if (exprType != symTable.semanticError) {
                BSymbol symbol = symResolver.resolveUnaryOperator(unaryExpr.pos, unaryExpr.operator, exprType);
                if (symbol == symTable.notFoundSymbol) {
                    dlog.error(unaryExpr.pos, DiagnosticCode.UNARY_OP_INCOMPATIBLE_TYPES,
                            unaryExpr.operator, exprType);
                } else {
                    unaryExpr.opSymbol = (BOperatorSymbol) symbol;
                    actualType = symbol.type.getReturnType();
                }
            }
        }

        resultType = types.checkType(unaryExpr, actualType, expType);
    }

    public void visit(BLangTypeConversionExpr conversionExpr) {
        // Set error type as the actual type.
        BType actualType = symTable.semanticError;

        BType targetType = symResolver.resolveTypeNode(conversionExpr.typeNode, env);
        conversionExpr.targetType = targetType;
        BType expType = conversionExpr.expr.getKind() == NodeKind.RECORD_LITERAL_EXPR ? targetType : symTable.noType;
        BType sourceType = checkExpr(conversionExpr.expr, env, expType);

        if (targetType.tag == TypeTags.FUTURE) {
            dlog.error(conversionExpr.pos, DiagnosticCode.TYPE_CAST_NOT_YET_SUPPORTED, targetType);
        } else {
            BSymbol symbol = symResolver.resolveTypeCastOperator(conversionExpr, sourceType, targetType);

            if (symbol == symTable.notFoundSymbol) {
                dlog.error(conversionExpr.pos, DiagnosticCode.INCOMPATIBLE_TYPES_CAST, sourceType, targetType);
            } else {
                conversionExpr.conversionSymbol = (BOperatorSymbol) symbol;
                // We reach this block only if the cast is valid, so we set the target type as the actual type.
                actualType = targetType;
            }
        }
        resultType = types.checkType(conversionExpr, actualType, this.expType);
    }

    @Override
    public void visit(BLangLambdaFunction bLangLambdaFunction) {
        bLangLambdaFunction.type = bLangLambdaFunction.function.symbol.type;
        // creating a copy of the env to visit the lambda function later
        bLangLambdaFunction.cachedEnv = env.createClone();
        env.enclPkg.lambdaFunctions.add(bLangLambdaFunction);
        resultType = types.checkType(bLangLambdaFunction, bLangLambdaFunction.type, expType);
    }

    @Override
    public void visit(BLangArrowFunction bLangArrowFunction) {
        BType expectedType = expType;
        if (expectedType.tag == TypeTags.UNION) {
            BUnionType unionType = (BUnionType) expectedType;
            BType invokableType = unionType.getMemberTypes().stream().filter(type -> type.tag == TypeTags.INVOKABLE)
                    .collect(Collectors.collectingAndThen(Collectors.toList(), list -> {
                                if (list.size() != 1) {
                                    return null;
                                }
                                return list.get(0);
                            }
                    ));

            if (invokableType != null) {
                expectedType = invokableType;
            }
        }
        if (expectedType.tag != TypeTags.INVOKABLE) {
            dlog.error(bLangArrowFunction.pos, DiagnosticCode.ARROW_EXPRESSION_CANNOT_INFER_TYPE_FROM_LHS);
            resultType = symTable.semanticError;
            return;
        }

        BInvokableType expectedInvocation = (BInvokableType) expectedType;
        populateArrowExprParamTypes(bLangArrowFunction, expectedInvocation.paramTypes);
        bLangArrowFunction.expression.type = populateArrowExprReturn(bLangArrowFunction, expectedInvocation.retType);
        // if function return type is none, assign the inferred return type
        if (expectedInvocation.retType.tag == TypeTags.NONE) {
            expectedInvocation.retType = bLangArrowFunction.expression.type;
        }
        resultType = bLangArrowFunction.funcType = expectedInvocation;
    }

    public void visit(BLangXMLQName bLangXMLQName) {
        String prefix = bLangXMLQName.prefix.value;
        resultType = types.checkType(bLangXMLQName, symTable.stringType, expType);
        // TODO: check isLHS

        if (env.node.getKind() == NodeKind.XML_ATTRIBUTE && prefix.isEmpty()
                && bLangXMLQName.localname.value.equals(XMLConstants.XMLNS_ATTRIBUTE)) {
            ((BLangXMLAttribute) env.node).isNamespaceDeclr = true;
            return;
        }

        if (env.node.getKind() == NodeKind.XML_ATTRIBUTE && prefix.equals(XMLConstants.XMLNS_ATTRIBUTE)) {
            ((BLangXMLAttribute) env.node).isNamespaceDeclr = true;
            return;
        }

        if (prefix.equals(XMLConstants.XMLNS_ATTRIBUTE)) {
            dlog.error(bLangXMLQName.pos, DiagnosticCode.INVALID_NAMESPACE_PREFIX, prefix);
            bLangXMLQName.type = symTable.semanticError;
            return;
        }

        BSymbol xmlnsSymbol = symResolver.lookupSymbol(env, names.fromIdNode(bLangXMLQName.prefix), SymTag.XMLNS);
        if (prefix.isEmpty() && xmlnsSymbol == symTable.notFoundSymbol) {
            return;
        }

        if (!prefix.isEmpty() && xmlnsSymbol == symTable.notFoundSymbol) {
            dlog.error(bLangXMLQName.pos, DiagnosticCode.UNDEFINED_SYMBOL, prefix);
            bLangXMLQName.type = symTable.semanticError;
            return;
        }
        bLangXMLQName.namespaceURI = ((BXMLNSSymbol) xmlnsSymbol).namespaceURI;
        bLangXMLQName.nsSymbol = (BXMLNSSymbol) xmlnsSymbol;
    }

    public void visit(BLangXMLAttribute bLangXMLAttribute) {
        SymbolEnv xmlAttributeEnv = SymbolEnv.getXMLAttributeEnv(bLangXMLAttribute, env);

        // check attribute name
        checkExpr(bLangXMLAttribute.name, xmlAttributeEnv, symTable.stringType);

        // check attribute value
        checkExpr(bLangXMLAttribute.value, xmlAttributeEnv, symTable.stringType);

        symbolEnter.defineNode(bLangXMLAttribute, env);
    }

    public void visit(BLangXMLElementLiteral bLangXMLElementLiteral) {
        SymbolEnv xmlElementEnv = SymbolEnv.getXMLElementEnv(bLangXMLElementLiteral, env);

        // Visit in-line namespace declarations
        bLangXMLElementLiteral.attributes.forEach(attribute -> {
            if (attribute.name.getKind() == NodeKind.XML_QNAME
                    && ((BLangXMLQName) attribute.name).prefix.value.equals(XMLConstants.XMLNS_ATTRIBUTE)) {
                checkExpr(attribute, xmlElementEnv, symTable.noType);
            }
        });

        // Visit attributes.
        bLangXMLElementLiteral.attributes.forEach(attribute -> {
            if (attribute.name.getKind() != NodeKind.XML_QNAME
                    || !((BLangXMLQName) attribute.name).prefix.value.equals(XMLConstants.XMLNS_ATTRIBUTE)) {
                checkExpr(attribute, xmlElementEnv, symTable.noType);
            }
        });

        Map<Name, BXMLNSSymbol> namespaces = symResolver.resolveAllNamespaces(xmlElementEnv);
        Name defaultNs = names.fromString(XMLConstants.DEFAULT_NS_PREFIX);
        if (namespaces.containsKey(defaultNs)) {
            bLangXMLElementLiteral.defaultNsSymbol = namespaces.remove(defaultNs);
        }
        bLangXMLElementLiteral.namespacesInScope.putAll(namespaces);

        // Visit the tag names
        validateTags(bLangXMLElementLiteral, xmlElementEnv);

        // Visit the children
        bLangXMLElementLiteral.modifiedChildren =
                concatSimilarKindXMLNodes(bLangXMLElementLiteral.children, xmlElementEnv);
        resultType = types.checkType(bLangXMLElementLiteral, symTable.xmlType, expType);
    }

    public void visit(BLangXMLTextLiteral bLangXMLTextLiteral) {
        bLangXMLTextLiteral.concatExpr = getStringTemplateConcatExpr(bLangXMLTextLiteral.textFragments);
        resultType = types.checkType(bLangXMLTextLiteral, symTable.xmlType, expType);
    }

    public void visit(BLangXMLCommentLiteral bLangXMLCommentLiteral) {
        bLangXMLCommentLiteral.concatExpr = getStringTemplateConcatExpr(bLangXMLCommentLiteral.textFragments);
        resultType = types.checkType(bLangXMLCommentLiteral, symTable.xmlType, expType);
    }

    public void visit(BLangXMLProcInsLiteral bLangXMLProcInsLiteral) {
        checkExpr(bLangXMLProcInsLiteral.target, env, symTable.stringType);
        bLangXMLProcInsLiteral.dataConcatExpr = getStringTemplateConcatExpr(bLangXMLProcInsLiteral.dataFragments);
        resultType = types.checkType(bLangXMLProcInsLiteral, symTable.xmlType, expType);
    }

    public void visit(BLangXMLQuotedString bLangXMLQuotedString) {
        bLangXMLQuotedString.concatExpr = getStringTemplateConcatExpr(bLangXMLQuotedString.textFragments);
        resultType = types.checkType(bLangXMLQuotedString, symTable.stringType, expType);
    }

    public void visit(BLangXMLAttributeAccess xmlAttributeAccessExpr) {
        BType actualType = symTable.semanticError;

        // First analyze the variable reference expression.
        checkExpr(xmlAttributeAccessExpr.expr, env, symTable.xmlType);

        // Then analyze the index expression.
        BLangExpression indexExpr = xmlAttributeAccessExpr.indexExpr;
        if (indexExpr == null) {
            if (xmlAttributeAccessExpr.lhsVar) {
                dlog.error(xmlAttributeAccessExpr.pos, DiagnosticCode.XML_ATTRIBUTE_MAP_UPDATE_NOT_ALLOWED);
            } else {
                actualType = BUnionType.create(null, symTable.mapStringType, symTable.nilType);
            }
            resultType = types.checkType(xmlAttributeAccessExpr, actualType, expType);
            return;
        }

        checkExpr(indexExpr, env, symTable.stringType);

        if (indexExpr.type.tag == TypeTags.STRING) {
            actualType = symTable.stringType;
        }

        xmlAttributeAccessExpr.namespaces.putAll(symResolver.resolveAllNamespaces(env));
        resultType = types.checkType(xmlAttributeAccessExpr, actualType, expType);
    }

    public void visit(BLangStringTemplateLiteral stringTemplateLiteral) {
        stringTemplateLiteral.concatExpr = getStringTemplateConcatExpr(stringTemplateLiteral.exprs);
        resultType = types.checkType(stringTemplateLiteral, symTable.stringType, expType);
    }

    @Override
    public void visit(BLangIntRangeExpression intRangeExpression) {
        checkExpr(intRangeExpression.startExpr, env, symTable.intType);
        checkExpr(intRangeExpression.endExpr, env, symTable.intType);
        resultType = new BArrayType(symTable.intType);
    }

    @Override
    public void visit(BLangTableQueryExpression tableQueryExpression) {
        BType actualType = symTable.semanticError;
        int expTypeTag = expType.tag;

        if (expTypeTag == TypeTags.TABLE) {
            actualType = expType;
        } else if (expTypeTag != TypeTags.SEMANTIC_ERROR) {
            dlog.error(tableQueryExpression.pos, DiagnosticCode.INCOMPATIBLE_TYPES_CONVERSION, expType);
        }

        BLangTableQuery tableQuery = (BLangTableQuery) tableQueryExpression.getTableQuery();
        tableQuery.accept(this);

        resultType = types.checkType(tableQueryExpression, actualType, expType);
    }

    @Override
    public void visit(BLangTableQuery tableQuery) {
        BLangStreamingInput streamingInput = (BLangStreamingInput) tableQuery.getStreamingInput();
        streamingInput.accept(this);

        BLangJoinStreamingInput joinStreamingInput = (BLangJoinStreamingInput) tableQuery.getJoinStreamingInput();
        if (joinStreamingInput != null) {
            joinStreamingInput.accept(this);
        }
    }

    @Override
    public void visit(BLangSelectClause selectClause) {
        List<? extends SelectExpressionNode> selectExprList = selectClause.getSelectExpressions();
        selectExprList.forEach(selectExpr -> ((BLangSelectExpression) selectExpr).accept(this));

        BLangGroupBy groupBy = (BLangGroupBy) selectClause.getGroupBy();
        if (groupBy != null) {
            groupBy.accept(this);
        }

        BLangHaving having = (BLangHaving) selectClause.getHaving();
        if (having != null) {
            having.accept(this);
        }
    }

    @Override
    public void visit(BLangSelectExpression selectExpression) {
        BLangExpression expr = (BLangExpression) selectExpression.getExpression();
        expr.accept(this);
    }

    @Override
    public void visit(BLangGroupBy groupBy) {
        groupBy.getVariables().forEach(expr -> ((BLangExpression) expr).accept(this));
    }

    @Override
    public void visit(BLangHaving having) {
        BLangExpression expr = (BLangExpression) having.getExpression();
        expr.accept(this);
    }

    @Override
    public void visit(BLangOrderBy orderBy) {
        for (OrderByVariableNode orderByVariableNode : orderBy.getVariables()) {
            ((BLangOrderByVariable) orderByVariableNode).accept(this);
        }
    }

    @Override
    public void visit(BLangOrderByVariable orderByVariable) {
        BLangExpression expression = (BLangExpression) orderByVariable.getVariableReference();
        expression.accept(this);
    }

    @Override
    public void visit(BLangJoinStreamingInput joinStreamingInput) {
        BLangStreamingInput streamingInput = (BLangStreamingInput) joinStreamingInput.getStreamingInput();
        streamingInput.accept(this);
    }

    @Override
    public void visit(BLangStreamingInput streamingInput) {
        BLangExpression varRef = (BLangExpression) streamingInput.getStreamReference();
        varRef.accept(this);
    }

    @Override
    public void visit(BLangRestArgsExpression bLangRestArgExpression) {
        resultType = checkExpr(bLangRestArgExpression.expr, env, expType);
    }

    @Override
    public void visit(BLangNamedArgsExpression bLangNamedArgsExpression) {
        resultType = checkExpr(bLangNamedArgsExpression.expr, env, expType);
        bLangNamedArgsExpression.type = bLangNamedArgsExpression.expr.type;
    }

    @Override
    public void visit(BLangMatchExpression bLangMatchExpression) {
        SymbolEnv matchExprEnv = SymbolEnv.createBlockEnv((BLangBlockStmt) TreeBuilder.createBlockNode(), env);
        checkExpr(bLangMatchExpression.expr, matchExprEnv);

        // Type check and resolve patterns and their expressions
        bLangMatchExpression.patternClauses.forEach(pattern -> {
            if (!pattern.variable.name.value.endsWith(Names.IGNORE.value)) {
                symbolEnter.defineNode(pattern.variable, matchExprEnv);
            }
            checkExpr(pattern.expr, matchExprEnv, expType);
            pattern.variable.type = symResolver.resolveTypeNode(pattern.variable.typeNode, matchExprEnv);
        });

        LinkedHashSet<BType> matchExprTypes = getMatchExpressionTypes(bLangMatchExpression);

        BType actualType;
        if (matchExprTypes.contains(symTable.semanticError)) {
            actualType = symTable.semanticError;
        } else if (matchExprTypes.size() == 1) {
            actualType = matchExprTypes.toArray(new BType[0])[0];
        } else {
            actualType = BUnionType.create(null, matchExprTypes);
        }

        resultType = types.checkType(bLangMatchExpression, actualType, expType);
    }

    @Override
    public void visit(BLangCheckedExpr checkedExpr) {
        visitCheckAndCheckPanicExpr(checkedExpr);
    }

    @Override
    public void visit(BLangCheckPanickedExpr checkedExpr) {
        visitCheckAndCheckPanicExpr(checkedExpr);
    }

    private void visitCheckAndCheckPanicExpr(BLangCheckedExpr checkedExpr) {
        String operatorType = checkedExpr.getKind() == NodeKind.CHECK_EXPR ? "check" : "checkpanic";
        boolean firstVisit = checkedExpr.expr.type == null;
        BType exprExpType;
        if (expType == symTable.noType) {
            exprExpType = symTable.noType;
        } else {
            exprExpType = BUnionType.create(null, expType, symTable.errorType);
        }

        BType exprType = checkExpr(checkedExpr.expr, env, exprExpType);
        if (checkedExpr.expr.getKind() == NodeKind.WORKER_RECEIVE) {
            if (firstVisit) {
                isTypeChecked = false;
                resultType = expType;
                return;
            } else {
                expType = checkedExpr.type;
                exprType = checkedExpr.expr.type;
            }
        }

        if (exprType.tag != TypeTags.UNION) {
            if (types.isAssignable(exprType, symTable.errorType)) {
                dlog.error(checkedExpr.expr.pos,
                        DiagnosticCode.CHECKED_EXPR_INVALID_USAGE_ALL_ERROR_TYPES_IN_RHS, operatorType);
            } else if (exprType != symTable.semanticError) {
                dlog.error(checkedExpr.expr.pos,
                        DiagnosticCode.CHECKED_EXPR_INVALID_USAGE_NO_ERROR_TYPE_IN_RHS, operatorType);
            }
            checkedExpr.type = symTable.semanticError;
            return;
        }

        BUnionType unionType = (BUnionType) exprType;
        // Filter out the list of types which are not equivalent with the error type.
        Map<Boolean, List<BType>> resultTypeMap = unionType.getMemberTypes().stream()
                .collect(Collectors.groupingBy(memberType -> types.isAssignable(memberType, symTable.errorType)));

        // This list will be used in the desugar phase
        checkedExpr.equivalentErrorTypeList = resultTypeMap.get(true);
        if (checkedExpr.equivalentErrorTypeList == null ||
                checkedExpr.equivalentErrorTypeList.size() == 0) {
            // No member types in this union is equivalent to the error type
            dlog.error(checkedExpr.expr.pos,
                    DiagnosticCode.CHECKED_EXPR_INVALID_USAGE_NO_ERROR_TYPE_IN_RHS, operatorType);
            checkedExpr.type = symTable.semanticError;
            return;
        }

        List<BType> nonErrorTypeList = resultTypeMap.get(false);
        if (nonErrorTypeList == null || nonErrorTypeList.size() == 0) {
            // All member types in the union are equivalent to the error type.
            // Checked expression requires at least one type which is not equivalent to the error type.
            dlog.error(checkedExpr.expr.pos,
                    DiagnosticCode.CHECKED_EXPR_INVALID_USAGE_ALL_ERROR_TYPES_IN_RHS, operatorType);
            checkedExpr.type = symTable.semanticError;
            return;
        }

        BType actualType;
        if (nonErrorTypeList.size() == 1) {
            actualType = nonErrorTypeList.get(0);
        } else {
            actualType = BUnionType.create(null, new LinkedHashSet<>(nonErrorTypeList));
        }

        resultType = types.checkType(checkedExpr, actualType, expType);
    }

    @Override
    public void visit(BLangErrorConstructorExpr errorConstructorExpr) {
        if (expType.tag == TypeTags.NONE) {
            expType = symTable.errorType;
        } else if (expType.tag != TypeTags.ERROR) {
            dlog.error(errorConstructorExpr.pos, DiagnosticCode.CANNOT_INFER_ERROR_TYPE, expType);
            resultType = symTable.semanticError;
            return;
        }

        // No matter what, message expression has to exist and its type should be string for the built-in error type
        // or the type specified when defining the error, for user defined error types.
        Optional.ofNullable(errorConstructorExpr.reasonExpr)
                .map(expr -> checkExpr(expr, env, ((BErrorType) expType).reasonType))
                .orElseThrow(AssertionError::new);

        if (errorConstructorExpr.detailsExpr == null) {
            resultType = expType;
            return;
        }

        BType errConstDetailExprType = errorConstructorExpr.detailsExpr.getKind() == NodeKind.RECORD_LITERAL_EXPR ?
                ((BErrorType) expType).detailType : checkExpr(errorConstructorExpr.detailsExpr, env, symTable.noType);

        if (types.isValidErrorDetailType(errConstDetailExprType) &&
                types.isStampingAllowed(errConstDetailExprType, ((BErrorType) expType).detailType)) {
            checkExpr(errorConstructorExpr.detailsExpr, env, errConstDetailExprType);
        } else {
            checkExpr(errorConstructorExpr.detailsExpr, env, ((BErrorType) expType).detailType);
        }

        checkExpr(errorConstructorExpr.detailsExpr, env, ((BErrorType) expType).detailType);
        resultType = expType;
    }

    @Override
    public void visit(BLangServiceConstructorExpr serviceConstructorExpr) {
        resultType = serviceConstructorExpr.serviceNode.symbol.type;
    }

    @Override
    public void visit(BLangTypeTestExpr typeTestExpr) {
        typeTestExpr.typeNode.type = symResolver.resolveTypeNode(typeTestExpr.typeNode, env);
        checkExpr(typeTestExpr.expr, env);

        resultType = types.checkType(typeTestExpr, symTable.booleanType, expType);
    }

    // Private methods

    private boolean isValidVariableReference(BLangExpression varRef) {
        switch (varRef.getKind()) {
            case SIMPLE_VARIABLE_REF:
            case RECORD_VARIABLE_REF:
            case TUPLE_VARIABLE_REF:
            case ERROR_VARIABLE_REF:
            case FIELD_BASED_ACCESS_EXPR:
            case INDEX_BASED_ACCESS_EXPR:
            case XML_ATTRIBUTE_ACCESS_EXPR:
                return true;
            default:
                dlog.error(varRef.pos, DiagnosticCode.INVALID_RECORD_BINDING_PATTERN, varRef.type);
                return false;
        }
    }

    private BType populateArrowExprReturn(BLangArrowFunction bLangArrowFunction, BType expectedRetType) {
        SymbolEnv arrowFunctionEnv = SymbolEnv.createArrowFunctionSymbolEnv(bLangArrowFunction, env);
        bLangArrowFunction.params.forEach(param -> symbolEnter.defineNode(param, arrowFunctionEnv));
        return checkExpr(bLangArrowFunction.expression, arrowFunctionEnv, expectedRetType);
    }

    private void populateArrowExprParamTypes(BLangArrowFunction bLangArrowFunction, List<BType> paramTypes) {
        if (paramTypes.size() != bLangArrowFunction.params.size()) {
            dlog.error(bLangArrowFunction.pos, DiagnosticCode.ARROW_EXPRESSION_MISMATCHED_PARAMETER_LENGTH,
                    paramTypes.size(), bLangArrowFunction.params.size());
            resultType = symTable.semanticError;
            bLangArrowFunction.params.forEach(param -> param.type = symTable.semanticError);
            return;
        }

        for (int i = 0; i < bLangArrowFunction.params.size(); i++) {
            BLangSimpleVariable paramIdentifier = bLangArrowFunction.params.get(i);
            BType bType = paramTypes.get(i);
            BLangValueType valueTypeNode = (BLangValueType) TreeBuilder.createValueTypeNode();
            valueTypeNode.setTypeKind(bType.getKind());
            paramIdentifier.setTypeNode(valueTypeNode);
            paramIdentifier.type = bType;
        }
    }

    private void checkSefReferences(DiagnosticPos pos, SymbolEnv env, BVarSymbol varSymbol) {
        if (env.enclVarSym == varSymbol) {
            dlog.error(pos, DiagnosticCode.SELF_REFERENCE_VAR, varSymbol.name);
        }
    }

    public List<BType> getListWithErrorTypes(int count) {
        List<BType> list = new ArrayList<>(count);
        for (int i = 0; i < count; i++) {
            list.add(symTable.semanticError);
        }

        return list;
    }

    private void checkFunctionInvocationExpr(BLangInvocation iExpr) {
        Name funcName = names.fromIdNode(iExpr.name);
        Name pkgAlias = names.fromIdNode(iExpr.pkgAlias);
        BSymbol funcSymbol = symTable.notFoundSymbol;
        // TODO: we may not need this section now, with the mandatory 'self'
        // if no package alias, check for same object attached function
        if (pkgAlias == Names.EMPTY && env.enclType != null) {
            Name objFuncName = names.fromString(Symbols.getAttachedFuncSymbolName(
                    env.enclType.type.tsymbol.name.value, funcName.value));
            funcSymbol = symResolver.resolveStructField(iExpr.pos, env, objFuncName,
                    env.enclType.type.tsymbol);
            if (funcSymbol != symTable.notFoundSymbol) {
                iExpr.exprSymbol = symResolver.lookupSymbol(env, Names.SELF, SymTag.VARIABLE);
            }
        }

        // if no such function found, then try resolving in package
        if (funcSymbol == symTable.notFoundSymbol) {
            funcSymbol = symResolver.lookupSymbolInPackage(iExpr.pos, env, pkgAlias, funcName, SymTag.VARIABLE);
        }

        if (funcSymbol == symTable.notFoundSymbol || (funcSymbol.tag & SymTag.FUNCTION) != SymTag.FUNCTION) {
            dlog.error(iExpr.pos, DiagnosticCode.UNDEFINED_FUNCTION, funcName);
            iExpr.argExprs.forEach(arg -> checkExpr(arg, env));
            resultType = symTable.semanticError;
            return;
        }
        if (Symbols.isFlagOn(funcSymbol.flags, Flags.REMOTE)) {
            dlog.error(iExpr.pos, DiagnosticCode.INVALID_ACTION_INVOCATION_SYNTAX);
        }
        if (Symbols.isFlagOn(funcSymbol.flags, Flags.RESOURCE)) {
            dlog.error(iExpr.pos, DiagnosticCode.INVALID_RESOURCE_FUNCTION_INVOCATION);
        }
        // Set the resolved function symbol in the invocation expression.
        // This is used in the code generation phase.
        iExpr.symbol = funcSymbol;
        checkInvocationParamAndReturnType(iExpr);
    }

    private void checkObjectFunctionInvocationExpr(BLangInvocation iExpr, BObjectType objectType) {
        // check for object attached function
        Name funcName =
                names.fromString(Symbols.getAttachedFuncSymbolName(objectType.tsymbol.name.value, iExpr.name.value));
        BSymbol funcSymbol =
                symResolver.resolveObjectMethod(iExpr.pos, env, funcName, (BObjectTypeSymbol) objectType.tsymbol);
        if (funcSymbol == symTable.notFoundSymbol || funcSymbol.type.tag != TypeTags.INVOKABLE) {
            dlog.error(iExpr.pos, DiagnosticCode.UNDEFINED_FUNCTION_IN_OBJECT, iExpr.name.value, objectType);
            resultType = symTable.semanticError;
            return;
        }
        if (Symbols.isFlagOn(funcSymbol.flags, Flags.REMOTE)) {
            dlog.error(iExpr.pos, DiagnosticCode.INVALID_ACTION_INVOCATION_SYNTAX);
        }
        if (Symbols.isFlagOn(funcSymbol.flags, Flags.RESOURCE)) {
            dlog.error(iExpr.pos, DiagnosticCode.INVALID_RESOURCE_FUNCTION_INVOCATION);
        }
        iExpr.symbol = funcSymbol;
        checkInvocationParamAndReturnType(iExpr);
    }

    private void checkFunctionInvocationExpr(BLangInvocation iExpr, BType bType) {
        Name funcName = names.fromString(
                Symbols.getAttachedFuncSymbolName(bType.toString(), iExpr.name.value));
        BPackageSymbol packageSymbol = (BPackageSymbol) bType.tsymbol.owner;
        BSymbol funcSymbol = symResolver.lookupMemberSymbol(iExpr.pos, packageSymbol.scope, this.env,
                funcName, SymTag.FUNCTION);
        if (funcSymbol == symTable.notFoundSymbol) {
            dlog.error(iExpr.pos, DiagnosticCode.UNDEFINED_FUNCTION, funcName);
            resultType = symTable.semanticError;
            return;
        }
        iExpr.symbol = funcSymbol;
        checkInvocationParamAndReturnType(iExpr);
    }

    private boolean isIterableOperationInvocation(BLangInvocation iExpr) {
        final IterableKind iterableKind = IterableKind.getFromString(iExpr.name.value);
        switch (iExpr.expr.type.tag) {
            case TypeTags.ARRAY:
            case TypeTags.MAP:
            case TypeTags.RECORD:
            case TypeTags.STREAM:
            case TypeTags.TABLE:
            case TypeTags.INTERMEDIATE_COLLECTION:
                return iterableKind != IterableKind.UNDEFINED;
            case TypeTags.XML: {
                // This has been done as there are an iterable operation and a function both named "select"
                // "select" function is applicable over XML type and select iterable operation is applicable over
                // Table type. In order to avoid XML.select being confused for iterable function select at
                // TypeChecker#visit(BLangInvocation iExpr) following condition is checked.
                // TODO: There should be a proper way to resolve the conflict
                return iterableKind != IterableKind.SELECT
                        && iterableKind != IterableKind.UNDEFINED;
            }
        }
        return false;
    }

    private void checkInvocationParamAndReturnType(BLangInvocation iExpr) {
        BType actualType = checkInvocationParam(iExpr);
        if (iExpr.expr != null) {
            actualType = getAccessExprFinalType(iExpr, actualType);
        }

        resultType = types.checkType(iExpr, actualType, this.expType);
    }

    private BType checkInvocationParam(BLangInvocation iExpr) {
        BType safeType = getSafeType(iExpr.symbol.type, iExpr);
        List<BType> paramTypes = ((BInvokableType) safeType).getParameterTypes();
        int requiredParamsCount;
        if (iExpr.symbol.tag == SymTag.VARIABLE) {
            // Here we assume function pointers can have only required params.
            // And assume that named params and rest params are not supported.
            requiredParamsCount = paramTypes.size();
        } else {
            requiredParamsCount = ((BInvokableSymbol) iExpr.symbol).params.size();
        }

        iExpr.requiredArgs = new ArrayList<>();

        // Split the different argument types: required args, named args and rest args
        int i = 0;
        BLangExpression vararg = null;
        for (BLangExpression expr : iExpr.argExprs) {
            switch (expr.getKind()) {
                case NAMED_ARGS_EXPR:
                    iExpr.namedArgs.add(expr);
                    break;
                case REST_ARGS_EXPR:
                    vararg = expr;
                    break;
                default:
                    if (i < requiredParamsCount) {
                        iExpr.requiredArgs.add(expr);
                    } else {
                        iExpr.restArgs.add(expr);
                    }
                    i++;
                    break;
            }
        }

        return checkInvocationArgs(iExpr, paramTypes, requiredParamsCount, vararg);
    }

    private BType checkInvocationArgs(BLangInvocation iExpr, List<BType> paramTypes, int requiredParamsCount,
                                      BLangExpression vararg) {
        BType actualType = symTable.semanticError;
        BInvokableSymbol invocableSymbol = (BInvokableSymbol) iExpr.symbol;

        // Check whether the expected param count and the actual args counts are matching.
        if (requiredParamsCount > iExpr.requiredArgs.size()) {
            dlog.error(iExpr.pos, DiagnosticCode.NOT_ENOUGH_ARGS_FUNC_CALL, iExpr.name.value);
            return actualType;
        } else if (invocableSymbol.restParam == null && (vararg != null || !iExpr.restArgs.isEmpty())) {
            if (invocableSymbol.defaultableParams.isEmpty()) {
                dlog.error(iExpr.pos, DiagnosticCode.TOO_MANY_ARGS_FUNC_CALL, iExpr.name.value);
            } else {
                dlog.error(iExpr.pos, DiagnosticCode.DEFAULTABLE_ARG_PASSED_AS_REQUIRED_ARG, iExpr.name.value);
            }
            return actualType;
        }

        checkRequiredArgs(iExpr.requiredArgs, paramTypes);
        checkNamedArgs(iExpr.namedArgs, invocableSymbol.defaultableParams);
        checkRestArgs(iExpr.restArgs, vararg, invocableSymbol.restParam);

        if (iExpr.async) {
            return this.generateFutureType(invocableSymbol);
        } else {
            return getSafeType(invocableSymbol.type, iExpr).getReturnType();
        }
    }

    private BFutureType generateFutureType(BInvokableSymbol invocableSymbol) {
        BType retType = invocableSymbol.type.getReturnType();
        boolean isWorkerStart = invocableSymbol.name.value.startsWith(WORKER_LAMBDA_VAR_PREFIX);
        return new BFutureType(TypeTags.FUTURE, retType, null, isWorkerStart);
    }

    private void checkRequiredArgs(List<BLangExpression> requiredArgExprs, List<BType> requiredParamTypes) {
        for (int i = 0; i < requiredArgExprs.size(); i++) {
            checkExpr(requiredArgExprs.get(i), this.env, requiredParamTypes.get(i));
        }
    }

    private void checkNamedArgs(List<BLangExpression> namedArgExprs, List<BVarSymbol> defaultableParams) {
        for (BLangExpression expr : namedArgExprs) {
            BLangIdentifier argName = ((NamedArgNode) expr).getName();
            BVarSymbol varSym = defaultableParams.stream()
                    .filter(param -> param.getName().value.equals(argName.value))
                    .findAny()
                    .orElse(null);
            if (varSym == null) {
                dlog.error(expr.pos, DiagnosticCode.UNDEFINED_PARAMETER, argName);
                break;
            }

            checkExpr(expr, this.env, varSym.type);
        }
    }

    private void checkRestArgs(List<BLangExpression> restArgExprs, BLangExpression vararg, BVarSymbol restParam) {
        if (vararg != null && !restArgExprs.isEmpty()) {
            dlog.error(vararg.pos, DiagnosticCode.INVALID_REST_ARGS);
            return;
        }

        if (vararg != null) {
            checkExpr(vararg, this.env, restParam.type);
            restArgExprs.add(vararg);
            return;
        }

        for (BLangExpression arg : restArgExprs) {
            checkExpr(arg, this.env, ((BArrayType) restParam.type).eType);
        }
    }

    private BSymbol checkBuiltinFunctionInvocation(BLangInvocation iExpr, BLangBuiltInMethod function, BType... args) {
        Name funcName = names.fromString(iExpr.name.value);

        BSymbol funcSymbol = symResolver.resolveBuiltinOperator(funcName, args);

        if (funcSymbol == symTable.notFoundSymbol) {
            funcSymbol = getSymbolForBuiltinMethodWithDynamicRetType(iExpr, function);
            if (funcSymbol == symTable.notFoundSymbol || funcSymbol == symTable.invalidUsageSymbol) {
                resultType = symTable.semanticError;
                return funcSymbol;
            }
        }

        iExpr.builtinMethodInvocation = true;
        iExpr.builtInMethod = function;
        iExpr.symbol = funcSymbol;

        checkInvocationParamAndReturnType(iExpr);
        if (resultType != null && resultType != symTable.semanticError && iExpr.impConversionExpr == null) {
            types.setImplicitCastExpr(iExpr, resultType, expType);
        }
        return funcSymbol;
    }

    private void checkActionInvocationExpr(BLangInvocation iExpr, BType epType) {
        BType actualType = symTable.semanticError;
        if (epType == symTable.semanticError || epType.tag != TypeTags.OBJECT
                || ((BLangVariableReference) iExpr.expr).symbol.tag != SymTag.ENDPOINT) {
            dlog.error(iExpr.pos, DiagnosticCode.INVALID_ACTION_INVOCATION);
            resultType = actualType;
            return;
        }

        final BVarSymbol epSymbol = (BVarSymbol) ((BLangVariableReference) iExpr.expr).symbol;

        Name remoteFuncQName = names
                .fromString(Symbols.getAttachedFuncSymbolName(epType.tsymbol.name.value, iExpr.name.value));
        Name actionName = names.fromIdNode(iExpr.name);
        BSymbol remoteFuncSymbol = symResolver
                .lookupMemberSymbol(iExpr.pos, ((BObjectTypeSymbol) epSymbol.type.tsymbol).methodScope, env,
                        remoteFuncQName, SymTag.FUNCTION);
        if (remoteFuncSymbol == symTable.notFoundSymbol || !Symbols.isFlagOn(remoteFuncSymbol.flags, Flags.REMOTE)) {
            dlog.error(iExpr.pos, DiagnosticCode.UNDEFINED_ACTION, actionName, epSymbol.type.tsymbol.name);
            resultType = actualType;
            return;
        }
        iExpr.symbol = remoteFuncSymbol;
        checkInvocationParamAndReturnType(iExpr);
    }

    private void checkRecLiteralKeyValue(BLangRecordKeyValue keyValuePair, BType recType) {
        BType fieldType = symTable.semanticError;
        BLangExpression valueExpr = keyValuePair.valueExpr;
        switch (recType.tag) {
            case TypeTags.RECORD:
                fieldType = checkStructLiteralKeyExpr(keyValuePair.key, recType);
                break;
            case TypeTags.MAP:
                fieldType = checkMapLiteralKeyExpr(keyValuePair.key.expr, recType);
                break;
            case TypeTags.JSON:
                fieldType = checkJSONLiteralKeyExpr(keyValuePair.key);

                // First visit the expression having field type, as the expected type.
                checkExpr(valueExpr, this.env, fieldType);

                // Again check the type compatibility with JSON
                if (valueExpr.impConversionExpr == null) {
                    types.checkTypes(valueExpr, Lists.of(valueExpr.type), Lists.of(symTable.jsonType));
                } else {
                    BType valueType = valueExpr.type;
                    types.checkType(valueExpr, valueExpr.impConversionExpr.type, symTable.jsonType);
                    valueExpr.type = valueType;
                }
                resultType = valueExpr.type;
                return;
            case TypeTags.ERROR:
                checkExpr(valueExpr, this.env, fieldType);
        }

        checkExpr(valueExpr, this.env, fieldType);
    }

    private BType checkStructLiteralKeyExpr(BLangRecordKey key, BType recordType) {
        Name fieldName;
        BLangExpression keyExpr = key.expr;

        if (keyExpr.getKind() == NodeKind.SIMPLE_VARIABLE_REF) {
            BLangSimpleVarRef varRef = (BLangSimpleVarRef) keyExpr;
            fieldName = names.fromIdNode(varRef.variableName);
        } else {
            // keys of the struct literal can only be a varRef (identifier)
            dlog.error(keyExpr.pos, DiagnosticCode.INVALID_RECORD_LITERAL_KEY);
            return symTable.semanticError;
        }

        // Check whether the struct field exists
        BSymbol fieldSymbol = symResolver.resolveStructField(keyExpr.pos, this.env,
                fieldName, recordType.tsymbol);
        if (fieldSymbol == symTable.notFoundSymbol) {
            if (((BRecordType) recordType).sealed) {
                dlog.error(keyExpr.pos, DiagnosticCode.UNDEFINED_STRUCTURE_FIELD, fieldName,
                        recordType.tsymbol.type.getKind().typeName(), recordType.tsymbol);
                return symTable.semanticError;
            }

            return ((BRecordType) recordType).restFieldType;
        }

        return fieldSymbol.type;
    }

    private BType checkJSONLiteralKeyExpr(BLangRecordKey key) {
        if (checkRecLiteralKeyExpr(key.expr).tag != TypeTags.STRING) {
            return symTable.semanticError;
        }

        return symTable.jsonType;
    }

    private BType checkMapLiteralKeyExpr(BLangExpression keyExpr, BType recordType) {
        if (checkRecLiteralKeyExpr(keyExpr).tag != TypeTags.STRING) {
            return symTable.semanticError;
        }

        return ((BMapType) recordType).constraint;
    }

    private BType checkRecLiteralKeyExpr(BLangExpression keyExpr) {
        // If the key is not at identifier (i.e: varRef), check the expression
        if (keyExpr.getKind() != NodeKind.SIMPLE_VARIABLE_REF) {
            return checkExpr(keyExpr, this.env, symTable.stringType);
        }

        // If the key expression is an identifier then we simply set the type as string.
        keyExpr.type = symTable.stringType;
        return keyExpr.type;
    }

    private BType checkIndexExprForObjectFieldAccess(BLangExpression indexExpr) {
        if (indexExpr.getKind() != NodeKind.LITERAL && indexExpr.getKind() != NodeKind.NUMERIC_LITERAL) {
            indexExpr.type = symTable.semanticError;
            dlog.error(indexExpr.pos, DiagnosticCode.INVALID_INDEX_EXPR_STRUCT_FIELD_ACCESS);
            return indexExpr.type;
        }

        return checkExpr(indexExpr, this.env, symTable.stringType);
    }

    private BType checkTypeForIndexBasedAccess(BLangIndexBasedAccess indexBasedAccessExpr, BType actualType) {
        // index based map/record access always returns a nil-able type
        if (actualType.tag == TypeTags.ANY || actualType.tag == TypeTags.JSON) {
            return actualType;
        }

        if (indexBasedAccessExpr.leafNode && indexBasedAccessExpr.lhsVar) {
            return actualType;
        }

        return BUnionType.create(null, actualType, symTable.nilType);
    }

    private BType checkRecordFieldAccess(BLangVariableReference varReferExpr, Name fieldName, BRecordType recordType) {
        BSymbol fieldSymbol = symResolver.resolveStructField(varReferExpr.pos, this.env, fieldName, recordType.tsymbol);

        if (fieldSymbol != symTable.notFoundSymbol) {
            // Setting the field symbol. This is used during the code generation phase
            varReferExpr.symbol = fieldSymbol;
            return fieldSymbol.type;
        }

        // Assuming this method is only used for records
        if (recordType.sealed) {
            dlog.error(varReferExpr.pos, DiagnosticCode.UNDEFINED_STRUCTURE_FIELD, fieldName,
                    recordType.tsymbol.type.getKind().typeName(), recordType.tsymbol);
            return symTable.semanticError;
        }

        return recordType.restFieldType;
    }

    private BType getRecordFieldType(BLangVariableReference varReferExpr, Name fieldName, BRecordType recordType) {
        BSymbol fieldSymbol = symResolver.resolveStructField(varReferExpr.pos, this.env, fieldName, recordType.tsymbol);

        if (fieldSymbol != symTable.notFoundSymbol) {
            // Setting the field symbol. This is used during the code generation phase
            varReferExpr.symbol = fieldSymbol;
            return fieldSymbol.type;
        }

        if (recordType.sealed) {
            return symTable.semanticError;
        }

        return recordType.restFieldType;
    }

    private BType checkObjectFieldAccess(BLangVariableReference varReferExpr, Name fieldName, BObjectType objectType) {
        BSymbol fieldSymbol = symResolver.resolveStructField(varReferExpr.pos, this.env, fieldName, objectType.tsymbol);

        if (fieldSymbol != symTable.notFoundSymbol) {
            // Setting the field symbol. This is used during the code generation phase
            varReferExpr.symbol = fieldSymbol;
            return fieldSymbol.type;
        }

        // check if it is an attached function pointer call
        Name objFuncName = names.fromString(Symbols.getAttachedFuncSymbolName(objectType.tsymbol.name.value,
                fieldName.value));
        fieldSymbol = symResolver.resolveObjectField(varReferExpr.pos, env, objFuncName, objectType.tsymbol);

        if (fieldSymbol == symTable.notFoundSymbol) {
            dlog.error(varReferExpr.pos, DiagnosticCode.UNDEFINED_STRUCTURE_FIELD, fieldName,
                    objectType.tsymbol.type.getKind().typeName(), objectType.tsymbol);
            return symTable.semanticError;
        }

        // Setting the field symbol. This is used during the code generation phase
        varReferExpr.symbol = fieldSymbol;
        return fieldSymbol.type;
    }

    private BType checkTupleFieldType(BType tupleType, int indexValue) {
        List<BType> tupleTypes = ((BTupleType) tupleType).tupleTypes;
        if (indexValue < 0 || tupleTypes.size() <= indexValue) {
            return symTable.semanticError;
        }
        return tupleTypes.get(indexValue);
    }

    private void validateTags(BLangXMLElementLiteral bLangXMLElementLiteral, SymbolEnv xmlElementEnv) {
        // check type for start and end tags
        BLangExpression startTagName = bLangXMLElementLiteral.startTagName;
        checkExpr(startTagName, xmlElementEnv, symTable.stringType);
        BLangExpression endTagName = bLangXMLElementLiteral.endTagName;
        if (endTagName != null) {
            checkExpr(endTagName, xmlElementEnv, symTable.stringType);
        }

        if (endTagName == null) {
            return;
        }

        if (startTagName.getKind() == NodeKind.XML_QNAME && startTagName.getKind() == NodeKind.XML_QNAME
                && startTagName.equals(endTagName)) {
            return;
        }

        if (startTagName.getKind() != NodeKind.XML_QNAME && startTagName.getKind() != NodeKind.XML_QNAME) {
            return;
        }

        dlog.error(startTagName.pos, DiagnosticCode.XML_TAGS_MISMATCH);
    }

    private BLangExpression getStringTemplateConcatExpr(List<BLangExpression> exprs) {
        BLangExpression concatExpr = null;
        for (BLangExpression expr : exprs) {
            checkExpr(expr, env);
            if (concatExpr == null) {
                concatExpr = expr;
                continue;
            }

            BSymbol opSymbol = symResolver.resolveBinaryOperator(OperatorKind.ADD, symTable.stringType, expr.type);
            if (opSymbol == symTable.notFoundSymbol && expr.type != symTable.semanticError) {
                dlog.error(expr.pos, DiagnosticCode.INCOMPATIBLE_TYPES, symTable.stringType, expr.type);
            }

            concatExpr = getBinaryAddExpr(concatExpr, expr, opSymbol);
        }

        return concatExpr;
    }

    /**
     * Concatenate the consecutive text type nodes, and get the reduced set of children.
     *
     * @param exprs         Child nodes
     * @param xmlElementEnv
     * @return Reduced set of children
     */
    private List<BLangExpression> concatSimilarKindXMLNodes(List<BLangExpression> exprs, SymbolEnv xmlElementEnv) {
        List<BLangExpression> newChildren = new ArrayList<>();
        BLangExpression strConcatExpr = null;

        for (BLangExpression expr : exprs) {
            BType exprType = checkExpr(expr, xmlElementEnv);
            if (exprType == symTable.xmlType) {
                if (strConcatExpr != null) {
                    newChildren.add(getXMLTextLiteral(strConcatExpr));
                    strConcatExpr = null;
                }
                newChildren.add(expr);
                continue;
            }

            BSymbol opSymbol = symResolver.resolveBinaryOperator(OperatorKind.ADD, symTable.stringType, exprType);
            if (opSymbol == symTable.notFoundSymbol && exprType != symTable.semanticError) {
                dlog.error(expr.pos, DiagnosticCode.INCOMPATIBLE_TYPES, symTable.xmlType, exprType);
            }

            if (strConcatExpr == null) {
                strConcatExpr = expr;
                continue;
            }
            strConcatExpr = getBinaryAddExpr(strConcatExpr, expr, opSymbol);
        }

        // Add remaining concatenated text nodes as children
        if (strConcatExpr != null) {
            newChildren.add(getXMLTextLiteral(strConcatExpr));
        }

        return newChildren;
    }

    private BLangExpression getBinaryAddExpr(BLangExpression lExpr, BLangExpression rExpr, BSymbol opSymbol) {
        BLangBinaryExpr binaryExpressionNode = (BLangBinaryExpr) TreeBuilder.createBinaryExpressionNode();
        binaryExpressionNode.lhsExpr = lExpr;
        binaryExpressionNode.rhsExpr = rExpr;
        binaryExpressionNode.pos = rExpr.pos;
        binaryExpressionNode.opKind = OperatorKind.ADD;
        if (opSymbol != symTable.notFoundSymbol) {
            binaryExpressionNode.type = opSymbol.type.getReturnType();
            binaryExpressionNode.opSymbol = (BOperatorSymbol) opSymbol;
        } else {
            binaryExpressionNode.type = symTable.semanticError;
        }

        types.checkType(binaryExpressionNode, binaryExpressionNode.type, symTable.stringType);
        return binaryExpressionNode;
    }

    private BLangExpression getXMLTextLiteral(BLangExpression contentExpr) {
        BLangXMLTextLiteral xmlTextLiteral = (BLangXMLTextLiteral) TreeBuilder.createXMLTextLiteralNode();
        xmlTextLiteral.concatExpr = contentExpr;
        xmlTextLiteral.pos = contentExpr.pos;
        return xmlTextLiteral;
    }

    private BType getTypeOfExprInFieldAccess(BLangExpression expr) {
        checkExpr(expr, this.env, symTable.noType);
        return expr.type;
    }

    private BType getAccessExprFinalType(BLangAccessExpression accessExpr, BType actualType) {
        if (!isSafeNavigableExpr(accessExpr)) {
            return actualType;
        }

        // Cache the actual type of the field. This will be used in desuagr phase to create safe navigation.
        accessExpr.originalType = actualType;

        BUnionType unionType = BUnionType.create(null, actualType);

        if (returnsNull(accessExpr)) {
            unionType.add(symTable.nilType);
        }

        BType parentType = accessExpr.expr.type;
        if (accessExpr.safeNavigate && (parentType.tag == TypeTags.SEMANTIC_ERROR || (parentType.tag == TypeTags.UNION
                && ((BUnionType) parentType).getMemberTypes().contains(symTable.errorType)))) {
            unionType.add(symTable.errorType);
        }

        // If there's only one member, and the one an only member is:
        //    a) nilType OR
        //    b) not-nullable 
        // then return that only member, as the return type.
        if (unionType.getMemberTypes().size() == 1) {
            return unionType.getMemberTypes().toArray(new BType[0])[0];
        }

        return unionType;
    }

    private boolean returnsNull(BLangAccessExpression accessExpr) {
        BType parentType = accessExpr.expr.type;
        if (parentType.isNullable() && parentType.tag != TypeTags.JSON) {
            return true;
        }

        // Check whether this is a map access by index. If not, null is not a possible return type.
        if (parentType.tag != TypeTags.MAP) {
            return false;
        }

        // A map access with index, returns nullable type
        if (accessExpr.getKind() == NodeKind.INDEX_BASED_ACCESS_EXPR && accessExpr.expr.type.tag == TypeTags.MAP) {
            BType constraintType = ((BMapType) accessExpr.expr.type).constraint;

            // JSON and any is special cased here, since those are two union types, with null within them.
            // Therefore return 'type' will not include null.
            return constraintType != null && constraintType.tag != TypeTags.ANY && constraintType.tag != TypeTags.JSON;
        }

        return false;
    }

    private boolean isSafeNavigableExpr(BLangAccessExpression accessExpr) {
        return !(accessExpr.getKind() == NodeKind.INVOCATION && ((BLangInvocation) accessExpr).builtinMethodInvocation
                && ((BLangInvocation) accessExpr).builtInMethod == BLangBuiltInMethod.IS_FROZEN);
    }

    private BType checkFieldAccessExpr(BLangFieldBasedAccess fieldAccessExpr, BType varRefType, Name fieldName) {
        BType actualType = symTable.semanticError;
        switch (varRefType.tag) {
            case TypeTags.OBJECT:
                actualType = checkObjectFieldAccess(fieldAccessExpr, fieldName, (BObjectType) varRefType);
                break;
            case TypeTags.RECORD:
                actualType = checkRecordFieldAccess(fieldAccessExpr, fieldName, (BRecordType) varRefType);
                break;
            case TypeTags.MAP:
                actualType = ((BMapType) varRefType).getConstraint();
                break;
            case TypeTags.STREAM:
                BType streamConstraintType = ((BStreamType) varRefType).constraint;
                if (streamConstraintType.tag == TypeTags.RECORD) {
                    actualType = checkRecordFieldAccess(fieldAccessExpr, fieldName, (BRecordType) streamConstraintType);
                }
                break;
            case TypeTags.TABLE:
                BType tableConstraintType = ((BTableType) varRefType).constraint;
                if (tableConstraintType.tag == TypeTags.RECORD) {
                    actualType = checkRecordFieldAccess(fieldAccessExpr, fieldName, (BRecordType) tableConstraintType);
                }
                break;
            case TypeTags.JSON:
                actualType = symTable.jsonType;
                break;
            case TypeTags.XML:
                if (fieldAccessExpr.lhsVar) {
                    dlog.error(fieldAccessExpr.pos, DiagnosticCode.CANNOT_UPDATE_XML_SEQUENCE);
                    break;
                }
                actualType = symTable.xmlType;
                break;
            case TypeTags.SEMANTIC_ERROR:
                // Do nothing
                break;
            default:
                dlog.error(fieldAccessExpr.pos, DiagnosticCode.OPERATION_DOES_NOT_SUPPORT_FIELD_ACCESS,
                        varRefType);
        }

        return actualType;
    }

    private BType checkIndexAccessExpr(BLangIndexBasedAccess indexBasedAccessExpr, BType varRefType) {
        BLangExpression indexExpr = indexBasedAccessExpr.indexExpr;
        BType actualType = symTable.semanticError;
        BType indexExprType;
        switch (varRefType.tag) {
            case TypeTags.OBJECT:
                indexExprType = checkIndexExprForObjectFieldAccess(indexExpr);
                if (indexExprType.tag == TypeTags.STRING) {
                    String fieldName = (String) ((BLangLiteral) indexExpr).value;
                    actualType = checkObjectFieldAccess(indexBasedAccessExpr, names.fromString(fieldName),
                            (BObjectType) varRefType);
                }
                break;
            case TypeTags.RECORD:
                checkExpr(indexExpr, this.env, symTable.stringType);
                actualType = checkRecordIndexBasedAccess(indexBasedAccessExpr, (BRecordType) varRefType);
                break;
            case TypeTags.MAP:
                indexExprType = checkExpr(indexExpr, this.env, symTable.stringType);
                if (indexExprType.tag == TypeTags.STRING) {
                    actualType = ((BMapType) varRefType).getConstraint();
                    actualType = checkTypeForIndexBasedAccess(indexBasedAccessExpr, actualType);
                }
                break;
            case TypeTags.JSON:
                indexExprType = checkExpr(indexExpr, this.env, symTable.noType);
                if (indexExprType.tag != TypeTags.STRING && indexExprType.tag != TypeTags.INT) {
                    dlog.error(indexExpr.pos, DiagnosticCode.INCOMPATIBLE_TYPES, symTable.stringType, indexExprType);
                    break;
                }
                actualType = symTable.jsonType;
                break;
            case TypeTags.ARRAY:
                checkExpr(indexExpr, this.env, symTable.intType);
                actualType = checkArrayIndexBasedAccess(indexBasedAccessExpr, (BArrayType) varRefType);
                break;
            case TypeTags.TUPLE:
                checkExpr(indexExpr, this.env, symTable.intType);
                actualType = checkTupleIndexBasedAccess(indexBasedAccessExpr, (BTupleType) varRefType);
                break;
            case TypeTags.XML:
                if (indexBasedAccessExpr.lhsVar) {
                    indexExpr.type = symTable.semanticError;
                    dlog.error(indexBasedAccessExpr.pos, DiagnosticCode.CANNOT_UPDATE_XML_SEQUENCE);
                    break;
                }

                checkExpr(indexExpr, this.env);
                actualType = symTable.xmlType;
                break;
            case TypeTags.SEMANTIC_ERROR:
                indexBasedAccessExpr.indexExpr.type = symTable.semanticError;
                break;
            default:
                indexBasedAccessExpr.indexExpr.type = symTable.semanticError;
                dlog.error(indexBasedAccessExpr.pos, DiagnosticCode.OPERATION_DOES_NOT_SUPPORT_INDEXING,
                        indexBasedAccessExpr.expr.type);
        }

        return actualType;
    }

    private BType checkArrayIndexBasedAccess(BLangIndexBasedAccess accessExpr, BArrayType arrayType) {
        return checkArrayIndexBasedAccess(accessExpr.indexExpr.type, arrayType, accessExpr.indexExpr.pos);
    }

    private BType checkArrayIndexBasedAccess(BType indexExprType, BArrayType arrayType, DiagnosticPos pos) {
        BType actualType = symTable.semanticError;
        switch (indexExprType.tag) {
            case TypeTags.INT:
                actualType = arrayType.eType;
                break;
            case TypeTags.FINITE:
                BFiniteType finiteIndexExpr = (BFiniteType) indexExprType;
                boolean validIndexExists = false;
                for (BLangExpression finiteMember : finiteIndexExpr.valueSpace) {
                    int indexValue = ((Long) ((BLangLiteral) finiteMember).value).intValue();
                    if (indexValue >= 0 &&
                            (arrayType.state == BArrayState.UNSEALED || indexValue < arrayType.size)) {
                        validIndexExists = true;
                        break;
                    }
                }
                if (!validIndexExists) {
                    dlog.error(pos, DiagnosticCode.INVALID_ARRAY_INDEX_EXPR, indexExprType);
                    break;
                }
                actualType = arrayType.eType;
                break;
            case TypeTags.UNION:
                // address the case where we have a union of finite types
                List<BFiniteType> finiteTypes = ((BUnionType) indexExprType).getMemberTypes().stream()
                        .filter(memType -> memType.tag == TypeTags.FINITE)
                        .map(matchedType -> (BFiniteType) matchedType)
                        .collect(Collectors.toList());

                BFiniteType finiteType;
                if (finiteTypes.size() == 1) {
                    finiteType = finiteTypes.get(0);
                } else {
                    Set<BLangExpression> valueSpace = new LinkedHashSet<>();
                    finiteTypes.forEach(constituent -> valueSpace.addAll(constituent.valueSpace));
                    finiteType = new BFiniteType(null, valueSpace);
                }

                BType elementType = checkArrayIndexBasedAccess(finiteType, arrayType, pos);
                if (elementType == symTable.semanticError) {
                    return symTable.semanticError;
                }
                actualType = arrayType.eType;
        }
        return actualType;
    }

    private BType checkTupleIndexBasedAccess(BLangIndexBasedAccess accessExpr, BTupleType tuple) {
        return checkTupleIndexBasedAccess(accessExpr, tuple, accessExpr.indexExpr.type);
    }

    private BType checkTupleIndexBasedAccess(BLangIndexBasedAccess accessExpr, BTupleType tuple, BType currentType) {
        BType actualType = symTable.semanticError;
        BLangExpression indexExpr = accessExpr.indexExpr;
        switch (currentType.tag) {
            case TypeTags.INT:
                if (indexExpr.getKind() == NodeKind.NUMERIC_LITERAL) {
                    int indexValue = ((Long) ((BLangLiteral) indexExpr).value).intValue();
                    actualType = checkTupleFieldType(tuple, indexValue);
                    if (actualType.tag == TypeTags.SEMANTIC_ERROR) {
                        dlog.error(accessExpr.pos,
                                   DiagnosticCode.TUPLE_INDEX_OUT_OF_RANGE, indexValue, tuple.tupleTypes.size());
                    }
                } else {
                    BTupleType tupleExpr = (BTupleType) accessExpr.expr.type;
                    LinkedHashSet<BType> tupleTypes = collectTupleFieldTypes(tupleExpr, new LinkedHashSet<>());
                    actualType = tupleTypes.size() == 1 ? tupleTypes.iterator().next() : BUnionType.create(null,
                                                                                                           tupleTypes);
                }
                break;
            case TypeTags.FINITE:
                BFiniteType finiteIndexExpr = (BFiniteType) currentType;
                LinkedHashSet<BType> possibleTypes = new LinkedHashSet<>();
                for (BLangExpression finiteMember : finiteIndexExpr.valueSpace) {
                    int indexValue = ((Long) ((BLangLiteral) finiteMember).value).intValue();
                    BType fieldType = checkTupleFieldType(tuple, indexValue);
                    if (fieldType.tag != TypeTags.SEMANTIC_ERROR) {
                        possibleTypes.add(fieldType);
                    }
                }
                if (possibleTypes.size() == 0) {
                    dlog.error(indexExpr.pos, DiagnosticCode.INVALID_TUPLE_INDEX_EXPR, currentType);
                    break;
                }
                actualType = possibleTypes.size() == 1 ? possibleTypes.iterator().next() :
                        BUnionType.create(null, possibleTypes);
                break;

            case TypeTags.UNION:
                LinkedHashSet<BType> possibleTypesByMember = new LinkedHashSet<>();
                List<BFiniteType> finiteTypes = new ArrayList<>();
                ((BUnionType) currentType).getMemberTypes().forEach(memType -> {
                    if (memType.tag == TypeTags.FINITE) {
                        finiteTypes.add((BFiniteType) memType);
                    } else {
                        BType possibleType = checkTupleIndexBasedAccess(accessExpr, tuple, memType);
                        if (possibleType.tag == TypeTags.UNION) {
                            possibleTypesByMember.addAll(((BUnionType) possibleType).getMemberTypes());
                        } else {
                            possibleTypesByMember.add(possibleType);
                        }
                    }
                });

                BFiniteType finiteType;
                if (finiteTypes.size() == 1) {
                    finiteType = finiteTypes.get(0);
                } else {
                    Set<BLangExpression> valueSpace = new LinkedHashSet<>();
                    finiteTypes.forEach(constituent -> valueSpace.addAll(constituent.valueSpace));
                    finiteType = new BFiniteType(null, valueSpace);
                }

                BType possibleType = checkTupleIndexBasedAccess(accessExpr, tuple, finiteType);
                if (possibleType.tag == TypeTags.UNION) {
                    possibleTypesByMember.addAll(((BUnionType) possibleType).getMemberTypes());
                } else {
                    possibleTypesByMember.add(possibleType);
                }

                if (possibleTypesByMember.contains(symTable.semanticError)) {
                    return symTable.semanticError;
                }
                actualType = possibleTypesByMember.size() == 1 ? possibleTypesByMember.iterator().next() :
                        BUnionType.create(null, possibleTypesByMember);
        }
        return actualType;
    }

    private LinkedHashSet<BType> collectTupleFieldTypes(BTupleType tupleType, LinkedHashSet<BType> memberTypes) {
        tupleType.tupleTypes
                .forEach(memberType -> {
                    if (memberType.tag == TypeTags.UNION) {
                        collectMemberTypes((BUnionType) memberType, memberTypes);
                    } else {
                        memberTypes.add(memberType);
                    }
                });
        return memberTypes;
    }

    private BType checkRecordIndexBasedAccess(BLangIndexBasedAccess accessExpr, BRecordType recordType) {
        return checkRecordIndexBasedAccess(accessExpr, recordType, accessExpr.indexExpr.type);
    }

    private BType checkRecordIndexBasedAccess(BLangIndexBasedAccess accessExpr, BRecordType record, BType currentType) {
        BType actualType = symTable.semanticError;
        BLangExpression indexExpr = accessExpr.indexExpr;
        switch (currentType.tag) {
            case TypeTags.STRING:
                if (indexExpr.getKind() == NodeKind.LITERAL) {
                    String fieldName = (String) ((BLangLiteral) indexExpr).value;
                    actualType = checkRecordFieldAccess(accessExpr, names.fromString(fieldName), record);
                    actualType = checkTypeForIndexBasedAccess(accessExpr, actualType);
                    return actualType;
                }
                LinkedHashSet<BType> fieldTypes = record.fields.stream()
                        .map(field -> field.type)
                        .collect(Collectors.toCollection(LinkedHashSet::new));
                if (record.restFieldType.tag != TypeTags.NONE) {
                    fieldTypes.add(record.restFieldType);
                }
                fieldTypes.add(symTable.nilType);
                actualType = BUnionType.create(null, fieldTypes);
                break;
            case TypeTags.FINITE:
                BFiniteType finiteIndexExpr = (BFiniteType) currentType;
                LinkedHashSet<BType> possibleTypes = new LinkedHashSet<>();
                for (BLangExpression finiteMember : finiteIndexExpr.valueSpace) {
                    if (finiteMember.type.tag != TypeTags.STRING) {
                        dlog.error(indexExpr.pos, DiagnosticCode.INVALID_RECORD_INDEX_EXPR, currentType);
                        return actualType;
                    }
                    if (finiteMember.getKind() != NodeKind.LITERAL) {
                        continue;
                    }
                    String fieldName = (String) ((BLangLiteral) finiteMember).value;
                    BType fieldType = getRecordFieldType(accessExpr, names.fromString(fieldName), record);
                    if (fieldType.tag == TypeTags.SEMANTIC_ERROR) {
                        dlog.error(indexExpr.pos, DiagnosticCode.INVALID_RECORD_INDEX_EXPR, currentType);
                        return actualType;
                    }
                    possibleTypes.add(fieldType);
                }
                if (possibleTypes.isEmpty()) {
                    dlog.error(indexExpr.pos, DiagnosticCode.INVALID_RECORD_INDEX_EXPR, currentType);
                    break;
                }
                possibleTypes.add(symTable.nilType);
                actualType = possibleTypes.size() == 1 ? possibleTypes.iterator().next() :
                        BUnionType.create(null, possibleTypes);
                break;
            case TypeTags.UNION:
                LinkedHashSet<BType> possibleTypesByMember = new LinkedHashSet<>();
                List<BFiniteType> finiteTypes = new ArrayList<>();
                ((BUnionType) currentType).getMemberTypes().forEach(memType -> {
                    if (memType.tag == TypeTags.FINITE) {
                        finiteTypes.add((BFiniteType) memType);
                    } else {
                        BType possibleType = checkRecordIndexBasedAccess(accessExpr, record, memType);
                        if (possibleType.tag == TypeTags.UNION) {
                            possibleTypesByMember.addAll(((BUnionType) possibleType).getMemberTypes());
                        } else {
                            possibleTypesByMember.add(possibleType);
                        }
                    }
                });

                BFiniteType finiteType;
                if (finiteTypes.size() == 1) {
                    finiteType = finiteTypes.get(0);
                } else {
                    Set<BLangExpression> valueSpace = new LinkedHashSet<>();
                    finiteTypes.forEach(constituent -> valueSpace.addAll(constituent.valueSpace));
                    finiteType = new BFiniteType(null, valueSpace);
                }

                BType possibleType = checkRecordIndexBasedAccess(accessExpr, record, finiteType);
                if (possibleType.tag == TypeTags.UNION) {
                    possibleTypesByMember.addAll(((BUnionType) possibleType).getMemberTypes());
                } else {
                    possibleTypesByMember.add(possibleType);
                }

                if (possibleTypesByMember.contains(symTable.semanticError)) {
                    return symTable.semanticError;
                }
                actualType = possibleTypesByMember.size() == 1 ? possibleTypesByMember.iterator().next() :
                        BUnionType.create(null, possibleTypesByMember);
        }
        return actualType;
    }

    private BType getSafeType(BType type, BLangAccessExpression accessExpr) {
        if (type.tag != TypeTags.UNION) {
            return type;
        }

        // Extract the types without the error and null, and revisit access expression
        Set<BType> varRefMemberTypes = ((BUnionType) type).getMemberTypes();
        List<BType> lhsTypes;

        boolean nullable = false;
        if (accessExpr.safeNavigate) {
            if (!varRefMemberTypes.contains(symTable.errorType)) {
                dlog.error(accessExpr.pos, DiagnosticCode.SAFE_NAVIGATION_NOT_REQUIRED, type);
                return symTable.semanticError;
            }

            lhsTypes = varRefMemberTypes.stream().filter(memberType -> {
                return memberType != symTable.errorType && memberType != symTable.nilType;
            }).collect(Collectors.toList());

            if (lhsTypes.isEmpty()) {
                dlog.error(accessExpr.pos, DiagnosticCode.SAFE_NAVIGATION_NOT_REQUIRED, type);
                return symTable.semanticError;
            }
        } else {
            lhsTypes = varRefMemberTypes.stream().filter(memberType -> {
                return memberType != symTable.nilType;
            }).collect(Collectors.toList());
        }

        if (lhsTypes.size() == 1) {
            return lhsTypes.get(0);
        }

        return BUnionType.create(null, new LinkedHashSet<>(lhsTypes));
    }

    private List<BType> getTypesList(BType type) {
        if (type.tag == TypeTags.UNION) {
            BUnionType unionType = (BUnionType) type;
            return new ArrayList<>(unionType.getMemberTypes());
        } else {
            return Lists.of(type);
        }
    }

    private LinkedHashSet<BType> getMatchExpressionTypes(BLangMatchExpression bLangMatchExpression) {
        List<BType> exprTypes = getTypesList(bLangMatchExpression.expr.type);
        LinkedHashSet<BType> matchExprTypes = new LinkedHashSet<>();
        for (BType type : exprTypes) {
            boolean assignable = false;
            for (BLangMatchExprPatternClause pattern : bLangMatchExpression.patternClauses) {
                BType patternExprType = pattern.expr.type;

                // Type of the pattern expression, becomes one of the types of the whole but expression
                matchExprTypes.addAll(getTypesList(patternExprType));

                if (type.tag == TypeTags.SEMANTIC_ERROR || patternExprType.tag == TypeTags.SEMANTIC_ERROR) {
                    return new LinkedHashSet<BType>() {
                        {
                            add(symTable.semanticError);
                        }
                    };
                }

                assignable = this.types.isAssignable(type, pattern.variable.type);
                if (assignable) {
                    break;
                }
            }

            // If the matching expr type is not matching to any pattern, it becomes one of the types
            // returned by the whole but expression
            if (!assignable) {
                matchExprTypes.add(type);
            }
        }

        return matchExprTypes;
    }

    private BSymbol getSymbolForBuiltinMethodWithDynamicRetType(BLangInvocation iExpr, BLangBuiltInMethod function) {
        switch (function) {
            case CLONE:
            case FREEZE:
                return getSymbolForAnydataReturningBuiltinMethods(iExpr);
            case IS_FROZEN:
                return getSymbolForIsFrozenBuiltinMethod(iExpr);
            case STAMP:
                List<BLangExpression> functionArgList = iExpr.argExprs;
                // Resolve the type of the variables passed as arguments to stamp in-built function.
                for (BLangExpression expression : functionArgList) {
                    checkExpr(expression, env, symTable.noType);
                }
                return symResolver.createSymbolForStampOperator(iExpr.pos, new Name(function.getName()),
                        functionArgList, iExpr.expr);
            case CONVERT:
                functionArgList = iExpr.argExprs;
                // Resolve the type of the variables passed as arguments to convert in-built function.
                for (BLangExpression expression : functionArgList) {
                    checkExpr(expression, env, symTable.noType);
                }
                return symResolver.createSymbolForConvertOperator(iExpr.pos, new Name(function.getName()),
                                                                  functionArgList, iExpr.expr);
            case CALL:
                return getFunctionPointerCallSymbol(iExpr);
            case DETAIL:
                return symResolver.createSymbolForDetailBuiltInMethod(iExpr.name, iExpr.expr.type);
            default:
                return symTable.notFoundSymbol;
        }
    }

    private BSymbol getFunctionPointerCallSymbol(BLangInvocation iExpr) {
        if (iExpr.expr == null) {
            // shouldn't reach here
            return symTable.notFoundSymbol;
        }

        BSymbol varSymbol = ((BLangVariableReference) iExpr.expr).symbol;
        if (varSymbol == null) {
            return symTable.notFoundSymbol;
        }

        BType varType = getSafeType(varSymbol.type, iExpr);
        if (varType.tag != TypeTags.INVOKABLE) {
            return symTable.notFoundSymbol;
        }

        if (varSymbol.kind != SymbolKind.FUNCTION) {
            varSymbol = new BInvokableSymbol(SymTag.VARIABLE, 0, varSymbol.name, env.enclPkg.symbol.pkgID, varType,
                    env.scope.owner);
            varSymbol.kind = SymbolKind.FUNCTION;
        }

        iExpr.symbol = varSymbol;
        return varSymbol;
    }

    private BSymbol getSymbolForAnydataReturningBuiltinMethods(BLangInvocation iExpr) {
        BType type = iExpr.expr.type;
        if (!types.isLikeAnydataOrNotNil(type)) {
            return symTable.notFoundSymbol;
        }

        BType retType;
        if (types.isAnydata(type)) {
            retType = type;
        } else {
            retType = BUnionType.create(null, type, symTable.errorType);
        }
        return symResolver.createBuiltinMethodSymbol(BLangBuiltInMethod.FREEZE, type, retType);
    }

    private BSymbol getSymbolForIsFrozenBuiltinMethod(BLangInvocation iExpr) {
        BType type = iExpr.expr.type;
        if (!types.isLikeAnydataOrNotNil(type)) {
            return symTable.notFoundSymbol;
        }
        return symResolver.createBuiltinMethodSymbol(BLangBuiltInMethod.IS_FROZEN, type, symTable.booleanType);
    }

    private boolean isSafeNavigable(BLangAccessExpression fieldAccessExpr, BType varRefType) {
        // If the expression is safe navigable, then the type should be an union. Otherwise safe navigation is not
        // required.
        if (fieldAccessExpr.safeNavigate && varRefType.tag != TypeTags.UNION && varRefType != symTable.semanticError) {
            dlog.error(fieldAccessExpr.pos, DiagnosticCode.SAFE_NAVIGATION_NOT_REQUIRED, varRefType);
            return false;
        }
        return true;
    }
}<|MERGE_RESOLUTION|>--- conflicted
+++ resolved
@@ -329,17 +329,6 @@
                     return setLiteralValueAndGetType(literalExpr, symTable.byteType);
                 }
 
-<<<<<<< HEAD
-        // Check whether this belongs to float type
-        if (literalType.tag == TypeTags.FLOAT) {
-            String numericLiteral = String.valueOf(literalValue);
-            char lastChar = getLastChar(numericLiteral);
-            numericLiteral = stripFloatDecimalDiscriminator(numericLiteral, lastChar);
-
-            // When the float literal is not discriminated for float or decimal it's considered float.
-            // And if expected type is decimal we convert it to decimal given it's not discriminated as float.
-            boolean isDiscriminatedFloat = lastChar == 'f' || lastChar == 'F';
-=======
                 finiteType = getFiniteTypeWithValuesOfSingleType((BUnionType) expType, symTable.byteType);
                 if (finiteType != symTable.semanticError) {
                     BType setType = setLiteralValueAndGetType(literalExpr, finiteType);
@@ -376,47 +365,8 @@
                 }
             }
         } else if (literalType.tag == TypeTags.FLOAT) {
->>>>>>> 5fdbe631
             if (expType.tag == TypeTags.DECIMAL) {
-                if (isDiscriminatedFloat || isHexLiteral(numericLiteral)) {
-                    dlog.error(literalExpr.pos, DiagnosticCode.INCOMPATIBLE_TYPES, expType, symTable.floatType);
-                    resultType = symTable.semanticError;
-                    return;
-                }
                 literalType = symTable.decimalType;
-<<<<<<< HEAD
-                literalExpr.type = literalType;
-            }
-
-            if (literalType.tag == TypeTags.DECIMAL) {
-                literalExpr.value = numericLiteral;
-            } else if (literalType.tag == TypeTags.FLOAT) {
-                literalExpr.value = Double.parseDouble(numericLiteral);
-            }
-
-            if (expType.tag == TypeTags.NONE) {
-                expType = literalType;
-            }
-        }
-
-        // Check whether this belongs to decimal type
-        if (literalType.tag == TypeTags.DECIMAL) {
-            String numericLiteral = String.valueOf(literalValue);
-            char lastChar = getLastChar(numericLiteral);
-            numericLiteral = stripFloatDecimalDiscriminator(numericLiteral, lastChar);
-
-            boolean isDiscriminatedDecimal = lastChar == 'd' || lastChar == 'D';
-            if (expType.tag == TypeTags.FLOAT && isDiscriminatedDecimal) {
-                dlog.error(literalExpr.pos, DiagnosticCode.INCOMPATIBLE_TYPES, expType, symTable.decimalType);
-                resultType = symTable.semanticError;
-                return;
-            }
-            literalExpr.value = numericLiteral;
-            if (expType.tag == TypeTags.NONE) {
-                expType = literalType;
-            }
-        }
-=======
                 literalExpr.value = String.valueOf(literalValue);
             } else if (expType.tag == TypeTags.FLOAT) {
                 literalExpr.value = Double.parseDouble(String.valueOf(literalValue));
@@ -442,7 +392,6 @@
                                 memType.tag == TypeTags.ANYDATA || memType.tag == TypeTags.ANY)) {
                     return setLiteralValueAndGetType(literalExpr, symTable.floatType);
                 }
->>>>>>> 5fdbe631
 
                 BType finiteType = getFiniteTypeWithValuesOfSingleType((BUnionType) expType, symTable.floatType);
                 if (finiteType != symTable.semanticError) {
