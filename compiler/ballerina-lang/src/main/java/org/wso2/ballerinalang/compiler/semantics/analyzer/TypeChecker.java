/*
 *  Copyright (c) 2017, WSO2 Inc. (http://www.wso2.org) All Rights Reserved.
 *
 *  WSO2 Inc. licenses this file to you under the Apache License,
 *  Version 2.0 (the "License"); you may not use this file except
 *  in compliance with the License.
 *  You may obtain a copy of the License at
 *
 *    http://www.apache.org/licenses/LICENSE-2.0
 *
 *  Unless required by applicable law or agreed to in writing,
 *  software distributed under the License is distributed on an
 *  "AS IS" BASIS, WITHOUT WARRANTIES OR CONDITIONS OF ANY
 *  KIND, either express or implied.  See the License for the
 *  specific language governing permissions and limitations
 *  under the License.
 */
package org.wso2.ballerinalang.compiler.semantics.analyzer;

import org.ballerinalang.model.TreeBuilder;
import org.ballerinalang.model.tree.NodeKind;
import org.ballerinalang.model.tree.OperatorKind;
import org.ballerinalang.model.tree.clauses.SelectExpressionNode;
import org.ballerinalang.model.tree.expressions.ExpressionNode;
import org.ballerinalang.model.tree.expressions.NamedArgNode;
import org.ballerinalang.model.types.Type;
import org.ballerinalang.util.diagnostic.DiagnosticCode;
import org.wso2.ballerinalang.compiler.semantics.analyzer.Types.RecordKind;
import org.wso2.ballerinalang.compiler.semantics.model.SymbolEnv;
import org.wso2.ballerinalang.compiler.semantics.model.SymbolTable;
import org.wso2.ballerinalang.compiler.semantics.model.iterable.IterableKind;
import org.wso2.ballerinalang.compiler.semantics.model.symbols.BCastOperatorSymbol;
import org.wso2.ballerinalang.compiler.semantics.model.symbols.BConversionOperatorSymbol;
import org.wso2.ballerinalang.compiler.semantics.model.symbols.BEndpointVarSymbol;
import org.wso2.ballerinalang.compiler.semantics.model.symbols.BInvokableSymbol;
import org.wso2.ballerinalang.compiler.semantics.model.symbols.BOperatorSymbol;
import org.wso2.ballerinalang.compiler.semantics.model.symbols.BPackageSymbol;
import org.wso2.ballerinalang.compiler.semantics.model.symbols.BStructSymbol;
import org.wso2.ballerinalang.compiler.semantics.model.symbols.BSymbol;
import org.wso2.ballerinalang.compiler.semantics.model.symbols.BTransformerSymbol;
import org.wso2.ballerinalang.compiler.semantics.model.symbols.BTypeSymbol;
import org.wso2.ballerinalang.compiler.semantics.model.symbols.BVarSymbol;
import org.wso2.ballerinalang.compiler.semantics.model.symbols.BXMLNSSymbol;
import org.wso2.ballerinalang.compiler.semantics.model.symbols.SymTag;
import org.wso2.ballerinalang.compiler.semantics.model.symbols.Symbols;
import org.wso2.ballerinalang.compiler.semantics.model.types.BArrayType;
import org.wso2.ballerinalang.compiler.semantics.model.types.BConnectorType;
import org.wso2.ballerinalang.compiler.semantics.model.types.BEnumType;
import org.wso2.ballerinalang.compiler.semantics.model.types.BInvokableType;
import org.wso2.ballerinalang.compiler.semantics.model.types.BJSONType;
import org.wso2.ballerinalang.compiler.semantics.model.types.BMapType;
import org.wso2.ballerinalang.compiler.semantics.model.types.BStructType;
import org.wso2.ballerinalang.compiler.semantics.model.types.BType;
import org.wso2.ballerinalang.compiler.tree.BLangIdentifier;
import org.wso2.ballerinalang.compiler.tree.BLangNodeVisitor;
import org.wso2.ballerinalang.compiler.tree.BLangStreamlet;
import org.wso2.ballerinalang.compiler.tree.clauses.BLangGroupBy;
import org.wso2.ballerinalang.compiler.tree.clauses.BLangHaving;
import org.wso2.ballerinalang.compiler.tree.clauses.BLangJoinStreamingInput;
import org.wso2.ballerinalang.compiler.tree.clauses.BLangOrderBy;
import org.wso2.ballerinalang.compiler.tree.clauses.BLangSelectClause;
import org.wso2.ballerinalang.compiler.tree.clauses.BLangSelectExpression;
import org.wso2.ballerinalang.compiler.tree.clauses.BLangStreamingInput;
import org.wso2.ballerinalang.compiler.tree.clauses.BLangTableQuery;
import org.wso2.ballerinalang.compiler.tree.expressions.BLangArrayLiteral;
import org.wso2.ballerinalang.compiler.tree.expressions.BLangBinaryExpr;
import org.wso2.ballerinalang.compiler.tree.expressions.BLangExpression;
import org.wso2.ballerinalang.compiler.tree.expressions.BLangFieldBasedAccess;
import org.wso2.ballerinalang.compiler.tree.expressions.BLangIndexBasedAccess;
import org.wso2.ballerinalang.compiler.tree.expressions.BLangIntRangeExpression;
import org.wso2.ballerinalang.compiler.tree.expressions.BLangInvocation;
import org.wso2.ballerinalang.compiler.tree.expressions.BLangLambdaFunction;
import org.wso2.ballerinalang.compiler.tree.expressions.BLangLiteral;
import org.wso2.ballerinalang.compiler.tree.expressions.BLangNamedArgsExpression;
import org.wso2.ballerinalang.compiler.tree.expressions.BLangRecordLiteral;
import org.wso2.ballerinalang.compiler.tree.expressions.BLangRecordLiteral.BLangRecordKey;
import org.wso2.ballerinalang.compiler.tree.expressions.BLangRecordLiteral.BLangRecordKeyValue;
import org.wso2.ballerinalang.compiler.tree.expressions.BLangRestArgsExpression;
import org.wso2.ballerinalang.compiler.tree.expressions.BLangSimpleVarRef;
import org.wso2.ballerinalang.compiler.tree.expressions.BLangStringTemplateLiteral;
import org.wso2.ballerinalang.compiler.tree.expressions.BLangTableQueryExpression;
import org.wso2.ballerinalang.compiler.tree.expressions.BLangTernaryExpr;
import org.wso2.ballerinalang.compiler.tree.expressions.BLangTypeCastExpr;
import org.wso2.ballerinalang.compiler.tree.expressions.BLangTypeConversionExpr;
import org.wso2.ballerinalang.compiler.tree.expressions.BLangTypeInit;
import org.wso2.ballerinalang.compiler.tree.expressions.BLangTypeofExpr;
import org.wso2.ballerinalang.compiler.tree.expressions.BLangUnaryExpr;
import org.wso2.ballerinalang.compiler.tree.expressions.BLangVariableReference;
import org.wso2.ballerinalang.compiler.tree.expressions.BLangXMLAttribute;
import org.wso2.ballerinalang.compiler.tree.expressions.BLangXMLAttributeAccess;
import org.wso2.ballerinalang.compiler.tree.expressions.BLangXMLCommentLiteral;
import org.wso2.ballerinalang.compiler.tree.expressions.BLangXMLElementLiteral;
import org.wso2.ballerinalang.compiler.tree.expressions.BLangXMLProcInsLiteral;
import org.wso2.ballerinalang.compiler.tree.expressions.BLangXMLQName;
import org.wso2.ballerinalang.compiler.tree.expressions.BLangXMLQuotedString;
import org.wso2.ballerinalang.compiler.tree.expressions.BLangXMLTextLiteral;
import org.wso2.ballerinalang.compiler.tree.expressions.MultiReturnExpr;
import org.wso2.ballerinalang.compiler.tree.types.BLangUserDefinedType;
import org.wso2.ballerinalang.compiler.util.CompilerContext;
import org.wso2.ballerinalang.compiler.util.Name;
import org.wso2.ballerinalang.compiler.util.Names;
import org.wso2.ballerinalang.compiler.util.TypeTags;
import org.wso2.ballerinalang.compiler.util.diagnotic.BLangDiagnosticLog;
import org.wso2.ballerinalang.compiler.util.diagnotic.DiagnosticPos;
import org.wso2.ballerinalang.programfile.InstructionCodes;
import org.wso2.ballerinalang.util.Lists;

import java.util.ArrayList;
import java.util.List;
import java.util.Map;

import javax.xml.XMLConstants;

/**
 * @since 0.94
 */
public class TypeChecker extends BLangNodeVisitor {

    private static final CompilerContext.Key<TypeChecker> TYPE_CHECKER_KEY =
            new CompilerContext.Key<>();

    private Names names;
    private SymbolTable symTable;
    private SymbolEnter symbolEnter;
    private SymbolResolver symResolver;
    private Types types;
    private IterableAnalyzer iterableAnalyzer;
    private BLangDiagnosticLog dlog;

    private SymbolEnv env;

    /**
     * Expected types or inherited types.
     */
    private List<BType> expTypes;

    private DiagnosticCode diagCode;
    private List<BType> resultTypes;


    public static TypeChecker getInstance(CompilerContext context) {
        TypeChecker typeChecker = context.get(TYPE_CHECKER_KEY);
        if (typeChecker == null) {
            typeChecker = new TypeChecker(context);
        }

        return typeChecker;
    }

    public TypeChecker(CompilerContext context) {
        context.put(TYPE_CHECKER_KEY, this);

        this.names = Names.getInstance(context);
        this.symTable = SymbolTable.getInstance(context);
        this.symbolEnter = SymbolEnter.getInstance(context);
        this.symResolver = SymbolResolver.getInstance(context);
        this.types = Types.getInstance(context);
        this.iterableAnalyzer = IterableAnalyzer.getInstance(context);
        this.dlog = BLangDiagnosticLog.getInstance(context);
    }

    public List<BType> checkExpr(BLangExpression expr, SymbolEnv env) {
        return checkExpr(expr, env, Lists.of(symTable.noType));
    }

    public List<BType> checkExpr(BLangExpression expr, SymbolEnv env, List<BType> expTypes) {
        return checkExpr(expr, env, expTypes, DiagnosticCode.INCOMPATIBLE_TYPES);
    }

    /**
     * Check the given list of expressions against the given expected types.
     *
     * @param exprs   list of expressions to be analyzed
     * @param env     current symbol environment
     * @param expType expected type
     * @return the actual types of the given list of expressions
     */
    public List<BType> checkExprs(List<BLangExpression> exprs, SymbolEnv env, BType expType) {
        List<BType> resTypes = new ArrayList<>(exprs.size());
        for (BLangExpression expr : exprs) {
            resTypes.add(checkExpr(expr, env, Lists.of(expType)).get(0));
        }
        return resTypes;
    }

    public List<BType> checkExpr(BLangExpression expr, SymbolEnv env, List<BType> expTypes, DiagnosticCode diagCode) {
        // TODO Check the possibility of using a try/finally here
        SymbolEnv prevEnv = this.env;
        List<BType> preExpTypes = this.expTypes;
        DiagnosticCode preDiagCode = this.diagCode;
        this.env = env;
        this.diagCode = diagCode;
        this.expTypes = expTypes;

        expr.accept(this);

        setExprType(expr, expTypes);
        this.env = prevEnv;
        this.expTypes = preExpTypes;
        this.diagCode = preDiagCode;
        return resultTypes;
    }


    // Expressions

    public void visit(BLangLiteral literalExpr) {
        BType literalType = symTable.getTypeFromTag(literalExpr.typeTag);
        resultTypes = types.checkTypes(literalExpr, Lists.of(literalType), expTypes);
    }

    public void visit(BLangArrayLiteral arrayLiteral) {
        // Check whether the expected type is an array type
        // var a = []; and var a = [1,2,3,4]; are illegal statements, because we cannot infer the type here.
        BType actualType = symTable.errType;

        int expTypeTag = expTypes.get(0).tag;
        if (expTypeTag == TypeTags.NONE) {
            dlog.error(arrayLiteral.pos, DiagnosticCode.ARRAY_LITERAL_NOT_ALLOWED);

        } else if (expTypeTag == TypeTags.JSON || expTypeTag == TypeTags.ANY) {
            checkExprs(arrayLiteral.exprs, this.env, expTypes.get(0));
            actualType = expTypes.get(0);

        } else if (expTypeTag != TypeTags.ARRAY && expTypeTag != TypeTags.ERROR) {
            dlog.error(arrayLiteral.pos, DiagnosticCode.INVALID_LITERAL_FOR_TYPE, expTypes.get(0));

        } else if (expTypeTag != TypeTags.ERROR) {
            BArrayType arrayType = (BArrayType) expTypes.get(0);
            checkExprs(arrayLiteral.exprs, this.env, arrayType.eType);
            actualType = new BArrayType(arrayType.eType);
        }

        resultTypes = types.checkTypes(arrayLiteral, Lists.of(actualType), expTypes);
    }

    public void visit(BLangRecordLiteral recordLiteral) {
        BType actualType = symTable.errType;
        int expTypeTag = expTypes.get(0).tag;
        if (expTypeTag == TypeTags.NONE || expTypeTag == TypeTags.ANY) {
            // var a = {}
            // Change the expected type to map
            expTypes = Lists.of(symTable.mapType);
        }

        if (expTypeTag == TypeTags.JSON ||
                expTypeTag == TypeTags.MAP ||
                expTypeTag == TypeTags.STRUCT ||
                expTypeTag == TypeTags.TABLE ||
                expTypeTag == TypeTags.NONE ||
                expTypeTag == TypeTags.STREAM ||
                expTypeTag == TypeTags.STREAMLET ||
                expTypeTag == TypeTags.ANY) {
            recordLiteral.keyValuePairs.forEach(keyValuePair ->
                    checkRecLiteralKeyValue(keyValuePair, expTypes.get(0)));
            actualType = expTypes.get(0);

            // TODO Following check can be moved the code analyzer.
            if (expTypeTag == TypeTags.STRUCT) {
                validateStructInitalizer(recordLiteral.pos);
            }
        } else if (expTypeTag != TypeTags.ERROR) {
            dlog.error(recordLiteral.pos, DiagnosticCode.INVALID_LITERAL_FOR_TYPE, expTypes.get(0));
        }

        resultTypes = types.checkTypes(recordLiteral, Lists.of(actualType), expTypes);
    }

    public void visit(BLangSimpleVarRef varRefExpr) {
        // Set error type as the actual type.
        BType actualType = symTable.errType;

        Name varName = names.fromIdNode(varRefExpr.variableName);
        if (varName == Names.IGNORE) {
            if (varRefExpr.lhsVar) {
                varRefExpr.type = this.symTable.noType;
            } else {
                varRefExpr.type = this.symTable.errType;
                dlog.error(varRefExpr.pos, DiagnosticCode.UNDERSCORE_NOT_ALLOWED);
            }
            varRefExpr.symbol = new BVarSymbol(0, varName, env.enclPkg.symbol.pkgID, actualType, env.scope.owner);
            resultTypes = Lists.of(varRefExpr.type);
            return;
        }

        varRefExpr.pkgSymbol = symResolver.resolveImportSymbol(varRefExpr.pos,
                env, names.fromIdNode(varRefExpr.pkgAlias));
        if (varRefExpr.pkgSymbol.tag == SymTag.XMLNS) {
            actualType = symTable.stringType;
        } else if (varRefExpr.pkgSymbol != symTable.notFoundSymbol) {
            BSymbol symbol = symResolver.lookupSymbolInPackage(varRefExpr.pos, env,
                    names.fromIdNode(varRefExpr.pkgAlias), varName, SymTag.VARIABLE_NAME);
            if ((symbol.tag & SymTag.VARIABLE) == SymTag.VARIABLE) {
                BVarSymbol varSym = (BVarSymbol) symbol;
                checkSefReferences(varRefExpr.pos, env, varSym);
                varRefExpr.symbol = varSym;
                actualType = varSym.type;
            } else {
                dlog.error(varRefExpr.pos, DiagnosticCode.UNDEFINED_SYMBOL, varName.toString());
            }
        }

        // Check type compatibility
        resultTypes = types.checkTypes(varRefExpr, Lists.of(actualType), expTypes);
    }

    public void visit(BLangFieldBasedAccess fieldAccessExpr) {
        // First analyze the variable reference expression.
        BType actualType = symTable.errType;
        BType varRefType = getTypeOfExprInFieldAccess(fieldAccessExpr.expr);
        Name fieldName = names.fromIdNode(fieldAccessExpr.field);
        switch (varRefType.tag) {
            case TypeTags.STRUCT:
                actualType = checkStructFieldAccess(fieldAccessExpr, fieldName, varRefType);
                break;
            case TypeTags.MAP:
                actualType = ((BMapType) varRefType).getConstraint();
                break;
            case TypeTags.JSON:
                BType constraintType = ((BJSONType) varRefType).constraint;
                if (constraintType.tag == TypeTags.STRUCT) {
                    BType fieldType = checkStructFieldAccess(fieldAccessExpr, fieldName, constraintType);

                    // If the type of the field is struct, treat it as constraint JSON type.
                    if (fieldType.tag == TypeTags.STRUCT) {
                        actualType = new BJSONType(TypeTags.JSON, fieldType, symTable.jsonType.tsymbol);
                        break;
                    }
                }
                actualType = symTable.jsonType;
                break;
            case TypeTags.ENUM:
                // Enumerator access expressions only allow enum type name as the first part e.g state.INSTALLED,
                BEnumType enumType = (BEnumType) varRefType;
                if (fieldAccessExpr.expr.getKind() != NodeKind.SIMPLE_VARIABLE_REF ||
                        !((BLangSimpleVarRef) fieldAccessExpr.expr).variableName.value.equals(
                                enumType.tsymbol.name.value)) {
                    dlog.error(fieldAccessExpr.pos, DiagnosticCode.INVALID_ENUM_EXPR, enumType.tsymbol.name.value);
                    break;
                }

                BSymbol symbol = symResolver.lookupMemberSymbol(fieldAccessExpr.pos,
                        enumType.tsymbol.scope, this.env, fieldName, SymTag.VARIABLE);
                if (symbol == symTable.notFoundSymbol) {
                    dlog.error(fieldAccessExpr.pos, DiagnosticCode.UNDEFINED_SYMBOL, fieldName.value);
                    break;
                }
                fieldAccessExpr.symbol = (BVarSymbol) symbol;
                actualType = fieldAccessExpr.expr.type;

                break;
            case TypeTags.ERROR:
                // Do nothing
                break;
            default:
                dlog.error(fieldAccessExpr.pos, DiagnosticCode.OPERATION_DOES_NOT_SUPPORT_FIELD_ACCESS,
                        varRefType);
        }

        resultTypes = types.checkTypes(fieldAccessExpr, Lists.of(actualType), this.expTypes);
    }

    public void visit(BLangIndexBasedAccess indexBasedAccessExpr) {
        BType actualType = symTable.errType;
        // First analyze the variable reference expression.
        checkExpr(indexBasedAccessExpr.expr, this.env, Lists.of(symTable.noType));

        BType indexExprType;
        BType varRefType = indexBasedAccessExpr.expr.type;
        BLangExpression indexExpr = indexBasedAccessExpr.indexExpr;
        switch (varRefType.tag) {
            case TypeTags.STRUCT:
                indexExprType = checkIndexExprForStructFieldAccess(indexExpr);
                if (indexExprType.tag == TypeTags.STRING) {
                    String fieldName = (String) ((BLangLiteral) indexExpr).value;
                    actualType = checkStructFieldAccess(indexBasedAccessExpr, names.fromString(fieldName), varRefType);
                }
                break;
            case TypeTags.MAP:
                indexExprType = checkExpr(indexExpr, this.env,
                        Lists.of(symTable.stringType)).get(0);
                if (indexExprType.tag == TypeTags.STRING) {
                    actualType = ((BMapType) varRefType).getConstraint();
                }
                break;
            case TypeTags.JSON:
                BType constraintType = ((BJSONType) varRefType).constraint;
                if (constraintType.tag == TypeTags.STRUCT) {
                    indexExprType = checkIndexExprForStructFieldAccess(indexExpr);
                    if (indexExprType.tag != TypeTags.STRING) {
                        break;
                    }
                    String fieldName = (String) ((BLangLiteral) indexExpr).value;
                    BType fieldType =
                            checkStructFieldAccess(indexBasedAccessExpr, names.fromString(fieldName), constraintType);

                    // If the type of the field is struct, treat it as constraint JSON type.
                    if (fieldType.tag == TypeTags.STRUCT) {
                        actualType = new BJSONType(TypeTags.JSON, fieldType, symTable.jsonType.tsymbol);
                        break;
                    }
                } else {
                    indexExprType = checkExpr(indexExpr, this.env, Lists.of(symTable.noType)).get(0);
                    if (indexExprType.tag != TypeTags.STRING && indexExprType.tag != TypeTags.INT) {
                        dlog.error(indexExpr.pos, DiagnosticCode.INCOMPATIBLE_TYPES, symTable.stringType,
                                indexExprType);
                        break;
                    }
                }
                actualType = symTable.jsonType;
                break;
            case TypeTags.ARRAY:
                indexExprType = checkExpr(indexExpr, this.env,
                        Lists.of(symTable.intType)).get(0);
                if (indexExprType.tag == TypeTags.INT) {
                    actualType = ((BArrayType) varRefType).getElementType();
                }
                break;
            case TypeTags.XML:
                if (indexBasedAccessExpr.lhsVar) {
                    dlog.error(indexBasedAccessExpr.pos, DiagnosticCode.CANNOT_UPDATE_XML_SEQUENCE);
                    break;
                }
                indexExprType = checkExpr(indexExpr, this.env, Lists.of(symTable.intType)).get(0);
                if (indexExprType.tag == TypeTags.INT) {
                    actualType = symTable.xmlType;
                }
                break;
            case TypeTags.ERROR:
                // Do nothing
                break;
            default:
                dlog.error(indexBasedAccessExpr.pos, DiagnosticCode.OPERATION_DOES_NOT_SUPPORT_INDEXING,
                        indexBasedAccessExpr.expr.type);
        }

        resultTypes = types.checkTypes(indexBasedAccessExpr, Lists.of(actualType), this.expTypes);
    }

    public void visit(BLangInvocation iExpr) {
        // Variable ref expression null means this is the leaf node of the variable ref expression tree
        // e.g. foo();, foo(), foo().k;
        if (iExpr.expr == null) {
            // This is a function invocation expression. e.g. foo()
            checkFunctionInvocationExpr(iExpr);
            return;
        }

        Name pkgAlias = names.fromIdNode(iExpr.pkgAlias);
        if (pkgAlias != Names.EMPTY) {
            dlog.error(iExpr.pos, DiagnosticCode.PKG_ALIAS_NOT_ALLOWED_HERE);
            return;
        }

        // Find the variable reference expression type
        final List<BType> exprTypes = checkExpr(iExpr.expr, this.env, Lists.of(symTable.noType));
        if (isIterableOperationInvocation(iExpr)) {
            iExpr.iterableOperationInvocation = true;
            iterableAnalyzer.handlerIterableOperation(iExpr, expTypes, env);
            resultTypes = iExpr.iContext.operations.getLast().resultTypes;
            return;
        }
        if (iExpr.actionInvocation) {
            if (exprTypes.size() != 1) {
                dlog.error(iExpr.expr.pos, DiagnosticCode.SINGLE_VALUE_RETURN_EXPECTED);
            }
            checkActionInvocationExpr(iExpr, exprTypes.size() > 0 ? exprTypes.get(0) : symTable.errType);
            return;
        }
        switch (iExpr.expr.type.tag) {
            case TypeTags.STRUCT:
                // Invoking a function bound to a struct
                // First check whether there exist a function with this name
                // Then perform arg and param matching
                checkFunctionInvocationExpr(iExpr, (BStructType) iExpr.expr.type);
                break;
            case TypeTags.CONNECTOR:
                dlog.error(iExpr.pos, DiagnosticCode.INVALID_ACTION_INVOCATION_SYNTAX);
                resultTypes = getListWithErrorTypes(expTypes.size());
                return;
            case TypeTags.BOOLEAN:
            case TypeTags.STRING:
            case TypeTags.INT:
            case TypeTags.FLOAT:
            case TypeTags.BLOB:
            case TypeTags.XML:
            case TypeTags.MAP:
                checkFunctionInvocationExpr(iExpr, iExpr.expr.type);
                break;
            case TypeTags.JSON:
                checkFunctionInvocationExpr(iExpr, symTable.jsonType);
                break;
            case TypeTags.TABLE:
                checkFunctionInvocationExpr(iExpr, symTable.tableType);
                break;
            case TypeTags.STREAM:
                checkFunctionInvocationExpr(iExpr, symTable.streamType);
                break;
            case TypeTags.STREAMLET:
                checkFunctionInvocationExpr(iExpr, symTable.streamletType);
                break;
            case TypeTags.ARRAY:
            case TypeTags.TUPLE_COLLECTION:
                dlog.error(iExpr.pos, DiagnosticCode.INVALID_FUNCTION_INVOCATION, iExpr.expr.type);
                break;
            case TypeTags.NONE:
                dlog.error(iExpr.pos, DiagnosticCode.UNDEFINED_FUNCTION, iExpr.name);
                break;
            default:
                // TODO Handle this condition
        }

        // TODO other types of invocation expressions
        //TODO pkg alias should be null or empty here.

    }

    public void visit(BLangTypeInit cIExpr) {
        Name connectorName = names.fromIdNode(cIExpr.userDefinedType.getTypeName());
        BSymbol symbol = symResolver.resolveConnector(cIExpr.pos, DiagnosticCode.UNDEFINED_CONNECTOR,
                this.env, names.fromIdNode(cIExpr.userDefinedType.pkgAlias), connectorName);
        if (symbol == symTable.errSymbol || symbol == symTable.notFoundSymbol) {
            resultTypes = getListWithErrorTypes(expTypes.size());
            return;
        }

        BTypeSymbol connSymbol = (BTypeSymbol) symbol;
        List<BType> paramTypes = ((BConnectorType) connSymbol.type).paramTypes;

        if (paramTypes.size() > cIExpr.argsExpr.size()) {
            dlog.error(cIExpr.pos, DiagnosticCode.NOT_ENOUGH_ARGS_FUNC_CALL, connectorName);
            return;
        } else if (paramTypes.size() < cIExpr.argsExpr.size()) {
            dlog.error(cIExpr.pos, DiagnosticCode.TOO_MANY_ARGS_FUNC_CALL, connectorName);
            return;
        } else {
            for (int i = 0; i < cIExpr.argsExpr.size(); i++) {
                checkExpr(cIExpr.argsExpr.get(i), this.env, Lists.of(paramTypes.get(i)));
            }
        }
        checkConnectorInitTypes(cIExpr, connSymbol.type, connectorName);
    }

    public void visit(BLangTernaryExpr ternaryExpr) {
        BType expType = checkExpr(ternaryExpr.expr, env, Lists.of(this.symTable.booleanType)).get(0);
        BType thenType = checkExpr(ternaryExpr.thenExpr, env, expTypes).get(0);
        BType elseType = checkExpr(ternaryExpr.elseExpr, env, expTypes).get(0);
        if (expType == symTable.errType || thenType == symTable.errType || elseType == symTable.errType) {
            resultTypes = Lists.of(symTable.errType);
        } else if (expTypes.get(0) == symTable.noType) {
            if (thenType == elseType) {
                resultTypes = Lists.of(thenType);
            } else {
                dlog.error(ternaryExpr.pos, DiagnosticCode.INCOMPATIBLE_TYPES, thenType, elseType);
                resultTypes = Lists.of(symTable.errType);
            }
        } else {
            resultTypes = expTypes;
        }
    }

    public void visit(BLangBinaryExpr binaryExpr) {
        BType lhsType = checkExpr(binaryExpr.lhsExpr, env).get(0);
        BType rhsType = checkExpr(binaryExpr.rhsExpr, env).get(0);

        // Set error type as the actual type.
        BType actualType = symTable.errType;

        // Look up operator symbol if both rhs and lhs types are error types
        if (lhsType != symTable.errType && rhsType != symTable.errType) {
            BSymbol opSymbol = symResolver.resolveBinaryOperator(binaryExpr.opKind, lhsType, rhsType);
            if (opSymbol == symTable.notFoundSymbol) {
                dlog.error(binaryExpr.pos, DiagnosticCode.BINARY_OP_INCOMPATIBLE_TYPES,
                        binaryExpr.opKind, lhsType, rhsType);
            } else {
                binaryExpr.opSymbol = (BOperatorSymbol) opSymbol;
                actualType = opSymbol.type.getReturnTypes().get(0);
            }
        }

        resultTypes = types.checkTypes(binaryExpr, Lists.of(actualType), expTypes);
    }

    public void visit(BLangTypeofExpr accessExpr) {
        BType actualType = symTable.typeType;
        accessExpr.resolvedType = symResolver.resolveTypeNode(accessExpr.typeNode, env);
        resultTypes = types.checkTypes(accessExpr, Lists.of(actualType), expTypes);
    }

    public void visit(BLangUnaryExpr unaryExpr) {
        BType exprType = null;
        BType actualType = symTable.errType;
        if (OperatorKind.TYPEOF.equals(unaryExpr.operator)) {
            // Handle typeof operator separately
            if (unaryExpr.expr.getKind() == NodeKind.SIMPLE_VARIABLE_REF) {
                BLangSimpleVarRef varRef = (BLangSimpleVarRef) unaryExpr.expr;
                Name varRefName = names.fromIdNode((varRef).variableName);
                Name pkgAlias = names.fromIdNode((varRef).pkgAlias);
                // Resolve symbol for BLangSimpleVarRef
                BSymbol varRefSybmol = symResolver.lookupSymbolInPackage(unaryExpr.pos, env, pkgAlias,
                        varRefName, SymTag.VARIABLE);
                if (varRefSybmol == symTable.notFoundSymbol) {
                    // Resolve symbol for User Defined Type ( converted from BLangSimpleVarRef )
                    BLangTypeofExpr typeAccessExpr = getTypeAccessExpression(varRef);
                    unaryExpr.expr = typeAccessExpr;
                    actualType = typeAccessExpr.type;
                    resultTypes = types.checkTypes(unaryExpr, Lists.of(actualType), expTypes);
                    return;
                } else {
                    // Check type if resolved as BLangSimpleVarRef
                    exprType = checkExpr(unaryExpr.expr, env).get(0);
                }
            } else {
                // Check type if resolved as non BLangSimpleVarRef Expression
                exprType = checkExpr(unaryExpr.expr, env).get(0);
            }
            if (exprType != symTable.errType) {
                List<BType> paramTypes = Lists.of(exprType);
                List<BType> retTypes = Lists.of(symTable.typeType);
                BInvokableType opType = new BInvokableType(paramTypes, retTypes, null);
                if (!types.isValueType(exprType)) {
                    BOperatorSymbol symbol = new BOperatorSymbol(names.fromString(OperatorKind.TYPEOF.value()),
                            symTable.rootPkgSymbol.pkgID, opType, symTable.rootPkgSymbol, InstructionCodes.TYPEOF);
                    unaryExpr.opSymbol = symbol;
                    actualType = symbol.type.getReturnTypes().get(0);
                } else {
                    BOperatorSymbol symbol = new BOperatorSymbol(names.fromString(OperatorKind.TYPEOF.value()),
                            symTable.rootPkgSymbol.pkgID, opType, symTable.rootPkgSymbol, InstructionCodes.TYPELOAD);
                    unaryExpr.opSymbol = symbol;
                    actualType = symbol.type.getReturnTypes().get(0);
                }
            }
        } else {
            exprType = checkExpr(unaryExpr.expr, env).get(0);
            if (exprType != symTable.errType) {
                BSymbol symbol = symResolver.resolveUnaryOperator(unaryExpr.pos, unaryExpr.operator, exprType);
                if (symbol == symTable.notFoundSymbol) {
                    dlog.error(unaryExpr.pos, DiagnosticCode.UNARY_OP_INCOMPATIBLE_TYPES,
                            unaryExpr.operator, exprType);
                } else {
                    unaryExpr.opSymbol = (BOperatorSymbol) symbol;
                    actualType = symbol.type.getReturnTypes().get(0);
                }
            }
        }

        resultTypes = types.checkTypes(unaryExpr, Lists.of(actualType), expTypes);
    }

    public void visit(BLangTypeCastExpr castExpr) {
        // Set error type as the actual type.
        List<BType> actualTypes = getListWithErrorTypes(expTypes.size());

        BType targetType = symResolver.resolveTypeNode(castExpr.typeNode, env);
        BType sourceType = checkExpr(castExpr.expr, env, Lists.of(symTable.noType)).get(0);

        // Lookup type explicit cast operator symbol
        BSymbol symbol = symResolver.resolveExplicitCastOperator(sourceType, targetType);
        if (symbol == symTable.notFoundSymbol) {
            BSymbol conversionSymbol = symResolver.resolveConversionOperator(sourceType, targetType);
            if (conversionSymbol == symTable.notFoundSymbol) {
                dlog.error(castExpr.pos, DiagnosticCode.INCOMPATIBLE_TYPES_CAST, sourceType, targetType);
            } else {
                dlog.error(castExpr.pos, DiagnosticCode.INCOMPATIBLE_TYPES_CAST_WITH_SUGGESTION,
                        sourceType, targetType);
            }
        } else {
            BCastOperatorSymbol castSym = (BCastOperatorSymbol) symbol;
            castExpr.castSymbol = castSym;
            actualTypes = getActualTypesOfCastExpr(castExpr, targetType, sourceType, castSym);
        }

        resultTypes = types.checkTypes(castExpr, actualTypes, expTypes);
    }

    public void visit(BLangTypeConversionExpr conversionExpr) {
        // Set error type as the actual type.
        List<BType> actualTypes = getListWithErrorTypes(expTypes.size());

        BType targetType = symResolver.resolveTypeNode(conversionExpr.typeNode, env);
        BType sourceType = checkExpr(conversionExpr.expr, env, Lists.of(symTable.noType)).get(0);

        if (conversionExpr.transformerInvocation == null) {
            // Lookup for built-in type conversion operator symbol
            BSymbol symbol = symResolver.resolveConversionOperator(sourceType, targetType);
            if (symbol == symTable.notFoundSymbol) {
                // If not found, look for unnamed transformers for the given types
                actualTypes = checkUnNamedTransformerInvocation(conversionExpr, sourceType, targetType);
            } else {
                BConversionOperatorSymbol conversionSym = (BConversionOperatorSymbol) symbol;
                conversionExpr.conversionSymbol = conversionSym;
                actualTypes = getActualTypesOfConversionExpr(conversionExpr, targetType, sourceType, conversionSym);
            }
        } else {
            actualTypes = checkNamedTransformerInvocation(conversionExpr, sourceType, targetType);
        }

        resultTypes = types.checkTypes(conversionExpr, actualTypes, expTypes);
    }

    @Override
    public void visit(BLangLambdaFunction bLangLambdaFunction) {
        bLangLambdaFunction.type = bLangLambdaFunction.function.symbol.type;
        resultTypes = types.checkTypes(bLangLambdaFunction, Lists.of(bLangLambdaFunction.type), expTypes);
    }

    public void visit(BLangXMLQName bLangXMLQName) {
        String prefix = bLangXMLQName.prefix.value;
        resultTypes = Lists.of(types.checkType(bLangXMLQName, symTable.stringType, expTypes.get(0)));
        // TODO: check isLHS

        if (env.node.getKind() == NodeKind.XML_ATTRIBUTE && prefix.isEmpty()
                && bLangXMLQName.localname.value.equals(XMLConstants.XMLNS_ATTRIBUTE)) {
            ((BLangXMLAttribute) env.node).isNamespaceDeclr = true;
            return;
        }

        if (env.node.getKind() == NodeKind.XML_ATTRIBUTE && prefix.equals(XMLConstants.XMLNS_ATTRIBUTE)) {
            ((BLangXMLAttribute) env.node).isNamespaceDeclr = true;
            return;
        }

        if (prefix.equals(XMLConstants.XMLNS_ATTRIBUTE)) {
            dlog.error(bLangXMLQName.pos, DiagnosticCode.INVALID_NAMESPACE_PREFIX, prefix);
            bLangXMLQName.type = symTable.errType;
            return;
        }

        BSymbol xmlnsSymbol = symResolver.lookupSymbol(env, names.fromIdNode(bLangXMLQName.prefix), SymTag.XMLNS);
        if (prefix.isEmpty() && xmlnsSymbol == symTable.notFoundSymbol) {
            return;
        }

        if (!prefix.isEmpty() && xmlnsSymbol == symTable.notFoundSymbol) {
            dlog.error(bLangXMLQName.pos, DiagnosticCode.UNDEFINED_SYMBOL, prefix);
            bLangXMLQName.type = symTable.errType;
            return;
        }
        bLangXMLQName.namespaceURI = ((BXMLNSSymbol) xmlnsSymbol).namespaceURI;
        bLangXMLQName.nsSymbol = (BXMLNSSymbol) xmlnsSymbol;
    }

    public void visit(BLangXMLAttribute bLangXMLAttribute) {
        SymbolEnv xmlAttributeEnv = SymbolEnv.getXMLAttributeEnv(bLangXMLAttribute, env);

        // check attribute name
        checkExpr(bLangXMLAttribute.name, xmlAttributeEnv, Lists.of(symTable.stringType));

        // check attribute value
        checkExpr(bLangXMLAttribute.value, xmlAttributeEnv, Lists.of(symTable.stringType));

        symbolEnter.defineNode(bLangXMLAttribute, env);
    }

    public void visit(BLangXMLElementLiteral bLangXMLElementLiteral) {
        SymbolEnv xmlElementEnv = SymbolEnv.getXMLElementEnv(bLangXMLElementLiteral, env);

        // Visit in-line namespace declarations
        bLangXMLElementLiteral.attributes.forEach(attribute -> {
            if (attribute.name.getKind() == NodeKind.XML_QNAME
                    && ((BLangXMLQName) attribute.name).prefix.value.equals(XMLConstants.XMLNS_ATTRIBUTE)) {
                checkExpr((BLangExpression) attribute, xmlElementEnv, Lists.of(symTable.noType));
            }
        });

        // Visit attributes.
        bLangXMLElementLiteral.attributes.forEach(attribute -> {
            if (attribute.name.getKind() != NodeKind.XML_QNAME
                    || !((BLangXMLQName) attribute.name).prefix.value.equals(XMLConstants.XMLNS_ATTRIBUTE)) {
                checkExpr((BLangExpression) attribute, xmlElementEnv, Lists.of(symTable.noType));
            }
        });

        Map<Name, BXMLNSSymbol> namespaces = symResolver.resolveAllNamespaces(xmlElementEnv);
        Name defaultNs = names.fromString(XMLConstants.DEFAULT_NS_PREFIX);
        if (namespaces.containsKey(defaultNs)) {
            bLangXMLElementLiteral.defaultNsSymbol = namespaces.remove(defaultNs);
        }
        bLangXMLElementLiteral.namespacesInScope.putAll(namespaces);

        // Visit the tag names
        validateTags(bLangXMLElementLiteral, xmlElementEnv);

        // Visit the children
        bLangXMLElementLiteral.modifiedChildren =
                concatSimilarKindXMLNodes(bLangXMLElementLiteral.children, xmlElementEnv);
        resultTypes = Lists.of(types.checkType(bLangXMLElementLiteral, symTable.xmlType, expTypes.get(0)));
    }

    public void visit(BLangXMLTextLiteral bLangXMLTextLiteral) {
        bLangXMLTextLiteral.concatExpr = getStringTemplateConcatExpr(bLangXMLTextLiteral.textFragments);
        resultTypes = Lists.of(types.checkType(bLangXMLTextLiteral, symTable.xmlType, expTypes.get(0)));
    }

    public void visit(BLangXMLCommentLiteral bLangXMLCommentLiteral) {
        bLangXMLCommentLiteral.concatExpr = getStringTemplateConcatExpr(bLangXMLCommentLiteral.textFragments);
        resultTypes = Lists.of(types.checkType(bLangXMLCommentLiteral, symTable.xmlType, expTypes.get(0)));
    }

    public void visit(BLangXMLProcInsLiteral bLangXMLProcInsLiteral) {
        checkExpr((BLangExpression) bLangXMLProcInsLiteral.target, env, Lists.of(symTable.stringType));
        bLangXMLProcInsLiteral.dataConcatExpr = getStringTemplateConcatExpr(bLangXMLProcInsLiteral.dataFragments);
        resultTypes = Lists.of(types.checkType(bLangXMLProcInsLiteral, symTable.xmlType, expTypes.get(0)));
    }

    public void visit(BLangXMLQuotedString bLangXMLQuotedString) {
        bLangXMLQuotedString.concatExpr = getStringTemplateConcatExpr(bLangXMLQuotedString.textFragments);
        resultTypes = Lists.of(types.checkType(bLangXMLQuotedString, symTable.stringType, expTypes.get(0)));
    }

    public void visit(BLangXMLAttributeAccess xmlAttributeAccessExpr) {
        BType actualType = symTable.errType;

        // First analyze the variable reference expression.
        checkExpr(xmlAttributeAccessExpr.expr, env, Lists.of(symTable.xmlType));

        // Then analyze the index expression.
        BLangExpression indexExpr = xmlAttributeAccessExpr.indexExpr;
        if (indexExpr == null) {
            if (xmlAttributeAccessExpr.lhsVar) {
                dlog.error(xmlAttributeAccessExpr.pos, DiagnosticCode.XML_ATTRIBUTE_MAP_UPDATE_NOT_ALLOWED);
            } else {
                actualType = symTable.xmlAttributesType;
            }
            resultTypes = types.checkTypes(xmlAttributeAccessExpr, Lists.of(actualType), expTypes);
            return;
        }

        checkExpr(indexExpr, env, Lists.of(symTable.stringType)).get(0);
        if (indexExpr.getKind() == NodeKind.XML_QNAME) {
            ((BLangXMLQName) indexExpr).isUsedInXML = true;
        }

        if (indexExpr.type.tag == TypeTags.STRING) {
            actualType = symTable.stringType;
        }

        xmlAttributeAccessExpr.namespaces.putAll(symResolver.resolveAllNamespaces(env));
        resultTypes = types.checkTypes(xmlAttributeAccessExpr, Lists.of(actualType), expTypes);
    }

    public void visit(BLangStringTemplateLiteral stringTemplateLiteral) {
        stringTemplateLiteral.concatExpr = getStringTemplateConcatExpr(stringTemplateLiteral.exprs);
        resultTypes = Lists.of(types.checkType(stringTemplateLiteral, symTable.stringType, expTypes.get(0)));
    }

    @Override
    public void visit(BLangIntRangeExpression intRangeExpression) {
        checkExpr(intRangeExpression.startExpr, env, Lists.of(symTable.intType));
        checkExpr(intRangeExpression.endExpr, env, Lists.of(symTable.intType));
        resultTypes = Lists.of(new BArrayType(symTable.intType));
    }

    @Override
    public void visit(BLangTableQueryExpression tableQueryExpression) {
        BType actualType = symTable.errType;
        int expTypeTag = expTypes.get(0).tag;

        if (expTypeTag == TypeTags.TABLE) {
            actualType = expTypes.get(0);
        } else if (expTypeTag != TypeTags.ERROR) {
            dlog.error(tableQueryExpression.pos, DiagnosticCode.INCOMPATIBLE_TYPES_CONVERSION, expTypes.get(0));
        }

        BLangTableQuery tableQuery = (BLangTableQuery) tableQueryExpression.getTableQuery();
        tableQuery.accept(this);

        resultTypes = types.checkTypes(tableQueryExpression, Lists.of(actualType), expTypes);
    }

    @Override
    public void visit(BLangTableQuery tableQuery) {
        BLangStreamingInput streamingInput = (BLangStreamingInput) tableQuery.getStreamingInput();
        streamingInput.accept(this);

        BLangJoinStreamingInput joinStreamingInput = (BLangJoinStreamingInput) tableQuery.getJoinStreamingInput();
        if (joinStreamingInput != null) {
            joinStreamingInput.accept(this);
        }
    }

    @Override
    public void visit(BLangSelectClause selectClause) {
        List<? extends SelectExpressionNode> selectExprList = selectClause.getSelectExpressions();
        selectExprList.forEach(selectExpr -> ((BLangSelectExpression) selectExpr).accept(this));

        BLangGroupBy groupBy = (BLangGroupBy) selectClause.getGroupBy();
        if (groupBy != null) {
            groupBy.accept(this);
        }

        BLangHaving having = (BLangHaving) selectClause.getHaving();
        if (having != null) {
            having.accept(this);
        }
    }

    @Override
    public void visit(BLangSelectExpression selectExpression) {
        BLangExpression expr = (BLangExpression) selectExpression.getExpression();
        expr.accept(this);
    }

    @Override
    public void visit(BLangGroupBy groupBy) {
        groupBy.getVariables().forEach(expr -> ((BLangExpression) expr).accept(this));
    }

    @Override
    public void visit(BLangHaving having) {
        BLangExpression expr = (BLangExpression) having.getExpression();
        expr.accept(this);
    }

    @Override
    public void visit(BLangOrderBy orderBy) {
        for (ExpressionNode expr : orderBy.getVariables()) {
            ((BLangExpression) expr).accept(this);
        }
    }

    @Override
    public void visit(BLangJoinStreamingInput joinStreamingInput) {
        BLangStreamingInput streamingInput = (BLangStreamingInput) joinStreamingInput.getStreamingInput();
        streamingInput.accept(this);
    }

    @Override
    public void visit(BLangStreamingInput streamingInput) {
        BLangExpression varRef = (BLangExpression) streamingInput.getStreamReference();
        varRef.accept(this);
    }

<<<<<<< HEAD
    public void visit(BLangStreamlet streamletNode){
        /* ignore */
=======
    @Override
    public void visit(BLangRestArgsExpression bLangRestArgExpression) {
        resultTypes = checkExpr(bLangRestArgExpression.expr, env, expTypes);
    }

    @Override
    public void visit(BLangNamedArgsExpression bLangNamedArgsExpression) {
        resultTypes = checkExpr(bLangNamedArgsExpression.expr, env, expTypes);
        bLangNamedArgsExpression.type = bLangNamedArgsExpression.expr.type;
>>>>>>> 5a22b72c
    }

    // Private methods

    private void checkSefReferences(DiagnosticPos pos, SymbolEnv env, BVarSymbol varSymbol) {
        if (env.enclVarSym == varSymbol) {
            dlog.error(pos, DiagnosticCode.SELF_REFERENCE_VAR, varSymbol.name);
        }
    }

    private void setExprType(BLangExpression expr, List<BType> expTypes) {
        int expected = expTypes.size();
        if (expr instanceof MultiReturnExpr) {
            MultiReturnExpr multiReturnExpr = (MultiReturnExpr) expr;
            multiReturnExpr.setTypes(resultTypes);
        } else {
            if (expected > 1) {
                dlog.error(expr.pos, DiagnosticCode.ASSIGNMENT_COUNT_MISMATCH, expected, 1);
                resultTypes = getListWithErrorTypes(expected);
            }
        }

        if (resultTypes.size() > 0) {
            expr.type = resultTypes.get(0);
        }
    }

    private List<BType> getListWithErrorTypes(int count) {
        List<BType> list = new ArrayList<>(count);
        for (int i = 0; i < count; i++) {
            list.add(symTable.errType);
        }

        return list;
    }

    private List<BType> getActualTypesOfCastExpr(BLangTypeCastExpr castExpr,
                                                 BType targetType,
                                                 BType sourceType,
                                                 BCastOperatorSymbol castSymbol) {
        // If this cast is an unsafe cast, then there MUST to be two expected types/variables
        // If this is an safe cast, then the error variable is optional
        int expected = expTypes.size();
        List<BType> actualTypes = getListWithErrorTypes(expected);
        if (castSymbol.safe && expected == 1) {
            actualTypes = Lists.of(castSymbol.type.getReturnTypes().get(0));

        } else if (!castSymbol.safe && expected == 1) {
            dlog.error(castExpr.pos, DiagnosticCode.UNSAFE_CAST_ATTEMPT, sourceType, targetType);

        } else if (expected == 2) {
            actualTypes = castSymbol.type.getReturnTypes();

        } else if (expected == 0 || expected > 2) {
            dlog.error(castExpr.pos, DiagnosticCode.ASSIGNMENT_COUNT_MISMATCH, expected, 2);
        }

        return actualTypes;
    }

    private List<BType> getActualTypesOfConversionExpr(BLangTypeConversionExpr castExpr,
                                                       BType targetType,
                                                       BType sourceType,
                                                       BConversionOperatorSymbol conversionSymbol) {
        // If this cast is an unsafe conversion, then there MUST to be two expected types/variables
        // If this is an safe cast, then the error variable is optional
        int expected = expTypes.size();
        int actual = conversionSymbol.type.getReturnTypes().size();

        List<BType> actualTypes = getListWithErrorTypes(expected);
        if (conversionSymbol.safe && expected == 1) {
            actualTypes = Lists.of(conversionSymbol.type.getReturnTypes().get(0));

        } else if (!conversionSymbol.safe && expected == 1) {
            dlog.error(castExpr.pos, DiagnosticCode.UNSAFE_CONVERSION_ATTEMPT, sourceType, targetType);

        } else if (expected != actual) {
            dlog.error(castExpr.pos, DiagnosticCode.ASSIGNMENT_COUNT_MISMATCH, expected, actual);
        } else {
            actualTypes = conversionSymbol.type.getReturnTypes();
        }

        return actualTypes;
    }

    private void checkFunctionInvocationExpr(BLangInvocation iExpr) {
        Name funcName = names.fromIdNode(iExpr.name);
        Name pkgAlias = names.fromIdNode(iExpr.pkgAlias);
        BSymbol funcSymbol = symResolver.lookupSymbolInPackage(iExpr.pos, env, pkgAlias, funcName, SymTag.VARIABLE);
        if (funcSymbol == symTable.notFoundSymbol || funcSymbol.type.tag != TypeTags.INVOKABLE) {
            dlog.error(iExpr.pos, DiagnosticCode.UNDEFINED_FUNCTION, funcName);
            resultTypes = getListWithErrorTypes(expTypes.size());
            return;
        }
        if (funcSymbol.tag == SymTag.VARIABLE) {
            // Check for function pointer.
            iExpr.functionPointerInvocation = true;
        }
        // Set the resolved function symbol in the invocation expression.
        // This is used in the code generation phase.
        iExpr.symbol = funcSymbol;
        checkInvocationParamAndReturnType(iExpr);
    }

    private void checkFunctionInvocationExpr(BLangInvocation iExpr, BStructType structType) {
        String funcName = iExpr.name.value;
        Name uniqueFuncName = names.fromString(
                Symbols.getAttachedFuncSymbolName(structType.tsymbol.name.value, funcName));
        BPackageSymbol packageSymbol = (BPackageSymbol) structType.tsymbol.owner;
        BSymbol funcSymbol = symResolver.lookupMemberSymbol(iExpr.pos, packageSymbol.scope, this.env,
                uniqueFuncName, SymTag.FUNCTION);
        if (funcSymbol == symTable.notFoundSymbol) {
            // Check, any function pointer in struct field with given name.
            funcSymbol = symResolver.resolveStructField(iExpr.pos, env, names.fromIdNode(iExpr.name),
                    iExpr.expr.symbol.type.tsymbol);
            if (funcSymbol == symTable.notFoundSymbol || funcSymbol.type.tag != TypeTags.INVOKABLE) {
                dlog.error(iExpr.pos, DiagnosticCode.UNDEFINED_FUNCTION_IN_STRUCT, funcName, structType);
                resultTypes = getListWithErrorTypes(expTypes.size());
                return;
            }
            iExpr.functionPointerInvocation = true;
        } else {
            // Attached function found
            // Check for the explicit initializer function invocation
            BStructSymbol.BAttachedFunction initializerFunc = ((BStructSymbol) structType.tsymbol).initializerFunc;
            if (initializerFunc != null && initializerFunc.funcName.value.equals(funcName)) {
                dlog.error(iExpr.pos, DiagnosticCode.STRUCT_INITIALIZER_INVOKED, structType.tsymbol.toString());
            }
        }
        iExpr.symbol = funcSymbol;
        checkInvocationParamAndReturnType(iExpr);
    }

    private void checkFunctionInvocationExpr(BLangInvocation iExpr, BType bType) {
        Name funcName = names.fromString(
                Symbols.getAttachedFuncSymbolName(bType.toString(), iExpr.name.value));
        BPackageSymbol packageSymbol = (BPackageSymbol) bType.tsymbol.owner;
        BSymbol funcSymbol = symResolver.lookupMemberSymbol(iExpr.pos, packageSymbol.scope, this.env,
                funcName, SymTag.FUNCTION);
        if (funcSymbol == symTable.notFoundSymbol) {
            dlog.error(iExpr.pos, DiagnosticCode.UNDEFINED_FUNCTION, funcName);
            resultTypes = getListWithErrorTypes(expTypes.size());
            return;
        }
        iExpr.symbol = funcSymbol;
        checkInvocationParamAndReturnType(iExpr);
    }

    private boolean isIterableOperationInvocation(BLangInvocation iExpr) {
        switch (iExpr.expr.type.tag) {
            case TypeTags.ARRAY:
            case TypeTags.MAP:
            case TypeTags.JSON:
            case TypeTags.XML:
            case TypeTags.STREAM:
            case TypeTags.STREAMLET:
            case TypeTags.TABLE:
            case TypeTags.TUPLE_COLLECTION:
                return IterableKind.getFromString(iExpr.name.value) != IterableKind.UNDEFINED;
        }
        return false;
    }

    private void checkInvocationParamAndReturnType(BLangInvocation iExpr) {
        List<BType> paramTypes = ((BInvokableType) iExpr.symbol.type).getParameterTypes();
        int requiredParamsCount;
        if (iExpr.symbol.tag == SymTag.VARIABLE) {
            // Here we assume function pointers can have only required params.
            // And assume that named params and rest params are not supported.
            requiredParamsCount = paramTypes.size();
        } else {
            requiredParamsCount = ((BInvokableSymbol) iExpr.symbol).params.size();
        }

        // Split the different argument types: required args, named args and rest args
        int i = 0;
        BLangExpression vararg = null;
        for (BLangExpression expr : iExpr.argExprs) {
            switch (expr.getKind()) {
                case NAMED_ARGS_EXPR:
                    iExpr.namedArgs.add((BLangNamedArgsExpression) expr);
                    break;
                case REST_ARGS_EXPR:
                    vararg = expr;
                    break;
                default:
                    if (i < requiredParamsCount) {
                        iExpr.requiredArgs.add(expr);
                    } else {
                        iExpr.restArgs.add(expr);
                    }
                    i++;
                    break;
            }
        }

        List<BType> actualTypes = checkInvocationArgs(iExpr, paramTypes, requiredParamsCount, vararg);
        checkInvocationReturnTypes(iExpr, actualTypes);
    }

    private List<BType> checkInvocationArgs(BLangInvocation iExpr, List<BType> paramTypes, int requiredParamsCount,
                                            BLangExpression vararg) {
        List<BType> actualTypes = getListWithErrorTypes(expTypes.size());
        BInvokableSymbol invocableSymbol = (BInvokableSymbol) iExpr.symbol;

        // Check whether the expected param count and the actual args counts are matching.
        if (requiredParamsCount > iExpr.requiredArgs.size()) {
            dlog.error(iExpr.pos, DiagnosticCode.NOT_ENOUGH_ARGS_FUNC_CALL, iExpr.name.value);
            return actualTypes;
        } else if (invocableSymbol.restParam == null && (vararg != null || !iExpr.restArgs.isEmpty())) {
            dlog.error(iExpr.pos, DiagnosticCode.TOO_MANY_ARGS_FUNC_CALL, iExpr.name.value);
            return actualTypes;
        }

        // If the one and only argument is a function call, the return types of that inner function should match the
        // formal parameters of the outer function.
        if (iExpr.argExprs.size() == 1 && iExpr.argExprs.get(0).getKind() == NodeKind.INVOCATION) {
            checkExpr(iExpr.requiredArgs.get(0), this.env, ((BInvokableType) invocableSymbol.type).paramTypes);
        } else {
            checkRequiredArgs(iExpr.requiredArgs, paramTypes);
        }
        checkNamedArgs(iExpr.namedArgs, invocableSymbol.defaultableParams);
        checkRestArgs(iExpr.restArgs, vararg, invocableSymbol.restParam);
        return invocableSymbol.type.getReturnTypes();
    }

    private void checkRequiredArgs(List<BLangExpression> requiredArgExprs, List<? extends Type> reqiredParamTypes) {
        for (int i = 0; i < requiredArgExprs.size(); i++) {
            checkExpr(requiredArgExprs.get(i), this.env, Lists.of((BType) reqiredParamTypes.get(i)));
        }
    }

    private void checkNamedArgs(List<BLangExpression> namedArgExprs, List<BVarSymbol> defaultableParams) {
        for (BLangExpression expr : namedArgExprs) {
            BLangIdentifier argName = ((NamedArgNode) expr).getName();
            BVarSymbol varSym = defaultableParams.stream().filter(param -> param.getName().value.equals(argName.value))
                    .findAny().orElse(null);
            if (varSym == null) {
                dlog.error(expr.pos, DiagnosticCode.UNDEFINED_PARAMETER, argName);
                break;
            }

            checkExpr(expr, this.env, Lists.of(varSym.type));
        }
    }

    private void checkRestArgs(List<BLangExpression> restArgExprs, BLangExpression vararg, BVarSymbol restParam) {
        if (vararg != null && !restArgExprs.isEmpty()) {
            dlog.error(vararg.pos, DiagnosticCode.INVALID_REST_ARGS);
            return;
        }

        if (vararg != null) {
            checkExpr(vararg, this.env, Lists.of(restParam.type));
            restArgExprs.add(vararg);
            return;
        }

        for (BLangExpression arg : restArgExprs) {
            checkExpr(arg, this.env, Lists.of(((BArrayType) restParam.type).eType));
        }
    }

    private void checkActionInvocationExpr(BLangInvocation iExpr, BType conType) {
        List<BType> actualTypes = getListWithErrorTypes(expTypes.size());
        if (conType == symTable.errType
                || !(conType.tag == TypeTags.STRUCT || conType.tag == TypeTags.CONNECTOR)) {
            dlog.error(iExpr.pos, DiagnosticCode.INVALID_ACTION_INVOCATION);
            resultTypes = actualTypes;
            return;
        }

        BSymbol conSymbol;
        if (iExpr.expr.getKind() == NodeKind.INVOCATION) {
            final BInvokableSymbol invokableSymbol = (BInvokableSymbol) ((BLangInvocation) iExpr.expr).symbol;
            conSymbol = ((BInvokableType) invokableSymbol.type).retTypes.get(0).tsymbol;
        } else {
            conSymbol = iExpr.expr.symbol;
            if (conSymbol.tag == SymTag.ENDPOINT) {
                conSymbol = ((BEndpointVarSymbol) conSymbol).attachedConnector;
            } else if (conSymbol.tag == SymTag.VARIABLE) {
                conSymbol = conSymbol.type.tsymbol;
            }
        }
        if (conSymbol == null
                || conSymbol == symTable.notFoundSymbol
                || conSymbol == symTable.errSymbol
                || conSymbol.tag != SymTag.CONNECTOR) {
            dlog.error(iExpr.pos, DiagnosticCode.INVALID_ACTION_INVOCATION);
            resultTypes = actualTypes;
            return;
        }

        Name actionName = names.fromIdNode(iExpr.name);
        BSymbol actionSym = symResolver.lookupMemberSymbol(iExpr.pos, conSymbol.type.tsymbol.scope,
                env, actionName, SymTag.ACTION);
        if (actionSym == symTable.errSymbol || actionSym == symTable.notFoundSymbol) {
            dlog.error(iExpr.pos, DiagnosticCode.UNDEFINED_ACTION, actionName, conSymbol.type);
            resultTypes = actualTypes;
            return;
        }
        iExpr.symbol = actionSym;
        checkInvocationParamAndReturnType(iExpr);
    }

    private void checkInvocationReturnTypes(BLangInvocation iExpr, List<BType> actualTypes) {
        List<BType> newActualTypes = actualTypes;
        List<BType> newExpTypes = this.expTypes;
        int expected = this.expTypes.size();
        int actual = actualTypes.size();
        if (expected == 1 && actual > 1) {
            dlog.error(iExpr.pos, DiagnosticCode.MULTI_VAL_IN_SINGLE_VAL_CONTEXT, iExpr.name.value);
            newActualTypes = getListWithErrorTypes(expected);
        } else if (expected == 0) {
            // This could be from a expression statement. e.g foo();
            if (this.env.node.getKind() != NodeKind.EXPRESSION_STATEMENT) {
                dlog.error(iExpr.pos, DiagnosticCode.DOES_NOT_RETURN_VALUE, iExpr.name.value);
            }
            newExpTypes = newActualTypes;
        } else if (expected != actual) {
            // Special case actual == 0 scenario.. VOID Function
            dlog.error(iExpr.pos, DiagnosticCode.ASSIGNMENT_COUNT_MISMATCH, expected, actual);
            newActualTypes = getListWithErrorTypes(expected);
        }

        resultTypes = types.checkTypes(iExpr, newActualTypes, newExpTypes);
    }

    private void checkConnectorInitTypes(BLangTypeInit iExpr, BType actualType, Name connName) {
        int expected = expTypes.size();
        if (expTypes.size() > 1) {
            dlog.error(iExpr.pos, DiagnosticCode.MULTI_VAL_IN_SINGLE_VAL_CONTEXT, connName);
            resultTypes = getListWithErrorTypes(expected);
            return;
        }
        resultTypes = types.checkTypes(iExpr, Lists.of(actualType), expTypes);
    }

    private void checkRecLiteralKeyValue(BLangRecordKeyValue keyValuePair, BType recType) {
        BType fieldType = symTable.errType;
        BLangExpression valueExpr = keyValuePair.valueExpr;
        switch (recType.tag) {
            case TypeTags.STRUCT:
                fieldType = checkStructLiteralKeyExpr(keyValuePair.key, recType, RecordKind.STRUCT);
                break;
            case TypeTags.MAP:
                fieldType = checkMapLiteralKeyExpr(keyValuePair.key.expr, recType, RecordKind.MAP);
                break;
            case TypeTags.JSON:
                fieldType = checkJSONLiteralKeyExpr(keyValuePair.key, recType, RecordKind.JSON);

                // If the field is again a struct, treat that literal expression as another constraint JSON.
                if (fieldType.tag == TypeTags.STRUCT) {
                    fieldType = new BJSONType(TypeTags.JSON, fieldType, symTable.jsonType.tsymbol);
                }

                // First visit the expression having field type, as the expected type.
                checkExpr(valueExpr, this.env, Lists.of(fieldType)).get(0);

                // Again check the type compatibility with JSON
                if (valueExpr.impCastExpr == null) {
                    types.checkTypes(valueExpr, Lists.of(valueExpr.type), Lists.of(symTable.jsonType));
                } else {
                    BType valueType = valueExpr.type;
                    types.checkTypes(valueExpr, valueExpr.impCastExpr.types, Lists.of(symTable.jsonType));
                    valueExpr.type = valueType;
                }
                resultTypes = Lists.of(valueExpr.type);
                return;
        }

        checkExpr(valueExpr, this.env, Lists.of(fieldType));
    }

    private BType checkStructLiteralKeyExpr(BLangRecordKey key, BType recordType, RecordKind recKind) {
        Name fieldName;
        BLangExpression keyExpr = key.expr;

        if (checkRecLiteralKeyExpr(keyExpr, recKind).tag != TypeTags.STRING) {
            return symTable.errType;

        } else if (keyExpr.getKind() == NodeKind.STRING_TEMPLATE_LITERAL) {
            // keys of the struct literal can only be string literals and identifiers
            dlog.error(keyExpr.pos, DiagnosticCode.STRING_TEMPLATE_LIT_NOT_ALLOWED);
            return symTable.errType;

        } else if (keyExpr.getKind() == NodeKind.LITERAL) {
            Object literalValue = ((BLangLiteral) keyExpr).value;
            fieldName = names.fromString((String) literalValue);

        } else {
            BLangSimpleVarRef varRef = (BLangSimpleVarRef) keyExpr;
            fieldName = names.fromIdNode(varRef.variableName);
        }

        // Check weather the struct field exists
        BSymbol fieldSymbol = symResolver.resolveStructField(keyExpr.pos, this.env,
                fieldName, recordType.tsymbol);
        if (fieldSymbol == symTable.notFoundSymbol) {
            dlog.error(keyExpr.pos, DiagnosticCode.UNDEFINED_STRUCT_FIELD, fieldName, recordType.tsymbol);
            return symTable.errType;
        }

        // Setting the struct field symbol for future use in Desugar and code generator.
        key.fieldSymbol = (BVarSymbol) fieldSymbol;
        return fieldSymbol.type;
    }

    private BType checkJSONLiteralKeyExpr(BLangRecordKey key, BType recordType, RecordKind recKind) {
        BJSONType type = (BJSONType) recordType;

        // If the JSON is constrained with a struct, get the field type from the struct
        if (type.constraint.tag != TypeTags.NONE && type.constraint.tag != TypeTags.ERROR) {
            return checkStructLiteralKeyExpr(key, type.constraint, recKind);
        }

        if (checkRecLiteralKeyExpr(key.expr, recKind).tag != TypeTags.STRING) {
            return symTable.errType;
        }

        // If the JSON is not constrained, field type is always JSON.
        return symTable.jsonType;
    }

    private BType checkMapLiteralKeyExpr(BLangExpression keyExpr, BType recordType, RecordKind recKind) {
        if (checkRecLiteralKeyExpr(keyExpr, recKind).tag != TypeTags.STRING) {
            return symTable.errType;
        }

        // TODO constrained map
        return symTable.anyType;
    }

    private BType checkRecLiteralKeyExpr(BLangExpression keyExpr, RecordKind recKind) {
        // keys of the record literal can only be string literals, identifiers or string template literals
        if (keyExpr.getKind() != NodeKind.LITERAL &&
                keyExpr.getKind() != NodeKind.SIMPLE_VARIABLE_REF &&
                keyExpr.getKind() != NodeKind.STRING_TEMPLATE_LITERAL) {
            dlog.error(keyExpr.pos, DiagnosticCode.INVALID_FIELD_NAME_RECORD_LITERAL, recKind.value);
            return symTable.errType;

        } else if (keyExpr.getKind() == NodeKind.LITERAL ||
                keyExpr.getKind() == NodeKind.STRING_TEMPLATE_LITERAL) {
            return checkExpr(keyExpr, this.env, Lists.of(symTable.stringType)).get(0);
        }

        // If the key expression is an identifier then we simply set the type as string.
        keyExpr.type = symTable.stringType;
        return keyExpr.type;
    }

    private BType checkIndexExprForStructFieldAccess(BLangExpression indexExpr) {
        if (indexExpr.getKind() != NodeKind.LITERAL) {
            dlog.error(indexExpr.pos, DiagnosticCode.INVALID_INDEX_EXPR_STRUCT_FIELD_ACCESS);
            return symTable.errType;
        }

        return checkExpr(indexExpr, this.env, Lists.of(symTable.stringType)).get(0);
    }

    private BType checkStructFieldAccess(BLangVariableReference varReferExpr, Name fieldName, BType structType) {
        BSymbol fieldSymbol = symResolver.resolveStructField(varReferExpr.pos, this.env,
                fieldName, structType.tsymbol);
        if (fieldSymbol == symTable.notFoundSymbol) {
            dlog.error(varReferExpr.pos, DiagnosticCode.UNDEFINED_STRUCT_FIELD, fieldName, structType.tsymbol);
            return symTable.errType;
        }

        // Setting the field symbol. This is used during the code generation phase
        varReferExpr.symbol = (BVarSymbol) fieldSymbol;
        return fieldSymbol.type;
    }

    private void validateTags(BLangXMLElementLiteral bLangXMLElementLiteral, SymbolEnv xmlElementEnv) {
        // check type for start and end tags
        BLangExpression startTagName = (BLangExpression) bLangXMLElementLiteral.startTagName;
        checkExpr(startTagName, xmlElementEnv, Lists.of(symTable.stringType));
        BLangExpression endTagName = (BLangExpression) bLangXMLElementLiteral.endTagName;
        if (endTagName != null) {
            checkExpr(endTagName, xmlElementEnv, Lists.of(symTable.stringType));
        }

        if (endTagName == null) {
            return;
        }

        if (startTagName.getKind() == NodeKind.XML_QNAME && startTagName.getKind() == NodeKind.XML_QNAME
                && startTagName.equals(endTagName)) {
            return;
        }

        if (startTagName.getKind() != NodeKind.XML_QNAME && startTagName.getKind() != NodeKind.XML_QNAME) {
            return;
        }

        dlog.error(startTagName.pos, DiagnosticCode.XML_TAGS_MISMATCH);
    }

    private BLangExpression getStringTemplateConcatExpr(List<BLangExpression> exprs) {
        BLangExpression concatExpr = null;
        for (BLangExpression expr : exprs) {
            checkExpr((BLangExpression) expr, env);
            if (concatExpr == null) {
                concatExpr = expr;
                continue;
            }

            BSymbol opSymbol = symResolver.resolveBinaryOperator(OperatorKind.ADD, symTable.stringType, expr.type);
            if (opSymbol == symTable.notFoundSymbol && expr.type != symTable.errType) {
                dlog.error(expr.pos, DiagnosticCode.INCOMPATIBLE_TYPES, symTable.stringType, expr.type);
            }

            concatExpr = getBinaryAddExpr(concatExpr, expr, opSymbol);
        }

        return concatExpr;
    }

    /**
     * Concatenate the consecutive text type nodes, and get the reduced set of children.
     *
     * @param exprs         Child nodes
     * @param xmlElementEnv
     * @return Reduced set of children
     */
    private List<BLangExpression> concatSimilarKindXMLNodes(List<BLangExpression> exprs, SymbolEnv xmlElementEnv) {
        List<BLangExpression> newChildren = new ArrayList<BLangExpression>();
        BLangExpression strConcatExpr = null;

        for (BLangExpression expr : exprs) {
            BType exprType = checkExpr((BLangExpression) expr, xmlElementEnv).get(0);
            if (exprType == symTable.xmlType) {
                if (strConcatExpr != null) {
                    newChildren.add(getXMLTextLiteral(strConcatExpr));
                    strConcatExpr = null;
                }
                newChildren.add(expr);
                continue;
            }

            BSymbol opSymbol = symResolver.resolveBinaryOperator(OperatorKind.ADD, symTable.stringType, exprType);
            if (opSymbol == symTable.notFoundSymbol && exprType != symTable.errType) {
                dlog.error(expr.pos, DiagnosticCode.INCOMPATIBLE_TYPES, symTable.xmlType, exprType);
            }

            if (strConcatExpr == null) {
                strConcatExpr = expr;
                continue;
            }
            strConcatExpr = getBinaryAddExpr(strConcatExpr, expr, opSymbol);
        }

        // Add remaining concatenated text nodes as children
        if (strConcatExpr != null) {
            newChildren.add(getXMLTextLiteral(strConcatExpr));
        }

        return newChildren;
    }

    private BLangExpression getBinaryAddExpr(BLangExpression lExpr, BLangExpression rExpr, BSymbol opSymbol) {
        BLangBinaryExpr binaryExpressionNode = (BLangBinaryExpr) TreeBuilder.createBinaryExpressionNode();
        binaryExpressionNode.lhsExpr = lExpr;
        binaryExpressionNode.rhsExpr = rExpr;
        binaryExpressionNode.pos = rExpr.pos;
        binaryExpressionNode.opKind = OperatorKind.ADD;
        if (opSymbol != symTable.notFoundSymbol) {
            binaryExpressionNode.type = opSymbol.type.getReturnTypes().get(0);
            binaryExpressionNode.opSymbol = (BOperatorSymbol) opSymbol;
        } else {
            binaryExpressionNode.type = symTable.errType;
        }

        types.checkType(binaryExpressionNode, binaryExpressionNode.type, symTable.stringType);
        return binaryExpressionNode;
    }

    private BLangExpression getXMLTextLiteral(BLangExpression contentExpr) {
        BLangXMLTextLiteral xmlTextLiteral = (BLangXMLTextLiteral) TreeBuilder.createXMLTextLiteralNode();
        xmlTextLiteral.concatExpr = contentExpr;
        xmlTextLiteral.pos = contentExpr.pos;
        return xmlTextLiteral;
    }

    private List<BType> checkUnNamedTransformerInvocation(BLangTypeConversionExpr conversionExpr, BType sourceType,
                                                          BType targetType) {
        List<BType> actualTypes = getListWithErrorTypes(expTypes.size());

        // Check whether a transformer is available for the two types
        BSymbol symbol = symResolver.resolveTransformer(env, sourceType, targetType);
        if (symbol == symTable.notFoundSymbol) {
            // check whether a casting is possible, to provide user a hint.
            BSymbol castSymbol = symResolver.resolveExplicitCastOperator(sourceType, targetType);
            if (castSymbol == symTable.notFoundSymbol) {
                dlog.error(conversionExpr.pos, DiagnosticCode.INCOMPATIBLE_TYPES_CONVERSION, sourceType, targetType);
            } else {
                dlog.error(conversionExpr.pos, DiagnosticCode.INCOMPATIBLE_TYPES_CONVERSION_WITH_SUGGESTION, sourceType,
                        targetType);
            }
        } else {
            BTransformerSymbol transformerSymbol = (BTransformerSymbol) symbol;
            conversionExpr.conversionSymbol = transformerSymbol;
            if (conversionExpr.conversionSymbol.safe) {
                ((BInvokableType) transformerSymbol.type).retTypes.add(symTable.errStructType);
            }
            actualTypes = getActualTypesOfConversionExpr(conversionExpr, targetType, sourceType, transformerSymbol);
        }

        return actualTypes;
    }

    private List<BType> checkNamedTransformerInvocation(BLangTypeConversionExpr conversionExpr, BType sourceType,
                                                        BType targetType) {
        List<BType> actualTypes = getListWithErrorTypes(expTypes.size());
        BLangInvocation transformerInvocation = conversionExpr.transformerInvocation;
        BSymbol transformerSymbol = symResolver.lookupSymbolInPackage(transformerInvocation.pos, env,
                names.fromIdNode(transformerInvocation.pkgAlias), names.fromIdNode(transformerInvocation.name),
                SymTag.TRANSFORMER);
        if (transformerSymbol == symTable.notFoundSymbol) {
            dlog.error(conversionExpr.pos, DiagnosticCode.UNDEFINED_TRANSFORMER, transformerInvocation.name);
        } else {
            conversionExpr.conversionSymbol =
                    (BConversionOperatorSymbol) (transformerInvocation.symbol = transformerSymbol);

            // Check the transformer invocation. Expected type for the transformer is the target type
            // of the cast conversion operator, but not the lhs type.
            List<BType> prevExpType = expTypes;
            expTypes = Lists.of(targetType);
            checkInvocationParamAndReturnType(transformerInvocation);
            expTypes = prevExpType;

            if (transformerInvocation.type != symTable.errType) {
                BInvokableType transformerSymType = (BInvokableType) transformerSymbol.type;
                transformerInvocation.types = transformerSymType.retTypes;
                actualTypes = getActualTypesOfConversionExpr(conversionExpr, targetType, sourceType,
                        conversionExpr.conversionSymbol);
            }
        }

        return actualTypes;
    }

    private BLangTypeofExpr getTypeAccessExpression(BLangSimpleVarRef varRef) {
        BLangUserDefinedType userDefinedType = new BLangUserDefinedType();
        userDefinedType.pkgAlias = varRef.pkgAlias;
        userDefinedType.typeName = varRef.variableName;
        userDefinedType.pos = varRef.pos;
        BLangTypeofExpr typeAccessExpr = (BLangTypeofExpr) TreeBuilder.createTypeAccessNode();
        typeAccessExpr.typeNode = userDefinedType;
        typeAccessExpr.resolvedType = symResolver.resolveTypeNode(userDefinedType, env);
        typeAccessExpr.pos = varRef.pos;
        typeAccessExpr.type = symTable.typeType;
        return typeAccessExpr;
    }

    private BType getTypeOfExprInFieldAccess(BLangExpression expr) {
        // First check whether variable expression is of type enum.
        if (expr.getKind() == NodeKind.SIMPLE_VARIABLE_REF) {
            BLangSimpleVarRef varRef = (BLangSimpleVarRef) expr;
            BSymbol symbol = symResolver.lookupSymbolInPackage(varRef.pos, env,
                    names.fromIdNode(varRef.pkgAlias), names.fromIdNode(varRef.variableName), SymTag.ENUM);
            if (symbol != symTable.notFoundSymbol) {
                expr.type = symbol.type;
                return symbol.type;
            }
        }

        checkExpr(expr, this.env, Lists.of(symTable.noType));
        return expr.type;
    }

    private void validateStructInitalizer(DiagnosticPos pos) {
        BStructType bStructType = (BStructType) expTypes.get(0);
        BStructSymbol bStructSymbol = (BStructSymbol) bStructType.tsymbol;
        if (bStructSymbol.initializerFunc == null) {
            return;
        }

        boolean samePkg = this.env.enclPkg.symbol.pkgID == bStructSymbol.pkgID;
        if (!samePkg && Symbols.isPrivate(bStructSymbol.initializerFunc.symbol)) {
            dlog.error(pos, DiagnosticCode.ATTEMPT_CREATE_NON_PUBLIC_INITIALIZER);
        }
    }
}<|MERGE_RESOLUTION|>--- conflicted
+++ resolved
@@ -931,10 +931,6 @@
         varRef.accept(this);
     }
 
-<<<<<<< HEAD
-    public void visit(BLangStreamlet streamletNode){
-        /* ignore */
-=======
     @Override
     public void visit(BLangRestArgsExpression bLangRestArgExpression) {
         resultTypes = checkExpr(bLangRestArgExpression.expr, env, expTypes);
@@ -944,7 +940,10 @@
     public void visit(BLangNamedArgsExpression bLangNamedArgsExpression) {
         resultTypes = checkExpr(bLangNamedArgsExpression.expr, env, expTypes);
         bLangNamedArgsExpression.type = bLangNamedArgsExpression.expr.type;
->>>>>>> 5a22b72c
+    }
+
+    public void visit(BLangStreamlet streamletNode){
+        /* ignore */
     }
 
     // Private methods
