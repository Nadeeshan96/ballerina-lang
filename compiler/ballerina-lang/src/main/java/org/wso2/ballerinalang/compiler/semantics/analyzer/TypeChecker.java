--- conflicted
+++ resolved
@@ -6357,15 +6357,9 @@
         return completionType;
     }
 
-<<<<<<< HEAD
     private BType getNonContextualQueryType(BType staticType, BType basicType, Location pos) {
         basicType = Types.getReferredType(basicType);
         switch (basicType.tag) {
-=======
-    private BType getNonContextualQueryType(BType staticType, BType basicType) {
-        BType resultType;
-        switch (Types.getReferredType(basicType).tag) {
->>>>>>> deab2224
             case TypeTags.TABLE:
                 if (types.isAssignable(staticType, symTable.mapAllType)) {
                     return symTable.tableType;
