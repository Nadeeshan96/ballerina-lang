/*
 *  Copyright (c) 2017, WSO2 Inc. (http://www.wso2.org) All Rights Reserved.
 *
 *  WSO2 Inc. licenses this file to you under the Apache License,
 *  Version 2.0 (the "License"); you may not use this file except
 *  in compliance with the License.
 *  You may obtain a copy of the License at
 *
 *    http://www.apache.org/licenses/LICENSE-2.0
 *
 *  Unless required by applicable law or agreed to in writing,
 *  software distributed under the License is distributed on an
 *  "AS IS" BASIS, WITHOUT WARRANTIES OR CONDITIONS OF ANY
 *  KIND, either express or implied.  See the License for the
 *  specific language governing permissions and limitations
 *  under the License.
 */
package org.wso2.ballerinalang.compiler.semantics.analyzer;

import io.ballerina.identifier.Utils;
import io.ballerina.tools.diagnostics.DiagnosticCode;
import io.ballerina.tools.diagnostics.Location;
import org.ballerinalang.model.TreeBuilder;
import org.ballerinalang.model.clauses.OrderKeyNode;
import org.ballerinalang.model.elements.AttachPoint;
import org.ballerinalang.model.elements.Flag;
import org.ballerinalang.model.elements.PackageID;
import org.ballerinalang.model.symbols.InvokableSymbol;
import org.ballerinalang.model.symbols.SymbolKind;
import org.ballerinalang.model.symbols.SymbolOrigin;
import org.ballerinalang.model.tree.ActionNode;
import org.ballerinalang.model.tree.IdentifierNode;
import org.ballerinalang.model.tree.NodeKind;
import org.ballerinalang.model.tree.OperatorKind;
import org.ballerinalang.model.tree.expressions.NamedArgNode;
import org.ballerinalang.model.tree.expressions.RecordLiteralNode;
import org.ballerinalang.model.tree.expressions.XMLNavigationAccess;
import org.ballerinalang.model.types.TupleType;
import org.ballerinalang.model.types.Type;
import org.ballerinalang.model.types.TypeKind;
import org.ballerinalang.util.BLangCompilerConstants;
import org.ballerinalang.util.diagnostic.DiagnosticErrorCode;
import org.ballerinalang.util.diagnostic.DiagnosticWarningCode;
import org.wso2.ballerinalang.compiler.desugar.ASTBuilderUtil;
import org.wso2.ballerinalang.compiler.diagnostic.BLangDiagnosticLog;
import org.wso2.ballerinalang.compiler.parser.BLangAnonymousModelHelper;
import org.wso2.ballerinalang.compiler.parser.BLangMissingNodesHelper;
import org.wso2.ballerinalang.compiler.parser.NodeCloner;
import org.wso2.ballerinalang.compiler.semantics.model.Scope;
import org.wso2.ballerinalang.compiler.semantics.model.SymbolEnv;
import org.wso2.ballerinalang.compiler.semantics.model.SymbolTable;
import org.wso2.ballerinalang.compiler.semantics.model.symbols.BAnnotationSymbol;
import org.wso2.ballerinalang.compiler.semantics.model.symbols.BAttachedFunction;
import org.wso2.ballerinalang.compiler.semantics.model.symbols.BConstantSymbol;
import org.wso2.ballerinalang.compiler.semantics.model.symbols.BInvokableSymbol;
import org.wso2.ballerinalang.compiler.semantics.model.symbols.BInvokableTypeSymbol;
import org.wso2.ballerinalang.compiler.semantics.model.symbols.BLetSymbol;
import org.wso2.ballerinalang.compiler.semantics.model.symbols.BObjectTypeSymbol;
import org.wso2.ballerinalang.compiler.semantics.model.symbols.BOperatorSymbol;
import org.wso2.ballerinalang.compiler.semantics.model.symbols.BPackageSymbol;
import org.wso2.ballerinalang.compiler.semantics.model.symbols.BRecordTypeSymbol;
import org.wso2.ballerinalang.compiler.semantics.model.symbols.BResourceFunction;
import org.wso2.ballerinalang.compiler.semantics.model.symbols.BSymbol;
import org.wso2.ballerinalang.compiler.semantics.model.symbols.BTypeSymbol;
import org.wso2.ballerinalang.compiler.semantics.model.symbols.BVarSymbol;
import org.wso2.ballerinalang.compiler.semantics.model.symbols.BXMLNSSymbol;
import org.wso2.ballerinalang.compiler.semantics.model.symbols.SymTag;
import org.wso2.ballerinalang.compiler.semantics.model.symbols.Symbols;
import org.wso2.ballerinalang.compiler.semantics.model.types.BArrayType;
import org.wso2.ballerinalang.compiler.semantics.model.types.BErrorType;
import org.wso2.ballerinalang.compiler.semantics.model.types.BField;
import org.wso2.ballerinalang.compiler.semantics.model.types.BFiniteType;
import org.wso2.ballerinalang.compiler.semantics.model.types.BFutureType;
import org.wso2.ballerinalang.compiler.semantics.model.types.BIntersectionType;
import org.wso2.ballerinalang.compiler.semantics.model.types.BInvokableType;
import org.wso2.ballerinalang.compiler.semantics.model.types.BMapType;
import org.wso2.ballerinalang.compiler.semantics.model.types.BObjectType;
import org.wso2.ballerinalang.compiler.semantics.model.types.BRecordType;
import org.wso2.ballerinalang.compiler.semantics.model.types.BStreamType;
import org.wso2.ballerinalang.compiler.semantics.model.types.BTableType;
import org.wso2.ballerinalang.compiler.semantics.model.types.BTupleType;
import org.wso2.ballerinalang.compiler.semantics.model.types.BType;
import org.wso2.ballerinalang.compiler.semantics.model.types.BTypeIdSet;
import org.wso2.ballerinalang.compiler.semantics.model.types.BTypedescType;
import org.wso2.ballerinalang.compiler.semantics.model.types.BUnionType;
import org.wso2.ballerinalang.compiler.semantics.model.types.BXMLSubType;
import org.wso2.ballerinalang.compiler.semantics.model.types.BXMLType;
import org.wso2.ballerinalang.compiler.tree.BLangAnnotationAttachment;
import org.wso2.ballerinalang.compiler.tree.BLangClassDefinition;
import org.wso2.ballerinalang.compiler.tree.BLangFunction;
import org.wso2.ballerinalang.compiler.tree.BLangIdentifier;
import org.wso2.ballerinalang.compiler.tree.BLangInvokableNode;
import org.wso2.ballerinalang.compiler.tree.BLangNode;
import org.wso2.ballerinalang.compiler.tree.BLangPackage;
import org.wso2.ballerinalang.compiler.tree.BLangSimpleVariable;
import org.wso2.ballerinalang.compiler.tree.BLangTableKeySpecifier;
import org.wso2.ballerinalang.compiler.tree.BLangVariable;
import org.wso2.ballerinalang.compiler.tree.OCEDynamicEnvironmentData;
import org.wso2.ballerinalang.compiler.tree.SimpleBLangNodeAnalyzer;
import org.wso2.ballerinalang.compiler.tree.clauses.BLangDoClause;
import org.wso2.ballerinalang.compiler.tree.clauses.BLangFromClause;
import org.wso2.ballerinalang.compiler.tree.clauses.BLangInputClause;
import org.wso2.ballerinalang.compiler.tree.clauses.BLangJoinClause;
import org.wso2.ballerinalang.compiler.tree.clauses.BLangLetClause;
import org.wso2.ballerinalang.compiler.tree.clauses.BLangLimitClause;
import org.wso2.ballerinalang.compiler.tree.clauses.BLangOnClause;
import org.wso2.ballerinalang.compiler.tree.clauses.BLangOnConflictClause;
import org.wso2.ballerinalang.compiler.tree.clauses.BLangOnFailClause;
import org.wso2.ballerinalang.compiler.tree.clauses.BLangOrderByClause;
import org.wso2.ballerinalang.compiler.tree.clauses.BLangOrderKey;
import org.wso2.ballerinalang.compiler.tree.clauses.BLangSelectClause;
import org.wso2.ballerinalang.compiler.tree.clauses.BLangWhereClause;
import org.wso2.ballerinalang.compiler.tree.expressions.BLangAccessExpression;
import org.wso2.ballerinalang.compiler.tree.expressions.BLangAnnotAccessExpr;
import org.wso2.ballerinalang.compiler.tree.expressions.BLangArrowFunction;
import org.wso2.ballerinalang.compiler.tree.expressions.BLangBinaryExpr;
import org.wso2.ballerinalang.compiler.tree.expressions.BLangCheckPanickedExpr;
import org.wso2.ballerinalang.compiler.tree.expressions.BLangCheckedExpr;
import org.wso2.ballerinalang.compiler.tree.expressions.BLangCommitExpr;
import org.wso2.ballerinalang.compiler.tree.expressions.BLangConstRef;
import org.wso2.ballerinalang.compiler.tree.expressions.BLangElvisExpr;
import org.wso2.ballerinalang.compiler.tree.expressions.BLangErrorConstructorExpr;
import org.wso2.ballerinalang.compiler.tree.expressions.BLangErrorVarRef;
import org.wso2.ballerinalang.compiler.tree.expressions.BLangExpression;
import org.wso2.ballerinalang.compiler.tree.expressions.BLangFieldBasedAccess;
import org.wso2.ballerinalang.compiler.tree.expressions.BLangGroupExpr;
import org.wso2.ballerinalang.compiler.tree.expressions.BLangIndexBasedAccess;
import org.wso2.ballerinalang.compiler.tree.expressions.BLangInferredTypedescDefaultNode;
import org.wso2.ballerinalang.compiler.tree.expressions.BLangInvocation;
import org.wso2.ballerinalang.compiler.tree.expressions.BLangLambdaFunction;
import org.wso2.ballerinalang.compiler.tree.expressions.BLangLetExpression;
import org.wso2.ballerinalang.compiler.tree.expressions.BLangListConstructorExpr;
import org.wso2.ballerinalang.compiler.tree.expressions.BLangListConstructorExpr.BLangListConstructorSpreadOpExpr;
import org.wso2.ballerinalang.compiler.tree.expressions.BLangLiteral;
import org.wso2.ballerinalang.compiler.tree.expressions.BLangNamedArgsExpression;
import org.wso2.ballerinalang.compiler.tree.expressions.BLangNumericLiteral;
import org.wso2.ballerinalang.compiler.tree.expressions.BLangObjectConstructorExpression;
import org.wso2.ballerinalang.compiler.tree.expressions.BLangQueryAction;
import org.wso2.ballerinalang.compiler.tree.expressions.BLangQueryExpr;
import org.wso2.ballerinalang.compiler.tree.expressions.BLangRawTemplateLiteral;
import org.wso2.ballerinalang.compiler.tree.expressions.BLangRecordLiteral;
import org.wso2.ballerinalang.compiler.tree.expressions.BLangRecordLiteral.BLangRecordKey;
import org.wso2.ballerinalang.compiler.tree.expressions.BLangRecordLiteral.BLangRecordKeyValueField;
import org.wso2.ballerinalang.compiler.tree.expressions.BLangRecordLiteral.BLangRecordVarNameField;
import org.wso2.ballerinalang.compiler.tree.expressions.BLangRecordVarRef;
import org.wso2.ballerinalang.compiler.tree.expressions.BLangRegExpTemplateLiteral;
import org.wso2.ballerinalang.compiler.tree.expressions.BLangRestArgsExpression;
import org.wso2.ballerinalang.compiler.tree.expressions.BLangServiceConstructorExpr;
import org.wso2.ballerinalang.compiler.tree.expressions.BLangSimpleVarRef;
import org.wso2.ballerinalang.compiler.tree.expressions.BLangStringTemplateLiteral;
import org.wso2.ballerinalang.compiler.tree.expressions.BLangTableConstructorExpr;
import org.wso2.ballerinalang.compiler.tree.expressions.BLangTernaryExpr;
import org.wso2.ballerinalang.compiler.tree.expressions.BLangTransactionalExpr;
import org.wso2.ballerinalang.compiler.tree.expressions.BLangTrapExpr;
import org.wso2.ballerinalang.compiler.tree.expressions.BLangTupleVarRef;
import org.wso2.ballerinalang.compiler.tree.expressions.BLangTypeConversionExpr;
import org.wso2.ballerinalang.compiler.tree.expressions.BLangTypeInit;
import org.wso2.ballerinalang.compiler.tree.expressions.BLangTypeTestExpr;
import org.wso2.ballerinalang.compiler.tree.expressions.BLangTypedescExpr;
import org.wso2.ballerinalang.compiler.tree.expressions.BLangUnaryExpr;
import org.wso2.ballerinalang.compiler.tree.expressions.BLangValueExpression;
import org.wso2.ballerinalang.compiler.tree.expressions.BLangVariableReference;
import org.wso2.ballerinalang.compiler.tree.expressions.BLangWaitExpr;
import org.wso2.ballerinalang.compiler.tree.expressions.BLangWaitForAllExpr;
import org.wso2.ballerinalang.compiler.tree.expressions.BLangWorkerFlushExpr;
import org.wso2.ballerinalang.compiler.tree.expressions.BLangWorkerReceive;
import org.wso2.ballerinalang.compiler.tree.expressions.BLangWorkerSyncSendExpr;
import org.wso2.ballerinalang.compiler.tree.expressions.BLangXMLAttribute;
import org.wso2.ballerinalang.compiler.tree.expressions.BLangXMLCommentLiteral;
import org.wso2.ballerinalang.compiler.tree.expressions.BLangXMLElementAccess;
import org.wso2.ballerinalang.compiler.tree.expressions.BLangXMLElementFilter;
import org.wso2.ballerinalang.compiler.tree.expressions.BLangXMLElementLiteral;
import org.wso2.ballerinalang.compiler.tree.expressions.BLangXMLNavigationAccess;
import org.wso2.ballerinalang.compiler.tree.expressions.BLangXMLProcInsLiteral;
import org.wso2.ballerinalang.compiler.tree.expressions.BLangXMLQName;
import org.wso2.ballerinalang.compiler.tree.expressions.BLangXMLQuotedString;
import org.wso2.ballerinalang.compiler.tree.expressions.BLangXMLSequenceLiteral;
import org.wso2.ballerinalang.compiler.tree.expressions.BLangXMLTextLiteral;
import org.wso2.ballerinalang.compiler.tree.statements.BLangDo;
import org.wso2.ballerinalang.compiler.tree.types.BLangLetVariable;
import org.wso2.ballerinalang.compiler.tree.types.BLangRecordTypeNode;
import org.wso2.ballerinalang.compiler.tree.types.BLangType;
import org.wso2.ballerinalang.compiler.tree.types.BLangUserDefinedType;
import org.wso2.ballerinalang.compiler.tree.types.BLangValueType;
import org.wso2.ballerinalang.compiler.util.BArrayState;
import org.wso2.ballerinalang.compiler.util.ClosureVarSymbol;
import org.wso2.ballerinalang.compiler.util.CompilerContext;
import org.wso2.ballerinalang.compiler.util.FieldKind;
import org.wso2.ballerinalang.compiler.util.ImmutableTypeCloner;
import org.wso2.ballerinalang.compiler.util.Name;
import org.wso2.ballerinalang.compiler.util.Names;
import org.wso2.ballerinalang.compiler.util.NumericLiteralSupport;
import org.wso2.ballerinalang.compiler.util.TypeDefBuilderHelper;
import org.wso2.ballerinalang.compiler.util.TypeTags;
import org.wso2.ballerinalang.compiler.util.Unifier;
import org.wso2.ballerinalang.util.Flags;
import org.wso2.ballerinalang.util.Lists;

import java.util.ArrayList;
import java.util.Collections;
import java.util.HashMap;
import java.util.HashSet;
import java.util.Iterator;
import java.util.LinkedHashMap;
import java.util.LinkedHashSet;
import java.util.LinkedList;
import java.util.List;
import java.util.Map;
import java.util.Set;
import java.util.Stack;
import java.util.function.BinaryOperator;
import java.util.function.Function;
import java.util.stream.Collector;
import java.util.stream.Collectors;

import javax.xml.XMLConstants;

import static org.ballerinalang.model.symbols.SymbolOrigin.SOURCE;
import static org.ballerinalang.model.symbols.SymbolOrigin.VIRTUAL;
import static org.ballerinalang.util.diagnostic.DiagnosticErrorCode.INVALID_NUM_INSERTIONS;
import static org.ballerinalang.util.diagnostic.DiagnosticErrorCode.INVALID_NUM_STRINGS;
import static org.wso2.ballerinalang.compiler.tree.BLangInvokableNode.DEFAULT_WORKER_NAME;

/**
 * @since 0.94
 */
public class TypeChecker extends SimpleBLangNodeAnalyzer<TypeChecker.AnalyzerData> {

    private static final CompilerContext.Key<TypeChecker> TYPE_CHECKER_KEY = new CompilerContext.Key<>();
    private static Set<String> listLengthModifierFunctions = new HashSet<>();
    private static Map<String, HashSet<String>> modifierFunctions = new HashMap<>();

    private static final String LIST_LANG_LIB = "lang.array";
    private static final String MAP_LANG_LIB = "lang.map";
    private static final String TABLE_LANG_LIB = "lang.table";
    private static final String VALUE_LANG_LIB = "lang.value";
    private static final String XML_LANG_LIB = "lang.xml";

    private static final String FUNCTION_NAME_PUSH = "push";
    private static final String FUNCTION_NAME_POP = "pop";
    private static final String FUNCTION_NAME_SHIFT = "shift";
    private static final String FUNCTION_NAME_UNSHIFT = "unshift";
    private static final String FUNCTION_NAME_ENSURE_TYPE = "ensureType";

    private final BLangAnonymousModelHelper anonymousModelHelper;
    private final BLangDiagnosticLog dlog;
    private final BLangMissingNodesHelper missingNodesHelper;
    private final Names names;
    private final NodeCloner nodeCloner;
    private final SemanticAnalyzer semanticAnalyzer;
    private final SymbolEnter symbolEnter;
    private final SymbolResolver symResolver;
    private final SymbolTable symTable;
    private final TypeNarrower typeNarrower;
    private final TypeParamAnalyzer typeParamAnalyzer;
    private final Types types;
    private final Unifier unifier;

    static {
        listLengthModifierFunctions.add(FUNCTION_NAME_PUSH);
        listLengthModifierFunctions.add(FUNCTION_NAME_POP);
        listLengthModifierFunctions.add(FUNCTION_NAME_SHIFT);
        listLengthModifierFunctions.add(FUNCTION_NAME_UNSHIFT);

        modifierFunctions.put(LIST_LANG_LIB, new HashSet<String>() {{
            add("remove");
            add("removeAll");
            add("setLength");
            add("reverse");
            add("sort");
            add("pop");
            add("push");
            add("shift");
            add("unshift");
        }});

        modifierFunctions.put(MAP_LANG_LIB, new HashSet<String>() {{
            add("remove");
            add("removeIfHasKey");
            add("removeAll");
        }});

        modifierFunctions.put(TABLE_LANG_LIB, new HashSet<String>() {{
            add("put");
            add("add");
            add("remove");
            add("removeIfHasKey");
            add("removeAll");
        }});

        modifierFunctions.put(VALUE_LANG_LIB, new HashSet<String>() {{
            add("mergeJson");
        }});

        modifierFunctions.put(XML_LANG_LIB, new HashSet<String>() {{
            add("setName");
            add("setChildren");
            add("strip");
        }});
    }

    public static TypeChecker getInstance(CompilerContext context) {
        TypeChecker typeChecker = context.get(TYPE_CHECKER_KEY);
        if (typeChecker == null) {
            typeChecker = new TypeChecker(context);
        }

        return typeChecker;
    }

    public TypeChecker(CompilerContext context) {
        context.put(TYPE_CHECKER_KEY, this);

        this.names = Names.getInstance(context);
        this.symTable = SymbolTable.getInstance(context);
        this.symbolEnter = SymbolEnter.getInstance(context);
        this.symResolver = SymbolResolver.getInstance(context);
        this.nodeCloner = NodeCloner.getInstance(context);
        this.types = Types.getInstance(context);
        this.dlog = BLangDiagnosticLog.getInstance(context);
        this.typeNarrower = TypeNarrower.getInstance(context);
        this.typeParamAnalyzer = TypeParamAnalyzer.getInstance(context);
        this.anonymousModelHelper = BLangAnonymousModelHelper.getInstance(context);
        this.semanticAnalyzer = SemanticAnalyzer.getInstance(context);
        this.missingNodesHelper = BLangMissingNodesHelper.getInstance(context);
        this.unifier = new Unifier();
    }

    private BType checkExpr(BLangExpression expr, SymbolEnv env, AnalyzerData data) {
        return checkExpr(expr, env, symTable.noType, data);
    }

    private BType checkExpr(BLangExpression expr, AnalyzerData data) {
        return checkExpr(expr, data.env, symTable.noType, data);
    }

    private BType checkExpr(BLangExpression expr, SymbolEnv env, BType expType, AnalyzerData data) {
        return checkExpr(expr, env, expType, DiagnosticErrorCode.INCOMPATIBLE_TYPES, data);
    }

    private BType checkExpr(BLangExpression expr, BType expType, AnalyzerData data) {
        return checkExpr(expr, data.env, expType, DiagnosticErrorCode.INCOMPATIBLE_TYPES, data);
    }

    public BType checkExpr(BLangExpression expr, SymbolEnv env) {
        return checkExpr(expr, env, symTable.noType, new Stack<>());
    }

    public BType checkExpr(BLangExpression expr, SymbolEnv env, Stack<SymbolEnv> prevEnvs,
                           Types.CommonAnalyzerData commonAnalyzerData) {
        return checkExpr(expr, env, symTable.noType, prevEnvs, commonAnalyzerData);
    }

    public BType checkExpr(BLangExpression expr, SymbolEnv env, BType expType, Stack<SymbolEnv> prevEnvs) {
        final AnalyzerData data = new AnalyzerData();
        data.env = env;
        data.prevEnvs = prevEnvs;
        data.commonAnalyzerData.queryFinalClauses = new Stack<>();
        data.commonAnalyzerData.queryEnvs = new Stack<>();
        return checkExpr(expr, env, expType, DiagnosticErrorCode.INCOMPATIBLE_TYPES, data);
    }

    public BType checkExpr(BLangExpression expr, SymbolEnv env, BType expType, Stack<SymbolEnv> prevEnvs,
                           Types.CommonAnalyzerData commonAnalyzerData) {
        final AnalyzerData data = new AnalyzerData();
        data.env = env;
        data.prevEnvs = prevEnvs;
        data.commonAnalyzerData = commonAnalyzerData;
        return checkExpr(expr, env, expType, DiagnosticErrorCode.INCOMPATIBLE_TYPES, data);
    }

    @Override
    public void analyzeNode(BLangNode node, AnalyzerData data) {
        // Ignore
    }

    @Override
    public void visit(BLangPackage node, AnalyzerData data) {
    }

    public BType checkExpr(BLangExpression expr, SymbolEnv env, BType expType, DiagnosticCode diagCode,
                           AnalyzerData data) {
        if (expr.typeChecked) {
            return expr.getBType();
        }

        if (expType.tag == TypeTags.INTERSECTION) {
            expType = ((BIntersectionType) expType).effectiveType;
        }

        SymbolEnv prevEnv = data.env;
        BType preExpType = data.expType;
        DiagnosticCode preDiagCode = data.diagCode;
        data.env = env;
        data.diagCode = diagCode;
        data.expType = expType;
        data.isTypeChecked = true;

        expr.expectedType = expType;

        expr.accept(this, data);

        BType resultRefType = Types.getReferredType(data.resultType);
        if (resultRefType.tag == TypeTags.INTERSECTION) {
            data.resultType = ((BIntersectionType) resultRefType).effectiveType;
        }

        expr.setTypeCheckedType(data.resultType);
        expr.typeChecked = data.isTypeChecked;
        data.env = prevEnv;
        data.expType = preExpType;
        data.diagCode = preDiagCode;

        validateAndSetExprExpectedType(expr, data);

        return data.resultType;
    }

    private void analyzeObjectConstructor(BLangNode node, SymbolEnv env, AnalyzerData data) {
        if (!data.commonAnalyzerData.nonErrorLoggingCheck) {
            semanticAnalyzer.analyzeNode(node, env, data.commonAnalyzerData);
        }
    }

    private void validateAndSetExprExpectedType(BLangExpression expr, AnalyzerData data) {
        if (data.resultType.tag == TypeTags.SEMANTIC_ERROR) {
            return;
        }

        // If the expected type is a map, but a record type is inferred due to the presence of `readonly` fields in
        // the mapping constructor expression, we don't override the expected type.
        if (expr.getKind() == NodeKind.RECORD_LITERAL_EXPR && expr.expectedType != null &&
                Types.getReferredType(expr.expectedType).tag == TypeTags.MAP
                && Types.getReferredType(expr.getBType()).tag == TypeTags.RECORD) {
            return;
        }

        expr.expectedType = data.resultType;
    }


    // Expressions

    public void visit(BLangLiteral literalExpr, AnalyzerData data) {

        BType literalType = setLiteralValueAndGetType(literalExpr, data.expType, data);
        if (literalType == symTable.semanticError) {
            data.resultType = symTable.semanticError;
            return;
        }
        if (literalExpr.isFiniteContext) {
            return;
        }
        data.resultType = types.checkType(literalExpr, literalType, data.expType);
    }

    @Override
    public void visit(BLangXMLElementAccess xmlElementAccess, AnalyzerData data) {
        // check for undeclared namespaces.
        checkXMLNamespacePrefixes(xmlElementAccess.filters, data);
        checkExpr(xmlElementAccess.expr, symTable.xmlType, data);
        data.resultType = types.checkType(xmlElementAccess, symTable.xmlElementSeqType, data.expType);
    }

    @Override
    public void visit(BLangXMLNavigationAccess xmlNavigation, AnalyzerData data) {
        checkXMLNamespacePrefixes(xmlNavigation.filters, data);
        if (xmlNavigation.childIndex != null) {
            checkExpr(xmlNavigation.childIndex, symTable.intType, data);
        }
        BType exprType = checkExpr(xmlNavigation.expr, symTable.xmlType, data);

        if (Types.getReferredType(exprType).tag == TypeTags.UNION) {
            dlog.error(xmlNavigation.pos, DiagnosticErrorCode.TYPE_DOES_NOT_SUPPORT_XML_NAVIGATION_ACCESS,
                       xmlNavigation.expr.getBType());
        }

        BType actualType = xmlNavigation.navAccessType == XMLNavigationAccess.NavAccessType.CHILDREN
                ? symTable.xmlType : symTable.xmlElementSeqType;

        types.checkType(xmlNavigation, actualType, data.expType);
        if (xmlNavigation.navAccessType == XMLNavigationAccess.NavAccessType.CHILDREN) {
            data.resultType = symTable.xmlType;
        } else {
            data.resultType = symTable.xmlElementSeqType;
        }
    }

    private void checkXMLNamespacePrefixes(List<BLangXMLElementFilter> filters, AnalyzerData data) {
        for (BLangXMLElementFilter filter : filters) {
            if (!filter.namespace.isEmpty()) {
                Name nsName = names.fromString(filter.namespace);
                BSymbol nsSymbol = symResolver.lookupSymbolInPrefixSpace(data.env, nsName);
                filter.namespaceSymbol = nsSymbol;
                if (nsSymbol.getKind() != SymbolKind.XMLNS) {
                    dlog.error(filter.nsPos, DiagnosticErrorCode.CANNOT_FIND_XML_NAMESPACE, nsName);
                }
            }
        }
    }

    private int getPreferredMemberTypeTag(BFiniteType finiteType) {
        for (BLangExpression valueExpr : finiteType.getValueSpace()) {
            int typeTag = Types.getReferredType(valueExpr.getBType()).tag;
            if (typeTag > TypeTags.DECIMAL) {
                continue;
            }
            for (int i = TypeTags.INT; i <= TypeTags.DECIMAL; i++) {
                if (typeTag == i) {
                    return i;
                }
            }
        }
        return TypeTags.NONE;
    }

    private BType getFiniteTypeMatchWithIntType(BLangLiteral literalExpr, BFiniteType finiteType, AnalyzerData data) {
        if (literalAssignableToFiniteType(literalExpr, finiteType, TypeTags.INT)) {
            setLiteralValueForFiniteType(literalExpr, symTable.intType, data);
            return symTable.intType;
        } else if (literalAssignableToFiniteType(literalExpr, finiteType, TypeTags.BYTE)) {
            setLiteralValueForFiniteType(literalExpr, symTable.byteType, data);
            return symTable.byteType;

        } else {
            for (int tag = TypeTags.SIGNED32_INT; tag <= TypeTags.UNSIGNED8_INT; tag++) {
                if (literalAssignableToFiniteType(literalExpr, finiteType, tag)) {
                    setLiteralValueForFiniteType(literalExpr, symTable.getTypeFromTag(tag), data);
                    return symTable.getTypeFromTag(tag);
                }
            }
        }
        return symTable.noType;
    }

    private BType getFiniteTypeMatchWithIntLiteral(BLangLiteral literalExpr, BFiniteType finiteType,
                                                   Object literalValue, AnalyzerData data) {
        BType intLiteralType = getFiniteTypeMatchWithIntType(literalExpr, finiteType, data);
        if (intLiteralType != symTable.noType) {
            return intLiteralType;
        }
        int typeTag = getPreferredMemberTypeTag(finiteType);
        if (typeTag == TypeTags.NONE) {
            return symTable.intType;
        }
        if (literalAssignableToFiniteType(literalExpr, finiteType, typeTag)) {
            BType type = symTable.getTypeFromTag(typeTag);
            setLiteralValueForFiniteType(literalExpr, type, data);
            literalExpr.value = String.valueOf(literalValue);
            return type;
        }
        // Handle out of range ints
        if (literalValue instanceof Double) {
            return symTable.floatType;
        }
        if (literalValue instanceof String) {
            return symTable.decimalType;
        }
        return symTable.intType;
    }

    private BType silentIntTypeCheck(BLangLiteral literalExpr, Object literalValue, BType expType,
                                       AnalyzerData data) {
        boolean prevNonErrorLoggingCheck = data.commonAnalyzerData.nonErrorLoggingCheck;
        data.commonAnalyzerData.nonErrorLoggingCheck = true;
        int prevErrorCount = this.dlog.errorCount();
        this.dlog.resetErrorCount();
        this.dlog.mute();

        BType exprCompatibleType = getIntegerLiteralType(nodeCloner.cloneNode(literalExpr), literalValue, expType,
                data);
        data.commonAnalyzerData.nonErrorLoggingCheck = prevNonErrorLoggingCheck;
        this.dlog.setErrorCount(prevErrorCount);

        if (!prevNonErrorLoggingCheck) {
            this.dlog.unmute();
        }
        return exprCompatibleType;
    }

    private BType silentCompatibleLiteralTypeCheck(BFiniteType finiteType, BLangLiteral literalExpr,
                                                      Object literalValue, AnalyzerData data) {
        BType resIntType = symTable.semanticError;
        for (BLangExpression valueExpr : finiteType.getValueSpace()) {
            resIntType = silentIntTypeCheck(literalExpr, literalValue, valueExpr.getBType(), data);
            if (resIntType != symTable.semanticError) {
                return resIntType;
            }
        }
        return resIntType;
    }

    private BType checkIfOutOfRangeAndReturnType(BFiniteType finiteType, BLangLiteral literalExpr, Object literalValue,
                                               AnalyzerData data) {
        BType compatibleType = silentCompatibleLiteralTypeCheck(finiteType, literalExpr, literalValue, data);
        if (compatibleType == symTable.semanticError) {
            dlog.error(literalExpr.pos, DiagnosticErrorCode.OUT_OF_RANGE, literalExpr.originalValue,
                    literalExpr.getBType());
        }
        return compatibleType;
    }

    private BType getIntegerLiteralType(BLangLiteral literalExpr, Object literalValue, BType expType,
                                        AnalyzerData data) {
        BType expectedType = Types.getReferredType(expType);
        if (expectedType.tag == TypeTags.BYTE || TypeTags.isIntegerTypeTag(expectedType.tag)) {
            BType resultType = getIntLiteralType(expType, literalValue, data);
            if (resultType == symTable.semanticError) {
                dlog.error(literalExpr.pos, DiagnosticErrorCode.OUT_OF_RANGE, literalExpr.originalValue, expType);
            }
            return resultType;
        } else if (expectedType.tag == TypeTags.FLOAT) {
            // The literalValue will be a string if it was not within the bounds of what is supported by Java Long
            // or Double when it was parsed in BLangNodeBuilder
            if (literalValue instanceof String) {
                dlog.error(literalExpr.pos, DiagnosticErrorCode.OUT_OF_RANGE, literalExpr.originalValue,
                        expectedType);
                return symTable.semanticError;
            }
            if (literalValue instanceof Double) {
                literalExpr.value = ((Double) literalValue).doubleValue();
            } else {
                literalExpr.value = ((Long) literalValue).doubleValue();
            }
            return symTable.floatType;
        } else if (expectedType.tag == TypeTags.DECIMAL) {
            literalExpr.value = String.valueOf(literalValue);
            return symTable.decimalType;
        } else if (expectedType.tag == TypeTags.FINITE) {
            BFiniteType finiteType = (BFiniteType) expectedType;
            BType compatibleType = checkIfOutOfRangeAndReturnType(finiteType, literalExpr, literalValue, data);
            if (compatibleType == symTable.semanticError) {
                return compatibleType;
            } else {
                return getFiniteTypeMatchWithIntLiteral(literalExpr, finiteType, literalValue, data);
            }
        } else if (expectedType.tag == TypeTags.UNION) {
            BUnionType expectedUnionType = (BUnionType) expectedType;
            List<BType> memberTypes = types.getAllReferredTypes(expectedUnionType);
            for (BType memType : memberTypes) {
                int tag = memType.tag;
                if (TypeTags.isIntegerTypeTag(tag) || tag == TypeTags.BYTE) {
                    BType intLiteralType = getIntLiteralType(memType, literalValue, data);
                    if (intLiteralType == memType) {
                        return intLiteralType;
                    }
                } else if (tag == TypeTags.JSON || tag == TypeTags.ANYDATA || tag == TypeTags.ANY) {
                    if (literalValue instanceof Double) {
                        return symTable.floatType;
                    }
                    if (literalValue instanceof String) {
                        return symTable.decimalType;
                    }
                    return symTable.intType;
                }
            }

            BType finiteType = getFiniteTypeWithValuesOfSingleType(expectedUnionType, symTable.intType);
            if (finiteType != symTable.semanticError) {
                BType setType = setLiteralValueAndGetType(literalExpr, finiteType, data);
                if (literalExpr.isFiniteContext) {
                    // i.e., a match was found for a finite type
                    return setType;
                }
            }
            BType finiteTypeMatchingByte = getFiniteTypeWithValuesOfSingleType(expectedUnionType, symTable.byteType);
            if (finiteTypeMatchingByte != symTable.semanticError) {
                finiteType = finiteTypeMatchingByte;
                BType setType = setLiteralValueAndGetType(literalExpr, finiteType, data);
                if (literalExpr.isFiniteContext) {
                    // i.e., a match was found for a finite type
                    return setType;
                }
            }
            return getTypeMatchingFloatOrDecimal(finiteType, memberTypes, literalExpr, expectedUnionType, data);
        }
        if (!(literalValue instanceof Long)) {
            dlog.error(literalExpr.pos, DiagnosticErrorCode.OUT_OF_RANGE, literalExpr.originalValue,
                    literalExpr.getBType());
            return symTable.semanticError;
        }
        return symTable.intType;
    }

    private BType getTypeOfLiteralWithFloatDiscriminator(BLangLiteral literalExpr, Object literalValue,
                                                         BType expType, AnalyzerData data) {
        String numericLiteral = NumericLiteralSupport.stripDiscriminator(String.valueOf(literalValue));
        if (!types.validateFloatLiteral(literalExpr.pos, numericLiteral)) {
            return symTable.semanticError;
        }
        literalExpr.value = Double.parseDouble(numericLiteral);
        BType referredType = Types.getReferredType(expType);
        if (referredType.tag == TypeTags.FINITE) {
            BFiniteType finiteType = (BFiniteType) referredType;
            if (literalAssignableToFiniteType(literalExpr, finiteType, TypeTags.FLOAT)) {
                setLiteralValueForFiniteType(literalExpr, symTable.floatType, data);
                return symTable.floatType;
            }
        } else if (referredType.tag == TypeTags.UNION) {
            BUnionType unionType = (BUnionType) referredType;
            BType unionMember = getAndSetAssignableUnionMember(literalExpr, unionType, symTable.floatType, data);
            if (unionMember != symTable.noType) {
                return unionMember;
            }
        }
        return symTable.floatType;
    }

    private BType getTypeOfLiteralWithDecimalDiscriminator(BLangLiteral literalExpr, Object literalValue,
                                                           BType expType, AnalyzerData data) {
        literalExpr.value = NumericLiteralSupport.stripDiscriminator(String.valueOf(literalValue));
        if (!types.isValidDecimalNumber(literalExpr.pos, literalExpr.value.toString())) {
            return symTable.semanticError;
        }
        BType referredType = Types.getReferredType(expType);
        if (referredType.tag == TypeTags.FINITE) {
            BFiniteType finiteType = (BFiniteType) referredType;
            if (literalAssignableToFiniteType(literalExpr, finiteType, TypeTags.DECIMAL)) {
                setLiteralValueForFiniteType(literalExpr, symTable.decimalType, data);
                return symTable.decimalType;
            }
        } else if (referredType.tag == TypeTags.UNION) {
            BUnionType unionType = (BUnionType) expType;
            BType unionMember = getAndSetAssignableUnionMember(literalExpr, unionType, symTable.decimalType, data);
            if (unionMember != symTable.noType) {
                return unionMember;
            }
        }
        return symTable.decimalType;
    }

    private BType getTypeOfDecimalFloatingPointLiteral(BLangLiteral literalExpr, Object literalValue, BType expType,
                                                       AnalyzerData data) {
        BType expectedType = Types.getReferredType(expType);
        String numericLiteral = String.valueOf(literalValue);
        if (expectedType.tag == TypeTags.DECIMAL) {
            if (types.isValidDecimalNumber(literalExpr.pos, literalExpr.value.toString())) {
                return symTable.decimalType;
            }
            return symTable.semanticError;
        } else if (expectedType.tag == TypeTags.FLOAT) {
            if (!types.validateFloatLiteral(literalExpr.pos, numericLiteral)) {
                data.resultType = symTable.semanticError;
                return symTable.semanticError;
            }
            return symTable.floatType;
        } else if (expectedType.tag == TypeTags.FINITE) {
            BFiniteType finiteType = (BFiniteType) expectedType;
            for (int tag = TypeTags.FLOAT; tag <= TypeTags.DECIMAL; tag++) {
                if (literalAssignableToFiniteType(literalExpr, finiteType, tag)) {
                    BType valueType = setLiteralValueAndGetType(literalExpr,  symTable.getTypeFromTag(tag), data);
                    setLiteralValueForFiniteType(literalExpr, valueType, data);
                    return valueType;
                }
            }
        } else if (expectedType.tag == TypeTags.UNION) {
            BUnionType unionType = (BUnionType) expectedType;
            for (int tag = TypeTags.FLOAT; tag <= TypeTags.DECIMAL; tag++) {
                BType unionMember =
                        getAndSetAssignableUnionMember(literalExpr, unionType, symTable.getTypeFromTag(tag), data);
                if (unionMember == symTable.floatType && !types.validateFloatLiteral(literalExpr.pos, numericLiteral)) {
                    return symTable.semanticError;
                } else if (unionMember != symTable.noType) {
                    return unionMember;
                }
            }
        }
        return types.validateFloatLiteral(literalExpr.pos, numericLiteral)
                ? symTable.floatType : symTable.semanticError;
    }

    private BType getTypeOfHexFloatingPointLiteral(BLangLiteral literalExpr, Object literalValue, BType expType,
                                                   AnalyzerData data) {
        String numericLiteral = String.valueOf(literalValue);
        if (!types.validateFloatLiteral(literalExpr.pos, numericLiteral)) {
            return symTable.semanticError;
        }
        literalExpr.value = Double.parseDouble(numericLiteral);
        BType referredType = Types.getReferredType(expType);
        if (referredType.tag == TypeTags.FINITE) {
            BFiniteType finiteType = (BFiniteType) referredType;
            if (literalAssignableToFiniteType(literalExpr, finiteType, TypeTags.FLOAT)) {
                setLiteralValueForFiniteType(literalExpr, symTable.floatType, data);
                return symTable.floatType;
            }
        } else if (referredType.tag == TypeTags.UNION) {
            BUnionType unionType = (BUnionType) referredType;
            BType unionMember = getAndSetAssignableUnionMember(literalExpr, unionType, symTable.floatType, data);
            if (unionMember != symTable.noType) {
                return unionMember;
            }
        }
        return symTable.floatType;
    }

    public BType setLiteralValueAndGetType(BLangLiteral literalExpr, BType expType, AnalyzerData data) {
        literalExpr.isFiniteContext = false;
        Object literalValue = literalExpr.value;
        BType expectedType = Types.getReferredType(expType);

        if (literalExpr.getKind() == NodeKind.NUMERIC_LITERAL) {
            NodeKind kind = ((BLangNumericLiteral) literalExpr).kind;
            if (kind == NodeKind.INTEGER_LITERAL) {
                return getIntegerLiteralType(literalExpr, literalValue, expectedType, data);
            } else if (kind == NodeKind.DECIMAL_FLOATING_POINT_LITERAL) {
                if (NumericLiteralSupport.isFloatDiscriminated(literalExpr.originalValue)) {
                    return getTypeOfLiteralWithFloatDiscriminator(literalExpr, literalValue, expectedType, data);
                } else if (NumericLiteralSupport.isDecimalDiscriminated(literalExpr.originalValue)) {
                    return getTypeOfLiteralWithDecimalDiscriminator(literalExpr, literalValue, expectedType, data);
                } else {
                    return getTypeOfDecimalFloatingPointLiteral(literalExpr, literalValue, expectedType, data);
                }
            } else {
                return getTypeOfHexFloatingPointLiteral(literalExpr, literalValue, expectedType, data);
            }
        }

        // Get the type matching to the tag from the symbol table.
        BType literalType = symTable.getTypeFromTag(literalExpr.getBType().tag);
        if (literalType.tag == TypeTags.STRING && types.isCharLiteralValue((String) literalValue)) {
            if (expectedType.tag == TypeTags.CHAR_STRING) {
                return symTable.charStringType;
            }
            if (expectedType.tag == TypeTags.UNION) {
                Set<BType> memberTypes = new HashSet<>(types.getAllTypes(expectedType, true));
                for (BType memType : memberTypes) {
                    memType = Types.getReferredType(memType);
                    if (TypeTags.isStringTypeTag(memType.tag)) {
                        return setLiteralValueAndGetType(literalExpr, memType, data);
                    } else if (memType.tag == TypeTags.JSON || memType.tag == TypeTags.ANYDATA ||
                            memType.tag == TypeTags.ANY) {
                        return setLiteralValueAndGetType(literalExpr, symTable.charStringType, data);
                    } else if (memType.tag == TypeTags.FINITE && types.isAssignableToFiniteType(memType,
                            literalExpr)) {
                        setLiteralValueForFiniteType(literalExpr, symTable.charStringType, data);
                        return literalType;
                    }
                }
            }
            boolean foundMember = types.isAssignableToFiniteType(expectedType, literalExpr);
            if (foundMember) {
                setLiteralValueForFiniteType(literalExpr, literalType, data);
                return literalType;
            }
        } else {
            if (expectedType.tag == TypeTags.FINITE) {
                boolean foundMember = types.isAssignableToFiniteType(expectedType, literalExpr);
                if (foundMember) {
                    setLiteralValueForFiniteType(literalExpr, literalType, data);
                    return literalType;
                }
            } else if (expectedType.tag == TypeTags.UNION) {
                BUnionType unionType = (BUnionType) expectedType;
                boolean foundMember = types.getAllTypes(unionType, true)
                        .stream()
                        .anyMatch(memberType -> types.isAssignableToFiniteType(memberType, literalExpr));
                if (foundMember) {
                    setLiteralValueForFiniteType(literalExpr, literalType, data);
                    return literalType;
                }
            }
        }

        if (Types.getReferredType(literalExpr.getBType()).tag == TypeTags.BYTE_ARRAY) {
            // check whether this is a byte array
            byte[] byteArray = types.convertToByteArray((String) literalExpr.value);
            literalType = new BArrayType(symTable.byteType, null, byteArray.length,
                    BArrayState.CLOSED);
            if (Symbols.isFlagOn(expectedType.flags, Flags.READONLY)) {
                literalType = ImmutableTypeCloner.getEffectiveImmutableType(literalExpr.pos, types,
                        literalType, data.env, symTable, anonymousModelHelper, names);
            }

            if (expectedType.tag == TypeTags.ARRAY) {
                BArrayType arrayType = (BArrayType) expectedType;
                if (arrayType.state == BArrayState.INFERRED) {
                    arrayType.size = byteArray.length;
                    arrayType.state = BArrayState.CLOSED;
                }
            }
        }

        return literalType;
    }

    private BType getTypeMatchingFloatOrDecimal(BType finiteType, List<BType> memberTypes, BLangLiteral literalExpr,
                                                BUnionType expType, AnalyzerData data) {
        for (int tag = TypeTags.FLOAT; tag <= TypeTags.DECIMAL; tag++) {
            if (finiteType == symTable.semanticError) {
                BType type = symTable.getTypeFromTag(tag);
                for (BType memType : memberTypes) {
                    if (memType.tag == tag) {
                        return setLiteralValueAndGetType(literalExpr, type, data);
                    }
                }

                finiteType = getFiniteTypeWithValuesOfSingleType((BUnionType) expType, type);
                if (finiteType != symTable.semanticError) {
                    BType setType = setLiteralValueAndGetType(literalExpr, finiteType, data);
                    if (literalExpr.isFiniteContext) {
                        // i.e., a match was found for a finite type
                        return setType;
                    }
                }
            }
        }
        return symTable.intType;
    }

    private BType getAndSetAssignableUnionMember(BLangLiteral literalExpr, BUnionType expType, BType desiredType,
                                                 AnalyzerData data) {
        List<BType> members = types.getAllTypes(expType, true);
        Set<BType> memberTypes = new HashSet<>();
        members.forEach(member -> memberTypes.addAll(members));
        if (memberTypes.stream()
                .anyMatch(memType -> memType.tag == desiredType.tag
                        || memType.tag == TypeTags.JSON
                        || memType.tag == TypeTags.ANYDATA
                        || memType.tag == TypeTags.ANY)) {
            return desiredType;
        }

        BType finiteType = getFiniteTypeWithValuesOfSingleType(expType, desiredType);
        if (finiteType != symTable.semanticError) {
            BType setType = setLiteralValueAndGetType(literalExpr, finiteType, data);
            if (literalExpr.isFiniteContext) {
                // i.e., a match was found for a finite type
                return setType;
            }
        }
        return symTable.noType;
    }

    private boolean literalAssignableToFiniteType(BLangLiteral literalExpr, BFiniteType finiteType,
                                                  int targetMemberTypeTag) {
        for (BLangExpression valueExpr : finiteType.getValueSpace()) {
            if (valueExpr.getBType().tag == targetMemberTypeTag &&
                    types.checkLiteralAssignabilityBasedOnType((BLangLiteral) valueExpr, literalExpr)) {
                return true;
            }
        }
        return false;
    }

    private void setLiteralValueForFiniteType(BLangLiteral literalExpr, BType type, AnalyzerData data) {
        types.setImplicitCastExpr(literalExpr, type, data.expType);
        data.resultType = type;
        literalExpr.isFiniteContext = true;
    }

    private BType getFiniteTypeWithValuesOfSingleType(BUnionType unionType, BType matchType) {
        List<BFiniteType> finiteTypeMembers = types.getAllTypes(unionType, true).stream()
                .filter(memType -> memType.tag == TypeTags.FINITE)
                .map(memFiniteType -> (BFiniteType) memFiniteType)
                .collect(Collectors.toList());

        if (finiteTypeMembers.isEmpty()) {
            return symTable.semanticError;
        }

        int tag = matchType.tag;
        Set<BLangExpression> matchedValueSpace = new LinkedHashSet<>();

        for (BFiniteType finiteType : finiteTypeMembers) {
            Set<BLangExpression> set = new HashSet<>();
            for (BLangExpression expression : finiteType.getValueSpace()) {
                if (expression.getBType().tag == tag) {
                    set.add(expression);
                }
            }
            matchedValueSpace.addAll(set);
        }

        if (matchedValueSpace.isEmpty()) {
            return symTable.semanticError;
        }

        return new BFiniteType(null, matchedValueSpace);
    }

    private BType getIntLiteralType(BType expType, Object literalValue, AnalyzerData data) {
        // The literalValue will be a string if it is not within the bounds of what is supported by Java Long,
        // indicating that it is an overflown Ballerina int
        if (!(literalValue instanceof Long)) {
            data.resultType = symTable.semanticError;
            return symTable.semanticError;
        }
        switch (expType.tag) {
            case TypeTags.INT:
                return symTable.intType;
            case TypeTags.BYTE:
                if (types.isByteLiteralValue((Long) literalValue)) {
                    return symTable.byteType;
                }
                break;
            case TypeTags.SIGNED32_INT:
                if (types.isSigned32LiteralValue((Long) literalValue)) {
                    return symTable.signed32IntType;
                }
                break;
            case TypeTags.SIGNED16_INT:
                if (types.isSigned16LiteralValue((Long) literalValue)) {
                    return symTable.signed16IntType;
                }
                break;
            case TypeTags.SIGNED8_INT:
                if (types.isSigned8LiteralValue((Long) literalValue)) {
                    return symTable.signed8IntType;
                }
                break;
            case TypeTags.UNSIGNED32_INT:
                if (types.isUnsigned32LiteralValue((Long) literalValue)) {
                    return symTable.unsigned32IntType;
                }
                break;
            case TypeTags.UNSIGNED16_INT:
                if (types.isUnsigned16LiteralValue((Long) literalValue)) {
                    return symTable.unsigned16IntType;
                }
                break;
            case TypeTags.UNSIGNED8_INT:
                if (types.isUnsigned8LiteralValue((Long) literalValue)) {
                    return symTable.unsigned8IntType;
                }
                break;
            default:
        }
        return symTable.intType;
    }

    @Override
    public void visit(BLangListConstructorExpr listConstructor, AnalyzerData data) {
        BType expType = data.expType;
        if (expType.tag == TypeTags.NONE || expType.tag == TypeTags.READONLY) {
            BType inferredType = getInferredTupleType(listConstructor, expType, data);
            data.resultType = inferredType == symTable.semanticError ?
                    symTable.semanticError : types.checkType(listConstructor, inferredType, expType);
            return;
        }

        data.resultType = checkListConstructorCompatibility(expType, listConstructor, data);
    }

    @Override
    public void visit(BLangTableConstructorExpr tableConstructorExpr, AnalyzerData data) {
        BType expType = data.expType;
        if (expType.tag == TypeTags.NONE || expType.tag == TypeTags.ANY || expType.tag == TypeTags.ANYDATA) {
            InferredTupleDetails inferredTupleDetails =
                    checkExprList(new ArrayList<>(tableConstructorExpr.recordLiteralList), data);

            // inferredTupleDetails cannot have restMemberTypes as it does not support spread operator yet.
            List<BType> memTypes = inferredTupleDetails.fixedMemberTypes;
            for (BType memType : memTypes) {
                if (memType == symTable.semanticError) {
                    data.resultType = symTable.semanticError;
                    return;
                }
            }

            // If we don't have a contextually applicable type and don't have members in the table constructor expr,
            // we cannot derive the table type
            if (expType.tag == TypeTags.NONE && tableConstructorExpr.recordLiteralList.size() == 0) {
                dlog.error(tableConstructorExpr.pos, DiagnosticErrorCode.CANNOT_INFER_MEMBER_TYPE_FOR_TABLE);
                data.resultType = symTable.semanticError;
                return;
            }

            // if the contextually expected type is `any` and the key specifier is defined,
            // then we cannot derive a table type
            if (expType.tag == TypeTags.ANY && tableConstructorExpr.tableKeySpecifier != null) {
                dlog.error(tableConstructorExpr.tableKeySpecifier.pos,
                        DiagnosticErrorCode.KEY_SPECIFIER_NOT_ALLOWED_FOR_TARGET_ANY);
                data.resultType = symTable.semanticError;
                return;
            }

            BType inherentMemberType;
            if (tableConstructorExpr.tableKeySpecifier == null && expType.tag != TypeTags.NONE) {
                inherentMemberType = getMappingConstructorCompatibleNonUnionType(expType, data);
            } else {
                inherentMemberType = inferTableMemberType(memTypes, tableConstructorExpr, data);
                for (BLangRecordLiteral recordLiteral : tableConstructorExpr.recordLiteralList) {
                    recordLiteral.setBType(inherentMemberType);
                }
            }
            BTableType tableType = new BTableType(TypeTags.TABLE, inherentMemberType, null);
            if (!validateTableConstructorExpr(tableConstructorExpr, tableType, data)) {
                data.resultType = symTable.semanticError;
                return;
            }
            if (checkKeySpecifier(tableConstructorExpr, tableType, data)) {
                return;
            }
            data.resultType = tableType;
            return;
        }

        BType applicableExpType = Types.getReferredType(expType);

        applicableExpType = applicableExpType.tag == TypeTags.INTERSECTION ?
                ((BIntersectionType) applicableExpType).effectiveType : applicableExpType;

        if (applicableExpType.tag == TypeTags.TABLE) {
            List<BType> memTypes = new ArrayList<>();
            for (BLangRecordLiteral recordLiteral : tableConstructorExpr.recordLiteralList) {
                BLangRecordLiteral clonedExpr = recordLiteral;
                if (data.commonAnalyzerData.nonErrorLoggingCheck) {
                    clonedExpr.cloneAttempt++;
                    clonedExpr = nodeCloner.cloneNode(recordLiteral);
                }
                BType recordType = checkExpr(clonedExpr, ((BTableType) applicableExpType).constraint, data);
                if (recordType == symTable.semanticError) {
                    data.resultType = symTable.semanticError;
                    return;
                }
                memTypes.add(recordType);
            }

            if (!(validateKeySpecifierInTableConstructor((BTableType) applicableExpType,
                    tableConstructorExpr.recordLiteralList, data) &&
                    validateTableConstructorExpr(tableConstructorExpr, (BTableType) applicableExpType, data))) {
                data.resultType = symTable.semanticError;
                return;
            }

            BTableType expectedTableType = (BTableType) applicableExpType;
            if (expectedTableType.constraint.tag == TypeTags.MAP && expectedTableType.isTypeInlineDefined) {
                if (validateMapConstraintTable(applicableExpType)) {
                    data.resultType = symTable.semanticError;
                    return;
                }
                data.resultType = expType;
                return;
            }

            BTableType tableType = new BTableType(TypeTags.TABLE, inferTableMemberType(memTypes, applicableExpType),
                                                  null);

            if (Symbols.isFlagOn(applicableExpType.flags, Flags.READONLY)) {
                tableType.flags |= Flags.READONLY;
            }

            if (checkKeySpecifier(tableConstructorExpr, tableType, data)) {
                return;
            }

            if (!expectedTableType.fieldNameList.isEmpty() && tableType.fieldNameList.isEmpty()) {
                tableType.fieldNameList = expectedTableType.fieldNameList;
            }

            if (isSameTableType(tableType, (BTableType) applicableExpType)) {
                data.resultType = expType;
            } else {
                data.resultType = tableType;
            }
        } else if (applicableExpType.tag == TypeTags.UNION) {

            boolean prevNonErrorLoggingCheck = data.commonAnalyzerData.nonErrorLoggingCheck;
            data.commonAnalyzerData.nonErrorLoggingCheck = true;
            int errorCount = this.dlog.errorCount();
            this.dlog.mute();

            List<BType> matchingTypes = new ArrayList<>();
            BUnionType expectedType = (BUnionType) applicableExpType;
            for (BType memType : expectedType.getMemberTypes()) {
                dlog.resetErrorCount();

                BLangTableConstructorExpr clonedTableExpr = tableConstructorExpr;
                if (data.commonAnalyzerData.nonErrorLoggingCheck) {
                    tableConstructorExpr.cloneAttempt++;
                    clonedTableExpr = nodeCloner.cloneNode(tableConstructorExpr);
                }

                BType resultType = checkExpr(clonedTableExpr, memType, data);
                if (resultType != symTable.semanticError && dlog.errorCount() == 0 &&
                        isUniqueType(matchingTypes, resultType)) {
                    matchingTypes.add(resultType);
                }
            }

            data.commonAnalyzerData.nonErrorLoggingCheck = prevNonErrorLoggingCheck;
            this.dlog.setErrorCount(errorCount);
            if (!prevNonErrorLoggingCheck) {
                this.dlog.unmute();
            }

            if (matchingTypes.isEmpty()) {
                BLangTableConstructorExpr exprToLog = tableConstructorExpr;
                if (data.commonAnalyzerData.nonErrorLoggingCheck) {
                    tableConstructorExpr.cloneAttempt++;
                    exprToLog = nodeCloner.cloneNode(tableConstructorExpr);
                }

                dlog.error(tableConstructorExpr.pos, DiagnosticErrorCode.INCOMPATIBLE_TYPES, expType,
                        getInferredTableType(exprToLog, data));

            } else if (matchingTypes.size() != 1) {
                dlog.error(tableConstructorExpr.pos, DiagnosticErrorCode.AMBIGUOUS_TYPES,
                        expType);
            } else {
                data.resultType = checkExpr(tableConstructorExpr, matchingTypes.get(0), data);
                return;
            }
            data.resultType = symTable.semanticError;
        } else {
            data.resultType = types.checkType(tableConstructorExpr.pos,
                    getInferredTableType(nodeCloner.cloneNode(tableConstructorExpr), data), expType,
                    DiagnosticErrorCode.INCOMPATIBLE_TYPES);
        }
    }

    private BType getInferredTableType(BLangTableConstructorExpr exprToLog, AnalyzerData data) {
        InferredTupleDetails inferredTupleDetails =
                checkExprList(new ArrayList<>(exprToLog.recordLiteralList), data);

        // inferredTupleDetails cannot have restMemberTypes as it does not support spread operator yet.
        List<BType> memTypes = inferredTupleDetails.fixedMemberTypes;
        for (BType memType : memTypes) {
            if (memType == symTable.semanticError) {
                return  symTable.semanticError;
            }
        }

        return new BTableType(TypeTags.TABLE, inferTableMemberType(memTypes, exprToLog, data), null);
    }

    private boolean checkKeySpecifier(BLangTableConstructorExpr tableConstructorExpr, BTableType tableType,
                                      AnalyzerData data) {
        if (tableConstructorExpr.tableKeySpecifier != null) {
            if (!(validateTableKeyValue(getTableKeyNameList(tableConstructorExpr.
                    tableKeySpecifier), tableConstructorExpr.recordLiteralList, data))) {
                data.resultType = symTable.semanticError;
                return true;
            }
            tableType.fieldNameList = getTableKeyNameList(tableConstructorExpr.tableKeySpecifier);
        }
        return false;
    }

    private BType inferTableMemberType(List<BType> memTypes, BType expType) {

        if (memTypes.isEmpty()) {
            return ((BTableType) expType).constraint;
        }

        LinkedHashSet<BType> result = new LinkedHashSet<>();

        result.add(memTypes.get(0));

        BUnionType unionType = BUnionType.create(null, result);
        for (int i = 1; i < memTypes.size(); i++) {
            BType source = memTypes.get(i);
            if (!types.isAssignable(source, unionType)) {
                result.add(source);
                unionType = BUnionType.create(null, result);
            }
        }

        if (unionType.getMemberTypes().size() == 1) {
            return memTypes.get(0);
        }

        return unionType;
    }

    private BType inferTableMemberType(List<BType> memTypes, BLangTableConstructorExpr tableConstructorExpr,
                                       AnalyzerData data) {
        BLangTableKeySpecifier keySpecifier = tableConstructorExpr.tableKeySpecifier;
        List<String> keySpecifierFieldNames = new ArrayList<>();
        List<BType> restFieldTypes = new ArrayList<>();


        if (keySpecifier != null) {
            for (IdentifierNode identifierNode : keySpecifier.fieldNameIdentifierList) {
                keySpecifierFieldNames.add(((BLangIdentifier) identifierNode).value);
            }
        }

        LinkedHashMap<String, List<BField>> fieldNameToFields = new LinkedHashMap<>();
        for (BType memType : memTypes) {
            BRecordType member = (BRecordType) memType;
            for (Map.Entry<String, BField> entry : member.fields.entrySet()) {
                String key = entry.getKey();
                BField field = entry.getValue();

                if (fieldNameToFields.containsKey(key)) {
                    fieldNameToFields.get(key).add(field);
                } else {
                    fieldNameToFields.put(key, new ArrayList<>() {{
                        add(field);
                    }});
                }
            }

            if (!member.sealed) {
                restFieldTypes.add(member.restFieldType);
            }
        }

        LinkedHashSet<BField> inferredFields = new LinkedHashSet<>();
        int memTypesSize = memTypes.size();

        for (Map.Entry<String, List<BField>> entry : fieldNameToFields.entrySet()) {
            String fieldName = entry.getKey();
            List<BField> fields = entry.getValue();

            List<BType> types = new ArrayList<>();
            for (BField field : fields) {
                types.add(field.getType());
            }

            for (BType memType : memTypes) {
                BRecordType bMemType = (BRecordType) memType;
                if (bMemType.sealed || bMemType.fields.containsKey(fieldName)) {
                    continue;
                }

                BType restFieldType = bMemType.restFieldType;
                types.add(restFieldType);
            }

            BField resultantField = createFieldWithType(fields.get(0), types);
            boolean isOptional = hasOptionalFields(fields) || fields.size() != memTypesSize;

            if (isOptional) {
                resultantField.symbol.flags = Flags.OPTIONAL;
            } else if (keySpecifierFieldNames.contains(fieldName)) {
                resultantField.symbol.flags = Flags.REQUIRED | Flags.READONLY;
            } else {
                resultantField.symbol.flags = Flags.REQUIRED;
            }

            inferredFields.add(resultantField);
        }

        return createTableConstraintRecordType(inferredFields, restFieldTypes, tableConstructorExpr.pos, data);
    }

    private boolean isSameTableType(BTableType source, BTableType target) {
        return target.keyTypeConstraint != symTable.neverType && source.constraint.equals(target.constraint) &&
                source.fieldNameList.equals(target.fieldNameList);
    }

    /**
     * Create a new {@code BField} out of existing {@code BField}, while changing its type.
     * The new type is derived from the given list of bTypes.
     *
     * @param field  - existing {@code BField}
     * @param bTypes - list of bTypes
     * @return a {@code BField}
     */
    private BField createFieldWithType(BField field, List<BType> bTypes) {
        BType resultantType = getResultantType(bTypes);

        BVarSymbol originalSymbol = field.symbol;
        BVarSymbol fieldSymbol = new BVarSymbol(originalSymbol.flags, originalSymbol.name, originalSymbol.pkgID,
                resultantType, originalSymbol.owner, originalSymbol.pos, VIRTUAL);

        return new BField(field.name, field.pos, fieldSymbol);
    }

    /**
     * Get the resultant type from a {@code List<BType>}.
     *
     * @param bTypes bType list (size > 0)
     * @return {@code BUnionType} if effective members in list is > 1. {@code BType} Otherwise.
     */
    private BType getResultantType(List<BType> bTypes) {
        LinkedHashSet<BType> bTypeSet = new LinkedHashSet<>(bTypes);
        List<BType> flattenBTypes = new ArrayList<>(bTypes.size());
        addFlattenMemberTypes(flattenBTypes, bTypeSet);

        return getRepresentativeBroadType(flattenBTypes);
    }

    private void addFlattenMemberTypes(List<BType> flattenBTypes, LinkedHashSet<BType> bTypes) {
        for (BType memberType : bTypes) {
            BType bType;
            switch (memberType.tag) {
                case TypeTags.UNION:
                    addFlattenMemberTypes(flattenBTypes, ((BUnionType) memberType).getMemberTypes());
                    continue;
                case TypeTags.TYPEREFDESC:
                    BType constraint = Types.getReferredType(memberType);
                    if (constraint.tag == TypeTags.UNION) {
                        addFlattenMemberTypes(flattenBTypes, ((BUnionType) constraint).getMemberTypes());
                        continue;
                    }
                    bType = constraint;
                    break;
                default:
                    bType = memberType;
                    break;
            }

            flattenBTypes.add(bType);
        }
    }

    private boolean hasOptionalFields(List<BField> fields) {
        for (BField field : fields) {
            if (field.symbol.getFlags().contains(Flag.OPTIONAL)) {
                return true;
            }
        }
        return false;
    }

    private BRecordType createTableConstraintRecordType(Set<BField> inferredFields, List<BType> restFieldTypes,
                                                        Location pos, AnalyzerData data) {
        PackageID pkgID = data.env.enclPkg.symbol.pkgID;
        BRecordTypeSymbol recordSymbol = createRecordTypeSymbol(pkgID, pos, VIRTUAL, data);

        for (BField field : inferredFields) {
            recordSymbol.scope.define(field.name, field.symbol);
        }

        BRecordType recordType = new BRecordType(recordSymbol);
        recordType.fields = inferredFields.stream().collect(getFieldCollector());

        recordSymbol.type = recordType;
        recordType.tsymbol = recordSymbol;

        BLangRecordTypeNode recordTypeNode = TypeDefBuilderHelper.createRecordTypeNode(recordType, pkgID, symTable,
                pos);
        recordTypeNode.initFunction = TypeDefBuilderHelper.createInitFunctionForRecordType(recordTypeNode, data.env,
                                                                                           names, symTable);
        TypeDefBuilderHelper.createTypeDefinitionForTSymbol(recordType, recordSymbol, recordTypeNode, data.env);

        if (restFieldTypes.isEmpty()) {
            recordType.sealed = true;
            recordType.restFieldType = symTable.noType;
        } else {
            recordType.restFieldType = getResultantType(restFieldTypes);
        }

        return recordType;
    }

    private Collector<BField, ?, LinkedHashMap<String, BField>> getFieldCollector() {
        BinaryOperator<BField> mergeFunc = (u, v) -> {
            throw new IllegalStateException(String.format("Duplicate key %s", u));
        };
        return Collectors.toMap(field -> field.name.value, Function.identity(), mergeFunc, LinkedHashMap::new);
    }

    private boolean validateTableType(BTableType tableType, AnalyzerData data) {
        BType constraint = Types.getReferredType(tableType.constraint);
        if (tableType.isTypeInlineDefined && !types.isAssignable(constraint, symTable.mapAllType)) {
            dlog.error(tableType.constraintPos, DiagnosticErrorCode.TABLE_CONSTRAINT_INVALID_SUBTYPE, constraint);
            data.resultType = symTable.semanticError;
            return false;
        }
        return true;
    }

    private boolean validateKeySpecifierInTableConstructor(BTableType tableType,
                                                         List<BLangRecordLiteral> recordLiterals, AnalyzerData data) {
        List<String> fieldNameList = tableType.fieldNameList;
        if (!fieldNameList.isEmpty()) {
            return validateTableKeyValue(fieldNameList, recordLiterals, data);
        }
        return true;
    }

    private boolean validateTableKeyValue(List<String> keySpecifierFieldNames,
                                                           List<BLangRecordLiteral> recordLiterals, AnalyzerData data) {

        for (String fieldName : keySpecifierFieldNames) {
            for (BLangRecordLiteral recordLiteral : recordLiterals) {
                BLangExpression recordKeyValueField = getRecordKeyValueField(recordLiteral, fieldName);
                if (recordKeyValueField != null && isConstExpression(recordKeyValueField)) {
                    continue;
                }

                dlog.error(recordLiteral.pos,
                        DiagnosticErrorCode.KEY_SPECIFIER_FIELD_VALUE_MUST_BE_CONSTANT_EXPR, fieldName);
                data.resultType = symTable.semanticError;
            }
        }

        return data.resultType != symTable.semanticError;
    }

    private boolean isConstExpression(BLangExpression expression) {
        switch(expression.getKind()) {
            case LITERAL:
            case NUMERIC_LITERAL:
            case STRING_TEMPLATE_LITERAL:
            case XML_ELEMENT_LITERAL:
            case XML_TEXT_LITERAL:
            case LIST_CONSTRUCTOR_EXPR:
            case TABLE_CONSTRUCTOR_EXPR:
            case RECORD_LITERAL_EXPR:
            case TYPE_CONVERSION_EXPR:
            case UNARY_EXPR:
            case BINARY_EXPR:
            case TYPE_TEST_EXPR:
            case TERNARY_EXPR:
                return true;
            case SIMPLE_VARIABLE_REF:
                return (((BLangSimpleVarRef) expression).symbol.tag & SymTag.CONSTANT) == SymTag.CONSTANT;
            case GROUP_EXPR:
                return isConstExpression(((BLangGroupExpr) expression).expression);
            default:
                return false;
        }
    }

    private BLangExpression getRecordKeyValueField(BLangRecordLiteral recordLiteral,
                                                            String fieldName) {
        for (RecordLiteralNode.RecordField recordField : recordLiteral.fields) {
            if (recordField.isKeyValueField()) {
                BLangRecordLiteral.BLangRecordKeyValueField recordKeyValueField =
                        (BLangRecordLiteral.BLangRecordKeyValueField) recordField;
                if (fieldName.equals(recordKeyValueField.key.toString())) {
                    return recordKeyValueField.valueExpr;
                }
            } else if (recordField.getKind() == NodeKind.SIMPLE_VARIABLE_REF) {
                if (fieldName.equals(((BLangRecordVarNameField) recordField).variableName.value)) {
                    return (BLangRecordLiteral.BLangRecordVarNameField) recordField;
                }
            }
        }

        return null;
    }

    public boolean validateKeySpecifier(List<String> fieldNameList, BType constraint,
                                         Location pos) {
        for (String fieldName : fieldNameList) {
            BField field = types.getTableConstraintField(constraint, fieldName);
            if (field == null) {
                dlog.error(pos,
                        DiagnosticErrorCode.INVALID_FIELD_NAMES_IN_KEY_SPECIFIER, fieldName, constraint);
                return true;
            }

            if (!Symbols.isFlagOn(field.symbol.flags, Flags.READONLY)) {
                dlog.error(pos,
                        DiagnosticErrorCode.KEY_SPECIFIER_FIELD_MUST_BE_READONLY, fieldName);
                return true;
            }

            if (!Symbols.isFlagOn(field.symbol.flags, Flags.REQUIRED)) {
                dlog.error(pos,
                        DiagnosticErrorCode.KEY_SPECIFIER_FIELD_MUST_BE_REQUIRED, fieldName);
                return true;
            }

            if (!types.isAssignable(field.type, symTable.anydataType)) {
                dlog.error(pos,
                        DiagnosticErrorCode.KEY_SPECIFIER_FIELD_MUST_BE_ANYDATA, fieldName, constraint);
                return true;
            }
        }
        return false;
    }

    private boolean validateTableConstructorExpr(BLangTableConstructorExpr tableConstructorExpr, BTableType tableType,
                                                 AnalyzerData data) {
        BType constraintType = Types.getReferredType(tableType.constraint);
        List<String> fieldNameList = new ArrayList<>();
        boolean isKeySpecifierEmpty = tableConstructorExpr.tableKeySpecifier == null;
        if (!isKeySpecifierEmpty) {
            fieldNameList.addAll(getTableKeyNameList(tableConstructorExpr.tableKeySpecifier));

            if (tableType.fieldNameList.isEmpty() && validateKeySpecifier(fieldNameList,
                    constraintType.tag != TypeTags.INTERSECTION ? constraintType :
                            ((BIntersectionType) constraintType).effectiveType,
                    tableConstructorExpr.tableKeySpecifier.pos)) {
                data.resultType = symTable.semanticError;
                return false;
            }

            if (!tableType.fieldNameList.isEmpty() && !tableType.fieldNameList.equals(fieldNameList)) {
                dlog.error(tableConstructorExpr.tableKeySpecifier.pos, DiagnosticErrorCode.TABLE_KEY_SPECIFIER_MISMATCH,
                        tableType.fieldNameList.toString(), fieldNameList.toString());
                data.resultType = symTable.semanticError;
                return false;
            }
        }

        BType keyTypeConstraint = tableType.keyTypeConstraint;
        if (keyTypeConstraint != null) {
            keyTypeConstraint = Types.getReferredType(keyTypeConstraint);
            List<BType> memberTypes = new ArrayList<>();

            switch (keyTypeConstraint.tag) {
                case TypeTags.TUPLE:
                    for (Type type : ((TupleType) keyTypeConstraint).getTupleTypes()) {
                        memberTypes.add((BType) type);
                    }
                    break;
                case TypeTags.RECORD:
                    Map<String, BField> fieldList = ((BRecordType) keyTypeConstraint).getFields();
                    memberTypes = fieldList.entrySet().stream()
                            .filter(e -> fieldNameList.contains(e.getKey())).map(entry -> entry.getValue().type)
                            .collect(Collectors.toList());
                    if (memberTypes.isEmpty()) {
                        memberTypes.add(keyTypeConstraint);
                    }
                    break;
                default:
                    memberTypes.add(keyTypeConstraint);
            }

            if (isKeySpecifierEmpty && keyTypeConstraint.tag == TypeTags.NEVER) {
                return true;
            }

            if (isKeySpecifierEmpty ||
                    tableConstructorExpr.tableKeySpecifier.fieldNameIdentifierList.size() != memberTypes.size()) {
                if (isKeySpecifierEmpty) {
                    dlog.error(tableConstructorExpr.pos,
                            DiagnosticErrorCode.KEY_SPECIFIER_EMPTY_FOR_PROVIDED_KEY_CONSTRAINT, memberTypes);
                } else {
                    dlog.error(tableConstructorExpr.pos,
                            DiagnosticErrorCode.KEY_SPECIFIER_SIZE_MISMATCH_WITH_KEY_CONSTRAINT,
                            memberTypes, tableConstructorExpr.tableKeySpecifier.fieldNameIdentifierList);
                }
                data.resultType = symTable.semanticError;
                return false;
            }

            List<IdentifierNode> fieldNameIdentifierList = tableConstructorExpr.tableKeySpecifier.
                    fieldNameIdentifierList;

            int index = 0;
            for (IdentifierNode identifier : fieldNameIdentifierList) {
                BField field = types.getTableConstraintField(constraintType, ((BLangIdentifier) identifier).value);
                if (field == null || !types.isAssignable(field.type, memberTypes.get(index))) {
                    dlog.error(tableConstructorExpr.tableKeySpecifier.pos,
                            DiagnosticErrorCode.KEY_SPECIFIER_MISMATCH_WITH_KEY_CONSTRAINT,
                            fieldNameIdentifierList.toString(), memberTypes.toString());
                    data.resultType = symTable.semanticError;
                    return false;
                }
                index++;
            }
        }

        return true;
    }

    public boolean validateMapConstraintTable(BType expType) {
        if (expType != null && (!((BTableType) expType).fieldNameList.isEmpty() ||
                ((BTableType) expType).keyTypeConstraint != null) &&
                !expType.tsymbol.owner.getFlags().contains(Flag.LANG_LIB)) {
            dlog.error(((BTableType) expType).keyPos,
                    DiagnosticErrorCode.KEY_CONSTRAINT_NOT_SUPPORTED_FOR_TABLE_WITH_MAP_CONSTRAINT);
            return true;
        }
        return false;
    }

    private List<String> getTableKeyNameList(BLangTableKeySpecifier tableKeySpecifier) {
        List<String> fieldNamesList = new ArrayList<>();
        for (IdentifierNode identifier : tableKeySpecifier.fieldNameIdentifierList) {
            fieldNamesList.add(((BLangIdentifier) identifier).value);
        }

        return fieldNamesList;
    }

    private BType createTableKeyConstraint(List<String> fieldNames, BType constraintType) {
        if (fieldNames.isEmpty()) {
            return symTable.semanticError;
        }

        List<BType> memTypes = new ArrayList<>();
        for (String fieldName : fieldNames) {
            //null is not possible for field
            BField tableConstraintField = types.getTableConstraintField(constraintType, fieldName);

            if (tableConstraintField == null) {
                return symTable.semanticError;
            }

            BType fieldType = tableConstraintField.type;
            memTypes.add(fieldType);
        }

        if (memTypes.size() == 1) {
            return memTypes.get(0);
        }

        return new BTupleType(memTypes);
    }

    private BType checkListConstructorCompatibility(BType bType, BLangListConstructorExpr listConstructor,
                                                    AnalyzerData data) {
        int tag = bType.tag;
        if (tag == TypeTags.UNION) {
            boolean prevNonErrorLoggingCheck = data.commonAnalyzerData.nonErrorLoggingCheck;
            int errorCount = this.dlog.errorCount();
            data.commonAnalyzerData.nonErrorLoggingCheck = true;
            this.dlog.mute();

            List<BType> compatibleTypes = new ArrayList<>();
            boolean erroredExpType = false;
            for (BType memberType : ((BUnionType) bType).getMemberTypes()) {
                if (memberType == symTable.semanticError) {
                    if (!erroredExpType) {
                        erroredExpType = true;
                    }
                    continue;
                }

                BType listCompatibleMemType = getListConstructorCompatibleNonUnionType(memberType, data);
                if (listCompatibleMemType == symTable.semanticError) {
                    continue;
                }

                dlog.resetErrorCount();
                BType memCompatibiltyType = checkListConstructorCompatibility(listCompatibleMemType, listConstructor,
                                                                              data);
                if (memCompatibiltyType != symTable.semanticError && dlog.errorCount() == 0 &&
                        isUniqueType(compatibleTypes, memCompatibiltyType)) {
                    compatibleTypes.add(memCompatibiltyType);
                }
            }

            data.commonAnalyzerData.nonErrorLoggingCheck = prevNonErrorLoggingCheck;
            this.dlog.setErrorCount(errorCount);
            if (!prevNonErrorLoggingCheck) {
                this.dlog.unmute();
            }

            if (compatibleTypes.isEmpty()) {
                BLangListConstructorExpr exprToLog = listConstructor;
                if (data.commonAnalyzerData.nonErrorLoggingCheck) {
                    listConstructor.cloneAttempt++;
                    exprToLog = nodeCloner.cloneNode(listConstructor);
                }

                BType inferredTupleType = getInferredTupleType(exprToLog, symTable.noType, data);

                if (!erroredExpType && inferredTupleType != symTable.semanticError) {
                    dlog.error(listConstructor.pos, DiagnosticErrorCode.INCOMPATIBLE_TYPES, data.expType,
                               inferredTupleType);
                }
                return symTable.semanticError;
            } else if (compatibleTypes.size() != 1) {
                dlog.error(listConstructor.pos, DiagnosticErrorCode.AMBIGUOUS_TYPES,
                        data.expType);
                return symTable.semanticError;
            }

            return checkListConstructorCompatibility(compatibleTypes.get(0), listConstructor, data);
        }

        if (tag == TypeTags.TYPEREFDESC) {
            BType refType = Types.getReferredType(bType);
            BType compatibleType = checkListConstructorCompatibility(refType, listConstructor, data);
            return compatibleType == refType ? bType : compatibleType;
        }

        if (tag == TypeTags.INTERSECTION) {
            return checkListConstructorCompatibility(((BIntersectionType) bType).effectiveType, listConstructor, data);
        }

        BType possibleType = getListConstructorCompatibleNonUnionType(bType, data);

        switch (possibleType.tag) {
            case TypeTags.ARRAY:
                return checkArrayType(listConstructor, (BArrayType) possibleType, data);
            case TypeTags.TUPLE:
                return checkTupleType(listConstructor, (BTupleType) possibleType, data);
            case TypeTags.READONLY:
                return checkReadOnlyListType(listConstructor, data);
            case TypeTags.TYPEDESC:
                // i.e typedesc t = [int, string]
                listConstructor.isTypedescExpr = true;
                InferredTupleDetails inferredTupleDetails = new InferredTupleDetails();
                for (BLangExpression expr : listConstructor.exprs) {
                    if (expr.getKind() == NodeKind.LIST_CONSTRUCTOR_SPREAD_OP) {
                        BLangExpression spreadOpExpr = ((BLangListConstructorSpreadOpExpr) expr).expr;
                        BType spreadOpExprType = checkExpr(spreadOpExpr, symTable.noType, data);
                        updateInferredTupleDetailsFromSpreadMember(expr.pos, spreadOpExprType, inferredTupleDetails);
                        continue;
                    }

                    BType resultType = checkExpr(expr, symTable.noType, data);

                    BType memberType = resultType;
                    if (expr.getKind() == NodeKind.TYPEDESC_EXPRESSION) {
                        memberType = ((BLangTypedescExpr) expr).resolvedType;
                    } else if (expr.getKind() == NodeKind.SIMPLE_VARIABLE_REF) {
                        memberType = ((BLangSimpleVarRef) expr).symbol.type;
                    }

                    if (inferredTupleDetails.restMemberTypes.isEmpty()) {
                        inferredTupleDetails.fixedMemberTypes.add(memberType);
                    } else {
                        inferredTupleDetails.restMemberTypes.add(memberType);
                    }
                }

                BTupleType tupleType = new BTupleType(inferredTupleDetails.fixedMemberTypes);
                if (!inferredTupleDetails.restMemberTypes.isEmpty()) {
                    tupleType.restType = getRepresentativeBroadType(inferredTupleDetails.restMemberTypes);
                }

                listConstructor.typedescType = tupleType;
                return new BTypedescType(listConstructor.typedescType, null);
        }

        BLangListConstructorExpr exprToLog = listConstructor;
        if (data.commonAnalyzerData.nonErrorLoggingCheck) {
            listConstructor.cloneAttempt++;
            exprToLog = nodeCloner.cloneNode(listConstructor);
        }

        if (bType == symTable.semanticError) {
            // Ignore the return value, we only need to visit the expressions.
            getInferredTupleType(exprToLog, symTable.semanticError, data);
        } else {
            dlog.error(listConstructor.pos, DiagnosticErrorCode.INCOMPATIBLE_TYPES, bType,
                    getInferredTupleType(exprToLog, symTable.noType, data));
        }

        return symTable.semanticError;
    }

    private void updateInferredTupleDetailsFromSpreadMember(Location spreadMemberPos, BType spreadOpExprType,
                                                            InferredTupleDetails inferredTupleDetails) {
        BType originalExprType = spreadOpExprType;
        spreadOpExprType = Types.getReferredType(spreadOpExprType);

        if (!inferredTupleDetails.restMemberTypes.isEmpty()) {
            if (spreadOpExprType.tag == TypeTags.TUPLE) {
                BTupleType bTupleType = (BTupleType) spreadOpExprType;
                inferredTupleDetails.restMemberTypes.addAll(bTupleType.tupleTypes);
                if (!types.isFixedLengthTuple(bTupleType)) {
                    inferredTupleDetails.restMemberTypes.add(bTupleType.restType);
                }
            } else if (spreadOpExprType.tag == TypeTags.ARRAY) {
                BArrayType bArrayType = (BArrayType) spreadOpExprType;
                inferredTupleDetails.restMemberTypes.add(bArrayType.eType);
            } else {
                dlog.error(spreadMemberPos, DiagnosticErrorCode.CANNOT_INFER_TYPE_FROM_SPREAD_OP, originalExprType);
                inferredTupleDetails.restMemberTypes.add(symTable.semanticError);
            }
            return;
        }

        if (spreadOpExprType.tag == TypeTags.TUPLE) {
            BTupleType bTupleType = (BTupleType) spreadOpExprType;
            inferredTupleDetails.fixedMemberTypes.addAll(bTupleType.tupleTypes);
            if (!types.isFixedLengthTuple(bTupleType)) {
                inferredTupleDetails.restMemberTypes.add(bTupleType.restType);
            }
        } else if (spreadOpExprType.tag == TypeTags.ARRAY) {
            BArrayType bArrayType = (BArrayType) spreadOpExprType;
            if (bArrayType.state == BArrayState.CLOSED) {
                for (int i = 0; i < bArrayType.size; i++) {
                    inferredTupleDetails.fixedMemberTypes.add(bArrayType.eType);
                }
            } else {
                inferredTupleDetails.restMemberTypes.add(bArrayType.eType);
            }
        } else {
            dlog.error(spreadMemberPos, DiagnosticErrorCode.CANNOT_INFER_TYPE_FROM_SPREAD_OP, originalExprType);
            inferredTupleDetails.fixedMemberTypes.add(symTable.semanticError);
        }
    }

    private BType getListConstructorCompatibleNonUnionType(BType type, AnalyzerData data) {
        switch (type.tag) {
            case TypeTags.ARRAY:
            case TypeTags.TUPLE:
            case TypeTags.READONLY:
            case TypeTags.TYPEDESC:
                return type;
            case TypeTags.JSON:
                return !Symbols.isFlagOn(type.flags, Flags.READONLY) ? symTable.arrayJsonType :
                        ImmutableTypeCloner.getEffectiveImmutableType(null, types, symTable.arrayJsonType,
                                data.env, symTable, anonymousModelHelper, names);
            case TypeTags.ANYDATA:
                return !Symbols.isFlagOn(type.flags, Flags.READONLY) ? symTable.arrayAnydataType :
                        ImmutableTypeCloner.getEffectiveImmutableType(null, types, symTable.arrayAnydataType,
                                data.env, symTable, anonymousModelHelper, names);
            case TypeTags.ANY:
                return !Symbols.isFlagOn(type.flags, Flags.READONLY) ? symTable.arrayAllType :
                        ImmutableTypeCloner.getEffectiveImmutableType(null, types, symTable.arrayAllType, data.env,
                                                                      symTable, anonymousModelHelper, names);
            case TypeTags.INTERSECTION:
                return ((BIntersectionType) type).effectiveType;
            case TypeTags.TYPEREFDESC:
                return type;
        }
        return symTable.semanticError;
    }

    private BType checkArrayType(BLangListConstructorExpr listConstructor, BArrayType arrayType, AnalyzerData data) {
        int listExprSize = 0;
        if (arrayType.state != BArrayState.OPEN) {
            for (BLangExpression expr : listConstructor.exprs) {
                if (expr.getKind() != NodeKind.LIST_CONSTRUCTOR_SPREAD_OP) {
                    listExprSize++;
                    continue;
                }

                BLangExpression spreadOpExpr = ((BLangListConstructorSpreadOpExpr) expr).expr;
                BType spreadOpType = checkExpr(spreadOpExpr, data);
                spreadOpType = Types.getReferredType(spreadOpType);

                switch (spreadOpType.tag) {
                    case TypeTags.ARRAY:
                        int arraySize = ((BArrayType) spreadOpType).size;
                        if (arraySize >= 0) {
                            listExprSize += arraySize;
                            continue;
                        }

                        dlog.error(spreadOpExpr.pos,
                                DiagnosticErrorCode.INVALID_SPREAD_OP_FIXED_LENGTH_LIST_EXPECTED);
                        return symTable.semanticError;
                    case TypeTags.TUPLE:
                        BTupleType tType = (BTupleType) spreadOpType;
                        if (types.isFixedLengthTuple(tType)) {
                            listExprSize += tType.tupleTypes.size();
                            continue;
                        }

                        dlog.error(spreadOpExpr.pos,
                                DiagnosticErrorCode.INVALID_SPREAD_OP_FIXED_LENGTH_LIST_EXPECTED);
                        return symTable.semanticError;
                }
            }
        }

        BType eType = arrayType.eType;

        if (arrayType.state == BArrayState.INFERRED) {
            arrayType.size = listExprSize;
            arrayType.state = BArrayState.CLOSED;
        } else if (arrayType.state != BArrayState.OPEN && arrayType.size != listExprSize) {
            if (arrayType.size < listExprSize) {
                dlog.error(listConstructor.pos, DiagnosticErrorCode.MISMATCHING_ARRAY_LITERAL_VALUES, arrayType.size,
                        listExprSize);
                return symTable.semanticError;
            }

            if (!types.hasFillerValue(eType)) {
                dlog.error(listConstructor.pos, DiagnosticErrorCode.INVALID_LIST_CONSTRUCTOR_ELEMENT_TYPE,
                        data.expType);
                return symTable.semanticError;
            }
        }

        boolean errored = false;
        for (BLangExpression expr : listConstructor.exprs) {
            if (expr.getKind() != NodeKind.LIST_CONSTRUCTOR_SPREAD_OP) {
                errored |= exprIncompatible(eType, expr, data);
                continue;
            }

            BLangExpression spreadOpExpr = ((BLangListConstructorSpreadOpExpr) expr).expr;
            BType spreadOpType = checkExpr(spreadOpExpr, data);
            BType spreadOpReferredType = Types.getReferredType(spreadOpType);

            switch (spreadOpReferredType.tag) {
                case TypeTags.ARRAY:
                    BType spreadOpeType = ((BArrayType) spreadOpReferredType).eType;
                    if (types.typeIncompatible(spreadOpExpr.pos, spreadOpeType, eType)) {
                        return symTable.semanticError;
                    }
                    break;
                case TypeTags.TUPLE:
                    BTupleType spreadOpTuple = (BTupleType) spreadOpReferredType;
                    List<BType> tupleTypes = spreadOpTuple.tupleTypes;
                    for (BType tupleMemberType : tupleTypes) {
                        if (types.typeIncompatible(spreadOpExpr.pos, tupleMemberType, eType)) {
                            return symTable.semanticError;
                        }
                    }

                    if (!types.isFixedLengthTuple(spreadOpTuple)) {
                        if (types.typeIncompatible(spreadOpExpr.pos, spreadOpTuple.restType, eType)) {
                            return symTable.semanticError;
                        }
                    }
                    break;
                default:
                    dlog.error(spreadOpExpr.pos, DiagnosticErrorCode.INCOMPATIBLE_TYPES_LIST_SPREAD_OP, spreadOpType);
                    return symTable.semanticError;
            }
        }

        return errored ? symTable.semanticError : arrayType;
    }

    private BType checkTupleType(BLangListConstructorExpr listConstructor, BTupleType tupleType, AnalyzerData data) {
        List<BLangExpression> exprs = listConstructor.exprs;
        List<BType> memberTypes = tupleType.tupleTypes;
        int memberTypeSize = memberTypes.size();
        BType restType = tupleType.restType;

        if (types.isFixedLengthTuple(tupleType)) {
            int listExprSize = 0;
            for (BLangExpression expr : exprs) {
                if (expr.getKind() != NodeKind.LIST_CONSTRUCTOR_SPREAD_OP) {
                    listExprSize++;
                    continue;
                }

                BLangExpression spreadOpExpr = ((BLangListConstructorSpreadOpExpr) expr).expr;
                BType spreadOpType = checkExpr(spreadOpExpr, data);
                spreadOpType = Types.getReferredType(spreadOpType);

                switch (spreadOpType.tag) {
                    case TypeTags.ARRAY:
                        int arraySize = ((BArrayType) spreadOpType).size;
                        if (arraySize >= 0) {
                            listExprSize += arraySize;
                            continue;
                        }

                        dlog.error(spreadOpExpr.pos, DiagnosticErrorCode.INVALID_SPREAD_OP_FIXED_LENGTH_LIST_EXPECTED);
                        return symTable.semanticError;
                    case TypeTags.TUPLE:
                        BTupleType tType = (BTupleType) spreadOpType;
                        if (types.isFixedLengthTuple(tType)) {
                            listExprSize += tType.tupleTypes.size();
                            continue;
                        }

                        dlog.error(spreadOpExpr.pos, DiagnosticErrorCode.INVALID_SPREAD_OP_FIXED_LENGTH_LIST_EXPECTED);
                        return symTable.semanticError;
                }
            }

            if (listExprSize < memberTypeSize) {
                for (int i = listExprSize; i < memberTypeSize; i++) {
                    // Skip filler values for resourceAccessPathSegments
                    if (data.isResourceAccessPathSegments || !types.hasFillerValue(memberTypes.get(i))) {
                        dlog.error(listConstructor.pos, DiagnosticErrorCode.INVALID_LIST_CONSTRUCTOR_ELEMENT_TYPE,
                                memberTypes.get(i));
                        return symTable.semanticError;
                    }
                }
            } else if (listExprSize > memberTypeSize) {
                dlog.error(listConstructor.pos, DiagnosticErrorCode.TUPLE_AND_EXPRESSION_SIZE_DOES_NOT_MATCH);
                return symTable.semanticError;
            }
        }

        boolean errored = false;
        int nonRestTypeIndex = 0;

        for (BLangExpression expr : exprs) {
            int remainNonRestCount = memberTypeSize - nonRestTypeIndex;

            if (expr.getKind() != NodeKind.LIST_CONSTRUCTOR_SPREAD_OP) {
                if (remainNonRestCount > 0) {
                    errored |= exprIncompatible(memberTypes.get(nonRestTypeIndex), expr, data);
                    nonRestTypeIndex++;
                } else {
                    errored |= exprIncompatible(restType, expr, data);
                }
                continue;
            }

            BLangExpression spreadOpExpr = ((BLangListConstructorSpreadOpExpr) expr).expr;
            BType spreadOpType = checkExpr(spreadOpExpr, data);
            BType spreadOpReferredType = Types.getReferredType(spreadOpType);

            switch (spreadOpReferredType.tag) {
                case TypeTags.ARRAY:
                    BArrayType spreadOpArray = (BArrayType) spreadOpReferredType;
                    if (spreadOpArray.state == BArrayState.CLOSED) {
                        for (int i = 0; i < spreadOpArray.size && nonRestTypeIndex < memberTypeSize;
                             i++, nonRestTypeIndex++) {
                            if (types.typeIncompatible(spreadOpExpr.pos, spreadOpArray.eType,
                                    memberTypes.get(nonRestTypeIndex))) {
                                return symTable.semanticError;
                            }
                        }

                        if (remainNonRestCount < spreadOpArray.size) {
                            if (types.typeIncompatible(spreadOpExpr.pos, spreadOpArray.eType, restType)) {
                                return symTable.semanticError;
                            }
                        }
                        continue;
                    }

                    if (remainNonRestCount > 0) {
                        dlog.error(spreadOpExpr.pos, DiagnosticErrorCode.INVALID_SPREAD_OP_FIXED_MEMBER_EXPECTED,
                                memberTypes.get(nonRestTypeIndex));
                        return symTable.semanticError;
                    }

                    if (types.typeIncompatible(spreadOpExpr.pos, spreadOpArray.eType, restType)) {
                        return symTable.semanticError;
                    }
                    break;
                case TypeTags.TUPLE:
                    BTupleType spreadOpTuple = (BTupleType) spreadOpReferredType;
                    int spreadOpMemberTypeSize = spreadOpTuple.tupleTypes.size();

                    if (types.isFixedLengthTuple(spreadOpTuple)) {
                        for (int i = 0; i < spreadOpMemberTypeSize && nonRestTypeIndex < memberTypeSize;
                             i++, nonRestTypeIndex++) {
                            if (types.typeIncompatible(spreadOpExpr.pos, spreadOpTuple.tupleTypes.get(i),
                                    memberTypes.get(nonRestTypeIndex))) {
                                return symTable.semanticError;
                            }
                        }

                        for (int i = remainNonRestCount; i < spreadOpMemberTypeSize; i++) {
                            if (types.typeIncompatible(spreadOpExpr.pos, spreadOpTuple.tupleTypes.get(i), restType)) {
                                return symTable.semanticError;
                            }
                        }
                        continue;
                    }

                    if (spreadOpMemberTypeSize < remainNonRestCount) {
                        dlog.error(spreadOpExpr.pos, DiagnosticErrorCode.INVALID_SPREAD_OP_FIXED_MEMBER_EXPECTED,
                                memberTypes.get(nonRestTypeIndex + spreadOpMemberTypeSize));
                        return symTable.semanticError;
                    }

                    for (int i = 0; nonRestTypeIndex < memberTypeSize; i++, nonRestTypeIndex++) {
                        if (types.typeIncompatible(spreadOpExpr.pos, spreadOpTuple.tupleTypes.get(i),
                                memberTypes.get(nonRestTypeIndex))) {
                            return symTable.semanticError;
                        }
                    }

                    for (int i = nonRestTypeIndex; i < spreadOpMemberTypeSize; i++) {
                        if (types.typeIncompatible(spreadOpExpr.pos, spreadOpTuple.tupleTypes.get(i), restType)) {
                            return symTable.semanticError;
                        }
                    }

                    if (types.typeIncompatible(spreadOpExpr.pos, spreadOpTuple.restType, restType)) {
                        return symTable.semanticError;
                    }
                    break;
                default:
                    dlog.error(spreadOpExpr.pos, DiagnosticErrorCode.INCOMPATIBLE_TYPES_LIST_SPREAD_OP, spreadOpType);
                    return symTable.semanticError;
            }
        }

        while (nonRestTypeIndex < memberTypeSize) {
            // Skip filler values for resourceAccessPathSegments
            if (data.isResourceAccessPathSegments || !types.hasFillerValue(memberTypes.get(nonRestTypeIndex))) {
                dlog.error(listConstructor.pos, DiagnosticErrorCode.INVALID_LIST_CONSTRUCTOR_ELEMENT_TYPE,
                        memberTypes.get(nonRestTypeIndex));
                return symTable.semanticError;
            }
            nonRestTypeIndex++;
        }

        return errored ? symTable.semanticError : tupleType;
    }

    private BType checkReadOnlyListType(BLangListConstructorExpr listConstructor, AnalyzerData data) {
        if (!data.commonAnalyzerData.nonErrorLoggingCheck) {
            BType inferredType = getInferredTupleType(listConstructor, symTable.readonlyType, data);

            if (inferredType == symTable.semanticError) {
                return symTable.semanticError;
            }
            return types.checkType(listConstructor, inferredType, symTable.readonlyType);
        }

        for (BLangExpression expr : listConstructor.exprs) {
            if (expr.getKind() == NodeKind.LIST_CONSTRUCTOR_SPREAD_OP) {
                expr = ((BLangListConstructorSpreadOpExpr) expr).expr;
            }

            if (exprIncompatible(symTable.readonlyType, expr, data)) {
                return symTable.semanticError;
            }
        }

        return symTable.readonlyType;
    }

    private boolean exprIncompatible(BType eType, BLangExpression expr, AnalyzerData data) {
        if (expr.typeChecked) {
            return expr.getBType() == symTable.semanticError;
        }

        BLangExpression exprToCheck = expr;

        if (data.commonAnalyzerData.nonErrorLoggingCheck) {
            expr.cloneAttempt++;
            exprToCheck = nodeCloner.cloneNode(expr);
        }

        return checkExpr(exprToCheck, eType, data) == symTable.semanticError;
    }

    private InferredTupleDetails checkExprList(List<BLangExpression> exprs, AnalyzerData data) {
        return checkExprList(exprs, symTable.noType, data);
    }

    private InferredTupleDetails checkExprList(List<BLangExpression> exprs, BType expType, AnalyzerData data) {
        InferredTupleDetails inferredTupleDetails = new InferredTupleDetails();
        SymbolEnv prevEnv = data.env;
        BType preExpType = data.expType;
        data.expType = expType;
        for (BLangExpression e : exprs) {
            if (e.getKind() == NodeKind.LIST_CONSTRUCTOR_SPREAD_OP) {
                BLangExpression spreadOpExpr = ((BLangListConstructorSpreadOpExpr) e).expr;
                BType spreadOpExprType = checkExpr(spreadOpExpr, expType, data);
                updateInferredTupleDetailsFromSpreadMember(e.pos, spreadOpExprType, inferredTupleDetails);
                continue;
            }

            checkExpr(e, expType, data);
            if (inferredTupleDetails.restMemberTypes.isEmpty()) {
                inferredTupleDetails.fixedMemberTypes.add(data.resultType);
            } else {
                inferredTupleDetails.restMemberTypes.add(data.resultType);
            }
        }
        data.env = prevEnv;
        data.expType = preExpType;
        return inferredTupleDetails;
    }

    private static class InferredTupleDetails {
        List<BType> fixedMemberTypes = new ArrayList<>();
        List<BType> restMemberTypes = new ArrayList<>();
    }

    private BType getInferredTupleType(BLangListConstructorExpr listConstructor, BType expType, AnalyzerData data) {
        InferredTupleDetails inferredTupleDetails = checkExprList(listConstructor.exprs, expType, data);
        List<BType> fixedMemberTypes = inferredTupleDetails.fixedMemberTypes;
        List<BType> restMemberTypes = inferredTupleDetails.restMemberTypes;

        for (BType memType : fixedMemberTypes) {
            if (memType == symTable.semanticError) {
                return symTable.semanticError;
            }
        }

        for (BType memType : restMemberTypes) {
            if (memType == symTable.semanticError) {
                return symTable.semanticError;
            }
        }

        BTupleType tupleType = new BTupleType(fixedMemberTypes);
        if (!restMemberTypes.isEmpty()) {
            tupleType.restType = getRepresentativeBroadType(restMemberTypes);
        }

        if (expType.tag != TypeTags.READONLY) {
            return tupleType;
        }

        tupleType.flags |= Flags.READONLY;
        return tupleType;
    }


    public void visit(BLangRecordLiteral recordLiteral, AnalyzerData data) {
        BType expType = data.expType;
        int expTypeTag = Types.getReferredType(expType).tag;

        if (expTypeTag == TypeTags.NONE || expTypeTag == TypeTags.READONLY) {
            expType = defineInferredRecordType(recordLiteral, expType, data);
        } else if (expTypeTag == TypeTags.OBJECT) {
            dlog.error(recordLiteral.pos, DiagnosticErrorCode.INVALID_RECORD_LITERAL, expType);
            data.resultType = symTable.semanticError;
            return;
        }

        data.resultType = getEffectiveMappingType(recordLiteral,
                                             checkMappingConstructorCompatibility(expType, recordLiteral, data), data);
    }

    private BType getEffectiveMappingType(BLangRecordLiteral recordLiteral, BType applicableMappingType,
                                          AnalyzerData data) {
        BType refType = Types.getReferredType(applicableMappingType);
        if (applicableMappingType == symTable.semanticError ||
                (refType.tag == TypeTags.RECORD && Symbols.isFlagOn(applicableMappingType.flags,
                                                                                  Flags.READONLY))) {
            return applicableMappingType;
        }

        Map<String, RecordLiteralNode.RecordField> readOnlyFields = new LinkedHashMap<>();
        LinkedHashMap<String, BField> applicableTypeFields =
                refType.tag == TypeTags.RECORD ? ((BRecordType) refType).fields :
                        new LinkedHashMap<>();

        for (RecordLiteralNode.RecordField field : recordLiteral.fields) {
            if (field.getKind() == NodeKind.RECORD_LITERAL_SPREAD_OP) {
                continue;
            }

            String name;
            if (field.isKeyValueField()) {
                BLangRecordKeyValueField keyValueField = (BLangRecordKeyValueField) field;

                if (!keyValueField.readonly) {
                    continue;
                }

                BLangExpression keyExpr = keyValueField.key.expr;
                if (keyExpr.getKind() == NodeKind.SIMPLE_VARIABLE_REF) {
                    name = ((BLangSimpleVarRef) keyExpr).variableName.value;
                } else {
                    name = (String) ((BLangLiteral) keyExpr).value;
                }
            } else {
                BLangRecordVarNameField varNameField = (BLangRecordVarNameField) field;

                if (!varNameField.readonly) {
                    continue;
                }
                name = varNameField.variableName.value;
            }

            if (applicableTypeFields.containsKey(name) &&
                    Symbols.isFlagOn(applicableTypeFields.get(name).symbol.flags, Flags.READONLY)) {
                continue;
            }

            readOnlyFields.put(name, field);
        }

        if (readOnlyFields.isEmpty()) {
            return applicableMappingType;
        }

        PackageID pkgID = data.env.enclPkg.symbol.pkgID;
        Location pos = recordLiteral.pos;
        BRecordTypeSymbol recordSymbol = createRecordTypeSymbol(pkgID, pos, VIRTUAL, data);

        LinkedHashMap<String, BField> newFields = new LinkedHashMap<>();

        for (Map.Entry<String, RecordLiteralNode.RecordField> readOnlyEntry : readOnlyFields.entrySet()) {
            RecordLiteralNode.RecordField field = readOnlyEntry.getValue();

            String key = readOnlyEntry.getKey();
            Name fieldName = names.fromString(key);

            BType readOnlyFieldType;
            if (field.isKeyValueField()) {
                readOnlyFieldType = ((BLangRecordKeyValueField) field).valueExpr.getBType();
            } else {
                // Has to be a varname field.
                readOnlyFieldType = ((BLangRecordVarNameField) field).getBType();
            }

            BVarSymbol fieldSymbol = new BVarSymbol(Flags.asMask(new HashSet<Flag>() {{
                add(Flag.REQUIRED);
                add(Flag.READONLY);
            }}), fieldName, pkgID, readOnlyFieldType, recordSymbol,
                                                    ((BLangNode) field).pos, VIRTUAL);
            newFields.put(key, new BField(fieldName, null, fieldSymbol));
            recordSymbol.scope.define(fieldName, fieldSymbol);
        }

        BRecordType recordType = new BRecordType(recordSymbol, recordSymbol.flags);
        if (refType.tag == TypeTags.MAP) {
            recordType.sealed = false;
            recordType.restFieldType = ((BMapType) refType).constraint;
        } else {
            BRecordType applicableRecordType = (BRecordType) refType;
            boolean allReadOnlyFields = true;

            for (Map.Entry<String, BField> origEntry : applicableRecordType.fields.entrySet()) {
                String fieldName = origEntry.getKey();
                BField field = origEntry.getValue();

                if (readOnlyFields.containsKey(fieldName)) {
                    // Already defined.
                    continue;
                }

                BVarSymbol origFieldSymbol = field.symbol;
                long origFieldFlags = origFieldSymbol.flags;

                if (allReadOnlyFields && !Symbols.isFlagOn(origFieldFlags, Flags.READONLY)) {
                    allReadOnlyFields = false;
                }

                BVarSymbol fieldSymbol = new BVarSymbol(origFieldFlags, field.name, pkgID,
                                                        origFieldSymbol.type, recordSymbol, field.pos, VIRTUAL);
                newFields.put(fieldName, new BField(field.name, null, fieldSymbol));
                recordSymbol.scope.define(field.name, fieldSymbol);
            }

            recordType.sealed = applicableRecordType.sealed;
            recordType.restFieldType = applicableRecordType.restFieldType;

            if (recordType.sealed && allReadOnlyFields) {
                recordType.flags |= Flags.READONLY;
                recordType.tsymbol.flags |= Flags.READONLY;
            }

        }

        recordType.fields = newFields;
        recordSymbol.type = recordType;
        recordType.tsymbol = recordSymbol;

        BLangRecordTypeNode recordTypeNode = TypeDefBuilderHelper.createRecordTypeNode(recordType, pkgID, symTable,
                                                                                       pos);
        recordTypeNode.initFunction = TypeDefBuilderHelper.createInitFunctionForRecordType(recordTypeNode, data.env,
                                                                                           names, symTable);
        TypeDefBuilderHelper.createTypeDefinitionForTSymbol(recordType, recordSymbol, recordTypeNode, data.env);

        if (refType.tag == TypeTags.RECORD) {
            BRecordType applicableRecordType = (BRecordType) refType;
            BTypeSymbol applicableRecordTypeSymbol = applicableRecordType.tsymbol;
            BLangUserDefinedType origTypeRef = new BLangUserDefinedType(
                    ASTBuilderUtil.createIdentifier(
                            pos,
                            TypeDefBuilderHelper.getPackageAlias(data.env, pos.lineRange().filePath(),
                                                                 applicableRecordTypeSymbol.pkgID)),
                    ASTBuilderUtil.createIdentifier(pos, applicableRecordTypeSymbol.name.value));
            origTypeRef.pos = pos;
            origTypeRef.setBType(applicableRecordType);
            recordTypeNode.typeRefs.add(origTypeRef);
        } else if (refType.tag == TypeTags.MAP) {
            recordLiteral.expectedType = applicableMappingType;
        }

        return recordType;
    }

    private BType checkMappingConstructorCompatibility(BType bType, BLangRecordLiteral mappingConstructor,
                                                       AnalyzerData data) {
        int tag = bType.tag;
        if (tag == TypeTags.UNION) {
            boolean prevNonErrorLoggingCheck = data.commonAnalyzerData.nonErrorLoggingCheck;
            data.commonAnalyzerData.nonErrorLoggingCheck = true;
            int errorCount = this.dlog.errorCount();
            this.dlog.mute();

            List<BType> compatibleTypes = new ArrayList<>();
            boolean erroredExpType = false;
            for (BType memberType : ((BUnionType) bType).getMemberTypes()) {
                if (memberType == symTable.semanticError) {
                    if (!erroredExpType) {
                        erroredExpType = true;
                    }
                    continue;
                }

                BType listCompatibleMemType = getMappingConstructorCompatibleNonUnionType(memberType, data);
                if (listCompatibleMemType == symTable.semanticError) {
                    continue;
                }

                dlog.resetErrorCount();
                BType memCompatibiltyType = checkMappingConstructorCompatibility(listCompatibleMemType,
                                                                                 mappingConstructor, data);

                if (memCompatibiltyType != symTable.semanticError && dlog.errorCount() == 0 &&
                        isUniqueType(compatibleTypes, memCompatibiltyType)) {
                    compatibleTypes.add(memCompatibiltyType);
                }
            }

            data.commonAnalyzerData.nonErrorLoggingCheck = prevNonErrorLoggingCheck;
            dlog.setErrorCount(errorCount);
            if (!prevNonErrorLoggingCheck) {
                this.dlog.unmute();
            }

            if (compatibleTypes.isEmpty()) {
                if (!erroredExpType) {
                    reportIncompatibleMappingConstructorError(mappingConstructor, bType, data);
                }
                validateSpecifiedFields(mappingConstructor, symTable.semanticError, data);
                return symTable.semanticError;
            } else if (compatibleTypes.size() != 1) {
                dlog.error(mappingConstructor.pos, DiagnosticErrorCode.AMBIGUOUS_TYPES, bType);
                validateSpecifiedFields(mappingConstructor, symTable.semanticError, data);
                return symTable.semanticError;
            }

            return checkMappingConstructorCompatibility(compatibleTypes.get(0), mappingConstructor, data);
        }

        if (tag == TypeTags.TYPEREFDESC) {
            BType refType = Types.getReferredType(bType);
            BType compatibleType = checkMappingConstructorCompatibility(refType, mappingConstructor, data);
            return compatibleType == refType ? bType : compatibleType;
        }

        if (tag == TypeTags.INTERSECTION) {
            return checkMappingConstructorCompatibility(((BIntersectionType) bType).effectiveType, mappingConstructor,
                                                        data);
        }

        BType possibleType = getMappingConstructorCompatibleNonUnionType(bType, data);

        switch (possibleType.tag) {
            case TypeTags.MAP:
                return validateSpecifiedFields(mappingConstructor, possibleType, data) ? possibleType :
                        symTable.semanticError;
            case TypeTags.RECORD:
                boolean isSpecifiedFieldsValid = validateSpecifiedFields(mappingConstructor, possibleType, data);

                boolean hasAllRequiredFields = validateRequiredFields((BRecordType) possibleType,
                                                                      mappingConstructor.fields,
                                                                      mappingConstructor.pos, data);

                return isSpecifiedFieldsValid && hasAllRequiredFields ? possibleType : symTable.semanticError;
            case TypeTags.READONLY:
                return checkReadOnlyMappingType(mappingConstructor, data);
        }
        reportIncompatibleMappingConstructorError(mappingConstructor, bType, data);
        validateSpecifiedFields(mappingConstructor, symTable.semanticError, data);
        return symTable.semanticError;
    }

    private BType checkReadOnlyMappingType(BLangRecordLiteral mappingConstructor, AnalyzerData data) {
        if (!data.commonAnalyzerData.nonErrorLoggingCheck) {
            BType inferredType = defineInferredRecordType(mappingConstructor, symTable.readonlyType, data);

            if (inferredType == symTable.semanticError) {
                return symTable.semanticError;
            }
            return checkMappingConstructorCompatibility(inferredType, mappingConstructor, data);
        }

        for (RecordLiteralNode.RecordField field : mappingConstructor.fields) {
            BLangExpression exprToCheck;

            if (field.isKeyValueField()) {
                exprToCheck = ((BLangRecordKeyValueField) field).valueExpr;
            } else if (field.getKind() == NodeKind.RECORD_LITERAL_SPREAD_OP) {
                exprToCheck = ((BLangRecordLiteral.BLangRecordSpreadOperatorField) field).expr;
            } else {
                exprToCheck = (BLangRecordVarNameField) field;
            }

            if (exprIncompatible(symTable.readonlyType, exprToCheck, data)) {
                return symTable.semanticError;
            }
        }

        return symTable.readonlyType;
    }

    private BType getMappingConstructorCompatibleNonUnionType(BType type, AnalyzerData data) {
        switch (type.tag) {
            case TypeTags.MAP:
            case TypeTags.RECORD:
            case TypeTags.READONLY:
                return type;
            case TypeTags.JSON:
                return !Symbols.isFlagOn(type.flags, Flags.READONLY) ? symTable.mapJsonType :
                        ImmutableTypeCloner.getEffectiveImmutableType(null, types, symTable.mapJsonType, data.env,
                                                                      symTable, anonymousModelHelper, names);
            case TypeTags.ANYDATA:
                return !Symbols.isFlagOn(type.flags, Flags.READONLY) ? symTable.mapAnydataType :
                        ImmutableTypeCloner.getEffectiveImmutableType(null, types, symTable.mapAnydataType,
                                data.env, symTable, anonymousModelHelper, names);
            case TypeTags.ANY:
                return !Symbols.isFlagOn(type.flags, Flags.READONLY) ? symTable.mapAllType :
                        ImmutableTypeCloner.getEffectiveImmutableType(null, types, symTable.mapAllType, data.env,
                                                                      symTable, anonymousModelHelper, names);
            case TypeTags.INTERSECTION:
                return ((BIntersectionType) type).effectiveType;
            case TypeTags.TYPEREFDESC:
                BType refType = Types.getReferredType(type);
                BType compatibleType = getMappingConstructorCompatibleNonUnionType(refType, data);
                return compatibleType == refType ? type : compatibleType;
        }
        return symTable.semanticError;
    }

    private boolean isMappingConstructorCompatibleType(BType type) {
        return Types.getReferredType(type).tag == TypeTags.RECORD
                || Types.getReferredType(type).tag == TypeTags.MAP;
    }

    private void reportIncompatibleMappingConstructorError(BLangRecordLiteral mappingConstructorExpr, BType expType,
                                                           AnalyzerData data) {
        if (expType == symTable.semanticError) {
            return;
        }

        if (expType.tag != TypeTags.UNION) {
            dlog.error(mappingConstructorExpr.pos,
                    DiagnosticErrorCode.MAPPING_CONSTRUCTOR_COMPATIBLE_TYPE_NOT_FOUND, expType);
            return;
        }

        BUnionType unionType = (BUnionType) expType;
        BType[] memberTypes = types.getAllTypes(unionType, true).toArray(new BType[0]);

        // Special case handling for `T?` where T is a record type. This is done to give more user friendly error
        // messages for this common scenario.
        if (memberTypes.length == 2) {
            BRecordType recType = null;

            if (memberTypes[0].tag == TypeTags.RECORD && memberTypes[1].tag == TypeTags.NIL) {
                recType = (BRecordType) memberTypes[0];
            } else if (memberTypes[1].tag == TypeTags.RECORD && memberTypes[0].tag == TypeTags.NIL) {
                recType = (BRecordType) memberTypes[1];
            }

            if (recType != null) {
                validateSpecifiedFields(mappingConstructorExpr, recType, data);
                validateRequiredFields(recType, mappingConstructorExpr.fields, mappingConstructorExpr.pos, data);
                return;
            }
        }

        // By this point, we know there aren't any types to which we can assign the mapping constructor. If this is
        // case where there is at least one type with which we can use mapping constructors, but this particular
        // mapping constructor is incompatible, we give an incompatible mapping constructor error.
        for (BType bType : memberTypes) {
            if (isMappingConstructorCompatibleType(bType)) {
                dlog.error(mappingConstructorExpr.pos, DiagnosticErrorCode.INCOMPATIBLE_MAPPING_CONSTRUCTOR,
                        unionType);
                return;
            }
        }

        dlog.error(mappingConstructorExpr.pos,
                DiagnosticErrorCode.MAPPING_CONSTRUCTOR_COMPATIBLE_TYPE_NOT_FOUND, unionType);
    }

    private boolean validateSpecifiedFields(BLangRecordLiteral mappingConstructor, BType possibleType,
                                            AnalyzerData data) {
        boolean isFieldsValid = true;

        for (RecordLiteralNode.RecordField field : mappingConstructor.fields) {
            BType checkedType = checkMappingField(field, Types.getReferredType(possibleType), data);
            if (isFieldsValid && checkedType == symTable.semanticError) {
                isFieldsValid = false;
            }
        }

        return isFieldsValid;
    }

    private boolean validateRequiredFields(BRecordType type, List<RecordLiteralNode.RecordField> specifiedFields,
                                           Location pos, AnalyzerData data) {
        HashSet<String> specFieldNames = getFieldNames(specifiedFields, data);
        boolean hasAllRequiredFields = true;

        for (BField field : type.fields.values()) {
            String fieldName = field.name.value;
            if (!specFieldNames.contains(fieldName) && Symbols.isFlagOn(field.symbol.flags, Flags.REQUIRED)
                    && !types.isNeverTypeOrStructureTypeWithARequiredNeverMember(field.type)) {
                // Check if `field` is explicitly assigned a value in the record literal
                // If a required field is missing, it's a compile error
                dlog.error(pos, DiagnosticErrorCode.MISSING_REQUIRED_RECORD_FIELD, field.name);
                if (hasAllRequiredFields) {
                    hasAllRequiredFields = false;
                }
            }
        }
        return hasAllRequiredFields;
    }

    private HashSet<String> getFieldNames(List<RecordLiteralNode.RecordField> specifiedFields, AnalyzerData data) {
        HashSet<String> fieldNames = new HashSet<>();

        for (RecordLiteralNode.RecordField specifiedField : specifiedFields) {
            if (specifiedField.isKeyValueField()) {
                String name = getKeyValueFieldName((BLangRecordKeyValueField) specifiedField);
                if (name == null) {
                    continue; // computed key
                }

                fieldNames.add(name);
            } else if (specifiedField.getKind() == NodeKind.SIMPLE_VARIABLE_REF) {
                fieldNames.add(getVarNameFieldName((BLangRecordVarNameField) specifiedField));
            } else {
                fieldNames.addAll(getSpreadOpFieldRequiredFieldNames(
                        (BLangRecordLiteral.BLangRecordSpreadOperatorField) specifiedField, data));
            }
        }

        return fieldNames;
    }

    private String getKeyValueFieldName(BLangRecordKeyValueField field) {
        BLangRecordKey key = field.key;
        if (key.computedKey) {
            return null;
        }

        BLangExpression keyExpr = key.expr;

        if (keyExpr.getKind() == NodeKind.SIMPLE_VARIABLE_REF) {
            return ((BLangSimpleVarRef) keyExpr).variableName.value;
        } else if (keyExpr.getKind() == NodeKind.LITERAL) {
            return (String) ((BLangLiteral) keyExpr).value;
        }
        return null;
    }

    private String getVarNameFieldName(BLangRecordVarNameField field) {
        return field.variableName.value;
    }

    private List<String> getSpreadOpFieldRequiredFieldNames(BLangRecordLiteral.BLangRecordSpreadOperatorField field,
                                                            AnalyzerData data) {
        BType spreadType = Types.getReferredType(checkExpr(field.expr, data));

        if (spreadType.tag != TypeTags.RECORD) {
            return Collections.emptyList();
        }

        List<String> fieldNames = new ArrayList<>();
        for (BField bField : ((BRecordType) spreadType).getFields().values()) {
            if (!Symbols.isOptional(bField.symbol)) {
                fieldNames.add(bField.name.value);
            }
        }
        return fieldNames;
    }

    @Override
    public void visit(BLangWorkerFlushExpr workerFlushExpr, AnalyzerData data) {
        if (workerFlushExpr.workerIdentifier != null) {
            String workerName = workerFlushExpr.workerIdentifier.getValue();
            if (!this.workerExists(data.env, workerName)) {
                this.dlog.error(workerFlushExpr.pos, DiagnosticErrorCode.UNDEFINED_WORKER, workerName);
            } else {
                BSymbol symbol = symResolver.lookupSymbolInMainSpace(data.env, names.fromString(workerName));
                if (symbol != symTable.notFoundSymbol) {
                    workerFlushExpr.workerSymbol = symbol;
                }
            }
        }
        BType actualType = BUnionType.create(null, symTable.errorType, symTable.nilType);
        data.resultType = types.checkType(workerFlushExpr, actualType, data.expType);
    }

    @Override
    public void visit(BLangWorkerSyncSendExpr syncSendExpr, AnalyzerData data) {
        BSymbol symbol = symResolver.lookupSymbolInMainSpace(data.env, names.fromIdNode(syncSendExpr.workerIdentifier));

        if (symTable.notFoundSymbol.equals(symbol)) {
            syncSendExpr.workerType = symTable.semanticError;
        } else {
            syncSendExpr.workerType = symbol.type;
            syncSendExpr.workerSymbol = symbol;
        }

        // TODO Need to remove this cached env
        syncSendExpr.env = data.env;
        checkExpr(syncSendExpr.expr, data);

        // Validate if the send expression type is cloneableType
        if (!types.isAssignable(syncSendExpr.expr.getBType(), symTable.cloneableType)) {
            this.dlog.error(syncSendExpr.pos, DiagnosticErrorCode.INVALID_TYPE_FOR_SEND,
                            syncSendExpr.expr.getBType());
        }

        String workerName = syncSendExpr.workerIdentifier.getValue();
        if (!this.workerExists(data.env, workerName)) {
            this.dlog.error(syncSendExpr.pos, DiagnosticErrorCode.UNDEFINED_WORKER, workerName);
        }

        syncSendExpr.expectedType = data.expType;

        // Type checking against the matching receive is done during code analysis.
        // When the expected type is noType, set the result type as nil to avoid variable assignment is required errors.
        data.resultType = data.expType == symTable.noType ? symTable.nilType : data.expType;
    }

    @Override
    public void visit(BLangWorkerReceive workerReceiveExpr, AnalyzerData data) {
        BSymbol symbol =
                symResolver.lookupSymbolInMainSpace(data.env, names.fromIdNode(workerReceiveExpr.workerIdentifier));

        // TODO Need to remove this cached env
        workerReceiveExpr.env = data.env;

        if (symTable.notFoundSymbol.equals(symbol)) {
            workerReceiveExpr.workerType = symTable.semanticError;
        } else {
            workerReceiveExpr.workerType = symbol.type;
            workerReceiveExpr.workerSymbol = symbol;
        }
        // The receive expression cannot be assigned to var, since we cannot infer the type.
        if (symTable.noType == data.expType) {
            this.dlog.error(workerReceiveExpr.pos, DiagnosticErrorCode.INVALID_USAGE_OF_RECEIVE_EXPRESSION);
        }
        // We cannot predict the type of the receive expression as it depends on the type of the data sent by the other
        // worker/channel. Since receive is an expression now we infer the type of it from the lhs of the statement.
        workerReceiveExpr.setBType(data.expType);
        data.resultType = data.expType;
    }

    private boolean workerExists(SymbolEnv env, String workerName) {
        //TODO: move this method to CodeAnalyzer
        if (workerName.equals(DEFAULT_WORKER_NAME)) {
           return true;
        }
        BSymbol symbol = this.symResolver.lookupSymbolInMainSpace(env, new Name(workerName));
        return symbol != this.symTable.notFoundSymbol &&
               symbol.type.tag == TypeTags.FUTURE &&
               ((BFutureType) symbol.type).workerDerivative;
    }

    @Override
    public void visit(BLangConstRef constRef, AnalyzerData data) {
        constRef.symbol = symResolver.lookupMainSpaceSymbolInPackage(constRef.pos, data.env,
                names.fromIdNode(constRef.pkgAlias), names.fromIdNode(constRef.variableName));

        types.setImplicitCastExpr(constRef, constRef.getBType(), data.expType);
        data.resultType = constRef.getBType();
    }

    public void visit(BLangSimpleVarRef varRefExpr, AnalyzerData data) {
        // Set error type as the actual type.
        BType actualType = symTable.semanticError;

        BLangIdentifier identifier = varRefExpr.variableName;
        Name varName = names.fromIdNode(identifier);
        if (varName == Names.IGNORE) {
            varRefExpr.setBType(this.symTable.anyType);

            // If the variable name is a wildcard('_'), the symbol should be ignorable.
            varRefExpr.symbol = new BVarSymbol(0, true, varName,
                                               names.originalNameFromIdNode(identifier),
                    data.env.enclPkg.symbol.pkgID, varRefExpr.getBType(), data.env.scope.owner,
                                               varRefExpr.pos, VIRTUAL);

            data.resultType = varRefExpr.getBType();
            return;
        }

        Name compUnitName = getCurrentCompUnit(varRefExpr);
        BSymbol pkgSymbol = symResolver.resolvePrefixSymbol(data.env, names.fromIdNode(varRefExpr.pkgAlias),
                                                            compUnitName);
        varRefExpr.pkgSymbol = pkgSymbol;
        if (pkgSymbol == symTable.notFoundSymbol) {
            varRefExpr.symbol = symTable.notFoundSymbol;
            dlog.error(varRefExpr.pos, DiagnosticErrorCode.UNDEFINED_MODULE, varRefExpr.pkgAlias);
        } else if (Names.CLIENT.equals(varName) && !identifier.isLiteral) {
            if (pkgSymbol != symTable.notFoundSymbol &&
                    !symResolver.isModuleGeneratedForClientDeclaration(data.env.enclPkg.packageID, pkgSymbol.pkgID)) {
                dlog.error(varRefExpr.pos,
                           DiagnosticErrorCode.INVALID_USAGE_OF_THE_CLIENT_KEYWORD_AS_UNQUOTED_IDENTIFIER);
            }
        }

        if (pkgSymbol.tag == SymTag.XMLNS) {
            actualType = symTable.stringType;
        } else if (pkgSymbol != symTable.notFoundSymbol) {
            BSymbol symbol = symResolver.lookupMainSpaceSymbolInPackage(varRefExpr.pos, data.env,
                    names.fromIdNode(varRefExpr.pkgAlias), varName);
            // if no symbol, check same for object attached function
            if (symbol == symTable.notFoundSymbol && data.env.enclType != null) {
                Name objFuncName = names.fromString(Symbols
                        .getAttachedFuncSymbolName(data.env.enclType.getBType().tsymbol.name.value, varName.value));
                symbol = symResolver.resolveStructField(varRefExpr.pos, data.env, objFuncName,
                        data.env.enclType.getBType().tsymbol);
            }

            // TODO: call to isInLocallyDefinedRecord() is a temporary fix done to disallow local var references in
            //  locally defined record type defs. This check should be removed once local var referencing is supported.
            if (((symbol.tag & SymTag.VARIABLE) == SymTag.VARIABLE)) {
                BVarSymbol varSym = (BVarSymbol) symbol;
                checkSelfReferences(varRefExpr.pos, data.env, varSym);
                varRefExpr.symbol = varSym;
                actualType = varSym.type;
                markAndRegisterClosureVariable(symbol, varRefExpr.pos, data.env, data);
            } else if ((symbol.tag & SymTag.TYPE_DEF) == SymTag.TYPE_DEF) {
                actualType = symbol.type.tag == TypeTags.TYPEDESC ? symbol.type : new BTypedescType(symbol.type, null);
                varRefExpr.symbol = symbol;
            } else if ((symbol.tag & SymTag.CONSTANT) == SymTag.CONSTANT) {
                BConstantSymbol constSymbol = (BConstantSymbol) symbol;
                varRefExpr.symbol = constSymbol;
                BType symbolType = symbol.type;
                BType expectedType = Types.getReferredType(data.expType);
                if (symbolType != symTable.noType && expectedType.tag == TypeTags.FINITE ||
                        (expectedType.tag == TypeTags.UNION && types.getAllTypes(expectedType, true).stream()
                                .anyMatch(memType -> memType.tag == TypeTags.FINITE &&
                                        types.isAssignable(symbolType, memType)))) {
                    actualType = symbolType;
                } else {
                    actualType = constSymbol.literalType;
                }

                // If the constant is on the LHS, modifications are not allowed.
                // E.g. m.k = "10"; // where `m` is a constant.
                if (varRefExpr.isLValue || varRefExpr.isCompoundAssignmentLValue) {
                    actualType = symTable.semanticError;
                    dlog.error(varRefExpr.pos, DiagnosticErrorCode.CANNOT_UPDATE_CONSTANT_VALUE);
                }
            } else {
                varRefExpr.symbol = symbol; // Set notFoundSymbol
                logUndefinedSymbolError(varRefExpr.pos, varName.value);
            }
        }

        // Check type compatibility
        if (data.expType.tag == TypeTags.ARRAY && isArrayOpenSealedType((BArrayType) data.expType)) {
            dlog.error(varRefExpr.pos, DiagnosticErrorCode.CANNOT_INFER_SIZE_ARRAY_SIZE_FROM_THE_CONTEXT);
            data.resultType = symTable.semanticError;
            return;

        }

        data.resultType = types.checkType(varRefExpr, actualType, data.expType);
    }

    @Override
    public void visit(BLangRecordVarRef varRefExpr, AnalyzerData data) {
        LinkedHashMap<String, BField> fields = new LinkedHashMap<>();

        String recordName = this.anonymousModelHelper.getNextAnonymousTypeKey(data.env.enclPkg.symbol.pkgID);
        BRecordTypeSymbol recordSymbol = Symbols.createRecordSymbol(Flags.ANONYMOUS, names.fromString(recordName),
                data.env.enclPkg.symbol.pkgID, null, data.env.scope.owner,
                                                                    varRefExpr.pos, SOURCE);
        symbolEnter.defineSymbol(varRefExpr.pos, recordSymbol, data.env);

        boolean unresolvedReference = false;
        for (BLangRecordVarRef.BLangRecordVarRefKeyValue recordRefField : varRefExpr.recordRefFields) {
            BLangVariableReference bLangVarReference = (BLangVariableReference) recordRefField.variableReference;
            bLangVarReference.isLValue = true;
            checkExpr(recordRefField.variableReference, data);
            if (bLangVarReference.symbol == null || bLangVarReference.symbol == symTable.notFoundSymbol ||
                    !isValidVariableReference(recordRefField.variableReference)) {
                unresolvedReference = true;
                continue;
            }
            BVarSymbol bVarSymbol = (BVarSymbol) bLangVarReference.symbol;
            BField field = new BField(names.fromIdNode(recordRefField.variableName), varRefExpr.pos,
                                      new BVarSymbol(0, names.fromIdNode(recordRefField.variableName),
                                                     names.originalNameFromIdNode(recordRefField.variableName),
                                              data.env.enclPkg.symbol.pkgID, bVarSymbol.type, recordSymbol,
                                                     varRefExpr.pos, SOURCE));
            fields.put(field.name.value, field);
        }

        BLangExpression restParam = (BLangExpression) varRefExpr.restParam;
        if (restParam != null) {
            checkExpr(restParam, data);
            unresolvedReference = !isValidVariableReference(restParam);
        }

        if (unresolvedReference) {
            data.resultType = symTable.semanticError;
            return;
        }

        BRecordType bRecordType = new BRecordType(recordSymbol);
        bRecordType.fields = fields;
        recordSymbol.type = bRecordType;
        varRefExpr.symbol = new BVarSymbol(0, recordSymbol.name, recordSymbol.getOriginalName(),
                data.env.enclPkg.symbol.pkgID, bRecordType, data.env.scope.owner, varRefExpr.pos,
                                           SOURCE);

        if (restParam == null) {
            bRecordType.sealed = true;
            bRecordType.restFieldType = symTable.noType;
        } else if (restParam.getBType() == symTable.semanticError) {
            bRecordType.restFieldType = symTable.mapType;
        } else {
            // Rest variable type of Record ref (record destructuring assignment) is a record where T is the broad
            // type of all fields that are not specified in the destructuring pattern. Here we set the rest type of
            // record type to T.
            BType restFieldType;
            if (restParam.getBType().tag == TypeTags.RECORD) {
                restFieldType = ((BRecordType) restParam.getBType()).restFieldType;
            } else if (restParam.getBType().tag == TypeTags.MAP) {
                restFieldType = ((BMapType) restParam.getBType()).constraint;
            } else {
                restFieldType = restParam.getBType();
            }
            bRecordType.restFieldType = restFieldType;
        }

        data.resultType = bRecordType;
    }

    @Override
    public void visit(BLangErrorVarRef varRefExpr, AnalyzerData data) {
        if (varRefExpr.typeNode != null) {
            BType bType = symResolver.resolveTypeNode(varRefExpr.typeNode, data.env);
            varRefExpr.setBType(bType);
            checkIndirectErrorVarRef(varRefExpr, data);
            data.resultType = bType;
            return;
        }

        if (varRefExpr.message != null) {
            varRefExpr.message.isLValue = true;
            checkExpr(varRefExpr.message, data);
            if (!types.isAssignable(symTable.stringType, varRefExpr.message.getBType())) {
                dlog.error(varRefExpr.message.pos, DiagnosticErrorCode.INCOMPATIBLE_TYPES, symTable.stringType,
                           varRefExpr.message.getBType());
            }
        }

        if (varRefExpr.cause != null) {
            varRefExpr.cause.isLValue = true;
            checkExpr(varRefExpr.cause, data);
            if (!types.isAssignable(symTable.errorOrNilType, varRefExpr.cause.getBType())) {
                dlog.error(varRefExpr.cause.pos, DiagnosticErrorCode.INCOMPATIBLE_TYPES, symTable.errorOrNilType,
                           varRefExpr.cause.getBType());
            }
        }

        boolean unresolvedReference = false;

        for (BLangNamedArgsExpression detailItem : varRefExpr.detail) {
            BLangVariableReference refItem = (BLangVariableReference) detailItem.expr;
            refItem.isLValue = true;
            checkExpr(refItem, data);

            if (!isValidVariableReference(refItem)) {
                unresolvedReference = true;
                continue;
            }

            if (refItem.getKind() == NodeKind.FIELD_BASED_ACCESS_EXPR
                    || refItem.getKind() == NodeKind.INDEX_BASED_ACCESS_EXPR) {
                dlog.error(refItem.pos, DiagnosticErrorCode.INVALID_VARIABLE_REFERENCE_IN_BINDING_PATTERN,
                        refItem);
                unresolvedReference = true;
                continue;
            }

            if (refItem.symbol == null) {
                unresolvedReference = true;
            }
        }

        if (varRefExpr.restVar != null) {
            varRefExpr.restVar.isLValue = true;
            if (varRefExpr.restVar.getKind() == NodeKind.SIMPLE_VARIABLE_REF) {
                checkExpr(varRefExpr.restVar, data);
                unresolvedReference = unresolvedReference
                        || varRefExpr.restVar.symbol == null
                        || !isValidVariableReference(varRefExpr.restVar);
            }
        }

        if (unresolvedReference) {
            data.resultType = symTable.semanticError;
            return;
        }

        BType errorRefRestFieldType;
        if (varRefExpr.restVar == null) {
            errorRefRestFieldType = symTable.anydataOrReadonly;
        } else if (varRefExpr.restVar.getKind() == NodeKind.SIMPLE_VARIABLE_REF
                && ((BLangSimpleVarRef) varRefExpr.restVar).variableName.value.equals(Names.IGNORE.value)) {
            errorRefRestFieldType = symTable.anydataOrReadonly;
        } else if (varRefExpr.restVar.getKind() == NodeKind.INDEX_BASED_ACCESS_EXPR
            || varRefExpr.restVar.getKind() == NodeKind.FIELD_BASED_ACCESS_EXPR) {
            errorRefRestFieldType = varRefExpr.restVar.getBType();
        } else if (varRefExpr.restVar.getBType().tag == TypeTags.MAP) {
            errorRefRestFieldType = ((BMapType) varRefExpr.restVar.getBType()).constraint;
        } else {
            dlog.error(varRefExpr.restVar.pos, DiagnosticErrorCode.INCOMPATIBLE_TYPES,
                       varRefExpr.restVar.getBType(), symTable.detailType);
            data.resultType = symTable.semanticError;
            return;
        }

        BType errorDetailType = errorRefRestFieldType == symTable.anydataOrReadonly
                ? symTable.errorType.detailType
                : new BMapType(TypeTags.MAP, errorRefRestFieldType, null, Flags.PUBLIC);
        data.resultType = new BErrorType(symTable.errorType.tsymbol, errorDetailType);
    }

    private void checkIndirectErrorVarRef(BLangErrorVarRef varRefExpr, AnalyzerData data) {
        for (BLangNamedArgsExpression detailItem : varRefExpr.detail) {
            checkExpr(detailItem.expr, data);
            checkExpr(detailItem, detailItem.expr.getBType(), data);
        }

        if (varRefExpr.restVar != null) {
            checkExpr(varRefExpr.restVar, data);
        }

        if (varRefExpr.message != null) {
            varRefExpr.message.isLValue = true;
            checkExpr(varRefExpr.message, data);
        }

        if (varRefExpr.cause != null) {
            varRefExpr.cause.isLValue = true;
            checkExpr(varRefExpr.cause, data);
        }
    }

    @Override
    public void visit(BLangTupleVarRef varRefExpr, AnalyzerData data) {
        List<BType> results = new ArrayList<>();
        for (int i = 0; i < varRefExpr.expressions.size(); i++) {
            ((BLangVariableReference) varRefExpr.expressions.get(i)).isLValue = true;
            results.add(checkExpr(varRefExpr.expressions.get(i), symTable.noType, data));
        }
        BTupleType actualType = new BTupleType(results);
        if (varRefExpr.restParam != null) {
            BLangExpression restExpr = varRefExpr.restParam;
            ((BLangVariableReference) restExpr).isLValue = true;
            BType checkedType = checkExpr(restExpr, symTable.noType, data);
            if (!(checkedType.tag == TypeTags.ARRAY || checkedType.tag == TypeTags.TUPLE)) {
                dlog.error(varRefExpr.pos, DiagnosticErrorCode.INVALID_TYPE_FOR_REST_DESCRIPTOR, checkedType);
                data.resultType = symTable.semanticError;
                return;
            }
            if (checkedType.tag == TypeTags.ARRAY) {
                actualType.restType = ((BArrayType) checkedType).eType;
            } else {
                actualType.restType = checkedType;
            }
        }
        data.resultType = types.checkType(varRefExpr, actualType, data.expType);
    }

    /**
     * This method will recursively check if a multidimensional array has at least one open sealed dimension.
     *
     * @param arrayType array to check if open sealed
     * @return true if at least one dimension is open sealed
     */
    public boolean isArrayOpenSealedType(BArrayType arrayType) {
        if (arrayType.state == BArrayState.INFERRED) {
            return true;
        }
        if (arrayType.eType.tag == TypeTags.ARRAY) {
            return isArrayOpenSealedType((BArrayType) arrayType.eType);
        }
        return false;
    }

    /**
     * This method will recursively traverse and find the symbol environment of a lambda node (which is given as the
     * enclosing invokable node) which is needed to lookup closure variables. The variable lookup will start from the
     * enclosing invokable node's environment, which are outside of the scope of a lambda function.
     */
    private SymbolEnv findEnclosingInvokableEnv(SymbolEnv env, BLangInvokableNode encInvokable) {
        if (env.enclEnv.node == null) {
            return env;
        }
        NodeKind kind = env.enclEnv.node.getKind();
        if (kind == NodeKind.ARROW_EXPR || kind == NodeKind.ON_FAIL) {
            // TODO : check if we need ON_FAIL now
            return env.enclEnv;
        }

        if (kind == NodeKind.CLASS_DEFN) {
            return env.enclEnv.enclEnv;
        }

        if (env.enclInvokable != null && env.enclInvokable == encInvokable) {
            return findEnclosingInvokableEnv(env.enclEnv, encInvokable);
        }
        return env;
    }

    private SymbolEnv findEnclosingInvokableEnv(SymbolEnv env, BLangRecordTypeNode recordTypeNode) {
        if (env.enclEnv.node != null) {
            NodeKind kind = env.enclEnv.node.getKind();
            if (kind == NodeKind.ARROW_EXPR || kind == NodeKind.ON_FAIL || kind == NodeKind.CLASS_DEFN) {
                return env.enclEnv;
            }
        }

        if (env.enclType != null && env.enclType == recordTypeNode) {
            return findEnclosingInvokableEnv(env.enclEnv, recordTypeNode);
        }
        return env;
    }

    private boolean isFunctionArgument(BSymbol symbol, List<BLangSimpleVariable> params) {
        return params.stream().anyMatch(param -> (param.symbol.name.equals(symbol.name) &&
                param.getBType().tag == symbol.type.tag));
    }

    @Override
    public void visit(BLangFieldBasedAccess.BLangNSPrefixedFieldBasedAccess nsPrefixedFieldBasedAccess,
                      AnalyzerData data) {
        checkFieldBasedAccess(nsPrefixedFieldBasedAccess, true, data);
    }

    public void visit(BLangFieldBasedAccess fieldAccessExpr, AnalyzerData data) {
        checkFieldBasedAccess(fieldAccessExpr, false, data);
    }

    private void checkFieldBasedAccess(BLangFieldBasedAccess fieldAccessExpr, boolean isNsPrefixed, AnalyzerData data) {
        markLeafNode(fieldAccessExpr);

        // First analyze the accessible expression.
        BLangExpression containerExpression = fieldAccessExpr.expr;

        if (containerExpression instanceof BLangValueExpression) {
            ((BLangValueExpression) containerExpression).isLValue = fieldAccessExpr.isLValue;
            ((BLangValueExpression) containerExpression).isCompoundAssignmentLValue =
                    fieldAccessExpr.isCompoundAssignmentLValue;
        }

        BType varRefType = types.getTypeWithEffectiveIntersectionTypes(checkExpr(containerExpression, data));

        // Disallow `expr.ns:attrname` syntax on non xml expressions.
        if (isNsPrefixed && !isXmlAccess(fieldAccessExpr)) {
            dlog.error(fieldAccessExpr.pos, DiagnosticErrorCode.INVALID_FIELD_ACCESS_EXPRESSION);
            data.resultType = symTable.semanticError;
            return;
        }

        BType actualType;
        if (fieldAccessExpr.optionalFieldAccess) {
            if (fieldAccessExpr.isLValue || fieldAccessExpr.isCompoundAssignmentLValue) {
                dlog.error(fieldAccessExpr.pos, DiagnosticErrorCode.OPTIONAL_FIELD_ACCESS_NOT_REQUIRED_ON_LHS);
                data.resultType = symTable.semanticError;
                return;
            }
            actualType = checkOptionalFieldAccessExpr(fieldAccessExpr, varRefType,
                    names.fromIdNode(fieldAccessExpr.field), data);
        } else {
            actualType = checkFieldAccessExpr(fieldAccessExpr, varRefType, names.fromIdNode(fieldAccessExpr.field),
                                              data);

            if (actualType != symTable.semanticError &&
                    (fieldAccessExpr.isLValue || fieldAccessExpr.isCompoundAssignmentLValue)) {
                if (isAllReadonlyTypes(varRefType)) {
                    BType referredType = Types.getReferredType(varRefType);
                    if (referredType.tag != TypeTags.OBJECT
                            || !isInitializationInInit(referredType, data)) {
                        dlog.error(fieldAccessExpr.pos, DiagnosticErrorCode.CANNOT_UPDATE_READONLY_VALUE_OF_TYPE,
                                varRefType);
                        data.resultType = symTable.semanticError;
                        return;
                    }

                } else if (types.isSubTypeOfBaseType(varRefType, TypeTags.RECORD) &&
                        isInvalidReadonlyFieldUpdate(varRefType, fieldAccessExpr.field.value)) {
                    dlog.error(fieldAccessExpr.pos, DiagnosticErrorCode.CANNOT_UPDATE_READONLY_RECORD_FIELD,
                            fieldAccessExpr.field.value, varRefType);
                    data.resultType = symTable.semanticError;
                    return;
                }
                // Object final field updates will be analyzed at dataflow analysis.
            }
        }

        data.resultType = types.checkType(fieldAccessExpr, actualType, data.expType);
    }

    private boolean isAllReadonlyTypes(BType type) {
        if (type.tag != TypeTags.UNION) {
            return Symbols.isFlagOn(type.flags, Flags.READONLY);
        }

        for (BType memberType : ((BUnionType) type).getMemberTypes()) {
            if (!isAllReadonlyTypes(memberType)) {
                return false;
            }
        }
        return true;
    }

    private boolean isInitializationInInit(BType type, AnalyzerData data) {
        BObjectType objectType = (BObjectType) type;
        BObjectTypeSymbol objectTypeSymbol = (BObjectTypeSymbol) objectType.tsymbol;
        BAttachedFunction initializerFunc = objectTypeSymbol.initializerFunc;

        return data.env.enclInvokable != null && initializerFunc != null &&
                data.env.enclInvokable.symbol == initializerFunc.symbol;
    }

    private boolean isInvalidReadonlyFieldUpdate(BType type, String fieldName) {
        if (Types.getReferredType(type).tag == TypeTags.RECORD) {
            if (Symbols.isFlagOn(type.flags, Flags.READONLY)) {
                return true;
            }

            BRecordType recordType = (BRecordType) Types.getReferredType(type);
            for (BField field : recordType.fields.values()) {
                if (!field.name.value.equals(fieldName)) {
                    continue;
                }

                return Symbols.isFlagOn(field.symbol.flags, Flags.READONLY);
            }
            return recordType.sealed;
        }

        // For unions, we consider this an invalid update only if it is invalid for all member types. If for at least
        // one member this is valid, we allow this at compile time with the potential to fail at runtime.
        boolean allInvalidUpdates = true;
        for (BType memberType : ((BUnionType) Types.getReferredType(type)).getMemberTypes()) {
            if (!isInvalidReadonlyFieldUpdate(memberType, fieldName)) {
                allInvalidUpdates = false;
            }
        }
        return allInvalidUpdates;
    }

    private boolean isXmlAccess(BLangFieldBasedAccess fieldAccessExpr) {
        BLangExpression expr = fieldAccessExpr.expr;
        BType exprType = Types.getReferredType(expr.getBType());

        if (exprType.tag == TypeTags.XML || exprType.tag == TypeTags.XML_ELEMENT) {
            return true;
        }

        if (expr.getKind() == NodeKind.FIELD_BASED_ACCESS_EXPR  && hasLaxOriginalType((BLangFieldBasedAccess) expr)
                && exprType.tag == TypeTags.UNION) {
            Set<BType> memberTypes = ((BUnionType) exprType).getMemberTypes();
            return memberTypes.contains(symTable.xmlType) || memberTypes.contains(symTable.xmlElementType);
          }

        return false;
    }

    public void visit(BLangIndexBasedAccess indexBasedAccessExpr, AnalyzerData data) {
        markLeafNode(indexBasedAccessExpr);

        // First analyze the variable reference expression.
        BLangExpression containerExpression = indexBasedAccessExpr.expr;
        if (containerExpression.getKind() ==  NodeKind.TYPEDESC_EXPRESSION) {
            dlog.error(indexBasedAccessExpr.pos, DiagnosticErrorCode.OPERATION_DOES_NOT_SUPPORT_MEMBER_ACCESS,
                    ((BLangTypedescExpr) containerExpression).typeNode);
            data.resultType = symTable.semanticError;
            return;
        }

        if (containerExpression instanceof BLangValueExpression) {
            ((BLangValueExpression) containerExpression).isLValue = indexBasedAccessExpr.isLValue;
            ((BLangValueExpression) containerExpression).isCompoundAssignmentLValue =
                    indexBasedAccessExpr.isCompoundAssignmentLValue;
        }

        boolean isStringValue = containerExpression.getBType() != null
                && Types.getReferredType(containerExpression.getBType()).tag == TypeTags.STRING;
        if (!isStringValue) {
            checkExpr(containerExpression, symTable.noType, data);
        }

        BType exprType = containerExpression.getBType();
        BLangExpression indexExpr = indexBasedAccessExpr.indexExpr;

        if (indexExpr.getKind() == NodeKind.LIST_CONSTRUCTOR_EXPR &&
                Types.getReferredType(exprType).tag != TypeTags.TABLE) {
            dlog.error(indexBasedAccessExpr.pos, DiagnosticErrorCode.MULTI_KEY_MEMBER_ACCESS_NOT_SUPPORTED, exprType);
            data.resultType = symTable.semanticError;
            return;
        }

        BType actualType = checkIndexAccessExpr(indexBasedAccessExpr, data);
        if (actualType != symTable.semanticError &&
                (indexBasedAccessExpr.isLValue || indexBasedAccessExpr.isCompoundAssignmentLValue)) {
            if (isAllReadonlyTypes(exprType)) {
                dlog.error(indexBasedAccessExpr.pos, DiagnosticErrorCode.CANNOT_UPDATE_READONLY_VALUE_OF_TYPE,
                        exprType);
                data.resultType = symTable.semanticError;
                return;
            } else if (types.isSubTypeOfBaseType(exprType, TypeTags.RECORD) && isConstExpr(indexExpr) &&
                    isInvalidReadonlyFieldUpdate(exprType, getConstFieldName(indexExpr))) {
                dlog.error(indexBasedAccessExpr.pos, DiagnosticErrorCode.CANNOT_UPDATE_READONLY_RECORD_FIELD,
                        getConstFieldName(indexExpr), exprType);
                data.resultType = symTable.semanticError;
                return;
            }
        }

        // If this is on lhs, no need to do type checking further. And null/error
        // will not propagate from parent expressions
        if (indexBasedAccessExpr.isLValue) {
            indexBasedAccessExpr.originalType = actualType;
            indexBasedAccessExpr.setBType(actualType);
            data.resultType = actualType;
            return;
        }

        data.resultType = this.types.checkType(indexBasedAccessExpr, actualType, data.expType);
    }

    public void visit(BLangInvocation iExpr, AnalyzerData data) {
        // Variable ref expression null means this is the leaf node of the variable ref expression tree
        // e.g. foo();, foo(), foo().k;
        if (iExpr.expr == null) {
            // This is a function invocation expression. e.g. foo()
            checkFunctionInvocationExpr(iExpr, data);
            return;
        }

        // Module aliases cannot be used with methods
        if (invalidModuleAliasUsage(iExpr)) {
            return;
        }

        // Find the variable reference expression type
        checkExpr(iExpr.expr, symTable.noType, data);

        BType varRefType = iExpr.expr.getBType();
        visitInvocation(iExpr, varRefType, data);
    }

    private void visitInvocation(BLangInvocation iExpr, BType varRefType, AnalyzerData data) {
        switch (varRefType.tag) {
            case TypeTags.OBJECT:
                // Invoking a function bound to an object
                // First check whether there exist a function with this name
                // Then perform arg and param matching
                checkObjectFunctionInvocationExpr(iExpr, (BObjectType) varRefType, data);
                break;
            case TypeTags.RECORD:
                checkFieldFunctionPointer(iExpr, data);
                break;
            case TypeTags.NONE:
                dlog.error(iExpr.pos, DiagnosticErrorCode.UNDEFINED_FUNCTION, iExpr.name);
                break;
            case TypeTags.TYPEREFDESC:
                visitInvocation(iExpr, Types.getReferredType(varRefType), data);
                break;
            case TypeTags.INTERSECTION:
                visitInvocation(iExpr, ((BIntersectionType) varRefType).effectiveType, data);
                break;
            case TypeTags.SEMANTIC_ERROR:
                break;
            default:
                checkInLangLib(iExpr, varRefType, data);
        }
    }

    public void visit(BLangErrorConstructorExpr errorConstructorExpr, AnalyzerData data) {
        BLangUserDefinedType userProvidedTypeRef = errorConstructorExpr.errorTypeRef;
        if (userProvidedTypeRef != null) {
            symResolver.resolveTypeNode(userProvidedTypeRef, data.env,
                                        DiagnosticErrorCode.UNDEFINED_ERROR_TYPE_DESCRIPTOR);
        }
        validateErrorConstructorPositionalArgs(errorConstructorExpr, data);

        List<BType> expandedCandidates = getTypeCandidatesForErrorConstructor(errorConstructorExpr, data);

        List<BType> errorDetailTypes = new ArrayList<>(expandedCandidates.size());
        for (BType expandedCandidate : expandedCandidates) {
            BType detailType = ((BErrorType) Types.getReferredType(expandedCandidate)).detailType;
            errorDetailTypes.add(Types.getReferredType(detailType));
        }

        BType detailCandidate;
        if (errorDetailTypes.size() == 1) {
            detailCandidate = errorDetailTypes.get(0);
        } else {
            detailCandidate = BUnionType.create(null, new LinkedHashSet<>(errorDetailTypes));
        }

        BLangRecordLiteral recordLiteral = createRecordLiteralForErrorConstructor(errorConstructorExpr);
        BType inferredDetailType = checkExprSilent(recordLiteral, detailCandidate, data);

        int index = errorDetailTypes.indexOf(inferredDetailType);
        BType selectedCandidate = index < 0 ? symTable.semanticError : expandedCandidates.get(index);

        if (selectedCandidate != symTable.semanticError
                && (userProvidedTypeRef == null
                || Types.getReferredType(userProvidedTypeRef.getBType()) == Types.getReferredType(selectedCandidate))) {
            checkProvidedErrorDetails(errorConstructorExpr, inferredDetailType, data);
            // TODO: When the `userProvidedTypeRef` is present diagnostic message is provided for just `error`
            // https://github.com/ballerina-platform/ballerina-lang/issues/33574
            data.resultType = types.checkType(errorConstructorExpr.pos, selectedCandidate, data.expType,
                    DiagnosticErrorCode.INCOMPATIBLE_TYPES);
            return;
        }

        if (userProvidedTypeRef == null && errorDetailTypes.size() > 1) {
            dlog.error(errorConstructorExpr.pos, DiagnosticErrorCode.CANNOT_INFER_ERROR_TYPE, data.expType);
        }

        boolean validTypeRefFound = false;
        // Error details provided does not match the contextually expected error type.
        // if type reference is not provided let's take the `ballerina/lang.error:error` as the expected type.
        BErrorType errorType;
        if (userProvidedTypeRef != null
                && Types.getReferredType(userProvidedTypeRef.getBType()).tag == TypeTags.ERROR) {
            errorType = (BErrorType) Types.getReferredType(userProvidedTypeRef.getBType());
            validTypeRefFound = true;
        } else if (expandedCandidates.size() == 1) {
            errorType = (BErrorType) Types.getReferredType(expandedCandidates.get(0));
        } else {
            errorType = symTable.errorType;
        }
        List<BLangNamedArgsExpression> namedArgs =
                checkProvidedErrorDetails(errorConstructorExpr, errorType.detailType, data);

        BType detailType = errorType.detailType;

        if (Types.getReferredType(detailType).tag == TypeTags.MAP) {
            BType errorDetailTypeConstraint = ((BMapType) Types.getReferredType(detailType)).constraint;
            for (BLangNamedArgsExpression namedArgExpr: namedArgs) {
                if (Types.getReferredType(errorDetailTypeConstraint).tag == TypeTags.UNION &&
                        !types.isAssignable(namedArgExpr.expr.getBType(), errorDetailTypeConstraint)) {
                    dlog.error(namedArgExpr.pos, DiagnosticErrorCode.INVALID_ERROR_DETAIL_ARG_TYPE,
                               namedArgExpr.name, errorDetailTypeConstraint, namedArgExpr.expr.getBType());
                }
            }
        } else if (Types.getReferredType(detailType).tag == TypeTags.RECORD) {
            BRecordType targetErrorDetailRec = (BRecordType) Types.getReferredType(errorType.detailType);

            LinkedList<String> missingRequiredFields = targetErrorDetailRec.fields.values().stream()
                    .filter(f -> (f.symbol.flags & Flags.REQUIRED) == Flags.REQUIRED)
                    .map(f -> f.name.value)
                    .collect(Collectors.toCollection(LinkedList::new));

            LinkedHashMap<String, BField> targetFields = targetErrorDetailRec.fields;
            for (BLangNamedArgsExpression namedArg : namedArgs) {
                BField field = targetFields.get(namedArg.name.value);
                Location pos = namedArg.pos;
                if (field == null) {
                    if (targetErrorDetailRec.sealed) {
                        dlog.error(pos, DiagnosticErrorCode.UNKNOWN_DETAIL_ARG_TO_CLOSED_ERROR_DETAIL_REC,
                                namedArg.name, targetErrorDetailRec);
                    } else if (targetFields.isEmpty()
                            && !types.isAssignable(namedArg.expr.getBType(), targetErrorDetailRec.restFieldType)) {
                        dlog.error(pos, DiagnosticErrorCode.INVALID_ERROR_DETAIL_REST_ARG_TYPE,
                                namedArg.name, targetErrorDetailRec);
                    }
                } else {
                    missingRequiredFields.remove(namedArg.name.value);
                    if (Types.getReferredType(field.type).tag == TypeTags.UNION &&
                            !types.isAssignable(namedArg.expr.getBType(), field.type)) {
                        dlog.error(pos, DiagnosticErrorCode.INVALID_ERROR_DETAIL_ARG_TYPE,
                                   namedArg.name, field.type, namedArg.expr.getBType());
                    }
                }
            }

            for (String requiredField : missingRequiredFields) {
                dlog.error(errorConstructorExpr.pos, DiagnosticErrorCode.MISSING_ERROR_DETAIL_ARG, requiredField);
            }
        }

        if (userProvidedTypeRef != null) {
            errorConstructorExpr.setBType(Types.getReferredType(userProvidedTypeRef.getBType()));
        } else {
            errorConstructorExpr.setBType(errorType);
        }

        BType resolvedType = errorConstructorExpr.getBType();
        if (resolvedType != symTable.semanticError && data.expType != symTable.noType &&
                !types.isAssignable(resolvedType, data.expType)) {
            if (validTypeRefFound) {
                dlog.error(errorConstructorExpr.pos, DiagnosticErrorCode.INCOMPATIBLE_TYPES,
                        data.expType, userProvidedTypeRef);
            } else {
                dlog.error(errorConstructorExpr.pos,
                        DiagnosticErrorCode.ERROR_CONSTRUCTOR_COMPATIBLE_TYPE_NOT_FOUND, data.expType);
            }
            data.resultType = symTable.semanticError;
            return;
        }
        data.resultType = resolvedType;
    }

    private void validateErrorConstructorPositionalArgs(BLangErrorConstructorExpr errorConstructorExpr,
                                                        AnalyzerData data) {
        // Parser handle the missing error message case, and too many positional argument cases.
        if (errorConstructorExpr.positionalArgs.isEmpty()) {
            return;
        }

        checkExpr(errorConstructorExpr.positionalArgs.get(0), symTable.stringType, data);

        int positionalArgCount = errorConstructorExpr.positionalArgs.size();
        if (positionalArgCount > 1) {
            checkExpr(errorConstructorExpr.positionalArgs.get(1), symTable.errorOrNilType, data);
        }

        // todo: Need to add type-checking when fixing #29247 for positional args beyond second arg.
    }

    private BType checkExprSilent(BLangExpression expr, BType expType, AnalyzerData data) {
        boolean prevNonErrorLoggingCheck = data.commonAnalyzerData.nonErrorLoggingCheck;
        data.commonAnalyzerData.nonErrorLoggingCheck = true;
        int errorCount = this.dlog.errorCount();
        this.dlog.mute();

        BType type = checkExpr(expr, expType, data);

        data.commonAnalyzerData.nonErrorLoggingCheck = prevNonErrorLoggingCheck;
        dlog.setErrorCount(errorCount);
        if (!prevNonErrorLoggingCheck) {
            this.dlog.unmute();
        }

        return type;
    }

    private BLangRecordLiteral createRecordLiteralForErrorConstructor(BLangErrorConstructorExpr errorConstructorExpr) {
        BLangRecordLiteral recordLiteral = (BLangRecordLiteral) TreeBuilder.createRecordLiteralNode();
        for (NamedArgNode namedArg : errorConstructorExpr.getNamedArgs()) {
            BLangRecordKeyValueField field =
                    (BLangRecordKeyValueField) TreeBuilder.createRecordKeyValue();
            field.valueExpr = (BLangExpression) namedArg.getExpression();
            BLangLiteral expr = new BLangLiteral();
            expr.value = namedArg.getName().value;
            expr.setBType(symTable.stringType);
            field.key = new BLangRecordKey(expr);
            recordLiteral.fields.add(field);
        }
        return recordLiteral;
    }

    private List<BType> getTypeCandidatesForErrorConstructor(BLangErrorConstructorExpr errorConstructorExpr,
                                                             AnalyzerData data) {
        BLangUserDefinedType errorTypeRef = errorConstructorExpr.errorTypeRef;
        if (errorTypeRef == null) {
            // If contextually expected type for error constructor without type-ref contain errors take it.
            // Else take default error type as the contextually expected type.
            int expReferredTypeTag = Types.getReferredType(data.expType).tag;
            if (expReferredTypeTag == TypeTags.ERROR) {
                return List.of(data.expType);
            } else if (expReferredTypeTag == TypeTags.NEVER) {
                return List.of(symTable.errorType);
            } else if (types.isAssignable(data.expType, symTable.errorType) || data.expType.tag == TypeTags.UNION) {
                return expandExpectedErrorTypes(data.expType);
            }
        } else {
            // if `errorTypeRef.type == semanticError` then an error is already logged.
            BType errorType = Types.getReferredType(errorTypeRef.getBType());
            if (errorType.tag != TypeTags.ERROR) {
                if (errorType.tag != TypeTags.SEMANTIC_ERROR) {
                    dlog.error(errorTypeRef.pos, DiagnosticErrorCode.INVALID_ERROR_TYPE_REFERENCE, errorTypeRef);
                    errorConstructorExpr.errorTypeRef.setBType(symTable.semanticError);
                }
            } else {
                return List.of(errorTypeRef.getBType());
            }
        }

        return List.of(symTable.errorType);
    }

    private List<BType> expandExpectedErrorTypes(BType candidateType) {
        BType referredType = Types.getReferredType(candidateType);
        List<BType> expandedCandidates = new ArrayList<>();
        if (referredType.tag == TypeTags.UNION) {
            for (BType memberType : ((BUnionType) referredType).getMemberTypes()) {
                memberType = Types.getReferredType(memberType);
                if (types.isAssignable(memberType, symTable.errorType)) {
                    if (memberType.tag == TypeTags.INTERSECTION) {
                        expandedCandidates.add(((BIntersectionType) memberType).effectiveType);
                    } else {
                        expandedCandidates.add(memberType);
                    }
                }
            }
        } else if (types.isAssignable(candidateType, symTable.errorType)) {
            if (referredType.tag == TypeTags.INTERSECTION) {
                expandedCandidates.add(((BIntersectionType) referredType).effectiveType);
            } else {
                expandedCandidates.add(candidateType);
            }
        }
        return expandedCandidates;
    }

    public void visit(BLangInvocation.BLangActionInvocation aInv, AnalyzerData data) {
        // For an action invocation, this will only be satisfied when it's an async call of a function.
        // e.g., start foo();
        if (aInv.expr == null) {
            checkFunctionInvocationExpr(aInv, data);
            return;
        }

        // Module aliases cannot be used with remote method call actions
        if (invalidModuleAliasUsage(aInv)) {
            return;
        }

        // Find the variable reference expression type
        checkExpr(aInv.expr, symTable.noType, data);
        BLangExpression varRef = aInv.expr;

        checkActionInvocation(aInv, varRef.getBType(), data);
    }

    @Override
    public void visit(BLangInvocation.BLangResourceAccessInvocation resourceAccessInvocation, AnalyzerData data) {
        // Find the lhs expression type
        checkExpr(resourceAccessInvocation.expr, data);
        BType lhsExprType = resourceAccessInvocation.expr.getBType();
        BType referredLhsExprType = Types.getReferredType(lhsExprType);
        
        if (referredLhsExprType.tag != TypeTags.OBJECT || 
                !Symbols.isFlagOn(referredLhsExprType.tsymbol.flags, Flags.CLIENT)) {
            dlog.error(resourceAccessInvocation.expr.pos, 
                    DiagnosticErrorCode.CLIENT_RESOURCE_ACCESS_ACTION_IS_ONLY_ALLOWED_ON_CLIENT_OBJECTS);
            data.resultType = symTable.semanticError;
            return;
        }
        
        BObjectTypeSymbol objectTypeSym = (BObjectTypeSymbol) referredLhsExprType.tsymbol;

        if (!validateResourceAccessPathSegmentTypes(resourceAccessInvocation.resourceAccessPathSegments, data)) {
            // Should not resolve the target resource method if the resource path segment types are invalid
            return;
        }
                
        // Filter all the resource methods defined on target resource path
        List<BResourceFunction> resourceFunctions = new ArrayList<>();
        data.isResourceAccessPathSegments = true;
        for (BAttachedFunction targetFunc : objectTypeSym.attachedFuncs) {
            if (Symbols.isResource(targetFunc.symbol)) {
                BResourceFunction resourceFunction = (BResourceFunction) targetFunc;
                BLangExpression clonedResourceAccPathSeg = 
                        nodeCloner.cloneNode(resourceAccessInvocation.resourceAccessPathSegments);
                BType resolvedType = checkExprSilent(clonedResourceAccPathSeg, resourceFunction.resourcePathType, data);
                if (resolvedType != symTable.semanticError) {
                    resourceFunctions.add(resourceFunction);
                }
            }
        }
        
        if (resourceFunctions.size() == 0) {
            dlog.error(resourceAccessInvocation.resourceAccessPathSegments.pos, DiagnosticErrorCode.UNDEFINED_RESOURCE,
                    lhsExprType);
            data.resultType = symTable.semanticError;
            return;
        }
        
        // Filter the resource methods in the list by resource access method name
        resourceFunctions.removeIf(func -> !func.accessor.value.equals(resourceAccessInvocation.name.value));
        int targetResourceFuncCount = resourceFunctions.size();
        if (targetResourceFuncCount == 0) {
            dlog.error(resourceAccessInvocation.name.pos, 
                    DiagnosticErrorCode.UNDEFINED_RESOURCE_METHOD, resourceAccessInvocation.name, lhsExprType);
            data.resultType = symTable.semanticError;
        } else if (targetResourceFuncCount > 1) {
            dlog.error(resourceAccessInvocation.pos, DiagnosticErrorCode.AMBIGUOUS_RESOURCE_ACCESS_NOT_YET_SUPPORTED);
            data.resultType = symTable.semanticError;
        } else {
            BResourceFunction targetResourceFunc = resourceFunctions.get(0);
            checkExpr(resourceAccessInvocation.resourceAccessPathSegments, targetResourceFunc.resourcePathType, data);
            resourceAccessInvocation.symbol = targetResourceFunc.symbol;
            resourceAccessInvocation.targetResourceFunc = targetResourceFunc;
            checkResourceAccessParamAndReturnType(resourceAccessInvocation, targetResourceFunc, data);
        }
    }

    /**
     * Validate resource access path segment types.
     * 
     * @return true if the path segment types are valid. False otherwise
     */
    public boolean validateResourceAccessPathSegmentTypes(BLangListConstructorExpr rAPathSegments, AnalyzerData data) {
        // We should type check `pathSegments` against the resourcePathType. This method is just to validate
        // allowed types for resource access segments hence use clones of nodes
        boolean isValidResourceAccessPathSegmentTypes = true;
        BLangListConstructorExpr clonedRAPathSegments = nodeCloner.cloneNode(rAPathSegments);
        for (BLangExpression pathSegment : clonedRAPathSegments.exprs) {
            BLangExpression clonedPathSegment = nodeCloner.cloneNode(pathSegment);
            if (clonedPathSegment.getKind() == NodeKind.LIST_CONSTRUCTOR_SPREAD_OP) {
                BLangExpression spreadOpExpr = ((BLangListConstructorSpreadOpExpr) clonedPathSegment).expr;
                BType pathSegmentType = checkExpr(spreadOpExpr, data);
                if (!types.isAssignable(pathSegmentType, new BArrayType(symTable.pathParamAllowedType))) {
                    dlog.error(clonedPathSegment.getPosition(),
                            DiagnosticErrorCode.UNSUPPORTED_RESOURCE_ACCESS_REST_SEGMENT_TYPE, pathSegmentType);
                    isValidResourceAccessPathSegmentTypes = false;
                }
                continue;
            }

            BType pathSegmentType = checkExpr(clonedPathSegment, data);
            if (!types.isAssignable(pathSegmentType, symTable.pathParamAllowedType)) {
                dlog.error(clonedPathSegment.getPosition(), 
                        DiagnosticErrorCode.UNSUPPORTED_COMPUTED_RESOURCE_ACCESS_PATH_SEGMENT_TYPE, pathSegmentType);
                isValidResourceAccessPathSegmentTypes = false;
            }
        }

        return isValidResourceAccessPathSegmentTypes;
    }
    
    public void checkResourceAccessParamAndReturnType(BLangInvocation.BLangResourceAccessInvocation resourceAccessInvoc,
                                                      BResourceFunction targetResourceFunc, AnalyzerData data) {
        // targetResourceFunc symbol params will contain path params and rest path params as well, 
        // hence we need to remove path params from the list before calling to `checkInvocationParamAndReturnType` 
        // method otherwise we get `missing required parameter` error
        BInvokableSymbol targetResourceSym = targetResourceFunc.symbol;
        BInvokableType targetResourceSymType = targetResourceSym.getType();
        List<BVarSymbol> originalInvocableTSymParams =
                ((BInvokableTypeSymbol) targetResourceSymType.tsymbol).params;
        List<BType> originalInvocableSymParamTypes = targetResourceSymType.paramTypes;
        int pathParamCount = targetResourceFunc.pathParams.size() + (targetResourceFunc.restPathParam == null ? 0 : 1);
        int totalParamsCount = originalInvocableSymParamTypes.size();
        int functionParamCount = totalParamsCount - pathParamCount;

        List<BVarSymbol> params = new ArrayList<>(functionParamCount);
        List<BType> paramTypes = new ArrayList<>(functionParamCount);

        params.addAll(originalInvocableTSymParams.subList(pathParamCount, totalParamsCount));
        paramTypes.addAll(originalInvocableSymParamTypes.subList(pathParamCount, totalParamsCount));

        ((BInvokableTypeSymbol) targetResourceSymType.tsymbol).params = params;
        targetResourceSym.params = params;
        targetResourceSymType.paramTypes = paramTypes;

        checkInvocationParamAndReturnType(resourceAccessInvoc, data);

        ((BInvokableTypeSymbol) targetResourceSymType.tsymbol).params = originalInvocableTSymParams;
        targetResourceSym.params = originalInvocableTSymParams;
        targetResourceSymType.paramTypes = originalInvocableSymParamTypes;
    }

    private void checkActionInvocation(BLangInvocation.BLangActionInvocation aInv, BType type, AnalyzerData data) {
        switch (type.tag) {
            case TypeTags.OBJECT:
                checkActionInvocation(aInv, (BObjectType) type, data);
                break;
            case TypeTags.RECORD:
                checkFieldFunctionPointer(aInv, data);
                break;
            case TypeTags.NONE:
                dlog.error(aInv.pos, DiagnosticErrorCode.UNDEFINED_FUNCTION, aInv.name);
                data.resultType = symTable.semanticError;
                break;
            case TypeTags.TYPEREFDESC:
                checkActionInvocation(aInv, Types.getReferredType(type), data);
                break;
            case TypeTags.SEMANTIC_ERROR:
            default:
                dlog.error(aInv.pos, DiagnosticErrorCode.INVALID_ACTION_INVOCATION, type);
                data.resultType = symTable.semanticError;
                break;
        }
    }

    private boolean invalidModuleAliasUsage(BLangInvocation invocation) {
        Name pkgAlias = names.fromIdNode(invocation.pkgAlias);
        if (pkgAlias != Names.EMPTY) {
            dlog.error(invocation.pos, DiagnosticErrorCode.PKG_ALIAS_NOT_ALLOWED_HERE);
            return true;
        }
        return false;
    }

    public void visit(BLangLetExpression letExpression, AnalyzerData data) {
        BLetSymbol letSymbol = new BLetSymbol(SymTag.LET, Flags.asMask(new HashSet<>(Lists.of())),
                                              new Name(String.format("$let_symbol_%d$",
                                                      data.commonAnalyzerData.letCount++)),
                data.env.enclPkg.symbol.pkgID, letExpression.getBType(), data.env.scope.owner,
                                              letExpression.pos);
        letExpression.env = SymbolEnv.createExprEnv(letExpression, data.env, letSymbol);
        for (BLangLetVariable letVariable : letExpression.letVarDeclarations) {
            semanticAnalyzer.analyzeNode((BLangNode) letVariable.definitionNode, letExpression.env,
                    data.commonAnalyzerData);
        }
        BType exprType = checkExpr(letExpression.expr, letExpression.env, data.expType, data);
        types.checkType(letExpression, exprType, data.expType);
    }

    private void checkInLangLib(BLangInvocation iExpr, BType varRefType, AnalyzerData data) {
        BSymbol langLibMethodSymbol = getLangLibMethod(iExpr, Types.getReferredType(varRefType), data);
        if (langLibMethodSymbol == symTable.notFoundSymbol) {
            dlog.error(iExpr.name.pos, DiagnosticErrorCode.UNDEFINED_FUNCTION_IN_TYPE, iExpr.name.value,
                       iExpr.expr.getBType());
            data.resultType = symTable.semanticError;
            return;
        }

        if (checkInvalidImmutableValueUpdate(iExpr, varRefType, langLibMethodSymbol, data)) {
            return;
        }

        checkIllegalStorageSizeChangeMethodCall(iExpr, varRefType, data);
    }

    private boolean checkInvalidImmutableValueUpdate(BLangInvocation iExpr, BType varRefType,
                                                     BSymbol langLibMethodSymbol, AnalyzerData data) {
        if (!Symbols.isFlagOn(varRefType.flags, Flags.READONLY)) {
            return false;
        }

        String packageId = langLibMethodSymbol.pkgID.name.value;

        if (!modifierFunctions.containsKey(packageId)) {
            return false;
        }

        String funcName = langLibMethodSymbol.name.value;
        if (!modifierFunctions.get(packageId).contains(funcName)) {
            return false;
        }

        if (funcName.equals("mergeJson") && Types.getReferredType(varRefType).tag != TypeTags.MAP) {
            return false;
        }
        if (funcName.equals("strip") && TypeTags.isXMLTypeTag(Types.getReferredType(varRefType).tag)) {
            return false;
        }

        dlog.error(iExpr.pos, DiagnosticErrorCode.CANNOT_UPDATE_READONLY_VALUE_OF_TYPE, varRefType);
        data.resultType = symTable.semanticError;
        return true;
    }

    private boolean isFixedLengthList(BType type) {
        switch(type.tag) {
            case TypeTags.ARRAY:
                return (((BArrayType) type).state != BArrayState.OPEN);
            case TypeTags.TUPLE:
                return (((BTupleType) type).restType == null);
            case TypeTags.UNION:
                BUnionType unionType = (BUnionType) type;
                for (BType member : unionType.getMemberTypes()) {
                    if (!isFixedLengthList(member)) {
                        return false;
                    }
                }
                return true;
            default:
                return false;
        }
    }

    private void checkIllegalStorageSizeChangeMethodCall(BLangInvocation iExpr, BType varRefType, AnalyzerData data) {
        String invocationName = iExpr.name.getValue();
        if (!listLengthModifierFunctions.contains(invocationName)) {
            return;
        }

        if (isFixedLengthList(varRefType)) {
            dlog.error(iExpr.name.pos, DiagnosticErrorCode.ILLEGAL_FUNCTION_CHANGE_LIST_SIZE, invocationName,
                       varRefType);
            data.resultType = symTable.semanticError;
            return;
        }

        if (isShiftOnIncompatibleTuples(varRefType, invocationName)) {
            dlog.error(iExpr.name.pos, DiagnosticErrorCode.ILLEGAL_FUNCTION_CHANGE_TUPLE_SHAPE, invocationName,
                    varRefType);
            data.resultType = symTable.semanticError;
            return;
        }
    }

    private boolean isShiftOnIncompatibleTuples(BType varRefType, String invocationName) {
        if ((varRefType.tag == TypeTags.TUPLE) && (invocationName.compareTo(FUNCTION_NAME_SHIFT) == 0) &&
                hasDifferentTypeThanRest((BTupleType) varRefType)) {
            return true;
        }

        if ((varRefType.tag == TypeTags.UNION) && (invocationName.compareTo(FUNCTION_NAME_SHIFT) == 0)) {
            BUnionType unionVarRef = (BUnionType) varRefType;
            boolean allMemberAreFixedShapeTuples = true;
            for (BType member : unionVarRef.getMemberTypes()) {
                if (member.tag != TypeTags.TUPLE) {
                    allMemberAreFixedShapeTuples = false;
                    break;
                }
                if (!hasDifferentTypeThanRest((BTupleType) member)) {
                    allMemberAreFixedShapeTuples = false;
                    break;
                }
            }
            return allMemberAreFixedShapeTuples;
        }
        return false;
    }

    private boolean hasDifferentTypeThanRest(BTupleType tupleType) {
        if (tupleType.restType == null) {
            return false;
        }

        for (BType member : tupleType.getTupleTypes()) {
            if (!types.isSameType(tupleType.restType, member)) {
                return true;
            }
        }
        return false;
    }

    private void checkFieldFunctionPointer(BLangInvocation iExpr, AnalyzerData data) {
        BType type = checkExpr(iExpr.expr, data.env);
        checkIfLangLibMethodExists(iExpr, type, iExpr.name.pos, DiagnosticErrorCode.INVALID_FUNCTION_INVOCATION, data,
                                   type);
    }

    private void checkIfLangLibMethodExists(BLangInvocation iExpr, BType varRefType, Location pos,
                                            DiagnosticErrorCode errCode, AnalyzerData data, Object... diagMsgArgs) {
        BSymbol langLibMethodSymbol = getLangLibMethod(iExpr, varRefType, data);
        if (langLibMethodSymbol == symTable.notFoundSymbol) {
            dlog.error(pos, errCode, diagMsgArgs);
            data.resultType = symTable.semanticError;
        } else {
            checkInvalidImmutableValueUpdate(iExpr, varRefType, langLibMethodSymbol, data);
        }
    }

    @Override
    public void visit(BLangObjectConstructorExpression objectCtorExpression, AnalyzerData data) {
        BLangClassDefinition classNode = objectCtorExpression.classNode;
        classNode.oceEnvData.capturedClosureEnv = data.env;
        BLangClassDefinition originalClass = classNode.oceEnvData.originalClass;
        if (originalClass.cloneRef != null && !objectCtorExpression.defined) {
            classNode = (BLangClassDefinition) originalClass.cloneRef;
            symbolEnter.defineClassDefinition(classNode, data.env);
            objectCtorExpression.defined = true;
        }

        // TODO: check referenced type
        BObjectType objectType;
        if (objectCtorExpression.referenceType == null && objectCtorExpression.expectedType != null) {
            objectType = (BObjectType) objectCtorExpression.classNode.getBType();
            BType effectiveType = Types.getEffectiveType(Types.getReferredType(objectCtorExpression.expectedType));
            if (effectiveType.tag == TypeTags.OBJECT) {
                BObjectType expObjType = (BObjectType) Types.getReferredType(effectiveType);
                objectType.typeIdSet = expObjType.typeIdSet;
            } else if (effectiveType.tag != TypeTags.NONE) {
                if (!checkAndLoadTypeIdSet(objectCtorExpression.expectedType, objectType)) {
                    dlog.error(objectCtorExpression.pos, DiagnosticErrorCode.INVALID_TYPE_OBJECT_CONSTRUCTOR,
                            objectCtorExpression.expectedType);
                    data.resultType = symTable.semanticError;
                    return;
                }
            }
        }
        BLangTypeInit cIExpr = objectCtorExpression.typeInit;
        BType actualType = symResolver.resolveTypeNode(cIExpr.userDefinedType, data.env);
        if (actualType == symTable.semanticError) {
            data.resultType = symTable.semanticError;
            return;
        }

        BObjectType actualObjectType = (BObjectType) actualType;
        List<BLangType> typeRefs = classNode.typeRefs;
        SymbolEnv typeDefEnv = SymbolEnv.createObjectConstructorObjectEnv(classNode, data.env);
        classNode.oceEnvData.typeInit = objectCtorExpression.typeInit;

        dlog.unmute();
        if (Symbols.isFlagOn(data.expType.flags, Flags.READONLY)) {
            handleObjectConstrExprForReadOnly(objectCtorExpression, actualObjectType, typeDefEnv, false, data);
        } else if (!typeRefs.isEmpty() && Symbols.isFlagOn(typeRefs.get(0).getBType().flags,
                Flags.READONLY)) {
            handleObjectConstrExprForReadOnly(objectCtorExpression, actualObjectType, typeDefEnv, true, data);
        } else {
            semanticAnalyzer.analyzeNode(classNode, typeDefEnv);
        }
        dlog.unmute();
        markConstructedObjectIsolatedness(actualObjectType);

        if (((BObjectTypeSymbol) actualType.tsymbol).initializerFunc != null) {
            BLangInvocation initInvocation = (BLangInvocation) cIExpr.initInvocation;
            initInvocation.symbol = ((BObjectTypeSymbol) actualType.tsymbol).initializerFunc.symbol;
            checkInvocationParam(initInvocation, data);
            cIExpr.initInvocation.setBType(((BInvokableSymbol) initInvocation.symbol).retType);
        } else {
            // If the initializerFunc is null then this is a default constructor invocation. Hence should not
            // pass any arguments.
            if (!isValidInitInvocation(cIExpr, (BObjectType) actualType, data)) {
                return;
            }
        }
        if (cIExpr.initInvocation.getBType() == null) {
            cIExpr.initInvocation.setBType(symTable.nilType);
        }
        BType actualTypeInitType = getObjectConstructorReturnType(actualType, cIExpr.initInvocation.getBType(), data);
        data.resultType = types.checkType(cIExpr, actualTypeInitType, data.expType);
    }

    private boolean isDefiniteObjectType(BType bType, Set<BTypeIdSet> typeIdSets) {
        BType type = Types.getReferredType(bType);
        if (type.tag != TypeTags.OBJECT && type.tag != TypeTags.UNION) {
            return false;
        }

        Set<BType> visitedTypes = new HashSet<>();
        if (!collectObjectTypeIds(type, typeIdSets, visitedTypes)) {
            return false;
        }
        return typeIdSets.size() <= 1;
    }

    private boolean collectObjectTypeIds(BType type, Set<BTypeIdSet> typeIdSets, Set<BType> visitedTypes) {
        BType referredType = Types.getReferredType(type);
        if (referredType.tag == TypeTags.OBJECT) {
            var objectType = (BObjectType) referredType;
            typeIdSets.add(objectType.typeIdSet);
            return true;
        }
        if (referredType.tag == TypeTags.UNION) {
            if (!visitedTypes.add(type)) {
                return true;
            }
            for (BType member : ((BUnionType) referredType).getMemberTypes()) {
                if (!collectObjectTypeIds(member, typeIdSets, visitedTypes)) {
                    return false;
                }
            }
            return true;
        }
        return false;
    }

    private boolean checkAndLoadTypeIdSet(BType type, BObjectType objectType) {
        Set<BTypeIdSet> typeIdSets = new HashSet<>();
        if (!isDefiniteObjectType(type, typeIdSets)) {
            return false;
        }
        if (typeIdSets.isEmpty()) {
            objectType.typeIdSet = BTypeIdSet.emptySet();
            return true;
        }
        var typeIdIterator = typeIdSets.iterator();
        if (typeIdIterator.hasNext()) {
            BTypeIdSet typeIdSet = typeIdIterator.next();
            objectType.typeIdSet = typeIdSet;
            return true;
        }
        return true;
    }

    public void visit(BLangTypeInit cIExpr, AnalyzerData data) {
        if ((data.expType.tag == TypeTags.ANY && cIExpr.userDefinedType == null) ||
                data.expType.tag == TypeTags.RECORD) {
            dlog.error(cIExpr.pos, DiagnosticErrorCode.INVALID_TYPE_NEW_LITERAL, data.expType);
            data.resultType = symTable.semanticError;
            return;
        }

        BType actualType;
        if (cIExpr.userDefinedType != null) {
            actualType = symResolver.resolveTypeNode(cIExpr.userDefinedType, data.env);
        } else {
            actualType = data.expType;
        }

        if (actualType == symTable.semanticError) {
            //TODO dlog error?
            data.resultType = symTable.semanticError;
            return;
        }

        data.resultType = checkObjectCompatibility(actualType, cIExpr, data);
    }

    private BType checkObjectCompatibility(BType actualType, BLangTypeInit cIExpr, AnalyzerData data) {
        actualType = checkObjectType(actualType, cIExpr, data);

        if (actualType == symTable.semanticError) {
            return actualType;
        }
        if (cIExpr.initInvocation.getBType() == null) {
            cIExpr.initInvocation.setBType(symTable.nilType);
        }
        BType actualTypeInitType = getObjectConstructorReturnType(actualType, cIExpr.initInvocation.getBType(), data);
        return types.checkType(cIExpr, actualTypeInitType, data.expType);
    }

    private BType checkObjectType(BType actualType, BLangTypeInit cIExpr, AnalyzerData data) {
        BLangInvocation initInvocation = (BLangInvocation) cIExpr.initInvocation;
        switch (actualType.tag) {
            case TypeTags.OBJECT:
                BObjectType actualObjectType = (BObjectType) actualType;

                if ((actualType.tsymbol.flags & Flags.CLASS) != Flags.CLASS) {
                    dlog.error(cIExpr.pos, DiagnosticErrorCode.CANNOT_INITIALIZE_ABSTRACT_OBJECT,
                            actualType.tsymbol);
                    initInvocation.argExprs.forEach(expr -> checkExpr(expr, symTable.noType, data));
                    return symTable.semanticError;
                }

                if (actualObjectType.classDef != null && actualObjectType.classDef.flagSet.contains(Flag.OBJECT_CTOR)) {
                    if (cIExpr.initInvocation != null && actualObjectType.classDef.oceEnvData.typeInit != null) {
                        actualObjectType.classDef.oceEnvData.typeInit = cIExpr;
                    }
                    markConstructedObjectIsolatedness(actualObjectType);
                }
                if (((BObjectTypeSymbol) actualType.tsymbol).initializerFunc != null) {
                    initInvocation.symbol = ((BObjectTypeSymbol) actualType.tsymbol).initializerFunc.symbol;
                    checkInvocationParam(initInvocation, data);
                    initInvocation.setBType(((BInvokableSymbol) initInvocation.symbol).retType);
                } else {
                    // If the initializerFunc is null then this is a default constructor invocation. Hence should not
                    // pass any arguments.
                    if (!isValidInitInvocation(cIExpr, (BObjectType) actualType, data)) {
                        return symTable.semanticError;
                    }
                }
                break;
            case TypeTags.STREAM:
                if (initInvocation.argExprs.size() > 1) {
                    dlog.error(cIExpr.pos, DiagnosticErrorCode.INVALID_STREAM_CONSTRUCTOR, initInvocation);
                    return symTable.semanticError;
                }

                BStreamType actualStreamType = (BStreamType) actualType;
                if (actualStreamType.completionType != null) {
                    BType completionType = actualStreamType.completionType;
                    if (!types.isAssignable(completionType, symTable.errorOrNilType)) {
                        dlog.error(cIExpr.pos, DiagnosticErrorCode.ERROR_TYPE_EXPECTED, completionType.toString());
                        return symTable.semanticError;
                    }
                }

                BUnionType expectedNextReturnType =
                        createNextReturnType(cIExpr.pos, (BStreamType) actualType, data);
                if (initInvocation.argExprs.isEmpty()) {
                    if (!types.containsNilType(actualStreamType.completionType)) {
                        dlog.error(cIExpr.pos, DiagnosticErrorCode.INVALID_UNBOUNDED_STREAM_CONSTRUCTOR_ITERATOR,
                                expectedNextReturnType);
                        return symTable.semanticError;
                    }
                } else {
                    BLangExpression iteratorExpr = initInvocation.argExprs.get(0);
                    BType constructType = checkExpr(iteratorExpr, symTable.noType, data);
                    BType referredConstructType = Types.getReferredType(constructType);
                    if (referredConstructType.tag != TypeTags.OBJECT) {
                        dlog.error(iteratorExpr.pos, DiagnosticErrorCode.INVALID_STREAM_CONSTRUCTOR_ITERATOR,
                                expectedNextReturnType, constructType);
                        return symTable.semanticError;
                    }
                    BAttachedFunction closeFunc = types.getAttachedFuncFromObject((BObjectType) referredConstructType,
                            BLangCompilerConstants.CLOSE_FUNC);
                    if (closeFunc != null) {
                        BType closeableIteratorType = symTable.langQueryModuleSymbol.scope
                                .lookup(Names.ABSTRACT_STREAM_CLOSEABLE_ITERATOR).symbol.type;
                        if (!types.isAssignable(constructType, closeableIteratorType)) {
                            dlog.error(iteratorExpr.pos,
                                    DiagnosticErrorCode.INVALID_STREAM_CONSTRUCTOR_CLOSEABLE_ITERATOR,
                                    expectedNextReturnType, constructType);
                            return symTable.semanticError;
                        }
                    } else {
                        BType iteratorType = symTable.langQueryModuleSymbol.scope
                                .lookup(Names.ABSTRACT_STREAM_ITERATOR).symbol.type;
                        if (!types.isAssignable(constructType, iteratorType)) {
                            dlog.error(iteratorExpr.pos, DiagnosticErrorCode.INVALID_STREAM_CONSTRUCTOR_ITERATOR,
                                    expectedNextReturnType, constructType);
                            return symTable.semanticError;
                        }
                    }
                    BUnionType nextReturnType = types.getVarTypeFromIteratorFuncReturnType(constructType);
                    if (nextReturnType != null) {
                        types.checkType(iteratorExpr.pos, nextReturnType, expectedNextReturnType,
                                DiagnosticErrorCode.INCOMPATIBLE_TYPES);
                    } else {
                        dlog.error(referredConstructType.tsymbol.getPosition(),
                                DiagnosticErrorCode.INVALID_NEXT_METHOD_RETURN_TYPE, expectedNextReturnType);
                    }
                }
                if (data.expType.tag != TypeTags.NONE && !types.isAssignable(actualType, data.expType)) {
                    dlog.error(cIExpr.pos, DiagnosticErrorCode.INCOMPATIBLE_TYPES, data.expType,
                            actualType);
                    return symTable.semanticError;
                }
                return actualType;
            case TypeTags.UNION:
                List<BType> matchingMembers = findMembersWithMatchingInitFunc(cIExpr, (BUnionType) actualType, data);
                BType matchedType = getMatchingType(matchingMembers, cIExpr, actualType, data);
                initInvocation.setBType(symTable.nilType);

                BType referredMatchedType = Types.getReferredType(matchedType);
                if (referredMatchedType.tag == TypeTags.OBJECT) {
                    if (((BObjectTypeSymbol) referredMatchedType.tsymbol).initializerFunc != null) {
                        initInvocation.symbol =
                                ((BObjectTypeSymbol) referredMatchedType.tsymbol).initializerFunc.symbol;
                        checkInvocationParam(initInvocation, data);
                        initInvocation.setBType(((BInvokableSymbol) initInvocation.symbol).retType);
                        actualType = matchedType;
                        break;
                    } else {
                        if (!isValidInitInvocation(cIExpr, (BObjectType) referredMatchedType, data)) {
                            return symTable.semanticError;
                        }
                    }
                }
                types.checkType(cIExpr, matchedType, data.expType);
                cIExpr.setBType(matchedType);
                return matchedType;
            case TypeTags.TYPEREFDESC:
                BType refType = Types.getReferredType(actualType);
                BType compatibleType = checkObjectType(refType, cIExpr, data);
                return compatibleType == refType ? actualType : compatibleType;
            case TypeTags.INTERSECTION:
                return checkObjectType(((BIntersectionType) actualType).effectiveType, cIExpr, data);
            default:
                dlog.error(cIExpr.pos, DiagnosticErrorCode.CANNOT_INFER_OBJECT_TYPE_FROM_LHS, actualType);
                return symTable.semanticError;
        }
        return actualType;
    }

    private BUnionType createNextReturnType(Location pos, BStreamType streamType, AnalyzerData data) {
        BRecordType recordType = new BRecordType(null, Flags.ANONYMOUS);
        recordType.restFieldType = symTable.noType;
        recordType.sealed = true;

        Name fieldName = Names.VALUE;
        BField field = new BField(fieldName, pos, new BVarSymbol(Flags.PUBLIC,
                                                                 fieldName, data.env.enclPkg.packageID,
                                                                 streamType.constraint, data.env.scope.owner, pos,
                                                                 VIRTUAL));
        field.type = streamType.constraint;
        recordType.fields.put(field.name.value, field);

        recordType.tsymbol = Symbols.createRecordSymbol(Flags.ANONYMOUS, Names.EMPTY, data.env.enclPkg.packageID,
                                                        recordType, data.env.scope.owner, pos, VIRTUAL);
        recordType.tsymbol.scope = new Scope(data.env.scope.owner);
        recordType.tsymbol.scope.define(fieldName, field.symbol);

        LinkedHashSet<BType> retTypeMembers = new LinkedHashSet<>();
        retTypeMembers.add(recordType);
        retTypeMembers.addAll(types.getAllTypes(streamType.completionType, false));

        BUnionType unionType = BUnionType.create(null);
        unionType.addAll(retTypeMembers);
        unionType.tsymbol = Symbols.createTypeSymbol(SymTag.UNION_TYPE, 0, Names.EMPTY,
                data.env.enclPkg.symbol.pkgID, unionType, data.env.scope.owner, pos, VIRTUAL);

        return unionType;
    }

    private boolean isValidInitInvocation(BLangTypeInit cIExpr, BObjectType objType, AnalyzerData data) {
        BLangInvocation initInvocation = (BLangInvocation) cIExpr.initInvocation;
        if (!initInvocation.argExprs.isEmpty()
                && ((BObjectTypeSymbol) objType.tsymbol).initializerFunc == null) {
            dlog.error(cIExpr.pos, DiagnosticErrorCode.TOO_MANY_ARGS_FUNC_CALL,
                    initInvocation.name.value);
            initInvocation.argExprs.forEach(expr -> checkExpr(expr, symTable.noType, data));
            data.resultType = symTable.semanticError;
            return false;
        }
        return true;
    }

    private BType getObjectConstructorReturnType(BType objType, BType initRetType, AnalyzerData data) {
        if (initRetType.tag == TypeTags.UNION) {
            LinkedHashSet<BType> retTypeMembers = new LinkedHashSet<>();
            retTypeMembers.add(objType);

            retTypeMembers.addAll(((BUnionType) initRetType).getMemberTypes());
            retTypeMembers.remove(symTable.nilType);

            BUnionType unionType = BUnionType.create(null, retTypeMembers);
            unionType.tsymbol = Symbols.createTypeSymbol(SymTag.UNION_TYPE, 0,
                                                         Names.EMPTY, data.env.enclPkg.symbol.pkgID, unionType,
                    data.env.scope.owner, symTable.builtinPos, VIRTUAL);
            return unionType;
        } else if (initRetType.tag == TypeTags.NIL) {
            return objType;
        }
        return symTable.semanticError;
    }

    private List<BType> findMembersWithMatchingInitFunc(BLangTypeInit cIExpr, BUnionType lhsUnionType,
                                                        AnalyzerData data) {
        int objectCount = 0;

        for (BType type : lhsUnionType.getMemberTypes()) {
            BType memberType = Types.getReferredType(type);
            int tag = memberType.tag;

            if (tag == TypeTags.OBJECT) {
                objectCount++;
                continue;
            }

            if (tag != TypeTags.INTERSECTION) {
                continue;
            }

            if (((BIntersectionType) memberType).effectiveType.tag == TypeTags.OBJECT) {
                objectCount++;
            }
        }

        boolean containsSingleObject = objectCount == 1;

        List<BType> matchingLhsMemberTypes = new ArrayList<>();
        for (BType type : lhsUnionType.getMemberTypes()) {
            BType memberType = Types.getReferredType(type);
            if (memberType.tag != TypeTags.OBJECT) {
                // member is not an object.
                continue;
            }
            if ((memberType.tsymbol.flags & Flags.CLASS) != Flags.CLASS) {
                dlog.error(cIExpr.pos, DiagnosticErrorCode.CANNOT_INITIALIZE_ABSTRACT_OBJECT,
                        lhsUnionType.tsymbol);
            }

            if (containsSingleObject) {
                return Collections.singletonList(type);
            }

            BAttachedFunction initializerFunc = ((BObjectTypeSymbol) memberType.tsymbol).initializerFunc;
            if (isArgsMatchesFunction(cIExpr.argsExpr, initializerFunc, data)) {
                matchingLhsMemberTypes.add(type);
            }
        }
        return matchingLhsMemberTypes;
    }

    private BType getMatchingType(List<BType> matchingLhsMembers, BLangTypeInit cIExpr, BType lhsUnion,
                                  AnalyzerData data) {
        if (matchingLhsMembers.isEmpty()) {
            // No union type member found which matches with initializer expression.
            dlog.error(cIExpr.pos, DiagnosticErrorCode.CANNOT_INFER_OBJECT_TYPE_FROM_LHS, lhsUnion);
            data.resultType = symTable.semanticError;
            return symTable.semanticError;
        } else if (matchingLhsMembers.size() == 1) {
            // We have a correct match.
            return matchingLhsMembers.get(0);
        } else {
            // Multiple matches found.
            dlog.error(cIExpr.pos, DiagnosticErrorCode.AMBIGUOUS_TYPES, lhsUnion);
            data.resultType = symTable.semanticError;
            return symTable.semanticError;
        }
    }

    private boolean isArgsMatchesFunction(List<BLangExpression> invocationArguments, BAttachedFunction function,
                                          AnalyzerData data) {
        invocationArguments.forEach(expr -> checkExpr(expr, symTable.noType, data));

        if (function == null) {
            return invocationArguments.isEmpty();
        }

        if (function.symbol.params.isEmpty() && invocationArguments.isEmpty()) {
            return true;
        }

        List<BLangNamedArgsExpression> namedArgs = new ArrayList<>();
        List<BLangExpression> positionalArgs = new ArrayList<>();
        for (BLangExpression argument : invocationArguments) {
            if (argument.getKind() == NodeKind.NAMED_ARGS_EXPR) {
                namedArgs.add((BLangNamedArgsExpression) argument);
            } else {
                positionalArgs.add(argument);
            }
        }

        List<BVarSymbol> requiredParams = function.symbol.params.stream()
                .filter(param -> !param.isDefaultable)
                .collect(Collectors.toList());
        // Given named and positional arguments are less than required parameters.
        if (requiredParams.size() > invocationArguments.size()) {
            return false;
        }

        List<BVarSymbol> defaultableParams = function.symbol.params.stream()
                .filter(param -> param.isDefaultable)
                .collect(Collectors.toList());

        int givenRequiredParamCount = 0;
        for (int i = 0; i < positionalArgs.size(); i++) {
            if (function.symbol.params.size() > i) {
                givenRequiredParamCount++;
                BVarSymbol functionParam = function.symbol.params.get(i);
                // check the type compatibility of positional args against function params.
                if (!types.isAssignable(positionalArgs.get(i).getBType(), functionParam.type)) {
                    return false;
                }
                requiredParams.remove(functionParam);
                defaultableParams.remove(functionParam);
                continue;
            }

            if (function.symbol.restParam != null) {
                BType restParamType = ((BArrayType) function.symbol.restParam.type).eType;
                if (!types.isAssignable(positionalArgs.get(i).getBType(), restParamType)) {
                    return false;
                }
                continue;
            }

            // additional positional args given for function with no rest param
            return false;
        }

        for (BLangNamedArgsExpression namedArg : namedArgs) {
            boolean foundNamedArg = false;
            // check the type compatibility of named args against function params.
            List<BVarSymbol> params = function.symbol.params;
            for (int i = givenRequiredParamCount; i < params.size(); i++) {
                BVarSymbol functionParam = params.get(i);
                if (!namedArg.name.value.equals(functionParam.name.value)) {
                    continue;
                }
                foundNamedArg = true;
                BType namedArgExprType = checkExpr(namedArg.expr, data);
                if (!types.isAssignable(functionParam.type, namedArgExprType)) {
                    // Name matched, type mismatched.
                    return false;
                }
                requiredParams.remove(functionParam);
                defaultableParams.remove(functionParam);
            }
            if (!foundNamedArg) {
                return false;
            }
        }

        // all required params are not given by positional or named args.
        return requiredParams.size() <= 0;
    }

    public void visit(BLangWaitForAllExpr waitForAllExpr, AnalyzerData data) {
        setResultTypeForWaitForAllExpr(waitForAllExpr, data.expType, data);
        waitForAllExpr.setBType(data.resultType);

        if (data.resultType != null && data.resultType != symTable.semanticError) {
            types.setImplicitCastExpr(waitForAllExpr, waitForAllExpr.getBType(), data.expType);
        }
    }

    private void setResultTypeForWaitForAllExpr(BLangWaitForAllExpr waitForAllExpr, BType expType, AnalyzerData data) {
        switch (expType.tag) {
            case TypeTags.RECORD:
                checkTypesForRecords(waitForAllExpr, data);
                break;
            case TypeTags.MAP:
                checkTypesForMap(waitForAllExpr, ((BMapType) expType).constraint, data);
                LinkedHashSet<BType> memberTypesForMap = collectWaitExprTypes(waitForAllExpr.keyValuePairs);
                if (memberTypesForMap.size() == 1) {
                    data.resultType = new BMapType(TypeTags.MAP,
                            memberTypesForMap.iterator().next(), symTable.mapType.tsymbol);
                    break;
                }
                BUnionType constraintTypeForMap = BUnionType.create(null, memberTypesForMap);
                data.resultType = new BMapType(TypeTags.MAP, constraintTypeForMap, symTable.mapType.tsymbol);
                break;
            case TypeTags.NONE:
            case TypeTags.ANY:
                checkTypesForMap(waitForAllExpr, expType, data);
                LinkedHashSet<BType> memberTypes = collectWaitExprTypes(waitForAllExpr.keyValuePairs);
                if (memberTypes.size() == 1) {
                    data.resultType =
                            new BMapType(TypeTags.MAP, memberTypes.iterator().next(), symTable.mapType.tsymbol);
                    break;
                }
                BUnionType constraintType = BUnionType.create(null, memberTypes);
                data.resultType = new BMapType(TypeTags.MAP, constraintType, symTable.mapType.tsymbol);
                break;
            case TypeTags.TYPEREFDESC:
                setResultTypeForWaitForAllExpr(waitForAllExpr, Types.getReferredType(expType), data);
                break;
            default:
                dlog.error(waitForAllExpr.pos, DiagnosticErrorCode.INCOMPATIBLE_TYPES, expType,
                        getWaitForAllExprReturnType(waitForAllExpr, waitForAllExpr.pos, data));
                data.resultType = symTable.semanticError;
                break;
        }
    }

    private BRecordType getWaitForAllExprReturnType(BLangWaitForAllExpr waitExpr,
                                                    Location pos, AnalyzerData data) {
        BRecordType retType = new BRecordType(null, Flags.ANONYMOUS);
        List<BLangWaitForAllExpr.BLangWaitKeyValue> keyVals = waitExpr.keyValuePairs;

        for (BLangWaitForAllExpr.BLangWaitKeyValue keyVal : keyVals) {
            BLangIdentifier fieldName;
            if (keyVal.valueExpr == null || keyVal.valueExpr.getKind() != NodeKind.SIMPLE_VARIABLE_REF) {
                fieldName = keyVal.key;
            } else {
                fieldName = ((BLangSimpleVarRef) keyVal.valueExpr).variableName;
            }

            BSymbol symbol = symResolver.lookupSymbolInMainSpace(data.env, names.fromIdNode(fieldName));
            BType fieldType = symbol.type.tag == TypeTags.FUTURE ? ((BFutureType) symbol.type).constraint : symbol.type;
            BField field = new BField(names.fromIdNode(keyVal.key), null,
                                      new BVarSymbol(0, names.fromIdNode(keyVal.key),
                                                     names.originalNameFromIdNode(keyVal.key),
                                                     data.env.enclPkg.packageID, fieldType, null, keyVal.pos, VIRTUAL));
            retType.fields.put(field.name.value, field);
        }

        retType.restFieldType = symTable.noType;
        retType.sealed = true;
        retType.tsymbol = Symbols.createRecordSymbol(Flags.ANONYMOUS, Names.EMPTY, data.env.enclPkg.packageID, retType,
                                                     null, pos, VIRTUAL);
        return retType;
    }

    private LinkedHashSet<BType> collectWaitExprTypes(List<BLangWaitForAllExpr.BLangWaitKeyValue> keyVals) {
        LinkedHashSet<BType> memberTypes = new LinkedHashSet<>();
        for (BLangWaitForAllExpr.BLangWaitKeyValue keyVal : keyVals) {
            BType bType = keyVal.keyExpr != null ? keyVal.keyExpr.getBType() : keyVal.valueExpr.getBType();
            if (bType.tag == TypeTags.FUTURE) {
                memberTypes.add(((BFutureType) bType).constraint);
            } else {
                memberTypes.add(bType);
            }
        }
        return memberTypes;
    }

    private void checkTypesForMap(BLangWaitForAllExpr waitForAllExpr, BType expType, AnalyzerData data) {
        List<BLangWaitForAllExpr.BLangWaitKeyValue> keyValuePairs = waitForAllExpr.keyValuePairs;
        keyValuePairs.forEach(keyVal -> checkWaitKeyValExpr(keyVal, expType, data));
    }

    private void checkTypesForRecords(BLangWaitForAllExpr waitExpr, AnalyzerData data) {
        List<BLangWaitForAllExpr.BLangWaitKeyValue> rhsFields = waitExpr.getKeyValuePairs();
        Map<String, BField> lhsFields = ((BRecordType) Types.getReferredType(data.expType)).fields;

        // check if the record is sealed, if so check if the fields in wait collection is more than the fields expected
        // by the lhs record
        if (((BRecordType) Types.getReferredType(data.expType)).sealed &&
                rhsFields.size() > lhsFields.size()) {
            dlog.error(waitExpr.pos, DiagnosticErrorCode.INCOMPATIBLE_TYPES, data.expType,
                    getWaitForAllExprReturnType(waitExpr, waitExpr.pos, data));
            data.resultType = symTable.semanticError;
            return;
        }

        for (BLangWaitForAllExpr.BLangWaitKeyValue keyVal : rhsFields) {
            String key = keyVal.key.value;
            if (!lhsFields.containsKey(key)) {
                // Check if the field is sealed if so you cannot have dynamic fields
                if (((BRecordType) Types.getReferredType(data.expType)).sealed) {
                    dlog.error(waitExpr.pos, DiagnosticErrorCode.INVALID_FIELD_NAME_RECORD_LITERAL, key, data.expType);
                    data.resultType = symTable.semanticError;
                } else {
                    // Else if the record is an open record, then check if the rest field type matches the expression
                    BType restFieldType = ((BRecordType) Types.getReferredType(data.expType)).restFieldType;
                    checkWaitKeyValExpr(keyVal, restFieldType, data);
                }
            } else {
                checkWaitKeyValExpr(keyVal, lhsFields.get(key).type, data);
                keyVal.keySymbol = lhsFields.get(key).symbol;
            }
        }
        // If the record literal is of record type and types are validated for the fields, check if there are any
        // required fields missing.
        checkMissingReqFieldsForWait(((BRecordType) Types.getReferredType(data.expType)),
                rhsFields, waitExpr.pos);

        if (symTable.semanticError != data.resultType) {
            data.resultType = data.expType;
        }
    }

    private void checkMissingReqFieldsForWait(BRecordType type, List<BLangWaitForAllExpr.BLangWaitKeyValue> keyValPairs,
                                              Location pos) {
        type.fields.values().forEach(field -> {
            // Check if `field` is explicitly assigned a value in the record literal
            boolean hasField = keyValPairs.stream().anyMatch(keyVal -> field.name.value.equals(keyVal.key.value));

            // If a required field is missing, it's a compile error
            if (!hasField && Symbols.isFlagOn(field.symbol.flags, Flags.REQUIRED)) {
                dlog.error(pos, DiagnosticErrorCode.MISSING_REQUIRED_RECORD_FIELD, field.name);
            }
        });
    }

    private void checkWaitKeyValExpr(BLangWaitForAllExpr.BLangWaitKeyValue keyVal, BType type, AnalyzerData data) {
        BLangExpression expr;
        if (keyVal.keyExpr != null) {
            BSymbol symbol = symResolver.lookupSymbolInMainSpace(data.env, names.fromIdNode
                    (((BLangSimpleVarRef) keyVal.keyExpr).variableName));
            keyVal.keyExpr.setBType(symbol.type);
            expr = keyVal.keyExpr;
        } else {
            expr = keyVal.valueExpr;
        }
        BFutureType futureType = new BFutureType(TypeTags.FUTURE, type, null);
        checkExpr(expr, futureType, data);
        setEventualTypeForExpression(expr, type, data);
    }

    // eventual type if not directly referring a worker is T|error. future<T> --> T|error
    private void setEventualTypeForExpression(BLangExpression expression,
                                              BType currentExpectedType, AnalyzerData data) {
        if (expression == null) {
            return;
        }
        if (isSimpleWorkerReference(expression, data)) {
            return;
        }
        BFutureType futureType = (BFutureType) expression.expectedType;
        BType currentType = futureType.constraint;
        if (types.containsErrorType(currentType)) {
            return;
        }

        BUnionType eventualType = BUnionType.create(null, currentType, symTable.errorType);
        if (((currentExpectedType.tag != TypeTags.NONE) && (currentExpectedType.tag != TypeTags.NIL)) &&
                !types.isAssignable(eventualType, currentExpectedType)) {
            dlog.error(expression.pos, DiagnosticErrorCode.INCOMPATIBLE_TYPE_WAIT_FUTURE_EXPR,
                    currentExpectedType, eventualType, expression);
        }
        futureType.constraint = eventualType;
    }

    private void setEventualTypeForWaitExpression(BLangExpression expression, Location pos, AnalyzerData data) {
        if ((data.resultType == symTable.semanticError) ||
                (types.containsErrorType(data.resultType))) {
            return;
        }
        if (isSimpleWorkerReference(expression, data)) {
            return;
        }
        BType currentExpectedType = ((BFutureType) data.expType).constraint;
        BUnionType eventualType = BUnionType.create(null, data.resultType, symTable.errorType);
        if ((currentExpectedType.tag == TypeTags.NONE) || (currentExpectedType.tag == TypeTags.NIL)) {
            data.resultType = eventualType;
            return;
        }

        if (!types.isAssignable(eventualType, currentExpectedType)) {
            dlog.error(pos, DiagnosticErrorCode.INCOMPATIBLE_TYPE_WAIT_FUTURE_EXPR, currentExpectedType,
                    eventualType, expression);
            data.resultType = symTable.semanticError;
            return;
        }
        if (data.resultType.tag == TypeTags.FUTURE) {
            ((BFutureType) data.resultType).constraint = eventualType;
        } else {
            data.resultType = eventualType;
        }
    }

    private void setEventualTypeForAlternateWaitExpression(BLangExpression expression, Location pos,
                                                           AnalyzerData data) {
        if ((data.resultType == symTable.semanticError) ||
                (expression.getKind() != NodeKind.BINARY_EXPR) ||
                (types.containsErrorType(data.resultType))) {
            return;
        }
        if (types.containsErrorType(data.resultType)) {
            return;
        }
        if (!isReferencingNonWorker((BLangBinaryExpr) expression, data)) {
            return;
        }

        BType currentExpectedType = ((BFutureType) data.expType).constraint;
        BUnionType eventualType = BUnionType.create(null, data.resultType, symTable.errorType);
        if ((currentExpectedType.tag == TypeTags.NONE) || (currentExpectedType.tag == TypeTags.NIL)) {
            data.resultType = eventualType;
            return;
        }

        if (!types.isAssignable(eventualType, currentExpectedType)) {
            dlog.error(pos, DiagnosticErrorCode.INCOMPATIBLE_TYPE_WAIT_FUTURE_EXPR, currentExpectedType,
                    eventualType, expression);
            data.resultType = symTable.semanticError;
            return;
        }
        if (data.resultType.tag == TypeTags.FUTURE) {
            ((BFutureType) data.resultType).constraint = eventualType;
        } else {
            data.resultType = eventualType;
        }
    }

    private boolean isSimpleWorkerReference(BLangExpression expression, AnalyzerData data) {
        if (expression.getKind() != NodeKind.SIMPLE_VARIABLE_REF) {
            return false;
        }
        BLangSimpleVarRef simpleVarRef = ((BLangSimpleVarRef) expression);
        BSymbol varRefSymbol = simpleVarRef.symbol;
        if (varRefSymbol == null) {
            return false;
        }
        if (workerExists(data.env, simpleVarRef.variableName.value)) {
            return true;
        }
        return false;
    }

    private boolean isReferencingNonWorker(BLangBinaryExpr binaryExpr, AnalyzerData data) {
        BLangExpression lhsExpr = binaryExpr.lhsExpr;
        BLangExpression rhsExpr = binaryExpr.rhsExpr;
        if (isReferencingNonWorker(lhsExpr, data)) {
            return true;
        }
        return isReferencingNonWorker(rhsExpr, data);
    }

    private boolean isReferencingNonWorker(BLangExpression expression, AnalyzerData data) {
        if (expression.getKind() == NodeKind.BINARY_EXPR) {
            return isReferencingNonWorker((BLangBinaryExpr) expression, data);
        } else if (expression.getKind() == NodeKind.SIMPLE_VARIABLE_REF) {
            BLangSimpleVarRef simpleVarRef = (BLangSimpleVarRef) expression;
            BSymbol varRefSymbol = simpleVarRef.symbol;
            String varRefSymbolName = varRefSymbol.getName().value;
            if (workerExists(data.env, varRefSymbolName)) {
                return false;
            }
        }
        return true;
    }


    public void visit(BLangTernaryExpr ternaryExpr, AnalyzerData data) {
        BType condExprType = checkExpr(ternaryExpr.expr, this.symTable.booleanType, data);

        SymbolEnv thenEnv = typeNarrower.evaluateTruth(ternaryExpr.expr, ternaryExpr.thenExpr, data.env);
        BType thenType = checkExpr(ternaryExpr.thenExpr, thenEnv, data.expType, data);

        SymbolEnv elseEnv = typeNarrower.evaluateFalsity(ternaryExpr.expr, ternaryExpr.elseExpr, data.env, false);
        BType elseType = checkExpr(ternaryExpr.elseExpr, elseEnv, data.expType, data);

        if (condExprType == symTable.semanticError || thenType == symTable.semanticError ||
                elseType == symTable.semanticError) {
            data.resultType = symTable.semanticError;
        } else if (data.expType == symTable.noType) {
            if (types.isAssignable(elseType, thenType)) {
                data.resultType = thenType;
            } else if (types.isAssignable(thenType, elseType)) {
                data.resultType = elseType;
            } else {
                data.resultType = BUnionType.create(null, thenType, elseType);
            }
        } else {
            data.resultType = data.expType;
        }
    }

    public void visit(BLangWaitExpr waitExpr, AnalyzerData data) {
        data.expType = new BFutureType(TypeTags.FUTURE, data.expType, null);
        checkExpr(waitExpr.getExpression(), data.expType, data);
        // Handle union types in lhs
        if (data.resultType.tag == TypeTags.UNION) {
            LinkedHashSet<BType> memberTypes = collectMemberTypes((BUnionType) data.resultType, new LinkedHashSet<>());
            if (memberTypes.size() == 1) {
                data.resultType = memberTypes.toArray(new BType[0])[0];
            } else {
                data.resultType = BUnionType.create(null, memberTypes);
            }
        } else if (data.resultType != symTable.semanticError) {
            // Handle other types except for semantic errors
            data.resultType = ((BFutureType) data.resultType).constraint;
        }

        BLangExpression waitFutureExpression = waitExpr.getExpression();
        if (waitFutureExpression.getKind() == NodeKind.BINARY_EXPR) {
            setEventualTypeForAlternateWaitExpression(waitFutureExpression, waitExpr.pos, data);
        } else {
            setEventualTypeForWaitExpression(waitFutureExpression, waitExpr.pos, data);
        }
        waitExpr.setBType(data.resultType);

        if (data.resultType != null && data.resultType != symTable.semanticError) {
            types.setImplicitCastExpr(waitExpr, waitExpr.getBType(), ((BFutureType) data.expType).constraint);
        }
    }

    private LinkedHashSet<BType> collectMemberTypes(BUnionType unionType, LinkedHashSet<BType> memberTypes) {
        for (BType memberType : unionType.getMemberTypes()) {
            if (memberType.tag == TypeTags.FUTURE) {
                memberTypes.add(((BFutureType) memberType).constraint);
            } else {
                memberTypes.add(memberType);
            }
        }
        return memberTypes;
    }

    @Override
    public void visit(BLangTrapExpr trapExpr, AnalyzerData data) {
        boolean firstVisit = trapExpr.expr.getBType() == null;
        BType actualType;
        BType exprType = checkExpr(trapExpr.expr, data.expType, data);
        boolean definedWithVar = data.expType == symTable.noType;

        if (trapExpr.expr.getKind() == NodeKind.WORKER_RECEIVE) {
            if (firstVisit) {
                data.isTypeChecked = false;
                data.resultType = data.expType;
                return;
            } else {
                data.expType = trapExpr.getBType();
                exprType = trapExpr.expr.getBType();
            }
        }

        if (data.expType == symTable.semanticError || exprType == symTable.semanticError) {
            actualType = symTable.semanticError;
        } else {
            LinkedHashSet<BType> resultTypes = new LinkedHashSet<>();
            if (exprType.tag == TypeTags.UNION) {
                resultTypes.addAll(((BUnionType) exprType).getMemberTypes());
            } else {
                resultTypes.add(exprType);
            }
            resultTypes.add(symTable.errorType);
            actualType = BUnionType.create(null, resultTypes);
        }

        data.resultType = types.checkType(trapExpr, actualType, data.expType);
        if (definedWithVar && data.resultType != null && data.resultType != symTable.semanticError) {
            types.setImplicitCastExpr(trapExpr.expr, trapExpr.expr.getBType(), data.resultType);
        }
    }

    public void visit(BLangBinaryExpr binaryExpr, AnalyzerData data) {
        // Bitwise operator should be applied for the future types in the wait expression
        if (data.expType.tag == TypeTags.FUTURE && binaryExpr.opKind == OperatorKind.BITWISE_OR) {
            BType lhsResultType = checkExpr(binaryExpr.lhsExpr, data.expType, data);
            BType rhsResultType = checkExpr(binaryExpr.rhsExpr, data.expType, data);
            // Return if both or atleast one of lhs and rhs types are errors
            if (lhsResultType == symTable.semanticError || rhsResultType == symTable.semanticError) {
                data.resultType = symTable.semanticError;
                return;
            }
            data.resultType = BUnionType.create(null, lhsResultType, rhsResultType);
            return;
        }

        SymbolEnv rhsExprEnv;
        BType lhsType;
        BType referredExpType = Types.getReferredType(binaryExpr.expectedType);
        if (referredExpType.tag == TypeTags.FLOAT || referredExpType.tag == TypeTags.DECIMAL ||
                isOptionalFloatOrDecimal(referredExpType)) {
            lhsType = checkAndGetType(binaryExpr.lhsExpr, data.env, binaryExpr, data);
        } else {
            lhsType = checkExpr(binaryExpr.lhsExpr, data);
        }

        if (binaryExpr.opKind == OperatorKind.AND) {
            rhsExprEnv = typeNarrower.evaluateTruth(binaryExpr.lhsExpr, binaryExpr.rhsExpr, data.env, true);
        } else if (binaryExpr.opKind == OperatorKind.OR) {
            rhsExprEnv = typeNarrower.evaluateFalsity(binaryExpr.lhsExpr, binaryExpr.rhsExpr, data.env, true);
        } else {
            rhsExprEnv = data.env;
        }

        BType rhsType;

        if (referredExpType.tag == TypeTags.FLOAT || referredExpType.tag == TypeTags.DECIMAL ||
                isOptionalFloatOrDecimal(referredExpType)) {
            rhsType = checkAndGetType(binaryExpr.rhsExpr, rhsExprEnv, binaryExpr, data);
        } else {
            rhsType = checkExpr(binaryExpr.rhsExpr, rhsExprEnv, data);
        }

        // Set error type as the actual type.
        BType actualType = symTable.semanticError;

        //noinspection SwitchStatementWithTooFewBranches
        switch (binaryExpr.opKind) {
            // Do not lookup operator symbol for xml sequence additions
            case ADD:
                BType leftConstituent = getXMLConstituents(lhsType);
                BType rightConstituent = getXMLConstituents(rhsType);

                if (leftConstituent != null && rightConstituent != null) {
                    actualType = new BXMLType(BUnionType.create(null, leftConstituent, rightConstituent), null);
                    break;
                }
                // Fall through
            default:
                if (lhsType != symTable.semanticError && rhsType != symTable.semanticError) {
                    // Look up operator symbol if both rhs and lhs types aren't error or xml types
                    BSymbol opSymbol = symResolver.resolveBinaryOperator(binaryExpr.opKind, lhsType, rhsType);

                    if (opSymbol == symTable.notFoundSymbol) {
                        opSymbol = symResolver.getBitwiseShiftOpsForTypeSets(binaryExpr.opKind, lhsType, rhsType);
                    }

                    if (opSymbol == symTable.notFoundSymbol) {
                        opSymbol = symResolver.getBinaryBitwiseOpsForTypeSets(binaryExpr.opKind, lhsType, rhsType);
                    }

                    if (opSymbol == symTable.notFoundSymbol) {
                        opSymbol = symResolver.getArithmeticOpsForTypeSets(binaryExpr.opKind, lhsType, rhsType);
                    }

                    if (opSymbol == symTable.notFoundSymbol) {
                        opSymbol = symResolver.getBinaryEqualityForTypeSets(binaryExpr.opKind, lhsType, rhsType,
                                binaryExpr, data.env);
                    }

                    if (opSymbol == symTable.notFoundSymbol) {
                        opSymbol = symResolver.getBinaryComparisonOpForTypeSets(binaryExpr.opKind, lhsType, rhsType);
                    }

                    if (opSymbol == symTable.notFoundSymbol) {
                        opSymbol = symResolver.getRangeOpsForTypeSets(binaryExpr.opKind, lhsType, rhsType);
                    }

                    if (opSymbol == symTable.notFoundSymbol) {
                        DiagnosticErrorCode errorCode = DiagnosticErrorCode.BINARY_OP_INCOMPATIBLE_TYPES;

                        if ((binaryExpr.opKind == OperatorKind.DIV || binaryExpr.opKind == OperatorKind.MOD) &&
                                lhsType.tag == TypeTags.INT &&
                                (rhsType.tag == TypeTags.DECIMAL || rhsType.tag == TypeTags.FLOAT)) {
                            errorCode = DiagnosticErrorCode.BINARY_OP_INCOMPATIBLE_TYPES_INT_FLOAT_DIVISION;
                        }

                        dlog.error(binaryExpr.pos, errorCode, binaryExpr.opKind, lhsType, rhsType);
                    } else {
                        binaryExpr.opSymbol = (BOperatorSymbol) opSymbol;
                        actualType = opSymbol.type.getReturnType();
                    }
                }
        }

        data.resultType = types.checkType(binaryExpr, actualType, data.expType);
    }

    private boolean isOptionalFloatOrDecimal(BType expectedType) {
        if (expectedType.tag == TypeTags.UNION && expectedType.isNullable() && expectedType.tag != TypeTags.ANY) {
            Iterator<BType> memberTypeIterator = ((BUnionType) expectedType).getMemberTypes().iterator();
            while (memberTypeIterator.hasNext()) {
                BType memberType = memberTypeIterator.next();
                if (memberType.tag == TypeTags.FLOAT || memberType.tag == TypeTags.DECIMAL) {
                    return true;
                }
            }

        }
        return false;
    }

    private BType checkAndGetType(BLangExpression expr, SymbolEnv env, BLangBinaryExpr binaryExpr, AnalyzerData data) {
        boolean prevNonErrorLoggingCheck = data.commonAnalyzerData.nonErrorLoggingCheck;
        data.commonAnalyzerData.nonErrorLoggingCheck = true;
        int prevErrorCount = this.dlog.errorCount();
        this.dlog.resetErrorCount();
        this.dlog.mute();

        expr.cloneAttempt++;
        BType exprCompatibleType = checkExpr(nodeCloner.cloneNode(expr), env, binaryExpr.expectedType, data);
        data.commonAnalyzerData.nonErrorLoggingCheck = prevNonErrorLoggingCheck;
        int errorCount = this.dlog.errorCount();
        this.dlog.setErrorCount(prevErrorCount);
        if (!prevNonErrorLoggingCheck) {
            this.dlog.unmute();
        }
        if (errorCount == 0 && exprCompatibleType != symTable.semanticError) {
            return checkExpr(expr, env, binaryExpr.expectedType, data);
        } else {
            return checkExpr(expr, env, data);
        }
    }

    private SymbolEnv getEnvBeforeInputNode(SymbolEnv env, BLangNode node) {
        while (env != null && env.node != node) {
            env = env.enclEnv;
        }
        return env != null && env.enclEnv != null
                ? env.enclEnv.createClone()
                : new SymbolEnv(node, null);
    }

    private SymbolEnv getEnvAfterJoinNode(SymbolEnv env, BLangNode node) {
        SymbolEnv clone = env.createClone();
        while (clone != null && clone.node != node) {
            clone = clone.enclEnv;
        }
        if (clone != null) {
            clone.enclEnv = getEnvBeforeInputNode(clone.enclEnv, getLastInputNodeFromEnv(clone.enclEnv));
        } else {
            clone = new SymbolEnv(node, null);
        }
        return clone;
    }

    private BLangNode getLastInputNodeFromEnv(SymbolEnv env) {
        while (env != null && (env.node.getKind() != NodeKind.FROM && env.node.getKind() != NodeKind.JOIN)) {
            env = env.enclEnv;
        }
        return env != null ? env.node : null;
    }

    public void visit(BLangTransactionalExpr transactionalExpr, AnalyzerData data) {
        data.resultType = types.checkType(transactionalExpr, symTable.booleanType, data.expType);
    }

    public void visit(BLangCommitExpr commitExpr, AnalyzerData data) {
        BType actualType = BUnionType.create(null, symTable.errorType, symTable.nilType);
        data.resultType = types.checkType(commitExpr, actualType, data.expType);
    }

    private BType getXMLConstituents(BType bType) {
        BType type = Types.getReferredType(bType);
        BType constituent = null;
        if (type.tag == TypeTags.XML) {
            constituent = ((BXMLType) type).constraint;
        } else if (TypeTags.isXMLNonSequenceType(type.tag)) {
            constituent = type;
        }
        return constituent;
    }

    public void visit(BLangElvisExpr elvisExpr, AnalyzerData data) {
        BType lhsType = checkExpr(elvisExpr.lhsExpr, data);
        BType actualType = symTable.semanticError;
        if (lhsType != symTable.semanticError) {
            if (lhsType.tag == TypeTags.UNION && lhsType.isNullable()) {
                BUnionType unionType = (BUnionType) lhsType;
                LinkedHashSet<BType> memberTypes = unionType.getMemberTypes().stream()
                        .filter(type -> type.tag != TypeTags.NIL)
                        .collect(Collectors.toCollection(LinkedHashSet::new));

                if (memberTypes.size() == 1) {
                    actualType = memberTypes.toArray(new BType[0])[0];
                } else {
                    actualType = BUnionType.create(null, memberTypes);
                }
            } else {
                dlog.error(elvisExpr.pos, DiagnosticErrorCode.OPERATOR_NOT_SUPPORTED, OperatorKind.ELVIS,
                        lhsType);
            }
        }
        BType rhsReturnType = checkExpr(elvisExpr.rhsExpr, data.expType, data);
        BType lhsReturnType = types.checkType(elvisExpr.lhsExpr.pos, actualType, data.expType,
                DiagnosticErrorCode.INCOMPATIBLE_TYPES);
        if (rhsReturnType == symTable.semanticError || lhsReturnType == symTable.semanticError) {
            data.resultType = symTable.semanticError;
        } else if (data.expType == symTable.noType) {
            if (types.isAssignable(rhsReturnType, lhsReturnType)) {
                data.resultType = lhsReturnType;
            } else if (types.isAssignable(lhsReturnType, rhsReturnType)) {
                data.resultType = rhsReturnType;
            } else {
                data.resultType = BUnionType.create(null, lhsReturnType, rhsReturnType);
            }
        } else {
            data.resultType = data.expType;
        }
    }

    @Override
    public void visit(BLangGroupExpr groupExpr, AnalyzerData data) {
        data.resultType = checkExpr(groupExpr.expression, data.expType, data);
    }

    public void visit(BLangTypedescExpr accessExpr, AnalyzerData data) {
        if (accessExpr.resolvedType == null) {
            accessExpr.resolvedType = symResolver.resolveTypeNode(accessExpr.typeNode, data.env);
        }

        int resolveTypeTag = accessExpr.resolvedType.tag;
        final BType actualType;
        if (resolveTypeTag != TypeTags.TYPEDESC && resolveTypeTag != TypeTags.NONE) {
            actualType = new BTypedescType(accessExpr.resolvedType, null);
        } else {
            actualType = accessExpr.resolvedType;
        }
        data.resultType = types.checkType(accessExpr, actualType, data.expType);
    }

    public LinkedHashSet<BType> getBasicNumericTypes(LinkedHashSet<BType> memberTypes) {
        LinkedHashSet<BType> basicNumericTypes = new LinkedHashSet<>(memberTypes.size());

        for (BType value : memberTypes) {
            BType referredType = types.getReferredType(value);
            int typeTag = referredType.tag;
            if (TypeTags.isIntegerTypeTag(typeTag)) {
                basicNumericTypes.add(symTable.intType);
            } else if (typeTag == TypeTags.FLOAT || typeTag == TypeTags.DECIMAL) {
                basicNumericTypes.add(value);
            } else if (typeTag == TypeTags.JSON || typeTag == TypeTags.ANYDATA || typeTag == TypeTags.ANY) {
                basicNumericTypes.add(symTable.intType);
                basicNumericTypes.add(symTable.floatType);
                basicNumericTypes.add(symTable.decimalType);
                break;
            } else if (typeTag == TypeTags.FINITE) {
                LinkedHashSet<BType> typesInValueSpace = getTypesInFiniteValueSpace((BFiniteType) referredType);
                basicNumericTypes.addAll(getBasicNumericTypes(typesInValueSpace));
            }
        }
        return basicNumericTypes;
    }

    public BType createFiniteTypeForNumericUnaryExpr(BLangUnaryExpr unaryExpr, AnalyzerData data) {
        BLangNumericLiteral newNumericLiteral = Types.constructNumericLiteralFromUnaryExpr(unaryExpr);
        BTypeSymbol finiteTypeSymbol = Symbols.createTypeSymbol(SymTag.FINITE_TYPE,
                0, Names.EMPTY, data.env.enclPkg.symbol.pkgID, null, data.env.scope.owner,
                unaryExpr.pos, SOURCE);
        BFiniteType finiteType = new BFiniteType(finiteTypeSymbol);
        finiteType.addValue(newNumericLiteral);
        finiteTypeSymbol.type = finiteType;

        types.setImplicitCastExpr(unaryExpr, unaryExpr.expr.getBType(), data.expType);
        return finiteType;
    }

    public LinkedHashSet<BType> getTypesInFiniteValueSpace(BFiniteType referredType) {
        Set<BLangExpression> valueSpace = referredType.getValueSpace();
        LinkedHashSet<BType> typesInValueSpace = new LinkedHashSet<>(valueSpace.size());
        for (BLangExpression expr : valueSpace) {
            typesInValueSpace.add(expr.getBType());
        }
        return typesInValueSpace;
    }

    public BType getNewExpectedTypeForFiniteAndUnion(LinkedHashSet<BType> numericTypes, BType newExpectedType) {
        LinkedHashSet<BType> basicNumericTypes = getBasicNumericTypes(numericTypes);
        if (basicNumericTypes.size() == 1) {
            newExpectedType = basicNumericTypes.iterator().next();
        } else if (basicNumericTypes.size() > 1) {
            newExpectedType = BUnionType.create(null, basicNumericTypes);
        }
        return newExpectedType;
    }

    public BType setExpectedTypeForSubtractionOperator(AnalyzerData data) {
        BType newExpectedType = data.expType;
        BType referredType = types.getReferredType(newExpectedType);
        int referredTypeTag = referredType.tag;

        if (TypeTags.isIntegerTypeTag(referredTypeTag)) {
            newExpectedType =
                    types.getTypeIntersection(Types.IntersectionContext.compilerInternalIntersectionTestContext(),
                            BUnionType.create(null, symTable.intType, symTable.floatType, symTable.decimalType),
                            symTable.intType, data.env);
        } else if (referredTypeTag == TypeTags.FLOAT || referredTypeTag == TypeTags.DECIMAL) {
            newExpectedType =
                    types.getTypeIntersection(Types.IntersectionContext.compilerInternalIntersectionTestContext(),
                            BUnionType.create(null, symTable.intType, symTable.floatType, symTable.decimalType),
                            referredType, data.env);
        } else if (referredTypeTag == TypeTags.FINITE) {
            LinkedHashSet<BType> typesInValueSpace = getTypesInFiniteValueSpace((BFiniteType) referredType);
            newExpectedType = getNewExpectedTypeForFiniteAndUnion(typesInValueSpace, newExpectedType);
        } else if (referredTypeTag == TypeTags.UNION) {
            newExpectedType = getNewExpectedTypeForFiniteAndUnion(((BUnionType) referredType).getMemberTypes(),
                    newExpectedType);
        } else if (referredTypeTag == TypeTags.JSON || referredTypeTag == TypeTags.ANYDATA ||
                referredTypeTag == TypeTags.ANY) {
            newExpectedType = BUnionType.create(null, symTable.intType, symTable.floatType,
                    symTable.decimalType);
        }
        return newExpectedType;
    }

    public BType getActualTypeForOtherUnaryExpr(BLangUnaryExpr unaryExpr, AnalyzerData data) {
        BType actualType = symTable.semanticError;
        BType newExpectedType = data.expType;
        BType referredType = types.getReferredType(newExpectedType);
        int referredTypeTag = referredType.tag;

        //Allow subtraction and add (to resolve ex: byte x = +7) operators to get expected type
        boolean isAddOrSubOperator = OperatorKind.SUB.equals(unaryExpr.operator) ||
                OperatorKind.ADD.equals(unaryExpr.operator);

        if (OperatorKind.SUB.equals(unaryExpr.operator)) {
            newExpectedType = setExpectedTypeForSubtractionOperator(data);
        }

        newExpectedType = silentTypeCheckExpr(unaryExpr.expr, newExpectedType, data);

        BType exprType;
        if (newExpectedType != symTable.semanticError) {
            exprType = isAddOrSubOperator ? checkExpr(unaryExpr.expr, newExpectedType, data) :
                    checkExpr(unaryExpr.expr, data);
        } else {
            exprType = isAddOrSubOperator ? checkExpr(unaryExpr.expr, data.expType, data) :
                    checkExpr(unaryExpr.expr, data);
        }

        if (exprType != symTable.semanticError) {
            BSymbol symbol = symResolver.resolveUnaryOperator(unaryExpr.operator, exprType);
            if (symbol == symTable.notFoundSymbol) {
                symbol = symResolver.getUnaryOpsForTypeSets(unaryExpr.operator, exprType);
            }
            if (symbol == symTable.notFoundSymbol) {
                dlog.error(unaryExpr.pos, DiagnosticErrorCode.UNARY_OP_INCOMPATIBLE_TYPES,
                        unaryExpr.operator, exprType);
            } else {
                unaryExpr.opSymbol = (BOperatorSymbol) symbol;
                actualType = symbol.type.getReturnType();
            }
        }

        // Explicitly set actual type
        if (isAddOrSubOperator && exprType != symTable.semanticError && types.isExpressionInUnaryValid(unaryExpr.expr)
                && (referredTypeTag == TypeTags.FINITE || referredTypeTag == TypeTags.UNION)) {
            if (referredTypeTag == TypeTags.FINITE) {
                actualType = createFiniteTypeForNumericUnaryExpr(unaryExpr, data);
            } else {
                if (silentCompatibleFiniteMembersInUnionTypeCheck(unaryExpr, (BUnionType) referredType, data)) {
                    return createFiniteTypeForNumericUnaryExpr(unaryExpr, data);
                }
                // We need to specifically check for int subtypes to set the correct actual type because we use the
                // basic type (int) when checking the expression.
                LinkedHashSet<BType> intTypesInUnion = getIntSubtypesInUnionType((BUnionType) referredType);
                if (!intTypesInUnion.isEmpty()) {
                    BType newReferredType = BUnionType.create(null, intTypesInUnion);
                    BType tempActualType = checkCompatibilityWithConstructedNumericLiteral(unaryExpr, newReferredType,
                            data);
                    if (tempActualType != symTable.semanticError) {
                        return  tempActualType;
                    }
                }
            }
        } else if (isAddOrSubOperator && exprType != symTable.semanticError &&
                TypeTags.isIntegerTypeTag(referredTypeTag) && referredTypeTag != TypeTags.INT
                && unaryExpr.expr.getKind() == NodeKind.NUMERIC_LITERAL) {
            BType tempActualType = checkCompatibilityWithConstructedNumericLiteral(unaryExpr, referredType, data);
            if (tempActualType != symTable.semanticError) {
                return  tempActualType;
            }
        }
        return actualType;
    }

    public BType checkCompatibilityWithConstructedNumericLiteral(BLangUnaryExpr unaryExpr, BType referredType,
                                                                 AnalyzerData data) {
        if (!types.isExpressionInUnaryValid(unaryExpr.expr)) {
            return silentTypeCheckExpr(unaryExpr.expr, referredType, data);
        }
        BLangNumericLiteral numericLiteral = Types.constructNumericLiteralFromUnaryExpr(unaryExpr);
        // To check value with sign against expected type
        return silentTypeCheckExpr(numericLiteral, referredType, data);
    }

    public LinkedHashSet getIntSubtypesInUnionType(BUnionType expectedType) {
        LinkedHashSet<BType> intTypesInUnion = new LinkedHashSet<>(expectedType.getMemberTypes().size());
        for (BType type : expectedType.getMemberTypes()) {
            BType referredType = types.getReferredType(type);
            if (type.tag != TypeTags.INT && TypeTags.isIntegerTypeTag(referredType.tag)) {
                intTypesInUnion.add(referredType);
            }
        }
        return intTypesInUnion;
    }

    public boolean silentCompatibleFiniteMembersInUnionTypeCheck(BLangUnaryExpr unaryExpr, BUnionType expectedType,
                                                              AnalyzerData data) {
        boolean prevNonErrorLoggingCheck = data.commonAnalyzerData.nonErrorLoggingCheck;
        data.commonAnalyzerData.nonErrorLoggingCheck = true;
        int prevErrorCount = this.dlog.errorCount();
        this.dlog.resetErrorCount();
        this.dlog.mute();

        BType compatibleTypeOfUnaryExpression;
        for (BType type : expectedType.getMemberTypes()) {
            compatibleTypeOfUnaryExpression = checkExpr(nodeCloner.cloneNode(unaryExpr), types.getReferredType(type),
                    data);
            if (compatibleTypeOfUnaryExpression.tag == TypeTags.FINITE) {
                unmuteDlog(data, prevNonErrorLoggingCheck, prevErrorCount);
                return true;
            }
        }
        unmuteDlog(data, prevNonErrorLoggingCheck, prevErrorCount);
        return false;
    }

    private void unmuteDlog(AnalyzerData data, boolean prevNonErrorLoggingCheck, int prevErrorCount) {
        data.commonAnalyzerData.nonErrorLoggingCheck = prevNonErrorLoggingCheck;
        this.dlog.setErrorCount(prevErrorCount);
        if (!prevNonErrorLoggingCheck) {
            this.dlog.unmute();
        }
    }

    public BType silentTypeCheckExpr(BLangExpression expr, BType referredType, AnalyzerData data) {
        boolean prevNonErrorLoggingCheck = data.commonAnalyzerData.nonErrorLoggingCheck;
        data.commonAnalyzerData.nonErrorLoggingCheck = true;
        int prevErrorCount = this.dlog.errorCount();
        this.dlog.resetErrorCount();
        this.dlog.mute();

        BType exprCompatibleType = checkExpr(nodeCloner.cloneNode(expr), referredType, data);

        unmuteDlog(data, prevNonErrorLoggingCheck, prevErrorCount);
        return exprCompatibleType;
    }

    public void visit(BLangUnaryExpr unaryExpr, AnalyzerData data) {
        BType exprType;

        BType actualType = symTable.semanticError;
        if (OperatorKind.UNTAINT.equals(unaryExpr.operator)) {
            exprType = checkExpr(unaryExpr.expr, data);
            if (exprType != symTable.semanticError) {
                actualType = exprType;
            }
        } else if (OperatorKind.TYPEOF.equals(unaryExpr.operator)) {
            exprType = checkExpr(unaryExpr.expr, data);
            if (exprType != symTable.semanticError) {
                actualType = new BTypedescType(exprType, null);
            }
        } else {
            actualType = getActualTypeForOtherUnaryExpr(unaryExpr, data);
        }
        data.resultType = types.checkType(unaryExpr, actualType, data.expType);
    }

    public void visit(BLangTypeConversionExpr conversionExpr, AnalyzerData data) {
        // Set error type as the actual type.
        BType actualType = symTable.semanticError;

        for (BLangAnnotationAttachment annAttachment : conversionExpr.annAttachments) {
            annAttachment.attachPoints.add(AttachPoint.Point.TYPE);
            semanticAnalyzer.analyzeNode(annAttachment, data.env);
        }

        // Annotation such as <@untainted [T]>, where T is not provided,
        // it's merely a annotation on contextually expected type.
        BLangExpression expr = conversionExpr.expr;
        if (conversionExpr.typeNode == null) {
            if (!conversionExpr.annAttachments.isEmpty()) {
                data.resultType = checkExpr(expr, data.expType, data);
            }
            return;
        }

        // If typeNode is of finite type with unary expressions in the value space, we need to
        // convert them into numeric literals.
        if (conversionExpr.typeNode.getKind() == NodeKind.FINITE_TYPE_NODE) {
            semanticAnalyzer.analyzeNode(conversionExpr.typeNode, data.env);
        }

        BType targetType = getEffectiveReadOnlyType(conversionExpr.typeNode.pos,
                                                  symResolver.resolveTypeNode(conversionExpr.typeNode, data.env), data);

        conversionExpr.targetType = targetType;

        boolean prevNonErrorLoggingCheck = data.commonAnalyzerData.nonErrorLoggingCheck;
        data.commonAnalyzerData.nonErrorLoggingCheck = true;
        int prevErrorCount = this.dlog.errorCount();
        this.dlog.resetErrorCount();
        this.dlog.mute();

        BType exprCompatibleType = checkExpr(nodeCloner.cloneNode(expr), targetType, data);
        data.commonAnalyzerData.nonErrorLoggingCheck = prevNonErrorLoggingCheck;
        int errorCount = this.dlog.errorCount();
        this.dlog.setErrorCount(prevErrorCount);

        if (!prevNonErrorLoggingCheck) {
            this.dlog.unmute();
        }

        if ((errorCount == 0 && exprCompatibleType != symTable.semanticError) ||
                (requireTypeInference(expr, false) &&
                        // Temporary workaround for backward compatibility with `object {}` for
                        // https://github.com/ballerina-platform/ballerina-lang/issues/38105.
                        isNotObjectConstructorWithObjectSuperTypeInTypeCastExpr(expr, targetType))) {
            checkExpr(expr, targetType, data);
        } else {
            checkExpr(expr, symTable.noType, data);
        }

        BType exprType = expr.getBType();
        if (types.isTypeCastable(expr, exprType, targetType, data.env)) {
            // We reach this block only if the cast is valid, so we set the target type as the actual type.
            actualType = targetType;
        } else if (exprType != symTable.semanticError && exprType != symTable.noType) {
            dlog.error(conversionExpr.pos, DiagnosticErrorCode.INCOMPATIBLE_TYPES_CAST, exprType, targetType);
        }
        data.resultType = types.checkType(conversionExpr, actualType, data.expType);
    }

    @Override
    public void visit(BLangLambdaFunction bLangLambdaFunction, AnalyzerData data) {
        SymbolEnv currentEnv = data.env;
        if (data.commonAnalyzerData.nonErrorLoggingCheck) {
            BLangFunction funcNode = bLangLambdaFunction.function;
            BInvokableSymbol funcSymbol = Symbols.createFunctionSymbol(Flags.asMask(funcNode.flagSet),
                                                                       names.fromIdNode(funcNode.name), Names.EMPTY,
                                                                       currentEnv.enclPkg.symbol.pkgID, null,
                                                                       currentEnv.scope.owner, funcNode.hasBody(),
                                                                       funcNode.pos, VIRTUAL);
            funcSymbol.scope = new Scope(funcSymbol);
            SymbolEnv invokableEnv = SymbolEnv.createFunctionEnv(funcNode, funcSymbol.scope, currentEnv);
            invokableEnv.scope = funcSymbol.scope;
            symbolEnter.defineInvokableSymbolParams(bLangLambdaFunction.function, funcSymbol, invokableEnv);
            funcNode.setBType(funcSymbol.type);
        } else if (bLangLambdaFunction.function.symbol == null) {
            symbolEnter.defineNode(bLangLambdaFunction.function, currentEnv);
        }
        bLangLambdaFunction.setBType(bLangLambdaFunction.function.getBType());
        // creating a copy of the env to visit the lambda function later
        bLangLambdaFunction.capturedClosureEnv = data.env.createClone();

        if (!data.commonAnalyzerData.nonErrorLoggingCheck) {
            if (bLangLambdaFunction.function.flagSet.contains(Flag.WORKER)) {
                currentEnv.enclPkg.lambdaFunctions.add(bLangLambdaFunction);
            } else {
                semanticAnalyzer.analyzeNode(bLangLambdaFunction.function, bLangLambdaFunction.capturedClosureEnv);
            }
       }

        data.resultType = types.checkType(bLangLambdaFunction, bLangLambdaFunction.getBType(), data.expType);
    }

    @Override
    public void visit(BLangArrowFunction bLangArrowFunction, AnalyzerData data) {
        BType expectedType = Types.getReferredType(data.expType);
        if (expectedType.tag == TypeTags.UNION) {
            BUnionType unionType = (BUnionType) expectedType;
            BType invokableType = unionType.getMemberTypes().stream().filter(type -> type.tag == TypeTags.INVOKABLE)
                    .collect(Collectors.collectingAndThen(Collectors.toList(), list -> {
                                if (list.size() != 1) {
                                    return null;
                                }
                                return list.get(0);
                            }
                    ));

            if (invokableType != null) {
                expectedType = invokableType;
            }
        }
        if (expectedType.tag != TypeTags.INVOKABLE || Symbols.isFlagOn(expectedType.flags, Flags.ANY_FUNCTION)) {
            dlog.error(bLangArrowFunction.pos,
                    DiagnosticErrorCode.ARROW_EXPRESSION_CANNOT_INFER_TYPE_FROM_LHS);
            data.resultType = symTable.semanticError;
            return;
        }

        BInvokableType expectedInvocation = (BInvokableType) expectedType;
        populateArrowExprParamTypes(bLangArrowFunction, expectedInvocation.paramTypes, data);
        bLangArrowFunction.body.expr.setBType(populateArrowExprReturn(bLangArrowFunction, expectedInvocation.retType,
                                              data));
        // if function return type is none, assign the inferred return type
        if (expectedInvocation.retType.tag == TypeTags.NONE) {
            expectedInvocation.retType = bLangArrowFunction.body.expr.getBType();
        }
        for (BLangSimpleVariable simpleVariable : bLangArrowFunction.params) {
            if (simpleVariable.symbol != null) {
                symResolver.checkForUniqueSymbol(simpleVariable.pos, data.env, simpleVariable.symbol);
            }
        }
        data.resultType = bLangArrowFunction.funcType = expectedInvocation;
    }

    public void visit(BLangXMLQName bLangXMLQName, AnalyzerData data) {
        String prefix = bLangXMLQName.prefix.value;
        data.resultType = types.checkType(bLangXMLQName, symTable.stringType, data.expType);
        // TODO: check isLHS

        if (data.env.node.getKind() == NodeKind.XML_ATTRIBUTE && prefix.isEmpty()
                && bLangXMLQName.localname.value.equals(XMLConstants.XMLNS_ATTRIBUTE)) {
            ((BLangXMLAttribute) data.env.node).isNamespaceDeclr = true;
            return;
        }

        if (data.env.node.getKind() == NodeKind.XML_ATTRIBUTE && prefix.equals(XMLConstants.XMLNS_ATTRIBUTE)) {
            ((BLangXMLAttribute) data.env.node).isNamespaceDeclr = true;
            return;
        }

        if (prefix.equals(XMLConstants.XMLNS_ATTRIBUTE)) {
            dlog.error(bLangXMLQName.pos, DiagnosticErrorCode.INVALID_NAMESPACE_PREFIX, prefix);
            bLangXMLQName.setBType(symTable.semanticError);
            return;
        }

        // XML attributes without a namespace prefix does not inherit default namespace
        // https://www.w3.org/TR/xml-names/#defaulting
        if (bLangXMLQName.prefix.value.isEmpty()) {
            return;
        }

        BSymbol xmlnsSymbol = symResolver.lookupSymbolInPrefixSpace(data.env, names.fromIdNode(bLangXMLQName.prefix));
        if (prefix.isEmpty() && xmlnsSymbol == symTable.notFoundSymbol) {
            return;
        }

        if (!prefix.isEmpty() && xmlnsSymbol == symTable.notFoundSymbol) {
            logUndefinedSymbolError(bLangXMLQName.pos, prefix);
            bLangXMLQName.setBType(symTable.semanticError);
            return;
        }

        SymbolKind kind = xmlnsSymbol.getKind();

        if (kind == SymbolKind.CLIENT_DECL) {
            dlog.error(bLangXMLQName.pos, DiagnosticErrorCode.CANNOT_FIND_XML_NAMESPACE, prefix);
            data.resultType = symTable.semanticError;
            return;
        }

        if (kind == SymbolKind.PACKAGE) {
            xmlnsSymbol = findXMLNamespaceFromPackageConst(bLangXMLQName.localname.value, bLangXMLQName.prefix.value,
                    (BPackageSymbol) xmlnsSymbol, bLangXMLQName.pos, data);
        }

        if (xmlnsSymbol == null || xmlnsSymbol.getKind() != SymbolKind.XMLNS) {
            data.resultType = symTable.semanticError;
            return;
        }

        bLangXMLQName.nsSymbol = (BXMLNSSymbol) xmlnsSymbol;
        bLangXMLQName.namespaceURI = bLangXMLQName.nsSymbol.namespaceURI;
    }

    private BSymbol findXMLNamespaceFromPackageConst(String localname, String prefix,
                                                     BPackageSymbol pkgSymbol, Location pos, AnalyzerData data) {
        // Resolve a const from module scope.
        BSymbol constSymbol = symResolver.lookupMemberSymbol(pos, pkgSymbol.scope, data.env,
                names.fromString(localname), SymTag.CONSTANT);
        if (constSymbol == symTable.notFoundSymbol) {
            if (!missingNodesHelper.isMissingNode(prefix) && !missingNodesHelper.isMissingNode(localname)) {
                dlog.error(pos, DiagnosticErrorCode.UNDEFINED_SYMBOL, prefix + ":" + localname);
            }
            return null;
        }

        // If Resolved const is not a string, it is an error.
        BConstantSymbol constantSymbol = (BConstantSymbol) constSymbol;
        if (constantSymbol.literalType.tag != TypeTags.STRING) {
            dlog.error(pos, DiagnosticErrorCode.INCOMPATIBLE_TYPES, symTable.stringType, constantSymbol.literalType);
            return null;
        }

        // If resolve const contain a string in {namespace url}local form extract namespace uri and local part.
        String constVal = (String) constantSymbol.value.value;
        int s = constVal.indexOf('{');
        int e = constVal.lastIndexOf('}');
        if (e > s + 1) {
            pkgSymbol.isUsed = true;
            String nsURI = constVal.substring(s + 1, e);
            String local = constVal.substring(e);
            return new BXMLNSSymbol(names.fromString(local), nsURI, constantSymbol.pkgID, constantSymbol.owner, pos,
                                    SOURCE);
        }

        // Resolved const string is not in valid format.
        dlog.error(pos, DiagnosticErrorCode.INVALID_ATTRIBUTE_REFERENCE, prefix + ":" + localname);
        return null;
    }

    public void visit(BLangXMLAttribute bLangXMLAttribute, AnalyzerData data) {
        SymbolEnv xmlAttributeEnv = SymbolEnv.getXMLAttributeEnv(bLangXMLAttribute, data.env);

        // check attribute name
        BLangXMLQName name = (BLangXMLQName) bLangXMLAttribute.name;
        checkExpr(name, xmlAttributeEnv, symTable.stringType, data);
        // XML attributes without a prefix does not belong to enclosing elements default namespace.
        // https://www.w3.org/TR/xml-names/#uniqAttrs
        if (name.prefix.value.isEmpty()) {
            name.namespaceURI = null;
        }

        // check attribute value
        checkExpr(bLangXMLAttribute.value, xmlAttributeEnv, symTable.stringType, data);

        symbolEnter.defineNode(bLangXMLAttribute, data.env);
    }

    public void visit(BLangXMLElementLiteral bLangXMLElementLiteral, AnalyzerData data) {
        SymbolEnv xmlElementEnv = SymbolEnv.getXMLElementEnv(bLangXMLElementLiteral, data.env);

        // Keep track of used namespace prefixes in this element and only add namespace attr for those used ones.
        Set<String> usedPrefixes = new HashSet<>();
        BLangIdentifier elemNamePrefix = ((BLangXMLQName) bLangXMLElementLiteral.startTagName).prefix;
        if (elemNamePrefix != null && !elemNamePrefix.value.isEmpty()) {
            usedPrefixes.add(elemNamePrefix.value);
        }

        // Visit in-line namespace declarations and define the namespace.
        for (BLangXMLAttribute attribute : bLangXMLElementLiteral.attributes) {
            if (attribute.name.getKind() == NodeKind.XML_QNAME && isXmlNamespaceAttribute(attribute)) {
                BLangXMLQuotedString value = attribute.value;
                if (value.getKind() == NodeKind.XML_QUOTED_STRING && value.textFragments.size() > 1) {
                    dlog.error(value.pos, DiagnosticErrorCode.INVALID_XML_NS_INTERPOLATION);
                }
                checkExpr(attribute, xmlElementEnv, symTable.noType, data);
            }
            BLangIdentifier prefix = ((BLangXMLQName) attribute.name).prefix;
            if (prefix != null && !prefix.value.isEmpty()) {
                usedPrefixes.add(prefix.value);
            }
        }

        // Visit attributes, this may depend on the namespace defined in previous attribute iteration.
        bLangXMLElementLiteral.attributes.forEach(attribute -> {
            if (!(attribute.name.getKind() == NodeKind.XML_QNAME && isXmlNamespaceAttribute(attribute))) {
                checkExpr(attribute, xmlElementEnv, symTable.noType, data);
            }
        });

        Map<Name, BXMLNSSymbol> namespaces = symResolver.resolveAllNamespaces(xmlElementEnv);
        Name defaultNs = names.fromString(XMLConstants.DEFAULT_NS_PREFIX);
        if (namespaces.containsKey(defaultNs)) {
            bLangXMLElementLiteral.defaultNsSymbol = namespaces.remove(defaultNs);
        }
        for (Map.Entry<Name, BXMLNSSymbol> nsEntry : namespaces.entrySet()) {
            if (usedPrefixes.contains(nsEntry.getKey().value)) {
                bLangXMLElementLiteral.namespacesInScope.put(nsEntry.getKey(), nsEntry.getValue());
            }
        }

        // Visit the tag names
        validateTags(bLangXMLElementLiteral, xmlElementEnv, data);

        // Visit the children
        bLangXMLElementLiteral.modifiedChildren =
                concatSimilarKindXMLNodes(bLangXMLElementLiteral.children, xmlElementEnv, data);

        if (data.expType == symTable.noType) {
            data.resultType = types.checkType(bLangXMLElementLiteral, symTable.xmlElementType, data.expType);
            return;
        }

        data.resultType = checkXmlSubTypeLiteralCompatibility(bLangXMLElementLiteral.pos, symTable.xmlElementType,
                                                         data.expType, data);

        if (Symbols.isFlagOn(data.resultType.flags, Flags.READONLY)) {
            markChildrenAsImmutable(bLangXMLElementLiteral, data);
        }
    }

    private boolean isXmlNamespaceAttribute(BLangXMLAttribute attribute) {
        BLangXMLQName attrName = (BLangXMLQName) attribute.name;
        return (attrName.prefix.value.isEmpty()
                    && attrName.localname.value.equals(XMLConstants.XMLNS_ATTRIBUTE))
                || attrName.prefix.value.equals(XMLConstants.XMLNS_ATTRIBUTE);
    }

    public BType getXMLTypeFromLiteralKind(BLangExpression childXMLExpressions) {
        if (childXMLExpressions.getKind() == NodeKind.XML_ELEMENT_LITERAL) {
            return symTable.xmlElementType;
        }
        if (childXMLExpressions.getKind() == NodeKind.XML_TEXT_LITERAL) {
            return symTable.xmlTextType;
        }
        if (childXMLExpressions.getKind() == NodeKind.XML_PI_LITERAL) {
            return symTable.xmlPIType;
        }
        return symTable.xmlCommentType;
    }

    public BType getXMLSequenceType(BType xmlSubType) {
        switch (xmlSubType.tag) {
            case TypeTags.XML_ELEMENT:
                return new BXMLType(symTable.xmlElementType,  null);
            case TypeTags.XML_COMMENT:
                return new BXMLType(symTable.xmlCommentType,  null);
            case TypeTags.XML_PI:
                return new BXMLType(symTable.xmlPIType,  null);
            default:
                // Since 'xml:Text is same as xml<'xml:Text>
                return symTable.xmlTextType;
        }
    }

    public void visit(BLangXMLSequenceLiteral bLangXMLSequenceLiteral, AnalyzerData data) {
        BType expType = Types.getReferredType(data.expType);
        if (expType.tag != TypeTags.XML && expType.tag != TypeTags.UNION && expType.tag != TypeTags.XML_TEXT
        && expType != symTable.noType) {
            dlog.error(bLangXMLSequenceLiteral.pos, DiagnosticErrorCode.INCOMPATIBLE_TYPES, data.expType,
                    "XML Sequence");
            data.resultType = symTable.semanticError;
            return;
        }

        List<BType> xmlTypesInSequence = new ArrayList<>();

        for (BLangExpression expressionItem : bLangXMLSequenceLiteral.xmlItems) {
            data.resultType = checkExpr(expressionItem, data.expType, data);
            if (!xmlTypesInSequence.contains(data.resultType)) {
                xmlTypesInSequence.add(data.resultType);
            }
        }

        // Set type according to items in xml sequence and expected type
        if (expType.tag == TypeTags.XML || expType == symTable.noType) {
            if (xmlTypesInSequence.size() == 1) {
                data.resultType = getXMLSequenceType(xmlTypesInSequence.get(0));
                return;
            }
            data.resultType = symTable.xmlType;
            return;
        }
        // Since 'xml:Text is same as xml<'xml:Text>
        if (expType.tag == TypeTags.XML_TEXT) {
            data.resultType = symTable.xmlTextType;
            return;
        }
        // Disallow unions with 'xml:T (singleton) items
         for (BType item : ((BUnionType) expType).getMemberTypes()) {
             item = Types.getReferredType(item);
             if (item.tag != TypeTags.XML_TEXT && item.tag != TypeTags.XML) {
                 dlog.error(bLangXMLSequenceLiteral.pos, DiagnosticErrorCode.INCOMPATIBLE_TYPES,
                         expType, symTable.xmlType);
                 data.resultType = symTable.semanticError;
                 return;
             }
         }
        data.resultType = symTable.xmlType;
    }

    public void visit(BLangXMLTextLiteral bLangXMLTextLiteral, AnalyzerData data) {
        List<BLangExpression> literalValues = bLangXMLTextLiteral.textFragments;
        checkStringTemplateExprs(literalValues, data);
        BLangExpression xmlExpression = literalValues.get(0);
        if (literalValues.size() == 1 && xmlExpression.getKind() == NodeKind.LITERAL &&
                ((String) ((BLangLiteral) xmlExpression).value).isEmpty()) {
            data.resultType = types.checkType(bLangXMLTextLiteral, symTable.xmlNeverType, data.expType);
            return;
        }
        data.resultType = types.checkType(bLangXMLTextLiteral, symTable.xmlTextType, data.expType);
    }

    public void visit(BLangXMLCommentLiteral bLangXMLCommentLiteral, AnalyzerData data) {
        checkStringTemplateExprs(bLangXMLCommentLiteral.textFragments, data);

        if (data.expType == symTable.noType) {
            data.resultType = types.checkType(bLangXMLCommentLiteral, symTable.xmlCommentType, data.expType);
            return;
        }
        data.resultType = checkXmlSubTypeLiteralCompatibility(bLangXMLCommentLiteral.pos, symTable.xmlCommentType,
                                                         data.expType, data);
    }

    public void visit(BLangXMLProcInsLiteral bLangXMLProcInsLiteral, AnalyzerData data) {
        checkExpr(bLangXMLProcInsLiteral.target, symTable.stringType, data);
        checkStringTemplateExprs(bLangXMLProcInsLiteral.dataFragments, data);
        if (data.expType == symTable.noType) {
            data.resultType = types.checkType(bLangXMLProcInsLiteral, symTable.xmlPIType, data.expType);
            return;
        }
        data.resultType =
                checkXmlSubTypeLiteralCompatibility(bLangXMLProcInsLiteral.pos, symTable.xmlPIType, data.expType, data);
    }

    public void visit(BLangXMLQuotedString bLangXMLQuotedString, AnalyzerData data) {
        checkStringTemplateExprs(bLangXMLQuotedString.textFragments, data);
        data.resultType = types.checkType(bLangXMLQuotedString, symTable.stringType, data.expType);
    }

    public void visit(BLangStringTemplateLiteral stringTemplateLiteral, AnalyzerData data) {
        checkStringTemplateExprs(stringTemplateLiteral.exprs, data);
        data.resultType = types.checkType(stringTemplateLiteral, symTable.stringType, data.expType);
    }

    @Override
    public void visit(BLangRegExpTemplateLiteral regExpTemplateLiteral, AnalyzerData data) {
        // Check expr with insertions to resolve its type.
        List<BLangExpression> interpolationsList =
                symResolver.getListOfInterpolations(regExpTemplateLiteral.reDisjunction.sequenceList);
        interpolationsList.forEach(interpolation -> checkExpr(interpolation, data));
        data.resultType = types.checkType(regExpTemplateLiteral, symTable.regExpType, data.expType);
    }

    @Override
    public void visit(BLangRawTemplateLiteral rawTemplateLiteral, AnalyzerData data) {
        // First, ensure that the contextually expected type is compatible with the RawTemplate type.
        // The RawTemplate type should have just two fields: strings and insertions. There shouldn't be any methods.
        BType type = determineRawTemplateLiteralType(rawTemplateLiteral, data.expType);

        if (type == symTable.semanticError) {
            data.resultType = type;
            return;
        }

        // Once we ensure the types are compatible, need to ensure that the types of the strings and insertions are
        // compatible with the types of the strings and insertions fields.
        BObjectType literalType = (BObjectType) Types.getReferredType(type);
        BType stringsType = literalType.fields.get("strings").type;

        if (evaluateRawTemplateExprs(rawTemplateLiteral.strings, stringsType, INVALID_NUM_STRINGS,
                                     rawTemplateLiteral.pos, data)) {
            type = symTable.semanticError;
        }

        BType insertionsType = literalType.fields.get("insertions").type;

        if (evaluateRawTemplateExprs(rawTemplateLiteral.insertions, insertionsType, INVALID_NUM_INSERTIONS,
                                     rawTemplateLiteral.pos, data)) {
            type = symTable.semanticError;
        }

        data.resultType = type;
    }

    private BType determineRawTemplateLiteralType(BLangRawTemplateLiteral rawTemplateLiteral, BType expType) {
        // Contextually expected type is NoType when `var` is used. When `var` is used, the literal is considered to
        // be of type `RawTemplate`.
        if (expType == symTable.noType || containsAnyType(expType)) {
            return symTable.rawTemplateType;
        }

        BType compatibleType = getCompatibleRawTemplateType(expType, rawTemplateLiteral.pos);
        BType type = types.checkType(rawTemplateLiteral, compatibleType, symTable.rawTemplateType,
                DiagnosticErrorCode.INVALID_RAW_TEMPLATE_TYPE);

        if (type == symTable.semanticError) {
            return type;
        }

        // Raw template literals can be directly assigned only to abstract object types
        if (Symbols.isFlagOn(type.tsymbol.flags, Flags.CLASS)) {
            dlog.error(rawTemplateLiteral.pos, DiagnosticErrorCode.INVALID_RAW_TEMPLATE_ASSIGNMENT, type);
            return symTable.semanticError;
        }

        // Ensure that only the two fields, strings and insertions, are there
        BObjectType litObjType = (BObjectType) Types.getReferredType(type);
        BObjectTypeSymbol objTSymbol = (BObjectTypeSymbol) litObjType.tsymbol;

        if (litObjType.fields.size() > 2) {
            dlog.error(rawTemplateLiteral.pos, DiagnosticErrorCode.INVALID_NUM_FIELDS, litObjType);
            type = symTable.semanticError;
        }

        if (!objTSymbol.attachedFuncs.isEmpty()) {
            dlog.error(rawTemplateLiteral.pos, DiagnosticErrorCode.METHODS_NOT_ALLOWED, litObjType);
            type = symTable.semanticError;
        }

        return type;
    }

    private boolean evaluateRawTemplateExprs(List<? extends BLangExpression> exprs, BType fieldType,
                                             DiagnosticCode code, Location pos, AnalyzerData data) {
        BType listType = Types.getReferredType(fieldType);

        listType = listType.tag != TypeTags.INTERSECTION ? listType :
                ((BIntersectionType) listType).effectiveType;

        boolean errored = false;

        if (listType.tag == TypeTags.ARRAY) {
            BArrayType arrayType = (BArrayType) listType;

            if (arrayType.state == BArrayState.CLOSED && (exprs.size() != arrayType.size)) {
                dlog.error(pos, code, arrayType.size, exprs.size());
                return false;
            }

            for (BLangExpression expr : exprs) {
                errored = (checkExpr(expr, arrayType.eType, data) == symTable.semanticError) || errored;
            }
        } else if (listType.tag == TypeTags.TUPLE) {
            BTupleType tupleType = (BTupleType) listType;
            final int size = exprs.size();
            final int requiredItems = tupleType.tupleTypes.size();

            if (size < requiredItems || (size > requiredItems && tupleType.restType == null)) {
                dlog.error(pos, code, requiredItems, size);
                return false;
            }

            int i;
            List<BType> memberTypes = tupleType.tupleTypes;
            for (i = 0; i < requiredItems; i++) {
                errored = (checkExpr(exprs.get(i), memberTypes.get(i), data) == symTable.semanticError) ||
                                                                                                                errored;
            }

            if (size > requiredItems) {
                for (; i < size; i++) {
                    errored = (checkExpr(exprs.get(i), tupleType.restType, data) == symTable.semanticError) ||
                                                                                                                errored;
                }
            }
        } else {
            throw new IllegalStateException("Expected a list type, but found: " + listType);
        }

        return errored;
    }

    private boolean containsAnyType(BType bType) {
        BType type = Types.getReferredType(bType);
        if (type == symTable.anyType) {
            return true;
        }

        if (type.tag == TypeTags.UNION) {
            return ((BUnionType) type).getMemberTypes().contains(symTable.anyType);
        }

        return false;
    }

    private BType getCompatibleRawTemplateType(BType bType, Location pos) {
        BType expType = Types.getReferredType(bType);
        if (expType.tag != TypeTags.UNION) {
            return bType;
        }

        BUnionType unionType = (BUnionType) expType;
        List<BType> compatibleTypes = new ArrayList<>();

        for (BType type : unionType.getMemberTypes()) {
            if (types.isAssignable(type, symTable.rawTemplateType)) {
                compatibleTypes.add(type);
            }
        }

        if (compatibleTypes.size() == 0) {
            return expType;
        }

        if (compatibleTypes.size() > 1) {
            dlog.error(pos, DiagnosticErrorCode.MULTIPLE_COMPATIBLE_RAW_TEMPLATE_TYPES, symTable.rawTemplateType,
                       expType);
            return symTable.semanticError;
        }

        return compatibleTypes.get(0);
    }

    @Override
    public void visit(BLangRestArgsExpression bLangRestArgExpression, AnalyzerData data) {
        data.resultType = checkExpr(bLangRestArgExpression.expr, data.expType, data);
    }

    @Override
    public void visit(BLangInferredTypedescDefaultNode inferTypedescExpr, AnalyzerData data) {
        BType referredType = Types.getReferredType(data.expType);
        if (referredType.tag != TypeTags.TYPEDESC) {
            dlog.error(inferTypedescExpr.pos, DiagnosticErrorCode.INCOMPATIBLE_TYPES, data.expType, symTable.typeDesc);
            data.resultType = symTable.semanticError;
            return;
        }
        data.resultType = referredType;
    }

    @Override
    public void visit(BLangNamedArgsExpression bLangNamedArgsExpression, AnalyzerData data) {
        data.resultType = checkExpr(bLangNamedArgsExpression.expr, data.env, data.expType, data);
        bLangNamedArgsExpression.setBType(bLangNamedArgsExpression.expr.getBType());
    }

    @Override
    public void visit(BLangCheckedExpr checkedExpr, AnalyzerData data) {
        Types.CommonAnalyzerData typeCheckerData = data.commonAnalyzerData;
        typeCheckerData.checkWithinQueryExpr = isWithinQuery(data);
        visitCheckAndCheckPanicExpr(checkedExpr, data);
        if (typeCheckerData.checkWithinQueryExpr && checkedExpr.equivalentErrorTypeList != null) {
            data.commonAnalyzerData.checkedErrorList.addAll(checkedExpr.equivalentErrorTypeList);
        }
    }

    @Override
    public void visit(BLangCheckPanickedExpr checkedExpr, AnalyzerData data) {
        visitCheckAndCheckPanicExpr(checkedExpr, data);
    }

    @Override
    public void visit(BLangQueryExpr queryExpr, AnalyzerData data) {
        Types.CommonAnalyzerData typeCheckerData = data.commonAnalyzerData;

        //reset common analyzer data
        boolean prevQueryCompletesEarly = typeCheckerData.queryCompletesEarly;
        typeCheckerData.queryCompletesEarly = false;

        boolean prevCheckWithinQueryExpr = typeCheckerData.checkWithinQueryExpr;
        typeCheckerData.checkWithinQueryExpr = false;

        HashSet<BType> prevCompleteEarlyErrorList = typeCheckerData.completeEarlyErrorList;
        typeCheckerData.completeEarlyErrorList = new HashSet<>();

        HashSet<BType> prevCheckedErrorList = typeCheckerData.checkedErrorList;
        typeCheckerData.checkedErrorList = new HashSet<>();

        Stack<BLangNode> prevQueryFinalClauses = typeCheckerData.queryFinalClauses;
        typeCheckerData.queryFinalClauses = new Stack<>();

        int prevLetCount = typeCheckerData.letCount;
        typeCheckerData.letCount = 0;

        if (typeCheckerData.breakToParallelQueryEnv) {
            typeCheckerData.queryEnvs.push(data.prevEnvs.peek());
        } else {
            typeCheckerData.queryEnvs.push(data.env);
            data.prevEnvs.push(data.env);
        }
        typeCheckerData.queryFinalClauses.push(queryExpr.getSelectClause());
        List<BLangNode> clauses = queryExpr.getQueryClauses();
        clauses.forEach(clause -> clause.accept(this, data));

        BType actualType = resolveQueryType(typeCheckerData.queryEnvs.peek(),
                ((BLangSelectClause) typeCheckerData.queryFinalClauses.peek()).expression,
                data.expType, queryExpr, clauses, data);
        actualType = (actualType == symTable.semanticError) ? actualType :
                types.checkType(queryExpr.pos, actualType, data.expType, DiagnosticErrorCode.INCOMPATIBLE_TYPES);
        typeCheckerData.queryFinalClauses.pop();
        typeCheckerData.queryEnvs.pop();
        if (!typeCheckerData.breakToParallelQueryEnv) {
            data.prevEnvs.pop();
        }

        BType referredActualType = Types.getReferredType(actualType);
        if (referredActualType.tag == TypeTags.TABLE) {
            BTableType tableType = (BTableType) referredActualType;
            tableType.constraintPos = queryExpr.pos;
            tableType.isTypeInlineDefined = true;
            if (!validateTableType(tableType, data)) {
                data.resultType = symTable.semanticError;
                return;
            }
        }

        //re-assign common analyzer data
        typeCheckerData.queryCompletesEarly = prevQueryCompletesEarly;
        typeCheckerData.checkWithinQueryExpr = prevCheckWithinQueryExpr;
        typeCheckerData.completeEarlyErrorList = prevCompleteEarlyErrorList;
        typeCheckerData.checkedErrorList = prevCheckedErrorList;
        typeCheckerData.queryFinalClauses = prevQueryFinalClauses;
        typeCheckerData.letCount = prevLetCount;

        data.resultType = actualType;
    }

    private boolean isWithinQuery(AnalyzerData data) {
        return !data.commonAnalyzerData.queryEnvs.isEmpty()
                && !data.commonAnalyzerData.queryFinalClauses.isEmpty();
    }

    private BType resolveQueryType(SymbolEnv env, BLangExpression selectExp, BType targetType,
                                   BLangQueryExpr queryExpr, List<BLangNode> clauses, AnalyzerData data) {
        List<BType> safeResultTypes = types.getAllTypes(targetType, true).stream()
                .filter(t -> !types.isAssignable(t, symTable.errorType))
                .filter(t -> !types.isAssignable(t, symTable.nilType))
                .collect(Collectors.toList());
        // resultTypes will be empty if the targetType is `error?`
        if (safeResultTypes.isEmpty()) {
            safeResultTypes.add(symTable.noType);
        }
        BType actualType = symTable.semanticError;
        List<BType> selectTypes = new ArrayList<>();
        List<BType> resolvedTypes = new ArrayList<>();
        BType selectType;
<<<<<<< HEAD

        for (BType type : safeResultTypes) {
            solveSelectTypeAndResolveType(queryExpr, selectExp, type, collectionType, selectTypes, resolvedTypes, env,
                    data, false);
=======
        BLangExpression collectionNode = (BLangExpression) ((BLangFromClause) clauses.get(0)).getCollection();
        for (BType type : safeResultTypes) {
            solveSelectTypeAndResolveType(queryExpr, selectExp, type, collectionNode.getBType(), selectTypes,
                    resolvedTypes, env, data, false);
>>>>>>> 8a2031c7
        }
        if (selectTypes.size() == 1) {
            List<BType> collectionTypes = getCollectionTypes(clauses);
            BType completionType = getCompletionType(collectionTypes, types.getQueryConstructType(queryExpr), data);
            selectType = selectTypes.get(0);
            if (queryExpr.isStream) {
                return new BStreamType(TypeTags.STREAM, selectType, completionType, null);
            } else if (queryExpr.isTable) {
                actualType = getQueryTableType(queryExpr, selectType, resolvedTypes.get(0), env);
            } else if (queryExpr.isMap) {
                BType mapConstraintType = getTypeOfTypeParameter(selectType,
                        queryExpr.getSelectClause().expression.pos);
                if (mapConstraintType != symTable.semanticError) {
                    actualType = new BMapType(TypeTags.MAP, mapConstraintType, null);
                    if (Symbols.isFlagOn(resolvedTypes.get(0).flags, Flags.READONLY)) {
                        actualType = ImmutableTypeCloner.getImmutableIntersectionType(null, types, actualType, env,
                                symTable, anonymousModelHelper, names, null);
                    }
                }
            } else {
                actualType = resolvedTypes.get(0);
            }

            if (completionType != null && completionType.tag != TypeTags.NIL) {
                return BUnionType.create(null, actualType, types.getSafeType(completionType, true, false));
            } else {
                return actualType;
            }
        } else if (selectTypes.size() > 1) {
            dlog.error(selectExp.pos, DiagnosticErrorCode.AMBIGUOUS_TYPES, selectTypes);
            return actualType;
        } else {
            return actualType;
        }
    }

<<<<<<< HEAD
    void solveSelectTypeAndResolveType(BLangQueryExpr queryExpr, BLangExpression selectExp, BType expType,
=======
    private List<BType> getCollectionTypes(List<BLangNode> clauses) {
        return clauses.stream()
                .filter(clause -> (clause.getKind() == NodeKind.FROM || clause.getKind() == NodeKind.JOIN))
                .map(clause -> ((BLangInputClause) clause).collection.getBType())
                .collect(Collectors.toList());
    }

    void solveSelectTypeAndResolveType(BLangQueryExpr queryExpr, BLangExpression selectExp, BType type,
>>>>>>> 8a2031c7
                                       BType collectionType, List<BType> selectTypes, List<BType> resolvedTypes,
                                       SymbolEnv env, AnalyzerData data, boolean isReadonly) {
        BType selectType, resolvedType;
        BType type = Types.getReferredType(expType);
        switch (type.tag) {
            case TypeTags.ARRAY:
                BType elementType = ((BArrayType) type).eType;
                selectType = checkExpr(selectExp, env, elementType, data);
                BType queryResultType = new BArrayType(selectType);
                resolvedType = getResolvedType(queryResultType, type, isReadonly, env);
                break;
            case TypeTags.TABLE:
                selectType = checkExpr(selectExp, env, types.getSafeType(((BTableType) type).constraint,
                        true, true), data);
                resolvedType = getResolvedType(symTable.tableType, type, isReadonly, env);
                break;
            case TypeTags.STREAM:
                selectType = checkExpr(selectExp, env, types.getSafeType(((BStreamType) type).constraint,
                        true, true), data);
                resolvedType = symTable.streamType;
                break;
            case TypeTags.MAP:
                List<BType> memberTypeList = new ArrayList<>(2);
                memberTypeList.add(symTable.stringType);
                memberTypeList.add(((BMapType) type).getConstraint());
                BTupleType newExpType = new BTupleType(null, memberTypeList);
                selectType = checkExpr(selectExp, env, newExpType, data);
                resolvedType = getResolvedType(selectType, type, isReadonly, env);
                break;
            case TypeTags.STRING:
            case TypeTags.XML:
            case TypeTags.XML_COMMENT:
            case TypeTags.XML_ELEMENT:
            case TypeTags.XML_PI:
            case TypeTags.XML_TEXT:
                selectType = checkExpr(selectExp, env, type, data);
                resolvedType = selectType;
                break;
            case TypeTags.INTERSECTION:
                type = ((BIntersectionType) type).effectiveType;
                solveSelectTypeAndResolveType(queryExpr, selectExp, type, collectionType, selectTypes,
                        resolvedTypes, env, data, Symbols.isFlagOn(type.flags, Flags.READONLY));
                return;
            case TypeTags.NONE:
            default:
                // contextually expected type not given (i.e var).
                selectType = checkExprSilent(nodeCloner.cloneNode(selectExp), type, data);
                if (selectType != symTable.semanticError) {
                    selectType = checkExpr(selectExp, env, type, data);
                }  else {
                    selectType = checkExpr(selectExp, env, data);
                }
                if (queryExpr.isMap) { // A query-expr that constructs a mapping must start with the map keyword.
                    resolvedType = symTable.mapType;
                } else {
                    resolvedType = getNonContextualQueryType(selectType, collectionType);
                }
                break;
        }
        if (selectType != symTable.semanticError) {
            if (resolvedType.tag == TypeTags.STREAM) {
                queryExpr.isStream = true;
            }
            if (resolvedType.tag == TypeTags.TABLE) {
                queryExpr.isTable = true;
            }
            selectTypes.add(selectType);
            resolvedTypes.add(resolvedType);
        }
    }

    private BType getResolvedType(BType initType, BType expType, boolean isReadonly, SymbolEnv env) {
        if (initType.tag != TypeTags.SEMANTIC_ERROR && (isReadonly ||
                Symbols.isFlagOn(expType.flags, Flags.READONLY))) {
            return ImmutableTypeCloner.getImmutableIntersectionType(null, types, initType, env,
                    symTable, anonymousModelHelper, names, null);
        }
        return initType;
    }

    private BType getTypeOfTypeParameter(BType selectType, Location pos) {
        BType referredType = Types.getReferredType(selectType);
        if (referredType.tag == TypeTags.INTERSECTION) {
            referredType = ((BIntersectionType) referredType).effectiveType;
        }

        if (referredType.tag == TypeTags.UNION) {
            BUnionType unionType = (BUnionType) referredType;
            LinkedHashSet<BType> memberTypes = new LinkedHashSet<>(unionType.getMemberTypes().size());
            for (BType type : unionType.getMemberTypes()) {
                BType mapType = getTypeOfTypeParameter(type, pos);
                if (mapType == symTable.semanticError) {
                    return symTable.semanticError;
                }
                memberTypes.add(mapType);
            }
            return new BUnionType(null, memberTypes, false, false);
        } else {
            return getQueryMapConstraintType(referredType, pos);
        }
    }

    private BType getQueryMapConstraintType(BType type, Location pos) {
        if (type.tag == TypeTags.ARRAY) {
            BArrayType arrayType = (BArrayType) type;
            if (arrayType.state != BArrayState.OPEN && arrayType.size == 2 &&
                    types.isAssignable(arrayType.eType, symTable.stringType)) {
                return arrayType.eType;
            }
        } else if (type.tag == TypeTags.TUPLE) {
            List<BType> tupleTypeList = ((BTupleType) type).tupleTypes;
            if (tupleTypeList.size() == 2 && types.isAssignable(tupleTypeList.get(0), symTable.stringType)) {
                return tupleTypeList.get(1);
            }
        }
        dlog.error(pos, DiagnosticErrorCode.INCOMPATIBLE_TYPE_IN_SELECT_CLAUSE, type);
        return symTable.semanticError;
    }

    private BType getQueryTableType(BLangQueryExpr queryExpr, BType constraintType, BType resolvedType, SymbolEnv env) {
        final BTableType tableType = new BTableType(TypeTags.TABLE, constraintType, null);
        if (!queryExpr.fieldNameIdentifierList.isEmpty()) {
            validateKeySpecifier(queryExpr.fieldNameIdentifierList, constraintType);
            markReadOnlyForConstraintType(constraintType);
            tableType.fieldNameList = queryExpr.fieldNameIdentifierList.stream()
                    .map(identifier -> ((BLangIdentifier) identifier).value).collect(Collectors.toList());
        }
        if (Symbols.isFlagOn(resolvedType.flags, Flags.READONLY)) {
            BIntersectionType immutableTableType = ImmutableTypeCloner.getImmutableIntersectionType(null, types,
                    tableType, env, symTable, anonymousModelHelper, names, null);
            return immutableTableType;
        }
        return tableType;
    }

    private void validateKeySpecifier(List<IdentifierNode> fieldList, BType constraintType) {
        for (IdentifierNode identifier : fieldList) {
            BField field = types.getTableConstraintField(constraintType, identifier.getValue());
            if (field == null) {
                dlog.error(identifier.getPosition(), DiagnosticErrorCode.INVALID_FIELD_NAMES_IN_KEY_SPECIFIER,
                        identifier.getValue(), constraintType);
            } else if (!Symbols.isFlagOn(field.symbol.flags, Flags.READONLY)) {
                field.symbol.flags |= Flags.READONLY;
            }
        }
    }

    private void markReadOnlyForConstraintType(BType constraintType) {
        if (constraintType.tag != TypeTags.RECORD) {
            return;
        }
        BRecordType recordType = (BRecordType) constraintType;
        for (BField field : recordType.fields.values()) {
            if (!Symbols.isFlagOn(field.symbol.flags, Flags.READONLY)) {
                return;
            }
        }
        if (recordType.sealed) {
            recordType.flags |= Flags.READONLY;
            recordType.tsymbol.flags |= Flags.READONLY;
        }
    }

    private BType getCompletionType(List<BType> collectionTypes, Types.QueryConstructType queryConstructType,
                                    AnalyzerData data) {
        Set<BType> completionTypes = new LinkedHashSet<>();
        BType returnType = null, completionType = null;
        for (BType collectionType : collectionTypes) {
            if (collectionType.tag == TypeTags.SEMANTIC_ERROR) {
                return null;
            }
            collectionType = Types.getReferredType(collectionType);
            switch (collectionType.tag) {
                case TypeTags.STREAM:
                    completionType = ((BStreamType) collectionType).completionType;
                    returnType = completionType;
                    break;
                case TypeTags.OBJECT:
                    returnType = types.getVarTypeFromIterableObject((BObjectType) collectionType);
                    break;
                default:
                    BSymbol itrSymbol = symResolver.lookupLangLibMethod(collectionType,
                            names.fromString(BLangCompilerConstants.ITERABLE_COLLECTION_ITERATOR_FUNC), data.env);
                    if (itrSymbol == this.symTable.notFoundSymbol) {
                        return null;
                    }
                    BInvokableSymbol invokableSymbol = (BInvokableSymbol) itrSymbol;
                    returnType = types.getResultTypeOfNextInvocation(
                            (BObjectType) Types.getReferredType(invokableSymbol.retType));
            }
            if (returnType != null) {
                if (queryConstructType == Types.QueryConstructType.STREAM) {
                    types.getAllTypes(returnType, true).stream()
                            .filter(t -> (types.isAssignable(t, symTable.errorType)
                                    || types.isAssignable(t, symTable.nilType)))
                            .forEach(completionTypes::add);
                } else {
                    types.getAllTypes(returnType, true).stream()
                            .filter(t -> types.isAssignable(t, symTable.errorType))
                            .forEach(completionTypes::add);
                }
            }
        }

        if (data.commonAnalyzerData.queryCompletesEarly) {
            if (queryConstructType == Types.QueryConstructType.TABLE ||
                    queryConstructType == Types.QueryConstructType.MAP) {
                completionTypes.addAll(data.commonAnalyzerData.completeEarlyErrorList);
            }
        } else if (queryConstructType == Types.QueryConstructType.STREAM) {
            if (data.commonAnalyzerData.checkWithinQueryExpr) {
                completionTypes.addAll(data.commonAnalyzerData.checkedErrorList);
            }
            if (completionTypes.isEmpty()) {
                // if there's no completion type at this point,
                // then () gets added as a valid completion type for streams.
                completionTypes.add(symTable.nilType);
            }
        }

        if (!completionTypes.isEmpty()) {
            if (completionTypes.size() == 1) {
                completionType = completionTypes.iterator().next();
            } else {
                completionType = BUnionType.create(null, completionTypes.toArray(new BType[0]));
            }
        }
        return completionType;
    }

    private BType getNonContextualQueryType(BType staticType, BType basicType) {
        BType resultType;
        switch (Types.getReferredType(basicType).tag) {
            case TypeTags.TABLE:
                resultType = symTable.tableType;
                break;
            case TypeTags.STREAM:
                resultType = symTable.streamType;
                break;
            case TypeTags.XML:
                resultType = new BXMLType(staticType, null);
                break;
            case TypeTags.STRING:
                resultType = symTable.stringType;
                break;
            default:
                resultType = new BArrayType(staticType);
                break;
        }
        return resultType;
    }

    @Override
    public void visit(BLangQueryAction queryAction, AnalyzerData data) {
        Types.CommonAnalyzerData typeCheckerData = data.commonAnalyzerData;

        //reset common analyzer data
        boolean prevCheckWithinQueryExpr = typeCheckerData.queryCompletesEarly;
        typeCheckerData.queryCompletesEarly = false;

        Stack<BLangNode> prevQueryFinalClauses = typeCheckerData.queryFinalClauses;
        typeCheckerData.queryFinalClauses = new Stack<>();

        int prevLetCount = typeCheckerData.letCount;
        typeCheckerData.letCount = 0;

        if (typeCheckerData.breakToParallelQueryEnv) {
            typeCheckerData.queryEnvs.push(data.prevEnvs.peek());
        } else {
            typeCheckerData.queryEnvs.push(data.env);
            data.prevEnvs.push(data.env);
        }
        BLangDoClause doClause = queryAction.getDoClause();
        typeCheckerData.queryFinalClauses.push(doClause);
        List<BLangNode> clauses = queryAction.getQueryClauses();
        clauses.forEach(clause -> clause.accept(this, data));
        List<BType> collectionTypes = getCollectionTypes(clauses);
        BType completionType = getCompletionType(collectionTypes, Types.QueryConstructType.DEFAULT, data);
        // Analyze foreach node's statements.
        semanticAnalyzer.analyzeNode(doClause.body, SymbolEnv.createBlockEnv(doClause.body,
                typeCheckerData.queryEnvs.peek()), data.prevEnvs, typeCheckerData);
        BType actualType = completionType == null ? symTable.nilType : completionType;
        data.resultType =
                types.checkType(doClause.pos, actualType, data.expType, DiagnosticErrorCode.INCOMPATIBLE_TYPES);
        typeCheckerData.queryFinalClauses.pop();
        typeCheckerData.queryEnvs.pop();
        if (!typeCheckerData.breakToParallelQueryEnv) {
            data.prevEnvs.pop();
        }

        //re-assign common analyzer data
        typeCheckerData.queryCompletesEarly = prevCheckWithinQueryExpr;
        typeCheckerData.queryFinalClauses = prevQueryFinalClauses;
        typeCheckerData.letCount = prevLetCount;
    }

    @Override
    public void visit(BLangFromClause fromClause, AnalyzerData data) {
        boolean prevBreakToParallelEnv = data.commonAnalyzerData.breakToParallelQueryEnv;
        BLangExpression collection = fromClause.collection;
        if (collection.getKind() == NodeKind.QUERY_EXPR ||
                (collection.getKind() == NodeKind.GROUP_EXPR
                        && ((BLangGroupExpr) collection).expression.getKind() == NodeKind.QUERY_EXPR)) {
            data.commonAnalyzerData.breakToParallelQueryEnv = true;
        }
        SymbolEnv fromEnv = SymbolEnv.createTypeNarrowedEnv(fromClause, data.commonAnalyzerData.queryEnvs.pop());
        fromClause.env = fromEnv;
        data.commonAnalyzerData.queryEnvs.push(fromEnv);
        checkExpr(fromClause.collection, data.commonAnalyzerData.queryEnvs.peek(), data);
        // Set the type of the foreach node's type node.
        types.setInputClauseTypedBindingPatternType(fromClause);
        handleInputClauseVariables(fromClause, data.commonAnalyzerData.queryEnvs.peek());
        data.commonAnalyzerData.breakToParallelQueryEnv = prevBreakToParallelEnv;
    }

    @Override
    public void visit(BLangJoinClause joinClause, AnalyzerData data) {
        boolean prevBreakEnv = data.commonAnalyzerData.breakToParallelQueryEnv;
        BLangExpression collection = joinClause.collection;
        if (collection.getKind() == NodeKind.QUERY_EXPR ||
                (collection.getKind() == NodeKind.GROUP_EXPR
                        && ((BLangGroupExpr) collection).expression.getKind() == NodeKind.QUERY_EXPR)) {
            data.commonAnalyzerData.breakToParallelQueryEnv = true;
        }
        SymbolEnv joinEnv = SymbolEnv.createTypeNarrowedEnv(joinClause, data.commonAnalyzerData.queryEnvs.pop());
        joinClause.env = joinEnv;
        data.commonAnalyzerData.queryEnvs.push(joinEnv);
        checkExpr(joinClause.collection, data.commonAnalyzerData.queryEnvs.peek(), data);
        // Set the type of the foreach node's type node.
        types.setInputClauseTypedBindingPatternType(joinClause);
        if (joinClause.isOuterJoin) {
            if (!joinClause.isDeclaredWithVar) {
                this.dlog.error(joinClause.variableDefinitionNode.getPosition(),
                        DiagnosticErrorCode.OUTER_JOIN_MUST_BE_DECLARED_WITH_VAR);
                return;
            }
            joinClause.varType = types.addNilForNillableAccessType(joinClause.varType);
        }
        handleInputClauseVariables(joinClause, data.commonAnalyzerData.queryEnvs.peek());
        if (joinClause.onClause != null) {
            ((BLangOnClause) joinClause.onClause).accept(this, data);
        }
        data.commonAnalyzerData.breakToParallelQueryEnv = prevBreakEnv;
    }

    @Override
    public void visit(BLangLetClause letClause, AnalyzerData data) {
        SymbolEnv letEnv = SymbolEnv.createTypeNarrowedEnv(letClause, data.commonAnalyzerData.queryEnvs.pop());
        letClause.env = letEnv;
        data.commonAnalyzerData.queryEnvs.push(letEnv);
        for (BLangLetVariable letVariable : letClause.letVarDeclarations) {
            semanticAnalyzer.analyzeNode((BLangNode) letVariable.definitionNode, letEnv, data.commonAnalyzerData);
        }
    }

    @Override
    public void visit(BLangWhereClause whereClause, AnalyzerData data) {
        whereClause.env = handleFilterClauses(whereClause.expression, data);
    }

    @Override
    public void visit(BLangSelectClause selectClause, AnalyzerData data) {
        SymbolEnv selectEnv = SymbolEnv.createTypeNarrowedEnv(selectClause,
                data.commonAnalyzerData.queryEnvs.pop());
        selectClause.env = selectEnv;
        data.commonAnalyzerData.queryEnvs.push(selectEnv);
    }

    @Override
    public void visit(BLangDoClause doClause, AnalyzerData data) {
        SymbolEnv letEnv = SymbolEnv.createTypeNarrowedEnv(doClause, data.commonAnalyzerData.queryEnvs.pop());
        doClause.env = letEnv;
        data.commonAnalyzerData.queryEnvs.push(letEnv);
    }

    @Override
    public void visit(BLangOnConflictClause onConflictClause, AnalyzerData data) {
        Types.CommonAnalyzerData typeCheckerData = data.commonAnalyzerData;
        BType type = checkExpr(onConflictClause.expression, data.commonAnalyzerData.queryEnvs.peek(),
                symTable.errorOrNilType, data);
        if (types.containsErrorType(type)) {
            data.commonAnalyzerData.queryCompletesEarly = true;
            if (typeCheckerData.completeEarlyErrorList != null) {
                BType possibleErrorType = type.tag == TypeTags.UNION ?
                        types.getErrorType((BUnionType) type) :
                        types.getErrorType(BUnionType.create(null, type));
                typeCheckerData.completeEarlyErrorList.add(possibleErrorType);
            }
        }
    }

    @Override
    public void visit(BLangLimitClause limitClause, AnalyzerData data) {
        BType exprType = checkExpr(limitClause.expression, data.commonAnalyzerData.queryEnvs.peek(), data);
        if (!types.isAssignable(exprType, symTable.intType)) {
            dlog.error(limitClause.expression.pos, DiagnosticErrorCode.INCOMPATIBLE_TYPES,
                    symTable.intType, exprType);
        }
    }

    @Override
    public void visit(BLangOnClause onClause, AnalyzerData data) {
        BType lhsType, rhsType;
        BLangNode joinNode = getLastInputNodeFromEnv(data.commonAnalyzerData.queryEnvs.peek());
        // lhsExprEnv should only contain scope entries before join condition.
        onClause.lhsEnv = getEnvBeforeInputNode(data.commonAnalyzerData.queryEnvs.peek(), joinNode);
        lhsType = checkExpr(onClause.lhsExpr, onClause.lhsEnv, data);
        // rhsExprEnv should only contain scope entries after join condition.
        onClause.rhsEnv = getEnvAfterJoinNode(data.commonAnalyzerData.queryEnvs.peek(), joinNode);
        rhsType = checkExpr(onClause.rhsExpr,
                onClause.rhsEnv != null ? onClause.rhsEnv : data.commonAnalyzerData.queryEnvs.peek(), data);
        if (!types.isAssignable(lhsType, rhsType)) {
            dlog.error(onClause.rhsExpr.pos, DiagnosticErrorCode.INCOMPATIBLE_TYPES, lhsType, rhsType);
        }
    }

    @Override
    public void visit(BLangOrderByClause orderByClause, AnalyzerData data) {
        orderByClause.env = data.commonAnalyzerData.queryEnvs.peek();
        for (OrderKeyNode orderKeyNode : orderByClause.getOrderKeyList()) {
            BType exprType = checkExpr((BLangExpression) orderKeyNode.getOrderKey(), orderByClause.env, data);
            if (!types.isOrderedType(exprType, false)) {
                dlog.error(((BLangOrderKey) orderKeyNode).expression.pos, DiagnosticErrorCode.ORDER_BY_NOT_SUPPORTED);
            }
        }
    }

    @Override
    public void visit(BLangDo doNode, AnalyzerData data) {
        if (doNode.onFailClause != null) {
            doNode.onFailClause.accept(this, data);
        }
    }

    public void visit(BLangOnFailClause onFailClause, AnalyzerData data) {
        onFailClause.body.stmts.forEach(stmt -> stmt.accept(this, data));
    }

    private SymbolEnv handleFilterClauses (BLangExpression filterExpression, AnalyzerData data) {
        checkExpr(filterExpression, data.commonAnalyzerData.queryEnvs.peek(), symTable.booleanType, data);
        BType actualType = filterExpression.getBType();
        if (TypeTags.TUPLE == actualType.tag) {
            dlog.error(filterExpression.pos, DiagnosticErrorCode.INCOMPATIBLE_TYPES,
                    symTable.booleanType, actualType);
        }
        SymbolEnv filterEnv = typeNarrower.evaluateTruth(filterExpression,
                data.commonAnalyzerData.queryFinalClauses.peek(),
                data.commonAnalyzerData.queryEnvs.pop());
        data.commonAnalyzerData.queryEnvs.push(filterEnv);
        return filterEnv;
    }

    private void handleInputClauseVariables(BLangInputClause bLangInputClause, SymbolEnv blockEnv) {
        if (bLangInputClause.variableDefinitionNode == null) {
            //not-possible
            return;
        }

        BLangVariable variableNode = (BLangVariable) bLangInputClause.variableDefinitionNode.getVariable();
        // Check whether the foreach node's variables are declared with var.
        if (bLangInputClause.isDeclaredWithVar) {
            // If the foreach node's variables are declared with var, type is `varType`.
            semanticAnalyzer.handleDeclaredVarInForeach(variableNode, bLangInputClause.varType, blockEnv);
            return;
        }
        // If the type node is available, we get the type from it.
        BType typeNodeType = symResolver.resolveTypeNode(variableNode.typeNode, blockEnv);
        // Then we need to check whether the RHS type is assignable to LHS type.
        if (types.isAssignable(bLangInputClause.varType, typeNodeType)) {
            // If assignable, we set types to the variables.
            semanticAnalyzer.handleDeclaredVarInForeach(variableNode, bLangInputClause.varType, blockEnv);
            return;
        }
        // Log an error and define a symbol with the node's type to avoid undeclared symbol errors.
        if (typeNodeType != symTable.semanticError) {
            dlog.error(variableNode.typeNode.pos, DiagnosticErrorCode.INCOMPATIBLE_TYPES,
                    bLangInputClause.varType, typeNodeType);
        }
        semanticAnalyzer.handleDeclaredVarInForeach(variableNode, typeNodeType, blockEnv);
    }

    private void visitCheckAndCheckPanicExpr(BLangCheckedExpr checkedExpr, AnalyzerData data) {
        String operatorType = checkedExpr.getKind() == NodeKind.CHECK_EXPR ? "check" : "checkpanic";
        BLangExpression exprWithCheckingKeyword = checkedExpr.expr;
        boolean firstVisit = exprWithCheckingKeyword.getBType() == null;

        BType checkExprCandidateType;
        if (data.expType == symTable.noType) {
            checkExprCandidateType = symTable.noType;
        } else {
            BType exprType = getCandidateType(checkedExpr, data.expType, data);
            if (exprType == symTable.semanticError) {
                checkExprCandidateType = BUnionType.create(null, data.expType, symTable.errorType);
            } else {
                checkExprCandidateType = addDefaultErrorIfNoErrorComponentFound(data.expType);
            }
        }

        if (checkedExpr.getKind() == NodeKind.CHECK_EXPR && types.isUnionOfSimpleBasicTypes(data.expType)) {
            rewriteWithEnsureTypeFunc(checkedExpr, checkExprCandidateType, data);
        }

        BType exprType = checkExpr(checkedExpr.expr, checkExprCandidateType, data);
        if (checkedExpr.expr.getKind() == NodeKind.WORKER_RECEIVE) {
            if (firstVisit) {
                data.isTypeChecked = false;
                data.resultType = data.expType;
                return;
            } else {
                data.expType = checkedExpr.getBType();
                exprType = checkedExpr.expr.getBType();
            }
        }

        boolean isErrorType = types.isAssignable(Types.getReferredType(exprType), symTable.errorType);
        if (Types.getReferredType(exprType).tag != TypeTags.UNION && !isErrorType) {
            if (exprType.tag == TypeTags.READONLY) {
                checkedExpr.equivalentErrorTypeList = new ArrayList<>(1) {{
                    add(symTable.errorType);
                }};
                data.resultType = symTable.anyAndReadonly;
                return;
            } else if (exprType != symTable.semanticError) {
                dlog.warning(checkedExpr.expr.pos,
                        DiagnosticWarningCode.CHECKED_EXPR_INVALID_USAGE_NO_ERROR_TYPE_IN_RHS,
                        operatorType);
                checkedExpr.isRedundantChecking = true;
                data.resultType = checkedExpr.expr.getBType();

                // Reset impConversionExpr as it was previously based on default error added union type
                resetImpConversionExpr(checkedExpr.expr, data.resultType, data.expType);
            }
            checkedExpr.setBType(symTable.semanticError);
            return;
        }

        // Filter out the list of types which are not equivalent with the error type.
        List<BType> errorTypes = new ArrayList<>();
        List<BType> nonErrorTypes = new ArrayList<>();
        if (!isErrorType) {
            for (BType memberType : types.getAllTypes(exprType, true)) {
                if (memberType.tag == TypeTags.READONLY) {
                    errorTypes.add(symTable.errorType);
                    nonErrorTypes.add(symTable.anyAndReadonly);
                    continue;
                }
                if (types.isAssignable(memberType, symTable.errorType)) {
                    errorTypes.add(memberType);
                    continue;
                }
                nonErrorTypes.add(memberType);
            }
        } else {
            errorTypes.add(exprType);
        }

        // This list will be used in the desugar phase
        checkedExpr.equivalentErrorTypeList = errorTypes;
        if (errorTypes.isEmpty()) {
            // No member types in this union is equivalent to the error type
            dlog.warning(checkedExpr.expr.pos,
                    DiagnosticWarningCode.CHECKED_EXPR_INVALID_USAGE_NO_ERROR_TYPE_IN_RHS, operatorType);
            checkedExpr.isRedundantChecking = true;

            // Reset impConversionExpr as it was previously based on default error added union type
            resetImpConversionExpr(checkedExpr.expr, data.resultType, data.expType);

            checkedExpr.setBType(symTable.semanticError);
            return;
        }

        BType actualType;
        if (nonErrorTypes.size() == 0) {
            actualType = symTable.neverType;
        } else if (nonErrorTypes.size() == 1) {
            actualType = nonErrorTypes.get(0);
        } else {
            actualType = BUnionType.create(null, new LinkedHashSet<>(nonErrorTypes));
        }

        data.resultType = types.checkType(checkedExpr, actualType, data.expType);
    }

    private void resetImpConversionExpr(BLangExpression expr, BType actualType, BType targetType) {
        expr.impConversionExpr = null;
        types.setImplicitCastExpr(expr, actualType, targetType);
    }

    private void rewriteWithEnsureTypeFunc(BLangCheckedExpr checkedExpr, BType type, AnalyzerData data) {
        BType rhsType = getCandidateType(checkedExpr, type, data);
        if (rhsType == symTable.semanticError) {
            rhsType = getCandidateType(checkedExpr, rhsType, data);
        }
        BType candidateLaxType = getCandidateLaxType(checkedExpr.expr, rhsType);
        if (!types.isLax(candidateLaxType)) {
            return;
        }
        ArrayList<BLangExpression> argExprs = new ArrayList<>();
        BType typedescType = new BTypedescType(data.expType, null);
        BLangTypedescExpr typedescExpr = new BLangTypedescExpr();
        typedescExpr.resolvedType = data.expType;
        typedescExpr.setBType(typedescType);
        argExprs.add(typedescExpr);
        BLangInvocation invocation = ASTBuilderUtil.createLangLibInvocationNode(FUNCTION_NAME_ENSURE_TYPE,
                argExprs, checkedExpr.expr, checkedExpr.pos);
        invocation.symbol = symResolver.lookupLangLibMethod(type, names.fromString(invocation.name.value), data.env);
        invocation.pkgAlias = (BLangIdentifier) TreeBuilder.createIdentifierNode();
        checkedExpr.expr = invocation;
    }

    private BType getCandidateLaxType(BLangNode expr, BType rhsType) {
        if (expr.getKind() == NodeKind.FIELD_BASED_ACCESS_EXPR) {
            return types.getSafeType(rhsType, false, true);
        }
        return rhsType;
    }

    private BType getCandidateType(BLangCheckedExpr checkedExpr, BType checkExprCandidateType, AnalyzerData data) {
        boolean prevNonErrorLoggingCheck = data.commonAnalyzerData.nonErrorLoggingCheck;
        data.commonAnalyzerData.nonErrorLoggingCheck = true;
        int prevErrorCount = this.dlog.errorCount();
        this.dlog.resetErrorCount();
        this.dlog.mute();

        checkedExpr.expr.cloneAttempt++;
        BLangExpression clone = nodeCloner.cloneNode(checkedExpr.expr);
        BType rhsType;
        if (checkExprCandidateType == symTable.semanticError) {
            rhsType = checkExpr(clone, data);
        } else {
            rhsType = checkExpr(clone, checkExprCandidateType, data);
        }
        data.commonAnalyzerData.nonErrorLoggingCheck = prevNonErrorLoggingCheck;
        this.dlog.setErrorCount(prevErrorCount);
        if (!prevNonErrorLoggingCheck) {
            this.dlog.unmute();
        }
        return rhsType;
    }

    private BType addDefaultErrorIfNoErrorComponentFound(BType type) {
        for (BType t : types.getAllTypes(type, false)) {
            if (types.isAssignable(t, symTable.errorType)) {
                return type;
            }
        }
        return BUnionType.create(null, type, symTable.errorType);
    }

    @Override
    public void visit(BLangServiceConstructorExpr serviceConstructorExpr, AnalyzerData data) {
        data.resultType = serviceConstructorExpr.serviceNode.symbol.type;
    }

    @Override
    public void visit(BLangTypeTestExpr typeTestExpr, AnalyzerData data) {
        typeTestExpr.typeNode.setBType(symResolver.resolveTypeNode(typeTestExpr.typeNode, data.env));
        checkExpr(typeTestExpr.expr, data);

        data.resultType = types.checkType(typeTestExpr, symTable.booleanType, data.expType);
    }

    public void visit(BLangAnnotAccessExpr annotAccessExpr, AnalyzerData data) {
        checkExpr(annotAccessExpr.expr, symTable.typeDesc, data);

        BType actualType = symTable.semanticError;
        BSymbol symbol =
                this.symResolver.resolveAnnotation(annotAccessExpr.pos, data.env,
                        names.fromString(annotAccessExpr.pkgAlias.getValue()),
                        names.fromString(annotAccessExpr.annotationName.getValue()));
        if (symbol == this.symTable.notFoundSymbol) {
            this.dlog.error(annotAccessExpr.pos, DiagnosticErrorCode.UNDEFINED_ANNOTATION,
                    annotAccessExpr.annotationName.getValue());
        } else {
            annotAccessExpr.annotationSymbol = (BAnnotationSymbol) symbol;
            BType annotType = ((BAnnotationSymbol) symbol).attachedType == null ? symTable.trueType :
                    ((BAnnotationSymbol) symbol).attachedType;
            actualType = BUnionType.create(null, annotType, symTable.nilType);
        }

        data.resultType = this.types.checkType(annotAccessExpr, actualType, data.expType);
    }

    // Private methods

    private boolean isValidVariableReference(BLangExpression varRef) {
        switch (varRef.getKind()) {
            case SIMPLE_VARIABLE_REF:
            case RECORD_VARIABLE_REF:
            case TUPLE_VARIABLE_REF:
            case ERROR_VARIABLE_REF:
            case FIELD_BASED_ACCESS_EXPR:
            case INDEX_BASED_ACCESS_EXPR:
            case XML_ATTRIBUTE_ACCESS_EXPR:
                return true;
            default:
                dlog.error(varRef.pos, DiagnosticErrorCode.INVALID_RECORD_BINDING_PATTERN, varRef.getBType());
                return false;
        }
    }

    private BType getEffectiveReadOnlyType(Location pos, BType type, AnalyzerData data) {
        BType origTargetType = Types.getReferredType(type);
        if (origTargetType == symTable.readonlyType) {
            if (types.isInherentlyImmutableType(data.expType) ||
                    !types.isSelectivelyImmutableType(data.expType, data.env.enclPkg.packageID)) {
                return origTargetType;
            }

            return ImmutableTypeCloner.getImmutableIntersectionType(pos, types, data.expType, data.env, symTable,
                    anonymousModelHelper, names, new HashSet<>());
        }

        if (origTargetType.tag != TypeTags.UNION) {
            return origTargetType;
        }

        boolean hasReadOnlyType = false;

        LinkedHashSet<BType> nonReadOnlyTypes = new LinkedHashSet<>();

        for (BType memberType : ((BUnionType) origTargetType).getMemberTypes()) {
            if (memberType == symTable.readonlyType) {
                hasReadOnlyType = true;
                continue;
            }

            nonReadOnlyTypes.add(memberType);
        }

        if (!hasReadOnlyType) {
            return origTargetType;
        }

        if (types.isInherentlyImmutableType(data.expType) ||
                !types.isSelectivelyImmutableType(data.expType, data.env.enclPkg.packageID)) {
            return origTargetType;
        }

        BUnionType nonReadOnlyUnion = BUnionType.create(null, nonReadOnlyTypes);

        nonReadOnlyUnion.add(ImmutableTypeCloner.getImmutableIntersectionType(pos, types, data.expType, data.env,
                             symTable, anonymousModelHelper, names, new HashSet<>()));
        return nonReadOnlyUnion;
    }

    private BType populateArrowExprReturn(BLangArrowFunction bLangArrowFunction, BType expectedRetType,
                                          AnalyzerData data) {
        SymbolEnv arrowFunctionEnv = SymbolEnv.createArrowFunctionSymbolEnv(bLangArrowFunction, data.env);
        bLangArrowFunction.params.forEach(param -> symbolEnter.defineNode(param, arrowFunctionEnv));
        return checkExpr(bLangArrowFunction.body.expr, arrowFunctionEnv, expectedRetType, data);
    }

    private void populateArrowExprParamTypes(BLangArrowFunction bLangArrowFunction, List<BType> paramTypes,
                                             AnalyzerData data) {
        if (paramTypes.size() != bLangArrowFunction.params.size()) {
            dlog.error(bLangArrowFunction.pos,
                    DiagnosticErrorCode.ARROW_EXPRESSION_MISMATCHED_PARAMETER_LENGTH,
                    paramTypes.size(), bLangArrowFunction.params.size());
            data.resultType = symTable.semanticError;
            bLangArrowFunction.params.forEach(param -> param.setBType(symTable.semanticError));
            return;
        }

        for (int i = 0; i < bLangArrowFunction.params.size(); i++) {
            BLangSimpleVariable paramIdentifier = bLangArrowFunction.params.get(i);
            BType bType = paramTypes.get(i);
            BLangValueType valueTypeNode = (BLangValueType) TreeBuilder.createValueTypeNode();
            valueTypeNode.setTypeKind(bType.getKind());
            valueTypeNode.pos = symTable.builtinPos;
            paramIdentifier.setTypeNode(valueTypeNode);
            paramIdentifier.setBType(bType);
        }
    }

    public void checkSelfReferences(Location pos, SymbolEnv env, BVarSymbol varSymbol) {
        if (env.enclVarSym == varSymbol) {
            dlog.error(pos, DiagnosticErrorCode.SELF_REFERENCE_VAR, varSymbol.name);
        }
    }

    public List<BType> getListWithErrorTypes(int count) {
        List<BType> list = new ArrayList<>(count);
        for (int i = 0; i < count; i++) {
            list.add(symTable.semanticError);
        }

        return list;
    }

    private void checkFunctionInvocationExpr(BLangInvocation iExpr, AnalyzerData data) {
        Name funcName = names.fromIdNode(iExpr.name);
        Name pkgAlias = names.fromIdNode(iExpr.pkgAlias);
        BSymbol funcSymbol = symTable.notFoundSymbol;

        BSymbol pkgSymbol = symResolver.resolvePrefixSymbol(data.env, pkgAlias, getCurrentCompUnit(iExpr));
        if (pkgSymbol == symTable.notFoundSymbol) {
            dlog.error(iExpr.pos, DiagnosticErrorCode.UNDEFINED_MODULE, pkgAlias);
        } else {
            if (funcSymbol == symTable.notFoundSymbol) {
                BSymbol symbol = symResolver.lookupMainSpaceSymbolInPackage(iExpr.pos, data.env, pkgAlias, funcName);
                if ((symbol.tag & SymTag.VARIABLE) == SymTag.VARIABLE) {
                    funcSymbol = symbol;
                }
                if (symTable.rootPkgSymbol.pkgID.equals(symbol.pkgID) &&
                        (symbol.tag & SymTag.VARIABLE_NAME) == SymTag.VARIABLE_NAME) {
                    funcSymbol = symbol;
                }
            }
            if (funcSymbol == symTable.notFoundSymbol || ((funcSymbol.tag & SymTag.TYPE) == SymTag.TYPE)) {
                BSymbol ctor =
                        symResolver.lookupConstructorSpaceSymbolInPackage(iExpr.pos, data.env, pkgAlias, funcName);
                funcSymbol = ctor != symTable.notFoundSymbol ? ctor : funcSymbol;
            }
        }

        if (funcSymbol == symTable.notFoundSymbol || isNotFunction(funcSymbol)) {
            if (!missingNodesHelper.isMissingNode(funcName)) {
                dlog.error(iExpr.pos, DiagnosticErrorCode.UNDEFINED_FUNCTION, funcName);
            }
            iExpr.argExprs.forEach(arg -> checkExpr(arg, data));
            data.resultType = symTable.semanticError;
            return;
        }
        if (isFunctionPointer(funcSymbol)) {
            iExpr.functionPointerInvocation = true;
            markAndRegisterClosureVariable(funcSymbol, iExpr.pos, data.env, data);
        }
        if (Symbols.isFlagOn(funcSymbol.flags, Flags.REMOTE)) {
            dlog.error(iExpr.pos, DiagnosticErrorCode.INVALID_ACTION_INVOCATION_SYNTAX, iExpr.name.value);
        }
        if (Symbols.isFlagOn(funcSymbol.flags, Flags.RESOURCE)) {
            dlog.error(iExpr.pos, DiagnosticErrorCode.INVALID_RESOURCE_FUNCTION_INVOCATION);
        }

        boolean langLibPackageID = PackageID.isLangLibPackageID(pkgSymbol.pkgID);

        if (langLibPackageID) {
            // This will enable, type param support, if the function is called directly.
            data.env = SymbolEnv.createInvocationEnv(iExpr, data.env);
        }
        // Set the resolved function symbol in the invocation expression.
        // This is used in the code generation phase.
        iExpr.symbol = funcSymbol;
        checkInvocationParamAndReturnType(iExpr, data);

        if (langLibPackageID && !iExpr.argExprs.isEmpty()) {
            checkInvalidImmutableValueUpdate(iExpr, iExpr.argExprs.get(0).getBType(), funcSymbol, data);
        }
    }

    protected void markAndRegisterClosureVariable(BSymbol symbol, Location pos, SymbolEnv env, AnalyzerData data) {
        BLangInvokableNode encInvokable = env.enclInvokable;
        BLangNode bLangNode = env.node;
        if ((env.enclType != null && env.enclType.getKind() == NodeKind.FUNCTION_TYPE) ||
                (symbol.owner.tag & SymTag.PACKAGE) == SymTag.PACKAGE &&
                bLangNode.getKind() != NodeKind.ARROW_EXPR && bLangNode.getKind() != NodeKind.EXPR_FUNCTION_BODY &&
                encInvokable != null && !encInvokable.flagSet.contains(Flag.LAMBDA) &&
                !encInvokable.flagSet.contains(Flag.OBJECT_CTOR)) {
            return;
        }
        if (!symbol.closure) {
            if (searchClosureVariableInExpressions(symbol, pos, env, encInvokable, bLangNode)) {
                return;
            }
        }

        BLangNode node = bLangNode;
        if (isObjectCtorClass(node))  {
            BLangClassDefinition classDef = (BLangClassDefinition) node;
            OCEDynamicEnvironmentData oceData = classDef.oceEnvData;
            BLangFunction currentFunc = (BLangFunction) encInvokable;
            if ((currentFunc != null) && !currentFunc.attachedFunction &&
                    !(currentFunc.symbol.receiverSymbol == symbol)) {
                BSymbol resolvedSymbol = symResolver.lookupClosureVarSymbol(oceData.capturedClosureEnv, symbol.name,
                        SymTag.VARIABLE);
                if (resolvedSymbol != symTable.notFoundSymbol && !resolvedSymbol.closure) {
                    if (resolvedSymbol.owner.getKind() != SymbolKind.PACKAGE) {
                        updateObjectCtorClosureSymbols(pos, currentFunc, resolvedSymbol, classDef, data);
                        return;
                    }
                }
            }
        }

        SymbolEnv cEnv = env;
        while (node != null) {
            if (node.getKind() == NodeKind.FUNCTION) {
                BLangFunction function = (BLangFunction) node;
                if (!function.flagSet.contains(Flag.OBJECT_CTOR) && !function.flagSet.contains(Flag.ATTACHED)) {
                    break;
                }
            }
            if (!symbol.closure) {
                if (searchClosureVariableInExpressions(symbol, pos, env, encInvokable, node)) {
                    return;
                }
            }
            if (isObjectCtorClass(node)) {
                BLangFunction currentFunction = (BLangFunction) encInvokable;
                if ((currentFunction != null) && currentFunction.attachedFunction &&
                        (currentFunction.symbol.receiverSymbol == symbol)) {
                    // self symbol
                    return;
                }
                SymbolEnv encInvokableEnv = findEnclosingInvokableEnv(env, encInvokable);
                BSymbol resolvedSymbol = symResolver.lookupClosureVarSymbol(encInvokableEnv, symbol.name,
                        SymTag.VARIABLE);
                BLangClassDefinition classDef = (BLangClassDefinition) node;
                if (resolvedSymbol != symTable.notFoundSymbol) {
                    if (resolvedSymbol.owner.getKind() == SymbolKind.PACKAGE) {
                        break;
                    }
                    updateObjectCtorClosureSymbols(pos, currentFunction, resolvedSymbol, classDef, data);
                    return;
                }
                break;
            }
            SymbolEnv enclEnv = cEnv.enclEnv;
            if (enclEnv == null) {
                break;
            }
            cEnv = enclEnv;
            node = cEnv.node;
        }
    }

    private boolean isObjectCtorClass(BLangNode node) {
        return node.getKind() == NodeKind.CLASS_DEFN &&
                ((BLangClassDefinition) node).flagSet.contains(Flag.OBJECT_CTOR);
    }

    private boolean searchClosureVariableInExpressions(BSymbol symbol, Location pos, SymbolEnv env,
                                                       BLangInvokableNode encInvokable, BLangNode bLangNode) {
        if (encInvokable != null && encInvokable.flagSet.contains(Flag.LAMBDA)
                && !isFunctionArgument(symbol, encInvokable.requiredParams)) {
            SymbolEnv encInvokableEnv = findEnclosingInvokableEnv(env, encInvokable);
            BSymbol resolvedSymbol =
                    symResolver.lookupClosureVarSymbol(encInvokableEnv, symbol.name, SymTag.VARIABLE);
            if (resolvedSymbol != symTable.notFoundSymbol && !encInvokable.flagSet.contains(Flag.ATTACHED)) {
                resolvedSymbol.closure = true;
                ((BLangFunction) encInvokable).closureVarSymbols.add(new ClosureVarSymbol(resolvedSymbol, pos));
                return true;
            }
        }

        if (bLangNode.getKind() == NodeKind.ARROW_EXPR
                && !isFunctionArgument(symbol, ((BLangArrowFunction) bLangNode).params)) {
            SymbolEnv encInvokableEnv = findEnclosingInvokableEnv(env, encInvokable);
            BSymbol resolvedSymbol =
                    symResolver.lookupClosureVarSymbol(encInvokableEnv, symbol.name, SymTag.VARIABLE);
            if (resolvedSymbol != symTable.notFoundSymbol) {
                resolvedSymbol.closure = true;
                ((BLangArrowFunction) bLangNode).closureVarSymbols.add(new ClosureVarSymbol(resolvedSymbol, pos));
                return true;
            }
        }

        if (env.enclType != null && env.enclType.getKind() == NodeKind.RECORD_TYPE) {
            SymbolEnv encInvokableEnv = findEnclosingInvokableEnv(env, (BLangRecordTypeNode) env.enclType);
            BSymbol resolvedSymbol =
                    symResolver.lookupClosureVarSymbol(encInvokableEnv, symbol.name, SymTag.VARIABLE);
            if (resolvedSymbol != symTable.notFoundSymbol && encInvokable != null &&
                    !encInvokable.flagSet.contains(Flag.ATTACHED)) {
                resolvedSymbol.closure = true;
                ((BLangFunction) encInvokable).closureVarSymbols.add(new ClosureVarSymbol(resolvedSymbol, pos));
                return true;
            }
        }
        return false;
    }

    private void updateObjectCtorClosureSymbols(Location pos, BLangFunction currentFunction, BSymbol resolvedSymbol,
                                                BLangClassDefinition classDef, AnalyzerData data) {
        classDef.hasClosureVars = true;
        resolvedSymbol.closure = true;
        if (currentFunction != null) {
            currentFunction.closureVarSymbols.add(new ClosureVarSymbol(resolvedSymbol, pos));
            // TODO: can identify if attached here
        }
        OCEDynamicEnvironmentData oceEnvData = classDef.oceEnvData;
        if (currentFunction != null && (currentFunction.symbol.params.contains(resolvedSymbol)
                || (currentFunction.symbol.restParam == resolvedSymbol))) {
            oceEnvData.closureFuncSymbols.add(resolvedSymbol);
        } else {
             oceEnvData.closureBlockSymbols.add(resolvedSymbol);
        }
        updateProceedingClasses(data.env.enclEnv, oceEnvData, classDef);
    }

    private void updateProceedingClasses(SymbolEnv envArg, OCEDynamicEnvironmentData oceEnvData,
                                         BLangClassDefinition origClassDef) {
        SymbolEnv localEnv = envArg;
        while (localEnv != null) {
            BLangNode node = localEnv.node;
            if (node.getKind() == NodeKind.PACKAGE) {
                break;
            }

            if (node.getKind() == NodeKind.CLASS_DEFN) {
                BLangClassDefinition classDef = (BLangClassDefinition) node;
                if (classDef != origClassDef) {
                    classDef.hasClosureVars = true;
                    OCEDynamicEnvironmentData parentOceData = classDef.oceEnvData;
                    oceEnvData.parents.push(classDef);
                    parentOceData.closureFuncSymbols.addAll(oceEnvData.closureFuncSymbols);
                    parentOceData.closureBlockSymbols.addAll(oceEnvData.closureBlockSymbols);
                }
            }
            localEnv = localEnv.enclEnv;
        }
    }

    private boolean isNotFunction(BSymbol funcSymbol) {
        if ((funcSymbol.tag & SymTag.FUNCTION) == SymTag.FUNCTION
                || (funcSymbol.tag & SymTag.CONSTRUCTOR) == SymTag.CONSTRUCTOR) {
            return false;
        }

        if (isFunctionPointer(funcSymbol)) {
            return false;
        }

        return true;
    }

    private boolean isFunctionPointer(BSymbol funcSymbol) {
        if ((funcSymbol.tag & SymTag.FUNCTION) == SymTag.FUNCTION) {
            return false;
        }
        return (funcSymbol.tag & SymTag.FUNCTION) == SymTag.VARIABLE
                && funcSymbol.kind == SymbolKind.FUNCTION
                && !Symbols.isNative(funcSymbol);
    }

    private List<BLangNamedArgsExpression> checkProvidedErrorDetails(BLangErrorConstructorExpr errorConstructorExpr,
                                                                     BType expectedType, AnalyzerData data) {
        List<BLangNamedArgsExpression> namedArgs = new ArrayList<>(errorConstructorExpr.namedArgs.size());
        for (BLangNamedArgsExpression namedArgsExpression : errorConstructorExpr.namedArgs) {
            BType target = checkErrCtrTargetTypeAndSetSymbol(namedArgsExpression, expectedType);

            if (Types.getReferredType(target).tag != TypeTags.UNION) {
                checkExpr(namedArgsExpression, target, data);
            } else {
                checkExpr(namedArgsExpression, data);
            }

            namedArgs.add(namedArgsExpression);
        }
        return namedArgs;
    }

    private BType checkErrCtrTargetTypeAndSetSymbol(BLangNamedArgsExpression namedArgsExpression, BType expectedType) {
        BType type = Types.getReferredType(expectedType);
        if (type == symTable.semanticError) {
            return symTable.semanticError;
        }

        if (type.tag == TypeTags.MAP) {
            return ((BMapType) type).constraint;
        }

        if (type.tag != TypeTags.RECORD) {
            return symTable.semanticError;
        }

        BRecordType recordType = (BRecordType) type;
        BField targetField = recordType.fields.get(namedArgsExpression.name.value);
        if (targetField != null) {
            // Set the symbol of the namedArgsExpression, with the matching record field symbol.
            namedArgsExpression.varSymbol = targetField.symbol;
            return targetField.type;
        }

        if (!recordType.sealed && !recordType.fields.isEmpty()) {
            dlog.error(namedArgsExpression.pos, DiagnosticErrorCode.INVALID_REST_DETAIL_ARG, namedArgsExpression.name,
                    recordType);
        }

        return recordType.sealed ? symTable.noType : recordType.restFieldType;
    }

    private void checkObjectFunctionInvocationExpr(BLangInvocation iExpr, BObjectType objectType, AnalyzerData data) {
        if (objectType.getKind() == TypeKind.SERVICE &&
                !(iExpr.expr.getKind() == NodeKind.SIMPLE_VARIABLE_REF &&
                (Names.SELF.equals(((BLangSimpleVarRef) iExpr.expr).symbol.name)))) {
            dlog.error(iExpr.pos, DiagnosticErrorCode.SERVICE_FUNCTION_INVALID_INVOCATION);
            return;
        }
        // check for object attached function
        Name funcName =
                names.fromString(Symbols.getAttachedFuncSymbolName(objectType.tsymbol.name.value, iExpr.name.value));
        BSymbol funcSymbol =
                symResolver.resolveObjectMethod(iExpr.pos, data.env, funcName, (BObjectTypeSymbol) objectType.tsymbol);

        if (funcSymbol == symTable.notFoundSymbol) {
            BSymbol invocableField = symResolver.resolveInvocableObjectField(
                    iExpr.pos, data.env, names.fromIdNode(iExpr.name), (BObjectTypeSymbol) objectType.tsymbol);

            if (invocableField != symTable.notFoundSymbol && invocableField.kind == SymbolKind.FUNCTION) {
                funcSymbol = invocableField;
                iExpr.functionPointerInvocation = true;
            }
        }

        if (funcSymbol == symTable.notFoundSymbol || Types.getReferredType(funcSymbol.type).tag != TypeTags.INVOKABLE) {
            if (!checkLangLibMethodInvocationExpr(iExpr, objectType, data)) {
                dlog.error(iExpr.name.pos, DiagnosticErrorCode.UNDEFINED_METHOD_IN_OBJECT, iExpr.name.value,
                        objectType);
                data.resultType = symTable.semanticError;
                return;
            }
        } else {
            iExpr.symbol = funcSymbol;
        }

        // init method can be called in a method-call-expr only when the expression
        // preceding the . is self
        if (iExpr.name.value.equals(Names.USER_DEFINED_INIT_SUFFIX.value) &&
                !(iExpr.expr.getKind() == NodeKind.SIMPLE_VARIABLE_REF &&
                (Names.SELF.equals(((BLangSimpleVarRef) iExpr.expr).symbol.name)))) {
            dlog.error(iExpr.pos, DiagnosticErrorCode.INVALID_INIT_INVOCATION);
        }

        if (Symbols.isFlagOn(funcSymbol.flags, Flags.REMOTE)) {
            dlog.error(iExpr.pos, DiagnosticErrorCode.INVALID_ACTION_INVOCATION_SYNTAX, iExpr.name.value);
        }
        if (Symbols.isFlagOn(funcSymbol.flags, Flags.RESOURCE)) {
            dlog.error(iExpr.pos, DiagnosticErrorCode.INVALID_RESOURCE_FUNCTION_INVOCATION);
        }
        checkInvocationParamAndReturnType(iExpr, data);
    }

    // Here, an action invocation can be either of the following three forms:
    // - foo->bar();
    // - start foo.bar(); or start foo->bar(); or start (new Foo()).foo();
    private void checkActionInvocation(BLangInvocation.BLangActionInvocation aInv, BObjectType expType,
                                       AnalyzerData data) {

        if (checkInvalidActionInvocation(aInv)) {
            dlog.error(aInv.pos, DiagnosticErrorCode.INVALID_ACTION_INVOCATION, aInv.expr.getBType());
            data.resultType = symTable.semanticError;
            aInv.symbol = symTable.notFoundSymbol;
            return;
        }

        Name remoteMethodQName = names
                .fromString(Symbols.getAttachedFuncSymbolName(expType.tsymbol.name.value, aInv.name.value));
        Name actionName = names.fromIdNode(aInv.name);
        BSymbol remoteFuncSymbol = symResolver.resolveObjectMethod(aInv.pos, data.env,
            remoteMethodQName, (BObjectTypeSymbol) Types.getReferredType(expType).tsymbol);

        if (remoteFuncSymbol == symTable.notFoundSymbol) {
            BSymbol invocableField = symResolver.resolveInvocableObjectField(
                    aInv.pos, data.env, names.fromIdNode(aInv.name), (BObjectTypeSymbol) expType.tsymbol);

            if (invocableField != symTable.notFoundSymbol && invocableField.kind == SymbolKind.FUNCTION) {
                remoteFuncSymbol = invocableField;
                aInv.functionPointerInvocation = true;
            }
        }

        if (remoteFuncSymbol == symTable.notFoundSymbol && !checkLangLibMethodInvocationExpr(aInv, expType, data)) {
            dlog.error(aInv.name.pos, DiagnosticErrorCode.UNDEFINED_METHOD_IN_OBJECT, aInv.name.value, expType);
            data.resultType = symTable.semanticError;
            return;
        }

        if (!Symbols.isFlagOn(remoteFuncSymbol.flags, Flags.REMOTE) && !aInv.async) {
            dlog.error(aInv.pos, DiagnosticErrorCode.INVALID_METHOD_INVOCATION_SYNTAX, actionName);
            data.resultType = symTable.semanticError;
            return;
        }
        if (Symbols.isFlagOn(remoteFuncSymbol.flags, Flags.REMOTE) &&
                Symbols.isFlagOn(expType.flags, Flags.CLIENT) &&
                types.isNeverTypeOrStructureTypeWithARequiredNeverMember
                        ((BType) ((InvokableSymbol) remoteFuncSymbol).getReturnType())) {
            dlog.error(aInv.pos, DiagnosticErrorCode.INVALID_CLIENT_REMOTE_METHOD_CALL);
        }

        aInv.symbol = remoteFuncSymbol;
        checkInvocationParamAndReturnType(aInv, data);
    }

    private boolean checkInvalidActionInvocation(BLangInvocation.BLangActionInvocation aInv) {
        return aInv.expr.getKind() == NodeKind.SIMPLE_VARIABLE_REF &&
                (((((BLangSimpleVarRef) aInv.expr).symbol.tag & SymTag.ENDPOINT) !=
                        SymTag.ENDPOINT) && !aInv.async);
    }

    private boolean checkLangLibMethodInvocationExpr(BLangInvocation iExpr, BType bType, AnalyzerData data) {
        return getLangLibMethod(iExpr, bType, data) != symTable.notFoundSymbol;
    }

    private BSymbol getLangLibMethod(BLangInvocation iExpr, BType bType, AnalyzerData data) {

        Name funcName = names.fromString(iExpr.name.value);
        BSymbol funcSymbol = symResolver.lookupLangLibMethod(bType, funcName, data.env);

        if (funcSymbol == symTable.notFoundSymbol) {
            return symTable.notFoundSymbol;
        }

        iExpr.symbol = funcSymbol;
        iExpr.langLibInvocation = true;
        SymbolEnv enclEnv = data.env;
        data.env = SymbolEnv.createInvocationEnv(iExpr, data.env);
        iExpr.argExprs.add(0, iExpr.expr);
        checkInvocationParamAndReturnType(iExpr, data);
        data.env = enclEnv;

        return funcSymbol;
    }

    private void checkInvocationParamAndReturnType(BLangInvocation iExpr, AnalyzerData data) {
        BType actualType = checkInvocationParam(iExpr, data);
        data.resultType = types.checkType(iExpr, actualType, data.expType);
    }

    private BVarSymbol incRecordParamAllowAdditionalFields(List<BVarSymbol> openIncRecordParams,
                                                           Set<String> requiredParamNames) {
        if (openIncRecordParams.size() != 1) {
            return null;
        }
        LinkedHashMap<String, BField> fields =
                ((BRecordType) Types.getReferredType(openIncRecordParams.get(0).type)).fields;
        for (String paramName : requiredParamNames) {
            if (!fields.containsKey(paramName)) {
                return null;
            }
        }
        return openIncRecordParams.get(0);
    }

    private BVarSymbol checkForIncRecordParamAllowAdditionalFields(BInvokableSymbol invokableSymbol,
                                                                   List<BVarSymbol> incRecordParams) {
        Set<String> requiredParamNames = new HashSet<>();
        List<BVarSymbol> openIncRecordParams = new ArrayList<>();
        for (BVarSymbol paramSymbol : invokableSymbol.params) {
            BType paramType = Types.getReferredType(paramSymbol.type);
            if (Symbols.isFlagOn(Flags.asMask(paramSymbol.getFlags()), Flags.INCLUDED) &&
                    paramType.getKind() == TypeKind.RECORD) {
                boolean recordWithDisallowFieldsOnly = true;
                LinkedHashMap<String, BField> fields = ((BRecordType) paramType).fields;
                for (String fieldName : fields.keySet()) {
                    BField field = fields.get(fieldName);
                    if (field.symbol.type.tag != TypeTags.NEVER) {
                        recordWithDisallowFieldsOnly = false;
                        incRecordParams.add(field.symbol);
                        requiredParamNames.add(fieldName);
                    }
                }
                if (recordWithDisallowFieldsOnly && ((BRecordType) paramType).restFieldType != symTable.noType) {
                    openIncRecordParams.add(paramSymbol);
                }
            } else {
                requiredParamNames.add(paramSymbol.name.value);
            }
        }
        return incRecordParamAllowAdditionalFields(openIncRecordParams, requiredParamNames);
    }

    private BType checkInvocationParam(BLangInvocation iExpr, AnalyzerData data) {
        if (Symbols.isFlagOn(iExpr.symbol.type.flags, Flags.ANY_FUNCTION)) {
            dlog.error(iExpr.pos, DiagnosticErrorCode.INVALID_FUNCTION_POINTER_INVOCATION_WITH_TYPE);
            return symTable.semanticError;
        }
        BType invocableType = Types.getReferredType(iExpr.symbol.type);
        if (invocableType.tag != TypeTags.INVOKABLE) {
            dlog.error(iExpr.pos, DiagnosticErrorCode.INVALID_FUNCTION_INVOCATION, iExpr.symbol.type);
            return symTable.noType;
        }

        BInvokableSymbol invokableSymbol = ((BInvokableSymbol) iExpr.symbol);
        List<BType> paramTypes = ((BInvokableType) invocableType).getParameterTypes();
        List<BVarSymbol> incRecordParams = new ArrayList<>();
        BVarSymbol incRecordParamAllowAdditionalFields = checkForIncRecordParamAllowAdditionalFields(invokableSymbol,
                                                                                                     incRecordParams);
        int parameterCountForPositionalArgs = paramTypes.size();
        int parameterCountForNamedArgs = parameterCountForPositionalArgs + incRecordParams.size();
        iExpr.requiredArgs = new ArrayList<>();
        for (BVarSymbol symbol : invokableSymbol.params) {
            if (!Symbols.isFlagOn(Flags.asMask(symbol.getFlags()), Flags.INCLUDED) ||
                    Types.getReferredType(symbol.type).tag != TypeTags.RECORD) {
                continue;
            }
            LinkedHashMap<String, BField> fields =
                    ((BRecordType) Types.getReferredType(symbol.type)).fields;
            if (fields.isEmpty()) {
                continue;
            }
            for (String field : fields.keySet()) {
                if (Types.getReferredType(fields.get(field).type).tag != TypeTags.NEVER) {
                    parameterCountForNamedArgs = parameterCountForNamedArgs - 1;
                    break;
                }
            }
        }

        // Split the different argument types: required args, named args and rest args
        int i = 0;
        BLangExpression vararg = null;
        boolean foundNamedArg = false;
        for (BLangExpression expr : iExpr.argExprs) {
            switch (expr.getKind()) {
                case NAMED_ARGS_EXPR:
                    foundNamedArg = true;
                    if (i < parameterCountForNamedArgs || incRecordParamAllowAdditionalFields != null) {
                        iExpr.requiredArgs.add(expr);
                    } else {
                        // can not provide a rest parameters as named args
                        dlog.error(expr.pos, DiagnosticErrorCode.TOO_MANY_ARGS_FUNC_CALL, iExpr.name.value);
                    }
                    i++;
                    break;
                case REST_ARGS_EXPR:
                    if (foundNamedArg) {
                        dlog.error(expr.pos, DiagnosticErrorCode.REST_ARG_DEFINED_AFTER_NAMED_ARG);
                        continue;
                    }
                    vararg = expr;
                    break;
                default: // positional args
                    if (foundNamedArg) {
                        dlog.error(expr.pos, DiagnosticErrorCode.POSITIONAL_ARG_DEFINED_AFTER_NAMED_ARG);
                    }
                    if (i < parameterCountForPositionalArgs) {
                        iExpr.requiredArgs.add(expr);
                    } else {
                        iExpr.restArgs.add(expr);
                    }
                    i++;
                    break;
            }
        }

        return checkInvocationArgs(iExpr, paramTypes, vararg, incRecordParams,
                                    incRecordParamAllowAdditionalFields, data);
    }

    private BType checkInvocationArgs(BLangInvocation iExpr, List<BType> paramTypes, BLangExpression vararg,
                                      List<BVarSymbol> incRecordParams,
                                      BVarSymbol incRecordParamAllowAdditionalFields, AnalyzerData data) {
        BInvokableSymbol invokableSymbol = (BInvokableSymbol) iExpr.symbol;
        BInvokableType bInvokableType = (BInvokableType) Types.getReferredType(invokableSymbol.type);
        BInvokableTypeSymbol invokableTypeSymbol = (BInvokableTypeSymbol) bInvokableType.tsymbol;
        List<BVarSymbol> nonRestParams = new ArrayList<>(invokableSymbol.params);

        List<BLangExpression> nonRestArgs = iExpr.requiredArgs;
        List<BVarSymbol> valueProvidedParams = new ArrayList<>();

        int nonRestArgCount = nonRestArgs.size();
        List<BVarSymbol> requiredParams = new ArrayList<>(nonRestParams.size() + nonRestArgCount);
        List<BVarSymbol> requiredIncRecordParams = new ArrayList<>(incRecordParams.size() + nonRestArgCount);

        for (BVarSymbol nonRestParam : nonRestParams) {
            if (nonRestParam.isDefaultable) {
                continue;
            }

            requiredParams.add(nonRestParam);
        }

        List<String> includedRecordParamFieldNames = new ArrayList<>(incRecordParams.size());
        for (BVarSymbol incRecordParam : incRecordParams) {
            if (Symbols.isFlagOn(Flags.asMask(incRecordParam.getFlags()), Flags.REQUIRED)) {
                requiredIncRecordParams.add(incRecordParam);
            }
            includedRecordParamFieldNames.add(incRecordParam.name.value);
        }

        HashSet<String> includedRecordFields = new HashSet<>();
        List<BLangExpression> namedArgs = new ArrayList<>();
        int i = 0;
        for (; i < nonRestArgCount; i++) {
            BLangExpression arg = nonRestArgs.get(i);

            // Special case handling for the first param because for parameterized invocations, we have added the
            // value on which the function is invoked as the first param of the function call. If we run checkExpr()
            // on it, it will recursively add the first param to argExprs again, resulting in a too many args in
            // function call error.
            if (i == 0 && arg.typeChecked && iExpr.expr != null && iExpr.expr == arg) {
                BType expectedType = paramTypes.get(i);
                BType actualType = arg.getBType();
                if (Types.getReferredType(expectedType) == symTable.charStringType) {
                    arg.cloneAttempt++;
                    BLangExpression clonedArg = nodeCloner.cloneNode(arg);
                    BType argType = checkExprSilent(clonedArg, expectedType, data);
                    if (argType != symTable.semanticError) {
                        actualType = argType;
                    }
                }
                types.checkType(arg.pos, actualType, expectedType, DiagnosticErrorCode.INCOMPATIBLE_TYPES);
                types.setImplicitCastExpr(arg, arg.getBType(), expectedType);
            }

            if (arg.getKind() != NodeKind.NAMED_ARGS_EXPR) {
                // if arg is positional, corresponding parameter in the same position should be of same type.
                if (i < nonRestParams.size()) {
                    BVarSymbol param = nonRestParams.get(i);
                    if (Symbols.isFlagOn(param.flags, Flags.INCLUDED)) {
                        populateIncludedRecordParams(param, includedRecordFields, includedRecordParamFieldNames);
                    }
                    checkTypeParamExpr(arg, param.type, iExpr.langLibInvocation, data);
                    valueProvidedParams.add(param);
                    requiredParams.remove(param);
                    continue;
                }
                // Arg count > required + defaultable param count.
                break;
            }

            if (arg.getKind() == NodeKind.NAMED_ARGS_EXPR) {
                // if arg is named, function should have a parameter with this name.
                BLangIdentifier argName = ((NamedArgNode) arg).getName();
                BVarSymbol varSym = checkParameterNameForDefaultArgument(argName, ((BLangNamedArgsExpression) arg).expr,
                                            nonRestParams, incRecordParams, incRecordParamAllowAdditionalFields, data);

                if (varSym == null) {
                    dlog.error(arg.pos, DiagnosticErrorCode.UNDEFINED_PARAMETER, argName);
                    break;
                }
                if (Symbols.isFlagOn(varSym.flags, Flags.INCLUDED)) {
                    populateIncludedRecordParams(varSym, includedRecordFields, includedRecordParamFieldNames);
                } else {
                    namedArgs.add(arg);
                }
                requiredParams.remove(varSym);
                requiredIncRecordParams.remove(varSym);
                if (valueProvidedParams.contains(varSym)) {
                    dlog.error(arg.pos, DiagnosticErrorCode.DUPLICATE_NAMED_ARGS, varSym.name.value);
                    continue;
                }
                checkTypeParamExpr(arg, varSym.type, iExpr.langLibInvocation, data);
                ((BLangNamedArgsExpression) arg).varSymbol = varSym;
                valueProvidedParams.add(varSym);
            }
        }
        checkSameNamedArgsInIncludedRecords(namedArgs, includedRecordFields);
        BVarSymbol restParam = invokableTypeSymbol.restParam;

        boolean errored = false;

        if (!requiredParams.isEmpty() && vararg == null) {
            // Log errors if any required parameters are not given as positional/named args and there is
            // no vararg either.
            for (BVarSymbol requiredParam : requiredParams) {
                if (!Symbols.isFlagOn(Flags.asMask(requiredParam.getFlags()), Flags.INCLUDED)) {
                    dlog.error(iExpr.pos, DiagnosticErrorCode.MISSING_REQUIRED_PARAMETER, requiredParam.name,
                            iExpr.name.value);
                    errored = true;
                }
            }
        }

        if (!requiredIncRecordParams.isEmpty() && !requiredParams.isEmpty()) {
            // Log errors if any non-defaultable required record fields of included record parameters are not given as
            // named args.
            for (BVarSymbol requiredIncRecordParam : requiredIncRecordParams) {
                for (BVarSymbol requiredParam : requiredParams) {
                    if (Types.getReferredType(requiredParam.type) ==
                            Types.getReferredType(requiredIncRecordParam.owner.type)) {
                        dlog.error(iExpr.pos, DiagnosticErrorCode.MISSING_REQUIRED_PARAMETER,
                                requiredIncRecordParam.name, iExpr.name.value);
                        errored = true;
                    }
                }
            }
        }

        if (restParam == null &&
                (!iExpr.restArgs.isEmpty() ||
                         (vararg != null && valueProvidedParams.size() == nonRestParams.size()))) {
            dlog.error(iExpr.pos, DiagnosticErrorCode.TOO_MANY_ARGS_FUNC_CALL, iExpr.name.value);
            errored = true;
        }

        if (errored) {
            return symTable.semanticError;
        }

        BType listTypeRestArg = restParam == null ? null : restParam.type;
        BRecordType mappingTypeRestArg = null;

        if (vararg != null && nonRestArgs.size() < nonRestParams.size()) {
            // We only reach here if there are no named args and there is a vararg, and part of the non-rest params
            // are provided via the vararg.
            // Create a new tuple type and a closed record type as the expected rest param type with expected
            // required/defaultable paramtypes as members.
            PackageID pkgID = data.env.enclPkg.symbol.pkgID;
            List<BType> tupleMemberTypes = new ArrayList<>();
            BRecordTypeSymbol recordSymbol = createRecordTypeSymbol(pkgID, null, VIRTUAL, data);
            mappingTypeRestArg = new BRecordType(recordSymbol);
            LinkedHashMap<String, BField> fields = new LinkedHashMap<>();
            BType tupleRestType = null;
            BVarSymbol fieldSymbol;

            for (int j = nonRestArgs.size(); j < nonRestParams.size(); j++) {
                BType paramType = paramTypes.get(j);
                BVarSymbol nonRestParam = nonRestParams.get(j);
                Name paramName = nonRestParam.name;
                tupleMemberTypes.add(paramType);
                boolean required = requiredParams.contains(nonRestParam);
                fieldSymbol = new BVarSymbol(Flags.asMask(new HashSet<Flag>() {{
                                            add(required ? Flag.REQUIRED : Flag.OPTIONAL); }}), paramName,
                                            nonRestParam.getOriginalName(), pkgID, paramType, recordSymbol,
                                            symTable.builtinPos, VIRTUAL);
                fields.put(paramName.value, new BField(paramName, null, fieldSymbol));
            }

            if (listTypeRestArg != null) {
                if (listTypeRestArg.tag == TypeTags.ARRAY) {
                    tupleRestType = ((BArrayType) listTypeRestArg).eType;
                } else if (listTypeRestArg.tag == TypeTags.TUPLE) {
                    BTupleType restTupleType = (BTupleType) listTypeRestArg;
                    tupleMemberTypes.addAll(restTupleType.tupleTypes);
                    if (restTupleType.restType != null) {
                        tupleRestType = restTupleType.restType;
                    }
                }
            }

            BTupleType tupleType = new BTupleType(tupleMemberTypes);
            tupleType.restType = tupleRestType;
            listTypeRestArg = tupleType;
            mappingTypeRestArg.sealed = true;
            mappingTypeRestArg.restFieldType = symTable.noType;
            mappingTypeRestArg.fields = fields;
            recordSymbol.type = mappingTypeRestArg;
            mappingTypeRestArg.tsymbol = recordSymbol;
        }

        // Check whether the expected param count and the actual args counts are matching.
        if (listTypeRestArg == null && (vararg != null || !iExpr.restArgs.isEmpty())) {
            dlog.error(iExpr.pos, DiagnosticErrorCode.TOO_MANY_ARGS_FUNC_CALL, iExpr.name.value);
            return symTable.semanticError;
        }

        BType restType = null;
        if (vararg != null && !iExpr.restArgs.isEmpty()) {
            // We reach here if args are provided for the rest param as both individual rest args and a vararg.
            // Thus, the rest param type is the original rest param type which is an array type.
            BType elementType = ((BArrayType) listTypeRestArg).eType;

            for (BLangExpression restArg : iExpr.restArgs) {
                checkTypeParamExpr(restArg, elementType, true, data);
            }

            checkTypeParamExpr(vararg, listTypeRestArg, iExpr.langLibInvocation, data);
            iExpr.restArgs.add(vararg);
            restType = data.resultType;
        } else if (vararg != null) {
            iExpr.restArgs.add(vararg);
            if (mappingTypeRestArg != null) {
                LinkedHashSet<BType> restTypes = new LinkedHashSet<>();
                restTypes.add(listTypeRestArg);
                restTypes.add(mappingTypeRestArg);
                BType actualType = BUnionType.create(null, restTypes);
                checkTypeParamExpr(vararg, actualType, iExpr.langLibInvocation, data);
            } else {
                checkTypeParamExpr(vararg, listTypeRestArg, iExpr.langLibInvocation, data);
            }
            restType = data.resultType;
        } else if (!iExpr.restArgs.isEmpty()) {
            if (listTypeRestArg.tag == TypeTags.ARRAY) {
                BType elementType = ((BArrayType) listTypeRestArg).eType;
                for (BLangExpression restArg : iExpr.restArgs) {
                    checkTypeParamExpr(restArg, elementType, true, data);
                    if (restType != symTable.semanticError && data.resultType == symTable.semanticError) {
                        restType = data.resultType;
                    }
                }
            } else if (listTypeRestArg.tag == TypeTags.TUPLE) {
                BTupleType tupleType = (BTupleType) listTypeRestArg;
                List<BType> tupleMemberTypes = tupleType.tupleTypes;
                BType tupleRestType = tupleType.restType;

                int tupleMemCount = tupleMemberTypes.size();

                for (int j = 0; j < iExpr.restArgs.size(); j++) {
                    BLangExpression restArg = iExpr.restArgs.get(j);
                    BType memType = j < tupleMemCount ? tupleMemberTypes.get(j) : tupleRestType;
                    checkTypeParamExpr(restArg, memType, true, data);
                    if (restType != symTable.semanticError && data.resultType == symTable.semanticError) {
                        restType = data.resultType;
                    }
                }
            } else {
                for (BLangExpression restArg : iExpr.restArgs) {
                    checkExpr(restArg, symTable.semanticError, data);
                }
                data.resultType = symTable.semanticError;
            }
        }

        BType retType = typeParamAnalyzer.getReturnTypeParams(data.env, bInvokableType.getReturnType());
        long invokableSymbolFlags = invokableSymbol.flags;
        if (restType != symTable.semanticError && (Symbols.isFlagOn(invokableSymbolFlags, Flags.INTERFACE)
                || Symbols.isFlagOn(invokableSymbolFlags, Flags.NATIVE)) &&
                Symbols.isFlagOn(retType.flags, Flags.PARAMETERIZED)) {
            retType = unifier.build(retType, data.expType, iExpr, types, symTable, dlog);
        }

        // check argument types in arr:sort function
        boolean langLibPackageID = PackageID.isLangLibPackageID(iExpr.symbol.pkgID);
        String sortFuncName = "sort";
        if (langLibPackageID && sortFuncName.equals(iExpr.name.value)) {
            checkArrayLibSortFuncArgs(iExpr);
        }

        if (iExpr instanceof ActionNode && (iExpr).async) {
            return this.generateFutureType(invokableSymbol, retType);
        } else {
            return retType;
        }
    }

    private void populateIncludedRecordParams(BVarSymbol param, HashSet<String> includedRecordFields,
                                              List<String> includedRecordParamNames) {
        BType paramType = Types.getReferredType(param.type);
        if (paramType.tag != TypeTags.RECORD) {
            return;
        }
        
        Set<String> fields = ((BRecordType) paramType).fields.keySet();
        for (String field : fields) {
            if (includedRecordParamNames.contains(field)) {
                includedRecordFields.add(field);
            }
        }
    }

    // If there is a named-arg or positional-arg corresponding to an included-record-param,
    // it is an error for a named-arg to specify a field of that included-record-param.
    private void checkSameNamedArgsInIncludedRecords(List<BLangExpression> namedArgs,
                                                      HashSet<String> incRecordFields) {
        if (incRecordFields.isEmpty()) {
            return;
        }
        for (BLangExpression namedArg : namedArgs) {
            String argName = ((NamedArgNode) namedArg).getName().value;
            if (incRecordFields.contains(argName)) {
                dlog.error(namedArg.pos,
                        DiagnosticErrorCode.
                        CANNOT_SPECIFY_NAMED_ARG_FOR_FIELD_OF_INCLUDED_RECORD_WHEN_ARG_SPECIFIED_FOR_INCLUDED_RECORD);
            }
        }
    }

    private void checkArrayLibSortFuncArgs(BLangInvocation iExpr) {
        List<BLangExpression> argExprs = iExpr.argExprs;
        BLangExpression keyFunction = null;

        for (int i = 0; i < argExprs.size(); i++) {
            BLangExpression arg = argExprs.get(i);
            if (arg.getKind() == NodeKind.NAMED_ARGS_EXPR) {
                BLangNamedArgsExpression argExpr = (BLangNamedArgsExpression) arg;
                if (argExpr.name.value.equals("key")) {
                    keyFunction = argExpr.expr;
                    break;
                }
            } else if (i == 2) {
                keyFunction = arg;
                break;
            }
        }

        BLangExpression arrExpr = argExprs.get(0);
        BType arrType = arrExpr.getBType();
        boolean isOrderedType = types.isOrderedType(arrType, false);
        if (keyFunction == null) {
            if (!isOrderedType) {
                dlog.error(arrExpr.pos, DiagnosticErrorCode.INVALID_SORT_ARRAY_MEMBER_TYPE, arrType);
            }
            return;
        }

        BType keyFunctionType = keyFunction.getBType();

        if (keyFunctionType.tag == TypeTags.SEMANTIC_ERROR) {
            return;
        }

        if (keyFunctionType.tag == TypeTags.NIL) {
            if (!isOrderedType) {
                dlog.error(arrExpr.pos, DiagnosticErrorCode.INVALID_SORT_ARRAY_MEMBER_TYPE, arrType);
            }
            return;
        }

        Location pos;
        BType returnType;

        if (keyFunction.getKind() == NodeKind.SIMPLE_VARIABLE_REF) {
            pos = keyFunction.pos;
            returnType = keyFunction.getBType().getReturnType();
        } else if (keyFunction.getKind() == NodeKind.ARROW_EXPR) {
            BLangArrowFunction arrowFunction = ((BLangArrowFunction) keyFunction);
            pos = arrowFunction.body.expr.pos;
            returnType = arrowFunction.body.expr.getBType();
            if (returnType.tag == TypeTags.SEMANTIC_ERROR) {
                return;
            }
        } else {
            BLangLambdaFunction keyLambdaFunction = (BLangLambdaFunction) keyFunction;
            pos = keyLambdaFunction.function.pos;
            returnType = keyLambdaFunction.function.getBType().getReturnType();
        }

        if (!types.isOrderedType(returnType, false)) {
            dlog.error(pos, DiagnosticErrorCode.INVALID_SORT_FUNC_RETURN_TYPE, returnType);
        }
    }

    private BVarSymbol checkParameterNameForDefaultArgument(BLangIdentifier argName, BLangExpression expr,
                                                            List<BVarSymbol> nonRestParams,
                                                            List<BVarSymbol> incRecordParams,
                                                            BVarSymbol incRecordParamAllowAdditionalFields,
                                                            AnalyzerData data) {
        for (BVarSymbol nonRestParam : nonRestParams) {
            if (nonRestParam.getName().value.equals(argName.value)) {
                return nonRestParam;
            }
        }
        for (BVarSymbol incRecordParam : incRecordParams) {
            if (incRecordParam.getName().value.equals(argName.value)) {
                return incRecordParam;
            }
        }
        if (incRecordParamAllowAdditionalFields != null) {
            BRecordType incRecordType =
                    (BRecordType) Types.getReferredType(incRecordParamAllowAdditionalFields.type);
            checkExpr(expr, incRecordType.restFieldType, data);
            if (!incRecordType.fields.containsKey(argName.value)) {
                return new BVarSymbol(0, names.fromIdNode(argName), names.originalNameFromIdNode(argName),
                                      null, symTable.noType, null, argName.pos, VIRTUAL);
            }
        }
        return null;
    }

    private BFutureType generateFutureType(BInvokableSymbol invocableSymbol, BType retType) {
        boolean isWorkerStart = Symbols.isFlagOn(invocableSymbol.flags, Flags.WORKER);
        return new BFutureType(TypeTags.FUTURE, retType, null, isWorkerStart);
    }

    private void checkTypeParamExpr(BLangExpression arg, BType expectedType,
                                    boolean inferTypeForNumericLiteral, AnalyzerData data) {
        checkTypeParamExpr(arg.pos, arg, expectedType, inferTypeForNumericLiteral, data);
    }

    private void checkTypeParamExpr(Location pos, BLangExpression arg, BType expectedType,
                                    boolean inferTypeForNumericLiteral, AnalyzerData data) {

        SymbolEnv env = data.env;
        if (typeParamAnalyzer.notRequireTypeParams(env)) {
            checkExpr(arg, expectedType, data);
            return;
        }
        if (requireTypeInference(arg, inferTypeForNumericLiteral)) {
            // Need to infer the type. Calculate matching bound type, with no type.
            BType expType = typeParamAnalyzer.getMatchingBoundType(expectedType, env);
            BType inferredType = checkExpr(arg, expType, data);
            typeParamAnalyzer.checkForTypeParamsInArg(arg, pos, inferredType, data.env, expectedType);
            types.checkType(arg.pos, inferredType, expectedType, DiagnosticErrorCode.INCOMPATIBLE_TYPES);
            return;
        }
        checkExpr(arg, expectedType, data);
        typeParamAnalyzer.checkForTypeParamsInArg(arg, pos, arg.getBType(), data.env, expectedType);
    }

    private boolean requireTypeInference(BLangExpression expr, boolean inferTypeForNumericLiteral) {

        switch (expr.getKind()) {
            case GROUP_EXPR:
                return requireTypeInference(((BLangGroupExpr) expr).expression, inferTypeForNumericLiteral);
            case ARROW_EXPR:
            case LIST_CONSTRUCTOR_EXPR:
            case RECORD_LITERAL_EXPR:
            case OBJECT_CTOR_EXPRESSION:
            case RAW_TEMPLATE_LITERAL:
            case TABLE_CONSTRUCTOR_EXPR:
            case TYPE_INIT_EXPR:
            case ERROR_CONSTRUCTOR_EXPRESSION:
                return true;
            case ELVIS_EXPR:
            case TERNARY_EXPR:
            case NUMERIC_LITERAL:
                return inferTypeForNumericLiteral;
            default:
                return false;
        }
    }

    private boolean isNotObjectConstructorWithObjectSuperTypeInTypeCastExpr(BLangExpression expression,
                                                                            BType targetType) {
        if (expression.getKind() != NodeKind.OBJECT_CTOR_EXPRESSION) {
            return true;
        }

        targetType = Types.getEffectiveType(Types.getReferredType(targetType));
        int tag = targetType.tag;

        if (tag == TypeTags.OBJECT) {
            return !isAllObjectsObjectType((BObjectType) targetType);
        }

        if (tag != TypeTags.UNION) {
            return false;
        }

        for (BType memberType : ((BUnionType) targetType).getMemberTypes()) {
            memberType = Types.getEffectiveType(Types.getReferredType(memberType));
            if (memberType.tag == TypeTags.OBJECT && isAllObjectsObjectType((BObjectType) memberType)) {
                return false;
            }
        }
        return true;
    }

    private boolean isAllObjectsObjectType(BObjectType objectType) {
        return objectType.fields.isEmpty() && ((BObjectTypeSymbol) objectType.tsymbol).attachedFuncs.isEmpty();
    }

    private BType checkMappingField(RecordLiteralNode.RecordField field, BType mappingType, AnalyzerData data) {
        BType fieldType = symTable.semanticError;
        boolean keyValueField = field.isKeyValueField();
        boolean spreadOpField = field.getKind() == NodeKind.RECORD_LITERAL_SPREAD_OP;

        boolean readOnlyConstructorField = false;
        String fieldName = null;
        Location pos = null;

        BLangExpression valueExpr = null;

        if (keyValueField) {
            valueExpr = ((BLangRecordKeyValueField) field).valueExpr;
        } else if (!spreadOpField) {
            valueExpr = (BLangRecordVarNameField) field;
        }

        boolean isOptional = false;
        switch (mappingType.tag) {
            case TypeTags.RECORD:
                if (keyValueField) {
                    BLangRecordKeyValueField keyValField = (BLangRecordKeyValueField) field;
                    BLangRecordKey key = keyValField.key;
                    TypeSymbolPair typeSymbolPair = checkRecordLiteralKeyExpr(key.expr, key.computedKey,
                                                                              (BRecordType) mappingType, data);
                    BVarSymbol fieldSymbol = typeSymbolPair.fieldSymbol;
                    if (fieldSymbol != null && Symbols.isOptional(fieldSymbol)) {
                        isOptional = true;
                    }
                    fieldType = typeSymbolPair.determinedType;
                    key.fieldSymbol = fieldSymbol;
                    readOnlyConstructorField = keyValField.readonly;
                    pos = key.expr.pos;
                    fieldName = getKeyValueFieldName(keyValField);
                } else if (spreadOpField) {
                    BLangExpression spreadExpr = ((BLangRecordLiteral.BLangRecordSpreadOperatorField) field).expr;
                    checkExpr(spreadExpr, data);

                    BType spreadExprType = Types.getReferredType(spreadExpr.getBType());
                    if (spreadExprType.tag == TypeTags.MAP) {
                        return types.checkType(spreadExpr.pos, ((BMapType) spreadExprType).constraint,
                                getAllFieldType((BRecordType) mappingType),
                                DiagnosticErrorCode.INCOMPATIBLE_TYPES);
                    }

                    if (spreadExprType.tag != TypeTags.RECORD) {
                        dlog.error(spreadExpr.pos, DiagnosticErrorCode.INCOMPATIBLE_TYPES_SPREAD_OP,
                                spreadExprType);
                        return symTable.semanticError;
                    }

                    boolean errored = false;
                    for (BField bField : ((BRecordType) spreadExprType).fields.values()) {
                        BType specFieldType = bField.type;
                        BSymbol fieldSymbol = symResolver.resolveStructField(spreadExpr.pos, data.env, bField.name,
                                                                             mappingType.tsymbol);
                        BType expectedFieldType = checkRecordLiteralKeyByName(spreadExpr.pos, fieldSymbol, bField.name,
                                                                              (BRecordType) mappingType);
                        if (expectedFieldType != symTable.semanticError &&
                                !types.isAssignable(specFieldType, expectedFieldType)) {
                            dlog.error(spreadExpr.pos, DiagnosticErrorCode.INCOMPATIBLE_TYPES_FIELD,
                                       expectedFieldType, bField.name, specFieldType);
                            if (!errored) {
                                errored = true;
                            }
                        }
                    }
                    return errored ? symTable.semanticError : symTable.noType;
                } else {
                    BLangRecordVarNameField varNameField = (BLangRecordVarNameField) field;
                    TypeSymbolPair typeSymbolPair = checkRecordLiteralKeyExpr(varNameField, false,
                                                                              (BRecordType) mappingType, data);
                    BVarSymbol fieldSymbol = typeSymbolPair.fieldSymbol;
                    if (fieldSymbol != null && Symbols.isOptional(fieldSymbol)) {
                        isOptional = true;
                    }
                    fieldType = typeSymbolPair.determinedType;
                    readOnlyConstructorField = varNameField.readonly;
                    pos = varNameField.pos;
                    fieldName = getVarNameFieldName(varNameField);
                }
                break;
            case TypeTags.MAP:
                if (spreadOpField) {
                    BLangExpression spreadExp = ((BLangRecordLiteral.BLangRecordSpreadOperatorField) field).expr;
                    BType spreadOpType = checkExpr(spreadExp, data);
                    BType spreadOpMemberType = checkSpreadFieldWithMapType(spreadOpType);
                    if (spreadOpMemberType.tag == symTable.semanticError.tag) {
                        dlog.error(spreadExp.pos, DiagnosticErrorCode.INCOMPATIBLE_TYPES_SPREAD_OP,
                                spreadOpType);
                        return symTable.semanticError;
                    }

                    return types.checkType(spreadExp.pos, spreadOpMemberType, ((BMapType) mappingType).constraint,
                            DiagnosticErrorCode.INCOMPATIBLE_TYPES);
                }

                boolean validMapKey;
                if (keyValueField) {
                    BLangRecordKeyValueField keyValField = (BLangRecordKeyValueField) field;
                    BLangRecordKey key = keyValField.key;
                    validMapKey = checkValidJsonOrMapLiteralKeyExpr(key.expr, key.computedKey, data);
                    readOnlyConstructorField = keyValField.readonly;
                    pos = key.pos;
                    fieldName = getKeyValueFieldName(keyValField);
                } else {
                    BLangRecordVarNameField varNameField = (BLangRecordVarNameField) field;
                    validMapKey = checkValidJsonOrMapLiteralKeyExpr(varNameField, false, data);
                    readOnlyConstructorField = varNameField.readonly;
                    pos = varNameField.pos;
                    fieldName = getVarNameFieldName(varNameField);
                }

                fieldType = validMapKey ? ((BMapType) mappingType).constraint : symTable.semanticError;
                break;
        }


        if (readOnlyConstructorField) {
            if (types.isSelectivelyImmutableType(fieldType, data.env.enclPkg.packageID)) {
                fieldType =
                        ImmutableTypeCloner.getImmutableIntersectionType(pos, types, fieldType, data.env, symTable,
                                anonymousModelHelper, names, new HashSet<>());
            } else if (!types.isInherentlyImmutableType(fieldType)) {
                dlog.error(pos, DiagnosticErrorCode.INVALID_READONLY_MAPPING_FIELD, fieldName, fieldType);
                fieldType = symTable.semanticError;
            }
        }

        if (spreadOpField) {
            // If we reach this point for a spread operator it is due to the mapping type being a semantic error.
            // In such a scenario, valueExpr would be null here, and fieldType would be symTable.semanticError.
            // We set the spread op expression as the valueExpr here, to check it against symTable.semanticError.
            valueExpr = ((BLangRecordLiteral.BLangRecordSpreadOperatorField) field).expr;
        }

        BLangExpression exprToCheck = valueExpr;
        if (data.commonAnalyzerData.nonErrorLoggingCheck) {
            exprToCheck = nodeCloner.cloneNode(valueExpr);
        } else {
            ((BLangNode) field).setBType(fieldType);
        }

        return checkExpr(exprToCheck, data.env,
                isOptional ? types.addNilForNillableAccessType(fieldType) : fieldType, data);
    }

    private BType checkSpreadFieldWithMapType(BType spreadOpType) {
        switch (spreadOpType.tag) {
            case TypeTags.RECORD:
                List<BType> types = new ArrayList<>();
                BRecordType recordType = (BRecordType) spreadOpType;

                for (BField recField : recordType.fields.values()) {
                    types.add(recField.type);
                }

                if (!recordType.sealed) {
                    types.add(recordType.restFieldType);
                }

                return getRepresentativeBroadType(types);
            case TypeTags.MAP:
                return ((BMapType) spreadOpType).constraint;
            case TypeTags.TYPEREFDESC:
                BType refType = Types.getReferredType(spreadOpType);
                BType compatibleType = checkSpreadFieldWithMapType(refType);
                return compatibleType == refType ? spreadOpType : compatibleType;
            default:
                return symTable.semanticError;
        }
    }

    private TypeSymbolPair checkRecordLiteralKeyExpr(BLangExpression keyExpr, boolean computedKey,
                                                     BRecordType recordType, AnalyzerData data) {
        Name fieldName;

        if (computedKey) {
            checkExpr(keyExpr, symTable.stringType, data);

            if (keyExpr.getBType() == symTable.semanticError) {
                return new TypeSymbolPair(null, symTable.semanticError);
            }

            LinkedHashSet<BType> fieldTypes = recordType.fields.values().stream()
                    .map(field -> field.type)
                    .collect(Collectors.toCollection(LinkedHashSet::new));

            if (recordType.restFieldType.tag != TypeTags.NONE) {
                fieldTypes.add(recordType.restFieldType);
            }

            return new TypeSymbolPair(null, BUnionType.create(null, fieldTypes));
        } else if (keyExpr.getKind() == NodeKind.SIMPLE_VARIABLE_REF) {
            BLangSimpleVarRef varRef = (BLangSimpleVarRef) keyExpr;
            fieldName = names.fromIdNode(varRef.variableName);
        } else if (keyExpr.getKind() == NodeKind.LITERAL && keyExpr.getBType().tag == TypeTags.STRING) {
            fieldName = names.fromString((String) ((BLangLiteral) keyExpr).value);
        } else {
            dlog.error(keyExpr.pos, DiagnosticErrorCode.INVALID_RECORD_LITERAL_KEY);
            return new TypeSymbolPair(null, symTable.semanticError);
        }

        // Check whether the struct field exists
        BSymbol fieldSymbol = symResolver.resolveStructField(keyExpr.pos, data.env, fieldName, recordType.tsymbol);
        BType type = checkRecordLiteralKeyByName(keyExpr.pos, fieldSymbol, fieldName, recordType);

        return new TypeSymbolPair(fieldSymbol instanceof BVarSymbol ? (BVarSymbol) fieldSymbol : null, type);
    }

    private BType checkRecordLiteralKeyByName(Location location, BSymbol fieldSymbol, Name key,
                                              BRecordType recordType) {
        if (fieldSymbol != symTable.notFoundSymbol) {
            return fieldSymbol.type;
        }

        if (recordType.sealed) {
            dlog.error(location, DiagnosticErrorCode.UNDEFINED_STRUCTURE_FIELD_WITH_TYPE, key,
                       recordType.tsymbol.type.getKind().typeName(), recordType);
            return symTable.semanticError;
        }

        return recordType.restFieldType;
    }

    private BType getAllFieldType(BRecordType recordType) {
        LinkedHashSet<BType> possibleTypes = new LinkedHashSet<>();

        for (BField field : recordType.fields.values()) {
            possibleTypes.add(field.type);
        }

        BType restFieldType = recordType.restFieldType;

        if (restFieldType != null && restFieldType != symTable.noType) {
            possibleTypes.add(restFieldType);
        }

        return BUnionType.create(null, possibleTypes);
    }

    private boolean checkValidJsonOrMapLiteralKeyExpr(BLangExpression keyExpr, boolean computedKey, AnalyzerData data) {
        if (computedKey) {
            checkExpr(keyExpr, symTable.stringType, data);

            if (keyExpr.getBType() == symTable.semanticError) {
                return false;
            }
            return true;
        } else if (keyExpr.getKind() == NodeKind.SIMPLE_VARIABLE_REF ||
                (keyExpr.getKind() == NodeKind.LITERAL && ((BLangLiteral) keyExpr).getBType().tag == TypeTags.STRING)) {
            return true;
        }
        dlog.error(keyExpr.pos, DiagnosticErrorCode.INVALID_RECORD_LITERAL_KEY);
        return false;
    }

    private BType checkRecordRequiredFieldAccess(BLangAccessExpression varReferExpr, Name fieldName,
                                                 BRecordType recordType, AnalyzerData data) {
        BSymbol fieldSymbol = symResolver.resolveStructField(varReferExpr.pos, data.env, fieldName, recordType.tsymbol);

        if (Symbols.isOptional(fieldSymbol) || fieldSymbol == symTable.notFoundSymbol) {
            return symTable.semanticError;
        }

        // Set the field symbol to use during the code generation phase.
        varReferExpr.symbol = fieldSymbol;
        return fieldSymbol.type;
    }

    private BType checkRecordOptionalFieldAccess(BLangAccessExpression varReferExpr, Name fieldName,
                                                 BRecordType recordType, AnalyzerData data) {
        BSymbol fieldSymbol = symResolver.resolveStructField(varReferExpr.pos, data.env, fieldName, recordType.tsymbol);

        if (fieldSymbol == symTable.notFoundSymbol || !Symbols.isOptional(fieldSymbol)) {
            return symTable.semanticError;
        }

        // Set the field symbol to use during the code generation phase.
        varReferExpr.symbol = fieldSymbol;
        return fieldSymbol.type;
    }

    private BType checkRecordRestFieldAccess(BLangAccessExpression varReferExpr, Name fieldName,
                                             BRecordType recordType, AnalyzerData data) {
        BSymbol fieldSymbol = symResolver.resolveStructField(varReferExpr.pos, data.env, fieldName, recordType.tsymbol);

        if (fieldSymbol != symTable.notFoundSymbol) {
            // The field should not exist as a required or optional field.
            return symTable.semanticError;
        }

        if (recordType.sealed) {
            return symTable.semanticError;
        }

        return recordType.restFieldType;
    }

    private BType checkObjectFieldAccess(BLangFieldBasedAccess bLangFieldBasedAccess,
                                         Name fieldName, BObjectType objectType, AnalyzerData data) {
        BSymbol fieldSymbol = symResolver.resolveStructField(bLangFieldBasedAccess.pos,
                data.env, fieldName, objectType.tsymbol);

        if (fieldSymbol != symTable.notFoundSymbol) {
            // Setting the field symbol. This is used during the code generation phase
            bLangFieldBasedAccess.symbol = fieldSymbol;
            return fieldSymbol.type;
        }

        // check if it is an attached function pointer call
        Name objFuncName = names.fromString(Symbols.getAttachedFuncSymbolName(objectType.tsymbol.name.value,
                fieldName.value));
        fieldSymbol =
                symResolver.resolveObjectField(bLangFieldBasedAccess.pos, data.env, objFuncName, objectType.tsymbol);

        if (fieldSymbol == symTable.notFoundSymbol) {
            dlog.error(bLangFieldBasedAccess.field.pos,
                    DiagnosticErrorCode.UNDEFINED_STRUCTURE_FIELD_WITH_TYPE, fieldName,
                    objectType.tsymbol.type.getKind().typeName(), objectType.tsymbol);
            return symTable.semanticError;
        }

        if (Symbols.isFlagOn(fieldSymbol.flags, Flags.REMOTE)) {
            dlog.error(bLangFieldBasedAccess.field.pos,
                       DiagnosticErrorCode.CANNOT_USE_FIELD_ACCESS_TO_ACCESS_A_REMOTE_METHOD);
            return symTable.semanticError;
        }

        if (Symbols.isFlagOn(fieldSymbol.type.flags, Flags.ISOLATED) &&
                !Symbols.isFlagOn(objectType.flags, Flags.ISOLATED)) {
            fieldSymbol = ASTBuilderUtil.duplicateInvokableSymbol((BInvokableSymbol) fieldSymbol);

            fieldSymbol.flags &= ~Flags.ISOLATED;
            fieldSymbol.type.flags &= ~Flags.ISOLATED;
        }

        // Setting the field symbol. This is used during the code generation phase
        bLangFieldBasedAccess.symbol = fieldSymbol;
        return fieldSymbol.type;
    }

    private BType checkTupleFieldType(BType tupleType, int indexValue) {
        BTupleType bTupleType = (BTupleType) tupleType;
        if (bTupleType.tupleTypes.size() <= indexValue && bTupleType.restType != null) {
            return bTupleType.restType;
        } else if (indexValue < 0 || bTupleType.tupleTypes.size() <= indexValue) {
            return symTable.semanticError;
        }
        return bTupleType.tupleTypes.get(indexValue);
    }

    private void validateTags(BLangXMLElementLiteral bLangXMLElementLiteral, SymbolEnv xmlElementEnv,
                              AnalyzerData data) {
        // check type for start and end tags
        BLangExpression startTagName = bLangXMLElementLiteral.startTagName;
        checkExpr(startTagName, xmlElementEnv, symTable.stringType, data);
        BLangExpression endTagName = bLangXMLElementLiteral.endTagName;
        if (endTagName == null) {
            return;
        }

        checkExpr(endTagName, xmlElementEnv, symTable.stringType, data);
        if (startTagName.getKind() == NodeKind.XML_QNAME && endTagName.getKind() == NodeKind.XML_QNAME &&
                startTagName.equals(endTagName)) {
            return;
        }

        if (startTagName.getKind() != NodeKind.XML_QNAME && endTagName.getKind() != NodeKind.XML_QNAME) {
            return;
        }

        dlog.error(bLangXMLElementLiteral.pos, DiagnosticErrorCode.XML_TAGS_MISMATCH);
    }

    private void checkStringTemplateExprs(List<? extends BLangExpression> exprs, AnalyzerData data) {
        for (BLangExpression expr : exprs) {
            checkExpr(expr, data);

            BType type = expr.getBType();

            if (type == symTable.semanticError) {
                continue;
            }

            if (!types.isNonNilSimpleBasicTypeOrString(type)) {
                dlog.error(expr.pos, DiagnosticErrorCode.INCOMPATIBLE_TYPES,
                        BUnionType.create(null, symTable.intType, symTable.floatType,
                                symTable.decimalType, symTable.stringType,
                                symTable.booleanType), type);
            }
        }
    }

    /**
     * Concatenate the consecutive text type nodes, and get the reduced set of children.
     *
     * @param exprs         Child nodes
     * @param xmlElementEnv
     * @return Reduced set of children
     */
    private List<BLangExpression> concatSimilarKindXMLNodes(List<BLangExpression> exprs, SymbolEnv xmlElementEnv,
                                                            AnalyzerData data) {
        List<BLangExpression> newChildren = new ArrayList<>();
        List<BLangExpression> tempConcatExpressions = new ArrayList<>();

        for (BLangExpression expr : exprs) {
            boolean prevNonErrorLoggingCheck = data.commonAnalyzerData.nonErrorLoggingCheck;
            data.commonAnalyzerData.nonErrorLoggingCheck = true;
            int prevErrorCount = this.dlog.errorCount();
            this.dlog.resetErrorCount();
            this.dlog.mute();

            BType exprType = checkExpr(nodeCloner.cloneNode(expr), xmlElementEnv, symTable.xmlType, data);

            data.commonAnalyzerData.nonErrorLoggingCheck = prevNonErrorLoggingCheck;
            int errorCount = this.dlog.errorCount();
            this.dlog.setErrorCount(prevErrorCount);

            if (!prevNonErrorLoggingCheck) {
                this.dlog.unmute();
            }

            if (errorCount == 0 && exprType != symTable.semanticError) {
                exprType = checkExpr(expr, xmlElementEnv, symTable.xmlType, data);
            } else {
                exprType = checkExpr(expr, xmlElementEnv, data);
            }

            if (TypeTags.isXMLTypeTag(Types.getReferredType(exprType).tag)) {
                if (!tempConcatExpressions.isEmpty()) {
                    newChildren.add(getXMLTextLiteral(tempConcatExpressions));
                    tempConcatExpressions = new ArrayList<>();
                }
                newChildren.add(expr);
                continue;
            }

            BType type = expr.getBType();
            BType referredType = Types.getReferredType(type);
            if (referredType.tag >= TypeTags.JSON &&
                    !TypeTags.isIntegerTypeTag(referredType.tag) && !TypeTags.isStringTypeTag(referredType.tag)) {
                if (referredType != symTable.semanticError && !TypeTags.isXMLTypeTag(referredType.tag)) {
                    dlog.error(expr.pos, DiagnosticErrorCode.INCOMPATIBLE_TYPES,
                            BUnionType.create(null, symTable.intType, symTable.floatType,
                                    symTable.decimalType, symTable.stringType,
                                    symTable.booleanType, symTable.xmlType), type);
                }
                continue;
            }

            tempConcatExpressions.add(expr);
        }

        // Add remaining concatenated text nodes as children
        if (!tempConcatExpressions.isEmpty()) {
            newChildren.add(getXMLTextLiteral(tempConcatExpressions));
        }

        return newChildren;
    }

    private BLangExpression getXMLTextLiteral(List<BLangExpression> exprs) {
        BLangXMLTextLiteral xmlTextLiteral = (BLangXMLTextLiteral) TreeBuilder.createXMLTextLiteralNode();
        xmlTextLiteral.textFragments = exprs;
        xmlTextLiteral.pos = exprs.get(0).pos;
        xmlTextLiteral.setBType(symTable.xmlType);
        return xmlTextLiteral;
    }

    private BType getAccessExprFinalType(BLangAccessExpression accessExpr, BType actualType) {

        // Cache the actual type of the field. This will be used in desuagr phase to create safe navigation.
        accessExpr.originalType = actualType;

        BUnionType unionType = BUnionType.create(null, actualType);

        if (returnsNull(accessExpr)) {
            unionType.add(symTable.nilType);
        }

        BType parentType = accessExpr.expr.getBType();
        if (accessExpr.errorSafeNavigation
                && (parentType.tag == TypeTags.SEMANTIC_ERROR || (parentType.tag == TypeTags.UNION
                && ((BUnionType) parentType).getMemberTypes().contains(symTable.errorType)))) {
            unionType.add(symTable.errorType);
        }

        // If there's only one member, and the one an only member is:
        //    a) nilType OR
        //    b) not-nullable
        // then return that only member, as the return type.
        if (unionType.getMemberTypes().size() == 1) {
            return unionType.getMemberTypes().toArray(new BType[0])[0];
        }

        return unionType;
    }

    private boolean returnsNull(BLangAccessExpression accessExpr) {
        BType parentType = accessExpr.expr.getBType();
        if (parentType.isNullable() && parentType.tag != TypeTags.JSON) {
            return true;
        }

        // Check whether this is a map access by index. If not, null is not a possible return type.
        if (parentType.tag != TypeTags.MAP) {
            return false;
        }

        // A map access with index, returns nullable type
        if (accessExpr.getKind() == NodeKind.INDEX_BASED_ACCESS_EXPR
                && accessExpr.expr.getBType().tag == TypeTags.MAP) {
            BType constraintType = ((BMapType) accessExpr.expr.getBType()).constraint;

            // JSON and any is special cased here, since those are two union types, with null within them.
            // Therefore return 'type' will not include null.
            return constraintType != null && constraintType.tag != TypeTags.ANY && constraintType.tag != TypeTags.JSON;
        }

        return false;
    }

    private BType checkObjectFieldAccessExpr(BLangFieldBasedAccess fieldAccessExpr, BType varRefType, Name fieldName,
                                             AnalyzerData data) {
        if (varRefType.tag == TypeTags.OBJECT) {
            return checkObjectFieldAccess(fieldAccessExpr, fieldName, (BObjectType) varRefType, data);
        }

        // If the type is not an object, it needs to be a union of objects.
        // Resultant field type is calculated here.
        Set<BType> memberTypes = ((BUnionType) varRefType).getMemberTypes();

        LinkedHashSet<BType> fieldTypeMembers = new LinkedHashSet<>();

        for (BType memType : memberTypes) {
            BType individualFieldType = checkObjectFieldAccess(fieldAccessExpr, fieldName, (BObjectType) memType, data);

            if (individualFieldType == symTable.semanticError) {
                return individualFieldType;
            }

            fieldTypeMembers.add(individualFieldType);
        }

        if (fieldTypeMembers.size() == 1) {
            return fieldTypeMembers.iterator().next();
        }

        return BUnionType.create(null, fieldTypeMembers);
    }

    private BType checkRecordFieldAccessExpr(BLangFieldBasedAccess fieldAccessExpr, BType type, Name fieldName,
                                             AnalyzerData data) {
        BType varRefType = Types.getReferredType(type);
        if (varRefType.tag == TypeTags.RECORD) {
            BSymbol fieldSymbol = symResolver.resolveStructField(fieldAccessExpr.pos, data.env,
                    fieldName, varRefType.tsymbol);

            if (Symbols.isOptional(fieldSymbol) && !fieldSymbol.type.isNullable() && !fieldAccessExpr.isLValue) {
                fieldAccessExpr.symbol = fieldSymbol;
                return types.addNilForNillableAccessType(fieldSymbol.type);
            }
            return checkRecordRequiredFieldAccess(fieldAccessExpr, fieldName, (BRecordType) varRefType, data);
        }

        // If the type is not a record, it needs to be a union of records.
        // Resultant field type is calculated here.
        Set<BType> memberTypes = ((BUnionType) varRefType).getMemberTypes();

        // checks whether if the field symbol type is nilable and the field is optional in other records
        for (BType memType : memberTypes) {
            BSymbol fieldSymbol = symResolver.resolveStructField(fieldAccessExpr.pos, data.env,
                    fieldName, memType.tsymbol);
            if (fieldSymbol.type.isNullable() &&
                    isFieldOptionalInRecords(((BUnionType) varRefType), fieldName, fieldAccessExpr, data)) {
                return symTable.semanticError;
            }
        }

        LinkedHashSet<BType> fieldTypeMembers = new LinkedHashSet<>();

        for (BType memType : memberTypes) {
            BType individualFieldType = checkRecordFieldAccessExpr(fieldAccessExpr, memType, fieldName, data);

            if (individualFieldType == symTable.semanticError) {
                return individualFieldType;
            }

            fieldTypeMembers.add(individualFieldType);
        }

        if (fieldTypeMembers.size() == 1) {
            return fieldTypeMembers.iterator().next();
        }

        return BUnionType.create(null, fieldTypeMembers);
    }

    private boolean isFieldOptionalInRecords(BUnionType unionType, Name fieldName,
                                             BLangFieldBasedAccess fieldAccessExpr, AnalyzerData data) {
        Set<BType> memberTypes = unionType.getMemberTypes();
        for (BType memType: memberTypes) {
            BSymbol fieldSymbol = symResolver.resolveStructField(fieldAccessExpr.pos, data.env,
                    fieldName, memType.tsymbol);
            if (Symbols.isOptional(fieldSymbol)) {
                return true;
            }
        }
        return false;
    }

    private BType checkRecordFieldAccessLhsExpr(BLangFieldBasedAccess fieldAccessExpr, BType varRefType,
                                                Name fieldName, AnalyzerData data) {
        if (varRefType.tag == TypeTags.RECORD) {
            BType fieldType =
                    checkRecordRequiredFieldAccess(fieldAccessExpr, fieldName, (BRecordType) varRefType, data);
            if (fieldType != symTable.semanticError) {
                return fieldType;
            }

            // For the LHS, the field could be optional.
            return checkRecordOptionalFieldAccess(fieldAccessExpr, fieldName, (BRecordType) varRefType, data);
        }

        // If the type is not an record, it needs to be a union of records.
        // Resultant field type is calculated here.
        Set<BType> memberTypes = ((BUnionType) varRefType).getMemberTypes();

        LinkedHashSet<BType> fieldTypeMembers = new LinkedHashSet<>();

        for (BType memType : memberTypes) {
            BType individualFieldType = checkRecordFieldAccessLhsExpr(fieldAccessExpr, memType, fieldName, data);

            if (individualFieldType == symTable.semanticError) {
                return symTable.semanticError;
            }

            fieldTypeMembers.add(individualFieldType);
        }

        if (fieldTypeMembers.size() == 1) {
            return fieldTypeMembers.iterator().next();
        }

        return BUnionType.create(null, fieldTypeMembers);
    }

    private BType checkOptionalRecordFieldAccessExpr(BLangFieldBasedAccess fieldAccessExpr, BType varRefType,
                                                     Name fieldName, AnalyzerData data) {
        BType refType = Types.getReferredType(varRefType);
        if (refType.tag == TypeTags.RECORD) {
            BType fieldType = checkRecordRequiredFieldAccess(fieldAccessExpr, fieldName, (BRecordType) refType, data);
            if (fieldType != symTable.semanticError) {
                return fieldType;
            }

            fieldType = checkRecordOptionalFieldAccess(fieldAccessExpr, fieldName, (BRecordType) refType, data);
            if (fieldType == symTable.semanticError) {
                return fieldType;
            }
            return types.addNilForNillableAccessType(fieldType);
        }

        // If the type is not an record, it needs to be a union of records.
        // Resultant field type is calculated here.
        Set<BType> memberTypes = ((BUnionType) refType).getMemberTypes();

        BType fieldType;

        boolean nonMatchedRecordExists = false;

        LinkedHashSet<BType> fieldTypeMembers = new LinkedHashSet<>();

        for (BType memType : memberTypes) {
            BType individualFieldType = checkOptionalRecordFieldAccessExpr(fieldAccessExpr, memType, fieldName, data);

            if (individualFieldType == symTable.semanticError) {
                nonMatchedRecordExists = true;
                continue;
            }

            fieldTypeMembers.add(individualFieldType);
        }

        if (fieldTypeMembers.isEmpty()) {
            return symTable.semanticError;
        }

        if (fieldTypeMembers.size() == 1) {
            fieldType = fieldTypeMembers.iterator().next();
        } else {
            fieldType = BUnionType.create(null, fieldTypeMembers);
        }

        return nonMatchedRecordExists ? types.addNilForNillableAccessType(fieldType) : fieldType;
    }

    private RecordUnionDiagnostics checkRecordUnion(BLangFieldBasedAccess fieldAccessExpr, Set<BType> memberTypes,
                                                    Name fieldName, AnalyzerData data) {

        RecordUnionDiagnostics recordUnionDiagnostics = new RecordUnionDiagnostics();

        for (BType memberType : memberTypes) {
            BRecordType recordMember = (BRecordType) Types.getReferredType(memberType);

            if (recordMember.getFields().containsKey(fieldName.getValue())) {

                if (isNilableType(fieldAccessExpr, memberType, fieldName, data)) {
                    recordUnionDiagnostics.nilableInRecords.add(recordMember);
                }

            } else {
                // The field being accessed is not declared in this record member type
                recordUnionDiagnostics.undeclaredInRecords.add(recordMember);
            }

        }

        return recordUnionDiagnostics;
    }

    private boolean isNilableType(BLangFieldBasedAccess fieldAccessExpr, BType memberType,
                              Name fieldName, AnalyzerData data) {
        BSymbol fieldSymbol = symResolver.resolveStructField(fieldAccessExpr.pos, data.env,
                fieldName, memberType.tsymbol);
        return fieldSymbol.type.isNullable();
    }

    private void logRhsFieldAccExprErrors(BLangFieldBasedAccess fieldAccessExpr, BType varRefType, Name fieldName,
                                          AnalyzerData data) {
        if (varRefType.tag == TypeTags.RECORD) {

            BRecordType recordVarRefType = (BRecordType) varRefType;
            boolean isFieldDeclared = recordVarRefType.getFields().containsKey(fieldName.getValue());

            if (isFieldDeclared) {
                // The field being accessed using the field access expression is declared as an optional field
                dlog.error(fieldAccessExpr.pos,
                        DiagnosticErrorCode.FIELD_ACCESS_CANNOT_BE_USED_TO_ACCESS_OPTIONAL_FIELDS);
            } else if (recordVarRefType.sealed) {
                // Accessing an undeclared field in a close record
                dlog.error(fieldAccessExpr.pos, DiagnosticErrorCode.UNDECLARED_FIELD_IN_RECORD, fieldName, varRefType);

            } else {
                // The field accessed is either not declared or maybe declared as a rest field in an open record
                dlog.error(fieldAccessExpr.pos, DiagnosticErrorCode.INVALID_FIELD_ACCESS_IN_RECORD_TYPE, fieldName,
                        varRefType);
            }

        } else {
            // If the type is not a record, it needs to be a union of records
            LinkedHashSet<BType> memberTypes = ((BUnionType) varRefType).getMemberTypes();
            RecordUnionDiagnostics recUnionInfo = checkRecordUnion(fieldAccessExpr, memberTypes, fieldName, data);

            if (recUnionInfo.hasNilableAndUndeclared()) {

                dlog.error(fieldAccessExpr.pos,
                        DiagnosticErrorCode.UNDECLARED_AND_NILABLE_FIELDS_IN_UNION_OF_RECORDS, fieldName,
                        recUnionInfo.recordsToString(recUnionInfo.undeclaredInRecords),
                        recUnionInfo.recordsToString(recUnionInfo.nilableInRecords));
            } else if (recUnionInfo.hasUndeclared()) {

                dlog.error(fieldAccessExpr.pos, DiagnosticErrorCode.UNDECLARED_FIELD_IN_UNION_OF_RECORDS, fieldName,
                        recUnionInfo.recordsToString(recUnionInfo.undeclaredInRecords));
            } else if (recUnionInfo.hasNilable()) {

                dlog.error(fieldAccessExpr.pos, DiagnosticErrorCode.NILABLE_FIELD_IN_UNION_OF_RECORDS, fieldName,
                        recUnionInfo.recordsToString(recUnionInfo.nilableInRecords));
            }
        }
    }

    private BType checkFieldAccessExpr(BLangFieldBasedAccess fieldAccessExpr, BType varRefType, Name fieldName,
                                       AnalyzerData data) {
        BType actualType = symTable.semanticError;
        varRefType = Types.getReferredType(varRefType);

        if (types.isSubTypeOfBaseType(varRefType, TypeTags.OBJECT)) {
            actualType = checkObjectFieldAccessExpr(fieldAccessExpr, varRefType, fieldName, data);
            fieldAccessExpr.originalType = actualType;
        } else if (types.isSubTypeOfBaseType(varRefType, TypeTags.RECORD)) {
            actualType = checkRecordFieldAccessExpr(fieldAccessExpr, varRefType, fieldName, data);

            if (actualType != symTable.semanticError) {
                fieldAccessExpr.originalType = actualType;
                return actualType;
            }

            if (!fieldAccessExpr.isLValue) {
                logRhsFieldAccExprErrors(fieldAccessExpr, varRefType, fieldName, data);
                return actualType;
            }

            // If this is an LHS expression, check if there is a required and/ optional field by the specified field
            // name in all records.
            actualType = checkRecordFieldAccessLhsExpr(fieldAccessExpr, varRefType, fieldName, data);
            fieldAccessExpr.originalType = actualType;
            if (actualType == symTable.semanticError) {
                dlog.error(fieldAccessExpr.pos, DiagnosticErrorCode.UNDEFINED_STRUCTURE_FIELD_WITH_TYPE,
                        fieldName,
                        varRefType.getKind() == TypeKind.UNION ? "union" : varRefType.getKind().typeName(), varRefType);
            }
        } else if (types.isLax(varRefType)) {
            if (fieldAccessExpr.isLValue) {
                dlog.error(fieldAccessExpr.pos,
                        DiagnosticErrorCode.OPERATION_DOES_NOT_SUPPORT_FIELD_ACCESS_FOR_ASSIGNMENT,
                        varRefType);
                return symTable.semanticError;
            }
            if (fieldAccessExpr.fieldKind == FieldKind.WITH_NS) {
                resolveXMLNamespace((BLangFieldBasedAccess.BLangNSPrefixedFieldBasedAccess) fieldAccessExpr, data);
            }
            BType laxFieldAccessType = getLaxFieldAccessType(varRefType);
            actualType = BUnionType.create(null, laxFieldAccessType, symTable.errorType);
            fieldAccessExpr.originalType = laxFieldAccessType;
        } else if (fieldAccessExpr.expr.getKind() == NodeKind.FIELD_BASED_ACCESS_EXPR &&
                hasLaxOriginalType(((BLangFieldBasedAccess) fieldAccessExpr.expr))) {
            BType laxFieldAccessType =
                    getLaxFieldAccessType(((BLangFieldBasedAccess) fieldAccessExpr.expr).originalType);
            if (fieldAccessExpr.fieldKind == FieldKind.WITH_NS) {
                resolveXMLNamespace((BLangFieldBasedAccess.BLangNSPrefixedFieldBasedAccess) fieldAccessExpr, data);
            }
            actualType = BUnionType.create(null, laxFieldAccessType, symTable.errorType);
            fieldAccessExpr.errorSafeNavigation = true;
            fieldAccessExpr.originalType = laxFieldAccessType;
        } else if (TypeTags.isXMLTypeTag(varRefType.tag)) {
            if (fieldAccessExpr.isLValue) {
                dlog.error(fieldAccessExpr.pos, DiagnosticErrorCode.CANNOT_UPDATE_XML_SEQUENCE);
            }
            // todo: field access on a xml value is not attribute access, return type should be string?
            // `_` is a special field that refer to the element name.
            actualType = symTable.xmlType;
            fieldAccessExpr.originalType = actualType;
        } else if (varRefType.tag != TypeTags.SEMANTIC_ERROR) {
            dlog.error(fieldAccessExpr.pos, DiagnosticErrorCode.OPERATION_DOES_NOT_SUPPORT_FIELD_ACCESS,
                    varRefType);
        }

        return actualType;
    }

    private void resolveXMLNamespace(BLangFieldBasedAccess.BLangNSPrefixedFieldBasedAccess fieldAccessExpr,
                                     AnalyzerData data) {
        BLangFieldBasedAccess.BLangNSPrefixedFieldBasedAccess nsPrefixedFieldAccess = fieldAccessExpr;
        String nsPrefix = nsPrefixedFieldAccess.nsPrefix.value;
        BSymbol nsSymbol = symResolver.lookupSymbolInPrefixSpace(data.env, names.fromString(nsPrefix));

        if (nsSymbol == symTable.notFoundSymbol || nsSymbol.getKind() == SymbolKind.CLIENT_DECL) {
            dlog.error(nsPrefixedFieldAccess.nsPrefix.pos, DiagnosticErrorCode.CANNOT_FIND_XML_NAMESPACE,
                    nsPrefixedFieldAccess.nsPrefix);
        } else if (nsSymbol.getKind() == SymbolKind.PACKAGE) {
            nsPrefixedFieldAccess.nsSymbol = (BXMLNSSymbol) findXMLNamespaceFromPackageConst(
                    nsPrefixedFieldAccess.field.value, nsPrefixedFieldAccess.nsPrefix.value,
                    (BPackageSymbol) nsSymbol, fieldAccessExpr.pos, data);
        } else {
            nsPrefixedFieldAccess.nsSymbol = (BXMLNSSymbol) nsSymbol;
        }
    }

    private boolean hasLaxOriginalType(BLangFieldBasedAccess fieldBasedAccess) {
        return fieldBasedAccess.originalType != null && types.isLax(fieldBasedAccess.originalType);
    }

    private BType getLaxFieldAccessType(BType exprType) {
        switch (exprType.tag) {
            case TypeTags.JSON:
                return symTable.jsonType;
            case TypeTags.XML:
            case TypeTags.XML_ELEMENT:
                return symTable.stringType;
            case TypeTags.MAP:
                return ((BMapType) exprType).constraint;
            case TypeTags.UNION:
                BUnionType unionType = (BUnionType) exprType;
                if (types.isSameType(symTable.jsonType, unionType)) {
                    return symTable.jsonType;
                }
                LinkedHashSet<BType> memberTypes = new LinkedHashSet<>();
                unionType.getMemberTypes().forEach(bType -> memberTypes.add(getLaxFieldAccessType(bType)));
                return memberTypes.size() == 1 ? memberTypes.iterator().next() : BUnionType.create(null, memberTypes);
            case TypeTags.TYPEREFDESC:
                BType refType = Types.getReferredType(exprType);
                BType compatibleType = getLaxFieldAccessType(refType);
                return compatibleType == refType ? exprType : compatibleType;
        }
        return symTable.semanticError;
    }

    private BType checkOptionalFieldAccessExpr(BLangFieldBasedAccess fieldAccessExpr, BType varRefType, Name fieldName,
                                               AnalyzerData data) {
        BType actualType = symTable.semanticError;
        BType referredType = Types.getReferredType(varRefType);

        boolean nillableExprType = false;
        BType effectiveType = Types.getReferredType(varRefType);

        if (referredType.tag == TypeTags.UNION) {
            Set<BType> memTypes = ((BUnionType) referredType).getMemberTypes();

            if (memTypes.contains(symTable.nilType)) {
                LinkedHashSet<BType> nilRemovedSet = new LinkedHashSet<>();
                for (BType bType : memTypes) {
                    if (bType != symTable.nilType) {
                        nilRemovedSet.add(bType);
                    } else {
                        nillableExprType = true;
                    }
                }

                effectiveType = nilRemovedSet.size() == 1 ? nilRemovedSet.iterator().next() :
                        BUnionType.create(null, nilRemovedSet);
            }
        }

        if (types.isSubTypeOfBaseType(effectiveType, TypeTags.RECORD)) {
            actualType = checkOptionalRecordFieldAccessExpr(fieldAccessExpr, effectiveType, fieldName, data);
            if (actualType == symTable.semanticError) {
                dlog.error(fieldAccessExpr.pos,
                        DiagnosticErrorCode.OPERATION_DOES_NOT_SUPPORT_OPTIONAL_FIELD_ACCESS_FOR_FIELD,
                        varRefType, fieldName);
            }
            fieldAccessExpr.nilSafeNavigation = nillableExprType;
            fieldAccessExpr.originalType = fieldAccessExpr.leafNode || !nillableExprType ? actualType :
                    types.getTypeWithoutNil(actualType);
        } else if (types.isLax(effectiveType)) {
            BType laxFieldAccessType = getLaxFieldAccessType(effectiveType);
            actualType = accessCouldResultInError(effectiveType) ?
                    BUnionType.create(null, laxFieldAccessType, symTable.errorType) : laxFieldAccessType;
            if (fieldAccessExpr.fieldKind == FieldKind.WITH_NS) {
                resolveXMLNamespace((BLangFieldBasedAccess.BLangNSPrefixedFieldBasedAccess) fieldAccessExpr, data);
            }
            fieldAccessExpr.originalType = laxFieldAccessType;
            fieldAccessExpr.nilSafeNavigation = true;
            nillableExprType = true;
        } else if (fieldAccessExpr.expr.getKind() == NodeKind.FIELD_BASED_ACCESS_EXPR &&
                hasLaxOriginalType(((BLangFieldBasedAccess) fieldAccessExpr.expr))) {
            BType laxFieldAccessType =
                    getLaxFieldAccessType(((BLangFieldBasedAccess) fieldAccessExpr.expr).originalType);
            actualType = accessCouldResultInError(effectiveType) ?
                    BUnionType.create(null, laxFieldAccessType, symTable.errorType) : laxFieldAccessType;
            if (fieldAccessExpr.fieldKind == FieldKind.WITH_NS) {
                resolveXMLNamespace((BLangFieldBasedAccess.BLangNSPrefixedFieldBasedAccess) fieldAccessExpr, data);
            }
            fieldAccessExpr.errorSafeNavigation = true;
            fieldAccessExpr.originalType = laxFieldAccessType;
            fieldAccessExpr.nilSafeNavigation = true;
            nillableExprType = true;
        } else if (varRefType.tag != TypeTags.SEMANTIC_ERROR) {
            dlog.error(fieldAccessExpr.pos,
                    DiagnosticErrorCode.OPERATION_DOES_NOT_SUPPORT_OPTIONAL_FIELD_ACCESS, varRefType);
        }

        if (nillableExprType && actualType != symTable.semanticError && !actualType.isNullable()) {
            actualType = BUnionType.create(null, actualType, symTable.nilType);
        }

        return actualType;
    }

    private boolean accessCouldResultInError(BType bType) {
        BType type = Types.getReferredType(bType);
        if (type.tag == TypeTags.JSON) {
            return true;
        }

        if (type.tag == TypeTags.MAP) {
            return false;
        }

        if (type.tag == TypeTags.XML) {
            return true;
        }

        if (type.tag == TypeTags.UNION) {
            return ((BUnionType) type).getMemberTypes().stream().anyMatch(this::accessCouldResultInError);
        } else {
            return false;
        }
    }

    private BType checkIndexAccessExpr(BLangIndexBasedAccess indexBasedAccessExpr, AnalyzerData data) {
        BType effectiveType = types.getTypeWithEffectiveIntersectionTypes(indexBasedAccessExpr.expr.getBType());
        BType varRefType = Types.getReferredType(effectiveType);
        boolean nillableExprType = false;

        if (varRefType.tag == TypeTags.UNION) {
            Set<BType> memTypes = ((BUnionType) varRefType).getMemberTypes();

            if (memTypes.contains(symTable.nilType)) {
                LinkedHashSet<BType> nilRemovedSet = new LinkedHashSet<>();
                for (BType bType : memTypes) {
                    if (bType != symTable.nilType) {
                        nilRemovedSet.add(bType);
                    } else {
                        nillableExprType = true;
                    }
                }

                if (nillableExprType) {
                    varRefType = nilRemovedSet.size() == 1 ? nilRemovedSet.iterator().next() :
                            BUnionType.create(null, nilRemovedSet);

                    if (!types.isSubTypeOfMapping(varRefType)) {
                        // Member access is allowed on optional types only with mappings.
                        dlog.error(indexBasedAccessExpr.pos,
                                DiagnosticErrorCode.OPERATION_DOES_NOT_SUPPORT_MEMBER_ACCESS,
                                   indexBasedAccessExpr.expr.getBType());
                        return symTable.semanticError;
                    }

                    if (indexBasedAccessExpr.isLValue || indexBasedAccessExpr.isCompoundAssignmentLValue) {
                        dlog.error(indexBasedAccessExpr.pos,
                                DiagnosticErrorCode.OPERATION_DOES_NOT_SUPPORT_MEMBER_ACCESS_FOR_ASSIGNMENT,
                                   indexBasedAccessExpr.expr.getBType());
                        return symTable.semanticError;
                    }
                }
            }
        }


        BLangExpression indexExpr = indexBasedAccessExpr.indexExpr;
        BType actualType = symTable.semanticError;

        if (types.isSubTypeOfMapping(varRefType)) {
            checkExpr(indexExpr, symTable.stringType, data);

            if (indexExpr.getBType() == symTable.semanticError) {
                return symTable.semanticError;
            }

            actualType = checkMappingIndexBasedAccess(indexBasedAccessExpr, varRefType, data);

            if (actualType == symTable.semanticError) {
                if (isConstExpr(indexExpr)) {
                    String fieldName = getConstFieldName(indexExpr);
                    dlog.error(indexBasedAccessExpr.pos, DiagnosticErrorCode.UNDEFINED_STRUCTURE_FIELD,
                            fieldName, indexBasedAccessExpr.expr.getBType());
                    return actualType;
                }

                dlog.error(indexExpr.pos, DiagnosticErrorCode.INVALID_RECORD_MEMBER_ACCESS_EXPR, indexExpr.getBType());
                return actualType;
            }

            indexBasedAccessExpr.nilSafeNavigation = nillableExprType;
            indexBasedAccessExpr.originalType = indexBasedAccessExpr.leafNode || !nillableExprType ? actualType :
                    types.getTypeWithoutNil(actualType);
        } else if (types.isSubTypeOfList(varRefType)) {
            checkExpr(indexExpr, symTable.intType, data);

            if (indexExpr.getBType() == symTable.semanticError) {
                return symTable.semanticError;
            }

            actualType = checkListIndexBasedAccess(indexBasedAccessExpr, varRefType);
            indexBasedAccessExpr.originalType = actualType;

            if (actualType == symTable.semanticError) {
                if (isConstExpr(indexExpr)) {
                    dlog.error(indexBasedAccessExpr.indexExpr.pos,
                            DiagnosticErrorCode.LIST_INDEX_OUT_OF_RANGE, getConstIndex(indexExpr));
                    return actualType;
                }
                dlog.error(indexExpr.pos, DiagnosticErrorCode.INVALID_LIST_MEMBER_ACCESS_EXPR, indexExpr.getBType());
                return actualType;
            }
        } else if (types.isAssignable(varRefType, symTable.stringType)) {
            if (indexBasedAccessExpr.isLValue) {
                dlog.error(indexBasedAccessExpr.pos,
                        DiagnosticErrorCode.OPERATION_DOES_NOT_SUPPORT_MEMBER_ACCESS_FOR_ASSIGNMENT,
                           indexBasedAccessExpr.expr.getBType());
                return symTable.semanticError;
            }

            checkExpr(indexExpr, symTable.intType, data);

            if (indexExpr.getBType() == symTable.semanticError) {
                return symTable.semanticError;
            }

            indexBasedAccessExpr.originalType = symTable.charStringType;
            actualType = symTable.charStringType;
        } else if (TypeTags.isXMLTypeTag(varRefType.tag)) {
            if (indexBasedAccessExpr.isLValue) {
                indexExpr.setBType(symTable.semanticError);
                dlog.error(indexBasedAccessExpr.pos, DiagnosticErrorCode.CANNOT_UPDATE_XML_SEQUENCE);
                return actualType;
            }

            BType type = checkExpr(indexExpr, symTable.intType, data);
            if (type == symTable.semanticError) {
                return type;
            }
            // Note: out of range member access returns empty xml value unlike lists
            // hence, this needs to be set to xml type
            indexBasedAccessExpr.originalType = varRefType;
            actualType = varRefType;
        } else if (varRefType.tag == TypeTags.TABLE) {
            if (indexBasedAccessExpr.isLValue) {
                dlog.error(indexBasedAccessExpr.pos, DiagnosticErrorCode.CANNOT_UPDATE_TABLE_USING_MEMBER_ACCESS,
                        varRefType);
                return symTable.semanticError;
            }
            BTableType tableType = (BTableType) Types.getReferredType(indexBasedAccessExpr.expr.getBType());
            BType keyTypeConstraint = tableType.keyTypeConstraint;
            if (tableType.keyTypeConstraint == null) {
                keyTypeConstraint = createTableKeyConstraint(tableType.fieldNameList, tableType.constraint);

                if (keyTypeConstraint == symTable.semanticError) {
                    dlog.error(indexBasedAccessExpr.pos,
                               DiagnosticErrorCode.MEMBER_ACCESS_NOT_SUPPORTED_FOR_KEYLESS_TABLE,
                               indexBasedAccessExpr.expr);
                    return symTable.semanticError;
                }
            }

            BType indexExprType = checkExpr(indexExpr, keyTypeConstraint, data);
            if (indexExprType == symTable.semanticError) {
                return symTable.semanticError;
            }

            if (data.expType.tag != TypeTags.NONE) {
                BType resultType = checkExpr(indexBasedAccessExpr.expr, data.expType, data);
                if (resultType == symTable.semanticError) {
                    return symTable.semanticError;
                }
            }
            BType constraint = tableType.constraint;
            actualType = types.addNilForNillableAccessType(constraint);
            indexBasedAccessExpr.originalType = indexBasedAccessExpr.leafNode || !nillableExprType ? actualType :
                    types.getTypeWithoutNil(actualType);
        } else if (varRefType == symTable.semanticError) {
            indexBasedAccessExpr.indexExpr.setBType(symTable.semanticError);
            return symTable.semanticError;
        } else {
            indexBasedAccessExpr.indexExpr.setBType(symTable.semanticError);
            dlog.error(indexBasedAccessExpr.pos, DiagnosticErrorCode.OPERATION_DOES_NOT_SUPPORT_MEMBER_ACCESS,
                       indexBasedAccessExpr.expr.getBType());
            return symTable.semanticError;
        }

        if (nillableExprType && !actualType.isNullable()) {
            actualType = BUnionType.create(null, actualType, symTable.nilType);
        }

        return actualType;
    }

    private Long getConstIndex(BLangExpression indexExpr) {
        switch (indexExpr.getKind()) {
            case GROUP_EXPR:
                BLangGroupExpr groupExpr = (BLangGroupExpr) indexExpr;
                return getConstIndex(groupExpr.expression);
            case NUMERIC_LITERAL:
                return (Long) ((BLangLiteral) indexExpr).value;
            case UNARY_EXPR:
                BLangNumericLiteral numericLiteral =
                        Types.constructNumericLiteralFromUnaryExpr((BLangUnaryExpr) indexExpr);
                return (Long) numericLiteral.value;
            default:
                return (Long) ((BConstantSymbol) ((BLangSimpleVarRef) indexExpr).symbol).value.value;
        }
    }

    private String getConstFieldName(BLangExpression indexExpr) {
        switch (indexExpr.getKind()) {
            case GROUP_EXPR:
                BLangGroupExpr groupExpr = (BLangGroupExpr) indexExpr;
                return getConstFieldName(groupExpr.expression);
            case LITERAL:
                return (String) ((BLangLiteral) indexExpr).value;
            default:
                return (String) ((BConstantSymbol) ((BLangSimpleVarRef) indexExpr).symbol).value.value;
        }
    }

    private BType checkArrayIndexBasedAccess(BLangIndexBasedAccess indexBasedAccess, BType indexExprType,
                                             BArrayType arrayType) {
        BType actualType = symTable.semanticError;

        int tag = indexExprType.tag;

        if (tag == TypeTags.BYTE || TypeTags.isIntegerTypeTag(tag)) {
            BLangExpression indexExpr = indexBasedAccess.indexExpr;
            if (!isConstExpr(indexExpr) || arrayType.state == BArrayState.OPEN) {
                return arrayType.eType;
            }
            Long indexVal = getConstIndex(indexExpr);
            return indexVal >= arrayType.size || indexVal < 0 ? symTable.semanticError : arrayType.eType;
        }

        switch (tag) {
            case TypeTags.FINITE:
                BFiniteType finiteIndexExpr = (BFiniteType) indexExprType;
                boolean validIndexExists = false;
                for (BLangExpression finiteMember : finiteIndexExpr.getValueSpace()) {
                    int indexValue = ((Long) ((BLangLiteral) finiteMember).value).intValue();
                    if (indexValue >= 0 &&
                            (arrayType.state == BArrayState.OPEN || indexValue < arrayType.size)) {
                        validIndexExists = true;
                        break;
                    }
                }
                if (!validIndexExists) {
                    return symTable.semanticError;
                }
                actualType = arrayType.eType;
                break;
            case TypeTags.UNION:
                // address the case where we have a union of finite types
                List<BFiniteType> finiteTypes = ((BUnionType) indexExprType).getMemberTypes().stream()
                        .filter(memType -> Types.getReferredType(memType).tag == TypeTags.FINITE)
                        .map(matchedType -> (BFiniteType) Types.getReferredType(matchedType))
                        .collect(Collectors.toList());

                BFiniteType finiteType;
                if (finiteTypes.size() == 1) {
                    finiteType = finiteTypes.get(0);
                } else {
                    Set<BLangExpression> valueSpace = new LinkedHashSet<>();
                    finiteTypes.forEach(constituent -> valueSpace.addAll(constituent.getValueSpace()));
                    finiteType = new BFiniteType(null, valueSpace);
                }

                BType elementType = checkArrayIndexBasedAccess(indexBasedAccess, finiteType, arrayType);
                if (elementType == symTable.semanticError) {
                    return symTable.semanticError;
                }
                actualType = arrayType.eType;
                break;
            case TypeTags.TYPEREFDESC:
                return checkArrayIndexBasedAccess(indexBasedAccess, Types.getReferredType(indexExprType),
                        arrayType);
        }
        return actualType;
    }

    private BType checkListIndexBasedAccess(BLangIndexBasedAccess accessExpr, BType type) {
        if (type.tag == TypeTags.ARRAY) {
            return checkArrayIndexBasedAccess(accessExpr, accessExpr.indexExpr.getBType(), (BArrayType) type);
        }

        if (type.tag == TypeTags.TUPLE) {
            return checkTupleIndexBasedAccess(accessExpr, (BTupleType) type, accessExpr.indexExpr.getBType());
        }

        LinkedHashSet<BType> fieldTypeMembers = new LinkedHashSet<>();

        for (BType memType : ((BUnionType) type).getMemberTypes()) {
            BType individualFieldType = checkListIndexBasedAccess(accessExpr, memType);

            if (individualFieldType == symTable.semanticError) {
                continue;
            }

            fieldTypeMembers.add(individualFieldType);
        }

        if (fieldTypeMembers.size() == 0) {
            return symTable.semanticError;
        }

        if (fieldTypeMembers.size() == 1) {
            return fieldTypeMembers.iterator().next();
        }
        return BUnionType.create(null, fieldTypeMembers);
    }

    private BType checkTupleIndexBasedAccess(BLangIndexBasedAccess accessExpr, BTupleType tuple, BType currentType) {
        BType actualType = symTable.semanticError;
        BLangExpression indexExpr = accessExpr.indexExpr;

        int tag = currentType.tag;

        if (tag == TypeTags.BYTE || TypeTags.isIntegerTypeTag(tag)) {
            if (isConstExpr(indexExpr)) {
                return checkTupleFieldType(tuple, getConstIndex(indexExpr).intValue());
            }

            LinkedHashSet<BType> tupleTypes = collectTupleFieldTypes(tuple, new LinkedHashSet<>());
            return tupleTypes.size() == 1 ? tupleTypes.iterator().next() : BUnionType.create(null, tupleTypes);
        }

        switch (tag) {
            case TypeTags.FINITE:
                BFiniteType finiteIndexExpr = (BFiniteType) currentType;
                LinkedHashSet<BType> possibleTypes = new LinkedHashSet<>();
                for (BLangExpression finiteMember : finiteIndexExpr.getValueSpace()) {
                    int indexValue = ((Long) ((BLangLiteral) finiteMember).value).intValue();
                    BType fieldType = checkTupleFieldType(tuple, indexValue);
                    if (fieldType.tag != TypeTags.SEMANTIC_ERROR) {
                        possibleTypes.add(fieldType);
                    }
                }
                if (possibleTypes.size() == 0) {
                    return symTable.semanticError;
                }
                actualType = possibleTypes.size() == 1 ? possibleTypes.iterator().next() :
                        BUnionType.create(null, possibleTypes);
                break;

            case TypeTags.UNION:
                LinkedHashSet<BType> possibleTypesByMember = new LinkedHashSet<>();
                List<BFiniteType> finiteTypes = new ArrayList<>();
                ((BUnionType) currentType).getMemberTypes().forEach(memType -> {
                    memType = Types.getReferredType(memType);
                    if (memType.tag == TypeTags.FINITE) {
                        finiteTypes.add((BFiniteType) memType);
                    } else {
                        BType possibleType = checkTupleIndexBasedAccess(accessExpr, tuple, memType);
                        if (possibleType.tag == TypeTags.UNION) {
                            possibleTypesByMember.addAll(((BUnionType) possibleType).getMemberTypes());
                        } else {
                            possibleTypesByMember.add(possibleType);
                        }
                    }
                });

                BFiniteType finiteType;
                if (finiteTypes.size() == 1) {
                    finiteType = finiteTypes.get(0);
                } else {
                    Set<BLangExpression> valueSpace = new LinkedHashSet<>();
                    finiteTypes.forEach(constituent -> valueSpace.addAll(constituent.getValueSpace()));
                    finiteType = new BFiniteType(null, valueSpace);
                }

                BType possibleType = checkTupleIndexBasedAccess(accessExpr, tuple, finiteType);
                if (possibleType.tag == TypeTags.UNION) {
                    possibleTypesByMember.addAll(((BUnionType) possibleType).getMemberTypes());
                } else {
                    possibleTypesByMember.add(possibleType);
                }

                if (possibleTypesByMember.contains(symTable.semanticError)) {
                    return symTable.semanticError;
                }
                actualType = possibleTypesByMember.size() == 1 ? possibleTypesByMember.iterator().next() :
                        BUnionType.create(null, possibleTypesByMember);
                break;
            case TypeTags.TYPEREFDESC:
                BType refType = Types.getReferredType(currentType);
                BType compatibleType = checkTupleIndexBasedAccess(accessExpr, tuple, refType);
                return compatibleType == refType ? currentType : compatibleType;
        }
        return actualType;
    }

    private LinkedHashSet<BType> collectTupleFieldTypes(BTupleType tupleType, LinkedHashSet<BType> memberTypes) {
        tupleType.tupleTypes
                .forEach(memberType -> {
                    if (memberType.tag == TypeTags.UNION) {
                        collectMemberTypes((BUnionType) memberType, memberTypes);
                    } else {
                        memberTypes.add(memberType);
                    }
                });
        BType tupleRestType = tupleType.restType;
        if (tupleRestType != null) {
            memberTypes.add(tupleRestType);
        }
        return memberTypes;
    }

    private BType checkMappingIndexBasedAccess(BLangIndexBasedAccess accessExpr, BType bType, AnalyzerData data) {
        BType type = Types.getReferredType(bType);
        if (type.tag == TypeTags.MAP) {
            BType constraint = Types.getReferredType(((BMapType) type).constraint);
            return accessExpr.isLValue ? constraint : types.addNilForNillableAccessType(constraint);
        }

        if (type.tag == TypeTags.RECORD) {
            return checkRecordIndexBasedAccess(accessExpr, (BRecordType) type, accessExpr.indexExpr.getBType(), data);
        }

        BType fieldType;

        boolean nonMatchedRecordExists = false;

        LinkedHashSet<BType> fieldTypeMembers = new LinkedHashSet<>();

        for (BType memType : ((BUnionType) type).getMemberTypes()) {
            BType individualFieldType = checkMappingIndexBasedAccess(accessExpr, memType, data);

            if (individualFieldType == symTable.semanticError) {
                nonMatchedRecordExists = true;
                continue;
            }

            fieldTypeMembers.add(individualFieldType);
        }

        if (fieldTypeMembers.size() == 0) {
            return symTable.semanticError;
        }

        if (fieldTypeMembers.size() == 1) {
            fieldType = fieldTypeMembers.iterator().next();
        } else {
            fieldType = BUnionType.create(null, fieldTypeMembers);
        }

        return nonMatchedRecordExists ? types.addNilForNillableAccessType(fieldType) : fieldType;
    }

    private BType checkRecordIndexBasedAccess(BLangIndexBasedAccess accessExpr, BRecordType record, BType currentType,
                                              AnalyzerData data) {
        BType actualType = symTable.semanticError;
        BLangExpression indexExpr = accessExpr.indexExpr;
        switch (currentType.tag) {
            case TypeTags.STRING:
            case TypeTags.CHAR_STRING:
                if (isConstExpr(indexExpr)) {
                    String fieldName = Utils.escapeSpecialCharacters(getConstFieldName(indexExpr));
                    actualType = checkRecordRequiredFieldAccess(accessExpr, names.fromString(fieldName), record, data);
                    if (actualType != symTable.semanticError) {
                        return actualType;
                    }

                    actualType = checkRecordOptionalFieldAccess(accessExpr, names.fromString(fieldName), record, data);
                    if (actualType == symTable.semanticError) {
                        actualType = checkRecordRestFieldAccess(accessExpr, names.fromString(fieldName), record, data);
                        if (actualType == symTable.semanticError) {
                            return actualType;
                        }
                        if (actualType == symTable.neverType) {
                            return actualType;
                        }
                        return types.addNilForNillableAccessType(actualType);
                    }

                    if (accessExpr.isLValue) {
                        return actualType;
                    }
                    return types.addNilForNillableAccessType(actualType);
                }

                LinkedHashSet<BType> fieldTypes = record.fields.values().stream()
                        .map(field -> field.type)
                        .collect(Collectors.toCollection(LinkedHashSet::new));

                if (record.restFieldType.tag != TypeTags.NONE) {
                    fieldTypes.add(record.restFieldType);
                }

                if (fieldTypes.stream().noneMatch(BType::isNullable)) {
                    fieldTypes.add(symTable.nilType);
                }

                actualType = BUnionType.create(null, fieldTypes);
                break;
            case TypeTags.FINITE:
                BFiniteType finiteIndexExpr = (BFiniteType) currentType;
                LinkedHashSet<BType> possibleTypes = new LinkedHashSet<>();
                for (BLangExpression finiteMember : finiteIndexExpr.getValueSpace()) {
                    String fieldName = (String) ((BLangLiteral) finiteMember).value;
                    BType fieldType =
                            checkRecordRequiredFieldAccess(accessExpr, names.fromString(fieldName), record, data);
                    if (fieldType == symTable.semanticError) {
                        fieldType =
                                checkRecordOptionalFieldAccess(accessExpr, names.fromString(fieldName), record, data);
                        if (fieldType == symTable.semanticError) {
                            fieldType =
                                    checkRecordRestFieldAccess(accessExpr, names.fromString(fieldName), record, data);
                        }

                        if (fieldType != symTable.semanticError) {
                            fieldType = types.addNilForNillableAccessType(fieldType);
                        }
                    }

                    if (fieldType.tag == TypeTags.SEMANTIC_ERROR) {
                        continue;
                    }
                    possibleTypes.add(fieldType);
                }

                if (possibleTypes.isEmpty()) {
                    return symTable.semanticError;
                }

                if (possibleTypes.stream().noneMatch(BType::isNullable)) {
                    possibleTypes.add(symTable.nilType);
                }

                actualType = possibleTypes.size() == 1 ? possibleTypes.iterator().next() :
                        BUnionType.create(null, possibleTypes);
                break;
            case TypeTags.UNION:
                LinkedHashSet<BType> possibleTypesByMember = new LinkedHashSet<>();
                List<BFiniteType> finiteTypes = new ArrayList<>();
                types.getAllTypes(currentType, true).forEach(memType -> {
                    if (memType.tag == TypeTags.FINITE) {
                        finiteTypes.add((BFiniteType) memType);
                    } else {
                        BType possibleType = checkRecordIndexBasedAccess(accessExpr, record, memType, data);
                        if (possibleType.tag == TypeTags.UNION) {
                            possibleTypesByMember.addAll(((BUnionType) possibleType).getMemberTypes());
                        } else {
                            possibleTypesByMember.add(possibleType);
                        }
                    }
                });

                BFiniteType finiteType;
                if (finiteTypes.size() == 1) {
                    finiteType = finiteTypes.get(0);
                } else {
                    Set<BLangExpression> valueSpace = new LinkedHashSet<>();
                    finiteTypes.forEach(constituent -> valueSpace.addAll(constituent.getValueSpace()));
                    finiteType = new BFiniteType(null, valueSpace);
                }

                BType possibleType = checkRecordIndexBasedAccess(accessExpr, record, finiteType, data);
                if (possibleType.tag == TypeTags.UNION) {
                    possibleTypesByMember.addAll(((BUnionType) possibleType).getMemberTypes());
                } else {
                    possibleTypesByMember.add(possibleType);
                }

                if (possibleTypesByMember.contains(symTable.semanticError)) {
                    return symTable.semanticError;
                }
                actualType = possibleTypesByMember.size() == 1 ? possibleTypesByMember.iterator().next() :
                        BUnionType.create(null, possibleTypesByMember);
                break;
            case TypeTags.TYPEREFDESC:
                return checkRecordIndexBasedAccess(accessExpr, record,
                        Types.getReferredType(currentType), data);
        }
        return actualType;
    }

    private List<BType> getTypesList(BType type) {
        if (type.tag == TypeTags.UNION) {
            BUnionType unionType = (BUnionType) type;
            return new ArrayList<>(unionType.getMemberTypes());
        } else {
            return Lists.of(type);
        }
    }

    private boolean couldHoldTableValues(BType type, List<BType> encounteredTypes) {
        if (encounteredTypes.contains(type)) {
            return false;
        }
        encounteredTypes.add(type);

        switch (type.tag) {
            case TypeTags.UNION:
                for (BType bType1 : ((BUnionType) type).getMemberTypes()) {
                    if (couldHoldTableValues(bType1, encounteredTypes)) {
                        return true;
                    }
                }
                return false;
            case TypeTags.MAP:
                return couldHoldTableValues(((BMapType) type).constraint, encounteredTypes);
            case TypeTags.RECORD:
                BRecordType recordType = (BRecordType) type;
                for (BField field : recordType.fields.values()) {
                    if (couldHoldTableValues(field.type, encounteredTypes)) {
                        return true;
                    }
                }
                return !recordType.sealed && couldHoldTableValues(recordType.restFieldType, encounteredTypes);
            case TypeTags.ARRAY:
                return couldHoldTableValues(((BArrayType) type).eType, encounteredTypes);
            case TypeTags.TUPLE:
                for (BType bType : ((BTupleType) type).getTupleTypes()) {
                    if (couldHoldTableValues(bType, encounteredTypes)) {
                        return true;
                    }
                }
                return false;
        }
        return false;
    }

    private boolean isConstExpr(BLangExpression expression) {
        switch (expression.getKind()) {
            case LITERAL:
            case NUMERIC_LITERAL:
                return true;
            case GROUP_EXPR:
                BLangGroupExpr groupExpr = (BLangGroupExpr) expression;
                return isConstExpr(groupExpr.expression);
            case SIMPLE_VARIABLE_REF:
                return (((BLangSimpleVarRef) expression).symbol.tag & SymTag.CONSTANT) == SymTag.CONSTANT;
            case UNARY_EXPR:
                BLangUnaryExpr unaryExpr = (BLangUnaryExpr) expression;
                if (types.isLiteralInUnaryAllowed(unaryExpr)) {
                    return isConstExpr(unaryExpr.expr);
                } else {
                    return false;
                }
            default:
                return false;
        }
    }

    private Name getCurrentCompUnit(BLangNode node) {
        return names.fromString(node.pos.lineRange().filePath());
    }

    private BType getRepresentativeBroadType(List<BType> inferredTypeList) {
        for (int i = 0; i < inferredTypeList.size(); i++) {
            BType type = inferredTypeList.get(i);
            if (type.tag == TypeTags.SEMANTIC_ERROR) {
                return type;
            }

            for (int j = i + 1; j < inferredTypeList.size(); j++) {
                BType otherType = inferredTypeList.get(j);

                if (otherType.tag == TypeTags.SEMANTIC_ERROR) {
                    return otherType;
                }

                if (types.isAssignable(otherType, type)) {
                    inferredTypeList.remove(j);
                    j -= 1;
                    continue;
                }

                if (types.isAssignable(type, otherType)) {
                    inferredTypeList.remove(i);
                    i -= 1;
                    break;
                }
            }
        }

        if (inferredTypeList.size() == 1) {
            return inferredTypeList.get(0);
        }

        return BUnionType.create(null, inferredTypeList.toArray(new BType[0]));
    }

    private BType defineInferredRecordType(BLangRecordLiteral recordLiteral, BType expType, AnalyzerData data) {
        SymbolEnv env = data.env;
        PackageID pkgID = env.enclPkg.symbol.pkgID;
        BRecordTypeSymbol recordSymbol = createRecordTypeSymbol(pkgID, recordLiteral.pos, VIRTUAL, data);

        Map<String, FieldInfo> nonRestFieldTypes = new LinkedHashMap<>();
        List<BType> restFieldTypes = new ArrayList<>();

        for (RecordLiteralNode.RecordField field : recordLiteral.fields) {
            if (field.isKeyValueField()) {
                BLangRecordKeyValueField keyValue = (BLangRecordKeyValueField) field;
                BLangRecordKey key = keyValue.key;
                BLangExpression expression = keyValue.valueExpr;
                BLangExpression keyExpr = key.expr;
                if (key.computedKey) {
                    checkExpr(keyExpr, symTable.stringType, data);
                    BType exprType = checkExpr(expression, expType, data);
                    if (isUniqueType(restFieldTypes, exprType)) {
                        restFieldTypes.add(exprType);
                    }
                } else {
                    addToNonRestFieldTypes(nonRestFieldTypes, getKeyName(keyExpr),
                                           keyValue.readonly ? checkExpr(expression, symTable.readonlyType, data) :
                                                   checkExpr(expression, expType, data),
                                           true, keyValue.readonly);
                }
            } else if (field.getKind() == NodeKind.RECORD_LITERAL_SPREAD_OP) {
                BType spreadOpType = checkExpr(((BLangRecordLiteral.BLangRecordSpreadOperatorField) field).expr,
                                                expType, data);
                BType type = Types.getReferredType(spreadOpType);

                if (type.tag == TypeTags.MAP) {
                    BType constraintType = ((BMapType) type).constraint;

                    if (isUniqueType(restFieldTypes, constraintType)) {
                        restFieldTypes.add(constraintType);
                    }
                }

                if (type.tag != TypeTags.RECORD) {
                    continue;
                }

                BRecordType recordType = (BRecordType) type;
                for (BField recField : recordType.fields.values()) {
                    addToNonRestFieldTypes(nonRestFieldTypes, recField.name.value, recField.type,
                                           !Symbols.isOptional(recField.symbol), false);
                }

                if (!recordType.sealed) {
                    BType restFieldType = recordType.restFieldType;
                    if (isUniqueType(restFieldTypes, restFieldType)) {
                        restFieldTypes.add(restFieldType);
                    }
                }
            } else {
                BLangRecordVarNameField varNameField = (BLangRecordVarNameField) field;
                addToNonRestFieldTypes(nonRestFieldTypes, getKeyName(varNameField), varNameField.readonly ?
                                       checkExpr(varNameField, symTable.readonlyType, data) :
                                       checkExpr(varNameField, expType, data),
                                       true, varNameField.readonly);
            }
        }

        LinkedHashMap<String, BField> fields = new LinkedHashMap<>();
        boolean allReadOnlyNonRestFields = true;

        for (Map.Entry<String, FieldInfo> entry : nonRestFieldTypes.entrySet()) {
            FieldInfo fieldInfo = entry.getValue();
            List<BType> types = fieldInfo.types;

            if (types.contains(symTable.semanticError)) {
                return symTable.semanticError;
            }

            String key = entry.getKey();
            Name fieldName = names.fromString(key);
            BType type = types.size() == 1 ? types.get(0) : BUnionType.create(null, types.toArray(new BType[0]));

            Set<Flag> flags = new HashSet<>();

            if (fieldInfo.required) {
                flags.add(Flag.REQUIRED);
            } else {
                flags.add(Flag.OPTIONAL);
            }

            if (fieldInfo.readonly) {
                flags.add(Flag.READONLY);
            } else if (allReadOnlyNonRestFields) {
                allReadOnlyNonRestFields = false;
            }

            BVarSymbol fieldSymbol = new BVarSymbol(Flags.asMask(flags), fieldName, pkgID, type, recordSymbol,
                                                    symTable.builtinPos, VIRTUAL);
            fields.put(fieldName.value, new BField(fieldName, null, fieldSymbol));
            recordSymbol.scope.define(fieldName, fieldSymbol);
        }

        BRecordType recordType = new BRecordType(recordSymbol);
        recordType.fields = fields;

        if (restFieldTypes.contains(symTable.semanticError)) {
            return symTable.semanticError;
        }

        if (restFieldTypes.isEmpty()) {
            recordType.sealed = true;
            recordType.restFieldType = symTable.noType;
        } else if (restFieldTypes.size() == 1) {
            recordType.restFieldType = restFieldTypes.get(0);
        } else {
            recordType.restFieldType = BUnionType.create(null, restFieldTypes.toArray(new BType[0]));
        }
        recordSymbol.type = recordType;
        recordType.tsymbol = recordSymbol;

        if (expType == symTable.readonlyType || (recordType.sealed && allReadOnlyNonRestFields)) {
            recordType.flags |= Flags.READONLY;
            recordSymbol.flags |= Flags.READONLY;
        }

        BLangRecordTypeNode recordTypeNode = TypeDefBuilderHelper.createRecordTypeNode(recordType, pkgID, symTable,
                                                                                       recordLiteral.pos);
        recordTypeNode.initFunction = TypeDefBuilderHelper.createInitFunctionForRecordType(recordTypeNode, env,
                                                                                           names, symTable);
        TypeDefBuilderHelper.createTypeDefinitionForTSymbol(recordType, recordSymbol, recordTypeNode, env);

        return recordType;
    }

    private BRecordTypeSymbol createRecordTypeSymbol(PackageID pkgID, Location location,
                                                     SymbolOrigin origin, AnalyzerData data) {
        SymbolEnv env = data.env;
        BRecordTypeSymbol recordSymbol =
                Symbols.createRecordSymbol(Flags.ANONYMOUS,
                                           names.fromString(anonymousModelHelper.getNextAnonymousTypeKey(pkgID)),
                                           pkgID, null, env.scope.owner, location, origin);

        BInvokableType bInvokableType = new BInvokableType(new ArrayList<>(), symTable.nilType, null);
        BInvokableSymbol initFuncSymbol = Symbols.createFunctionSymbol(
                Flags.PUBLIC, Names.EMPTY, Names.EMPTY, env.enclPkg.symbol.pkgID, bInvokableType, env.scope.owner,
                false, symTable.builtinPos, VIRTUAL);
        initFuncSymbol.retType = symTable.nilType;
        recordSymbol.initializerFunc = new BAttachedFunction(Names.INIT_FUNCTION_SUFFIX, initFuncSymbol,
                                                             bInvokableType, location);

        recordSymbol.scope = new Scope(recordSymbol);
        recordSymbol.scope.define(
                names.fromString(recordSymbol.name.value + "." + recordSymbol.initializerFunc.funcName.value),
                recordSymbol.initializerFunc.symbol);
        return recordSymbol;
    }

    private String getKeyName(BLangExpression key) {
        return key.getKind() == NodeKind.SIMPLE_VARIABLE_REF ?
                ((BLangSimpleVarRef) key).variableName.value : (String) ((BLangLiteral) key).value;
    }

    private void addToNonRestFieldTypes(Map<String, FieldInfo> nonRestFieldTypes, String keyString,
                                        BType exprType, boolean required, boolean readonly) {
        if (!nonRestFieldTypes.containsKey(keyString)) {
            nonRestFieldTypes.put(keyString, new FieldInfo(new ArrayList<BType>() {{ add(exprType); }}, required,
                                                           readonly));
            return;
        }

        FieldInfo fieldInfo = nonRestFieldTypes.get(keyString);
        List<BType> typeList = fieldInfo.types;

        if (isUniqueType(typeList, exprType)) {
            typeList.add(exprType);
        }

        if (required && !fieldInfo.required) {
            fieldInfo.required = true;
        }
    }

    private boolean isUniqueType(Iterable<BType> typeList, BType type) {
        boolean isRecord = type.tag == TypeTags.RECORD;

        for (BType bType : typeList) {

            if (isRecord) {
                if (type == bType) {
                    return false;
                }
            } else if (types.isSameType(type, bType)) {
                return false;
            }
        }
        return true;
    }

    private BType checkXmlSubTypeLiteralCompatibility(Location location, BXMLSubType mutableXmlSubType,
                                                      BType expType, AnalyzerData data) {
        if (expType == symTable.semanticError) {
            return expType;
        }

        boolean unionExpType = expType.tag == TypeTags.UNION;

        if (expType == mutableXmlSubType) {
            return expType;
        }

        if (!unionExpType && types.isAssignable(mutableXmlSubType, expType)) {
            return mutableXmlSubType;
        }

        BXMLSubType immutableXmlSubType = (BXMLSubType)
                ImmutableTypeCloner.getEffectiveImmutableType(location, types, mutableXmlSubType, data.env, symTable,
                                                              anonymousModelHelper, names);

        if (expType == immutableXmlSubType) {
            return expType;
        }

        if (!unionExpType && types.isAssignable(immutableXmlSubType, expType)) {
            return immutableXmlSubType;
        }

        if (!unionExpType) {
            dlog.error(location, DiagnosticErrorCode.INCOMPATIBLE_TYPES, expType, mutableXmlSubType);
            return symTable.semanticError;
        }

        List<BType> compatibleTypes = new ArrayList<>();
        for (BType memberType : ((BUnionType) expType).getMemberTypes()) {
            if (compatibleTypes.contains(memberType)) {
                continue;
            }

            if (memberType == mutableXmlSubType || memberType == immutableXmlSubType) {
                compatibleTypes.add(memberType);
                continue;
            }

            if (types.isAssignable(mutableXmlSubType, memberType) && !compatibleTypes.contains(mutableXmlSubType)) {
                compatibleTypes.add(mutableXmlSubType);
                continue;
            }

            if (types.isAssignable(immutableXmlSubType, memberType) && !compatibleTypes.contains(immutableXmlSubType)) {
                compatibleTypes.add(immutableXmlSubType);
            }
        }

        if (compatibleTypes.isEmpty()) {
            dlog.error(location, DiagnosticErrorCode.INCOMPATIBLE_TYPES, expType, mutableXmlSubType);
            return symTable.semanticError;
        }

        if (compatibleTypes.size() == 1) {
            return compatibleTypes.get(0);
        }

        dlog.error(location, DiagnosticErrorCode.AMBIGUOUS_TYPES, expType);
        return symTable.semanticError;
    }

    private void markChildrenAsImmutable(BLangXMLElementLiteral bLangXMLElementLiteral, AnalyzerData data) {
        for (BLangExpression modifiedChild : bLangXMLElementLiteral.modifiedChildren) {
            BType childType = modifiedChild.getBType();
            if (Symbols.isFlagOn(childType.flags, Flags.READONLY) ||
                    !types.isSelectivelyImmutableType(childType, data.env.enclPkg.packageID)) {
                continue;
            }
            modifiedChild.setBType(ImmutableTypeCloner.getEffectiveImmutableType(modifiedChild.pos, types, childType,
                    data.env, symTable, anonymousModelHelper, names));

            if (modifiedChild.getKind() == NodeKind.XML_ELEMENT_LITERAL) {
                markChildrenAsImmutable((BLangXMLElementLiteral) modifiedChild, data);
            }
        }
    }

    private void logUndefinedSymbolError(Location pos, String name) {
        if (!missingNodesHelper.isMissingNode(name)) {
            dlog.error(pos, DiagnosticErrorCode.UNDEFINED_SYMBOL, name);
        }
    }

    private void markTypeAsIsolated(BType actualType) {
        actualType.flags |= Flags.ISOLATED;
        actualType.tsymbol.flags |= Flags.ISOLATED;
    }

    private void handleObjectConstrExprForReadOnly(
            BLangObjectConstructorExpression objectCtorExpr, BObjectType actualObjectType, SymbolEnv env,
            boolean logErrors, AnalyzerData data) {

        BLangClassDefinition classDefForConstructor = objectCtorExpr.classNode;
        boolean hasNeverReadOnlyField = false;

        for (BField field : actualObjectType.fields.values()) {
            BType fieldType = field.type;
            if (!types.isInherentlyImmutableType(fieldType) &&
                    !types.isSelectivelyImmutableType(fieldType, false, data.env.enclPkg.packageID)) {
                analyzeObjectConstructor(classDefForConstructor, env, data);
                hasNeverReadOnlyField = true;

                if (!logErrors) {
                    return;
                }

                dlog.error(field.pos,
                           DiagnosticErrorCode.INVALID_FIELD_IN_OBJECT_CONSTUCTOR_EXPR_WITH_READONLY_REFERENCE,
                           fieldType);
            }
        }

        if (hasNeverReadOnlyField) {
            return;
        }

        classDefForConstructor.flagSet.add(Flag.READONLY);
        actualObjectType.flags |= Flags.READONLY;
        actualObjectType.tsymbol.flags |= Flags.READONLY;

        ImmutableTypeCloner.markFieldsAsImmutable(classDefForConstructor, env, actualObjectType, types,
                                                  anonymousModelHelper, symTable, names, objectCtorExpr.pos);

        analyzeObjectConstructor(classDefForConstructor, env, data);
    }

    private void markConstructedObjectIsolatedness(BObjectType actualObjectType) {
        if (actualObjectType.markedIsolatedness) {
            return;
        }
        if (Symbols.isFlagOn(actualObjectType.flags, Flags.READONLY)) {
            markTypeAsIsolated(actualObjectType);
            return;
        }

        for (BField field : actualObjectType.fields.values()) {
            if (!Symbols.isFlagOn(field.symbol.flags, Flags.FINAL) ||
                    !types.isSubTypeOfReadOnlyOrIsolatedObjectUnion(field.type)) {
                return;
            }
        }

        markTypeAsIsolated(actualObjectType);
        actualObjectType.markedIsolatedness = true;
    }

    private void markLeafNode(BLangAccessExpression accessExpression) {
        BLangNode parent = accessExpression.parent;
        if (parent == null) {
            accessExpression.leafNode = true;
            return;
        }

        NodeKind kind = parent.getKind();

        while (kind == NodeKind.GROUP_EXPR) {
            parent = parent.parent;

            if (parent == null) {
                accessExpression.leafNode = true;
                break;
            }

            kind = parent.getKind();
        }

        if (kind != NodeKind.FIELD_BASED_ACCESS_EXPR && kind != NodeKind.INDEX_BASED_ACCESS_EXPR) {
            accessExpression.leafNode = true;
        }
    }

    private static class FieldInfo {
        List<BType> types;
        boolean required;
        boolean readonly;

        private FieldInfo(List<BType> types, boolean required, boolean readonly) {
            this.types = types;
            this.required = required;
            this.readonly = readonly;
        }
    }

    private static class TypeSymbolPair {
        private BVarSymbol fieldSymbol;
        private BType determinedType;

        public TypeSymbolPair(BVarSymbol fieldSymbol, BType determinedType) {
            this.fieldSymbol = fieldSymbol;
            this.determinedType = determinedType;
        }
    }

    private static class RecordUnionDiagnostics {
        // Set of record types which doesn't have the field name declared
        Set<BRecordType> undeclaredInRecords = new LinkedHashSet<>();

        // Set of record types which has the field type that includes nil
        Set<BRecordType> nilableInRecords = new LinkedHashSet<>();

        boolean hasUndeclared() {
            return undeclaredInRecords.size() > 0;
        }

        boolean hasNilable() {
            return nilableInRecords.size() > 0;
        }

        boolean hasNilableAndUndeclared() {
            return nilableInRecords.size() > 0 && undeclaredInRecords.size() > 0;
        }

        String recordsToString(Set<BRecordType> recordTypeSet) {
            StringBuilder recordNames = new StringBuilder();
            int recordSetSize = recordTypeSet.size();
            int index = 0;

            for (BRecordType recordType : recordTypeSet) {
                index++;
                recordNames.append(recordType.tsymbol.getName().getValue());

                if (recordSetSize > 1) {

                    if (index == recordSetSize - 1) {
                        recordNames.append("', and '");
                    } else if (index < recordSetSize) {
                        recordNames.append("', '");
                    }
                }
            }

            return recordNames.toString();
        }
    }

    /**
     * @since 2.0.0
     */
    public static class AnalyzerData {
        public SymbolEnv env;
        boolean isTypeChecked;
        Stack<SymbolEnv> prevEnvs;
        Types.CommonAnalyzerData commonAnalyzerData = new Types.CommonAnalyzerData();
        DiagnosticCode diagCode;
        BType expType;
        BType resultType;
        boolean isResourceAccessPathSegments = false;
    }
}<|MERGE_RESOLUTION|>--- conflicted
+++ resolved
@@ -6113,17 +6113,10 @@
         List<BType> selectTypes = new ArrayList<>();
         List<BType> resolvedTypes = new ArrayList<>();
         BType selectType;
-<<<<<<< HEAD
-
-        for (BType type : safeResultTypes) {
-            solveSelectTypeAndResolveType(queryExpr, selectExp, type, collectionType, selectTypes, resolvedTypes, env,
-                    data, false);
-=======
         BLangExpression collectionNode = (BLangExpression) ((BLangFromClause) clauses.get(0)).getCollection();
         for (BType type : safeResultTypes) {
             solveSelectTypeAndResolveType(queryExpr, selectExp, type, collectionNode.getBType(), selectTypes,
                     resolvedTypes, env, data, false);
->>>>>>> 8a2031c7
         }
         if (selectTypes.size() == 1) {
             List<BType> collectionTypes = getCollectionTypes(clauses);
@@ -6160,9 +6153,6 @@
         }
     }
 
-<<<<<<< HEAD
-    void solveSelectTypeAndResolveType(BLangQueryExpr queryExpr, BLangExpression selectExp, BType expType,
-=======
     private List<BType> getCollectionTypes(List<BLangNode> clauses) {
         return clauses.stream()
                 .filter(clause -> (clause.getKind() == NodeKind.FROM || clause.getKind() == NodeKind.JOIN))
@@ -6170,8 +6160,7 @@
                 .collect(Collectors.toList());
     }
 
-    void solveSelectTypeAndResolveType(BLangQueryExpr queryExpr, BLangExpression selectExp, BType type,
->>>>>>> 8a2031c7
+    void solveSelectTypeAndResolveType(BLangQueryExpr queryExpr, BLangExpression selectExp, BType expType,
                                        BType collectionType, List<BType> selectTypes, List<BType> resolvedTypes,
                                        SymbolEnv env, AnalyzerData data, boolean isReadonly) {
         BType selectType, resolvedType;
@@ -6354,7 +6343,7 @@
                     break;
                 default:
                     BSymbol itrSymbol = symResolver.lookupLangLibMethod(collectionType,
-                            names.fromString(BLangCompilerConstants.ITERABLE_COLLECTION_ITERATOR_FUNC), data.env);
+                            Names.fromString(BLangCompilerConstants.ITERABLE_COLLECTION_ITERATOR_FUNC), data.env);
                     if (itrSymbol == this.symTable.notFoundSymbol) {
                         return null;
                     }
