/*
 *  Copyright (c) 2017, WSO2 Inc. (http://www.wso2.org) All Rights Reserved.
 *
 *  WSO2 Inc. licenses this file to you under the Apache License,
 *  Version 2.0 (the "License"); you may not use this file except
 *  in compliance with the License.
 *  You may obtain a copy of the License at
 *
 *    http://www.apache.org/licenses/LICENSE-2.0
 *
 *  Unless required by applicable law or agreed to in writing,
 *  software distributed under the License is distributed on an
 *  "AS IS" BASIS, WITHOUT WARRANTIES OR CONDITIONS OF ANY
 *  KIND, either express or implied.  See the License for the
 *  specific language governing permissions and limitations
 *  under the License.
 */
package org.wso2.ballerinalang.compiler.semantics.analyzer;

import io.ballerina.identifier.Utils;
import io.ballerina.tools.diagnostics.DiagnosticCode;
import io.ballerina.tools.diagnostics.Location;
import org.ballerinalang.model.TreeBuilder;
import org.ballerinalang.model.elements.AttachPoint;
import org.ballerinalang.model.elements.Flag;
import org.ballerinalang.model.elements.PackageID;
import org.ballerinalang.model.symbols.InvokableSymbol;
import org.ballerinalang.model.symbols.SymbolKind;
import org.ballerinalang.model.symbols.SymbolOrigin;
import org.ballerinalang.model.tree.ActionNode;
import org.ballerinalang.model.tree.IdentifierNode;
import org.ballerinalang.model.tree.NodeKind;
import org.ballerinalang.model.tree.OperatorKind;
import org.ballerinalang.model.tree.expressions.NamedArgNode;
import org.ballerinalang.model.tree.expressions.RecordLiteralNode;
import org.ballerinalang.model.tree.expressions.XMLNavigationAccess;
import org.ballerinalang.model.types.TypeKind;
import org.ballerinalang.util.BLangCompilerConstants;
import org.ballerinalang.util.diagnostic.DiagnosticErrorCode;
import org.ballerinalang.util.diagnostic.DiagnosticWarningCode;
import org.wso2.ballerinalang.compiler.desugar.ASTBuilderUtil;
import org.wso2.ballerinalang.compiler.diagnostic.BLangDiagnosticLog;
import org.wso2.ballerinalang.compiler.parser.BLangAnonymousModelHelper;
import org.wso2.ballerinalang.compiler.parser.BLangMissingNodesHelper;
import org.wso2.ballerinalang.compiler.parser.NodeCloner;
import org.wso2.ballerinalang.compiler.semantics.model.Scope;
import org.wso2.ballerinalang.compiler.semantics.model.SymbolEnv;
import org.wso2.ballerinalang.compiler.semantics.model.SymbolTable;
import org.wso2.ballerinalang.compiler.semantics.model.symbols.BAnnotationSymbol;
import org.wso2.ballerinalang.compiler.semantics.model.symbols.BAttachedFunction;
import org.wso2.ballerinalang.compiler.semantics.model.symbols.BConstantSymbol;
import org.wso2.ballerinalang.compiler.semantics.model.symbols.BInvokableSymbol;
import org.wso2.ballerinalang.compiler.semantics.model.symbols.BInvokableTypeSymbol;
import org.wso2.ballerinalang.compiler.semantics.model.symbols.BLetSymbol;
import org.wso2.ballerinalang.compiler.semantics.model.symbols.BObjectTypeSymbol;
import org.wso2.ballerinalang.compiler.semantics.model.symbols.BOperatorSymbol;
import org.wso2.ballerinalang.compiler.semantics.model.symbols.BPackageSymbol;
import org.wso2.ballerinalang.compiler.semantics.model.symbols.BRecordTypeSymbol;
import org.wso2.ballerinalang.compiler.semantics.model.symbols.BResourceFunction;
import org.wso2.ballerinalang.compiler.semantics.model.symbols.BResourcePathSegmentSymbol;
import org.wso2.ballerinalang.compiler.semantics.model.symbols.BSymbol;
import org.wso2.ballerinalang.compiler.semantics.model.symbols.BTypeDefinitionSymbol;
import org.wso2.ballerinalang.compiler.semantics.model.symbols.BTypeSymbol;
import org.wso2.ballerinalang.compiler.semantics.model.symbols.BVarSymbol;
import org.wso2.ballerinalang.compiler.semantics.model.symbols.BXMLNSSymbol;
import org.wso2.ballerinalang.compiler.semantics.model.symbols.SymTag;
import org.wso2.ballerinalang.compiler.semantics.model.symbols.Symbols;
import org.wso2.ballerinalang.compiler.semantics.model.types.BArrayType;
import org.wso2.ballerinalang.compiler.semantics.model.types.BErrorType;
import org.wso2.ballerinalang.compiler.semantics.model.types.BField;
import org.wso2.ballerinalang.compiler.semantics.model.types.BFiniteType;
import org.wso2.ballerinalang.compiler.semantics.model.types.BFutureType;
import org.wso2.ballerinalang.compiler.semantics.model.types.BIntersectionType;
import org.wso2.ballerinalang.compiler.semantics.model.types.BInvokableType;
import org.wso2.ballerinalang.compiler.semantics.model.types.BMapType;
import org.wso2.ballerinalang.compiler.semantics.model.types.BObjectType;
import org.wso2.ballerinalang.compiler.semantics.model.types.BRecordType;
import org.wso2.ballerinalang.compiler.semantics.model.types.BStreamType;
import org.wso2.ballerinalang.compiler.semantics.model.types.BTableType;
import org.wso2.ballerinalang.compiler.semantics.model.types.BTupleMember;
import org.wso2.ballerinalang.compiler.semantics.model.types.BTupleType;
import org.wso2.ballerinalang.compiler.semantics.model.types.BType;
import org.wso2.ballerinalang.compiler.semantics.model.types.BTypeIdSet;
import org.wso2.ballerinalang.compiler.semantics.model.types.BTypedescType;
import org.wso2.ballerinalang.compiler.semantics.model.types.BUnionType;
import org.wso2.ballerinalang.compiler.semantics.model.types.BXMLSubType;
import org.wso2.ballerinalang.compiler.semantics.model.types.BXMLType;
import org.wso2.ballerinalang.compiler.tree.BLangAnnotationAttachment;
import org.wso2.ballerinalang.compiler.tree.BLangClassDefinition;
import org.wso2.ballerinalang.compiler.tree.BLangFunction;
import org.wso2.ballerinalang.compiler.tree.BLangIdentifier;
import org.wso2.ballerinalang.compiler.tree.BLangInvokableNode;
import org.wso2.ballerinalang.compiler.tree.BLangNode;
import org.wso2.ballerinalang.compiler.tree.BLangPackage;
import org.wso2.ballerinalang.compiler.tree.BLangSimpleVariable;
import org.wso2.ballerinalang.compiler.tree.BLangTableKeySpecifier;
import org.wso2.ballerinalang.compiler.tree.OCEDynamicEnvironmentData;
import org.wso2.ballerinalang.compiler.tree.SimpleBLangNodeAnalyzer;
import org.wso2.ballerinalang.compiler.tree.clauses.BLangOnFailClause;
import org.wso2.ballerinalang.compiler.tree.expressions.BLangAccessExpression;
import org.wso2.ballerinalang.compiler.tree.expressions.BLangAnnotAccessExpr;
import org.wso2.ballerinalang.compiler.tree.expressions.BLangArrowFunction;
import org.wso2.ballerinalang.compiler.tree.expressions.BLangBinaryExpr;
import org.wso2.ballerinalang.compiler.tree.expressions.BLangCheckPanickedExpr;
import org.wso2.ballerinalang.compiler.tree.expressions.BLangCheckedExpr;
import org.wso2.ballerinalang.compiler.tree.expressions.BLangCommitExpr;
import org.wso2.ballerinalang.compiler.tree.expressions.BLangConstRef;
import org.wso2.ballerinalang.compiler.tree.expressions.BLangElvisExpr;
import org.wso2.ballerinalang.compiler.tree.expressions.BLangErrorConstructorExpr;
import org.wso2.ballerinalang.compiler.tree.expressions.BLangErrorVarRef;
import org.wso2.ballerinalang.compiler.tree.expressions.BLangExpression;
import org.wso2.ballerinalang.compiler.tree.expressions.BLangFieldBasedAccess;
import org.wso2.ballerinalang.compiler.tree.expressions.BLangGroupExpr;
import org.wso2.ballerinalang.compiler.tree.expressions.BLangIndexBasedAccess;
import org.wso2.ballerinalang.compiler.tree.expressions.BLangInferredTypedescDefaultNode;
import org.wso2.ballerinalang.compiler.tree.expressions.BLangInvocation;
import org.wso2.ballerinalang.compiler.tree.expressions.BLangLambdaFunction;
import org.wso2.ballerinalang.compiler.tree.expressions.BLangLetExpression;
import org.wso2.ballerinalang.compiler.tree.expressions.BLangListConstructorExpr;
import org.wso2.ballerinalang.compiler.tree.expressions.BLangListConstructorExpr.BLangListConstructorSpreadOpExpr;
import org.wso2.ballerinalang.compiler.tree.expressions.BLangLiteral;
import org.wso2.ballerinalang.compiler.tree.expressions.BLangNamedArgsExpression;
import org.wso2.ballerinalang.compiler.tree.expressions.BLangNumericLiteral;
import org.wso2.ballerinalang.compiler.tree.expressions.BLangObjectConstructorExpression;
import org.wso2.ballerinalang.compiler.tree.expressions.BLangQueryAction;
import org.wso2.ballerinalang.compiler.tree.expressions.BLangQueryExpr;
import org.wso2.ballerinalang.compiler.tree.expressions.BLangRawTemplateLiteral;
import org.wso2.ballerinalang.compiler.tree.expressions.BLangRecordLiteral;
import org.wso2.ballerinalang.compiler.tree.expressions.BLangRecordLiteral.BLangRecordKey;
import org.wso2.ballerinalang.compiler.tree.expressions.BLangRecordLiteral.BLangRecordKeyValueField;
import org.wso2.ballerinalang.compiler.tree.expressions.BLangRecordLiteral.BLangRecordVarNameField;
import org.wso2.ballerinalang.compiler.tree.expressions.BLangRecordVarRef;
import org.wso2.ballerinalang.compiler.tree.expressions.BLangRegExpTemplateLiteral;
import org.wso2.ballerinalang.compiler.tree.expressions.BLangRestArgsExpression;
import org.wso2.ballerinalang.compiler.tree.expressions.BLangServiceConstructorExpr;
import org.wso2.ballerinalang.compiler.tree.expressions.BLangSimpleVarRef;
import org.wso2.ballerinalang.compiler.tree.expressions.BLangStringTemplateLiteral;
import org.wso2.ballerinalang.compiler.tree.expressions.BLangTableConstructorExpr;
import org.wso2.ballerinalang.compiler.tree.expressions.BLangTernaryExpr;
import org.wso2.ballerinalang.compiler.tree.expressions.BLangTransactionalExpr;
import org.wso2.ballerinalang.compiler.tree.expressions.BLangTrapExpr;
import org.wso2.ballerinalang.compiler.tree.expressions.BLangTupleVarRef;
import org.wso2.ballerinalang.compiler.tree.expressions.BLangTypeConversionExpr;
import org.wso2.ballerinalang.compiler.tree.expressions.BLangTypeInit;
import org.wso2.ballerinalang.compiler.tree.expressions.BLangTypeTestExpr;
import org.wso2.ballerinalang.compiler.tree.expressions.BLangTypedescExpr;
import org.wso2.ballerinalang.compiler.tree.expressions.BLangUnaryExpr;
import org.wso2.ballerinalang.compiler.tree.expressions.BLangValueExpression;
import org.wso2.ballerinalang.compiler.tree.expressions.BLangVariableReference;
import org.wso2.ballerinalang.compiler.tree.expressions.BLangWaitExpr;
import org.wso2.ballerinalang.compiler.tree.expressions.BLangWaitForAllExpr;
import org.wso2.ballerinalang.compiler.tree.expressions.BLangWorkerAsyncSendExpr;
import org.wso2.ballerinalang.compiler.tree.expressions.BLangWorkerFlushExpr;
import org.wso2.ballerinalang.compiler.tree.expressions.BLangWorkerReceive;
import org.wso2.ballerinalang.compiler.tree.expressions.BLangWorkerSyncSendExpr;
import org.wso2.ballerinalang.compiler.tree.expressions.BLangXMLAttribute;
import org.wso2.ballerinalang.compiler.tree.expressions.BLangXMLCommentLiteral;
import org.wso2.ballerinalang.compiler.tree.expressions.BLangXMLElementAccess;
import org.wso2.ballerinalang.compiler.tree.expressions.BLangXMLElementFilter;
import org.wso2.ballerinalang.compiler.tree.expressions.BLangXMLElementLiteral;
import org.wso2.ballerinalang.compiler.tree.expressions.BLangXMLNavigationAccess;
import org.wso2.ballerinalang.compiler.tree.expressions.BLangXMLProcInsLiteral;
import org.wso2.ballerinalang.compiler.tree.expressions.BLangXMLQName;
import org.wso2.ballerinalang.compiler.tree.expressions.BLangXMLQuotedString;
import org.wso2.ballerinalang.compiler.tree.expressions.BLangXMLSequenceLiteral;
import org.wso2.ballerinalang.compiler.tree.expressions.BLangXMLTextLiteral;
import org.wso2.ballerinalang.compiler.tree.statements.BLangDo;
import org.wso2.ballerinalang.compiler.tree.types.BLangLetVariable;
import org.wso2.ballerinalang.compiler.tree.types.BLangRecordTypeNode;
import org.wso2.ballerinalang.compiler.tree.types.BLangType;
import org.wso2.ballerinalang.compiler.tree.types.BLangUserDefinedType;
import org.wso2.ballerinalang.compiler.tree.types.BLangValueType;
import org.wso2.ballerinalang.compiler.util.BArrayState;
import org.wso2.ballerinalang.compiler.util.ClosureVarSymbol;
import org.wso2.ballerinalang.compiler.util.CompilerContext;
import org.wso2.ballerinalang.compiler.util.FieldKind;
import org.wso2.ballerinalang.compiler.util.ImmutableTypeCloner;
import org.wso2.ballerinalang.compiler.util.Name;
import org.wso2.ballerinalang.compiler.util.Names;
import org.wso2.ballerinalang.compiler.util.NumericLiteralSupport;
import org.wso2.ballerinalang.compiler.util.TypeDefBuilderHelper;
import org.wso2.ballerinalang.compiler.util.TypeTags;
import org.wso2.ballerinalang.compiler.util.Unifier;
import org.wso2.ballerinalang.util.Flags;
import org.wso2.ballerinalang.util.Lists;

import java.util.ArrayList;
import java.util.Collections;
import java.util.HashMap;
import java.util.HashSet;
import java.util.Iterator;
import java.util.LinkedHashMap;
import java.util.LinkedHashSet;
import java.util.LinkedList;
import java.util.List;
import java.util.Map;
import java.util.Optional;
import java.util.Set;
import java.util.Stack;
import java.util.function.BinaryOperator;
import java.util.function.Function;
import java.util.stream.Collector;
import java.util.stream.Collectors;

import javax.xml.XMLConstants;

import static org.ballerinalang.model.symbols.SymbolOrigin.SOURCE;
import static org.ballerinalang.model.symbols.SymbolOrigin.VIRTUAL;
import static org.ballerinalang.util.diagnostic.DiagnosticErrorCode.INVALID_NUM_INSERTIONS;
import static org.ballerinalang.util.diagnostic.DiagnosticErrorCode.INVALID_NUM_STRINGS;
import static org.wso2.ballerinalang.compiler.tree.BLangInvokableNode.DEFAULT_WORKER_NAME;

/**
 * @since 0.94
 */
public class TypeChecker extends SimpleBLangNodeAnalyzer<TypeChecker.AnalyzerData> {

    private static final CompilerContext.Key<TypeChecker> TYPE_CHECKER_KEY = new CompilerContext.Key<>();
    private static Set<String> listLengthModifierFunctions = new HashSet<>();
    private static Map<String, HashSet<String>> modifierFunctions = new HashMap<>();

    private static final String LIST_LANG_LIB = "lang.array";
    private static final String MAP_LANG_LIB = "lang.map";
    private static final String TABLE_LANG_LIB = "lang.table";
    private static final String VALUE_LANG_LIB = "lang.value";
    private static final String XML_LANG_LIB = "lang.xml";

    private static final String FUNCTION_NAME_PUSH = "push";
    private static final String FUNCTION_NAME_POP = "pop";
    private static final String FUNCTION_NAME_SHIFT = "shift";
    private static final String FUNCTION_NAME_UNSHIFT = "unshift";
    private static final String FUNCTION_NAME_ENSURE_TYPE = "ensureType";

    private final BLangAnonymousModelHelper anonymousModelHelper;
    private final BLangDiagnosticLog dlog;
    private final BLangMissingNodesHelper missingNodesHelper;
    private final Names names;
    private final NodeCloner nodeCloner;
    private final SemanticAnalyzer semanticAnalyzer;
    private final SymbolEnter symbolEnter;
    private final SymbolResolver symResolver;
    private final SymbolTable symTable;
    private final TypeNarrower typeNarrower;
    private final TypeParamAnalyzer typeParamAnalyzer;
    private final Types types;
    private final Unifier unifier;
    protected final QueryTypeChecker queryTypeChecker;

    static {
        listLengthModifierFunctions.add(FUNCTION_NAME_PUSH);
        listLengthModifierFunctions.add(FUNCTION_NAME_POP);
        listLengthModifierFunctions.add(FUNCTION_NAME_SHIFT);
        listLengthModifierFunctions.add(FUNCTION_NAME_UNSHIFT);

        modifierFunctions.put(LIST_LANG_LIB, new HashSet<String>() {{
            add("remove");
            add("removeAll");
            add("setLength");
            add("reverse");
            add("sort");
            add("pop");
            add("push");
            add("shift");
            add("unshift");
        }});

        modifierFunctions.put(MAP_LANG_LIB, new HashSet<String>() {{
            add("remove");
            add("removeIfHasKey");
            add("removeAll");
        }});

        modifierFunctions.put(TABLE_LANG_LIB, new HashSet<String>() {{
            add("put");
            add("add");
            add("remove");
            add("removeIfHasKey");
            add("removeAll");
        }});

        modifierFunctions.put(VALUE_LANG_LIB, new HashSet<String>() {{
            add("mergeJson");
        }});

        modifierFunctions.put(XML_LANG_LIB, new HashSet<String>() {{
            add("setName");
            add("setChildren");
            add("strip");
        }});
    }

    public static TypeChecker getInstance(CompilerContext context) {
        TypeChecker typeChecker = context.get(TYPE_CHECKER_KEY);
        if (typeChecker == null) {
            typeChecker = new TypeChecker(context);
        }

        return typeChecker;
    }

    public TypeChecker(CompilerContext context) {
        context.put(TYPE_CHECKER_KEY, this);

        this.names = Names.getInstance(context);
        this.symTable = SymbolTable.getInstance(context);
        this.symbolEnter = SymbolEnter.getInstance(context);
        this.symResolver = SymbolResolver.getInstance(context);
        this.nodeCloner = NodeCloner.getInstance(context);
        this.types = Types.getInstance(context);
        this.dlog = BLangDiagnosticLog.getInstance(context);
        this.typeNarrower = TypeNarrower.getInstance(context);
        this.typeParamAnalyzer = TypeParamAnalyzer.getInstance(context);
        this.anonymousModelHelper = BLangAnonymousModelHelper.getInstance(context);
        this.semanticAnalyzer = SemanticAnalyzer.getInstance(context);
        this.missingNodesHelper = BLangMissingNodesHelper.getInstance(context);
        this.unifier = new Unifier();
        this.queryTypeChecker = QueryTypeChecker.getInstance(context);
    }

    public TypeChecker(CompilerContext context, CompilerContext.Key<TypeChecker> key) {
        context.put(key, this);

        this.names = Names.getInstance(context);
        this.symTable = SymbolTable.getInstance(context);
        this.symbolEnter = SymbolEnter.getInstance(context);
        this.symResolver = SymbolResolver.getInstance(context);
        this.nodeCloner = NodeCloner.getInstance(context);
        this.types = Types.getInstance(context);
        this.dlog = BLangDiagnosticLog.getInstance(context);
        this.typeNarrower = TypeNarrower.getInstance(context);
        this.typeParamAnalyzer = TypeParamAnalyzer.getInstance(context);
        this.anonymousModelHelper = BLangAnonymousModelHelper.getInstance(context);
        this.semanticAnalyzer = SemanticAnalyzer.getInstance(context);
        this.missingNodesHelper = BLangMissingNodesHelper.getInstance(context);
        this.unifier = new Unifier();
        this.queryTypeChecker = null;
    }

    private BType checkExpr(BLangExpression expr, SymbolEnv env, AnalyzerData data) {
        return checkExpr(expr, env, symTable.noType, data);
    }

    private BType checkExpr(BLangExpression expr, AnalyzerData data) {
        return checkExpr(expr, data.env, symTable.noType, data);
    }

    private BType checkExpr(BLangExpression expr, SymbolEnv env, BType expType, AnalyzerData data) {
        return checkExpr(expr, env, expType, DiagnosticErrorCode.INCOMPATIBLE_TYPES, data);
    }

    private BType checkExpr(BLangExpression expr, BType expType, AnalyzerData data) {
        return checkExpr(expr, data.env, expType, DiagnosticErrorCode.INCOMPATIBLE_TYPES, data);
    }

    public BType checkExpr(BLangExpression expr, SymbolEnv env) {
        return checkExpr(expr, env, symTable.noType, new Stack<>());
    }

    public BType checkExpr(BLangExpression expr, SymbolEnv env, Stack<SymbolEnv> prevEnvs,
                           Types.CommonAnalyzerData commonAnalyzerData) {
        return checkExpr(expr, env, symTable.noType, prevEnvs, commonAnalyzerData);
    }

    public BType checkExpr(BLangExpression expr, SymbolEnv env, BType expType, Stack<SymbolEnv> prevEnvs) {
        final AnalyzerData data = new AnalyzerData();
        data.env = env;
        data.prevEnvs = prevEnvs;
        data.commonAnalyzerData.queryFinalClauses = new Stack<>();
        data.commonAnalyzerData.queryEnvs = new Stack<>();
        return checkExpr(expr, env, expType, DiagnosticErrorCode.INCOMPATIBLE_TYPES, data);
    }

    public BType checkExpr(BLangExpression expr, SymbolEnv env, BType expType, Stack<SymbolEnv> prevEnvs,
                           Types.CommonAnalyzerData commonAnalyzerData) {
        final AnalyzerData data = new AnalyzerData();
        data.env = env;
        data.prevEnvs = prevEnvs;
        data.commonAnalyzerData = commonAnalyzerData;
        return checkExpr(expr, env, expType, DiagnosticErrorCode.INCOMPATIBLE_TYPES, data);
    }

    @Override
    public void analyzeNode(BLangNode node, AnalyzerData data) {
        // Ignore
    }

    @Override
    public void visit(BLangPackage node, AnalyzerData data) {
    }

    public BType checkExpr(BLangExpression expr, SymbolEnv env, BType expType, DiagnosticCode diagCode,
                           AnalyzerData data) {
        if (expr.typeChecked) {
            return expr.getBType();
        }

        SymbolEnv prevEnv = data.env;
        BType preExpType = data.expType;
        DiagnosticCode preDiagCode = data.diagCode;
        data.env = env;
        data.diagCode = diagCode;
        data.expType = expType;
        data.isTypeChecked = true;

        expr.expectedType = expType;

        expr.accept(this, data);

        expr.setTypeCheckedType(data.resultType);
        expr.typeChecked = data.isTypeChecked;
        data.env = prevEnv;
        data.expType = preExpType;
        data.diagCode = preDiagCode;

        validateAndSetExprExpectedType(expr, data);

        return data.resultType;
    }

    private void analyzeObjectConstructor(BLangNode node, SymbolEnv env, AnalyzerData data) {
        if (!data.commonAnalyzerData.nonErrorLoggingCheck) {
            semanticAnalyzer.analyzeNode(node, env, data.commonAnalyzerData);
        }
    }

    public void validateAndSetExprExpectedType(BLangExpression expr, AnalyzerData data) {
        if (data.resultType.tag == TypeTags.SEMANTIC_ERROR) {
            return;
        }

        // If the expected type is a map, but a record type is inferred due to the presence of `readonly` fields in
        // the mapping constructor expression, we don't override the expected type.
        if (expr.getKind() == NodeKind.RECORD_LITERAL_EXPR && expr.expectedType != null &&
                Types.getImpliedType(expr.expectedType).tag == TypeTags.MAP
                && Types.getImpliedType(expr.getBType()).tag == TypeTags.RECORD) {
            return;
        }

        expr.expectedType = data.resultType;
    }


    // Expressions

    public void visit(BLangLiteral literalExpr, AnalyzerData data) {

        BType literalType = setLiteralValueAndGetType(literalExpr, data.expType, data);
        if (literalType == symTable.semanticError) {
            data.resultType = symTable.semanticError;
            return;
        }
        if (literalExpr.isFiniteContext) {
            return;
        }
        data.resultType = types.checkType(literalExpr, literalType, data.expType);
    }

    @Override
    public void visit(BLangXMLElementAccess xmlElementAccess, AnalyzerData data) {
        // check for undeclared namespaces.
        checkXMLNamespacePrefixes(xmlElementAccess.filters, data);
        checkExpr(xmlElementAccess.expr, symTable.xmlType, data);
        data.resultType = types.checkType(xmlElementAccess, symTable.xmlElementSeqType, data.expType);
    }

    @Override
    public void visit(BLangXMLNavigationAccess xmlNavigation, AnalyzerData data) {
        checkXMLNamespacePrefixes(xmlNavigation.filters, data);
        if (xmlNavigation.childIndex != null) {
            checkExpr(xmlNavigation.childIndex, symTable.intType, data);
        }
        BType exprType = checkExpr(xmlNavigation.expr, symTable.xmlType, data);

        if (Types.getImpliedType(exprType).tag == TypeTags.UNION) {
            dlog.error(xmlNavigation.pos, DiagnosticErrorCode.TYPE_DOES_NOT_SUPPORT_XML_NAVIGATION_ACCESS,
                       xmlNavigation.expr.getBType());
        }

        BType actualType = xmlNavigation.navAccessType == XMLNavigationAccess.NavAccessType.CHILDREN
                ? symTable.xmlType : symTable.xmlElementSeqType;

        types.checkType(xmlNavigation, actualType, data.expType);
        if (xmlNavigation.navAccessType == XMLNavigationAccess.NavAccessType.CHILDREN) {
            data.resultType = symTable.xmlType;
        } else {
            data.resultType = symTable.xmlElementSeqType;
        }
    }

    private void checkXMLNamespacePrefixes(List<BLangXMLElementFilter> filters, AnalyzerData data) {
        for (BLangXMLElementFilter filter : filters) {
            if (!filter.namespace.isEmpty()) {
                Name nsName = names.fromString(filter.namespace);
                BSymbol nsSymbol = symResolver.lookupSymbolInPrefixSpace(data.env, nsName);
                filter.namespaceSymbol = nsSymbol;
                if (nsSymbol.getKind() != SymbolKind.XMLNS) {
                    dlog.error(filter.nsPos, DiagnosticErrorCode.CANNOT_FIND_XML_NAMESPACE, nsName);
                }
            }
        }
    }

    private int getPreferredMemberTypeTag(BFiniteType finiteType) {
        for (BLangExpression valueExpr : finiteType.getValueSpace()) {
            int typeTag = Types.getImpliedType(valueExpr.getBType()).tag;
            if (typeTag > TypeTags.DECIMAL) {
                continue;
            }
            for (int i = TypeTags.INT; i <= TypeTags.DECIMAL; i++) {
                if (typeTag == i) {
                    return i;
                }
            }
        }
        return TypeTags.NONE;
    }

    private BType getFiniteTypeMatchWithIntType(BLangLiteral literalExpr, BFiniteType finiteType, AnalyzerData data) {
        if (literalAssignableToFiniteType(literalExpr, finiteType, TypeTags.INT)) {
            setLiteralValueForFiniteType(literalExpr, symTable.intType, data);
            return symTable.intType;
        } else if (literalAssignableToFiniteType(literalExpr, finiteType, TypeTags.BYTE)) {
            setLiteralValueForFiniteType(literalExpr, symTable.byteType, data);
            return symTable.byteType;

        } else {
            for (int tag = TypeTags.SIGNED32_INT; tag <= TypeTags.UNSIGNED8_INT; tag++) {
                if (literalAssignableToFiniteType(literalExpr, finiteType, tag)) {
                    setLiteralValueForFiniteType(literalExpr, symTable.getTypeFromTag(tag), data);
                    return symTable.getTypeFromTag(tag);
                }
            }
        }
        return symTable.noType;
    }

    private BType getFiniteTypeMatchWithIntLiteral(BLangLiteral literalExpr, BFiniteType finiteType,
                                                   Object literalValue, AnalyzerData data) {
        BType intLiteralType = getFiniteTypeMatchWithIntType(literalExpr, finiteType, data);
        if (intLiteralType != symTable.noType) {
            return intLiteralType;
        }
        int typeTag = getPreferredMemberTypeTag(finiteType);
        if (typeTag == TypeTags.NONE) {
            return symTable.intType;
        }
        if (literalAssignableToFiniteType(literalExpr, finiteType, typeTag)) {
            BType type = symTable.getTypeFromTag(typeTag);
            setLiteralValueForFiniteType(literalExpr, type, data);
            literalExpr.value = String.valueOf(literalValue);
            return type;
        }
        // Handle out of range ints
        if (literalValue instanceof Double) {
            return symTable.floatType;
        }
        if (literalValue instanceof String) {
            return symTable.decimalType;
        }
        return symTable.intType;
    }

    private BType silentIntTypeCheck(BLangLiteral literalExpr, Object literalValue, BType expType,
                                     AnalyzerData data) {
        boolean prevNonErrorLoggingCheck = data.commonAnalyzerData.nonErrorLoggingCheck;
        data.commonAnalyzerData.nonErrorLoggingCheck = true;
        int prevErrorCount = this.dlog.errorCount();
        this.dlog.resetErrorCount();
        this.dlog.mute();

        BType exprCompatibleType = getIntegerLiteralType(nodeCloner.cloneNode(literalExpr), literalValue, expType,
                data);
        data.commonAnalyzerData.nonErrorLoggingCheck = prevNonErrorLoggingCheck;
        this.dlog.setErrorCount(prevErrorCount);

        if (!prevNonErrorLoggingCheck) {
            this.dlog.unmute();
        }
        return exprCompatibleType;
    }

    private BType silentCompatibleLiteralTypeCheck(BFiniteType finiteType, BLangLiteral literalExpr,
                                                   Object literalValue, AnalyzerData data) {
        BType resIntType = symTable.semanticError;
        for (BLangExpression valueExpr : finiteType.getValueSpace()) {
            resIntType = silentIntTypeCheck(literalExpr, literalValue, valueExpr.getBType(), data);
            if (resIntType != symTable.semanticError) {
                return resIntType;
            }
        }
        return resIntType;
    }

    private BType checkIfOutOfRangeAndReturnType(BFiniteType finiteType, BLangLiteral literalExpr, Object literalValue,
                                                 AnalyzerData data) {
        BType compatibleType = silentCompatibleLiteralTypeCheck(finiteType, literalExpr, literalValue, data);
        if (compatibleType == symTable.semanticError) {
            dlog.error(literalExpr.pos, DiagnosticErrorCode.OUT_OF_RANGE, literalExpr.originalValue,
                    literalExpr.getBType());
        }
        return compatibleType;
    }

    public BType getIntegerLiteralType(BLangLiteral literalExpr, Object literalValue, BType expType,
                                        AnalyzerData data) {
        BType expectedType = Types.getImpliedType(expType);
        if (expectedType.tag == TypeTags.BYTE || TypeTags.isIntegerTypeTag(expectedType.tag)) {
            BType resultType = getIntLiteralType(expType, literalValue, data);
            if (resultType == symTable.semanticError) {
                dlog.error(literalExpr.pos, DiagnosticErrorCode.OUT_OF_RANGE, literalExpr.originalValue, expType);
            }
            return resultType;
        } else if (expectedType.tag == TypeTags.FLOAT) {
            // The literalValue will be a string if it was not within the bounds of what is supported by Java Long
            // or Double when it was parsed in BLangNodeBuilder
            if (literalValue instanceof String) {
                dlog.error(literalExpr.pos, DiagnosticErrorCode.OUT_OF_RANGE, literalExpr.originalValue,
                        expectedType);
                return symTable.semanticError;
            }
            if (literalValue instanceof Double) {
                literalExpr.value = ((Double) literalValue).doubleValue();
            } else {
                literalExpr.value = ((Long) literalValue).doubleValue();
            }
            return symTable.floatType;
        } else if (expectedType.tag == TypeTags.DECIMAL) {
            literalExpr.value = String.valueOf(literalValue);
            return symTable.decimalType;
        } else if (expectedType.tag == TypeTags.FINITE) {
            BFiniteType finiteType = (BFiniteType) expectedType;
            BType compatibleType = checkIfOutOfRangeAndReturnType(finiteType, literalExpr, literalValue, data);
            if (compatibleType == symTable.semanticError) {
                return compatibleType;
            } else {
                return getFiniteTypeMatchWithIntLiteral(literalExpr, finiteType, literalValue, data);
            }
        } else if (expectedType.tag == TypeTags.UNION) {
            BUnionType expectedUnionType = (BUnionType) expectedType;
            List<BType> memberTypes = types.getAllTypes(expectedUnionType, true);
            for (BType memType : memberTypes) {
                int tag = memType.tag;
                if (TypeTags.isIntegerTypeTag(tag) || tag == TypeTags.BYTE) {
                    BType intLiteralType = getIntLiteralType(memType, literalValue, data);
                    if (intLiteralType == memType) {
                        return intLiteralType;
                    }
                } else if (tag == TypeTags.JSON || tag == TypeTags.ANYDATA || tag == TypeTags.ANY) {
                    if (literalValue instanceof Double) {
                        return symTable.floatType;
                    }
                    if (literalValue instanceof String) {
                        return symTable.decimalType;
                    }
                    return symTable.intType;
                }
            }

            BType finiteType = getFiniteTypeWithValuesOfSingleType(expectedUnionType, symTable.intType);
            if (finiteType != symTable.semanticError) {
                BType setType = setLiteralValueAndGetType(literalExpr, finiteType, data);
                if (literalExpr.isFiniteContext) {
                    // i.e., a match was found for a finite type
                    return setType;
                }
            }
            BType finiteTypeMatchingByte = getFiniteTypeWithValuesOfSingleType(expectedUnionType, symTable.byteType);
            if (finiteTypeMatchingByte != symTable.semanticError) {
                finiteType = finiteTypeMatchingByte;
                BType setType = setLiteralValueAndGetType(literalExpr, finiteType, data);
                if (literalExpr.isFiniteContext) {
                    // i.e., a match was found for a finite type
                    return setType;
                }
            }
            return getTypeMatchingFloatOrDecimal(finiteType, memberTypes, literalExpr, expectedUnionType, data);
        }
        if (!(literalValue instanceof Long)) {
            dlog.error(literalExpr.pos, DiagnosticErrorCode.OUT_OF_RANGE, literalExpr.originalValue,
                    literalExpr.getBType());
            return symTable.semanticError;
        }
        return symTable.intType;
    }

    public BType getTypeOfLiteralWithFloatDiscriminator(BLangLiteral literalExpr, Object literalValue,
                                                         BType expType, AnalyzerData data) {
        String numericLiteral = NumericLiteralSupport.stripDiscriminator(String.valueOf(literalValue));
        if (!types.validateFloatLiteral(literalExpr.pos, numericLiteral)) {
            return symTable.semanticError;
        }
        literalExpr.value = Double.parseDouble(numericLiteral);
        BType referredType = Types.getImpliedType(expType);
        if (referredType.tag == TypeTags.FINITE) {
            BFiniteType finiteType = (BFiniteType) referredType;
            if (literalAssignableToFiniteType(literalExpr, finiteType, TypeTags.FLOAT)) {
                setLiteralValueForFiniteType(literalExpr, symTable.floatType, data);
                return symTable.floatType;
            }
        } else if (referredType.tag == TypeTags.UNION) {
            BUnionType unionType = (BUnionType) referredType;
            BType unionMember = getAndSetAssignableUnionMember(literalExpr, unionType, symTable.floatType, data);
            if (unionMember != symTable.noType) {
                return unionMember;
            }
        }
        return symTable.floatType;
    }

    public BType getTypeOfLiteralWithDecimalDiscriminator(BLangLiteral literalExpr, Object literalValue,
                                                           BType expType, AnalyzerData data) {
        literalExpr.value = NumericLiteralSupport.stripDiscriminator(String.valueOf(literalValue));
        if (!types.isValidDecimalNumber(literalExpr.pos, literalExpr.value.toString())) {
            return symTable.semanticError;
        }
        BType referredType = Types.getImpliedType(expType);
        if (referredType.tag == TypeTags.FINITE) {
            BFiniteType finiteType = (BFiniteType) referredType;
            if (literalAssignableToFiniteType(literalExpr, finiteType, TypeTags.DECIMAL)) {
                setLiteralValueForFiniteType(literalExpr, symTable.decimalType, data);
                return symTable.decimalType;
            }
        } else if (referredType.tag == TypeTags.UNION) {
            BUnionType unionType = (BUnionType) expType;
            BType unionMember = getAndSetAssignableUnionMember(literalExpr, unionType, symTable.decimalType, data);
            if (unionMember != symTable.noType) {
                return unionMember;
            }
        }
        return symTable.decimalType;
    }

    public BType getTypeOfDecimalFloatingPointLiteral(BLangLiteral literalExpr, Object literalValue, BType expType,
                                                       AnalyzerData data) {
        BType expectedType = Types.getImpliedType(expType);
        String numericLiteral = String.valueOf(literalValue);
        if (expectedType != null) {
            if (expectedType.tag == TypeTags.DECIMAL) {
                if (types.isValidDecimalNumber(literalExpr.pos, literalExpr.value.toString())) {
                    return symTable.decimalType;
                }
                return symTable.semanticError;
            } else if (expectedType.tag == TypeTags.FLOAT) {
                if (!types.validateFloatLiteral(literalExpr.pos, numericLiteral)) {
                    data.resultType = symTable.semanticError;
                    return symTable.semanticError;
                }
                return symTable.floatType;
            } else if (expectedType.tag == TypeTags.FINITE) {
                BFiniteType finiteType = (BFiniteType) expectedType;
                for (int tag = TypeTags.FLOAT; tag <= TypeTags.DECIMAL; tag++) {
                    if (literalAssignableToFiniteType(literalExpr, finiteType, tag)) {
                        BType valueType = setLiteralValueAndGetType(literalExpr, symTable.getTypeFromTag(tag), data);
                        setLiteralValueForFiniteType(literalExpr, valueType, data);
                        return valueType;
                    }
                }
            } else if (expectedType.tag == TypeTags.UNION) {
                BUnionType unionType = (BUnionType) expectedType;
                for (int tag = TypeTags.FLOAT; tag <= TypeTags.DECIMAL; tag++) {
                    BType unionMember =
                            getAndSetAssignableUnionMember(literalExpr, unionType, symTable.getTypeFromTag(tag), data);
                    if (unionMember == symTable.floatType &&
                            !types.validateFloatLiteral(literalExpr.pos, numericLiteral)) {
                        return symTable.semanticError;
                    } else if (unionMember != symTable.noType) {
                        return unionMember;
                    }
                }
            }
        }
        return types.validateFloatLiteral(literalExpr.pos, numericLiteral)
                ? symTable.floatType : symTable.semanticError;
    }

    public BType getTypeOfHexFloatingPointLiteral(BLangLiteral literalExpr, Object literalValue, BType expType,
                                                   AnalyzerData data) {
        String numericLiteral = String.valueOf(literalValue);
        if (!types.validateFloatLiteral(literalExpr.pos, numericLiteral)) {
            return symTable.semanticError;
        }
        literalExpr.value = Double.parseDouble(numericLiteral);
        BType referredType = Types.getImpliedType(expType);
        if (referredType.tag == TypeTags.FINITE) {
            BFiniteType finiteType = (BFiniteType) referredType;
            if (literalAssignableToFiniteType(literalExpr, finiteType, TypeTags.FLOAT)) {
                setLiteralValueForFiniteType(literalExpr, symTable.floatType, data);
                return symTable.floatType;
            }
        } else if (referredType.tag == TypeTags.UNION) {
            BUnionType unionType = (BUnionType) referredType;
            BType unionMember = getAndSetAssignableUnionMember(literalExpr, unionType, symTable.floatType, data);
            if (unionMember != symTable.noType) {
                return unionMember;
            }
        }
        return symTable.floatType;
    }

    public BType setLiteralValueAndGetType(BLangLiteral literalExpr, BType expType, AnalyzerData data) {
        literalExpr.isFiniteContext = false;
        Object literalValue = literalExpr.value;
        BType expectedType = Types.getImpliedType(expType);

        if (literalExpr.getKind() == NodeKind.NUMERIC_LITERAL) {
            NodeKind kind = ((BLangNumericLiteral) literalExpr).kind;
            if (kind == NodeKind.INTEGER_LITERAL) {
                return getIntegerLiteralType(literalExpr, literalValue, expectedType, data);
            } else if (kind == NodeKind.DECIMAL_FLOATING_POINT_LITERAL) {
                if (NumericLiteralSupport.isFloatDiscriminated(literalExpr.originalValue)) {
                    return getTypeOfLiteralWithFloatDiscriminator(literalExpr, literalValue, expectedType, data);
                } else if (NumericLiteralSupport.isDecimalDiscriminated(literalExpr.originalValue)) {
                    return getTypeOfLiteralWithDecimalDiscriminator(literalExpr, literalValue, expectedType, data);
                } else {
                    return getTypeOfDecimalFloatingPointLiteral(literalExpr, literalValue, expectedType, data);
                }
            } else {
                return getTypeOfHexFloatingPointLiteral(literalExpr, literalValue, expectedType, data);
            }
        }

        // Get the type matching to the tag from the symbol table.
        BType literalType = symTable.getTypeFromTag(Types.getImpliedType(literalExpr.getBType()).tag);
        if (literalType.tag == TypeTags.STRING && types.isCharLiteralValue((String) literalValue)) {
            if (expectedType.tag == TypeTags.CHAR_STRING) {
                return symTable.charStringType;
            }
            if (expectedType.tag == TypeTags.UNION) {
                Set<BType> memberTypes = new HashSet<>(types.getAllTypes(expectedType, true));
                for (BType memType : memberTypes) {
                    memType = Types.getImpliedType(memType);
                    if (TypeTags.isStringTypeTag(memType.tag)) {
                        return setLiteralValueAndGetType(literalExpr, memType, data);
                    } else if (memType.tag == TypeTags.JSON || memType.tag == TypeTags.ANYDATA ||
                            memType.tag == TypeTags.ANY) {
                        return setLiteralValueAndGetType(literalExpr, symTable.charStringType, data);
                    } else if (memType.tag == TypeTags.FINITE && types.isAssignableToFiniteType(memType,
                            literalExpr)) {
                        setLiteralValueForFiniteType(literalExpr, symTable.charStringType, data);
                        return literalType;
                    }
                }
            }
            boolean foundMember = types.isAssignableToFiniteType(expectedType, literalExpr);
            if (foundMember) {
                setLiteralValueForFiniteType(literalExpr, literalType, data);
                return literalType;
            }
        } else {
            if (expectedType.tag == TypeTags.FINITE) {
                boolean foundMember = types.isAssignableToFiniteType(expectedType, literalExpr);
                if (foundMember) {
                    setLiteralValueForFiniteType(literalExpr, literalType, data);
                    return literalType;
                }
            } else if (expectedType.tag == TypeTags.UNION) {
                BUnionType unionType = (BUnionType) expectedType;
                boolean foundMember = types.getAllTypes(unionType, true)
                        .stream()
                        .anyMatch(memberType -> types.isAssignableToFiniteType(memberType, literalExpr));
                if (foundMember) {
                    setLiteralValueForFiniteType(literalExpr, literalType, data);
                    return literalType;
                }
            }
        }
        BType referedType = Types.getImpliedType(literalExpr.getBType());

        if (referedType.tag == TypeTags.ARRAY && ((BArrayType) referedType).eType.tag == TypeTags.BYTE) {
            return referedType;
        }

        if (referedType.tag == TypeTags.BYTE_ARRAY) {
            // check whether this is a byte array
            byte[] byteArray = types.convertToByteArray((String) literalExpr.value);
            literalType = new BArrayType(symTable.byteType, null, byteArray.length,
                    BArrayState.CLOSED);
            if (Symbols.isFlagOn(expectedType.flags, Flags.READONLY)) {
                literalType = ImmutableTypeCloner.getEffectiveImmutableType(literalExpr.pos, types,
                        literalType, data.env, symTable, anonymousModelHelper, names);
            }

            if (expectedType.tag == TypeTags.ARRAY) {
                BArrayType arrayType = (BArrayType) expectedType;
                if (arrayType.state == BArrayState.INFERRED) {
                    arrayType.size = byteArray.length;
                    arrayType.state = BArrayState.CLOSED;
                }
            }
        }

        return literalType;
    }

    private BType getTypeMatchingFloatOrDecimal(BType finiteType, List<BType> memberTypes, BLangLiteral literalExpr,
                                                BUnionType expType, AnalyzerData data) {
        for (int tag = TypeTags.FLOAT; tag <= TypeTags.DECIMAL; tag++) {
            if (finiteType == symTable.semanticError) {
                BType type = symTable.getTypeFromTag(tag);
                for (BType memType : memberTypes) {
                    if (Types.getImpliedType(memType).tag == tag) {
                        return setLiteralValueAndGetType(literalExpr, type, data);
                    }
                }

                finiteType = getFiniteTypeWithValuesOfSingleType((BUnionType) expType, type);
                if (finiteType != symTable.semanticError) {
                    BType setType = setLiteralValueAndGetType(literalExpr, finiteType, data);
                    if (literalExpr.isFiniteContext) {
                        // i.e., a match was found for a finite type
                        return setType;
                    }
                }
            }
        }
        return symTable.intType;
    }

    private BType getAndSetAssignableUnionMember(BLangLiteral literalExpr, BUnionType expType, BType desiredType,
                                                 AnalyzerData data) {
        List<BType> members = types.getAllTypes(expType, true);
        Set<BType> memberTypes = new HashSet<>();
        members.forEach(member -> memberTypes.addAll(members));
        if (memberTypes.stream()
                .anyMatch(memType -> {
                    int memTypeTag = Types.getImpliedType(memType).tag;
                    return memTypeTag == desiredType.tag
                        || memTypeTag == TypeTags.JSON
                        || memTypeTag == TypeTags.ANYDATA
                        || memTypeTag == TypeTags.ANY; })) {
            return desiredType;
        }

        BType finiteType = getFiniteTypeWithValuesOfSingleType(expType, desiredType);
        if (finiteType != symTable.semanticError) {
            BType setType = setLiteralValueAndGetType(literalExpr, finiteType, data);
            if (literalExpr.isFiniteContext) {
                // i.e., a match was found for a finite type
                return setType;
            }
        }
        return symTable.noType;
    }

    private boolean literalAssignableToFiniteType(BLangLiteral literalExpr, BFiniteType finiteType,
                                                  int targetMemberTypeTag) {
        for (BLangExpression valueExpr : finiteType.getValueSpace()) {
            if (Types.getImpliedType(valueExpr.getBType()).tag == targetMemberTypeTag &&
                    types.checkLiteralAssignabilityBasedOnType((BLangLiteral) valueExpr, literalExpr)) {
                return true;
            }
        }
        return false;
    }

    public void setLiteralValueForFiniteType(BLangLiteral literalExpr, BType type, AnalyzerData data) {
        types.setImplicitCastExpr(literalExpr, type, data.expType);
        data.resultType = type;
        literalExpr.isFiniteContext = true;
    }

    private BType getFiniteTypeWithValuesOfSingleType(BUnionType unionType, BType matchType) {
        List<BFiniteType> finiteTypeMembers = types.getAllTypes(unionType, true).stream()
                .filter(memType -> Types.getImpliedType(memType).tag == TypeTags.FINITE)
                .map(memFiniteType -> (BFiniteType) memFiniteType)
                .collect(Collectors.toList());

        if (finiteTypeMembers.isEmpty()) {
            return symTable.semanticError;
        }

        int tag = Types.getImpliedType(matchType).tag;
        Set<BLangExpression> matchedValueSpace = new LinkedHashSet<>();

        for (BFiniteType finiteType : finiteTypeMembers) {
            Set<BLangExpression> set = new HashSet<>();
            for (BLangExpression expression : finiteType.getValueSpace()) {
                if (Types.getImpliedType(expression.getBType()).tag == tag) {
                    set.add(expression);
                }
            }
            matchedValueSpace.addAll(set);
        }

        if (matchedValueSpace.isEmpty()) {
            return symTable.semanticError;
        }

        return new BFiniteType(null, matchedValueSpace);
    }

    private BType getIntLiteralType(BType expType, Object literalValue, AnalyzerData data) {
        // The literalValue will be a string if it is not within the bounds of what is supported by Java Long,
        // indicating that it is an overflown Ballerina int
        if (!(literalValue instanceof Long)) {
            data.resultType = symTable.semanticError;
            return symTable.semanticError;
        }
        switch (Types.getImpliedType(expType).tag) {
            case TypeTags.INT:
                return symTable.intType;
            case TypeTags.BYTE:
                if (types.isByteLiteralValue((Long) literalValue)) {
                    return symTable.byteType;
                }
                break;
            case TypeTags.SIGNED32_INT:
                if (types.isSigned32LiteralValue((Long) literalValue)) {
                    return symTable.signed32IntType;
                }
                break;
            case TypeTags.SIGNED16_INT:
                if (types.isSigned16LiteralValue((Long) literalValue)) {
                    return symTable.signed16IntType;
                }
                break;
            case TypeTags.SIGNED8_INT:
                if (types.isSigned8LiteralValue((Long) literalValue)) {
                    return symTable.signed8IntType;
                }
                break;
            case TypeTags.UNSIGNED32_INT:
                if (types.isUnsigned32LiteralValue((Long) literalValue)) {
                    return symTable.unsigned32IntType;
                }
                break;
            case TypeTags.UNSIGNED16_INT:
                if (types.isUnsigned16LiteralValue((Long) literalValue)) {
                    return symTable.unsigned16IntType;
                }
                break;
            case TypeTags.UNSIGNED8_INT:
                if (types.isUnsigned8LiteralValue((Long) literalValue)) {
                    return symTable.unsigned8IntType;
                }
                break;
            default:
        }
        return symTable.intType;
    }

    @Override
    public void visit(BLangListConstructorExpr listConstructor, AnalyzerData data) {
        BType expType = data.expType;
        BType referredExpType = Types.getImpliedType(expType);
        if (referredExpType.tag == TypeTags.NONE || referredExpType.tag == TypeTags.READONLY) {
            BType inferredType = getInferredTupleType(listConstructor, expType, data);
            data.resultType = inferredType == symTable.semanticError ?
                    symTable.semanticError : types.checkType(listConstructor, inferredType, expType);
            return;
        }

        data.resultType = checkListConstructorCompatibility(expType, listConstructor, data);
    }

    @Override
    public void visit(BLangTableConstructorExpr tableConstructorExpr, AnalyzerData data) {
        BType expType = data.expType;
        BType applicableExpType = Types.getImpliedType(expType);
        if (applicableExpType.tag == TypeTags.NONE || applicableExpType.tag == TypeTags.ANY ||
                applicableExpType.tag == TypeTags.ANYDATA) {
            InferredTupleDetails inferredTupleDetails =
                    checkExprList(new ArrayList<>(tableConstructorExpr.recordLiteralList), data);

            // inferredTupleDetails cannot have restMemberTypes as it does not support spread operator yet.
            List<BType> memTypes = inferredTupleDetails.fixedMemberTypes;
            for (BType memType : memTypes) {
                if (memType == symTable.semanticError) {
                    data.resultType = symTable.semanticError;
                    return;
                }
            }

            // If we don't have a contextually applicable type and don't have members in the table constructor expr,
            // we cannot derive the table type
            if (applicableExpType.tag == TypeTags.NONE && tableConstructorExpr.recordLiteralList.size() == 0) {
                dlog.error(tableConstructorExpr.pos, DiagnosticErrorCode.CANNOT_INFER_MEMBER_TYPE_FOR_TABLE);
                data.resultType = symTable.semanticError;
                return;
            }

            // if the contextually expected type is `any` and the key specifier is defined,
            // then we cannot derive a table type
            if (applicableExpType.tag == TypeTags.ANY && tableConstructorExpr.tableKeySpecifier != null) {
                dlog.error(tableConstructorExpr.tableKeySpecifier.pos,
                        DiagnosticErrorCode.KEY_SPECIFIER_NOT_ALLOWED_FOR_TARGET_ANY);
                data.resultType = symTable.semanticError;
                return;
            }

            BType inherentMemberType;
            if (tableConstructorExpr.tableKeySpecifier == null && applicableExpType.tag != TypeTags.NONE) {
                inherentMemberType = getMappingConstructorCompatibleNonUnionType(expType, data);
            } else {
                inherentMemberType = inferTableMemberType(memTypes, tableConstructorExpr, data);
                for (BLangRecordLiteral recordLiteral : tableConstructorExpr.recordLiteralList) {
                    recordLiteral.setBType(inherentMemberType);
                }
            }
            BTableType tableType = new BTableType(TypeTags.TABLE, inherentMemberType, null);
            if (!validateTableConstructorExpr(tableConstructorExpr, tableType, data)) {
                data.resultType = symTable.semanticError;
                return;
            }
            if (checkKeySpecifier(tableConstructorExpr, tableType, data)) {
                return;
            }
            data.resultType = tableType;
            return;
        }

        if (applicableExpType.tag == TypeTags.TABLE) {
            List<BType> memTypes = new ArrayList<>();
            for (BLangRecordLiteral recordLiteral : tableConstructorExpr.recordLiteralList) {
                BLangRecordLiteral clonedExpr = recordLiteral;
                if (data.commonAnalyzerData.nonErrorLoggingCheck) {
                    clonedExpr.cloneAttempt++;
                    clonedExpr = nodeCloner.cloneNode(recordLiteral);
                }
                BType recordType = checkExpr(clonedExpr, ((BTableType) applicableExpType).constraint, data);
                if (recordType == symTable.semanticError) {
                    data.resultType = symTable.semanticError;
                    return;
                }
                memTypes.add(recordType);
            }

            if (!(validateKeySpecifierInTableConstructor((BTableType) applicableExpType,
                    tableConstructorExpr.recordLiteralList, data) &&
                    validateTableConstructorExpr(tableConstructorExpr, (BTableType) applicableExpType, data))) {
                data.resultType = symTable.semanticError;
                return;
            }

            BTableType expectedTableType = (BTableType) applicableExpType;
            if (expectedTableType.constraint.tag == TypeTags.MAP && expectedTableType.isTypeInlineDefined) {
                if (validateMapConstraintTable(applicableExpType)) {
                    data.resultType = symTable.semanticError;
                    return;
                }
                data.resultType = expType;
                return;
            }

            BTableType tableType = new BTableType(TypeTags.TABLE, inferTableMemberType(memTypes, applicableExpType),
                                                  null);

            if (Symbols.isFlagOn(applicableExpType.flags, Flags.READONLY)) {
                tableType.flags |= Flags.READONLY;
            }

            if (checkKeySpecifier(tableConstructorExpr, tableType, data)) {
                return;
            }

            if (!expectedTableType.fieldNameList.isEmpty() && tableType.fieldNameList.isEmpty()) {
                tableType.fieldNameList = expectedTableType.fieldNameList;
            }

            if (isSameTableType(tableType, (BTableType) applicableExpType)) {
                data.resultType = expType;
            } else {
                data.resultType = tableType;
            }
        } else if (applicableExpType.tag == TypeTags.UNION) {

            boolean prevNonErrorLoggingCheck = data.commonAnalyzerData.nonErrorLoggingCheck;
            data.commonAnalyzerData.nonErrorLoggingCheck = true;
            int errorCount = this.dlog.errorCount();
            this.dlog.mute();

            List<BType> matchingTypes = new ArrayList<>();
            BUnionType expectedType = (BUnionType) applicableExpType;
            for (BType memType : expectedType.getMemberTypes()) {
                dlog.resetErrorCount();

                BLangTableConstructorExpr clonedTableExpr = tableConstructorExpr;
                if (data.commonAnalyzerData.nonErrorLoggingCheck) {
                    tableConstructorExpr.cloneAttempt++;
                    clonedTableExpr = nodeCloner.cloneNode(tableConstructorExpr);
                }

                BType resultType = checkExpr(clonedTableExpr, memType, data);
                if (resultType != symTable.semanticError && dlog.errorCount() == 0 &&
                        isUniqueType(matchingTypes, resultType)) {
                    matchingTypes.add(resultType);
                }
            }

            data.commonAnalyzerData.nonErrorLoggingCheck = prevNonErrorLoggingCheck;
            this.dlog.setErrorCount(errorCount);
            if (!prevNonErrorLoggingCheck) {
                this.dlog.unmute();
            }

            if (matchingTypes.isEmpty()) {
                BLangTableConstructorExpr exprToLog = tableConstructorExpr;
                if (data.commonAnalyzerData.nonErrorLoggingCheck) {
                    tableConstructorExpr.cloneAttempt++;
                    exprToLog = nodeCloner.cloneNode(tableConstructorExpr);
                }

                dlog.error(tableConstructorExpr.pos, DiagnosticErrorCode.INCOMPATIBLE_TYPES, expType,
                        getInferredTableType(exprToLog, data));

            } else if (matchingTypes.size() != 1) {
                dlog.error(tableConstructorExpr.pos, DiagnosticErrorCode.AMBIGUOUS_TYPES,
                        expType);
            } else {
                data.resultType = checkExpr(tableConstructorExpr, matchingTypes.get(0), data);
                return;
            }
            data.resultType = symTable.semanticError;
        } else {
            data.resultType = types.checkType(tableConstructorExpr.pos,
                    getInferredTableType(nodeCloner.cloneNode(tableConstructorExpr), data), expType,
                    DiagnosticErrorCode.INCOMPATIBLE_TYPES);
        }
    }

    private BType getInferredTableType(BLangTableConstructorExpr exprToLog, AnalyzerData data) {
        InferredTupleDetails inferredTupleDetails =
                checkExprList(new ArrayList<>(exprToLog.recordLiteralList), data);

        // inferredTupleDetails cannot have restMemberTypes as it does not support spread operator yet.
        List<BType> memTypes = inferredTupleDetails.fixedMemberTypes;
        for (BType memType : memTypes) {
            if (memType == symTable.semanticError) {
                return  symTable.semanticError;
            }
        }

        return new BTableType(TypeTags.TABLE, inferTableMemberType(memTypes, exprToLog, data), null);
    }

    private boolean checkKeySpecifier(BLangTableConstructorExpr tableConstructorExpr, BTableType tableType,
                                      AnalyzerData data) {
        if (tableConstructorExpr.tableKeySpecifier != null) {
            if (!(validateTableKeyValue(getTableKeyNameList(tableConstructorExpr.
                    tableKeySpecifier), tableConstructorExpr.recordLiteralList, tableType.constraint, data))) {
                data.resultType = symTable.semanticError;
                return true;
            }
            tableType.fieldNameList = getTableKeyNameList(tableConstructorExpr.tableKeySpecifier);
        }
        return false;
    }

    private BType inferTableMemberType(List<BType> memTypes, BType expType) {

        if (memTypes.isEmpty()) {
            return ((BTableType) expType).constraint;
        }

        LinkedHashSet<BType> result = new LinkedHashSet<>();

        result.add(memTypes.get(0));

        BUnionType unionType = BUnionType.create(null, result);
        for (int i = 1; i < memTypes.size(); i++) {
            BType source = memTypes.get(i);
            if (!types.isAssignable(source, unionType)) {
                result.add(source);
                unionType = BUnionType.create(null, result);
            }
        }

        if (unionType.getMemberTypes().size() == 1) {
            return memTypes.get(0);
        }

        return unionType;
    }

    private BType inferTableMemberType(List<BType> memTypes, BLangTableConstructorExpr tableConstructorExpr,
                                       AnalyzerData data) {
        BLangTableKeySpecifier keySpecifier = tableConstructorExpr.tableKeySpecifier;
        List<String> keySpecifierFieldNames = new ArrayList<>();
        List<BType> restFieldTypes = new ArrayList<>();


        if (keySpecifier != null) {
            for (IdentifierNode identifierNode : keySpecifier.fieldNameIdentifierList) {
                keySpecifierFieldNames.add(((BLangIdentifier) identifierNode).value);
            }
        }

        LinkedHashMap<String, List<BField>> fieldNameToFields = new LinkedHashMap<>();
        for (BType memType : memTypes) {
            BRecordType member = (BRecordType) memType;
            for (Map.Entry<String, BField> entry : member.fields.entrySet()) {
                String key = entry.getKey();
                BField field = entry.getValue();

                if (fieldNameToFields.containsKey(key)) {
                    fieldNameToFields.get(key).add(field);
                } else {
                    fieldNameToFields.put(key, new ArrayList<>() {{
                        add(field);
                    }});
                }
            }

            if (!member.sealed) {
                restFieldTypes.add(member.restFieldType);
            }
        }

        LinkedHashSet<BField> inferredFields = new LinkedHashSet<>();
        int memTypesSize = memTypes.size();

        for (Map.Entry<String, List<BField>> entry : fieldNameToFields.entrySet()) {
            String fieldName = entry.getKey();
            List<BField> fields = entry.getValue();

            List<BType> types = new ArrayList<>();
            for (BField field : fields) {
                types.add(field.getType());
            }

            for (BType memType : memTypes) {
                BRecordType bMemType = (BRecordType) memType;
                if (bMemType.sealed || bMemType.fields.containsKey(fieldName)) {
                    continue;
                }

                BType restFieldType = bMemType.restFieldType;
                types.add(restFieldType);
            }

            BField resultantField = createFieldWithType(fields.get(0), types);
            boolean isOptional = hasOptionalFields(fields) || fields.size() != memTypesSize;

            if (isOptional) {
                resultantField.symbol.flags = Flags.OPTIONAL;
            } else if (keySpecifierFieldNames.contains(fieldName)) {
                resultantField.symbol.flags = Flags.REQUIRED | Flags.READONLY;
            } else {
                resultantField.symbol.flags = Flags.REQUIRED;
            }

            inferredFields.add(resultantField);
        }

        return createTableConstraintRecordType(inferredFields, restFieldTypes, tableConstructorExpr.pos, data);
    }

    private boolean isSameTableType(BTableType source, BTableType target) {
        return target.keyTypeConstraint != symTable.neverType && source.constraint.equals(target.constraint) &&
                source.fieldNameList.equals(target.fieldNameList);
    }

    /**
     * Create a new {@code BField} out of existing {@code BField}, while changing its type.
     * The new type is derived from the given list of bTypes.
     *
     * @param field  - existing {@code BField}
     * @param bTypes - list of bTypes
     * @return a {@code BField}
     */
    private BField createFieldWithType(BField field, List<BType> bTypes) {
        BType resultantType = getResultantType(bTypes);

        BVarSymbol originalSymbol = field.symbol;
        BVarSymbol fieldSymbol = new BVarSymbol(originalSymbol.flags, originalSymbol.name, originalSymbol.pkgID,
                resultantType, originalSymbol.owner, originalSymbol.pos, VIRTUAL);

        return new BField(field.name, field.pos, fieldSymbol);
    }

    /**
     * Get the resultant type from a {@code List<BType>}.
     *
     * @param bTypes bType list (size > 0)
     * @return {@code BUnionType} if effective members in list is > 1. {@code BType} Otherwise.
     */
    private BType getResultantType(List<BType> bTypes) {
        LinkedHashSet<BType> bTypeSet = new LinkedHashSet<>(bTypes);
        List<BType> flattenBTypes = new ArrayList<>(bTypes.size());
        addFlattenMemberTypes(flattenBTypes, bTypeSet);

        return getRepresentativeBroadType(flattenBTypes);
    }

    private void addFlattenMemberTypes(List<BType> flattenBTypes, LinkedHashSet<BType> bTypes) {
        for (BType memberType : bTypes) {
            BType bType;
            BType referredMemberType = Types.getImpliedType(memberType);
            switch (referredMemberType.tag) {
                case TypeTags.UNION:
                    addFlattenMemberTypes(flattenBTypes, ((BUnionType) referredMemberType).getMemberTypes());
                    continue;
                default:
                    bType = memberType;
                    break;
            }

            flattenBTypes.add(bType);
        }
    }

    private boolean hasOptionalFields(List<BField> fields) {
        for (BField field : fields) {
            if (field.symbol.getFlags().contains(Flag.OPTIONAL)) {
                return true;
            }
        }
        return false;
    }

    private BRecordType createTableConstraintRecordType(Set<BField> inferredFields, List<BType> restFieldTypes,
                                                        Location pos, AnalyzerData data) {
        PackageID pkgID = data.env.enclPkg.symbol.pkgID;
        BRecordTypeSymbol recordSymbol = createRecordTypeSymbol(pkgID, pos, VIRTUAL, data);

        for (BField field : inferredFields) {
            recordSymbol.scope.define(field.name, field.symbol);
        }

        BRecordType recordType = new BRecordType(recordSymbol);
        recordType.fields = inferredFields.stream().collect(getFieldCollector());

        recordSymbol.type = recordType;
        recordType.tsymbol = recordSymbol;

        BLangRecordTypeNode recordTypeNode = TypeDefBuilderHelper.createRecordTypeNode(recordType, pkgID, symTable,
                pos);
        recordTypeNode.initFunction = TypeDefBuilderHelper.createInitFunctionForRecordType(recordTypeNode, data.env,
                                                                                           names, symTable);
        TypeDefBuilderHelper.createTypeDefinitionForTSymbol(recordType, recordSymbol, recordTypeNode, data.env);

        if (restFieldTypes.isEmpty()) {
            recordType.sealed = true;
            recordType.restFieldType = symTable.noType;
        } else {
            recordType.restFieldType = getResultantType(restFieldTypes);
        }

        return recordType;
    }

    private Collector<BField, ?, LinkedHashMap<String, BField>> getFieldCollector() {
        BinaryOperator<BField> mergeFunc = (u, v) -> {
            throw new IllegalStateException(String.format("Duplicate key %s", u));
        };
        return Collectors.toMap(field -> field.name.value, Function.identity(), mergeFunc, LinkedHashMap::new);
    }

    private boolean validateKeySpecifierInTableConstructor(BTableType tableType,
                                                         List<BLangRecordLiteral> recordLiterals, AnalyzerData data) {
        List<String> fieldNameList = tableType.fieldNameList;
        if (!fieldNameList.isEmpty()) {
            return validateTableKeyValue(fieldNameList, recordLiterals, tableType.constraint, data);
        }
        return true;
    }

    private boolean validateTableKeyValue(List<String> keySpecifierFieldNames, List<BLangRecordLiteral> rows,
                                          BType constraint, AnalyzerData data) {
        for (BLangRecordLiteral row : rows) {
            for (String fieldName : keySpecifierFieldNames) {
                BField field = types.getTableConstraintField(constraint, fieldName);
                BLangExpression recordKeyValueField = getRecordKeyValueField(row, fieldName);
                if (recordKeyValueField != null && isConstExpression(recordKeyValueField)) {
                    continue;
                }

                if (recordKeyValueField == null && isFieldWithDefaultValue(field)) {
                    dlog.error(row.pos,
                            DiagnosticErrorCode.UNSUPPORTED_USAGE_OF_DEFAULT_VALUES_FOR_KEY_FIELD_IN_TABLE_MEMBER);
                } else {
                    dlog.error(row.pos,
                            DiagnosticErrorCode.KEY_SPECIFIER_FIELD_VALUE_MUST_BE_CONSTANT_EXPR, fieldName);
                }
                data.resultType = symTable.semanticError;
            }
        }

        return data.resultType != symTable.semanticError;
    }

    private boolean isFieldWithDefaultValue(BField field) {
        long flags = field.symbol.flags;
        return !Symbols.isFlagOn(flags, Flags.REQUIRED) && !Symbols.isFlagOn(flags, Flags.OPTIONAL);
    }

    private boolean isConstExpression(BLangExpression expression) {
        switch(expression.getKind()) {
            case LITERAL:
            case NUMERIC_LITERAL:
            case STRING_TEMPLATE_LITERAL:
            case XML_ELEMENT_LITERAL:
            case XML_TEXT_LITERAL:
            case LIST_CONSTRUCTOR_EXPR:
            case TABLE_CONSTRUCTOR_EXPR:
            case RECORD_LITERAL_EXPR:
            case TYPE_CONVERSION_EXPR:
            case UNARY_EXPR:
            case BINARY_EXPR:
            case TYPE_TEST_EXPR:
            case TERNARY_EXPR:
            case REG_EXP_TEMPLATE_LITERAL:
                return true;
            case SIMPLE_VARIABLE_REF:
                return (((BLangSimpleVarRef) expression).symbol.tag & SymTag.CONSTANT) == SymTag.CONSTANT;
            case GROUP_EXPR:
                return isConstExpression(((BLangGroupExpr) expression).expression);
            default:
                return false;
        }
    }

    private BLangExpression getRecordKeyValueField(BLangRecordLiteral recordLiteral,
                                                            String fieldName) {
        for (RecordLiteralNode.RecordField recordField : recordLiteral.fields) {
            if (recordField.isKeyValueField()) {
                BLangRecordLiteral.BLangRecordKeyValueField recordKeyValueField =
                        (BLangRecordLiteral.BLangRecordKeyValueField) recordField;
                if (fieldName.equals(recordKeyValueField.key.toString())) {
                    return recordKeyValueField.valueExpr;
                }
            } else if (recordField.getKind() == NodeKind.SIMPLE_VARIABLE_REF) {
                if (fieldName.equals(((BLangRecordVarNameField) recordField).variableName.value)) {
                    return (BLangRecordLiteral.BLangRecordVarNameField) recordField;
                }
            }
        }

        return null;
    }

    public boolean validateKeySpecifier(List<String> fieldNameList, BType constraint,
                                         Location pos) {
        for (String fieldName : fieldNameList) {
            BField field = types.getTableConstraintField(constraint, fieldName);
            if (field == null) {
                dlog.error(pos,
                        DiagnosticErrorCode.INVALID_FIELD_NAMES_IN_KEY_SPECIFIER, fieldName, constraint);
                return true;
            }

            if (!Symbols.isFlagOn(field.symbol.flags, Flags.READONLY)) {
                dlog.error(pos,
                        DiagnosticErrorCode.KEY_SPECIFIER_FIELD_MUST_BE_READONLY, fieldName);
                return true;
            }

            if (Symbols.isFlagOn(field.symbol.flags, Flags.OPTIONAL)) {
                dlog.error(pos,
                        DiagnosticErrorCode.KEY_SPECIFIER_FIELD_MUST_BE_REQUIRED, fieldName);
                return true;
            }

            if (!types.isAssignable(field.type, symTable.anydataType)) {
                dlog.error(pos,
                        DiagnosticErrorCode.KEY_SPECIFIER_FIELD_MUST_BE_ANYDATA, fieldName, constraint);
                return true;
            }
        }
        return false;
    }

    private boolean validateTableConstructorExpr(BLangTableConstructorExpr tableConstructorExpr, BTableType tableType,
                                                 AnalyzerData data) {
        BType constraintType = tableType.constraint;
        List<String> fieldNameList = new ArrayList<>();
        boolean isKeySpecifierEmpty = tableConstructorExpr.tableKeySpecifier == null;
        if (!isKeySpecifierEmpty) {
            fieldNameList.addAll(getTableKeyNameList(tableConstructorExpr.tableKeySpecifier));

            if (tableType.fieldNameList.isEmpty() && validateKeySpecifier(fieldNameList, constraintType,
                    tableConstructorExpr.tableKeySpecifier.pos)) {
                data.resultType = symTable.semanticError;
                return false;
            }

            if (!tableType.fieldNameList.isEmpty() && !tableType.fieldNameList.equals(fieldNameList)) {
                dlog.error(tableConstructorExpr.tableKeySpecifier.pos, DiagnosticErrorCode.TABLE_KEY_SPECIFIER_MISMATCH,
                        tableType.fieldNameList.toString(), fieldNameList.toString());
                data.resultType = symTable.semanticError;
                return false;
            }
        }

        BType keyTypeConstraint = tableType.keyTypeConstraint;
        if (keyTypeConstraint != null) {
            BType referredKeyTypeConstraint = Types.getImpliedType(keyTypeConstraint);
            List<BType> memberTypes = new ArrayList<>();

            switch (referredKeyTypeConstraint.tag) {
                case TypeTags.TUPLE:
                    for (BType type : ((BTupleType) referredKeyTypeConstraint).getTupleTypes()) {
                        memberTypes.add(type);
                    }
                    break;
                case TypeTags.RECORD:
                    Map<String, BField> fieldList = ((BRecordType) referredKeyTypeConstraint).getFields();
                    memberTypes = fieldList.entrySet().stream()
                            .filter(e -> fieldNameList.contains(e.getKey())).map(entry -> entry.getValue().type)
                            .collect(Collectors.toList());
                    if (memberTypes.isEmpty()) {
                        memberTypes.add(keyTypeConstraint);
                    }
                    break;
                default:
                    memberTypes.add(keyTypeConstraint);
            }

            if (isKeySpecifierEmpty && referredKeyTypeConstraint.tag == TypeTags.NEVER) {
                return true;
            }

            if (isKeySpecifierEmpty ||
                    tableConstructorExpr.tableKeySpecifier.fieldNameIdentifierList.size() != memberTypes.size()) {
                if (isKeySpecifierEmpty) {
                    dlog.error(tableConstructorExpr.pos,
                            DiagnosticErrorCode.KEY_SPECIFIER_EMPTY_FOR_PROVIDED_KEY_CONSTRAINT, memberTypes);
                } else {
                    dlog.error(tableConstructorExpr.pos,
                            DiagnosticErrorCode.KEY_SPECIFIER_SIZE_MISMATCH_WITH_KEY_CONSTRAINT,
                            memberTypes, tableConstructorExpr.tableKeySpecifier.fieldNameIdentifierList);
                }
                data.resultType = symTable.semanticError;
                return false;
            }

            List<IdentifierNode> fieldNameIdentifierList = tableConstructorExpr.tableKeySpecifier.
                    fieldNameIdentifierList;

            int index = 0;
            for (IdentifierNode identifier : fieldNameIdentifierList) {
                BField field = types.getTableConstraintField(constraintType, ((BLangIdentifier) identifier).value);
                if (field == null || !types.isAssignable(field.type, memberTypes.get(index))) {
                    dlog.error(tableConstructorExpr.tableKeySpecifier.pos,
                            DiagnosticErrorCode.KEY_SPECIFIER_MISMATCH_WITH_KEY_CONSTRAINT,
                            fieldNameIdentifierList.toString(), memberTypes.toString());
                    data.resultType = symTable.semanticError;
                    return false;
                }
                index++;
            }
        }

        return true;
    }

    public boolean validateMapConstraintTable(BType expType) {
        if (expType != null && (!((BTableType) expType).fieldNameList.isEmpty() ||
                ((BTableType) expType).keyTypeConstraint != null) &&
                !expType.tsymbol.owner.getFlags().contains(Flag.LANG_LIB)) {
            dlog.error(((BTableType) expType).keyPos,
                    DiagnosticErrorCode.KEY_CONSTRAINT_NOT_SUPPORTED_FOR_TABLE_WITH_MAP_CONSTRAINT);
            return true;
        }
        return false;
    }

    private List<String> getTableKeyNameList(BLangTableKeySpecifier tableKeySpecifier) {
        List<String> fieldNamesList = new ArrayList<>();
        for (IdentifierNode identifier : tableKeySpecifier.fieldNameIdentifierList) {
            fieldNamesList.add(((BLangIdentifier) identifier).value);
        }

        return fieldNamesList;
    }

    private BType createTableKeyConstraint(List<String> fieldNames, BType constraintType) {
        if (fieldNames.isEmpty()) {
            return symTable.semanticError;
        }

        List<BTupleMember> memTypes = new ArrayList<>();
        for (String fieldName : fieldNames) {
            //null is not possible for field
            BField tableConstraintField = types.getTableConstraintField(constraintType, fieldName);

            if (tableConstraintField == null) {
                return symTable.semanticError;
            }

            BType fieldType = tableConstraintField.type;
            BVarSymbol varSymbol = Symbols.createVarSymbolForTupleMember(fieldType);
            memTypes.add(new BTupleMember(fieldType, varSymbol));
        }

        if (memTypes.size() == 1) {
            return memTypes.get(0).type;
        }

        return new BTupleType(memTypes);
    }

    protected BType checkListConstructorCompatibility(BType bType, BLangListConstructorExpr listConstructor,
                                                    AnalyzerData data) {
        BType refType = Types.getImpliedType(bType);
        BType compatibleType = checkListConstructorCompatibility(refType, bType, listConstructor, data);
        return compatibleType == refType ? bType : compatibleType;
    }

    private BType checkListConstructorCompatibility(BType referredType, BType originalType,
                                                    BLangListConstructorExpr listConstructor, AnalyzerData data) {
        int tag = referredType.tag;
        if (tag == TypeTags.UNION) {
            boolean prevNonErrorLoggingCheck = data.commonAnalyzerData.nonErrorLoggingCheck;
            int errorCount = this.dlog.errorCount();
            data.commonAnalyzerData.nonErrorLoggingCheck = true;
            this.dlog.mute();

            List<BType> compatibleTypes = new ArrayList<>();
            boolean erroredExpType = false;
            for (BType memberType : ((BUnionType) referredType).getMemberTypes()) {
                if (memberType == symTable.semanticError) {
                    if (!erroredExpType) {
                        erroredExpType = true;
                    }
                    continue;
                }

                BType listCompatibleMemType = getListConstructorCompatibleNonUnionType(memberType, data);
                if (listCompatibleMemType == symTable.semanticError) {
                    continue;
                }

                dlog.resetErrorCount();
                BType memCompatibiltyType = checkListConstructorCompatibility(listCompatibleMemType, listConstructor,
                                                                              data);
                if (memCompatibiltyType != symTable.semanticError && dlog.errorCount() == 0 &&
                        isUniqueType(compatibleTypes, memCompatibiltyType)) {
                    compatibleTypes.add(memCompatibiltyType);
                }
            }

            data.commonAnalyzerData.nonErrorLoggingCheck = prevNonErrorLoggingCheck;
            this.dlog.setErrorCount(errorCount);
            if (!prevNonErrorLoggingCheck) {
                this.dlog.unmute();
            }

            if (compatibleTypes.isEmpty()) {
                BLangListConstructorExpr exprToLog = listConstructor;
                if (data.commonAnalyzerData.nonErrorLoggingCheck) {
                    listConstructor.cloneAttempt++;
                    exprToLog = nodeCloner.cloneNode(listConstructor);
                }

                BType inferredTupleType = getInferredTupleType(exprToLog, symTable.noType, data);

                if (!erroredExpType && inferredTupleType != symTable.semanticError) {
                    dlog.error(listConstructor.pos, DiagnosticErrorCode.INCOMPATIBLE_TYPES, data.expType,
                               inferredTupleType);
                }
                return symTable.semanticError;
            } else if (compatibleTypes.size() != 1) {
                dlog.error(listConstructor.pos, DiagnosticErrorCode.AMBIGUOUS_TYPES,
                        data.expType);
                return symTable.semanticError;
            }

            return checkListConstructorCompatibility(compatibleTypes.get(0), listConstructor, data);
        }

        BType possibleType = getListConstructorCompatibleNonUnionType(referredType, data);

        switch (possibleType.tag) {
            case TypeTags.ARRAY:
                return checkArrayType(listConstructor, (BArrayType) possibleType, data);
            case TypeTags.TUPLE:
                return checkTupleType(listConstructor, (BTupleType) possibleType, data);
            case TypeTags.READONLY:
                return checkReadOnlyListType(listConstructor, data);
            case TypeTags.TYPEDESC:
                // i.e typedesc t = [int, string]
                listConstructor.isTypedescExpr = true;
                InferredTupleDetails inferredTupleDetails = new InferredTupleDetails();
                for (BLangExpression expr : listConstructor.exprs) {
                    if (expr.getKind() == NodeKind.LIST_CONSTRUCTOR_SPREAD_OP) {
                        BLangExpression spreadOpExpr = ((BLangListConstructorSpreadOpExpr) expr).expr;
                        BType spreadOpExprType = checkExpr(spreadOpExpr, symTable.noType, data);
                        updateInferredTupleDetailsFromSpreadMember(expr.pos, spreadOpExprType, inferredTupleDetails);
                        continue;
                    }

                    BType resultType = checkExpr(expr, symTable.noType, data);

                    BType memberType = resultType;
                    if (expr.getKind() == NodeKind.TYPEDESC_EXPRESSION) {
                        memberType = ((BLangTypedescExpr) expr).resolvedType;
                    } else if (expr.getKind() == NodeKind.SIMPLE_VARIABLE_REF) {
                        memberType = ((BLangSimpleVarRef) expr).symbol.type;
                    }

                    if (inferredTupleDetails.restMemberTypes.isEmpty()) {
                        inferredTupleDetails.fixedMemberTypes.add(memberType);
                    } else {
                        inferredTupleDetails.restMemberTypes.add(memberType);
                    }
                }

                List<BTupleMember> members = new ArrayList<>();
                inferredTupleDetails.fixedMemberTypes.forEach(memberType -> members.add(new BTupleMember(memberType,
                        new BVarSymbol(memberType.flags, null, null, memberType, null, null, null))));
                BTupleType tupleType = new BTupleType(members);
                if (!inferredTupleDetails.restMemberTypes.isEmpty()) {
                    tupleType.restType = getRepresentativeBroadType(inferredTupleDetails.restMemberTypes);
                }

                listConstructor.typedescType = tupleType;
                return new BTypedescType(listConstructor.typedescType, null);
        }

        BLangListConstructorExpr exprToLog = listConstructor;
        if (data.commonAnalyzerData.nonErrorLoggingCheck) {
            listConstructor.cloneAttempt++;
            exprToLog = nodeCloner.cloneNode(listConstructor);
        }

        if (referredType == symTable.semanticError) {
            // Ignore the return value, we only need to visit the expressions.
            getInferredTupleType(exprToLog, symTable.semanticError, data);
        } else {
            dlog.error(listConstructor.pos, DiagnosticErrorCode.INCOMPATIBLE_TYPES, originalType,
                    getInferredTupleType(exprToLog, symTable.noType, data));
        }

        return symTable.semanticError;
    }

    private void updateInferredTupleDetailsFromSpreadMember(Location spreadMemberPos, BType spreadOpExprType,
                                                            InferredTupleDetails inferredTupleDetails) {
        BType originalExprType = spreadOpExprType;
        spreadOpExprType = Types.getImpliedType(spreadOpExprType);

        if (!inferredTupleDetails.restMemberTypes.isEmpty()) {
            if (spreadOpExprType.tag == TypeTags.TUPLE) {
                BTupleType bTupleType = (BTupleType) spreadOpExprType;
                bTupleType.getTupleTypes().forEach(t -> inferredTupleDetails.restMemberTypes.add(t));
                if (!types.isFixedLengthTuple(bTupleType)) {
                    inferredTupleDetails.restMemberTypes.add(bTupleType.restType);
                }
            } else if (spreadOpExprType.tag == TypeTags.ARRAY) {
                BArrayType bArrayType = (BArrayType) spreadOpExprType;
                inferredTupleDetails.restMemberTypes.add(bArrayType.eType);
            } else {
                dlog.error(spreadMemberPos, DiagnosticErrorCode.CANNOT_INFER_TYPE_FROM_SPREAD_OP, originalExprType);
                inferredTupleDetails.restMemberTypes.add(symTable.semanticError);
            }
            return;
        }

        if (spreadOpExprType.tag == TypeTags.TUPLE) {
            BTupleType bTupleType = (BTupleType) spreadOpExprType;
            inferredTupleDetails.fixedMemberTypes.addAll(bTupleType.getTupleTypes());
            if (!types.isFixedLengthTuple(bTupleType)) {
                inferredTupleDetails.restMemberTypes.add(bTupleType.restType);
            }
        } else if (spreadOpExprType.tag == TypeTags.ARRAY) {
            BArrayType bArrayType = (BArrayType) spreadOpExprType;
            if (bArrayType.state == BArrayState.CLOSED) {
                for (int i = 0; i < bArrayType.size; i++) {
                    BType memberType = bArrayType.eType;
                    inferredTupleDetails.fixedMemberTypes.add(memberType);
                }
            } else {
                inferredTupleDetails.restMemberTypes.add(bArrayType.eType);
            }
        } else {
            dlog.error(spreadMemberPos, DiagnosticErrorCode.CANNOT_INFER_TYPE_FROM_SPREAD_OP, originalExprType);
            inferredTupleDetails.fixedMemberTypes.add(symTable.semanticError);
        }
    }

    private BType getListConstructorCompatibleNonUnionType(BType type, AnalyzerData data) {
        BType referredType = Types.getImpliedType(type);
        switch (referredType.tag) {
            case TypeTags.ARRAY:
            case TypeTags.TUPLE:
            case TypeTags.READONLY:
            case TypeTags.TYPEDESC:
                return type;
            case TypeTags.JSON:
                return !Symbols.isFlagOn(referredType.flags, Flags.READONLY) ? symTable.arrayJsonType :
                        ImmutableTypeCloner.getEffectiveImmutableType(null, types, symTable.arrayJsonType,
                                data.env, symTable, anonymousModelHelper, names);
            case TypeTags.ANYDATA:
                return !Symbols.isFlagOn(referredType.flags, Flags.READONLY) ? symTable.arrayAnydataType :
                        ImmutableTypeCloner.getEffectiveImmutableType(null, types, symTable.arrayAnydataType,
                                data.env, symTable, anonymousModelHelper, names);
            case TypeTags.ANY:
                return !Symbols.isFlagOn(referredType.flags, Flags.READONLY) ? symTable.arrayAllType :
                        ImmutableTypeCloner.getEffectiveImmutableType(null, types, symTable.arrayAllType, data.env,
                                                                      symTable, anonymousModelHelper, names);
        }
        return symTable.semanticError;
    }

    private BType checkArrayType(BLangListConstructorExpr listConstructor, BArrayType arrayType, AnalyzerData data) {
        int listExprSize = 0;
        if (arrayType.state != BArrayState.OPEN) {
            for (BLangExpression expr : listConstructor.exprs) {
                if (expr.getKind() != NodeKind.LIST_CONSTRUCTOR_SPREAD_OP) {
                    listExprSize++;
                    continue;
                }

                BLangExpression spreadOpExpr = ((BLangListConstructorSpreadOpExpr) expr).expr;
                BType spreadOpType = checkExpr(spreadOpExpr, data);
                spreadOpType = Types.getImpliedType(spreadOpType);

                switch (spreadOpType.tag) {
                    case TypeTags.ARRAY:
                        int arraySize = ((BArrayType) spreadOpType).size;
                        if (arraySize >= 0) {
                            listExprSize += arraySize;
                            continue;
                        }

                        dlog.error(spreadOpExpr.pos,
                                DiagnosticErrorCode.INVALID_SPREAD_OP_FIXED_LENGTH_LIST_EXPECTED);
                        return symTable.semanticError;
                    case TypeTags.TUPLE:
                        BTupleType tType = (BTupleType) spreadOpType;
                        if (types.isFixedLengthTuple(tType)) {
                            listExprSize += tType.getMembers().size();
                            continue;
                        }

                        dlog.error(spreadOpExpr.pos,
                                DiagnosticErrorCode.INVALID_SPREAD_OP_FIXED_LENGTH_LIST_EXPECTED);
                        return symTable.semanticError;
                }
            }
        }

        BType eType = arrayType.eType;

        if (arrayType.state == BArrayState.INFERRED) {
            arrayType.size = listExprSize;
            arrayType.state = BArrayState.CLOSED;
        } else if (arrayType.state != BArrayState.OPEN && arrayType.size != listExprSize) {
            if (arrayType.size < listExprSize) {
                dlog.error(listConstructor.pos, DiagnosticErrorCode.MISMATCHING_ARRAY_LITERAL_VALUES, arrayType.size,
                        listExprSize);
                return symTable.semanticError;
            }

            if (!types.hasFillerValue(eType)) {
                dlog.error(listConstructor.pos, DiagnosticErrorCode.INVALID_LIST_CONSTRUCTOR_ELEMENT_TYPE,
                        data.expType);
                return symTable.semanticError;
            }
        }

        boolean errored = false;
        for (BLangExpression expr : listConstructor.exprs) {
            if (expr.getKind() != NodeKind.LIST_CONSTRUCTOR_SPREAD_OP) {
                errored |= exprIncompatible(eType, expr, data);
                continue;
            }

            BLangExpression spreadOpExpr = ((BLangListConstructorSpreadOpExpr) expr).expr;
            BType spreadOpType = checkExpr(spreadOpExpr, data);
            BType spreadOpReferredType = Types.getImpliedType(spreadOpType);

            switch (spreadOpReferredType.tag) {
                case TypeTags.ARRAY:
                    BType spreadOpeType = ((BArrayType) spreadOpReferredType).eType;
                    if (types.typeIncompatible(spreadOpExpr.pos, spreadOpeType, eType)) {
                        return symTable.semanticError;
                    }
                    break;
                case TypeTags.TUPLE:
                    BTupleType spreadOpTuple = (BTupleType) spreadOpReferredType;
                    List<BType> tupleTypes = spreadOpTuple.getTupleTypes();
                    for (BType tupleMemberType : tupleTypes) {
                        if (types.typeIncompatible(spreadOpExpr.pos, tupleMemberType, eType)) {
                            return symTable.semanticError;
                        }
                    }

                    if (!types.isFixedLengthTuple(spreadOpTuple)) {
                        if (types.typeIncompatible(spreadOpExpr.pos, spreadOpTuple.restType, eType)) {
                            return symTable.semanticError;
                        }
                    }
                    break;
                default:
                    dlog.error(spreadOpExpr.pos, DiagnosticErrorCode.INCOMPATIBLE_TYPES_LIST_SPREAD_OP, spreadOpType);
                    return symTable.semanticError;
            }
        }

        return errored ? symTable.semanticError : arrayType;
    }

    private BType checkTupleType(BLangListConstructorExpr listConstructor, BTupleType tupleType, AnalyzerData data) {
        List<BLangExpression> exprs = listConstructor.exprs;
        List<BTupleMember> members = tupleType.getMembers();
        int memberTypeSize = members.size();
        BType restType = tupleType.restType;

        if (types.isFixedLengthTuple(tupleType)) {
            int listExprSize = 0;
            for (BLangExpression expr : exprs) {
                if (expr.getKind() != NodeKind.LIST_CONSTRUCTOR_SPREAD_OP) {
                    listExprSize++;
                    continue;
                }

                BLangExpression spreadOpExpr = ((BLangListConstructorSpreadOpExpr) expr).expr;
                BType spreadOpType = checkExpr(spreadOpExpr, data);
                spreadOpType = Types.getImpliedType(spreadOpType);

                switch (spreadOpType.tag) {
                    case TypeTags.ARRAY:
                        int arraySize = ((BArrayType) spreadOpType).size;
                        if (arraySize >= 0) {
                            listExprSize += arraySize;
                            continue;
                        }

                        dlog.error(spreadOpExpr.pos, DiagnosticErrorCode.INVALID_SPREAD_OP_FIXED_LENGTH_LIST_EXPECTED);
                        return symTable.semanticError;
                    case TypeTags.TUPLE:
                        BTupleType tType = (BTupleType) spreadOpType;
                        if (types.isFixedLengthTuple(tType)) {
                            listExprSize += tType.getMembers().size();
                            continue;
                        }

                        dlog.error(spreadOpExpr.pos, DiagnosticErrorCode.INVALID_SPREAD_OP_FIXED_LENGTH_LIST_EXPECTED);
                        return symTable.semanticError;
                }
            }

            if (listExprSize < memberTypeSize) {
                for (int i = listExprSize; i < memberTypeSize; i++) {
                    // Skip filler values for resourceAccessPathSegments
                    if (data.isResourceAccessPathSegments || !types.hasFillerValue(members.get(i).type)) {
                        dlog.error(listConstructor.pos, DiagnosticErrorCode.INVALID_LIST_CONSTRUCTOR_ELEMENT_TYPE,
                                members.get(i));
                        return symTable.semanticError;
                    }
                }
            } else if (listExprSize > memberTypeSize) {
                dlog.error(listConstructor.pos, DiagnosticErrorCode.TUPLE_AND_EXPRESSION_SIZE_DOES_NOT_MATCH);
                return symTable.semanticError;
            }
        }

        boolean errored = false;
        int nonRestTypeIndex = 0;

        for (BLangExpression expr : exprs) {
            int remainNonRestCount = memberTypeSize - nonRestTypeIndex;

            if (expr.getKind() != NodeKind.LIST_CONSTRUCTOR_SPREAD_OP) {
                if (remainNonRestCount > 0) {
                    errored |= exprIncompatible(members.get(nonRestTypeIndex).type, expr, data);
                    nonRestTypeIndex++;
                } else {
                    errored |= exprIncompatible(restType, expr, data);
                }
                continue;
            }

            BLangExpression spreadOpExpr = ((BLangListConstructorSpreadOpExpr) expr).expr;
<<<<<<< HEAD
            BType spreadOpType;
            if (restType != null && restType != symTable.noType && remainNonRestCount == 0) {
                BType targetType = new BArrayType(restType);
                BType possibleType = silentTypeCheckExpr(spreadOpExpr, targetType, data);
                if (possibleType == symTable.semanticError) {
                    spreadOpType = checkExpr(spreadOpExpr, data);
                } else {
                    spreadOpType = checkExpr(spreadOpExpr, targetType, data);
                }
            } else {
                spreadOpType = checkExpr(spreadOpExpr, data);
            }
            BType spreadOpReferredType = Types.getReferredType(spreadOpType);
=======
            BType spreadOpType = checkExpr(spreadOpExpr, data);
            BType spreadOpReferredType = Types.getImpliedType(spreadOpType);
>>>>>>> 5d769e1d

            switch (spreadOpReferredType.tag) {
                case TypeTags.ARRAY:
                    BArrayType spreadOpArray = (BArrayType) spreadOpReferredType;
                    if (spreadOpArray.state == BArrayState.CLOSED) {
                        for (int i = 0; i < spreadOpArray.size && nonRestTypeIndex < memberTypeSize;
                             i++, nonRestTypeIndex++) {
                            if (types.typeIncompatible(spreadOpExpr.pos, spreadOpArray.eType,
                                    members.get(nonRestTypeIndex).type)) {
                                return symTable.semanticError;
                            }
                        }

                        if (remainNonRestCount < spreadOpArray.size) {
                            if (types.typeIncompatible(spreadOpExpr.pos, spreadOpArray.eType, restType)) {
                                return symTable.semanticError;
                            }
                        }
                        continue;
                    }

                    if (remainNonRestCount > 0) {
                        dlog.error(spreadOpExpr.pos, DiagnosticErrorCode.INVALID_SPREAD_OP_FIXED_MEMBER_EXPECTED,
                                members.get(nonRestTypeIndex));
                        return symTable.semanticError;
                    }

                    if (types.typeIncompatible(spreadOpExpr.pos, spreadOpArray.eType, restType)) {
                        return symTable.semanticError;
                    }
                    break;
                case TypeTags.TUPLE:
                    BTupleType spreadOpTuple = (BTupleType) spreadOpReferredType;
                    List<BType> tupleMemberTypes = spreadOpTuple.getTupleTypes();
                    int spreadOpMemberTypeSize = tupleMemberTypes.size();

                    if (types.isFixedLengthTuple(spreadOpTuple)) {
                        for (int i = 0; i < spreadOpMemberTypeSize && nonRestTypeIndex < memberTypeSize;
                             i++, nonRestTypeIndex++) {
                            if (types.typeIncompatible(spreadOpExpr.pos, tupleMemberTypes.get(i),
                                    members.get(nonRestTypeIndex).type)) {
                                return symTable.semanticError;
                            }
                        }

                        for (int i = remainNonRestCount; i < spreadOpMemberTypeSize; i++) {
                            if (types.typeIncompatible(spreadOpExpr.pos, tupleMemberTypes.get(i),
                                    restType)) {
                                return symTable.semanticError;
                            }
                        }
                        continue;
                    }

                    if (spreadOpMemberTypeSize < remainNonRestCount) {
                        dlog.error(spreadOpExpr.pos, DiagnosticErrorCode.INVALID_SPREAD_OP_FIXED_MEMBER_EXPECTED,
                                members.get(nonRestTypeIndex + spreadOpMemberTypeSize));
                        return symTable.semanticError;
                    }

                    for (int i = 0; nonRestTypeIndex < memberTypeSize; i++, nonRestTypeIndex++) {
                        if (types.typeIncompatible(spreadOpExpr.pos, tupleMemberTypes.get(i),
                                members.get(nonRestTypeIndex).type)) {
                            return symTable.semanticError;
                        }
                    }

                    for (int i = nonRestTypeIndex; i < spreadOpMemberTypeSize; i++) {
                        if (types.typeIncompatible(spreadOpExpr.pos, tupleMemberTypes.get(i),
                                restType)) {
                            return symTable.semanticError;
                        }
                    }

                    if (types.typeIncompatible(spreadOpExpr.pos, spreadOpTuple.restType, restType)) {
                        return symTable.semanticError;
                    }
                    break;
                default:
                    dlog.error(spreadOpExpr.pos, DiagnosticErrorCode.INCOMPATIBLE_TYPES_LIST_SPREAD_OP, spreadOpType);
                    return symTable.semanticError;
            }
        }

        while (nonRestTypeIndex < memberTypeSize) {

            // Skip filler values for resourceAccessPathSegments
            if (data.isResourceAccessPathSegments || !types.hasFillerValue(members.get(nonRestTypeIndex).type)) {
                dlog.error(listConstructor.pos, DiagnosticErrorCode.INVALID_LIST_CONSTRUCTOR_ELEMENT_TYPE,
                        members.get(nonRestTypeIndex));
                return symTable.semanticError;
            }
            nonRestTypeIndex++;
        }

        return errored ? symTable.semanticError : tupleType;
    }

    private BType checkReadOnlyListType(BLangListConstructorExpr listConstructor, AnalyzerData data) {
        if (!data.commonAnalyzerData.nonErrorLoggingCheck) {
            BType inferredType = getInferredTupleType(listConstructor, symTable.readonlyType, data);

            if (inferredType == symTable.semanticError) {
                return symTable.semanticError;
            }
            return types.checkType(listConstructor, inferredType, symTable.readonlyType);
        }

        for (BLangExpression expr : listConstructor.exprs) {
            if (expr.getKind() == NodeKind.LIST_CONSTRUCTOR_SPREAD_OP) {
                expr = ((BLangListConstructorSpreadOpExpr) expr).expr;
            }

            if (exprIncompatible(symTable.readonlyType, expr, data)) {
                return symTable.semanticError;
            }
        }

        return symTable.readonlyType;
    }

    private boolean exprIncompatible(BType eType, BLangExpression expr, AnalyzerData data) {
        if (expr.typeChecked) {
            return expr.getBType() == symTable.semanticError;
        }

        BLangExpression exprToCheck = expr;

        if (data.commonAnalyzerData.nonErrorLoggingCheck) {
            expr.cloneAttempt++;
            exprToCheck = nodeCloner.cloneNode(expr);
        }

        return checkExpr(exprToCheck, eType, data) == symTable.semanticError;
    }

    private InferredTupleDetails checkExprList(List<BLangExpression> exprs, AnalyzerData data) {
        return checkExprList(exprs, symTable.noType, data);
    }

    private InferredTupleDetails checkExprList(List<BLangExpression> exprs, BType expType, AnalyzerData data) {
        InferredTupleDetails inferredTupleDetails = new InferredTupleDetails();
        SymbolEnv prevEnv = data.env;
        BType preExpType = data.expType;
        data.expType = expType;
        for (BLangExpression e : exprs) {
            if (e.getKind() == NodeKind.LIST_CONSTRUCTOR_SPREAD_OP) {
                BLangExpression spreadOpExpr = ((BLangListConstructorSpreadOpExpr) e).expr;
                BType spreadOpExprType = checkExpr(spreadOpExpr, expType, data);
                updateInferredTupleDetailsFromSpreadMember(e.pos, spreadOpExprType, inferredTupleDetails);
                continue;
            }

            checkExpr(e, expType, data);
            if (inferredTupleDetails.restMemberTypes.isEmpty()) {
                inferredTupleDetails.fixedMemberTypes.add(data.resultType);
            } else {
                inferredTupleDetails.restMemberTypes.add(data.resultType);
            }
        }
        data.env = prevEnv;
        data.expType = preExpType;
        return inferredTupleDetails;
    }

    private static class InferredTupleDetails {
        List<BType> fixedMemberTypes = new ArrayList<>();
        List<BType> restMemberTypes = new ArrayList<>();
    }

    protected BType getInferredTupleType(BLangListConstructorExpr listConstructor, BType expType, AnalyzerData data) {

        InferredTupleDetails inferredTupleDetails = checkExprList(listConstructor.exprs, expType, data);
        List<BType> fixedMemberTypes = inferredTupleDetails.fixedMemberTypes;
        List<BType> restMemberTypes = inferredTupleDetails.restMemberTypes;

        for (BType memType : fixedMemberTypes) {
            if (memType == symTable.semanticError) {
                return symTable.semanticError;
            }
        }

        for (BType memType : restMemberTypes) {
            if (memType == symTable.semanticError) {
                return symTable.semanticError;
            }
        }
        List<BTupleMember> members = new ArrayList<>();
        fixedMemberTypes.forEach(memberType -> members.add(new BTupleMember(memberType,
                new BVarSymbol(memberType.flags, null, null, memberType, null, null, null))));
        BTupleType tupleType = new BTupleType(members);
        if (!restMemberTypes.isEmpty()) {
            tupleType.restType = getRepresentativeBroadType(restMemberTypes);
        }

        if (Types.getImpliedType(expType).tag != TypeTags.READONLY) {
            return tupleType;
        }

        tupleType.flags |= Flags.READONLY;
        return tupleType;
    }


    public void visit(BLangRecordLiteral recordLiteral, AnalyzerData data) {
        BType expType = data.expType;
        int expTypeTag = Types.getImpliedType(expType).tag;

        if (expTypeTag == TypeTags.NONE || expTypeTag == TypeTags.READONLY) {
            expType = defineInferredRecordType(recordLiteral, expType, data);
        } else if (expTypeTag == TypeTags.OBJECT) {
            dlog.error(recordLiteral.pos, DiagnosticErrorCode.INVALID_RECORD_LITERAL, expType);
            data.resultType = symTable.semanticError;
            return;
        }

        data.resultType = getEffectiveMappingType(recordLiteral,
                                             checkMappingConstructorCompatibility(expType, recordLiteral, data), data);
    }

    public BType getEffectiveMappingType(BLangRecordLiteral recordLiteral, BType applicableMappingType,
                                          AnalyzerData data) {
        BType refType = Types.getImpliedType(applicableMappingType);
        if (applicableMappingType == symTable.semanticError ||
                (refType.tag == TypeTags.RECORD && Symbols.isFlagOn(applicableMappingType.flags,
                                                                                  Flags.READONLY))) {
            return applicableMappingType;
        }

        Map<String, RecordLiteralNode.RecordField> readOnlyFields = new LinkedHashMap<>();
        LinkedHashMap<String, BField> applicableTypeFields =
                refType.tag == TypeTags.RECORD ? ((BRecordType) refType).fields :
                        new LinkedHashMap<>();

        for (RecordLiteralNode.RecordField field : recordLiteral.fields) {
            if (field.getKind() == NodeKind.RECORD_LITERAL_SPREAD_OP) {
                continue;
            }

            String name;
            if (field.isKeyValueField()) {
                BLangRecordKeyValueField keyValueField = (BLangRecordKeyValueField) field;

                if (!keyValueField.readonly) {
                    continue;
                }

                BLangExpression keyExpr = keyValueField.key.expr;
                if (keyExpr.getKind() == NodeKind.SIMPLE_VARIABLE_REF) {
                    name = ((BLangSimpleVarRef) keyExpr).variableName.value;
                } else {
                    name = (String) ((BLangLiteral) keyExpr).value;
                }
            } else {
                BLangRecordVarNameField varNameField = (BLangRecordVarNameField) field;

                if (!varNameField.readonly) {
                    continue;
                }
                name = varNameField.variableName.value;
            }

            if (applicableTypeFields.containsKey(name) &&
                    Symbols.isFlagOn(applicableTypeFields.get(name).symbol.flags, Flags.READONLY)) {
                continue;
            }

            readOnlyFields.put(name, field);
        }

        if (readOnlyFields.isEmpty()) {
            return applicableMappingType;
        }

        PackageID pkgID = data.env.enclPkg.symbol.pkgID;
        Location pos = recordLiteral.pos;
        BRecordTypeSymbol recordSymbol = createRecordTypeSymbol(pkgID, pos, VIRTUAL, data);

        LinkedHashMap<String, BField> newFields = new LinkedHashMap<>();

        for (Map.Entry<String, RecordLiteralNode.RecordField> readOnlyEntry : readOnlyFields.entrySet()) {
            RecordLiteralNode.RecordField field = readOnlyEntry.getValue();

            String key = readOnlyEntry.getKey();
            Name fieldName = names.fromString(key);

            BType readOnlyFieldType;
            if (field.isKeyValueField()) {
                readOnlyFieldType = ((BLangRecordKeyValueField) field).valueExpr.getBType();
            } else {
                // Has to be a varname field.
                readOnlyFieldType = ((BLangRecordVarNameField) field).getBType();
            }

            BVarSymbol fieldSymbol = new BVarSymbol(Flags.asMask(new HashSet<Flag>() {{
                add(Flag.REQUIRED);
                add(Flag.READONLY);
            }}), fieldName, pkgID, readOnlyFieldType, recordSymbol,
                                                    ((BLangNode) field).pos, VIRTUAL);
            newFields.put(key, new BField(fieldName, null, fieldSymbol));
            recordSymbol.scope.define(fieldName, fieldSymbol);
        }

        BRecordType recordType = new BRecordType(recordSymbol, recordSymbol.flags);
        if (refType.tag == TypeTags.MAP) {
            recordType.sealed = false;
            recordType.restFieldType = ((BMapType) refType).constraint;
        } else {
            BRecordType applicableRecordType = (BRecordType) refType;
            boolean allReadOnlyFields = true;

            for (Map.Entry<String, BField> origEntry : applicableRecordType.fields.entrySet()) {
                String fieldName = origEntry.getKey();
                BField field = origEntry.getValue();

                if (readOnlyFields.containsKey(fieldName)) {
                    // Already defined.
                    continue;
                }

                BVarSymbol origFieldSymbol = field.symbol;
                long origFieldFlags = origFieldSymbol.flags;

                if (allReadOnlyFields && !Symbols.isFlagOn(origFieldFlags, Flags.READONLY)) {
                    allReadOnlyFields = false;
                }

                BVarSymbol fieldSymbol = new BVarSymbol(origFieldFlags, field.name, pkgID,
                                                        origFieldSymbol.type, recordSymbol, field.pos, VIRTUAL);
                newFields.put(fieldName, new BField(field.name, null, fieldSymbol));
                recordSymbol.scope.define(field.name, fieldSymbol);
            }

            recordType.sealed = applicableRecordType.sealed;
            recordType.restFieldType = applicableRecordType.restFieldType;

            if (recordType.sealed && allReadOnlyFields) {
                recordType.flags |= Flags.READONLY;
                recordType.tsymbol.flags |= Flags.READONLY;
            }

        }

        recordType.fields = newFields;
        recordSymbol.type = recordType;
        recordType.tsymbol = recordSymbol;

        BLangRecordTypeNode recordTypeNode = TypeDefBuilderHelper.createRecordTypeNode(recordType, pkgID, symTable,
                                                                                       pos);
        recordTypeNode.initFunction = TypeDefBuilderHelper.createInitFunctionForRecordType(recordTypeNode, data.env,
                                                                                           names, symTable);
        TypeDefBuilderHelper.createTypeDefinitionForTSymbol(recordType, recordSymbol, recordTypeNode, data.env);

        if (refType.tag == TypeTags.RECORD) {
            BRecordType applicableRecordType = (BRecordType) refType;
            BTypeSymbol applicableRecordTypeSymbol = applicableRecordType.tsymbol;
            BLangUserDefinedType origTypeRef = new BLangUserDefinedType(
                    ASTBuilderUtil.createIdentifier(
                            pos,
                            TypeDefBuilderHelper.getPackageAlias(data.env, pos.lineRange().fileName(),
                                                                 applicableRecordTypeSymbol.pkgID)),
                    ASTBuilderUtil.createIdentifier(pos, applicableRecordTypeSymbol.name.value));
            origTypeRef.pos = pos;
            origTypeRef.setBType(applicableRecordType);
            recordTypeNode.typeRefs.add(origTypeRef);
        } else if (refType.tag == TypeTags.MAP) {
            recordLiteral.expectedType = applicableMappingType;
        }

        return recordType;
    }

    public BType checkMappingConstructorCompatibility(BType bType, BLangRecordLiteral mappingConstructor,
                                                       AnalyzerData data) {
        int tag = bType.tag;
        if (tag == TypeTags.UNION) {
            boolean prevNonErrorLoggingCheck = data.commonAnalyzerData.nonErrorLoggingCheck;
            data.commonAnalyzerData.nonErrorLoggingCheck = true;
            int errorCount = this.dlog.errorCount();
            this.dlog.mute();

            List<BType> compatibleTypes = new ArrayList<>();
            boolean erroredExpType = false;
            for (BType memberType : ((BUnionType) bType).getMemberTypes()) {
                if (memberType == symTable.semanticError) {
                    if (!erroredExpType) {
                        erroredExpType = true;
                    }
                    continue;
                }

                BType listCompatibleMemType = getMappingConstructorCompatibleNonUnionType(memberType, data);
                if (listCompatibleMemType == symTable.semanticError) {
                    continue;
                }

                dlog.resetErrorCount();
                BType memCompatibiltyType = checkMappingConstructorCompatibility(listCompatibleMemType,
                                                                                 mappingConstructor, data);

                if (memCompatibiltyType != symTable.semanticError && dlog.errorCount() == 0 &&
                        isUniqueType(compatibleTypes, memCompatibiltyType)) {
                    compatibleTypes.add(memCompatibiltyType);
                }
            }

            data.commonAnalyzerData.nonErrorLoggingCheck = prevNonErrorLoggingCheck;
            dlog.setErrorCount(errorCount);
            if (!prevNonErrorLoggingCheck) {
                this.dlog.unmute();
            }

            if (compatibleTypes.isEmpty()) {
                if (!erroredExpType) {
                    reportIncompatibleMappingConstructorError(mappingConstructor, bType, data);
                }
                validateSpecifiedFields(mappingConstructor, symTable.semanticError, data);
                return symTable.semanticError;
            } else if (compatibleTypes.size() != 1) {
                dlog.error(mappingConstructor.pos, DiagnosticErrorCode.AMBIGUOUS_TYPES, bType);
                validateSpecifiedFields(mappingConstructor, symTable.semanticError, data);
                return symTable.semanticError;
            }

            return checkMappingConstructorCompatibility(compatibleTypes.get(0), mappingConstructor, data);
        }

        if (tag == TypeTags.TYPEREFDESC || tag == TypeTags.INTERSECTION) {
            BType refType = Types.getImpliedType(bType);
            BType compatibleType = checkMappingConstructorCompatibility(refType, mappingConstructor, data);
            return compatibleType == refType ? bType : compatibleType;
        }

        BType possibleType = getMappingConstructorCompatibleNonUnionType(bType, data);

        switch (possibleType.tag) {
            case TypeTags.MAP:
                return validateSpecifiedFields(mappingConstructor, possibleType, data) ? possibleType :
                        symTable.semanticError;
            case TypeTags.RECORD:
                boolean isSpecifiedFieldsValid = validateSpecifiedFields(mappingConstructor, possibleType, data);

                boolean hasAllRequiredFields = validateRequiredFields((BRecordType) possibleType,
                                                                      mappingConstructor.fields,
                                                                      mappingConstructor.pos, data);

                return isSpecifiedFieldsValid && hasAllRequiredFields ? possibleType : symTable.semanticError;
            case TypeTags.READONLY:
                return checkReadOnlyMappingType(mappingConstructor, data);
        }
        reportIncompatibleMappingConstructorError(mappingConstructor, bType, data);
        validateSpecifiedFields(mappingConstructor, symTable.semanticError, data);
        return symTable.semanticError;
    }

    private BType checkReadOnlyMappingType(BLangRecordLiteral mappingConstructor, AnalyzerData data) {
        if (!data.commonAnalyzerData.nonErrorLoggingCheck) {
            BType inferredType = defineInferredRecordType(mappingConstructor, symTable.readonlyType, data);

            if (inferredType == symTable.semanticError) {
                return symTable.semanticError;
            }
            return checkMappingConstructorCompatibility(inferredType, mappingConstructor, data);
        }

        for (RecordLiteralNode.RecordField field : mappingConstructor.fields) {
            BLangExpression exprToCheck;

            if (field.isKeyValueField()) {
                exprToCheck = ((BLangRecordKeyValueField) field).valueExpr;
            } else if (field.getKind() == NodeKind.RECORD_LITERAL_SPREAD_OP) {
                exprToCheck = ((BLangRecordLiteral.BLangRecordSpreadOperatorField) field).expr;
            } else {
                exprToCheck = (BLangRecordVarNameField) field;
            }

            if (exprIncompatible(symTable.readonlyType, exprToCheck, data)) {
                return symTable.semanticError;
            }
        }

        return symTable.readonlyType;
    }

    private BType getMappingConstructorCompatibleNonUnionType(BType type, AnalyzerData data) {
        switch (type.tag) {
            case TypeTags.MAP:
            case TypeTags.RECORD:
            case TypeTags.READONLY:
                return type;
            case TypeTags.JSON:
                return !Symbols.isFlagOn(type.flags, Flags.READONLY) ? symTable.mapJsonType :
                        ImmutableTypeCloner.getEffectiveImmutableType(null, types, symTable.mapJsonType, data.env,
                                                                      symTable, anonymousModelHelper, names);
            case TypeTags.ANYDATA:
                return !Symbols.isFlagOn(type.flags, Flags.READONLY) ? symTable.mapAnydataType :
                        ImmutableTypeCloner.getEffectiveImmutableType(null, types, symTable.mapAnydataType,
                                data.env, symTable, anonymousModelHelper, names);
            case TypeTags.ANY:
                return !Symbols.isFlagOn(type.flags, Flags.READONLY) ? symTable.mapAllType :
                        ImmutableTypeCloner.getEffectiveImmutableType(null, types, symTable.mapAllType, data.env,
                                                                      symTable, anonymousModelHelper, names);
            case TypeTags.INTERSECTION:
                return ((BIntersectionType) type).effectiveType;
            case TypeTags.TYPEREFDESC:
                BType refType = Types.getImpliedType(type);
                BType compatibleType = getMappingConstructorCompatibleNonUnionType(refType, data);
                return compatibleType == refType ? type : compatibleType;
        }
        return symTable.semanticError;
    }

    private void reportIncompatibleMappingConstructorError(BLangRecordLiteral mappingConstructorExpr, BType expType,
                                                           AnalyzerData data) {
        if (expType == symTable.semanticError) {
            return;
        }

        BType referredExpType = Types.getImpliedType(expType);
        if (referredExpType.tag != TypeTags.UNION) {
            dlog.error(mappingConstructorExpr.pos,
                    DiagnosticErrorCode.MAPPING_CONSTRUCTOR_COMPATIBLE_TYPE_NOT_FOUND, expType);
            return;
        }

        BUnionType unionType = (BUnionType) referredExpType;
        BType[] memberTypes = types.getAllTypes(unionType, true).toArray(new BType[0]);

        // Special case handling for `T?` where T is a record type. This is done to give more user friendly error
        // messages for this common scenario.
        if (memberTypes.length == 2) {
            BRecordType recType = null;
            BType firstMemberType = Types.getImpliedType(memberTypes[0]);
            BType secondMemberType = Types.getImpliedType(memberTypes[1]);
            if (firstMemberType.tag == TypeTags.RECORD && secondMemberType.tag == TypeTags.NIL) {
                recType = (BRecordType) firstMemberType;
            } else if (secondMemberType.tag == TypeTags.RECORD && firstMemberType.tag == TypeTags.NIL) {
                recType = (BRecordType) secondMemberType;
            }

            if (recType != null) {
                validateSpecifiedFields(mappingConstructorExpr, recType, data);
                validateRequiredFields(recType, mappingConstructorExpr.fields, mappingConstructorExpr.pos, data);
                return;
            }
        }

        // By this point, we know there aren't any types to which we can assign the mapping constructor. If this is
        // case where there is at least one type with which we can use mapping constructors, but this particular
        // mapping constructor is incompatible, we give an incompatible mapping constructor error.
        for (BType bType : memberTypes) {
            if (types.isMappingConstructorCompatibleType(bType)) {
                dlog.error(mappingConstructorExpr.pos, DiagnosticErrorCode.INCOMPATIBLE_MAPPING_CONSTRUCTOR,
                        unionType);
                return;
            }
        }

        dlog.error(mappingConstructorExpr.pos,
                DiagnosticErrorCode.MAPPING_CONSTRUCTOR_COMPATIBLE_TYPE_NOT_FOUND, unionType);
    }

    private boolean validateSpecifiedFields(BLangRecordLiteral mappingConstructor, BType possibleType,
                                            AnalyzerData data) {
        boolean isFieldsValid = true;

        for (RecordLiteralNode.RecordField field : mappingConstructor.fields) {
            BType checkedType = checkMappingField(field, Types.getImpliedType(possibleType), data);
            if (isFieldsValid && checkedType == symTable.semanticError) {
                isFieldsValid = false;
            }
        }

        return isFieldsValid;
    }

    private boolean validateRequiredFields(BRecordType type, List<RecordLiteralNode.RecordField> specifiedFields,
                                           Location pos, AnalyzerData data) {
        HashSet<String> specFieldNames = getFieldNames(specifiedFields, data);
        boolean hasAllRequiredFields = true;

        for (BField field : type.fields.values()) {
            String fieldName = field.name.value;
            if (!specFieldNames.contains(fieldName) && Symbols.isFlagOn(field.symbol.flags, Flags.REQUIRED)
                    && !types.isNeverTypeOrStructureTypeWithARequiredNeverMember(field.type)) {
                // Check if `field` is explicitly assigned a value in the record literal
                // If a required field is missing, it's a compile error
                dlog.error(pos, DiagnosticErrorCode.MISSING_REQUIRED_RECORD_FIELD, field.name);
                if (hasAllRequiredFields) {
                    hasAllRequiredFields = false;
                }
            }
        }
        return hasAllRequiredFields;
    }

    private HashSet<String> getFieldNames(List<RecordLiteralNode.RecordField> specifiedFields, AnalyzerData data) {
        HashSet<String> fieldNames = new HashSet<>();

        for (RecordLiteralNode.RecordField specifiedField : specifiedFields) {
            if (specifiedField.isKeyValueField()) {
                String name = getKeyValueFieldName((BLangRecordKeyValueField) specifiedField);
                if (name == null) {
                    continue; // computed key
                }

                fieldNames.add(name);
            } else if (specifiedField.getKind() == NodeKind.SIMPLE_VARIABLE_REF) {
                fieldNames.add(getVarNameFieldName((BLangRecordVarNameField) specifiedField));
            } else {
                fieldNames.addAll(getSpreadOpFieldRequiredFieldNames(
                        (BLangRecordLiteral.BLangRecordSpreadOperatorField) specifiedField, data));
            }
        }

        return fieldNames;
    }

    String getKeyValueFieldName(BLangRecordKeyValueField field) {
        BLangRecordKey key = field.key;
        if (key.computedKey) {
            return null;
        }

        BLangExpression keyExpr = key.expr;

        if (keyExpr.getKind() == NodeKind.SIMPLE_VARIABLE_REF) {
            return ((BLangSimpleVarRef) keyExpr).variableName.value;
        } else if (keyExpr.getKind() == NodeKind.LITERAL) {
            return (String) ((BLangLiteral) keyExpr).value;
        }
        return null;
    }

    private String getVarNameFieldName(BLangRecordVarNameField field) {
        return field.variableName.value;
    }

    private List<String> getSpreadOpFieldRequiredFieldNames(BLangRecordLiteral.BLangRecordSpreadOperatorField field,
                                                            AnalyzerData data) {
        BType spreadType = Types.getImpliedType(checkExpr(field.expr, data));

        if (spreadType.tag != TypeTags.RECORD) {
            return Collections.emptyList();
        }

        List<String> fieldNames = new ArrayList<>();
        for (BField bField : ((BRecordType) spreadType).getFields().values()) {
            if (!Symbols.isOptional(bField.symbol)) {
                fieldNames.add(bField.name.value);
            }
        }
        return fieldNames;
    }

    @Override
    public void visit(BLangWorkerFlushExpr workerFlushExpr, AnalyzerData data) {
        if (workerFlushExpr.workerIdentifier != null) {
            String workerName = workerFlushExpr.workerIdentifier.getValue();
            if (!this.workerExists(data.env, workerName)) {
                this.dlog.error(workerFlushExpr.pos, DiagnosticErrorCode.UNDEFINED_WORKER, workerName);
            } else {
                BSymbol symbol = symResolver.lookupSymbolInMainSpace(data.env, names.fromString(workerName));
                if (symbol != symTable.notFoundSymbol) {
                    workerFlushExpr.workerSymbol = symbol;
                }
            }
        }
        BType actualType = BUnionType.create(null, symTable.errorType, symTable.nilType);
        data.resultType = types.checkType(workerFlushExpr, actualType, data.expType);
    }

    @Override
    public void visit(BLangWorkerSyncSendExpr syncSendExpr, AnalyzerData data) {
        BSymbol symbol = symResolver.lookupSymbolInMainSpace(data.env, names.fromIdNode(syncSendExpr.workerIdentifier));

        if (symTable.notFoundSymbol.equals(symbol)) {
            syncSendExpr.workerType = symTable.semanticError;
        } else {
            syncSendExpr.workerType = symbol.type;
            syncSendExpr.workerSymbol = symbol;
        }

        // TODO Need to remove this cached env
        syncSendExpr.env = data.env;
        checkExpr(syncSendExpr.expr, data);

        // Validate if the send expression type is cloneableType
        if (!types.isAssignable(syncSendExpr.expr.getBType(), symTable.cloneableType)) {
            this.dlog.error(syncSendExpr.pos, DiagnosticErrorCode.INVALID_TYPE_FOR_SEND,
                            syncSendExpr.expr.getBType());
        }

        String workerName = syncSendExpr.workerIdentifier.getValue();
        if (!this.workerExists(data.env, workerName)) {
            this.dlog.error(syncSendExpr.pos, DiagnosticErrorCode.UNDEFINED_WORKER, workerName);
        }

        syncSendExpr.expectedType = data.expType;

        // Type checking against the matching receive is done during code analysis.
        // When the expected type is noType, set the result type as nil to avoid variable assignment is required errors.
        data.resultType = data.expType == symTable.noType ? symTable.nilType : data.expType;
    }

    @Override
    public void visit(BLangWorkerAsyncSendExpr asyncSendExpr, AnalyzerData data) {
        BSymbol symbol =
                symResolver.lookupSymbolInMainSpace(data.env, names.fromIdNode(asyncSendExpr.workerIdentifier));

        if (symTable.notFoundSymbol.tag == symbol.tag) {
            asyncSendExpr.workerType = symTable.semanticError;
        } else {
            asyncSendExpr.workerType = symbol.type;
            asyncSendExpr.workerSymbol = symbol;
        }

        // TODO Need to remove this cached env
        asyncSendExpr.env = data.env;
        checkExpr(asyncSendExpr.expr, data);

        // Validate if the send expression type is cloneableType
        if (!types.isAssignable(asyncSendExpr.expr.getBType(), symTable.cloneableType)) {
            this.dlog.error(asyncSendExpr.pos, DiagnosticErrorCode.INVALID_TYPE_FOR_SEND,
                    asyncSendExpr.expr.getBType());
        }

        String workerName = asyncSendExpr.workerIdentifier.getValue();
        if (!this.workerExists(data.env, workerName)) {
            this.dlog.error(asyncSendExpr.pos, DiagnosticErrorCode.UNDEFINED_WORKER, workerName);
        }

        asyncSendExpr.expectedType = data.expType;

        // Async-send-action always returns nil.
        data.resultType = symTable.nilType;
    }

    @Override
    public void visit(BLangWorkerReceive workerReceiveExpr, AnalyzerData data) {
        BSymbol symbol =
                symResolver.lookupSymbolInMainSpace(data.env, names.fromIdNode(workerReceiveExpr.workerIdentifier));

        // TODO Need to remove this cached env
        workerReceiveExpr.env = data.env;

        if (symTable.notFoundSymbol.equals(symbol)) {
            workerReceiveExpr.workerType = symTable.semanticError;
        } else {
            workerReceiveExpr.workerType = symbol.type;
            workerReceiveExpr.workerSymbol = symbol;
        }
        // The receive expression cannot be assigned to var, since we cannot infer the type.
        if (symTable.noType == data.expType) {
            this.dlog.error(workerReceiveExpr.pos, DiagnosticErrorCode.INVALID_USAGE_OF_RECEIVE_EXPRESSION);
        }
        // We cannot predict the type of the receive expression as it depends on the type of the data sent by the other
        // worker/channel. Since receive is an expression now we infer the type of it from the lhs of the statement.
        workerReceiveExpr.setBType(data.expType);
        data.resultType = data.expType;
    }

    private boolean workerExists(SymbolEnv env, String workerName) {
        //TODO: move this method to CodeAnalyzer
        if (workerName.equals(DEFAULT_WORKER_NAME)) {
           return true;
        }
        BSymbol symbol = this.symResolver.lookupSymbolInMainSpace(env, new Name(workerName));
        BType bType =  Types.getImpliedType(symbol.type);
        return symbol != this.symTable.notFoundSymbol &&
                bType.tag == TypeTags.FUTURE &&
               ((BFutureType) bType).workerDerivative;
    }

    @Override
    public void visit(BLangConstRef constRef, AnalyzerData data) {
        constRef.symbol = symResolver.lookupMainSpaceSymbolInPackage(constRef.pos, data.env,
                names.fromIdNode(constRef.pkgAlias), names.fromIdNode(constRef.variableName));

        types.setImplicitCastExpr(constRef, constRef.getBType(), data.expType);
        data.resultType = constRef.getBType();
    }

    public void visit(BLangSimpleVarRef varRefExpr, AnalyzerData data) {
        // Set error type as the actual type.
        BType actualType = symTable.semanticError;

        BLangIdentifier identifier = varRefExpr.variableName;
        Name varName = names.fromIdNode(identifier);
        if (varName == Names.IGNORE) {
            varRefExpr.setBType(this.symTable.anyType);

            // If the variable name is a wildcard('_'), the symbol should be ignorable.
            varRefExpr.symbol = new BVarSymbol(0, true, varName,
                                               names.originalNameFromIdNode(identifier),
                    data.env.enclPkg.symbol.pkgID, varRefExpr.getBType(), data.env.scope.owner,
                                               varRefExpr.pos, VIRTUAL);

            data.resultType = varRefExpr.getBType();
            return;
        }

        Name compUnitName = getCurrentCompUnit(varRefExpr);
        BSymbol pkgSymbol = symResolver.resolvePrefixSymbol(data.env, names.fromIdNode(varRefExpr.pkgAlias),
                                                            compUnitName);
        varRefExpr.pkgSymbol = pkgSymbol;
        if (pkgSymbol == symTable.notFoundSymbol) {
            varRefExpr.symbol = symTable.notFoundSymbol;
            dlog.error(varRefExpr.pos, DiagnosticErrorCode.UNDEFINED_MODULE, varRefExpr.pkgAlias);
        }

        if (pkgSymbol.tag == SymTag.XMLNS) {
            actualType = symTable.stringType;
        } else if (pkgSymbol != symTable.notFoundSymbol) {
            BSymbol symbol = symResolver.lookupMainSpaceSymbolInPackage(varRefExpr.pos, data.env,
                    names.fromIdNode(varRefExpr.pkgAlias), varName);
            // if no symbol, check same for object attached function
            BLangType enclType = data.env.enclType;
            if (symbol == symTable.notFoundSymbol && enclType != null && enclType.getBType().tsymbol.scope != null) {
                Name objFuncName = names.fromString(Symbols
                        .getAttachedFuncSymbolName(enclType.getBType().tsymbol.name.value, varName.value));
                symbol = symResolver.resolveStructField(varRefExpr.pos, data.env, objFuncName,
                        enclType.getBType().tsymbol);
            }

            // TODO: call to isInLocallyDefinedRecord() is a temporary fix done to disallow local var references in
            //  locally defined record type defs. This check should be removed once local var referencing is supported.
            if (((symbol.tag & SymTag.VARIABLE) == SymTag.VARIABLE)) {
                BVarSymbol varSym = (BVarSymbol) symbol;
                checkSelfReferences(varRefExpr.pos, data.env, varSym);
                varRefExpr.symbol = varSym;
                actualType = varSym.type;
                markAndRegisterClosureVariable(symbol, varRefExpr.pos, data.env, data);
            } else if ((symbol.tag & SymTag.TYPE_DEF) == SymTag.TYPE_DEF) {
                if (symbol.kind == SymbolKind.TYPE_DEF) {
                    BTypeDefinitionSymbol typeDefSym = (BTypeDefinitionSymbol) symbol;
                    actualType = Types.getImpliedType(symbol.type).tag == TypeTags.TYPEDESC ?
                        typeDefSym.referenceType
                            : new BTypedescType(typeDefSym.referenceType, null);
                } else {
                    actualType = symbol.type.tag == TypeTags.TYPEDESC ? symbol.type
                            : new BTypedescType(symbol.type, null);
                }
                varRefExpr.symbol = symbol;
            } else if ((symbol.tag & SymTag.CONSTANT) == SymTag.CONSTANT) {
                BConstantSymbol constSymbol = (BConstantSymbol) symbol;
                varRefExpr.symbol = constSymbol;
                BType symbolType = symbol.type;
                BType expectedType = Types.getImpliedType(data.expType);
                if (symbolType != symTable.noType && expectedType.tag == TypeTags.FINITE ||
                        (expectedType.tag == TypeTags.UNION && types.getAllTypes(expectedType, true).stream()
                                .anyMatch(memType -> Types.getImpliedType(memType).tag == TypeTags.FINITE &&
                                        types.isAssignable(symbolType, memType)))) {
                    actualType = symbolType;
                } else {
                    actualType = constSymbol.literalType;

                    // Handle the assignment of int to subtypes of int (byte, int:Signed16, ...).
                    if (actualType.tag == TypeTags.INT && types.isContainSubtypeOfInt(expectedType)) {
                        if (expectedType.tag != TypeTags.UNION) {
                            actualType = types.isAssignable(symbolType, expectedType) ? expectedType : actualType;
                        } else {
                            Optional<BType> posibleType = types.getAllTypes(expectedType, true).stream()
                                    .filter(targetMemType ->
                                            types.isAssignable(symbolType, targetMemType)).findFirst();
                            actualType = posibleType.isPresent() ? posibleType.get() : actualType;
                        }
                    }
                }

                // If the constant is on the LHS, modifications are not allowed.
                // E.g. m.k = "10"; // where `m` is a constant.
                if (varRefExpr.isLValue || varRefExpr.isCompoundAssignmentLValue) {
                    actualType = symTable.semanticError;
                    dlog.error(varRefExpr.pos, DiagnosticErrorCode.CANNOT_UPDATE_CONSTANT_VALUE);
                }
            } else {
                varRefExpr.symbol = symbol; // Set notFoundSymbol
                logUndefinedSymbolError(varRefExpr.pos, varName.value);
            }
        }

        // Check type compatibility
        BType expType = Types.getImpliedType(data.expType);
        if (expType.tag == TypeTags.ARRAY && isArrayOpenSealedType((BArrayType) expType)) {
            dlog.error(varRefExpr.pos, DiagnosticErrorCode.CANNOT_INFER_SIZE_ARRAY_SIZE_FROM_THE_CONTEXT);
            data.resultType = symTable.semanticError;
            return;
        }

        data.resultType = types.checkType(varRefExpr, actualType, data.expType);
    }

    @Override
    public void visit(BLangRecordVarRef varRefExpr, AnalyzerData data) {
        LinkedHashMap<String, BField> fields = new LinkedHashMap<>();

        String recordName = this.anonymousModelHelper.getNextAnonymousTypeKey(data.env.enclPkg.symbol.pkgID);
        BRecordTypeSymbol recordSymbol = Symbols.createRecordSymbol(Flags.ANONYMOUS, names.fromString(recordName),
                data.env.enclPkg.symbol.pkgID, null, data.env.scope.owner,
                                                                         varRefExpr.pos, SOURCE);
        symbolEnter.defineSymbol(varRefExpr.pos, recordSymbol, data.env);

        boolean unresolvedReference = false;
        for (BLangRecordVarRef.BLangRecordVarRefKeyValue recordRefField : varRefExpr.recordRefFields) {
            BLangVariableReference bLangVarReference = (BLangVariableReference) recordRefField.variableReference;
            bLangVarReference.isLValue = true;
            checkExpr(recordRefField.variableReference, data);
            if (bLangVarReference.symbol == null || bLangVarReference.symbol == symTable.notFoundSymbol ||
                    !isValidVariableReference(recordRefField.variableReference)) {
                unresolvedReference = true;
                continue;
            }
            BVarSymbol bVarSymbol = (BVarSymbol) bLangVarReference.symbol;
            BField field = new BField(names.fromIdNode(recordRefField.variableName), varRefExpr.pos,
                                      new BVarSymbol(0, names.fromIdNode(recordRefField.variableName),
                                                     names.originalNameFromIdNode(recordRefField.variableName),
                                              data.env.enclPkg.symbol.pkgID, bVarSymbol.type, recordSymbol,
                                                     varRefExpr.pos, SOURCE));
            fields.put(field.name.value, field);
        }

        BLangExpression restParam = (BLangExpression) varRefExpr.restParam;
        if (restParam != null) {
            checkExpr(restParam, data);
            unresolvedReference = !isValidVariableReference(restParam);
        }

        if (unresolvedReference) {
            data.resultType = symTable.semanticError;
            return;
        }

        BRecordType bRecordType = new BRecordType(recordSymbol);
        bRecordType.fields = fields;
        recordSymbol.type = bRecordType;
        varRefExpr.symbol = new BVarSymbol(0, recordSymbol.name, recordSymbol.getOriginalName(),
                data.env.enclPkg.symbol.pkgID, bRecordType, data.env.scope.owner, varRefExpr.pos,
                                           SOURCE);

        if (restParam == null) {
            bRecordType.sealed = true;
            bRecordType.restFieldType = symTable.noType;
        } else if (restParam.getBType() == symTable.semanticError) {
            bRecordType.restFieldType = symTable.mapType;
        } else {
            // Rest variable type of Record ref (record destructuring assignment) is a record where T is the broad
            // type of all fields that are not specified in the destructuring pattern. Here we set the rest type of
            // record type to T.
            BType restFieldType;
            BType restParamType = Types.getImpliedType(restParam.getBType());
            if (restParamType.tag == TypeTags.RECORD) {
                restFieldType = ((BRecordType) restParamType).restFieldType;
            } else if (restParamType.tag == TypeTags.MAP) {
                restFieldType = ((BMapType) restParamType).constraint;
            } else {
                restFieldType = restParam.getBType();
            }
            bRecordType.restFieldType = restFieldType;
        }

        data.resultType = bRecordType;
    }

    @Override
    public void visit(BLangErrorVarRef varRefExpr, AnalyzerData data) {
        if (varRefExpr.typeNode != null) {
            BType bType = symResolver.resolveTypeNode(varRefExpr.typeNode, data.env);
            varRefExpr.setBType(bType);
            checkIndirectErrorVarRef(varRefExpr, data);
            data.resultType = bType;
            return;
        }

        if (varRefExpr.message != null) {
            varRefExpr.message.isLValue = true;
            checkExpr(varRefExpr.message, data);
            if (!types.isAssignable(symTable.stringType, varRefExpr.message.getBType())) {
                dlog.error(varRefExpr.message.pos, DiagnosticErrorCode.INCOMPATIBLE_TYPES, symTable.stringType,
                           varRefExpr.message.getBType());
            }
        }

        if (varRefExpr.cause != null) {
            varRefExpr.cause.isLValue = true;
            checkExpr(varRefExpr.cause, data);
            if (!types.isAssignable(symTable.errorOrNilType, varRefExpr.cause.getBType())) {
                dlog.error(varRefExpr.cause.pos, DiagnosticErrorCode.INCOMPATIBLE_TYPES, symTable.errorOrNilType,
                           varRefExpr.cause.getBType());
            }
        }

        boolean unresolvedReference = false;

        for (BLangNamedArgsExpression detailItem : varRefExpr.detail) {
            BLangVariableReference refItem = (BLangVariableReference) detailItem.expr;
            refItem.isLValue = true;
            checkExpr(refItem, data);

            if (types.isFunctionVarRef(refItem)) {
                dlog.error(refItem.pos, DiagnosticErrorCode.INVALID_ASSIGNMENT_DECLARATION_FINAL,
                        Names.FUNCTION);
                unresolvedReference = true;
            }

            if (!isValidVariableReference(refItem)) {
                unresolvedReference = true;
                continue;
            }

            if (refItem.getKind() == NodeKind.FIELD_BASED_ACCESS_EXPR
                    || refItem.getKind() == NodeKind.INDEX_BASED_ACCESS_EXPR) {
                dlog.error(refItem.pos, DiagnosticErrorCode.INVALID_VARIABLE_REFERENCE_IN_BINDING_PATTERN,
                        refItem);
                unresolvedReference = true;
                continue;
            }

            if (refItem.symbol == null) {
                unresolvedReference = true;
            }
        }

        if (varRefExpr.restVar != null) {
            varRefExpr.restVar.isLValue = true;
            if (varRefExpr.restVar.getKind() == NodeKind.SIMPLE_VARIABLE_REF) {
                checkExpr(varRefExpr.restVar, data);
                unresolvedReference = unresolvedReference
                        || varRefExpr.restVar.symbol == null
                        || !isValidVariableReference(varRefExpr.restVar);
            }
        }

        if (unresolvedReference) {
            data.resultType = symTable.semanticError;
            return;
        }

        BType errorRefRestFieldType;
        if (varRefExpr.restVar == null) {
            errorRefRestFieldType = symTable.anydataOrReadonly;
        } else if (varRefExpr.restVar.getKind() == NodeKind.SIMPLE_VARIABLE_REF
                && ((BLangSimpleVarRef) varRefExpr.restVar).variableName.value.equals(Names.IGNORE.value)) {
            errorRefRestFieldType = symTable.anydataOrReadonly;
        } else if (varRefExpr.restVar.getKind() == NodeKind.INDEX_BASED_ACCESS_EXPR
            || varRefExpr.restVar.getKind() == NodeKind.FIELD_BASED_ACCESS_EXPR) {
            errorRefRestFieldType = varRefExpr.restVar.getBType();
        } else if (Types.getImpliedType(varRefExpr.restVar.getBType()).tag == TypeTags.MAP) {
            errorRefRestFieldType = ((BMapType) Types.getImpliedType(varRefExpr.restVar.getBType())).constraint;
        } else {
            dlog.error(varRefExpr.restVar.pos, DiagnosticErrorCode.INCOMPATIBLE_TYPES,
                       varRefExpr.restVar.getBType(), symTable.detailType);
            data.resultType = symTable.semanticError;
            return;
        }

        BType errorDetailType = errorRefRestFieldType == symTable.anydataOrReadonly
                ? symTable.errorType.detailType
                : new BMapType(TypeTags.MAP, errorRefRestFieldType, null, Flags.PUBLIC);
        data.resultType = new BErrorType(symTable.errorType.tsymbol, errorDetailType);
    }

    private void checkIndirectErrorVarRef(BLangErrorVarRef varRefExpr, AnalyzerData data) {
        for (BLangNamedArgsExpression detailItem : varRefExpr.detail) {
            checkExpr(detailItem.expr, data);
            checkExpr(detailItem, detailItem.expr.getBType(), data);
        }

        if (varRefExpr.restVar != null) {
            checkExpr(varRefExpr.restVar, data);
        }

        if (varRefExpr.message != null) {
            varRefExpr.message.isLValue = true;
            checkExpr(varRefExpr.message, data);
        }

        if (varRefExpr.cause != null) {
            varRefExpr.cause.isLValue = true;
            checkExpr(varRefExpr.cause, data);
        }
    }

    @Override
    public void visit(BLangTupleVarRef varRefExpr, AnalyzerData data) {
        List<BTupleMember> results = new ArrayList<>();
        for (int i = 0; i < varRefExpr.expressions.size(); i++) {
            ((BLangVariableReference) varRefExpr.expressions.get(i)).isLValue = true;
            BType memberType = checkExpr(varRefExpr.expressions.get(i), symTable.noType, data);
            BVarSymbol varSymbol = new BVarSymbol(memberType.flags, null, null, memberType, null,
                    null, null);
            results.add(new BTupleMember(memberType, varSymbol));
        }
        BTupleType actualType = new BTupleType(results);
        if (varRefExpr.restParam != null) {
            BLangExpression restExpr = varRefExpr.restParam;
            ((BLangVariableReference) restExpr).isLValue = true;
            BType checkedType = checkExpr(restExpr, symTable.noType, data);
            BType referredCheckedType = Types.getImpliedType(checkedType);
            if (!(referredCheckedType.tag == TypeTags.ARRAY || referredCheckedType.tag == TypeTags.TUPLE)) {
                dlog.error(varRefExpr.pos, DiagnosticErrorCode.INVALID_TYPE_FOR_REST_DESCRIPTOR, checkedType);
                data.resultType = symTable.semanticError;
                return;
            }
            if (referredCheckedType.tag == TypeTags.ARRAY) {
                actualType.restType = ((BArrayType) referredCheckedType).eType;
            } else {
                actualType.restType = checkedType;
            }
        }
        data.resultType = types.checkType(varRefExpr, actualType, data.expType);
    }

    /**
     * This method will recursively check if a multidimensional array has at least one open sealed dimension.
     *
     * @param arrayType array to check if open sealed
     * @return true if at least one dimension is open sealed
     */
    public boolean isArrayOpenSealedType(BArrayType arrayType) {
        if (arrayType.state == BArrayState.INFERRED) {
            return true;
        }
        BType elementType = Types.getImpliedType(arrayType.eType);
        if (elementType.tag == TypeTags.ARRAY) {
            return isArrayOpenSealedType((BArrayType) elementType);
        }
        return false;
    }

    /**
     * This method will recursively traverse and find the symbol environment of a lambda node (which is given as the
     * enclosing invokable node) which is needed to lookup closure variables. The variable lookup will start from the
     * enclosing invokable node's environment, which are outside of the scope of a lambda function.
     */
    private SymbolEnv findEnclosingInvokableEnv(SymbolEnv env, BLangInvokableNode encInvokable) {
        if (env.enclEnv.node == null) {
            return env;
        }
        NodeKind kind = env.enclEnv.node.getKind();
        if (kind == NodeKind.ARROW_EXPR || kind == NodeKind.ON_FAIL) {
            // TODO : check if we need ON_FAIL now
            return env.enclEnv;
        }

        if (kind == NodeKind.CLASS_DEFN) {
            return env.enclEnv.enclEnv;
        }

        if (env.enclInvokable != null && env.enclInvokable == encInvokable) {
            return findEnclosingInvokableEnv(env.enclEnv, encInvokable);
        }
        return env;
    }

    private SymbolEnv findEnclosingInvokableEnv(SymbolEnv env, BLangRecordTypeNode recordTypeNode) {
        if (env.enclEnv.node != null) {
            NodeKind kind = env.enclEnv.node.getKind();
            if (kind == NodeKind.ARROW_EXPR || kind == NodeKind.ON_FAIL || kind == NodeKind.CLASS_DEFN) {
                return env.enclEnv;
            }
        }

        if (env.enclType != null && env.enclType == recordTypeNode) {
            return findEnclosingInvokableEnv(env.enclEnv, recordTypeNode);
        }
        return env;
    }

    private boolean isFunctionArgument(BSymbol symbol, List<BLangSimpleVariable> params) {
        return params.stream().anyMatch(param -> (param.symbol.name.equals(symbol.name) &&
                Types.getImpliedType(param.getBType()).tag == Types.getImpliedType(symbol.type).tag));
    }

    @Override
    public void visit(BLangFieldBasedAccess.BLangNSPrefixedFieldBasedAccess nsPrefixedFieldBasedAccess,
                      AnalyzerData data) {
        checkFieldBasedAccess(nsPrefixedFieldBasedAccess, true, data);
    }

    public void visit(BLangFieldBasedAccess fieldAccessExpr, AnalyzerData data) {
        checkFieldBasedAccess(fieldAccessExpr, false, data);
    }

    private void checkFieldBasedAccess(BLangFieldBasedAccess fieldAccessExpr, boolean isNsPrefixed, AnalyzerData data) {
        markLeafNode(fieldAccessExpr);

        // First analyze the accessible expression.
        BLangExpression containerExpression = fieldAccessExpr.expr;

        if (containerExpression instanceof BLangValueExpression) {
            ((BLangValueExpression) containerExpression).isLValue = fieldAccessExpr.isLValue;
            ((BLangValueExpression) containerExpression).isCompoundAssignmentLValue =
                    fieldAccessExpr.isCompoundAssignmentLValue;
        }

        BType varRefType = types.getTypeWithEffectiveIntersectionTypes(checkExpr(containerExpression, data));

        // Disallow `expr.ns:attrname` syntax on non xml expressions.
        if (isNsPrefixed && !isXmlAccess(fieldAccessExpr)) {
            dlog.error(fieldAccessExpr.pos, DiagnosticErrorCode.INVALID_FIELD_ACCESS_EXPRESSION);
            data.resultType = symTable.semanticError;
            return;
        }

        BType actualType;
        if (fieldAccessExpr.optionalFieldAccess) {
            if (fieldAccessExpr.isLValue || fieldAccessExpr.isCompoundAssignmentLValue) {
                dlog.error(fieldAccessExpr.pos, DiagnosticErrorCode.OPTIONAL_FIELD_ACCESS_NOT_REQUIRED_ON_LHS);
                data.resultType = symTable.semanticError;
                return;
            }
            actualType = checkOptionalFieldAccessExpr(fieldAccessExpr, varRefType,
                    names.fromIdNode(fieldAccessExpr.field), data);
        } else {
            actualType = checkFieldAccessExpr(fieldAccessExpr, varRefType, names.fromIdNode(fieldAccessExpr.field),
                                              data);

            if (actualType != symTable.semanticError &&
                    (fieldAccessExpr.isLValue || fieldAccessExpr.isCompoundAssignmentLValue)) {
                if (isAllReadonlyTypes(varRefType)) {
                    BType referredType = Types.getImpliedType(varRefType);
                    if (referredType.tag != TypeTags.OBJECT
                            || !isInitializationInInit(referredType, data)) {
                        dlog.error(fieldAccessExpr.pos, DiagnosticErrorCode.CANNOT_UPDATE_READONLY_VALUE_OF_TYPE,
                                varRefType);
                        data.resultType = symTable.semanticError;
                        return;
                    }

                } else if (types.isSubTypeOfBaseType(varRefType, TypeTags.RECORD) &&
                        isInvalidReadonlyFieldUpdate(varRefType, fieldAccessExpr.field.value)) {
                    dlog.error(fieldAccessExpr.pos, DiagnosticErrorCode.CANNOT_UPDATE_READONLY_RECORD_FIELD,
                            fieldAccessExpr.field.value, varRefType);
                    data.resultType = symTable.semanticError;
                    return;
                }
                // Object final field updates will be analyzed at dataflow analysis.
            }
        }

        data.resultType = types.checkType(fieldAccessExpr, actualType, data.expType);
    }

    private boolean isAllReadonlyTypes(BType type) {
        type = Types.getImpliedType(type);
        if (type.tag != TypeTags.UNION) {
            return Symbols.isFlagOn(type.flags, Flags.READONLY);
        }

        for (BType memberType : ((BUnionType) type).getMemberTypes()) {
            if (!isAllReadonlyTypes(memberType)) {
                return false;
            }
        }
        return true;
    }

    private boolean isInitializationInInit(BType type, AnalyzerData data) {
        BObjectType objectType = (BObjectType) type;
        BObjectTypeSymbol objectTypeSymbol = (BObjectTypeSymbol) objectType.tsymbol;
        BAttachedFunction initializerFunc = objectTypeSymbol.initializerFunc;

        return data.env.enclInvokable != null && initializerFunc != null &&
                data.env.enclInvokable.symbol == initializerFunc.symbol;
    }

    private boolean isInvalidReadonlyFieldUpdate(BType type, String fieldName) {
        if (Types.getImpliedType(type).tag == TypeTags.RECORD) {
            if (Symbols.isFlagOn(type.flags, Flags.READONLY)) {
                return true;
            }

            BRecordType recordType = (BRecordType) Types.getImpliedType(type);
            for (BField field : recordType.fields.values()) {
                if (!field.name.value.equals(fieldName)) {
                    continue;
                }

                return Symbols.isFlagOn(field.symbol.flags, Flags.READONLY);
            }
            return recordType.sealed;
        }

        // For unions, we consider this an invalid update only if it is invalid for all member types. If for at least
        // one member this is valid, we allow this at compile time with the potential to fail at runtime.
        boolean allInvalidUpdates = true;
        for (BType memberType : ((BUnionType) Types.getImpliedType(type)).getMemberTypes()) {
            if (!isInvalidReadonlyFieldUpdate(memberType, fieldName)) {
                allInvalidUpdates = false;
            }
        }
        return allInvalidUpdates;
    }

    private boolean isXmlAccess(BLangFieldBasedAccess fieldAccessExpr) {
        BLangExpression expr = fieldAccessExpr.expr;
        BType exprType = Types.getImpliedType(expr.getBType());

        if (exprType.tag == TypeTags.XML || exprType.tag == TypeTags.XML_ELEMENT) {
            return true;
        }

        if (expr.getKind() == NodeKind.FIELD_BASED_ACCESS_EXPR  && hasLaxOriginalType((BLangFieldBasedAccess) expr)
                && exprType.tag == TypeTags.UNION) {
            Set<BType> memberTypes = ((BUnionType) exprType).getMemberTypes();
            return memberTypes.contains(symTable.xmlType) || memberTypes.contains(symTable.xmlElementType);
          }

        return false;
    }

    public void visit(BLangIndexBasedAccess indexBasedAccessExpr, AnalyzerData data) {
        markLeafNode(indexBasedAccessExpr);

        // First analyze the variable reference expression.
        BLangExpression containerExpression = indexBasedAccessExpr.expr;
        if (containerExpression.getKind() ==  NodeKind.TYPEDESC_EXPRESSION) {
            dlog.error(indexBasedAccessExpr.pos, DiagnosticErrorCode.OPERATION_DOES_NOT_SUPPORT_MEMBER_ACCESS,
                    ((BLangTypedescExpr) containerExpression).typeNode);
            data.resultType = symTable.semanticError;
            return;
        }

        if (containerExpression instanceof BLangValueExpression) {
            ((BLangValueExpression) containerExpression).isLValue = indexBasedAccessExpr.isLValue;
            ((BLangValueExpression) containerExpression).isCompoundAssignmentLValue =
                    indexBasedAccessExpr.isCompoundAssignmentLValue;
        }

        boolean isStringValue = containerExpression.getBType() != null
                && Types.getImpliedType(containerExpression.getBType()).tag == TypeTags.STRING;
        if (!isStringValue) {
            checkExpr(containerExpression, symTable.noType, data);
        }

        BType exprType = containerExpression.getBType();
        BLangExpression indexExpr = indexBasedAccessExpr.indexExpr;

        if (indexExpr.getKind() == NodeKind.LIST_CONSTRUCTOR_EXPR &&
                Types.getImpliedType(exprType).tag != TypeTags.TABLE) {
            dlog.error(indexBasedAccessExpr.pos, DiagnosticErrorCode.MULTI_KEY_MEMBER_ACCESS_NOT_SUPPORTED, exprType);
            data.resultType = symTable.semanticError;
            return;
        }

        BType actualType = checkIndexAccessExpr(indexBasedAccessExpr, data);
        if (actualType != symTable.semanticError &&
                (indexBasedAccessExpr.isLValue || indexBasedAccessExpr.isCompoundAssignmentLValue)) {
            if (isAllReadonlyTypes(exprType)) {
                dlog.error(indexBasedAccessExpr.pos, DiagnosticErrorCode.CANNOT_UPDATE_READONLY_VALUE_OF_TYPE,
                        exprType);
                data.resultType = symTable.semanticError;
                return;
            } else if (types.isSubTypeOfBaseType(exprType, TypeTags.RECORD) && isConstExpr(indexExpr) &&
                    isInvalidReadonlyFieldUpdate(exprType, getConstFieldName(indexExpr))) {
                dlog.error(indexBasedAccessExpr.pos, DiagnosticErrorCode.CANNOT_UPDATE_READONLY_RECORD_FIELD,
                        getConstFieldName(indexExpr), exprType);
                data.resultType = symTable.semanticError;
                return;
            }
        }

        // If this is on lhs, no need to do type checking further. And null/error
        // will not propagate from parent expressions
        if (indexBasedAccessExpr.isLValue) {
            indexBasedAccessExpr.originalType = actualType;
            indexBasedAccessExpr.setBType(actualType);
            data.resultType = actualType;
            return;
        }

        data.resultType = this.types.checkType(indexBasedAccessExpr, actualType, data.expType);
    }

    public void visit(BLangInvocation iExpr, AnalyzerData data) {
        // Variable ref expression null means this is the leaf node of the variable ref expression tree
        // e.g. foo();, foo(), foo().k;
        if (iExpr.expr == null) {
            // This is a function invocation expression. e.g. foo()
            checkFunctionInvocationExpr(iExpr, data);
            return;
        }

        // Module aliases cannot be used with methods
        if (invalidModuleAliasUsage(iExpr)) {
            return;
        }

        // Find the variable reference expression type
        checkExpr(iExpr.expr, symTable.noType, data);

        BType varRefType = iExpr.expr.getBType();
        visitInvocation(iExpr, varRefType, data);
    }

    private void visitInvocation(BLangInvocation iExpr, BType varRefType, AnalyzerData data) {
        BType referredVarRefType = Types.getImpliedType(varRefType);
        switch (referredVarRefType.tag) {
            case TypeTags.OBJECT:
                // Invoking a function bound to an object
                // First check whether there exist a function with this name
                // Then perform arg and param matching
                checkObjectFunctionInvocationExpr(iExpr, (BObjectType) referredVarRefType, data);
                break;
            case TypeTags.RECORD:
                checkFieldFunctionPointer(iExpr, data);
                break;
            case TypeTags.NONE:
                dlog.error(iExpr.pos, DiagnosticErrorCode.UNDEFINED_FUNCTION, iExpr.name);
                break;
            case TypeTags.SEMANTIC_ERROR:
                break;
            default:
                checkInLangLib(iExpr, varRefType, data);
        }
    }

    public void visit(BLangErrorConstructorExpr errorConstructorExpr, AnalyzerData data) {
        BLangUserDefinedType userProvidedTypeRef = errorConstructorExpr.errorTypeRef;
        if (userProvidedTypeRef != null) {
            symResolver.resolveTypeNode(userProvidedTypeRef, data.env,
                                        DiagnosticErrorCode.UNDEFINED_ERROR_TYPE_DESCRIPTOR);
        }
        validateErrorConstructorPositionalArgs(errorConstructorExpr, data);

        List<BType> expandedCandidates = getTypeCandidatesForErrorConstructor(errorConstructorExpr, data);

        List<BType> errorDetailTypes = new ArrayList<>(expandedCandidates.size());
        for (BType expandedCandidate : expandedCandidates) {
            BType detailType = ((BErrorType) Types.getImpliedType(expandedCandidate)).detailType;
            errorDetailTypes.add(Types.getImpliedType(detailType));
        }

        BType detailCandidate;
        if (errorDetailTypes.size() == 1) {
            detailCandidate = errorDetailTypes.get(0);
        } else {
            detailCandidate = BUnionType.create(null, new LinkedHashSet<>(errorDetailTypes));
        }

        BLangRecordLiteral recordLiteral = createRecordLiteralForErrorConstructor(errorConstructorExpr);
        BType inferredDetailType = checkExprSilent(recordLiteral, detailCandidate, data);

        int index = errorDetailTypes.indexOf(inferredDetailType);
        BType selectedCandidate = index < 0 ? symTable.semanticError : expandedCandidates.get(index);

        if (selectedCandidate != symTable.semanticError
                && (userProvidedTypeRef == null
                || Types.getImpliedType(userProvidedTypeRef.getBType()) ==
                Types.getImpliedType(selectedCandidate))) {
            checkProvidedErrorDetails(errorConstructorExpr, inferredDetailType, data);
            // TODO: When the `userProvidedTypeRef` is present diagnostic message is provided for just `error`
            // https://github.com/ballerina-platform/ballerina-lang/issues/33574
            data.resultType = types.checkType(errorConstructorExpr.pos, selectedCandidate, data.expType,
                    DiagnosticErrorCode.INCOMPATIBLE_TYPES);
            return;
        }

        if (userProvidedTypeRef == null && errorDetailTypes.size() > 1) {
            dlog.error(errorConstructorExpr.pos, DiagnosticErrorCode.CANNOT_INFER_ERROR_TYPE, data.expType);
        }

        boolean validTypeRefFound = false;
        // Error details provided does not match the contextually expected error type.
        // if type reference is not provided let's take the `ballerina/lang.error:error` as the expected type.
        BErrorType errorType;
        if (userProvidedTypeRef != null
                && Types.getImpliedType(userProvidedTypeRef.getBType()).tag == TypeTags.ERROR) {
            errorType = (BErrorType) Types.getImpliedType(userProvidedTypeRef.getBType());
            validTypeRefFound = true;
        } else if (expandedCandidates.size() == 1) {
            errorType = (BErrorType) Types.getImpliedType(expandedCandidates.get(0));
        } else {
            errorType = symTable.errorType;
        }
        List<BLangNamedArgsExpression> namedArgs =
                checkProvidedErrorDetails(errorConstructorExpr, errorType.detailType, data);

        BType detailType = errorType.detailType;

        if (Types.getImpliedType(detailType).tag == TypeTags.MAP) {
            BType errorDetailTypeConstraint = ((BMapType) Types.getImpliedType(detailType)).constraint;
            for (BLangNamedArgsExpression namedArgExpr: namedArgs) {
                if (Types.getImpliedType(errorDetailTypeConstraint).tag == TypeTags.UNION &&
                        !types.isAssignable(namedArgExpr.expr.getBType(), errorDetailTypeConstraint)) {
                    dlog.error(namedArgExpr.pos, DiagnosticErrorCode.INVALID_ERROR_DETAIL_ARG_TYPE,
                               namedArgExpr.name, errorDetailTypeConstraint, namedArgExpr.expr.getBType());
                }
            }
        } else if (Types.getImpliedType(detailType).tag == TypeTags.RECORD) {
            BRecordType targetErrorDetailRec = (BRecordType) Types.getImpliedType(errorType.detailType);

            LinkedList<String> missingRequiredFields = targetErrorDetailRec.fields.values().stream()
                    .filter(f -> (f.symbol.flags & Flags.REQUIRED) == Flags.REQUIRED)
                    .map(f -> f.name.value)
                    .collect(Collectors.toCollection(LinkedList::new));

            LinkedHashMap<String, BField> targetFields = targetErrorDetailRec.fields;
            for (BLangNamedArgsExpression namedArg : namedArgs) {
                BField field = targetFields.get(namedArg.name.value);
                Location pos = namedArg.pos;
                if (field == null) {
                    if (targetErrorDetailRec.sealed) {
                        dlog.error(pos, DiagnosticErrorCode.UNKNOWN_DETAIL_ARG_TO_CLOSED_ERROR_DETAIL_REC,
                                namedArg.name, targetErrorDetailRec);
                    } else if (targetFields.isEmpty()
                            && !types.isAssignable(namedArg.expr.getBType(), targetErrorDetailRec.restFieldType)) {
                        dlog.error(pos, DiagnosticErrorCode.INVALID_ERROR_DETAIL_REST_ARG_TYPE,
                                namedArg.name, targetErrorDetailRec);
                    }
                } else {
                    missingRequiredFields.remove(namedArg.name.value);
                    if (Types.getImpliedType(field.type).tag == TypeTags.UNION &&
                            !types.isAssignable(namedArg.expr.getBType(), field.type)) {
                        dlog.error(pos, DiagnosticErrorCode.INVALID_ERROR_DETAIL_ARG_TYPE,
                                   namedArg.name, field.type, namedArg.expr.getBType());
                    }
                }
            }

            for (String requiredField : missingRequiredFields) {
                dlog.error(errorConstructorExpr.pos, DiagnosticErrorCode.MISSING_ERROR_DETAIL_ARG, requiredField);
            }
        }

        if (userProvidedTypeRef != null) {
            errorConstructorExpr.setBType(Types.getImpliedType(userProvidedTypeRef.getBType()));
        } else {
            errorConstructorExpr.setBType(errorType);
        }

        BType resolvedType = errorConstructorExpr.getBType();
        if (resolvedType != symTable.semanticError && data.expType != symTable.noType &&
                !types.isAssignable(resolvedType, data.expType)) {
            if (validTypeRefFound) {
                dlog.error(errorConstructorExpr.pos, DiagnosticErrorCode.INCOMPATIBLE_TYPES,
                        data.expType, userProvidedTypeRef);
            } else {
                dlog.error(errorConstructorExpr.pos,
                        DiagnosticErrorCode.ERROR_CONSTRUCTOR_COMPATIBLE_TYPE_NOT_FOUND, data.expType);
            }
            data.resultType = symTable.semanticError;
            return;
        }
        data.resultType = resolvedType;
    }

    private void validateErrorConstructorPositionalArgs(BLangErrorConstructorExpr errorConstructorExpr,
                                                        AnalyzerData data) {
        // Parser handle the missing error message case, and too many positional argument cases.
        if (errorConstructorExpr.positionalArgs.isEmpty()) {
            return;
        }

        checkExpr(errorConstructorExpr.positionalArgs.get(0), symTable.stringType, data);

        int positionalArgCount = errorConstructorExpr.positionalArgs.size();
        if (positionalArgCount > 1) {
            checkExpr(errorConstructorExpr.positionalArgs.get(1), symTable.errorOrNilType, data);
        }

        // todo: Need to add type-checking when fixing #29247 for positional args beyond second arg.
    }

    protected BType checkExprSilent(BLangExpression expr, BType expType, AnalyzerData data) {
        boolean prevNonErrorLoggingCheck = data.commonAnalyzerData.nonErrorLoggingCheck;
        data.commonAnalyzerData.nonErrorLoggingCheck = true;
        int errorCount = this.dlog.errorCount();
        this.dlog.mute();

        BType type = checkExpr(expr, expType, data);

        data.commonAnalyzerData.nonErrorLoggingCheck = prevNonErrorLoggingCheck;
        dlog.setErrorCount(errorCount);
        if (!prevNonErrorLoggingCheck) {
            this.dlog.unmute();
        }

        return type;
    }

    private BLangRecordLiteral createRecordLiteralForErrorConstructor(BLangErrorConstructorExpr errorConstructorExpr) {
        BLangRecordLiteral recordLiteral = (BLangRecordLiteral) TreeBuilder.createRecordLiteralNode();
        for (NamedArgNode namedArg : errorConstructorExpr.getNamedArgs()) {
            BLangRecordKeyValueField field =
                    (BLangRecordKeyValueField) TreeBuilder.createRecordKeyValue();
            field.valueExpr = (BLangExpression) namedArg.getExpression();
            BLangLiteral expr = new BLangLiteral();
            expr.value = namedArg.getName().value;
            expr.setBType(symTable.stringType);
            field.key = new BLangRecordKey(expr);
            recordLiteral.fields.add(field);
        }
        return recordLiteral;
    }

    private List<BType> getTypeCandidatesForErrorConstructor(BLangErrorConstructorExpr errorConstructorExpr,
                                                             AnalyzerData data) {
        BLangUserDefinedType errorTypeRef = errorConstructorExpr.errorTypeRef;
        if (errorTypeRef == null) {
            // If contextually expected type for error constructor without type-ref contain errors take it.
            // Else take default error type as the contextually expected type.
            int expReferredTypeTag = Types.getImpliedType(data.expType).tag;
            if (expReferredTypeTag == TypeTags.ERROR) {
                return List.of(data.expType);
            } else if (expReferredTypeTag == TypeTags.NEVER) {
                return List.of(symTable.errorType);
            } else if (types.isAssignable(data.expType, symTable.errorType) ||
                    Types.getImpliedType(data.expType).tag == TypeTags.UNION) {
                return expandExpectedErrorTypes(data.expType);
            }
        } else {
            // if `errorTypeRef.type == semanticError` then an error is already logged.
            BType errorType = Types.getImpliedType(errorTypeRef.getBType());
            if (errorType.tag != TypeTags.ERROR) {
                if (errorType.tag != TypeTags.SEMANTIC_ERROR) {
                    dlog.error(errorTypeRef.pos, DiagnosticErrorCode.INVALID_ERROR_TYPE_REFERENCE, errorTypeRef);
                    errorConstructorExpr.errorTypeRef.setBType(symTable.semanticError);
                }
            } else {
                return List.of(errorTypeRef.getBType());
            }
        }

        return List.of(symTable.errorType);
    }

    private List<BType> expandExpectedErrorTypes(BType candidateType) {
        BType referredType = Types.getImpliedType(candidateType);
        List<BType> expandedCandidates = new ArrayList<>();
        if (referredType.tag == TypeTags.UNION) {
            for (BType memberType : ((BUnionType) referredType).getMemberTypes()) {
                if (types.isAssignable(memberType, symTable.errorType)) {
                    expandedCandidates.add(memberType);
                }
            }
        } else if (types.isAssignable(candidateType, symTable.errorType)) {
            expandedCandidates.add(candidateType);
        }

        return expandedCandidates;
    }

    public void visit(BLangInvocation.BLangActionInvocation aInv, AnalyzerData data) {
        // For an action invocation, this will only be satisfied when it's an async call of a function.
        // e.g., start foo();
        if (aInv.expr == null) {
            checkFunctionInvocationExpr(aInv, data);
            return;
        }

        // Module aliases cannot be used with remote method call actions
        if (invalidModuleAliasUsage(aInv)) {
            return;
        }

        // Find the variable reference expression type
        checkExpr(aInv.expr, symTable.noType, data);
        BLangExpression varRef = aInv.expr;

        checkActionInvocation(aInv, varRef.getBType(), data);
    }

    @Override
    public void visit(BLangInvocation.BLangResourceAccessInvocation resourceAccessInvocation, AnalyzerData data) {
        // Find the lhs expression type
        checkExpr(resourceAccessInvocation.expr, data);
        BType lhsExprType = resourceAccessInvocation.expr.getBType();
        BType referredLhsExprType = Types.getImpliedType(lhsExprType);

        if (referredLhsExprType.tag != TypeTags.OBJECT ||
                !Symbols.isFlagOn(referredLhsExprType.tsymbol.flags, Flags.CLIENT)) {
            dlog.error(resourceAccessInvocation.expr.pos,
                    DiagnosticErrorCode.CLIENT_RESOURCE_ACCESS_ACTION_IS_ONLY_ALLOWED_ON_CLIENT_OBJECTS);
            data.resultType = symTable.semanticError;
            return;
        }

        BObjectTypeSymbol objectTypeSym = (BObjectTypeSymbol) referredLhsExprType.tsymbol;

        if (!validateResourceAccessPathSegmentTypes(resourceAccessInvocation.resourceAccessPathSegments, data)) {
            // Should not resolve the target resource method if the resource path segment types are invalid
            return;
        }

        // Filter all the resource methods defined on target resource path
        List<BResourceFunction> resourceFunctions = new ArrayList<>();
        data.isResourceAccessPathSegments = true;
        for (BAttachedFunction targetFunc : objectTypeSym.attachedFuncs) {
            if (Symbols.isResource(targetFunc.symbol)) {
                BResourceFunction resourceFunction = (BResourceFunction) targetFunc;
                BLangExpression clonedResourceAccPathSeg =
                        nodeCloner.cloneNode(resourceAccessInvocation.resourceAccessPathSegments);
                BType resolvedType = checkExprSilent(clonedResourceAccPathSeg,
                        getResourcePathType(resourceFunction.pathSegmentSymbols), data);
                if (resolvedType != symTable.semanticError) {
                    resourceFunctions.add(resourceFunction);
                }
            }
        }

        if (resourceFunctions.size() == 0) {
            dlog.error(resourceAccessInvocation.resourceAccessPathSegments.pos, DiagnosticErrorCode.UNDEFINED_RESOURCE,
                    lhsExprType);
            data.resultType = symTable.semanticError;
            return;
        }

        // Filter the resource methods in the list by resource access method name
        resourceFunctions.removeIf(func -> !func.accessor.value.equals(resourceAccessInvocation.name.value));
        int targetResourceFuncCount = resourceFunctions.size();
        if (targetResourceFuncCount == 0) {
            dlog.error(resourceAccessInvocation.name.pos,
                    DiagnosticErrorCode.UNDEFINED_RESOURCE_METHOD, resourceAccessInvocation.name, lhsExprType);
            data.resultType = symTable.semanticError;
        } else if (targetResourceFuncCount > 1) {
            dlog.error(resourceAccessInvocation.pos, DiagnosticErrorCode.AMBIGUOUS_RESOURCE_ACCESS_NOT_YET_SUPPORTED);
            data.resultType = symTable.semanticError;
        } else {
            BResourceFunction targetResourceFunc = resourceFunctions.get(0);
            checkExpr(resourceAccessInvocation.resourceAccessPathSegments,
                    getResourcePathType(targetResourceFunc.pathSegmentSymbols), data);
            resourceAccessInvocation.symbol = targetResourceFunc.symbol;
            resourceAccessInvocation.targetResourceFunc = targetResourceFunc;
            checkResourceAccessParamAndReturnType(resourceAccessInvocation, targetResourceFunc, data);
        }
    }

    private BTupleType getResourcePathType(List<BResourcePathSegmentSymbol> pathSegmentSymbols) {
        BType restType = null;
        int pathSegmentCount = pathSegmentSymbols.size();
        BResourcePathSegmentSymbol lastPathSegmentSym = pathSegmentSymbols.get(pathSegmentCount - 1);
        if (lastPathSegmentSym.kind == SymbolKind.RESOURCE_PATH_REST_PARAM_SEGMENT) {
            restType = lastPathSegmentSym.type;
            pathSegmentCount--;
        }

        BTupleType resourcePathType = new BTupleType(new ArrayList<>());
        if (pathSegmentCount > 0 && lastPathSegmentSym.kind != SymbolKind.RESOURCE_ROOT_PATH_SEGMENT) {
            for (BResourcePathSegmentSymbol s : pathSegmentSymbols.subList(0, pathSegmentCount)) {
                BVarSymbol varSymbol = Symbols.createVarSymbolForTupleMember(s.type);
                resourcePathType.addMembers(new BTupleMember(s.type, varSymbol));
            }
        }

        resourcePathType.restType = restType;
        return resourcePathType;
    }

    /**
     * Validate resource access path segment types.
     *
     * @return true if the path segment types are valid. False otherwise
     */
    public boolean validateResourceAccessPathSegmentTypes(BLangListConstructorExpr rAPathSegments, AnalyzerData data) {
        // We should type check `pathSegments` against the resourcePathType. This method is just to validate
        // allowed types for resource access segments hence use clones of nodes
        boolean isValidResourceAccessPathSegmentTypes = true;
        BLangListConstructorExpr clonedRAPathSegments = nodeCloner.cloneNode(rAPathSegments);
        for (BLangExpression pathSegment : clonedRAPathSegments.exprs) {
            BLangExpression clonedPathSegment = nodeCloner.cloneNode(pathSegment);
            if (clonedPathSegment.getKind() == NodeKind.LIST_CONSTRUCTOR_SPREAD_OP) {
                BLangExpression spreadOpExpr = ((BLangListConstructorSpreadOpExpr) clonedPathSegment).expr;
                BType pathSegmentType = checkExpr(spreadOpExpr, data);
                if (!types.isAssignable(pathSegmentType, new BArrayType(symTable.pathParamAllowedType))) {
                    dlog.error(clonedPathSegment.getPosition(),
                            DiagnosticErrorCode.UNSUPPORTED_RESOURCE_ACCESS_REST_SEGMENT_TYPE, pathSegmentType);
                    isValidResourceAccessPathSegmentTypes = false;
                }
                continue;
            }

            BType pathSegmentType = checkExpr(clonedPathSegment, data);
            if (!types.isAssignable(pathSegmentType, symTable.pathParamAllowedType)) {
                dlog.error(clonedPathSegment.getPosition(),
                        DiagnosticErrorCode.UNSUPPORTED_COMPUTED_RESOURCE_ACCESS_PATH_SEGMENT_TYPE, pathSegmentType);
                isValidResourceAccessPathSegmentTypes = false;
            }
        }

        return isValidResourceAccessPathSegmentTypes;
    }

    public void checkResourceAccessParamAndReturnType(BLangInvocation.BLangResourceAccessInvocation resourceAccessInvoc,
                                                      BResourceFunction targetResourceFunc, AnalyzerData data) {
        // targetResourceFunc symbol params will contain path params and rest path params as well,
        // hence we need to remove path params from the list before calling to `checkInvocationParamAndReturnType` 
        // method otherwise we get `missing required parameter` error
        BInvokableSymbol targetResourceSym = targetResourceFunc.symbol;
        BInvokableType targetResourceSymType = targetResourceSym.getType();
        List<BVarSymbol> originalInvocableTSymParams =
                ((BInvokableTypeSymbol) targetResourceSymType.tsymbol).params;
        List<BType> originalInvocableSymParamTypes = targetResourceSymType.paramTypes;
        int pathParamCount = targetResourceFunc.pathParams.size() + (targetResourceFunc.restPathParam == null ? 0 : 1);
        int totalParamsCount = originalInvocableSymParamTypes.size();
        int functionParamCount = totalParamsCount - pathParamCount;

        List<BVarSymbol> params = new ArrayList<>(functionParamCount);
        List<BType> paramTypes = new ArrayList<>(functionParamCount);

        params.addAll(originalInvocableTSymParams.subList(pathParamCount, totalParamsCount));
        paramTypes.addAll(originalInvocableSymParamTypes.subList(pathParamCount, totalParamsCount));

        ((BInvokableTypeSymbol) targetResourceSymType.tsymbol).params = params;
        targetResourceSym.params = params;
        targetResourceSymType.paramTypes = paramTypes;

        checkInvocationParamAndReturnType(resourceAccessInvoc, data);

        ((BInvokableTypeSymbol) targetResourceSymType.tsymbol).params = originalInvocableTSymParams;
        targetResourceSym.params = originalInvocableTSymParams;
        targetResourceSymType.paramTypes = originalInvocableSymParamTypes;
    }

    private void checkActionInvocation(BLangInvocation.BLangActionInvocation aInv, BType type, AnalyzerData data) {
        BType referredType = Types.getImpliedType(type);
        switch (referredType.tag) {
            case TypeTags.OBJECT:
                checkActionInvocation(aInv, (BObjectType) referredType, data);
                break;
            case TypeTags.RECORD:
                checkFieldFunctionPointer(aInv, data);
                break;
            case TypeTags.NONE:
                dlog.error(aInv.pos, DiagnosticErrorCode.UNDEFINED_FUNCTION, aInv.name);
                data.resultType = symTable.semanticError;
                break;
            case TypeTags.SEMANTIC_ERROR:
            default:
                dlog.error(aInv.pos, DiagnosticErrorCode.INVALID_ACTION_INVOCATION, type);
                data.resultType = symTable.semanticError;
                break;
        }
    }

    private boolean invalidModuleAliasUsage(BLangInvocation invocation) {
        Name pkgAlias = names.fromIdNode(invocation.pkgAlias);
        if (pkgAlias != Names.EMPTY) {
            dlog.error(invocation.pos, DiagnosticErrorCode.PKG_ALIAS_NOT_ALLOWED_HERE);
            return true;
        }
        return false;
    }

    public void visit(BLangLetExpression letExpression, AnalyzerData data) {
        BLetSymbol letSymbol = new BLetSymbol(SymTag.LET, Flags.asMask(new HashSet<>(Lists.of())),
                                              new Name(String.format("$let_symbol_%d$",
                                                       data.commonAnalyzerData.letCount++)),
                data.env.enclPkg.symbol.pkgID, letExpression.getBType(), data.env.scope.owner,
                                              letExpression.pos);
        letExpression.env = SymbolEnv.createExprEnv(letExpression, data.env, letSymbol);
        for (BLangLetVariable letVariable : letExpression.letVarDeclarations) {
            semanticAnalyzer.analyzeNode((BLangNode) letVariable.definitionNode, letExpression.env,
                    data.commonAnalyzerData);
        }
        BType exprType = checkExpr(letExpression.expr, letExpression.env, data.expType, data);
        types.checkType(letExpression, exprType, data.expType);
    }

    private void checkInLangLib(BLangInvocation iExpr, BType varRefType, AnalyzerData data) {
        BSymbol langLibMethodSymbol = getLangLibMethod(iExpr, varRefType, data);
        if (langLibMethodSymbol == symTable.notFoundSymbol) {
            dlog.error(iExpr.name.pos, DiagnosticErrorCode.UNDEFINED_FUNCTION_IN_TYPE, iExpr.name.value,
                       iExpr.expr.getBType());
            data.resultType = symTable.semanticError;
            return;
        }

        if (checkInvalidImmutableValueUpdate(iExpr, varRefType, langLibMethodSymbol, data)) {
            return;
        }

        checkIllegalStorageSizeChangeMethodCall(iExpr, varRefType, data);
    }

    private boolean checkInvalidImmutableValueUpdate(BLangInvocation iExpr, BType varRefType,
                                                     BSymbol langLibMethodSymbol, AnalyzerData data) {
        if (!Symbols.isFlagOn(varRefType.flags, Flags.READONLY)) {
            return false;
        }

        String packageId = langLibMethodSymbol.pkgID.name.value;

        if (!modifierFunctions.containsKey(packageId)) {
            return false;
        }

        String funcName = langLibMethodSymbol.name.value;
        if (!modifierFunctions.get(packageId).contains(funcName)) {
            return false;
        }

        if (funcName.equals("mergeJson") && Types.getImpliedType(varRefType).tag != TypeTags.MAP) {
            return false;
        }
        if (funcName.equals("strip") && TypeTags.isXMLTypeTag(Types.getImpliedType(varRefType).tag)) {
            return false;
        }

        dlog.error(iExpr.pos, DiagnosticErrorCode.CANNOT_UPDATE_READONLY_VALUE_OF_TYPE, varRefType);
        data.resultType = symTable.semanticError;
        return true;
    }

    private boolean isFixedLengthList(BType type) {
        type = Types.getImpliedType(type);
        switch(type.tag) {
            case TypeTags.ARRAY:
                return (((BArrayType) type).state != BArrayState.OPEN);
            case TypeTags.TUPLE:
                return (((BTupleType) type).restType == null);
            case TypeTags.UNION:
                BUnionType unionType = (BUnionType) type;
                for (BType member : unionType.getMemberTypes()) {
                    if (!isFixedLengthList(member)) {
                        return false;
                    }
                }
                return true;
            default:
                return false;
        }
    }

    private void checkIllegalStorageSizeChangeMethodCall(BLangInvocation iExpr, BType varRefType, AnalyzerData data) {
        String invocationName = iExpr.name.getValue();
        if (!listLengthModifierFunctions.contains(invocationName)) {
            return;
        }

        if (isFixedLengthList(varRefType)) {
            dlog.error(iExpr.name.pos, DiagnosticErrorCode.ILLEGAL_FUNCTION_CHANGE_LIST_SIZE, invocationName,
                       varRefType);
            data.resultType = symTable.semanticError;
            return;
        }

        if (isShiftOnIncompatibleTuples(varRefType, invocationName)) {
            dlog.error(iExpr.name.pos, DiagnosticErrorCode.ILLEGAL_FUNCTION_CHANGE_TUPLE_SHAPE, invocationName,
                    varRefType);
            data.resultType = symTable.semanticError;
            return;
        }
    }

    private boolean isShiftOnIncompatibleTuples(BType varRefType, String invocationName) {
        varRefType = Types.getImpliedType(varRefType);
        if ((varRefType.tag == TypeTags.TUPLE) && (invocationName.compareTo(FUNCTION_NAME_SHIFT) == 0) &&
                hasDifferentTypeThanRest((BTupleType) varRefType)) {
            return true;
        }

        if ((varRefType.tag == TypeTags.UNION) && (invocationName.compareTo(FUNCTION_NAME_SHIFT) == 0)) {
            BUnionType unionVarRef = (BUnionType) varRefType;
            boolean allMemberAreFixedShapeTuples = true;
            for (BType member : unionVarRef.getMemberTypes()) {
                if (member.tag != TypeTags.TUPLE) {
                    allMemberAreFixedShapeTuples = false;
                    break;
                }
                if (!hasDifferentTypeThanRest((BTupleType) member)) {
                    allMemberAreFixedShapeTuples = false;
                    break;
                }
            }
            return allMemberAreFixedShapeTuples;
        }
        return false;
    }

    private boolean hasDifferentTypeThanRest(BTupleType tupleType) {
        if (tupleType.restType == null) {
            return false;
        }

        for (BType member : tupleType.getTupleTypes()) {
            if (!types.isSameType(tupleType.restType, member)) {
                return true;
            }
        }
        return false;
    }

    private void checkFieldFunctionPointer(BLangInvocation iExpr, AnalyzerData data) {
        BType type = checkExpr(iExpr.expr, data.env);
        checkIfLangLibMethodExists(iExpr, type, iExpr.name.pos, DiagnosticErrorCode.INVALID_FUNCTION_INVOCATION, data,
                                   type);
    }

    private void checkIfLangLibMethodExists(BLangInvocation iExpr, BType varRefType, Location pos,
                                            DiagnosticErrorCode errCode, AnalyzerData data, Object... diagMsgArgs) {
        BSymbol langLibMethodSymbol = getLangLibMethod(iExpr, varRefType, data);
        if (langLibMethodSymbol == symTable.notFoundSymbol) {
            dlog.error(pos, errCode, diagMsgArgs);
            data.resultType = symTable.semanticError;
        } else {
            checkInvalidImmutableValueUpdate(iExpr, varRefType, langLibMethodSymbol, data);
        }
    }

    @Override
    public void visit(BLangObjectConstructorExpression objectCtorExpression, AnalyzerData data) {
        BLangClassDefinition classNode = objectCtorExpression.classNode;
        classNode.oceEnvData.capturedClosureEnv = data.env;
        BLangClassDefinition originalClass = classNode.oceEnvData.originalClass;
        if (originalClass.cloneRef != null && !objectCtorExpression.defined) {
            classNode = (BLangClassDefinition) originalClass.cloneRef;
            symbolEnter.defineClassDefinition(classNode, data.env);
            objectCtorExpression.defined = true;
        }

        // TODO: check referenced type
        BObjectType objectType;
        if (objectCtorExpression.referenceType == null && objectCtorExpression.expectedType != null) {
            objectType = (BObjectType) objectCtorExpression.classNode.getBType();
            BType effectiveType = Types.getImpliedType(objectCtorExpression.expectedType);
            if (effectiveType.tag == TypeTags.OBJECT) {
                BObjectType expObjType = (BObjectType) Types.getImpliedType(effectiveType);
                objectType.typeIdSet = expObjType.typeIdSet;
            } else if (effectiveType.tag != TypeTags.NONE) {
                if (!checkAndLoadTypeIdSet(objectCtorExpression.expectedType, objectType)) {
                    dlog.error(objectCtorExpression.pos, DiagnosticErrorCode.INVALID_TYPE_OBJECT_CONSTRUCTOR,
                            objectCtorExpression.expectedType);
                    data.resultType = symTable.semanticError;
                    return;
                }
            }
        }
        BLangTypeInit cIExpr = objectCtorExpression.typeInit;
        BType actualType = symResolver.resolveTypeNode(cIExpr.userDefinedType, data.env);
        if (actualType == symTable.semanticError) {
            data.resultType = symTable.semanticError;
            return;
        }

        BObjectType actualObjectType = (BObjectType) actualType;
        List<BLangType> typeRefs = classNode.typeRefs;
        SymbolEnv typeDefEnv = SymbolEnv.createObjectConstructorObjectEnv(classNode, data.env);
        classNode.oceEnvData.typeInit = objectCtorExpression.typeInit;

        dlog.unmute();
        if (Symbols.isFlagOn(data.expType.flags, Flags.READONLY)) {
            handleObjectConstrExprForReadOnly(objectCtorExpression, actualObjectType, typeDefEnv, false, data);
        } else if (!typeRefs.isEmpty() && Symbols.isFlagOn(typeRefs.get(0).getBType().flags,
                Flags.READONLY)) {
            handleObjectConstrExprForReadOnly(objectCtorExpression, actualObjectType, typeDefEnv, true, data);
        } else {
            semanticAnalyzer.analyzeNode(classNode, typeDefEnv);
        }
        dlog.unmute();
        markConstructedObjectIsolatedness(actualObjectType);

        if (((BObjectTypeSymbol) actualType.tsymbol).initializerFunc != null) {
            BLangInvocation initInvocation = (BLangInvocation) cIExpr.initInvocation;
            initInvocation.symbol = ((BObjectTypeSymbol) actualType.tsymbol).initializerFunc.symbol;
            checkInvocationParam(initInvocation, data);
            cIExpr.initInvocation.setBType(((BInvokableSymbol) initInvocation.symbol).retType);
        } else {
            // If the initializerFunc is null then this is a default constructor invocation. Hence should not
            // pass any arguments.
            if (!isValidInitInvocation(cIExpr, (BObjectType) actualType, data)) {
                return;
            }
        }
        if (cIExpr.initInvocation.getBType() == null) {
            cIExpr.initInvocation.setBType(symTable.nilType);
        }
        BType actualTypeInitType = getObjectConstructorReturnType(actualType, cIExpr.initInvocation.getBType(), data);
        data.resultType = types.checkType(cIExpr, actualTypeInitType, data.expType);
    }

    private boolean isDefiniteObjectType(BType bType, Set<BTypeIdSet> typeIdSets) {
        BType type = Types.getImpliedType(bType);
        if (type.tag != TypeTags.OBJECT && type.tag != TypeTags.UNION) {
            return false;
        }

        Set<BType> visitedTypes = new HashSet<>();
        if (!collectObjectTypeIds(bType, typeIdSets, visitedTypes)) {
            return false;
        }
        return typeIdSets.size() <= 1;
    }

    private boolean collectObjectTypeIds(BType type, Set<BTypeIdSet> typeIdSets, Set<BType> visitedTypes) {
        BType referredType = Types.getImpliedType(type);
        if (referredType.tag == TypeTags.OBJECT) {
            var objectType = (BObjectType) referredType;
            typeIdSets.add(objectType.typeIdSet);
            return true;
        }

        if (referredType.tag == TypeTags.UNION) {
            if (!visitedTypes.add(type)) {
                return true;
            }
            for (BType member : ((BUnionType) referredType).getMemberTypes()) {
                if (!collectObjectTypeIds(member, typeIdSets, visitedTypes)) {
                    return false;
                }
            }
            return true;
        }
        return false;
    }

    private boolean checkAndLoadTypeIdSet(BType type, BObjectType objectType) {
        Set<BTypeIdSet> typeIdSets = new HashSet<>();
        if (!isDefiniteObjectType(type, typeIdSets)) {
            return false;
        }
        if (typeIdSets.isEmpty()) {
            objectType.typeIdSet = BTypeIdSet.emptySet();
            return true;
        }
        var typeIdIterator = typeIdSets.iterator();
        if (typeIdIterator.hasNext()) {
            BTypeIdSet typeIdSet = typeIdIterator.next();
            objectType.typeIdSet = typeIdSet;
            return true;
        }
        return true;
    }

    public void visit(BLangTypeInit cIExpr, AnalyzerData data) {
        BType referredExpType = Types.getImpliedType(data.expType);
        if ((referredExpType.tag == TypeTags.ANY && cIExpr.userDefinedType == null) ||
                referredExpType.tag == TypeTags.RECORD) {
            dlog.error(cIExpr.pos, DiagnosticErrorCode.INVALID_TYPE_NEW_LITERAL, data.expType);
            data.resultType = symTable.semanticError;
            return;
        }

        BType actualType;
        if (cIExpr.userDefinedType != null) {
            actualType = symResolver.resolveTypeNode(cIExpr.userDefinedType, data.env);
        } else {
            actualType = data.expType;
        }

        if (actualType == symTable.semanticError) {
            //TODO dlog error?
            data.resultType = symTable.semanticError;
            return;
        }

        data.resultType = checkObjectCompatibility(actualType, cIExpr, data);
    }

    private BType checkObjectCompatibility(BType actualType, BLangTypeInit cIExpr, AnalyzerData data) {
        actualType = checkObjectType(actualType, cIExpr, data);

        if (actualType == symTable.semanticError) {
            return actualType;
        }
        if (cIExpr.initInvocation.getBType() == null) {
            cIExpr.initInvocation.setBType(symTable.nilType);
        }
        BType actualTypeInitType = getObjectConstructorReturnType(actualType, cIExpr.initInvocation.getBType(), data);
        return types.checkType(cIExpr, actualTypeInitType, data.expType);
    }

    private BType checkObjectType(BType actualType, BLangTypeInit cIExpr, AnalyzerData data) {
        BLangInvocation initInvocation = (BLangInvocation) cIExpr.initInvocation;
        switch (actualType.tag) {
            case TypeTags.OBJECT:
                BObjectType actualObjectType = (BObjectType) actualType;

                if ((actualType.tsymbol.flags & Flags.CLASS) != Flags.CLASS) {
                    dlog.error(cIExpr.pos, DiagnosticErrorCode.CANNOT_INITIALIZE_ABSTRACT_OBJECT,
                            actualType.tsymbol);
                    initInvocation.argExprs.forEach(expr -> checkExpr(expr, symTable.noType, data));
                    return symTable.semanticError;
                }

                if (actualObjectType.classDef != null && actualObjectType.classDef.flagSet.contains(Flag.OBJECT_CTOR)) {
                    if (cIExpr.initInvocation != null && actualObjectType.classDef.oceEnvData.typeInit != null) {
                        actualObjectType.classDef.oceEnvData.typeInit = cIExpr;
                    }
                    markConstructedObjectIsolatedness(actualObjectType);
                }
                if (((BObjectTypeSymbol) actualType.tsymbol).initializerFunc != null) {
                    initInvocation.symbol = ((BObjectTypeSymbol) actualType.tsymbol).initializerFunc.symbol;
                    checkInvocationParam(initInvocation, data);
                    initInvocation.setBType(((BInvokableSymbol) initInvocation.symbol).retType);
                } else {
                    // If the initializerFunc is null then this is a default constructor invocation. Hence should not
                    // pass any arguments.
                    if (!isValidInitInvocation(cIExpr, (BObjectType) actualType, data)) {
                        return symTable.semanticError;
                    }
                }
                break;
            case TypeTags.STREAM:
                if (initInvocation.argExprs.size() > 1) {
                    dlog.error(cIExpr.pos, DiagnosticErrorCode.INVALID_STREAM_CONSTRUCTOR, initInvocation);
                    return symTable.semanticError;
                }

                BStreamType actualStreamType = (BStreamType) actualType;
                if (actualStreamType.completionType != null) {
                    BType completionType = actualStreamType.completionType;
                    if (!types.isAssignable(completionType, symTable.errorOrNilType)) {
                        dlog.error(cIExpr.pos, DiagnosticErrorCode.ERROR_TYPE_EXPECTED, completionType.toString());
                        return symTable.semanticError;
                    }
                }

                BUnionType expectedNextReturnType =
                        createNextReturnType(cIExpr.pos, (BStreamType) actualType, data);
                if (initInvocation.argExprs.isEmpty()) {
                    if (!types.containsNilType(actualStreamType.completionType)) {
                        dlog.error(cIExpr.pos, DiagnosticErrorCode.INVALID_UNBOUNDED_STREAM_CONSTRUCTOR_ITERATOR,
                                expectedNextReturnType);
                        return symTable.semanticError;
                    }
                } else {
                    BLangExpression iteratorExpr = initInvocation.argExprs.get(0);
                    BType constructType = checkExpr(iteratorExpr, symTable.noType, data);
                    BType referredConstructType = Types.getImpliedType(constructType);
                    if (referredConstructType.tag != TypeTags.OBJECT) {
                        dlog.error(iteratorExpr.pos, DiagnosticErrorCode.INVALID_STREAM_CONSTRUCTOR_ITERATOR,
                                expectedNextReturnType, constructType);
                        return symTable.semanticError;
                    }
                    BAttachedFunction closeFunc = types.getAttachedFuncFromObject((BObjectType) referredConstructType,
                            BLangCompilerConstants.CLOSE_FUNC);
                    if (closeFunc != null) {
                        BType closeableIteratorType = symTable.langQueryModuleSymbol.scope
                                .lookup(Names.ABSTRACT_STREAM_CLOSEABLE_ITERATOR).symbol.type;
                        if (!types.isAssignable(constructType, closeableIteratorType)) {
                            dlog.error(iteratorExpr.pos,
                                    DiagnosticErrorCode.INVALID_STREAM_CONSTRUCTOR_CLOSEABLE_ITERATOR,
                                    expectedNextReturnType, constructType);
                            return symTable.semanticError;
                        }
                    } else {
                        BType iteratorType = symTable.langQueryModuleSymbol.scope
                                .lookup(Names.ABSTRACT_STREAM_ITERATOR).symbol.type;
                        if (!types.isAssignable(constructType, iteratorType)) {
                            dlog.error(iteratorExpr.pos, DiagnosticErrorCode.INVALID_STREAM_CONSTRUCTOR_ITERATOR,
                                    expectedNextReturnType, constructType);
                            return symTable.semanticError;
                        }
                    }
                    BUnionType nextReturnType = types.getVarTypeFromIteratorFuncReturnType(constructType);
                    if (nextReturnType != null) {
                        types.checkType(iteratorExpr.pos, nextReturnType, expectedNextReturnType,
                                DiagnosticErrorCode.INCOMPATIBLE_TYPES);
                    } else {
                        dlog.error(referredConstructType.tsymbol.getPosition(),
                                DiagnosticErrorCode.INVALID_NEXT_METHOD_RETURN_TYPE, expectedNextReturnType);
                    }
                }
                if (data.expType.tag != TypeTags.NONE && !types.isAssignable(actualType, data.expType)) {
                    dlog.error(cIExpr.pos, DiagnosticErrorCode.INCOMPATIBLE_TYPES, data.expType,
                            actualType);
                    return symTable.semanticError;
                }
                return actualType;
            case TypeTags.UNION:
                List<BType> matchingMembers = findMembersWithMatchingInitFunc(cIExpr, (BUnionType) actualType, data);
                BType matchedType = getMatchingType(matchingMembers, cIExpr, actualType, data);
                initInvocation.setBType(symTable.nilType);

                BType referredMatchedType = Types.getImpliedType(matchedType);
                if (referredMatchedType.tag == TypeTags.OBJECT) {
                    if (((BObjectTypeSymbol) referredMatchedType.tsymbol).initializerFunc != null) {
                        initInvocation.symbol =
                                ((BObjectTypeSymbol) referredMatchedType.tsymbol).initializerFunc.symbol;
                        checkInvocationParam(initInvocation, data);
                        initInvocation.setBType(((BInvokableSymbol) initInvocation.symbol).retType);
                        actualType = matchedType;
                        break;
                    } else {
                        if (!isValidInitInvocation(cIExpr, (BObjectType) referredMatchedType, data)) {
                            return symTable.semanticError;
                        }
                    }
                }
                types.checkType(cIExpr, matchedType, data.expType);
                cIExpr.setBType(matchedType);
                return matchedType;
            case TypeTags.TYPEREFDESC:
                BType refType = Types.getImpliedType(actualType);
                BType compatibleType = checkObjectType(refType, cIExpr, data);
                return compatibleType == refType ? actualType : compatibleType;
            case TypeTags.INTERSECTION:
                return checkObjectType(((BIntersectionType) actualType).effectiveType, cIExpr, data);
            default:
                dlog.error(cIExpr.pos, DiagnosticErrorCode.CANNOT_INFER_OBJECT_TYPE_FROM_LHS, actualType);
                return symTable.semanticError;
        }
        return actualType;
    }

    private BUnionType createNextReturnType(Location pos, BStreamType streamType, AnalyzerData data) {
        BRecordType recordType = new BRecordType(null, Flags.ANONYMOUS);
        recordType.restFieldType = symTable.noType;
        recordType.sealed = true;

        Name fieldName = Names.VALUE;
        BField field = new BField(fieldName, pos, new BVarSymbol(Flags.PUBLIC,
                                                                 fieldName, data.env.enclPkg.packageID,
                                                                 streamType.constraint, data.env.scope.owner, pos,
                                                                 VIRTUAL));
        field.type = streamType.constraint;
        recordType.fields.put(field.name.value, field);

        recordType.tsymbol = Symbols.createRecordSymbol(Flags.ANONYMOUS, Names.EMPTY, data.env.enclPkg.packageID,
                                                        recordType, data.env.scope.owner, pos, VIRTUAL);
        recordType.tsymbol.scope = new Scope(data.env.scope.owner);
        recordType.tsymbol.scope.define(fieldName, field.symbol);

        LinkedHashSet<BType> retTypeMembers = new LinkedHashSet<>();
        retTypeMembers.add(recordType);
        retTypeMembers.addAll(types.getAllTypes(streamType.completionType, false));

        BUnionType unionType = BUnionType.create(null);
        unionType.addAll(retTypeMembers);
        unionType.tsymbol = Symbols.createTypeSymbol(SymTag.UNION_TYPE, 0, Names.EMPTY,
                data.env.enclPkg.symbol.pkgID, unionType, data.env.scope.owner, pos, VIRTUAL);

        return unionType;
    }

    private boolean isValidInitInvocation(BLangTypeInit cIExpr, BObjectType objType, AnalyzerData data) {
        BLangInvocation initInvocation = (BLangInvocation) cIExpr.initInvocation;
        if (!initInvocation.argExprs.isEmpty()
                && ((BObjectTypeSymbol) objType.tsymbol).initializerFunc == null) {
            dlog.error(cIExpr.pos, DiagnosticErrorCode.TOO_MANY_ARGS_FUNC_CALL,
                    initInvocation.name.value);
            initInvocation.argExprs.forEach(expr -> checkExpr(expr, symTable.noType, data));
            data.resultType = symTable.semanticError;
            return false;
        }
        return true;
    }

    private BType getObjectConstructorReturnType(BType objType, BType initRetType, AnalyzerData data) {
        initRetType = Types.getImpliedType(initRetType);
        if (initRetType.tag == TypeTags.UNION) {
            LinkedHashSet<BType> retTypeMembers = new LinkedHashSet<>();
            retTypeMembers.add(objType);

            retTypeMembers.addAll(((BUnionType) initRetType).getMemberTypes());
            retTypeMembers.remove(symTable.nilType);

            BUnionType unionType = BUnionType.create(null, retTypeMembers);
            unionType.tsymbol = Symbols.createTypeSymbol(SymTag.UNION_TYPE, 0,
                                                         Names.EMPTY, data.env.enclPkg.symbol.pkgID, unionType,
                    data.env.scope.owner, symTable.builtinPos, VIRTUAL);
            return unionType;
        } else if (initRetType.tag == TypeTags.NIL) {
            return objType;
        }
        return symTable.semanticError;
    }

    private List<BType> findMembersWithMatchingInitFunc(BLangTypeInit cIExpr, BUnionType lhsUnionType,
                                                        AnalyzerData data) {
        int objectCount = 0;

        for (BType type : lhsUnionType.getMemberTypes()) {
            BType memberType = Types.getImpliedType(type);
            int tag = memberType.tag;

            if (tag == TypeTags.OBJECT) {
                objectCount++;
                continue;
            }
        }

        boolean containsSingleObject = objectCount == 1;

        List<BType> matchingLhsMemberTypes = new ArrayList<>();
        for (BType type : lhsUnionType.getMemberTypes()) {
            BType memberType = Types.getImpliedType(type);
            if (memberType.tag != TypeTags.OBJECT) {
                // member is not an object.
                continue;
            }
            if ((memberType.tsymbol.flags & Flags.CLASS) != Flags.CLASS) {
                dlog.error(cIExpr.pos, DiagnosticErrorCode.CANNOT_INITIALIZE_ABSTRACT_OBJECT,
                        lhsUnionType.tsymbol);
            }

            if (containsSingleObject) {
                return Collections.singletonList(type);
            }

            BAttachedFunction initializerFunc = ((BObjectTypeSymbol) memberType.tsymbol).initializerFunc;
            if (isArgsMatchesFunction(cIExpr.argsExpr, initializerFunc, data)) {
                matchingLhsMemberTypes.add(type);
            }
        }
        return matchingLhsMemberTypes;
    }

    private BType getMatchingType(List<BType> matchingLhsMembers, BLangTypeInit cIExpr, BType lhsUnion,
                                  AnalyzerData data) {
        if (matchingLhsMembers.isEmpty()) {
            // No union type member found which matches with initializer expression.
            dlog.error(cIExpr.pos, DiagnosticErrorCode.CANNOT_INFER_OBJECT_TYPE_FROM_LHS, lhsUnion);
            data.resultType = symTable.semanticError;
            return symTable.semanticError;
        } else if (matchingLhsMembers.size() == 1) {
            // We have a correct match.
            return matchingLhsMembers.get(0);
        } else {
            // Multiple matches found.
            dlog.error(cIExpr.pos, DiagnosticErrorCode.AMBIGUOUS_TYPES, lhsUnion);
            data.resultType = symTable.semanticError;
            return symTable.semanticError;
        }
    }

    private boolean isArgsMatchesFunction(List<BLangExpression> invocationArguments, BAttachedFunction function,
                                          AnalyzerData data) {
        invocationArguments.forEach(expr -> checkExpr(expr, symTable.noType, data));

        if (function == null) {
            return invocationArguments.isEmpty();
        }

        if (function.symbol.params.isEmpty() && invocationArguments.isEmpty()) {
            return true;
        }

        List<BLangNamedArgsExpression> namedArgs = new ArrayList<>();
        List<BLangExpression> positionalArgs = new ArrayList<>();
        for (BLangExpression argument : invocationArguments) {
            if (argument.getKind() == NodeKind.NAMED_ARGS_EXPR) {
                namedArgs.add((BLangNamedArgsExpression) argument);
            } else {
                positionalArgs.add(argument);
            }
        }

        List<BVarSymbol> requiredParams = function.symbol.params.stream()
                .filter(param -> !param.isDefaultable)
                .collect(Collectors.toList());
        // Given named and positional arguments are less than required parameters.
        if (requiredParams.size() > invocationArguments.size()) {
            return false;
        }

        List<BVarSymbol> defaultableParams = function.symbol.params.stream()
                .filter(param -> param.isDefaultable)
                .collect(Collectors.toList());

        int givenRequiredParamCount = 0;
        for (int i = 0; i < positionalArgs.size(); i++) {
            if (function.symbol.params.size() > i) {
                givenRequiredParamCount++;
                BVarSymbol functionParam = function.symbol.params.get(i);
                // check the type compatibility of positional args against function params.
                if (!types.isAssignable(positionalArgs.get(i).getBType(), functionParam.type)) {
                    return false;
                }
                requiredParams.remove(functionParam);
                defaultableParams.remove(functionParam);
                continue;
            }

            if (function.symbol.restParam != null) {
                BType restParamType = ((BArrayType) function.symbol.restParam.type).eType;
                if (!types.isAssignable(positionalArgs.get(i).getBType(), restParamType)) {
                    return false;
                }
                continue;
            }

            // additional positional args given for function with no rest param
            return false;
        }

        for (BLangNamedArgsExpression namedArg : namedArgs) {
            boolean foundNamedArg = false;
            // check the type compatibility of named args against function params.
            List<BVarSymbol> params = function.symbol.params;
            for (int i = givenRequiredParamCount; i < params.size(); i++) {
                BVarSymbol functionParam = params.get(i);
                if (!namedArg.name.value.equals(functionParam.name.value)) {
                    continue;
                }
                foundNamedArg = true;
                BType namedArgExprType = checkExpr(namedArg.expr, data);
                if (!types.isAssignable(functionParam.type, namedArgExprType)) {
                    // Name matched, type mismatched.
                    return false;
                }
                requiredParams.remove(functionParam);
                defaultableParams.remove(functionParam);
            }
            if (!foundNamedArg) {
                return false;
            }
        }

        // all required params are not given by positional or named args.
        return requiredParams.size() <= 0;
    }

    public void visit(BLangWaitForAllExpr waitForAllExpr, AnalyzerData data) {
        setResultTypeForWaitForAllExpr(waitForAllExpr, data.expType, data);
        waitForAllExpr.setBType(data.resultType);

        if (data.resultType != null && data.resultType != symTable.semanticError) {
            types.setImplicitCastExpr(waitForAllExpr, waitForAllExpr.getBType(), data.expType);
        }
    }

    private void setResultTypeForWaitForAllExpr(BLangWaitForAllExpr waitForAllExpr, BType expType, AnalyzerData data) {
        BType referredType = Types.getImpliedType(expType);
        switch (referredType.tag) {
            case TypeTags.RECORD:
                checkTypesForRecords(waitForAllExpr, data);
                break;
            case TypeTags.MAP:
                checkTypesForMap(waitForAllExpr, ((BMapType) referredType).constraint, data);
                LinkedHashSet<BType> memberTypesForMap = collectWaitExprTypes(waitForAllExpr.keyValuePairs);
                if (memberTypesForMap.size() == 1) {
                    data.resultType = new BMapType(TypeTags.MAP,
                            memberTypesForMap.iterator().next(), symTable.mapType.tsymbol);
                    break;
                }
                BUnionType constraintTypeForMap = BUnionType.create(null, memberTypesForMap);
                data.resultType = new BMapType(TypeTags.MAP, constraintTypeForMap, symTable.mapType.tsymbol);
                break;
            case TypeTags.NONE:
            case TypeTags.ANY:
                checkTypesForMap(waitForAllExpr, expType, data);
                LinkedHashSet<BType> memberTypes = collectWaitExprTypes(waitForAllExpr.keyValuePairs);
                if (memberTypes.size() == 1) {
                    data.resultType =
                            new BMapType(TypeTags.MAP, memberTypes.iterator().next(), symTable.mapType.tsymbol);
                    break;
                }
                BUnionType constraintType = BUnionType.create(null, memberTypes);
                data.resultType = new BMapType(TypeTags.MAP, constraintType, symTable.mapType.tsymbol);
                break;
            default:
                dlog.error(waitForAllExpr.pos, DiagnosticErrorCode.INCOMPATIBLE_TYPES, expType,
                        getWaitForAllExprReturnType(waitForAllExpr, waitForAllExpr.pos, data));
                data.resultType = symTable.semanticError;
                break;
        }
    }

    private BRecordType getWaitForAllExprReturnType(BLangWaitForAllExpr waitExpr,
                                                    Location pos, AnalyzerData data) {
        BRecordType retType = new BRecordType(null, Flags.ANONYMOUS);
        List<BLangWaitForAllExpr.BLangWaitKeyValue> keyVals = waitExpr.keyValuePairs;

        for (BLangWaitForAllExpr.BLangWaitKeyValue keyVal : keyVals) {
            BLangIdentifier fieldName;
            if (keyVal.valueExpr == null || keyVal.valueExpr.getKind() != NodeKind.SIMPLE_VARIABLE_REF) {
                fieldName = keyVal.key;
            } else {
                fieldName = ((BLangSimpleVarRef) keyVal.valueExpr).variableName;
            }

            BSymbol symbol = symResolver.lookupSymbolInMainSpace(data.env, names.fromIdNode(fieldName));
            BType referredSymType = Types.getImpliedType(symbol.type);
            BType fieldType = referredSymType.tag == TypeTags.FUTURE ?
                    ((BFutureType) referredSymType).constraint : symbol.type;
            BField field = new BField(names.fromIdNode(keyVal.key), null,
                                      new BVarSymbol(0, names.fromIdNode(keyVal.key),
                                                     names.originalNameFromIdNode(keyVal.key),
                                                     data.env.enclPkg.packageID, fieldType, null,
                                                     keyVal.pos, VIRTUAL));
            retType.fields.put(field.name.value, field);
        }

        retType.restFieldType = symTable.noType;
        retType.sealed = true;
        retType.tsymbol = Symbols.createRecordSymbol(Flags.ANONYMOUS, Names.EMPTY, data.env.enclPkg.packageID, retType,
                                              null, pos, VIRTUAL);
        return retType;
    }

    private LinkedHashSet<BType> collectWaitExprTypes(List<BLangWaitForAllExpr.BLangWaitKeyValue> keyVals) {
        LinkedHashSet<BType> memberTypes = new LinkedHashSet<>();
        for (BLangWaitForAllExpr.BLangWaitKeyValue keyVal : keyVals) {
            BType bType = keyVal.keyExpr != null ? keyVal.keyExpr.getBType() : keyVal.valueExpr.getBType();
            BType referredBType = Types.getImpliedType(bType);
            if (referredBType.tag == TypeTags.FUTURE) {
                memberTypes.add(((BFutureType) referredBType).constraint);
            } else {
                memberTypes.add(bType);
            }
        }
        return memberTypes;
    }

    private void checkTypesForMap(BLangWaitForAllExpr waitForAllExpr, BType expType, AnalyzerData data) {
        List<BLangWaitForAllExpr.BLangWaitKeyValue> keyValuePairs = waitForAllExpr.keyValuePairs;
        keyValuePairs.forEach(keyVal -> checkWaitKeyValExpr(keyVal, expType, data));
    }

    private void checkTypesForRecords(BLangWaitForAllExpr waitExpr, AnalyzerData data) {
        List<BLangWaitForAllExpr.BLangWaitKeyValue> rhsFields = waitExpr.getKeyValuePairs();
        Map<String, BField> lhsFields = ((BRecordType) Types.getImpliedType(data.expType)).fields;

        // check if the record is sealed, if so check if the fields in wait collection is more than the fields expected
        // by the lhs record
        if (((BRecordType) Types.getImpliedType(data.expType)).sealed &&
                rhsFields.size() > lhsFields.size()) {
            dlog.error(waitExpr.pos, DiagnosticErrorCode.INCOMPATIBLE_TYPES, data.expType,
                    getWaitForAllExprReturnType(waitExpr, waitExpr.pos, data));
            data.resultType = symTable.semanticError;
            return;
        }

        for (BLangWaitForAllExpr.BLangWaitKeyValue keyVal : rhsFields) {
            String key = keyVal.key.value;
            BLangExpression valueExpr = keyVal.valueExpr;
            if (valueExpr != null && isBinaryBitwiseOperatorExpr(valueExpr)) {
                dlog.error(valueExpr.pos,
                        DiagnosticErrorCode.CANNOT_USE_ALTERNATE_WAIT_ACTION_WITHIN_MULTIPLE_WAIT_ACTION);
                data.resultType = symTable.semanticError;
            } else if (!lhsFields.containsKey(key)) {
                // Check if the field is sealed if so you cannot have dynamic fields
                if (((BRecordType) Types.getImpliedType(data.expType)).sealed) {
                    dlog.error(waitExpr.pos, DiagnosticErrorCode.INVALID_FIELD_NAME_RECORD_LITERAL, key, data.expType);
                    data.resultType = symTable.semanticError;
                } else {
                    // Else if the record is an open record, then check if the rest field type matches the expression
                    BType restFieldType = ((BRecordType) Types.getImpliedType(data.expType)).restFieldType;
                    checkWaitKeyValExpr(keyVal, restFieldType, data);
                }
            } else {
                checkWaitKeyValExpr(keyVal, lhsFields.get(key).type, data);
                keyVal.keySymbol = lhsFields.get(key).symbol;
            }
        }
        // If the record literal is of record type and types are validated for the fields, check if there are any
        // required fields missing.
        checkMissingReqFieldsForWait(((BRecordType) Types.getImpliedType(data.expType)),
                rhsFields, waitExpr.pos);

        if (symTable.semanticError != data.resultType) {
            data.resultType = data.expType;
        }
    }

    private boolean isBinaryBitwiseOperatorExpr(BLangExpression valueExpr) {
        if (valueExpr.getKind() == NodeKind.GROUP_EXPR) {
            return isBinaryBitwiseOperatorExpr(((BLangGroupExpr) valueExpr).expression);
        }
        if (valueExpr.getKind() == NodeKind.BINARY_EXPR
                && ((BLangBinaryExpr) valueExpr).opKind == OperatorKind.BITWISE_OR) {
            return true;
        }
        return false;
    }

    private void checkMissingReqFieldsForWait(BRecordType type, List<BLangWaitForAllExpr.BLangWaitKeyValue> keyValPairs,
                                              Location pos) {
        type.fields.values().forEach(field -> {
            // Check if `field` is explicitly assigned a value in the record literal
            boolean hasField = keyValPairs.stream().anyMatch(keyVal -> field.name.value.equals(keyVal.key.value));

            // If a required field is missing, it's a compile error
            if (!hasField && Symbols.isFlagOn(field.symbol.flags, Flags.REQUIRED)) {
                dlog.error(pos, DiagnosticErrorCode.MISSING_REQUIRED_RECORD_FIELD, field.name);
            }
        });
    }

    private void checkWaitKeyValExpr(BLangWaitForAllExpr.BLangWaitKeyValue keyVal, BType type, AnalyzerData data) {
        BLangExpression expr;
        if (keyVal.keyExpr != null) {
            BSymbol symbol = symResolver.lookupSymbolInMainSpace(data.env, names.fromIdNode
                    (((BLangSimpleVarRef) keyVal.keyExpr).variableName));
            keyVal.keyExpr.setBType(symbol.type);
            expr = keyVal.keyExpr;
        } else {
            expr = keyVal.valueExpr;
        }
        BFutureType futureType = new BFutureType(TypeTags.FUTURE, type, null);
        checkExpr(expr, futureType, data);
        setEventualTypeForExpression(expr, type, data);
    }

    // eventual type if not directly referring a worker is T|error. future<T> --> T|error
    private void setEventualTypeForExpression(BLangExpression expression,
                                              BType currentExpectedType, AnalyzerData data) {
        if (expression == null) {
            return;
        }
        if (isSimpleWorkerReference(expression, data)) {
            return;
        }

        BType expectedType = expression.expectedType;
        if (expectedType.tag != TypeTags.FUTURE) {
            dlog.error(expression.pos, DiagnosticErrorCode.EXPRESSION_OF_FUTURE_TYPE_EXPECTED, expectedType);
            return;
        }

        BFutureType futureType = (BFutureType) expectedType;
        BType currentType = futureType.constraint;
        if (types.containsErrorType(currentType)) {
            return;
        }

        BUnionType eventualType = BUnionType.create(null, currentType, symTable.errorType);
        BType referredExpType = Types.getImpliedType(currentExpectedType);
        if (((referredExpType.tag != TypeTags.NONE) && (referredExpType.tag != TypeTags.NIL)) &&
                !types.isAssignable(eventualType, currentExpectedType)) {
            dlog.error(expression.pos, DiagnosticErrorCode.INCOMPATIBLE_TYPE_WAIT_FUTURE_EXPR,
                    currentExpectedType, eventualType, expression);
        }
        futureType.constraint = eventualType;
    }

    private void setEventualTypeForWaitExpression(BLangExpression expression, Location pos, AnalyzerData data) {
        if ((data.resultType == symTable.semanticError) ||
                (types.containsErrorType(data.resultType))) {
            return;
        }
        if (isSimpleWorkerReference(expression, data)) {
            return;
        }
        BType currentExpectedType = ((BFutureType) data.expType).constraint;
        BType referredExpType = Types.getImpliedType(currentExpectedType);
        BUnionType eventualType = BUnionType.create(null, data.resultType, symTable.errorType);
        if ((referredExpType.tag == TypeTags.NONE) || (referredExpType.tag == TypeTags.NIL)) {
            data.resultType = eventualType;
            return;
        }

        if (!types.isAssignable(eventualType, currentExpectedType)) {
            dlog.error(pos, DiagnosticErrorCode.INCOMPATIBLE_TYPE_WAIT_FUTURE_EXPR, currentExpectedType,
                    eventualType, expression);
            data.resultType = symTable.semanticError;
            return;
        }

        BType referredResultType = Types.getImpliedType(data.resultType);
        if (referredResultType.tag == TypeTags.FUTURE) {
            ((BFutureType) data.resultType).constraint = eventualType;
        } else {
            data.resultType = eventualType;
        }
    }

    private void setEventualTypeForAlternateWaitExpression(BLangExpression expression, Location pos,
                                                           AnalyzerData data) {
        if ((data.resultType == symTable.semanticError) ||
                (expression.getKind() != NodeKind.BINARY_EXPR) ||
                (types.containsErrorType(data.resultType))) {
            return;
        }
        if (types.containsErrorType(data.resultType)) {
            return;
        }
        if (!isReferencingNonWorker((BLangBinaryExpr) expression, data)) {
            return;
        }

        BType currentExpectedType = ((BFutureType) data.expType).constraint;
        BType referredExpType = Types.getImpliedType(currentExpectedType);
        BUnionType eventualType = BUnionType.create(null, data.resultType, symTable.errorType);
        if ((referredExpType.tag == TypeTags.NONE) || (referredExpType.tag == TypeTags.NIL)) {
            data.resultType = eventualType;
            return;
        }

        if (!types.isAssignable(eventualType, currentExpectedType)) {
            dlog.error(pos, DiagnosticErrorCode.INCOMPATIBLE_TYPE_WAIT_FUTURE_EXPR, currentExpectedType,
                    eventualType, expression);
            data.resultType = symTable.semanticError;
            return;
        }

        BType referredResultType = Types.getImpliedType(data.resultType);
        if (referredResultType.tag == TypeTags.FUTURE) {
            ((BFutureType) referredResultType).constraint = eventualType;
        } else {
            data.resultType = eventualType;
        }
    }

    private boolean isSimpleWorkerReference(BLangExpression expression, AnalyzerData data) {
        if (expression.getKind() != NodeKind.SIMPLE_VARIABLE_REF) {
            return false;
        }
        BLangSimpleVarRef simpleVarRef = ((BLangSimpleVarRef) expression);
        BSymbol varRefSymbol = simpleVarRef.symbol;
        if (varRefSymbol == null) {
            return false;
        }
        if (workerExists(data.env, simpleVarRef.variableName.value)) {
            return true;
        }
        return false;
    }

    private boolean isReferencingNonWorker(BLangBinaryExpr binaryExpr, AnalyzerData data) {
        BLangExpression lhsExpr = binaryExpr.lhsExpr;
        BLangExpression rhsExpr = binaryExpr.rhsExpr;
        if (isReferencingNonWorker(lhsExpr, data)) {
            return true;
        }
        return isReferencingNonWorker(rhsExpr, data);
    }

    private boolean isReferencingNonWorker(BLangExpression expression, AnalyzerData data) {
        if (expression.getKind() == NodeKind.BINARY_EXPR) {
            return isReferencingNonWorker((BLangBinaryExpr) expression, data);
        } else if (expression.getKind() == NodeKind.SIMPLE_VARIABLE_REF) {
            BLangSimpleVarRef simpleVarRef = (BLangSimpleVarRef) expression;
            BSymbol varRefSymbol = simpleVarRef.symbol;
            String varRefSymbolName = varRefSymbol.getName().value;
            if (workerExists(data.env, varRefSymbolName)) {
                return false;
            }
        }
        return true;
    }


    public void visit(BLangTernaryExpr ternaryExpr, AnalyzerData data) {
        BType condExprType = checkExpr(ternaryExpr.expr, this.symTable.booleanType, data);

        SymbolEnv thenEnv = typeNarrower.evaluateTruth(ternaryExpr.expr, ternaryExpr.thenExpr, data.env);
        BType thenType = checkExpr(ternaryExpr.thenExpr, thenEnv, data.expType, data);

        SymbolEnv elseEnv = typeNarrower.evaluateFalsity(ternaryExpr.expr, ternaryExpr.elseExpr, data.env, false);
        BType elseType = checkExpr(ternaryExpr.elseExpr, elseEnv, data.expType, data);

        if (condExprType == symTable.semanticError || thenType == symTable.semanticError ||
                elseType == symTable.semanticError) {
            data.resultType = symTable.semanticError;
        } else if (data.expType == symTable.noType) {
            if (types.isAssignable(elseType, thenType)) {
                data.resultType = thenType;
            } else if (types.isAssignable(thenType, elseType)) {
                data.resultType = elseType;
            } else {
                data.resultType = BUnionType.create(null, thenType, elseType);
            }
        } else {
            data.resultType = data.expType;
        }
    }

    public void visit(BLangWaitExpr waitExpr, AnalyzerData data) {
        data.expType = new BFutureType(TypeTags.FUTURE, data.expType, null);
        checkExpr(waitExpr.getExpression(), data.expType, data);
        // Handle union types in lhs
        BType referredResultType = Types.getImpliedType(data.resultType);
        if (referredResultType.tag == TypeTags.UNION) {
            LinkedHashSet<BType> memberTypes = collectMemberTypes((BUnionType) referredResultType,
                    new LinkedHashSet<>());
            if (memberTypes.size() == 1) {
                data.resultType = memberTypes.toArray(new BType[0])[0];
            } else {
                data.resultType = BUnionType.create(null, memberTypes);
            }
        } else if (data.resultType != symTable.semanticError) {
            // Handle other types except for semantic errors
            data.resultType = ((BFutureType) data.resultType).constraint;
        }

        BLangExpression waitFutureExpression = waitExpr.getExpression();
        if (waitFutureExpression.getKind() == NodeKind.BINARY_EXPR) {
            setEventualTypeForAlternateWaitExpression(waitFutureExpression, waitExpr.pos, data);
        } else {
            setEventualTypeForWaitExpression(waitFutureExpression, waitExpr.pos, data);
        }
        waitExpr.setBType(data.resultType);

        if (data.resultType != null && data.resultType != symTable.semanticError) {
            types.setImplicitCastExpr(waitExpr, waitExpr.getBType(), ((BFutureType) data.expType).constraint);
        }
    }

    private LinkedHashSet<BType> collectMemberTypes(BUnionType unionType, LinkedHashSet<BType> memberTypes) {
        for (BType memberType : unionType.getMemberTypes()) {
            BType referredMemberType = Types.getImpliedType(memberType);
            if (referredMemberType.tag == TypeTags.FUTURE) {
                memberTypes.add(((BFutureType) referredMemberType).constraint);
            } else {
                memberTypes.add(memberType);
            }
        }
        return memberTypes;
    }

    @Override
    public void visit(BLangTrapExpr trapExpr, AnalyzerData data) {
        boolean firstVisit = trapExpr.expr.getBType() == null;
        BType actualType;
        BType exprType = checkExpr(trapExpr.expr, data.expType, data);
        boolean definedWithVar = data.expType == symTable.noType;

        if (trapExpr.expr.getKind() == NodeKind.WORKER_RECEIVE) {
            if (firstVisit) {
                data.isTypeChecked = false;
                data.resultType = data.expType;
                return;
            } else {
                data.expType = trapExpr.getBType();
                exprType = trapExpr.expr.getBType();
            }
        }

        if (data.expType == symTable.semanticError || exprType == symTable.semanticError) {
            actualType = symTable.semanticError;
        } else {
            LinkedHashSet<BType> resultTypes = new LinkedHashSet<>();
            BType referredExprType = Types.getImpliedType(exprType);
            if (referredExprType.tag == TypeTags.UNION) {
                resultTypes.addAll(((BUnionType) referredExprType).getMemberTypes());
            } else {
                resultTypes.add(exprType);
            }
            resultTypes.add(symTable.errorType);
            actualType = BUnionType.create(null, resultTypes);
        }

        data.resultType = types.checkType(trapExpr, actualType, data.expType);
        if (definedWithVar && data.resultType != null && data.resultType != symTable.semanticError) {
            types.setImplicitCastExpr(trapExpr.expr, trapExpr.expr.getBType(), data.resultType);
        }
    }

    public void visit(BLangBinaryExpr binaryExpr, AnalyzerData data) {
        // Bitwise operator should be applied for the future types in the wait expression
        if (Types.getImpliedType(data.expType).tag == TypeTags.FUTURE &&
                binaryExpr.opKind == OperatorKind.BITWISE_OR) {
            BType lhsResultType = checkExpr(binaryExpr.lhsExpr, data.expType, data);
            BType rhsResultType = checkExpr(binaryExpr.rhsExpr, data.expType, data);
            // Return if both or atleast one of lhs and rhs types are errors
            if (lhsResultType == symTable.semanticError || rhsResultType == symTable.semanticError) {
                data.resultType = symTable.semanticError;
                return;
            }
            data.resultType = BUnionType.create(null, lhsResultType, rhsResultType);
            return;
        }

        SymbolEnv rhsExprEnv;
        BType lhsType;
        BType referredExpType = Types.getImpliedType(binaryExpr.expectedType);
        if (referredExpType.tag == TypeTags.FLOAT || referredExpType.tag == TypeTags.DECIMAL ||
                isOptionalFloatOrDecimal(referredExpType)) {
            lhsType = checkAndGetType(binaryExpr.lhsExpr, data.env, binaryExpr, data);
        } else {
            lhsType = checkExpr(binaryExpr.lhsExpr, data);
        }

        if (binaryExpr.opKind == OperatorKind.AND) {
            rhsExprEnv = typeNarrower.evaluateTruth(binaryExpr.lhsExpr, binaryExpr.rhsExpr, data.env, true);
        } else if (binaryExpr.opKind == OperatorKind.OR) {
            rhsExprEnv = typeNarrower.evaluateFalsity(binaryExpr.lhsExpr, binaryExpr.rhsExpr, data.env, true);
        } else {
            rhsExprEnv = data.env;
        }

        BType rhsType;

        if (referredExpType.tag == TypeTags.FLOAT || referredExpType.tag == TypeTags.DECIMAL ||
                isOptionalFloatOrDecimal(referredExpType)) {
            rhsType = checkAndGetType(binaryExpr.rhsExpr, rhsExprEnv, binaryExpr, data);
        } else {
            rhsType = checkExpr(binaryExpr.rhsExpr, rhsExprEnv, data);
        }

        // Set error type as the actual type.
        BType actualType = symTable.semanticError;

        //noinspection SwitchStatementWithTooFewBranches
        switch (binaryExpr.opKind) {
            // Do not lookup operator symbol for xml sequence additions
            case ADD:
                BType leftConstituent = getXMLConstituents(lhsType);
                BType rightConstituent = getXMLConstituents(rhsType);

                if (leftConstituent != null && rightConstituent != null) {
                    actualType = new BXMLType(BUnionType.create(null, leftConstituent, rightConstituent), null);
                    break;
                }
                // Fall through
            default:
                if (lhsType != symTable.semanticError && rhsType != symTable.semanticError) {
                    // Look up operator symbol if both rhs and lhs types aren't error or xml types
                    BSymbol opSymbol = symResolver.resolveBinaryOperator(binaryExpr.opKind, lhsType, rhsType);

                    if (opSymbol == symTable.notFoundSymbol) {
                        opSymbol = symResolver.getBitwiseShiftOpsForTypeSets(binaryExpr.opKind, lhsType, rhsType);
                    }

                    if (opSymbol == symTable.notFoundSymbol) {
                        opSymbol = symResolver.getBinaryBitwiseOpsForTypeSets(binaryExpr.opKind, lhsType, rhsType);
                    }

                    if (opSymbol == symTable.notFoundSymbol) {
                        opSymbol = symResolver.getArithmeticOpsForTypeSets(binaryExpr.opKind, lhsType, rhsType);
                    }

                    if (opSymbol == symTable.notFoundSymbol) {
                        opSymbol = symResolver.getBinaryEqualityForTypeSets(binaryExpr.opKind, lhsType, rhsType,
                                binaryExpr, data.env);
                    }

                    if (opSymbol == symTable.notFoundSymbol) {
                        opSymbol = symResolver.getBinaryComparisonOpForTypeSets(binaryExpr.opKind, lhsType, rhsType);
                    }

                    if (opSymbol == symTable.notFoundSymbol) {
                        opSymbol = symResolver.getRangeOpsForTypeSets(binaryExpr.opKind, lhsType, rhsType);
                    }

                    if (opSymbol == symTable.notFoundSymbol) {
                        DiagnosticErrorCode errorCode = DiagnosticErrorCode.BINARY_OP_INCOMPATIBLE_TYPES;
                        int rhsTypeTag = Types.getImpliedType(rhsType).tag;
                        if ((binaryExpr.opKind == OperatorKind.DIV || binaryExpr.opKind == OperatorKind.MOD) &&
                                Types.getImpliedType(lhsType).tag == TypeTags.INT &&
                                (rhsTypeTag == TypeTags.DECIMAL || rhsTypeTag == TypeTags.FLOAT)) {
                            errorCode = DiagnosticErrorCode.BINARY_OP_INCOMPATIBLE_TYPES_INT_FLOAT_DIVISION;
                        }
                        if (binaryExpr.opKind != OperatorKind.UNDEFINED) {
                            dlog.error(binaryExpr.pos, errorCode, binaryExpr.opKind, lhsType, rhsType);
                        }
                    } else {
                        binaryExpr.opSymbol = (BOperatorSymbol) opSymbol;
                        actualType = opSymbol.type.getReturnType();
                    }
                }
        }

        data.resultType = types.checkType(binaryExpr, actualType, data.expType);
    }

    public boolean isOptionalFloatOrDecimal(BType expectedType) {
        if (expectedType.tag == TypeTags.UNION && expectedType.isNullable() && expectedType.tag != TypeTags.ANY) {
            Iterator<BType> memberTypeIterator = ((BUnionType) expectedType).getMemberTypes().iterator();
            while (memberTypeIterator.hasNext()) {
                BType memberType = Types.getImpliedType(memberTypeIterator.next());
                if (memberType.tag == TypeTags.FLOAT || memberType.tag == TypeTags.DECIMAL) {
                    return true;
                }
            }

        }
        return false;
    }

    private BType checkAndGetType(BLangExpression expr, SymbolEnv env, BLangBinaryExpr binaryExpr, AnalyzerData data) {
        boolean prevNonErrorLoggingCheck = data.commonAnalyzerData.nonErrorLoggingCheck;
        data.commonAnalyzerData.nonErrorLoggingCheck = true;
        int prevErrorCount = this.dlog.errorCount();
        this.dlog.resetErrorCount();
        this.dlog.mute();

        expr.cloneAttempt++;
        BType exprCompatibleType = checkExpr(nodeCloner.cloneNode(expr), env, binaryExpr.expectedType, data);
        data.commonAnalyzerData.nonErrorLoggingCheck = prevNonErrorLoggingCheck;
        int errorCount = this.dlog.errorCount();
        this.dlog.setErrorCount(prevErrorCount);
        if (!prevNonErrorLoggingCheck) {
            this.dlog.unmute();
        }
        if (errorCount == 0 && exprCompatibleType != symTable.semanticError) {
            return checkExpr(expr, env, binaryExpr.expectedType, data);
        } else {
            return checkExpr(expr, env, data);
        }
    }

    public void visit(BLangTransactionalExpr transactionalExpr, AnalyzerData data) {
        data.resultType = types.checkType(transactionalExpr, symTable.booleanType, data.expType);
    }

    public void visit(BLangCommitExpr commitExpr, AnalyzerData data) {
        BType actualType = BUnionType.create(null, symTable.errorType, symTable.nilType);
        data.resultType = types.checkType(commitExpr, actualType, data.expType);
    }

    private BType getXMLConstituents(BType bType) {
        BType type = Types.getImpliedType(bType);
        BType constituent = null;
        if (type.tag == TypeTags.XML) {
            constituent = ((BXMLType) type).constraint;
        } else if (TypeTags.isXMLNonSequenceType(type.tag)) {
            constituent = bType;
        }
        return constituent;
    }

    public void visit(BLangElvisExpr elvisExpr, AnalyzerData data) {
        BType lhsType = checkExpr(elvisExpr.lhsExpr, data);
        BType actualType = lhsType == symTable.semanticError ?
                symTable.semanticError : validateElvisExprLhsExpr(elvisExpr, lhsType);
        BType rhsReturnType = checkExpr(elvisExpr.rhsExpr, data.expType, data);
        BType lhsReturnType = types.checkType(elvisExpr.lhsExpr.pos, actualType, data.expType,
                DiagnosticErrorCode.INCOMPATIBLE_TYPES);
        if (rhsReturnType == symTable.semanticError || lhsReturnType == symTable.semanticError) {
            data.resultType = symTable.semanticError;
        } else if (data.expType == symTable.noType) {
            if (types.isAssignable(rhsReturnType, lhsReturnType)) {
                data.resultType = lhsReturnType;
            } else if (types.isAssignable(lhsReturnType, rhsReturnType)) {
                data.resultType = rhsReturnType;
            } else {
                data.resultType = BUnionType.create(null, lhsReturnType, rhsReturnType);
            }
        } else {
            data.resultType = data.expType;
        }
    }

    @Override
    public void visit(BLangGroupExpr groupExpr, AnalyzerData data) {
        data.resultType = checkExpr(groupExpr.expression, data.expType, data);
    }

    public void visit(BLangTypedescExpr accessExpr, AnalyzerData data) {
        if (accessExpr.resolvedType == null) {
            accessExpr.resolvedType = symResolver.resolveTypeNode(accessExpr.typeNode, data.env);
        }

        int resolveTypeTag = Types.getImpliedType(accessExpr.resolvedType).tag;
        final BType actualType;
        if (resolveTypeTag != TypeTags.TYPEDESC && resolveTypeTag != TypeTags.NONE) {
            actualType = new BTypedescType(accessExpr.resolvedType, null);
        } else {
            actualType = accessExpr.resolvedType;
        }
        data.resultType = types.checkType(accessExpr, actualType, data.expType);
    }

    public LinkedHashSet<BType> getBasicNumericTypes(LinkedHashSet<BType> memberTypes) {
        LinkedHashSet<BType> basicNumericTypes = new LinkedHashSet<>(memberTypes.size());

        for (BType value : memberTypes) {
            BType referredType = types.getImpliedType(value);
            int typeTag = referredType.tag;
            if (TypeTags.isIntegerTypeTag(typeTag)) {
                basicNumericTypes.add(symTable.intType);
            } else if (typeTag == TypeTags.FLOAT || typeTag == TypeTags.DECIMAL) {
                basicNumericTypes.add(value);
            } else if (typeTag == TypeTags.JSON || typeTag == TypeTags.ANYDATA || typeTag == TypeTags.ANY) {
                basicNumericTypes.add(symTable.intType);
                basicNumericTypes.add(symTable.floatType);
                basicNumericTypes.add(symTable.decimalType);
                break;
            } else if (typeTag == TypeTags.FINITE) {
                LinkedHashSet<BType> typesInValueSpace = getTypesInFiniteValueSpace((BFiniteType) referredType);
                basicNumericTypes.addAll(getBasicNumericTypes(typesInValueSpace));
            }
        }
        return basicNumericTypes;
    }

    public BType createFiniteTypeForNumericUnaryExpr(BLangUnaryExpr unaryExpr, AnalyzerData data) {
        BLangNumericLiteral newNumericLiteral = Types.constructNumericLiteralFromUnaryExpr(unaryExpr);
        BTypeSymbol finiteTypeSymbol = Symbols.createTypeSymbol(SymTag.FINITE_TYPE,
                0, Names.EMPTY, data.env.enclPkg.symbol.pkgID, null, data.env.scope.owner,
                unaryExpr.pos, SOURCE);
        BFiniteType finiteType = new BFiniteType(finiteTypeSymbol);
        finiteType.addValue(newNumericLiteral);
        finiteTypeSymbol.type = finiteType;

        types.setImplicitCastExpr(unaryExpr, unaryExpr.expr.getBType(), data.expType);
        return finiteType;
    }

    public LinkedHashSet<BType> getTypesInFiniteValueSpace(BFiniteType referredType) {
        Set<BLangExpression> valueSpace = referredType.getValueSpace();
        LinkedHashSet<BType> typesInValueSpace = new LinkedHashSet<>(valueSpace.size());
        for (BLangExpression expr : valueSpace) {
            typesInValueSpace.add(expr.getBType());
        }
        return typesInValueSpace;
    }

    public BType getNewExpectedTypeForFiniteAndUnion(LinkedHashSet<BType> numericTypes, BType newExpectedType) {
        LinkedHashSet<BType> basicNumericTypes = getBasicNumericTypes(numericTypes);
        if (basicNumericTypes.size() == 1) {
            newExpectedType = basicNumericTypes.iterator().next();
        } else if (basicNumericTypes.size() > 1) {
            newExpectedType = BUnionType.create(null, basicNumericTypes);
        }
        return newExpectedType;
    }

    public BType setExpectedTypeForSubtractionOperator(AnalyzerData data) {
        BType newExpectedType = data.expType;
        BType referredType = types.getImpliedType(newExpectedType);
        int referredTypeTag = referredType.tag;

        if (TypeTags.isIntegerTypeTag(referredTypeTag)) {
            newExpectedType =
                    types.getTypeIntersection(Types.IntersectionContext.compilerInternalIntersectionTestContext(),
                            BUnionType.create(null, symTable.intType, symTable.floatType, symTable.decimalType),
                            symTable.intType, data.env);
        } else if (referredTypeTag == TypeTags.FLOAT || referredTypeTag == TypeTags.DECIMAL) {
            newExpectedType =
                    types.getTypeIntersection(Types.IntersectionContext.compilerInternalIntersectionTestContext(),
                            BUnionType.create(null, symTable.intType, symTable.floatType, symTable.decimalType),
                            referredType, data.env);
        } else if (referredTypeTag == TypeTags.FINITE) {
            LinkedHashSet<BType> typesInValueSpace = getTypesInFiniteValueSpace((BFiniteType) referredType);
            newExpectedType = getNewExpectedTypeForFiniteAndUnion(typesInValueSpace, newExpectedType);
        } else if (referredTypeTag == TypeTags.UNION) {
            newExpectedType = getNewExpectedTypeForFiniteAndUnion(((BUnionType) referredType).getMemberTypes(),
                    newExpectedType);
        } else if (referredTypeTag == TypeTags.JSON || referredTypeTag == TypeTags.ANYDATA ||
                referredTypeTag == TypeTags.ANY) {
            newExpectedType = BUnionType.create(null, symTable.intType, symTable.floatType,
                    symTable.decimalType);
        }
        return newExpectedType;
    }

    public BType getActualTypeForOtherUnaryExpr(BLangUnaryExpr unaryExpr, AnalyzerData data) {
        BType actualType = symTable.semanticError;
        BType newExpectedType = data.expType;
        BType referredType = types.getImpliedType(newExpectedType);
        int referredTypeTag = referredType.tag;

        //Allow subtraction and add (to resolve ex: byte x = +7) operators to get expected type
        boolean isAddOrSubOperator = OperatorKind.SUB.equals(unaryExpr.operator) ||
                OperatorKind.ADD.equals(unaryExpr.operator);

        if (OperatorKind.SUB.equals(unaryExpr.operator)) {
            newExpectedType = setExpectedTypeForSubtractionOperator(data);
        }

        newExpectedType = silentTypeCheckExpr(unaryExpr.expr, newExpectedType, data);

        BType exprType;
        if (newExpectedType != symTable.semanticError) {
            exprType = isAddOrSubOperator ? checkExpr(unaryExpr.expr, newExpectedType, data) :
                    checkExpr(unaryExpr.expr, data);
        } else {
            exprType = isAddOrSubOperator ? checkExpr(unaryExpr.expr, data.expType, data) :
                    checkExpr(unaryExpr.expr, data);
        }

        if (exprType != symTable.semanticError) {
            BSymbol symbol = symResolver.resolveUnaryOperator(unaryExpr.operator, exprType);
            if (symbol == symTable.notFoundSymbol) {
                symbol = symResolver.getUnaryOpsForTypeSets(unaryExpr.operator, exprType);
            }
            if (symbol == symTable.notFoundSymbol) {
                dlog.error(unaryExpr.pos, DiagnosticErrorCode.UNARY_OP_INCOMPATIBLE_TYPES,
                        unaryExpr.operator, exprType);
            } else {
                unaryExpr.opSymbol = (BOperatorSymbol) symbol;
                actualType = symbol.type.getReturnType();
            }
        }

        // Explicitly set actual type
        if (isAddOrSubOperator && exprType != symTable.semanticError && types.isExpressionInUnaryValid(unaryExpr.expr)
                && (referredTypeTag == TypeTags.FINITE || referredTypeTag == TypeTags.UNION)) {
            if (referredTypeTag == TypeTags.FINITE) {
                actualType = createFiniteTypeForNumericUnaryExpr(unaryExpr, data);
            } else {
                if (silentCompatibleFiniteMembersInUnionTypeCheck(unaryExpr, (BUnionType) referredType, data)) {
                    return createFiniteTypeForNumericUnaryExpr(unaryExpr, data);
                }
                // We need to specifically check for int subtypes to set the correct actual type because we use the
                // basic type (int) when checking the expression.
                LinkedHashSet<BType> intTypesInUnion = getIntSubtypesInUnionType((BUnionType) referredType);
                if (!intTypesInUnion.isEmpty()) {
                    BType newReferredType = BUnionType.create(null, intTypesInUnion);
                    BType tempActualType = checkCompatibilityWithConstructedNumericLiteral(unaryExpr, newReferredType,
                            data);
                    if (tempActualType != symTable.semanticError) {
                        return  tempActualType;
                    }
                }
            }
        } else if (isAddOrSubOperator && exprType != symTable.semanticError &&
                TypeTags.isIntegerTypeTag(referredTypeTag) && referredTypeTag != TypeTags.INT
                && unaryExpr.expr.getKind() == NodeKind.NUMERIC_LITERAL) {
            BType tempActualType = checkCompatibilityWithConstructedNumericLiteral(unaryExpr, referredType, data);
            if (tempActualType != symTable.semanticError) {
                return  tempActualType;
            }
        }
        return actualType;
    }

    public BType checkCompatibilityWithConstructedNumericLiteral(BLangUnaryExpr unaryExpr, BType referredType,
                                                                 AnalyzerData data) {
        if (!types.isExpressionInUnaryValid(unaryExpr.expr)) {
            return silentTypeCheckExpr(unaryExpr.expr, referredType, data);
        }
        BLangNumericLiteral numericLiteral = Types.constructNumericLiteralFromUnaryExpr(unaryExpr);
        // To check value with sign against expected type
        return silentTypeCheckExpr(numericLiteral, referredType, data);
    }

    public LinkedHashSet getIntSubtypesInUnionType(BUnionType expectedType) {
        LinkedHashSet<BType> intTypesInUnion = new LinkedHashSet<>(expectedType.getMemberTypes().size());
        for (BType type : expectedType.getMemberTypes()) {
            BType referredType = types.getImpliedType(type);
            if (referredType.tag != TypeTags.INT && TypeTags.isIntegerTypeTag(referredType.tag)) {
                intTypesInUnion.add(type);
            }
        }
        return intTypesInUnion;
    }

    public boolean silentCompatibleFiniteMembersInUnionTypeCheck(BLangUnaryExpr unaryExpr, BUnionType expectedType,
                                                              AnalyzerData data) {
        boolean prevNonErrorLoggingCheck = data.commonAnalyzerData.nonErrorLoggingCheck;
        data.commonAnalyzerData.nonErrorLoggingCheck = true;
        int prevErrorCount = this.dlog.errorCount();
        this.dlog.resetErrorCount();
        this.dlog.mute();

        BType compatibleTypeOfUnaryExpression;
        for (BType type : expectedType.getMemberTypes()) {
            compatibleTypeOfUnaryExpression = checkExpr(nodeCloner.cloneNode(unaryExpr), types.getImpliedType(type),
                    data);
            if (Types.getImpliedType(compatibleTypeOfUnaryExpression).tag == TypeTags.FINITE) {
                unmuteDlog(data, prevNonErrorLoggingCheck, prevErrorCount);
                return true;
            }
        }
        unmuteDlog(data, prevNonErrorLoggingCheck, prevErrorCount);
        return false;
    }

    private void unmuteDlog(AnalyzerData data, boolean prevNonErrorLoggingCheck, int prevErrorCount) {
        data.commonAnalyzerData.nonErrorLoggingCheck = prevNonErrorLoggingCheck;
        this.dlog.setErrorCount(prevErrorCount);
        if (!prevNonErrorLoggingCheck) {
            this.dlog.unmute();
        }
    }

    public BType silentTypeCheckExpr(BLangExpression expr, BType referredType, AnalyzerData data) {
        boolean prevNonErrorLoggingCheck = data.commonAnalyzerData.nonErrorLoggingCheck;
        data.commonAnalyzerData.nonErrorLoggingCheck = true;
        int prevErrorCount = this.dlog.errorCount();
        this.dlog.resetErrorCount();
        this.dlog.mute();

        BType exprCompatibleType = checkExpr(nodeCloner.cloneNode(expr), referredType, data);

        unmuteDlog(data, prevNonErrorLoggingCheck, prevErrorCount);
        return exprCompatibleType;
    }

    public void visit(BLangUnaryExpr unaryExpr, AnalyzerData data) {
        BType exprType;

        BType actualType = symTable.semanticError;
        if (OperatorKind.UNTAINT.equals(unaryExpr.operator)) {
            exprType = checkExpr(unaryExpr.expr, data);
            if (exprType != symTable.semanticError) {
                actualType = exprType;
            }
        } else if (OperatorKind.TYPEOF.equals(unaryExpr.operator)) {
            exprType = checkExpr(unaryExpr.expr, data);
            if (exprType != symTable.semanticError) {
                actualType = new BTypedescType(exprType, null);
            }
        } else {
            actualType = getActualTypeForOtherUnaryExpr(unaryExpr, data);
        }
        data.resultType = types.checkType(unaryExpr, actualType, data.expType);
    }

    public void visit(BLangTypeConversionExpr conversionExpr, AnalyzerData data) {
        // Set error type as the actual type.
        BType actualType = symTable.semanticError;

        for (BLangAnnotationAttachment annAttachment : conversionExpr.annAttachments) {
            annAttachment.attachPoints.add(AttachPoint.Point.TYPE);
            semanticAnalyzer.analyzeNode(annAttachment, data.env);
        }

        // Annotation such as <@untainted [T]>, where T is not provided,
        // it's merely a annotation on contextually expected type.
        BLangExpression expr = conversionExpr.expr;
        if (conversionExpr.typeNode == null) {
            if (!conversionExpr.annAttachments.isEmpty()) {
                data.resultType = checkExpr(expr, data.expType, data);
            }
            return;
        }

        // If typeNode is of finite type with unary expressions in the value space, we need to
        // convert them into numeric literals.
        if (conversionExpr.typeNode.getKind() == NodeKind.FINITE_TYPE_NODE) {
            semanticAnalyzer.analyzeNode(conversionExpr.typeNode, data.env);
        }

        BType targetType = getEffectiveReadOnlyType(conversionExpr.typeNode.pos,
                                                  symResolver.resolveTypeNode(conversionExpr.typeNode, data.env), data);

        conversionExpr.targetType = targetType;

        boolean prevNonErrorLoggingCheck = data.commonAnalyzerData.nonErrorLoggingCheck;
        data.commonAnalyzerData.nonErrorLoggingCheck = true;
        int prevErrorCount = this.dlog.errorCount();
        this.dlog.resetErrorCount();
        this.dlog.mute();

        BType exprCompatibleType = checkExpr(nodeCloner.cloneNode(expr), targetType, data);
        data.commonAnalyzerData.nonErrorLoggingCheck = prevNonErrorLoggingCheck;
        int errorCount = this.dlog.errorCount();
        this.dlog.setErrorCount(prevErrorCount);

        if (!prevNonErrorLoggingCheck) {
            this.dlog.unmute();
        }

        if ((errorCount == 0 && exprCompatibleType != symTable.semanticError) ||
                (requireTypeInference(expr, false) &&
                        // Temporary workaround for backward compatibility with `object {}` for
                        // https://github.com/ballerina-platform/ballerina-lang/issues/38105.
                        isNotObjectConstructorWithObjectSuperTypeInTypeCastExpr(expr, targetType))) {
            checkExpr(expr, targetType, data);
        } else {
            checkExpr(expr, symTable.noType, data);
        }

        BType exprType = expr.getBType();
        if (types.isTypeCastable(expr, exprType, targetType, data.env)) {
            // We reach this block only if the cast is valid, so we set the target type as the actual type.
            actualType = targetType;
        } else if (exprType != symTable.semanticError && exprType != symTable.noType) {
            dlog.error(conversionExpr.pos, DiagnosticErrorCode.INCOMPATIBLE_TYPES_CAST, exprType, targetType);
        }
        data.resultType = types.checkType(conversionExpr, actualType, data.expType);
    }

    @Override
    public void visit(BLangLambdaFunction bLangLambdaFunction, AnalyzerData data) {
        SymbolEnv currentEnv = data.env;
        if (data.commonAnalyzerData.nonErrorLoggingCheck) {
            BLangFunction funcNode = bLangLambdaFunction.function;
            BInvokableSymbol funcSymbol = Symbols.createFunctionSymbol(Flags.asMask(funcNode.flagSet),
                                                                       names.fromIdNode(funcNode.name), Names.EMPTY,
                                                                       currentEnv.enclPkg.symbol.pkgID, null,
                                                                       currentEnv.scope.owner, funcNode.hasBody(),
                                                                       funcNode.pos, VIRTUAL);
            funcSymbol.scope = new Scope(funcSymbol);
            SymbolEnv invokableEnv = SymbolEnv.createFunctionEnv(funcNode, funcSymbol.scope, currentEnv);
            invokableEnv.scope = funcSymbol.scope;
            symbolEnter.defineInvokableSymbolParams(bLangLambdaFunction.function, funcSymbol, invokableEnv);
            funcNode.setBType(funcSymbol.type);
        } else if (bLangLambdaFunction.function.symbol == null) {
            symbolEnter.defineNode(bLangLambdaFunction.function, currentEnv);
        }
        bLangLambdaFunction.setBType(bLangLambdaFunction.function.getBType());
        // creating a copy of the env to visit the lambda function later
        bLangLambdaFunction.capturedClosureEnv = data.env.createClone();

        if (!data.commonAnalyzerData.nonErrorLoggingCheck) {
            if (bLangLambdaFunction.function.flagSet.contains(Flag.WORKER)) {
                currentEnv.enclPkg.lambdaFunctions.add(bLangLambdaFunction);
            } else {
                semanticAnalyzer.analyzeNode(bLangLambdaFunction.function, bLangLambdaFunction.capturedClosureEnv);
            }
       }

        data.resultType = types.checkType(bLangLambdaFunction, bLangLambdaFunction.getBType(), data.expType);
    }

    @Override
    public void visit(BLangArrowFunction bLangArrowFunction, AnalyzerData data) {
        BType expectedType = Types.getImpliedType(data.expType);
        if (expectedType.tag == TypeTags.UNION) {
            BUnionType unionType = (BUnionType) expectedType;
            BType invokableType = unionType.getMemberTypes().stream().filter(
                    type -> Types.getImpliedType(type).tag == TypeTags.INVOKABLE)
                    .collect(Collectors.collectingAndThen(Collectors.toList(), list -> {
                                if (list.size() != 1) {
                                    return null;
                                }
                                return list.get(0);
                            }
                    ));

            if (invokableType != null) {
                expectedType = invokableType;
            }
        }
        if (expectedType.tag != TypeTags.INVOKABLE || Symbols.isFlagOn(expectedType.flags, Flags.ANY_FUNCTION)) {
            dlog.error(bLangArrowFunction.pos,
                    DiagnosticErrorCode.ARROW_EXPRESSION_CANNOT_INFER_TYPE_FROM_LHS);
            data.resultType = symTable.semanticError;
            return;
        }

        BInvokableType expectedInvocation = (BInvokableType) expectedType;
        populateArrowExprParamTypes(bLangArrowFunction, expectedInvocation.paramTypes, data);
        bLangArrowFunction.body.expr.setBType(populateArrowExprReturn(bLangArrowFunction, expectedInvocation.retType,
                                              data));
        // if function return type is none, assign the inferred return type
        if (expectedInvocation.retType.tag == TypeTags.NONE) {
            expectedInvocation.retType = bLangArrowFunction.body.expr.getBType();
        }
        for (BLangSimpleVariable simpleVariable : bLangArrowFunction.params) {
            if (simpleVariable.symbol != null) {
                symResolver.checkForUniqueSymbol(simpleVariable.pos, data.env, simpleVariable.symbol);
            }
        }
        data.resultType = bLangArrowFunction.funcType = expectedInvocation;
    }

    public void visit(BLangXMLQName bLangXMLQName, AnalyzerData data) {
        String prefix = bLangXMLQName.prefix.value;
        data.resultType = types.checkType(bLangXMLQName, symTable.stringType, data.expType);
        // TODO: check isLHS

        if (data.env.node.getKind() == NodeKind.XML_ATTRIBUTE && prefix.isEmpty()
                && bLangXMLQName.localname.value.equals(XMLConstants.XMLNS_ATTRIBUTE)) {
            ((BLangXMLAttribute) data.env.node).isNamespaceDeclr = true;
            return;
        }

        if (data.env.node.getKind() == NodeKind.XML_ATTRIBUTE && prefix.equals(XMLConstants.XMLNS_ATTRIBUTE)) {
            ((BLangXMLAttribute) data.env.node).isNamespaceDeclr = true;
            return;
        }

        if (prefix.equals(XMLConstants.XMLNS_ATTRIBUTE)) {
            dlog.error(bLangXMLQName.pos, DiagnosticErrorCode.INVALID_NAMESPACE_PREFIX, prefix);
            bLangXMLQName.setBType(symTable.semanticError);
            return;
        }

        // XML attributes without a namespace prefix does not inherit default namespace
        // https://www.w3.org/TR/xml-names/#defaulting
        if (bLangXMLQName.prefix.value.isEmpty()) {
            return;
        }

        BSymbol xmlnsSymbol = symResolver.lookupSymbolInPrefixSpace(data.env, names.fromIdNode(bLangXMLQName.prefix));
        if (prefix.isEmpty() && xmlnsSymbol == symTable.notFoundSymbol) {
            return;
        }

        if (!prefix.isEmpty() && xmlnsSymbol == symTable.notFoundSymbol) {
            logUndefinedSymbolError(bLangXMLQName.pos, prefix);
            bLangXMLQName.setBType(symTable.semanticError);
            return;
        }

        if (xmlnsSymbol.getKind() == SymbolKind.PACKAGE) {
            xmlnsSymbol = findXMLNamespaceFromPackageConst(bLangXMLQName.localname.value, bLangXMLQName.prefix.value,
                    (BPackageSymbol) xmlnsSymbol, bLangXMLQName.pos, data);
        }

        if (xmlnsSymbol == null || xmlnsSymbol.getKind() != SymbolKind.XMLNS) {
            data.resultType = symTable.semanticError;
            return;
        }

        bLangXMLQName.nsSymbol = (BXMLNSSymbol) xmlnsSymbol;
        bLangXMLQName.namespaceURI = bLangXMLQName.nsSymbol.namespaceURI;
    }

    private BSymbol findXMLNamespaceFromPackageConst(String localname, String prefix,
                                                     BPackageSymbol pkgSymbol, Location pos, AnalyzerData data) {
        // Resolve a const from module scope.
        BSymbol constSymbol = symResolver.lookupMemberSymbol(pos, pkgSymbol.scope, data.env,
                names.fromString(localname), SymTag.CONSTANT);
        if (constSymbol == symTable.notFoundSymbol) {
            if (!missingNodesHelper.isMissingNode(prefix) && !missingNodesHelper.isMissingNode(localname)) {
                dlog.error(pos, DiagnosticErrorCode.UNDEFINED_SYMBOL, prefix + ":" + localname);
            }
            return null;
        }

        // If Resolved const is not a string, it is an error.
        BConstantSymbol constantSymbol = (BConstantSymbol) constSymbol;
        if (constantSymbol.literalType.tag != TypeTags.STRING) {
            dlog.error(pos, DiagnosticErrorCode.INCOMPATIBLE_TYPES, symTable.stringType, constantSymbol.literalType);
            return null;
        }

        // If resolve const contain a string in {namespace url}local form extract namespace uri and local part.
        String constVal = (String) constantSymbol.value.value;
        int s = constVal.indexOf('{');
        int e = constVal.lastIndexOf('}');
        if (e > s + 1) {
            pkgSymbol.isUsed = true;
            String nsURI = constVal.substring(s + 1, e);
            String local = constVal.substring(e);
            return new BXMLNSSymbol(names.fromString(local), nsURI, constantSymbol.pkgID, constantSymbol.owner, pos,
                                    SOURCE);
        }

        // Resolved const string is not in valid format.
        dlog.error(pos, DiagnosticErrorCode.INVALID_ATTRIBUTE_REFERENCE, prefix + ":" + localname);
        return null;
    }

    public void visit(BLangXMLAttribute bLangXMLAttribute, AnalyzerData data) {
        SymbolEnv xmlAttributeEnv = SymbolEnv.getXMLAttributeEnv(bLangXMLAttribute, data.env);

        // check attribute name
        BLangXMLQName name = (BLangXMLQName) bLangXMLAttribute.name;
        checkExpr(name, xmlAttributeEnv, symTable.stringType, data);
        // XML attributes without a prefix does not belong to enclosing elements default namespace.
        // https://www.w3.org/TR/xml-names/#uniqAttrs
        if (name.prefix.value.isEmpty()) {
            name.namespaceURI = null;
        }

        // check attribute value
        checkExpr(bLangXMLAttribute.value, xmlAttributeEnv, symTable.stringType, data);

        symbolEnter.defineNode(bLangXMLAttribute, data.env);
    }

    public void visit(BLangXMLElementLiteral bLangXMLElementLiteral, AnalyzerData data) {
        SymbolEnv xmlElementEnv = SymbolEnv.getXMLElementEnv(bLangXMLElementLiteral, data.env);

        // Keep track of used namespace prefixes in this element and only add namespace attr for those used ones.
        Set<String> usedPrefixes = new HashSet<>();
        BLangIdentifier elemNamePrefix = ((BLangXMLQName) bLangXMLElementLiteral.startTagName).prefix;
        if (elemNamePrefix != null && !elemNamePrefix.value.isEmpty()) {
            usedPrefixes.add(elemNamePrefix.value);
        }

        // Visit in-line namespace declarations and define the namespace.
        for (BLangXMLAttribute attribute : bLangXMLElementLiteral.attributes) {
            if (attribute.name.getKind() == NodeKind.XML_QNAME && isXmlNamespaceAttribute(attribute)) {
                BLangXMLQuotedString value = attribute.value;
                if (value.getKind() == NodeKind.XML_QUOTED_STRING && value.textFragments.size() > 1) {
                    dlog.error(value.pos, DiagnosticErrorCode.INVALID_XML_NS_INTERPOLATION);
                }
                checkExpr(attribute, xmlElementEnv, symTable.noType, data);
            }
            BLangIdentifier prefix = ((BLangXMLQName) attribute.name).prefix;
            if (prefix != null && !prefix.value.isEmpty()) {
                usedPrefixes.add(prefix.value);
            }
        }

        // Visit attributes, this may depend on the namespace defined in previous attribute iteration.
        bLangXMLElementLiteral.attributes.forEach(attribute -> {
            if (!(attribute.name.getKind() == NodeKind.XML_QNAME && isXmlNamespaceAttribute(attribute))) {
                checkExpr(attribute, xmlElementEnv, symTable.noType, data);
            }
        });

        Map<Name, BXMLNSSymbol> namespaces = symResolver.resolveAllNamespaces(xmlElementEnv);
        Name defaultNs = names.fromString(XMLConstants.DEFAULT_NS_PREFIX);
        if (namespaces.containsKey(defaultNs)) {
            bLangXMLElementLiteral.defaultNsSymbol = namespaces.remove(defaultNs);
        }
        for (Map.Entry<Name, BXMLNSSymbol> nsEntry : namespaces.entrySet()) {
            if (usedPrefixes.contains(nsEntry.getKey().value)) {
                bLangXMLElementLiteral.namespacesInScope.put(nsEntry.getKey(), nsEntry.getValue());
            }
        }

        // Visit the tag names
        validateTags(bLangXMLElementLiteral, xmlElementEnv, data);

        // Visit the children
        bLangXMLElementLiteral.modifiedChildren =
                concatSimilarKindXMLNodes(bLangXMLElementLiteral.children, xmlElementEnv, data);

        if (data.expType == symTable.noType) {
            data.resultType = types.checkType(bLangXMLElementLiteral, symTable.xmlElementType, data.expType);
            return;
        }

        data.resultType = checkXmlSubTypeLiteralCompatibility(bLangXMLElementLiteral.pos, symTable.xmlElementType,
                                                         data.expType, data);

        if (Symbols.isFlagOn(data.resultType.flags, Flags.READONLY)) {
            markChildrenAsImmutable(bLangXMLElementLiteral, data);
        }
    }

    private boolean isXmlNamespaceAttribute(BLangXMLAttribute attribute) {
        BLangXMLQName attrName = (BLangXMLQName) attribute.name;
        return (attrName.prefix.value.isEmpty()
                    && attrName.localname.value.equals(XMLConstants.XMLNS_ATTRIBUTE))
                || attrName.prefix.value.equals(XMLConstants.XMLNS_ATTRIBUTE);
    }

    public BType getXMLSequenceType(BType xmlSubType) {
        switch (Types.getImpliedType(xmlSubType).tag) {
            case TypeTags.XML_ELEMENT:
                return new BXMLType(symTable.xmlElementType,  null);
            case TypeTags.XML_COMMENT:
                return new BXMLType(symTable.xmlCommentType,  null);
            case TypeTags.XML_PI:
                return new BXMLType(symTable.xmlPIType,  null);
            default:
                // Since 'xml:Text is same as xml<'xml:Text>
                return symTable.xmlTextType;
        }
    }

    public void visit(BLangXMLSequenceLiteral bLangXMLSequenceLiteral, AnalyzerData data) {
        BType expType = Types.getImpliedType(data.expType);
        if (expType.tag != TypeTags.XML && expType.tag != TypeTags.UNION && expType.tag != TypeTags.XML_TEXT
                && expType.tag != TypeTags.ANY && expType.tag != TypeTags.ANYDATA && expType != symTable.noType) {
            dlog.error(bLangXMLSequenceLiteral.pos, DiagnosticErrorCode.INCOMPATIBLE_TYPES, data.expType,
                    "XML Sequence");
            data.resultType = symTable.semanticError;
            return;
        }

        List<BType> xmlTypesInSequence = new ArrayList<>();

        for (BLangExpression expressionItem : bLangXMLSequenceLiteral.xmlItems) {
            data.resultType = checkExpr(expressionItem, data.expType, data);
            if (!xmlTypesInSequence.contains(data.resultType)) {
                xmlTypesInSequence.add(data.resultType);
            }
        }

        // Set type according to items in xml sequence and expected type
        if (expType.tag == TypeTags.XML || expType == symTable.noType) {
            if (xmlTypesInSequence.size() == 1) {
                data.resultType = getXMLSequenceType(xmlTypesInSequence.get(0));
                return;
            }
            data.resultType = symTable.xmlType;
            return;
        }
        // Since 'xml:Text is same as xml<'xml:Text>
        if (expType.tag == TypeTags.XML_TEXT) {
            data.resultType = symTable.xmlTextType;
            return;
        }

        if (expType.tag == TypeTags.ANY) {
            data.resultType = symTable.anyType;
            return;
        }

        if (expType.tag == TypeTags.ANYDATA) {
            data.resultType = symTable.anydataType;
            return;
        }

        // Disallow unions with 'xml:T (singleton) items
        for (BType item : ((BUnionType) expType).getMemberTypes()) {
            item = Types.getImpliedType(item);
            if (types.isAssignable(symTable.xmlType, item)) {
                data.resultType = symTable.xmlType;
                return;
            }
        }
        dlog.error(bLangXMLSequenceLiteral.pos, DiagnosticErrorCode.INCOMPATIBLE_TYPES,
                expType, symTable.xmlType);
        data.resultType = symTable.semanticError;
    }

    public void visit(BLangXMLTextLiteral bLangXMLTextLiteral, AnalyzerData data) {
        List<BLangExpression> literalValues = bLangXMLTextLiteral.textFragments;
        checkStringTemplateExprs(literalValues, data);
        BLangExpression xmlExpression = literalValues.get(0);
        if (literalValues.size() == 1 && xmlExpression.getKind() == NodeKind.LITERAL &&
                ((String) ((BLangLiteral) xmlExpression).value).isEmpty()) {
            data.resultType = types.checkType(bLangXMLTextLiteral, symTable.xmlNeverType, data.expType);
            return;
        }
        data.resultType = types.checkType(bLangXMLTextLiteral, symTable.xmlTextType, data.expType);
    }

    public void visit(BLangXMLCommentLiteral bLangXMLCommentLiteral, AnalyzerData data) {
        checkStringTemplateExprs(bLangXMLCommentLiteral.textFragments, data);

        if (data.expType == symTable.noType) {
            data.resultType = types.checkType(bLangXMLCommentLiteral, symTable.xmlCommentType, data.expType);
            return;
        }
        data.resultType = checkXmlSubTypeLiteralCompatibility(bLangXMLCommentLiteral.pos, symTable.xmlCommentType,
                                                         data.expType, data);
    }

    public void visit(BLangXMLProcInsLiteral bLangXMLProcInsLiteral, AnalyzerData data) {
        checkExpr(bLangXMLProcInsLiteral.target, symTable.stringType, data);
        checkStringTemplateExprs(bLangXMLProcInsLiteral.dataFragments, data);
        if (data.expType == symTable.noType) {
            data.resultType = types.checkType(bLangXMLProcInsLiteral, symTable.xmlPIType, data.expType);
            return;
        }
        data.resultType =
                checkXmlSubTypeLiteralCompatibility(bLangXMLProcInsLiteral.pos, symTable.xmlPIType, data.expType, data);
    }

    public void visit(BLangXMLQuotedString bLangXMLQuotedString, AnalyzerData data) {
        checkStringTemplateExprs(bLangXMLQuotedString.textFragments, data);
        data.resultType = types.checkType(bLangXMLQuotedString, symTable.stringType, data.expType);
    }

    public void visit(BLangStringTemplateLiteral stringTemplateLiteral, AnalyzerData data) {
        checkStringTemplateExprs(stringTemplateLiteral.exprs, data);
        data.resultType = types.checkType(stringTemplateLiteral, symTable.stringType, data.expType);
    }

    @Override
    public void visit(BLangRegExpTemplateLiteral regExpTemplateLiteral, AnalyzerData data) {
        semanticAnalyzer.analyzeNode(regExpTemplateLiteral, data.env);
        // Check expr with insertions to resolve its type.
        List<BLangExpression> interpolationsList =
                symResolver.getListOfInterpolations(regExpTemplateLiteral.reDisjunction.sequenceList);
        interpolationsList.forEach(interpolation -> checkExpr(interpolation, data));
        data.resultType = types.checkType(regExpTemplateLiteral, symTable.regExpType, data.expType);
    }

    @Override
    public void visit(BLangRawTemplateLiteral rawTemplateLiteral, AnalyzerData data) {
        // First, ensure that the contextually expected type is compatible with the RawTemplate type.
        // The RawTemplate type should have just two fields: strings and insertions. There shouldn't be any methods.
        BType type = determineRawTemplateLiteralType(rawTemplateLiteral, data.expType);

        if (type == symTable.semanticError) {
            data.resultType = type;
            return;
        }

        // Once we ensure the types are compatible, need to ensure that the types of the strings and insertions are
        // compatible with the types of the strings and insertions fields.
        BObjectType literalType = (BObjectType) Types.getImpliedType(type);
        BType stringsType = literalType.fields.get("strings").type;

        if (evaluateRawTemplateExprs(rawTemplateLiteral.strings, stringsType, INVALID_NUM_STRINGS,
                                     rawTemplateLiteral.pos, data)) {
            type = symTable.semanticError;
        }

        BType insertionsType = literalType.fields.get("insertions").type;

        if (evaluateRawTemplateExprs(rawTemplateLiteral.insertions, insertionsType, INVALID_NUM_INSERTIONS,
                                     rawTemplateLiteral.pos, data)) {
            type = symTable.semanticError;
        }

        data.resultType = type;
    }

    private BType determineRawTemplateLiteralType(BLangRawTemplateLiteral rawTemplateLiteral, BType expType) {
        // Contextually expected type is NoType when `var` is used. When `var` is used, the literal is considered to
        // be of type `RawTemplate`.
        if (expType == symTable.noType || containsAnyType(expType)) {
            return symTable.rawTemplateType;
        }

        BType compatibleType = getCompatibleRawTemplateType(expType, rawTemplateLiteral.pos);
        BType type = types.checkType(rawTemplateLiteral, compatibleType, symTable.rawTemplateType,
                DiagnosticErrorCode.INVALID_RAW_TEMPLATE_TYPE);

        if (type == symTable.semanticError) {
            return type;
        }

        // Raw template literals can be directly assigned only to abstract object types
        if (Symbols.isFlagOn(type.tsymbol.flags, Flags.CLASS)) {
            dlog.error(rawTemplateLiteral.pos, DiagnosticErrorCode.INVALID_RAW_TEMPLATE_ASSIGNMENT, type);
            return symTable.semanticError;
        }

        // Ensure that only the two fields, strings and insertions, are there
        BObjectType litObjType = (BObjectType) Types.getImpliedType(type);
        BObjectTypeSymbol objTSymbol = (BObjectTypeSymbol) litObjType.tsymbol;

        if (litObjType.fields.size() > 2) {
            dlog.error(rawTemplateLiteral.pos, DiagnosticErrorCode.INVALID_NUM_FIELDS, litObjType);
            type = symTable.semanticError;
        }

        if (!objTSymbol.attachedFuncs.isEmpty()) {
            dlog.error(rawTemplateLiteral.pos, DiagnosticErrorCode.METHODS_NOT_ALLOWED, litObjType);
            type = symTable.semanticError;
        }

        return type;
    }

    private boolean evaluateRawTemplateExprs(List<? extends BLangExpression> exprs, BType fieldType,
                                             DiagnosticCode code, Location pos, AnalyzerData data) {
        BType listType = Types.getImpliedType(fieldType);

        boolean errored = false;

        if (listType.tag == TypeTags.ARRAY) {
            BArrayType arrayType = (BArrayType) listType;

            if (arrayType.state == BArrayState.CLOSED && (exprs.size() != arrayType.size)) {
                dlog.error(pos, code, arrayType.size, exprs.size());
                return false;
            }

            for (BLangExpression expr : exprs) {
                errored = (checkExpr(expr, arrayType.eType, data) == symTable.semanticError) || errored;
            }
        } else if (listType.tag == TypeTags.TUPLE) {
            BTupleType tupleType = (BTupleType) listType;
            final int size = exprs.size();
            final int requiredItems = tupleType.getMembers().size();

            if (size < requiredItems || (size > requiredItems && tupleType.restType == null)) {
                dlog.error(pos, code, requiredItems, size);
                return false;
            }

            int i;
            List<BType> memberTypes = tupleType.getTupleTypes();
            for (i = 0; i < requiredItems; i++) {
                errored = (checkExpr(exprs.get(i), memberTypes.get(i), data) == symTable.semanticError) ||
                                                                                                                errored;
            }

            if (size > requiredItems) {
                for (; i < size; i++) {
                    errored = (checkExpr(exprs.get(i), tupleType.restType, data) == symTable.semanticError) ||
                                                                                                                errored;
                }
            }
        } else {
            throw new IllegalStateException("Expected a list type, but found: " + listType);
        }

        return errored;
    }

    private boolean containsAnyType(BType bType) {
        BType type = Types.getImpliedType(bType);
        if (type == symTable.anyType) {
            return true;
        }

        if (type.tag == TypeTags.UNION) {
            return ((BUnionType) type).getMemberTypes().contains(symTable.anyType);
        }

        return false;
    }

    private BType getCompatibleRawTemplateType(BType bType, Location pos) {
        BType expType = Types.getImpliedType(bType);
        if (expType.tag != TypeTags.UNION) {
            return bType;
        }

        BUnionType unionType = (BUnionType) expType;
        List<BType> compatibleTypes = new ArrayList<>();

        for (BType type : unionType.getMemberTypes()) {
            if (types.isAssignable(type, symTable.rawTemplateType)) {
                compatibleTypes.add(type);
            }
        }

        if (compatibleTypes.size() == 0) {
            return bType;
        }

        if (compatibleTypes.size() > 1) {
            dlog.error(pos, DiagnosticErrorCode.MULTIPLE_COMPATIBLE_RAW_TEMPLATE_TYPES, symTable.rawTemplateType,
                    bType);
            return symTable.semanticError;
        }

        return compatibleTypes.get(0);
    }

    @Override
    public void visit(BLangRestArgsExpression bLangRestArgExpression, AnalyzerData data) {
        data.resultType = checkExpr(bLangRestArgExpression.expr, data.expType, data);
    }

    @Override
    public void visit(BLangInferredTypedescDefaultNode inferTypedescExpr, AnalyzerData data) {
        BType referredType = Types.getImpliedType(data.expType);
        if (referredType.tag != TypeTags.TYPEDESC) {
            dlog.error(inferTypedescExpr.pos, DiagnosticErrorCode.INCOMPATIBLE_TYPES, data.expType, symTable.typeDesc);
            data.resultType = symTable.semanticError;
            return;
        }
        data.resultType = referredType;
    }

    @Override
    public void visit(BLangNamedArgsExpression bLangNamedArgsExpression, AnalyzerData data) {
        data.resultType = checkExpr(bLangNamedArgsExpression.expr, data.env, data.expType, data);
        bLangNamedArgsExpression.setBType(bLangNamedArgsExpression.expr.getBType());
    }

    @Override
    public void visit(BLangCheckedExpr checkedExpr, AnalyzerData data) {
        visitCheckAndCheckPanicExpr(checkedExpr, data);
    }

    @Override
    public void visit(BLangCheckPanickedExpr checkedExpr, AnalyzerData data) {
        visitCheckAndCheckPanicExpr(checkedExpr, data);
    }

    @Override
    public void visit(BLangQueryExpr queryExpr, AnalyzerData data) {
        queryTypeChecker.checkQueryType(queryExpr, data);
    }

    @Override
    public void visit(BLangQueryAction queryAction, AnalyzerData data) {
        queryTypeChecker.checkQueryAction(queryAction, data);
    }

    @Override
    public void visit(BLangDo doNode, AnalyzerData data) {
        if (doNode.onFailClause != null) {
            doNode.onFailClause.accept(this, data);
        }
    }

    public void visit(BLangOnFailClause onFailClause, AnalyzerData data) {
        onFailClause.body.stmts.forEach(stmt -> stmt.accept(this, data));
    }

    protected void visitCheckAndCheckPanicExpr(BLangCheckedExpr checkedExpr, AnalyzerData data) {
        String operatorType = checkedExpr.getKind() == NodeKind.CHECK_EXPR ? "check" : "checkpanic";
        BLangExpression exprWithCheckingKeyword = checkedExpr.expr;
        boolean firstVisit = exprWithCheckingKeyword.getBType() == null;

        BType checkExprCandidateType;
        if (data.expType == symTable.noType) {
            checkExprCandidateType = symTable.noType;
        } else {
            BType exprType = getCandidateType(checkedExpr, data.expType, data);
            if (exprType == symTable.semanticError) {
                checkExprCandidateType = BUnionType.create(null, data.expType, symTable.errorType);
            } else {
                checkExprCandidateType = addDefaultErrorIfNoErrorComponentFound(data.expType);
            }
        }

        if (checkedExpr.getKind() == NodeKind.CHECK_EXPR && types.isSubTypeOfSimpleBasicTypeOrString(data.expType)) {
            rewriteWithEnsureTypeFunc(checkedExpr, checkExprCandidateType, data);
        }

        BType exprType = checkExpr(checkedExpr.expr, checkExprCandidateType, data);
        if (checkedExpr.expr.getKind() == NodeKind.WORKER_RECEIVE) {
            if (firstVisit) {
                data.isTypeChecked = false;
                data.resultType = data.expType;
                return;
            } else {
                data.expType = checkedExpr.getBType();
                exprType = checkedExpr.expr.getBType();
            }
        }

        boolean isErrorType = types.isAssignable(exprType, symTable.errorType);
        BType referredExprType = Types.getImpliedType(exprType);
        if (referredExprType.tag != TypeTags.UNION && !isErrorType) {
            if (referredExprType.tag == TypeTags.READONLY) {
                checkedExpr.equivalentErrorTypeList = new ArrayList<>(1) {{
                    add(symTable.errorType);
                }};
                data.resultType = symTable.anyAndReadonly;
                return;
            } else if (exprType != symTable.semanticError) {
                dlog.warning(checkedExpr.expr.pos,
                        DiagnosticWarningCode.CHECKED_EXPR_INVALID_USAGE_NO_ERROR_TYPE_IN_RHS,
                        operatorType);
                checkedExpr.isRedundantChecking = true;
                data.resultType = checkedExpr.expr.getBType();

                // Reset impConversionExpr as it was previously based on default error added union type
                resetImpConversionExpr(checkedExpr.expr, data.resultType, data.expType);
            }
            checkedExpr.setBType(symTable.semanticError);
            return;
        }

        // Filter out the list of types which are not equivalent with the error type.
        List<BType> errorTypes = new ArrayList<>();
        List<BType> nonErrorTypes = new ArrayList<>();
        if (!isErrorType) {
            for (BType memberType : types.getAllTypes(exprType, true)) {
                if (Types.getImpliedType(memberType).tag == TypeTags.READONLY) {
                    errorTypes.add(symTable.errorType);
                    nonErrorTypes.add(symTable.anyAndReadonly);
                    continue;
                }
                if (types.isAssignable(memberType, symTable.errorType)) {
                    errorTypes.add(memberType);
                    continue;
                }
                nonErrorTypes.add(memberType);
            }
        } else {
            errorTypes.add(exprType);
        }

        // This list will be used in the desugar phase
        checkedExpr.equivalentErrorTypeList = errorTypes;
        if (errorTypes.isEmpty()) {
            // No member types in this union is equivalent to the error type
            dlog.warning(checkedExpr.expr.pos,
                    DiagnosticWarningCode.CHECKED_EXPR_INVALID_USAGE_NO_ERROR_TYPE_IN_RHS, operatorType);
            checkedExpr.isRedundantChecking = true;

            // Reset impConversionExpr as it was previously based on default error added union type
            resetImpConversionExpr(checkedExpr.expr, data.resultType, data.expType);

            checkedExpr.setBType(symTable.semanticError);
            return;
        }

        BType actualType;
        if (nonErrorTypes.size() == 0) {
            actualType = symTable.neverType;
        } else if (nonErrorTypes.size() == 1) {
            actualType = nonErrorTypes.get(0);
        } else {
            actualType = BUnionType.create(null, new LinkedHashSet<>(nonErrorTypes));
        }

        data.resultType = types.checkType(checkedExpr, actualType, data.expType);
    }

    private void resetImpConversionExpr(BLangExpression expr, BType actualType, BType targetType) {
        expr.impConversionExpr = null;
        types.setImplicitCastExpr(expr, actualType, targetType);
    }

    private void rewriteWithEnsureTypeFunc(BLangCheckedExpr checkedExpr, BType type, AnalyzerData data) {
        BType rhsType = getCandidateType(checkedExpr, type, data);
        if (rhsType == symTable.semanticError) {
            rhsType = getCandidateType(checkedExpr, rhsType, data);
        }
        BType candidateLaxType = getCandidateLaxType(checkedExpr.expr, rhsType);
        if (!types.isLaxFieldAccessAllowed(candidateLaxType)) {
            return;
        }
        ArrayList<BLangExpression> argExprs = new ArrayList<>();
        BType typedescType = new BTypedescType(data.expType, null);
        BLangTypedescExpr typedescExpr = new BLangTypedescExpr();
        typedescExpr.resolvedType = data.expType;
        typedescExpr.setBType(typedescType);
        argExprs.add(typedescExpr);
        BLangInvocation invocation = ASTBuilderUtil.createLangLibInvocationNode(FUNCTION_NAME_ENSURE_TYPE,
                argExprs, checkedExpr.expr, checkedExpr.pos);
        invocation.symbol = symResolver.lookupLangLibMethod(type, names.fromString(invocation.name.value), data.env);
        invocation.pkgAlias = (BLangIdentifier) TreeBuilder.createIdentifierNode();
        checkedExpr.expr = invocation;
    }

    private BType getCandidateLaxType(BLangNode expr, BType rhsType) {
        if (expr.getKind() == NodeKind.FIELD_BASED_ACCESS_EXPR) {
            return types.getSafeType(rhsType, false, true);
        }
        return rhsType;
    }

    private BType getCandidateType(BLangCheckedExpr checkedExpr, BType checkExprCandidateType, AnalyzerData data) {
        boolean prevNonErrorLoggingCheck = data.commonAnalyzerData.nonErrorLoggingCheck;
        data.commonAnalyzerData.nonErrorLoggingCheck = true;
        int prevErrorCount = this.dlog.errorCount();
        this.dlog.resetErrorCount();
        this.dlog.mute();

        checkedExpr.expr.cloneAttempt++;
        BLangExpression clone = nodeCloner.cloneNode(checkedExpr.expr);
        BType rhsType;
        if (checkExprCandidateType == symTable.semanticError) {
            rhsType = checkExpr(clone, data);
        } else {
            rhsType = checkExpr(clone, checkExprCandidateType, data);
        }
        data.commonAnalyzerData.nonErrorLoggingCheck = prevNonErrorLoggingCheck;
        this.dlog.setErrorCount(prevErrorCount);
        if (!prevNonErrorLoggingCheck) {
            this.dlog.unmute();
        }
        return rhsType;
    }

    private BType addDefaultErrorIfNoErrorComponentFound(BType type) {
        for (BType t : types.getAllTypes(type, false)) {
            if (types.isAssignable(t, symTable.errorType)) {
                return type;
            }
        }
        return BUnionType.create(null, type, symTable.errorType);
    }

    @Override
    public void visit(BLangServiceConstructorExpr serviceConstructorExpr, AnalyzerData data) {
        data.resultType = serviceConstructorExpr.serviceNode.symbol.type;
    }

    @Override
    public void visit(BLangTypeTestExpr typeTestExpr, AnalyzerData data) {
        typeTestExpr.typeNode.setBType(symResolver.resolveTypeNode(typeTestExpr.typeNode, data.env));
        checkExpr(typeTestExpr.expr, data);

        data.resultType = types.checkType(typeTestExpr, symTable.booleanType, data.expType);
    }

    public void visit(BLangAnnotAccessExpr annotAccessExpr, AnalyzerData data) {
        checkExpr(annotAccessExpr.expr, symTable.typeDesc, data);

        BType actualType = symTable.semanticError;
        BSymbol symbol =
                this.symResolver.resolveAnnotation(annotAccessExpr.pos, data.env,
                        names.fromString(annotAccessExpr.pkgAlias.getValue()),
                        names.fromString(annotAccessExpr.annotationName.getValue()));
        if (symbol == this.symTable.notFoundSymbol) {
            this.dlog.error(annotAccessExpr.pos, DiagnosticErrorCode.UNDEFINED_ANNOTATION,
                    annotAccessExpr.annotationName.getValue());
        } else {
            annotAccessExpr.annotationSymbol = (BAnnotationSymbol) symbol;
            BType annotType = ((BAnnotationSymbol) symbol).attachedType == null ? symTable.trueType :
                    ((BAnnotationSymbol) symbol).attachedType;
            actualType = BUnionType.create(null, annotType, symTable.nilType);
        }

        data.resultType = this.types.checkType(annotAccessExpr, actualType, data.expType);
    }

    // Private methods

    private boolean isValidVariableReference(BLangExpression varRef) {
        switch (varRef.getKind()) {
            case SIMPLE_VARIABLE_REF:
            case RECORD_VARIABLE_REF:
            case TUPLE_VARIABLE_REF:
            case ERROR_VARIABLE_REF:
            case FIELD_BASED_ACCESS_EXPR:
            case INDEX_BASED_ACCESS_EXPR:
            case XML_ATTRIBUTE_ACCESS_EXPR:
                return true;
            default:
                dlog.error(varRef.pos, DiagnosticErrorCode.INVALID_RECORD_BINDING_PATTERN, varRef.getBType());
                return false;
        }
    }

    private BType getEffectiveReadOnlyType(Location pos, BType type, AnalyzerData data) {
        BType origTargetType = Types.getReferredType(type);
        if (origTargetType == symTable.readonlyType) {
            if (types.isInherentlyImmutableType(data.expType) ||
                    !types.isSelectivelyImmutableType(data.expType, data.env.enclPkg.packageID)) {
                return type;
            }

            return ImmutableTypeCloner.getImmutableIntersectionType(pos, types, data.expType, data.env, symTable,
                    anonymousModelHelper, names, new HashSet<>());
        }

        if (origTargetType.tag != TypeTags.UNION) {
            return type;
        }

        boolean hasReadOnlyType = false;

        LinkedHashSet<BType> nonReadOnlyTypes = new LinkedHashSet<>();

        for (BType memberType : ((BUnionType) origTargetType).getMemberTypes()) {
            if (memberType == symTable.readonlyType) {
                hasReadOnlyType = true;
                continue;
            }

            nonReadOnlyTypes.add(memberType);
        }

        if (!hasReadOnlyType) {
            return type;
        }

        if (types.isInherentlyImmutableType(data.expType) ||
                !types.isSelectivelyImmutableType(data.expType, data.env.enclPkg.packageID)) {
            return type;
        }

        BUnionType nonReadOnlyUnion = BUnionType.create(null, nonReadOnlyTypes);

        nonReadOnlyUnion.add(ImmutableTypeCloner.getImmutableIntersectionType(pos, types, data.expType, data.env,
                             symTable, anonymousModelHelper, names, new HashSet<>()));
        return nonReadOnlyUnion;
    }

    private BType populateArrowExprReturn(BLangArrowFunction bLangArrowFunction, BType expectedRetType,
                                          AnalyzerData data) {
        SymbolEnv arrowFunctionEnv = SymbolEnv.createArrowFunctionSymbolEnv(bLangArrowFunction, data.env);
        bLangArrowFunction.params.forEach(param -> symbolEnter.defineNode(param, arrowFunctionEnv));
        return checkExpr(bLangArrowFunction.body.expr, arrowFunctionEnv, expectedRetType, data);
    }

    private void populateArrowExprParamTypes(BLangArrowFunction bLangArrowFunction, List<BType> paramTypes,
                                             AnalyzerData data) {
        if (paramTypes.size() != bLangArrowFunction.params.size()) {
            dlog.error(bLangArrowFunction.pos,
                    DiagnosticErrorCode.ARROW_EXPRESSION_MISMATCHED_PARAMETER_LENGTH,
                    paramTypes.size(), bLangArrowFunction.params.size());
            data.resultType = symTable.semanticError;
            bLangArrowFunction.params.forEach(param -> param.setBType(symTable.semanticError));
            return;
        }

        for (int i = 0; i < bLangArrowFunction.params.size(); i++) {
            BLangSimpleVariable paramIdentifier = bLangArrowFunction.params.get(i);
            BType bType = paramTypes.get(i);
            BLangValueType valueTypeNode = (BLangValueType) TreeBuilder.createValueTypeNode();
            valueTypeNode.setTypeKind(bType.getKind());
            valueTypeNode.pos = symTable.builtinPos;
            paramIdentifier.setTypeNode(valueTypeNode);
            paramIdentifier.setBType(bType);
        }
    }

    public void checkSelfReferences(Location pos, SymbolEnv env, BVarSymbol varSymbol) {
        if (env.enclVarSym == varSymbol) {
            dlog.error(pos, DiagnosticErrorCode.SELF_REFERENCE_VAR, varSymbol.name);
        }
    }

    private void checkFunctionInvocationExpr(BLangInvocation iExpr, AnalyzerData data) {
        Name funcName = names.fromIdNode(iExpr.name);
        Name pkgAlias = names.fromIdNode(iExpr.pkgAlias);
        BSymbol funcSymbol = symTable.notFoundSymbol;

        BSymbol pkgSymbol = symResolver.resolvePrefixSymbol(data.env, pkgAlias, getCurrentCompUnit(iExpr));
        if (pkgSymbol == symTable.notFoundSymbol) {
            dlog.error(iExpr.pos, DiagnosticErrorCode.UNDEFINED_MODULE, pkgAlias);
        } else {
            if (funcSymbol == symTable.notFoundSymbol) {
                BSymbol symbol = symResolver.lookupMainSpaceSymbolInPackage(iExpr.pos, data.env, pkgAlias, funcName);
                if ((symbol.tag & SymTag.VARIABLE) == SymTag.VARIABLE) {
                    funcSymbol = symbol;
                }
                if (symTable.rootPkgSymbol.pkgID.equals(symbol.pkgID) &&
                        (symbol.tag & SymTag.VARIABLE_NAME) == SymTag.VARIABLE_NAME) {
                    funcSymbol = symbol;
                }
            }
            if (funcSymbol == symTable.notFoundSymbol || ((funcSymbol.tag & SymTag.TYPE) == SymTag.TYPE)) {
                BSymbol ctor =
                        symResolver.lookupConstructorSpaceSymbolInPackage(iExpr.pos, data.env, pkgAlias, funcName);
                funcSymbol = ctor != symTable.notFoundSymbol ? ctor : funcSymbol;
            }
        }

        if (funcSymbol != symTable.notFoundSymbol && isNotFunction(funcSymbol)) {
            dlog.error(iExpr.pos, DiagnosticErrorCode.FUNCTION_CALL_SYNTAX_NOT_DEFINED, funcSymbol.type);
            iExpr.argExprs.forEach(arg -> checkExpr(arg, data));
            data.resultType = symTable.semanticError;
            return;
        }

        if (funcSymbol == symTable.notFoundSymbol) {
            if (!missingNodesHelper.isMissingNode(funcName)) {
                dlog.error(iExpr.pos, DiagnosticErrorCode.UNDEFINED_FUNCTION, funcName);
            }
            iExpr.argExprs.forEach(arg -> checkExpr(arg, data));
            data.resultType = symTable.semanticError;
            return;
        }
        if (isFunctionPointer(funcSymbol)) {
            iExpr.functionPointerInvocation = true;
            markAndRegisterClosureVariable(funcSymbol, iExpr.pos, data.env, data);
        }
        if (Symbols.isFlagOn(funcSymbol.flags, Flags.REMOTE)) {
            dlog.error(iExpr.pos, DiagnosticErrorCode.INVALID_ACTION_INVOCATION_SYNTAX, iExpr.name.value);
        }
        if (Symbols.isFlagOn(funcSymbol.flags, Flags.RESOURCE)) {
            dlog.error(iExpr.pos, DiagnosticErrorCode.INVALID_RESOURCE_FUNCTION_INVOCATION);
        }

        boolean langLibPackageID = PackageID.isLangLibPackageID(pkgSymbol.pkgID);

        if (langLibPackageID) {
            // This will enable, type param support, if the function is called directly.
            data.env = SymbolEnv.createInvocationEnv(iExpr, data.env);
        }
        // Set the resolved function symbol in the invocation expression.
        // This is used in the code generation phase.
        iExpr.symbol = funcSymbol;
        checkInvocationParamAndReturnType(iExpr, data);

        if (langLibPackageID && !iExpr.argExprs.isEmpty()) {
            checkInvalidImmutableValueUpdate(iExpr, iExpr.argExprs.get(0).getBType(), funcSymbol, data);
        }
    }

    protected void markAndRegisterClosureVariable(BSymbol symbol, Location pos, SymbolEnv env, AnalyzerData data) {
        BLangInvokableNode encInvokable = env.enclInvokable;
        BLangNode bLangNode = env.node;
        if ((env.enclType != null && env.enclType.getKind() == NodeKind.FUNCTION_TYPE) ||
                (symbol.owner.tag & SymTag.PACKAGE) == SymTag.PACKAGE &&
                bLangNode.getKind() != NodeKind.ARROW_EXPR &&
                bLangNode.getKind() != NodeKind.EXPR_FUNCTION_BODY &&
                encInvokable != null && !encInvokable.flagSet.contains(Flag.LAMBDA) &&
                !encInvokable.flagSet.contains(Flag.OBJECT_CTOR)) {
            return;
        }
        if (!symbol.closure) {
            if (searchClosureVariableInExpressions(symbol, pos, env, encInvokable, bLangNode)) {
                return;
            }
        }

        BLangNode node = bLangNode;
        if (isObjectCtorClass(node))  {
            BLangClassDefinition classDef = (BLangClassDefinition) node;
            OCEDynamicEnvironmentData oceData = classDef.oceEnvData;
            BLangFunction currentFunc = (BLangFunction) encInvokable;
            if ((currentFunc != null) && !currentFunc.attachedFunction &&
                    !(currentFunc.symbol.receiverSymbol == symbol)) {
                BSymbol resolvedSymbol = symResolver.lookupClosureVarSymbol(oceData.capturedClosureEnv, symbol.name,
                        SymTag.VARIABLE);
                if (resolvedSymbol != symTable.notFoundSymbol && !resolvedSymbol.closure) {
                    if (resolvedSymbol.owner.getKind() != SymbolKind.PACKAGE) {
                        updateObjectCtorClosureSymbols(pos, currentFunc, resolvedSymbol, classDef, data);
                        return;
                    }
                }
            }
        }

        SymbolEnv cEnv = env;
        while (node != null) {
            if (node.getKind() == NodeKind.FUNCTION) {
                BLangFunction function = (BLangFunction) node;
                if (!function.flagSet.contains(Flag.OBJECT_CTOR) && !function.flagSet.contains(Flag.ATTACHED)) {
                    break;
                }
            }
            if (!symbol.closure) {
                if (searchClosureVariableInExpressions(symbol, pos, env, encInvokable, node)) {
                    return;
                }
            }
            if (isObjectCtorClass(node)) {
                BLangFunction currentFunction = (BLangFunction) encInvokable;
                if ((currentFunction != null) && currentFunction.attachedFunction &&
                        (currentFunction.symbol.receiverSymbol == symbol)) {
                    // self symbol
                    return;
                }
                SymbolEnv encInvokableEnv = findEnclosingInvokableEnv(env, encInvokable);
                BSymbol resolvedSymbol = symResolver.lookupClosureVarSymbol(encInvokableEnv, symbol.name,
                        SymTag.VARIABLE);
                BLangClassDefinition classDef = (BLangClassDefinition) node;
                if (resolvedSymbol != symTable.notFoundSymbol) {
                    if (resolvedSymbol.owner.getKind() == SymbolKind.PACKAGE) {
                        break;
                    }
                    updateObjectCtorClosureSymbols(pos, currentFunction, resolvedSymbol, classDef, data);
                    return;
                }
                break;
            }
            SymbolEnv enclEnv = cEnv.enclEnv;
            if (enclEnv == null) {
                break;
            }
            cEnv = enclEnv;
            node = cEnv.node;
        }
    }

    private boolean isObjectCtorClass(BLangNode node) {
        return node.getKind() == NodeKind.CLASS_DEFN &&
                ((BLangClassDefinition) node).flagSet.contains(Flag.OBJECT_CTOR);
    }

    private boolean searchClosureVariableInExpressions(BSymbol symbol, Location pos, SymbolEnv env,
                                                       BLangInvokableNode encInvokable, BLangNode bLangNode) {
        if (encInvokable != null && encInvokable.flagSet.contains(Flag.LAMBDA)
                && !isFunctionArgument(symbol, encInvokable.requiredParams)) {
            SymbolEnv encInvokableEnv = findEnclosingInvokableEnv(env, encInvokable);
            BSymbol resolvedSymbol =
                    symResolver.lookupClosureVarSymbol(encInvokableEnv, symbol.name, SymTag.VARIABLE);
            if (resolvedSymbol != symTable.notFoundSymbol && !encInvokable.flagSet.contains(Flag.ATTACHED)) {
                resolvedSymbol.closure = true;
                ((BLangFunction) encInvokable).closureVarSymbols.add(new ClosureVarSymbol(resolvedSymbol, pos));
                return true;
            }
        }

        if (bLangNode.getKind() == NodeKind.ARROW_EXPR
                && !isFunctionArgument(symbol, ((BLangArrowFunction) bLangNode).params)) {
            SymbolEnv encInvokableEnv = findEnclosingInvokableEnv(env, encInvokable);
            BSymbol resolvedSymbol =
                    symResolver.lookupClosureVarSymbol(encInvokableEnv, symbol.name, SymTag.VARIABLE);
            if (resolvedSymbol != symTable.notFoundSymbol) {
                resolvedSymbol.closure = true;
                ((BLangArrowFunction) bLangNode).closureVarSymbols.add(new ClosureVarSymbol(resolvedSymbol, pos));
                return true;
            }
        }

        if (env.enclType != null && env.enclType.getKind() == NodeKind.RECORD_TYPE) {
            SymbolEnv encInvokableEnv = findEnclosingInvokableEnv(env, (BLangRecordTypeNode) env.enclType);
            BSymbol resolvedSymbol =
                    symResolver.lookupClosureVarSymbol(encInvokableEnv, symbol.name, SymTag.VARIABLE);
            if (resolvedSymbol != symTable.notFoundSymbol && encInvokable != null &&
                    !encInvokable.flagSet.contains(Flag.ATTACHED)) {
                resolvedSymbol.closure = true;
                ((BLangFunction) encInvokable).closureVarSymbols.add(new ClosureVarSymbol(resolvedSymbol, pos));
                return true;
            }
        }
        return false;
    }

    private void updateObjectCtorClosureSymbols(Location pos, BLangFunction currentFunction, BSymbol resolvedSymbol,
                                                BLangClassDefinition classDef, AnalyzerData data) {
        classDef.hasClosureVars = true;
        resolvedSymbol.closure = true;
        if (currentFunction != null) {
            currentFunction.closureVarSymbols.add(new ClosureVarSymbol(resolvedSymbol, pos));
            // TODO: can identify if attached here
        }
        OCEDynamicEnvironmentData oceEnvData = classDef.oceEnvData;
        if (currentFunction != null && (currentFunction.symbol.params.contains(resolvedSymbol)
                || (currentFunction.symbol.restParam == resolvedSymbol))) {
            oceEnvData.closureFuncSymbols.add(resolvedSymbol);
        } else {
             oceEnvData.closureBlockSymbols.add(resolvedSymbol);
        }
        updateProceedingClasses(data.env.enclEnv, oceEnvData, classDef);
    }

    private void updateProceedingClasses(SymbolEnv envArg, OCEDynamicEnvironmentData oceEnvData,
                                         BLangClassDefinition origClassDef) {
        SymbolEnv localEnv = envArg;
        while (localEnv != null) {
            BLangNode node = localEnv.node;
            if (node.getKind() == NodeKind.PACKAGE) {
                break;
            }

            if (node.getKind() == NodeKind.CLASS_DEFN) {
                BLangClassDefinition classDef = (BLangClassDefinition) node;
                if (classDef != origClassDef) {
                    classDef.hasClosureVars = true;
                    OCEDynamicEnvironmentData parentOceData = classDef.oceEnvData;
                    oceEnvData.parents.push(classDef);
                    parentOceData.closureFuncSymbols.addAll(oceEnvData.closureFuncSymbols);
                    parentOceData.closureBlockSymbols.addAll(oceEnvData.closureBlockSymbols);
                }
            }
            localEnv = localEnv.enclEnv;
        }
    }

    private boolean isNotFunction(BSymbol funcSymbol) {
        if ((funcSymbol.tag & SymTag.FUNCTION) == SymTag.FUNCTION
                || (funcSymbol.tag & SymTag.CONSTRUCTOR) == SymTag.CONSTRUCTOR) {
            return false;
        }

        if (isFunctionPointer(funcSymbol)) {
            return false;
        }

        return true;
    }

    private boolean isFunctionPointer(BSymbol funcSymbol) {
        if ((funcSymbol.tag & SymTag.FUNCTION) == SymTag.FUNCTION) {
            return false;
        }
        return (funcSymbol.tag & SymTag.FUNCTION) == SymTag.VARIABLE
                && funcSymbol.kind == SymbolKind.FUNCTION
                && !Symbols.isNative(funcSymbol);
    }

    private List<BLangNamedArgsExpression> checkProvidedErrorDetails(BLangErrorConstructorExpr errorConstructorExpr,
                                                                     BType expectedType, AnalyzerData data) {
        List<BLangNamedArgsExpression> namedArgs = new ArrayList<>(errorConstructorExpr.namedArgs.size());
        for (BLangNamedArgsExpression namedArgsExpression : errorConstructorExpr.namedArgs) {
            BType target = checkErrCtrTargetTypeAndSetSymbol(namedArgsExpression, expectedType);

            if (Types.getImpliedType(target).tag != TypeTags.UNION) {
                checkExpr(namedArgsExpression, target, data);
            } else {
                checkExpr(namedArgsExpression, data);
            }

            namedArgs.add(namedArgsExpression);
        }
        return namedArgs;
    }

    private BType checkErrCtrTargetTypeAndSetSymbol(BLangNamedArgsExpression namedArgsExpression, BType expectedType) {
        BType type = Types.getImpliedType(expectedType);
        if (type == symTable.semanticError) {
            return symTable.semanticError;
        }

        if (type.tag == TypeTags.MAP) {
            return ((BMapType) type).constraint;
        }

        if (type.tag != TypeTags.RECORD) {
            return symTable.semanticError;
        }

        BRecordType recordType = (BRecordType) type;
        BField targetField = recordType.fields.get(namedArgsExpression.name.value);
        if (targetField != null) {
            // Set the symbol of the namedArgsExpression, with the matching record field symbol.
            namedArgsExpression.varSymbol = targetField.symbol;
            return targetField.type;
        }

        if (!recordType.sealed && !recordType.fields.isEmpty()) {
            dlog.error(namedArgsExpression.pos, DiagnosticErrorCode.INVALID_REST_DETAIL_ARG, namedArgsExpression.name,
                    recordType);
        }

        return recordType.sealed ? symTable.noType : recordType.restFieldType;
    }

    private void checkObjectFunctionInvocationExpr(BLangInvocation iExpr, BObjectType objectType, AnalyzerData data) {
        if (objectType.getKind() == TypeKind.SERVICE &&
                !(iExpr.expr.getKind() == NodeKind.SIMPLE_VARIABLE_REF &&
                (Names.SELF.equals(((BLangSimpleVarRef) iExpr.expr).symbol.name)))) {
            dlog.error(iExpr.pos, DiagnosticErrorCode.SERVICE_FUNCTION_INVALID_INVOCATION);
            return;
        }
        // check for object attached function
        Name funcName =
                names.fromString(Symbols.getAttachedFuncSymbolName(objectType.tsymbol.name.value, iExpr.name.value));
        BSymbol funcSymbol =
                symResolver.resolveObjectMethod(iExpr.pos, data.env, funcName, (BObjectTypeSymbol) objectType.tsymbol);

        if (funcSymbol == symTable.notFoundSymbol) {
            BSymbol invocableField = symResolver.resolveInvocableObjectField(
                    iExpr.pos, data.env, names.fromIdNode(iExpr.name), (BObjectTypeSymbol) objectType.tsymbol);

            if (invocableField != symTable.notFoundSymbol && invocableField.kind == SymbolKind.FUNCTION) {
                funcSymbol = invocableField;
                iExpr.functionPointerInvocation = true;
            }
        }

        if (funcSymbol == symTable.notFoundSymbol ||
                Types.getImpliedType(funcSymbol.type).tag != TypeTags.INVOKABLE) {
            if (!checkLangLibMethodInvocationExpr(iExpr, objectType, data)) {
                dlog.error(iExpr.name.pos, DiagnosticErrorCode.UNDEFINED_METHOD_IN_OBJECT, iExpr.name.value,
                        objectType);
                data.resultType = symTable.semanticError;
                return;
            }
        } else {
            iExpr.symbol = funcSymbol;
        }

        // init method can be called in a method-call-expr only when the expression
        // preceding the . is self
        if (iExpr.name.value.equals(Names.USER_DEFINED_INIT_SUFFIX.value) &&
                !(iExpr.expr.getKind() == NodeKind.SIMPLE_VARIABLE_REF &&
                (Names.SELF.equals(((BLangSimpleVarRef) iExpr.expr).symbol.name)))) {
            dlog.error(iExpr.pos, DiagnosticErrorCode.INVALID_INIT_INVOCATION);
        }

        if (Symbols.isFlagOn(funcSymbol.flags, Flags.REMOTE)) {
            dlog.error(iExpr.pos, DiagnosticErrorCode.INVALID_ACTION_INVOCATION_SYNTAX, iExpr.name.value);
        }
        if (Symbols.isFlagOn(funcSymbol.flags, Flags.RESOURCE)) {
            dlog.error(iExpr.pos, DiagnosticErrorCode.INVALID_RESOURCE_FUNCTION_INVOCATION);
        }
        checkInvocationParamAndReturnType(iExpr, data);
    }

    // Here, an action invocation can be either of the following three forms:
    // - foo->bar();
    // - start foo.bar(); or start foo->bar(); or start (new Foo()).foo();
    private void checkActionInvocation(BLangInvocation.BLangActionInvocation aInv, BObjectType expType,
                                       AnalyzerData data) {

        if (checkInvalidActionInvocation(aInv)) {
            dlog.error(aInv.pos, DiagnosticErrorCode.INVALID_ACTION_INVOCATION, aInv.expr.getBType());
            data.resultType = symTable.semanticError;
            aInv.symbol = symTable.notFoundSymbol;
            return;
        }

        Name remoteMethodQName = names
                .fromString(Symbols.getAttachedFuncSymbolName(expType.tsymbol.name.value, aInv.name.value));
        Name actionName = names.fromIdNode(aInv.name);
        BSymbol remoteFuncSymbol = symResolver.resolveObjectMethod(aInv.pos, data.env,
            remoteMethodQName, (BObjectTypeSymbol) Types.getImpliedType(expType).tsymbol);

        if (remoteFuncSymbol == symTable.notFoundSymbol) {
            BSymbol invocableField = symResolver.resolveInvocableObjectField(
                    aInv.pos, data.env, names.fromIdNode(aInv.name), (BObjectTypeSymbol) expType.tsymbol);

            if (invocableField != symTable.notFoundSymbol && invocableField.kind == SymbolKind.FUNCTION) {
                remoteFuncSymbol = invocableField;
                aInv.functionPointerInvocation = true;
            }
        }

        if (remoteFuncSymbol == symTable.notFoundSymbol && !checkLangLibMethodInvocationExpr(aInv, expType, data)) {
            dlog.error(aInv.name.pos, DiagnosticErrorCode.UNDEFINED_METHOD_IN_OBJECT, aInv.name.value, expType);
            data.resultType = symTable.semanticError;
            return;
        }

        if (!Symbols.isFlagOn(remoteFuncSymbol.flags, Flags.REMOTE) && !aInv.async) {
            dlog.error(aInv.pos, DiagnosticErrorCode.INVALID_METHOD_INVOCATION_SYNTAX, actionName);
            data.resultType = symTable.semanticError;
            return;
        }
        if (Symbols.isFlagOn(remoteFuncSymbol.flags, Flags.REMOTE) &&
                Symbols.isFlagOn(expType.flags, Flags.CLIENT) &&
                types.isNeverTypeOrStructureTypeWithARequiredNeverMember
                        ((BType) ((InvokableSymbol) remoteFuncSymbol).getReturnType())) {
            dlog.error(aInv.pos, DiagnosticErrorCode.INVALID_CLIENT_REMOTE_METHOD_CALL);
        }

        aInv.symbol = remoteFuncSymbol;
        checkInvocationParamAndReturnType(aInv, data);
    }

    private boolean checkInvalidActionInvocation(BLangInvocation.BLangActionInvocation aInv) {
        return aInv.expr.getKind() == NodeKind.SIMPLE_VARIABLE_REF &&
                (((((BLangSimpleVarRef) aInv.expr).symbol.tag & SymTag.ENDPOINT) !=
                        SymTag.ENDPOINT) && !aInv.async);
    }

    private boolean checkLangLibMethodInvocationExpr(BLangInvocation iExpr, BType bType, AnalyzerData data) {
        return getLangLibMethod(iExpr, bType, data) != symTable.notFoundSymbol;
    }

    private BSymbol getLangLibMethod(BLangInvocation iExpr, BType bType, AnalyzerData data) {

        Name funcName = names.fromString(iExpr.name.value);
        BSymbol funcSymbol = symResolver.lookupLangLibMethod(bType, funcName, data.env);

        if (funcSymbol == symTable.notFoundSymbol) {
            return symTable.notFoundSymbol;
        }

        iExpr.symbol = funcSymbol;
        iExpr.langLibInvocation = true;
        SymbolEnv enclEnv = data.env;
        data.env = SymbolEnv.createInvocationEnv(iExpr, data.env);
        iExpr.argExprs.add(0, iExpr.expr);
        checkInvocationParamAndReturnType(iExpr, data);
        data.env = enclEnv;

        return funcSymbol;
    }

    private void checkInvocationParamAndReturnType(BLangInvocation iExpr, AnalyzerData data) {
        BType actualType = checkInvocationParam(iExpr, data);
        data.resultType = types.checkType(iExpr, actualType, data.expType);
    }

    private BVarSymbol incRecordParamAllowAdditionalFields(List<BVarSymbol> openIncRecordParams,
                                                           Set<String> requiredParamNames) {
        if (openIncRecordParams.size() != 1) {
            return null;
        }
        LinkedHashMap<String, BField> fields =
                ((BRecordType) Types.getImpliedType(openIncRecordParams.get(0).type)).fields;
        for (String paramName : requiredParamNames) {
            if (!fields.containsKey(paramName)) {
                return null;
            }
        }
        return openIncRecordParams.get(0);
    }

    private BVarSymbol checkForIncRecordParamAllowAdditionalFields(BInvokableSymbol invokableSymbol,
                                                                   List<BVarSymbol> incRecordParams) {
        Set<String> requiredParamNames = new HashSet<>();
        List<BVarSymbol> openIncRecordParams = new ArrayList<>();
        for (BVarSymbol paramSymbol : invokableSymbol.params) {
            BType paramType = Types.getImpliedType(paramSymbol.type);
            if (Symbols.isFlagOn(Flags.asMask(paramSymbol.getFlags()), Flags.INCLUDED) &&
                    paramType.getKind() == TypeKind.RECORD) {
                boolean recordWithDisallowFieldsOnly = true;
                LinkedHashMap<String, BField> fields = ((BRecordType) paramType).fields;
                for (String fieldName : fields.keySet()) {
                    BField field = fields.get(fieldName);
                    if (Types.getImpliedType(field.symbol.type).tag != TypeTags.NEVER) {
                        recordWithDisallowFieldsOnly = false;
                        incRecordParams.add(field.symbol);
                        requiredParamNames.add(fieldName);
                    }
                }
                if (recordWithDisallowFieldsOnly && ((BRecordType) paramType).restFieldType != symTable.noType) {
                    openIncRecordParams.add(paramSymbol);
                }
            } else {
                requiredParamNames.add(paramSymbol.name.value);
            }
        }
        return incRecordParamAllowAdditionalFields(openIncRecordParams, requiredParamNames);
    }

    private BType checkInvocationParam(BLangInvocation iExpr, AnalyzerData data) {
        if (Symbols.isFlagOn(iExpr.symbol.type.flags, Flags.ANY_FUNCTION)) {
            dlog.error(iExpr.pos, DiagnosticErrorCode.INVALID_FUNCTION_POINTER_INVOCATION_WITH_TYPE);
            return symTable.semanticError;
        }
        BType invocableType = Types.getImpliedType(iExpr.symbol.type);
        if (invocableType.tag != TypeTags.INVOKABLE) {
            dlog.error(iExpr.pos, DiagnosticErrorCode.INVALID_FUNCTION_INVOCATION, iExpr.symbol.type);
            return symTable.noType;
        }

        BInvokableSymbol invokableSymbol = ((BInvokableSymbol) iExpr.symbol);
        List<BType> paramTypes = ((BInvokableType) invocableType).getParameterTypes();
        List<BVarSymbol> incRecordParams = new ArrayList<>();
        BVarSymbol incRecordParamAllowAdditionalFields = checkForIncRecordParamAllowAdditionalFields(invokableSymbol,
                                                                                                     incRecordParams);
        int parameterCountForPositionalArgs = paramTypes.size();
        int parameterCountForNamedArgs = parameterCountForPositionalArgs + incRecordParams.size();
        iExpr.requiredArgs = new ArrayList<>();
        for (BVarSymbol symbol : invokableSymbol.params) {
            if (!Symbols.isFlagOn(Flags.asMask(symbol.getFlags()), Flags.INCLUDED) ||
                    Types.getImpliedType(symbol.type).tag != TypeTags.RECORD) {
                continue;
            }
            LinkedHashMap<String, BField> fields =
                    ((BRecordType) Types.getImpliedType(symbol.type)).fields;
            if (fields.isEmpty()) {
                continue;
            }
            for (String field : fields.keySet()) {
                if (Types.getImpliedType(fields.get(field).type).tag != TypeTags.NEVER) {
                    parameterCountForNamedArgs = parameterCountForNamedArgs - 1;
                    break;
                }
            }
        }

        // Split the different argument types: required args, named args and rest args
        int i = 0;
        BLangExpression vararg = null;
        boolean foundNamedArg = false;
        boolean incRecordAllowAdditionalFields = incRecordParamAllowAdditionalFields != null;
        for (BLangExpression expr : iExpr.argExprs) {
            switch (expr.getKind()) {
                case NAMED_ARGS_EXPR:
                    foundNamedArg = true;
                    boolean namedArgForIncRecordParam =
                                  isNamedArgForIncRecordParam(((BLangNamedArgsExpression) expr).name.value,
                                                              incRecordParamAllowAdditionalFields);
                    if (i < parameterCountForNamedArgs) {
                        if (namedArgForIncRecordParam) {
                            incRecordAllowAdditionalFields = false;
                        }
                        iExpr.requiredArgs.add(expr);
                    } else if (incRecordAllowAdditionalFields && !namedArgForIncRecordParam) {
                        iExpr.requiredArgs.add(expr);
                    } else {
                        boolean referringToARest = invokableSymbol.restParam != null && invokableSymbol.restParam.name
                                .value.equals(((BLangNamedArgsExpression) expr).name.value);
                        DiagnosticErrorCode errorCode = referringToARest ?
                                DiagnosticErrorCode.NAMED_ARG_NOT_ALLOWED_FOR_REST_PARAM
                                : DiagnosticErrorCode.TOO_MANY_ARGS_FUNC_CALL;
                        checkTypeParamExpr(expr, symTable.noType, iExpr.langLibInvocation, data);
                        dlog.error(expr.pos, errorCode, iExpr.name.value);
                    }
                    i++;
                    break;
                case REST_ARGS_EXPR:
                    if (foundNamedArg) {
                        dlog.error(expr.pos, DiagnosticErrorCode.REST_ARG_DEFINED_AFTER_NAMED_ARG);
                        continue;
                    }
                    vararg = expr;
                    break;
                default: // positional args
                    if (foundNamedArg) {
                        dlog.error(expr.pos, DiagnosticErrorCode.POSITIONAL_ARG_DEFINED_AFTER_NAMED_ARG);
                    }
                    if (i < parameterCountForPositionalArgs) {
                        if (Symbols.isFlagOn(invokableSymbol.params.get(i).flags, Flags.INCLUDED)) {
                            incRecordAllowAdditionalFields = false;
                        }
                        iExpr.requiredArgs.add(expr);
                    } else {
                        iExpr.restArgs.add(expr);
                    }
                    i++;
                    break;
            }
        }

        return checkInvocationArgs(iExpr, paramTypes, vararg, incRecordParams,
                                    incRecordParamAllowAdditionalFields, data);
    }

    private boolean isNamedArgForIncRecordParam(String namedArgName, BVarSymbol incRecordParam) {
        return incRecordParam != null && namedArgName.equals(incRecordParam.name.value);
    }

    private BType checkInvocationArgs(BLangInvocation iExpr, List<BType> paramTypes, BLangExpression vararg,
                                      List<BVarSymbol> incRecordParams,
                                      BVarSymbol incRecordParamAllowAdditionalFields, AnalyzerData data) {
        BInvokableSymbol invokableSymbol = (BInvokableSymbol) iExpr.symbol;
        BInvokableType bInvokableType = (BInvokableType) Types.getImpliedType(invokableSymbol.type);
        BInvokableTypeSymbol invokableTypeSymbol = (BInvokableTypeSymbol) bInvokableType.tsymbol;
        List<BVarSymbol> nonRestParams = new ArrayList<>(invokableSymbol.params);

        List<BLangExpression> nonRestArgs = iExpr.requiredArgs;
        List<BVarSymbol> valueProvidedParams = new ArrayList<>();

        int nonRestArgCount = nonRestArgs.size();
        List<BVarSymbol> requiredParams = new ArrayList<>(nonRestParams.size() + nonRestArgCount);
        List<BVarSymbol> requiredIncRecordParams = new ArrayList<>(incRecordParams.size() + nonRestArgCount);

        for (BVarSymbol nonRestParam : nonRestParams) {
            if (nonRestParam.isDefaultable) {
                continue;
            }

            requiredParams.add(nonRestParam);
        }

        List<String> includedRecordParamFieldNames = new ArrayList<>(incRecordParams.size());
        for (BVarSymbol incRecordParam : incRecordParams) {
            if (Symbols.isFlagOn(Flags.asMask(incRecordParam.getFlags()), Flags.REQUIRED)) {
                requiredIncRecordParams.add(incRecordParam);
            }
            includedRecordParamFieldNames.add(incRecordParam.name.value);
        }

        HashSet<String> includedRecordFields = new HashSet<>();
        List<BLangExpression> namedArgs = new ArrayList<>();
        int i = 0;
        for (; i < nonRestArgCount; i++) {
            BLangExpression arg = nonRestArgs.get(i);

            // Special case handling for the first param because for parameterized invocations, we have added the
            // value on which the function is invoked as the first param of the function call. If we run checkExpr()
            // on it, it will recursively add the first param to argExprs again, resulting in a too many args in
            // function call error.
            if (i == 0 && arg.typeChecked && iExpr.expr != null && iExpr.expr == arg) {
                BType expectedType = paramTypes.get(i);
                BType actualType = arg.getBType();
                if (Types.getImpliedType(expectedType) == symTable.charStringType) {
                    arg.cloneAttempt++;
                    BLangExpression clonedArg = nodeCloner.cloneNode(arg);
                    BType argType = checkExprSilent(clonedArg, expectedType, data);
                    if (argType != symTable.semanticError) {
                        actualType = argType;
                    }
                }
                types.checkType(arg.pos, actualType, expectedType, DiagnosticErrorCode.INCOMPATIBLE_TYPES);
                types.setImplicitCastExpr(arg, arg.getBType(), expectedType);
            }

            if (arg.getKind() != NodeKind.NAMED_ARGS_EXPR) {
                // if arg is positional, corresponding parameter in the same position should be of same type.
                if (i < nonRestParams.size()) {
                    BVarSymbol param = nonRestParams.get(i);
                    if (Symbols.isFlagOn(param.flags, Flags.INCLUDED)) {
                        populateIncludedRecordParams(param, includedRecordFields, includedRecordParamFieldNames);
                    }
                    checkTypeParamExpr(arg, param.type, iExpr.langLibInvocation, data);
                    valueProvidedParams.add(param);
                    requiredParams.remove(param);
                    continue;
                }
                // Arg count > required + defaultable param count.
                break;
            }

            if (arg.getKind() == NodeKind.NAMED_ARGS_EXPR) {
                // if arg is named, function should have a parameter with this name.
                BLangIdentifier argName = ((NamedArgNode) arg).getName();
                BVarSymbol varSym = checkParameterNameForDefaultArgument(argName, ((BLangNamedArgsExpression) arg).expr,
                                            nonRestParams, incRecordParams, incRecordParamAllowAdditionalFields, data);

                if (varSym == null) {
                    checkTypeParamExpr(arg, symTable.noType, iExpr.langLibInvocation, data);
                    dlog.error(arg.pos, DiagnosticErrorCode.UNDEFINED_PARAMETER, argName);
                    break;
                }
                if (Symbols.isFlagOn(varSym.flags, Flags.INCLUDED)) {
                    populateIncludedRecordParams(varSym, includedRecordFields, includedRecordParamFieldNames);
                } else {
                    namedArgs.add(arg);
                }
                requiredParams.remove(varSym);
                requiredIncRecordParams.remove(varSym);
                if (valueProvidedParams.contains(varSym)) {
                    dlog.error(arg.pos, DiagnosticErrorCode.DUPLICATE_NAMED_ARGS, varSym.name.value);
                    continue;
                }
                checkTypeParamExpr(arg, varSym.type, iExpr.langLibInvocation, data);
                ((BLangNamedArgsExpression) arg).varSymbol = varSym;
                valueProvidedParams.add(varSym);
            }
        }
        checkSameNamedArgsInIncludedRecords(namedArgs, includedRecordFields);
        BVarSymbol restParam = invokableTypeSymbol.restParam;

        boolean errored = false;

        if (!requiredParams.isEmpty() && vararg == null) {
            // Log errors if any required parameters are not given as positional/named args and there is
            // no vararg either.
            for (BVarSymbol requiredParam : requiredParams) {
                if (!Symbols.isFlagOn(Flags.asMask(requiredParam.getFlags()), Flags.INCLUDED)) {
                    dlog.error(iExpr.pos, DiagnosticErrorCode.MISSING_REQUIRED_PARAMETER, requiredParam.name,
                            iExpr.name.value);
                    errored = true;
                }
            }
        }

        if (!requiredIncRecordParams.isEmpty() && !requiredParams.isEmpty()) {
            // Log errors if any non-defaultable required record fields of included record parameters are not given as
            // named args.
            for (BVarSymbol requiredIncRecordParam : requiredIncRecordParams) {
                for (BVarSymbol requiredParam : requiredParams) {
                    if (Types.getImpliedType(requiredParam.type) ==
                            Types.getImpliedType(requiredIncRecordParam.owner.type)) {
                        dlog.error(iExpr.pos, DiagnosticErrorCode.MISSING_REQUIRED_PARAMETER,
                                requiredIncRecordParam.name, iExpr.name.value);
                        errored = true;
                    }
                }
            }
        }

        if (restParam == null &&
                (!iExpr.restArgs.isEmpty() ||
                         (vararg != null && valueProvidedParams.size() == nonRestParams.size()))) {
            dlog.error(iExpr.pos, DiagnosticErrorCode.TOO_MANY_ARGS_FUNC_CALL, iExpr.name.value);
            errored = true;
        }

        if (errored) {
            return symTable.semanticError;
        }

        BType listTypeRestArg = restParam == null ? null : restParam.type;
        BType referredListTypeRestArg = Types.getImpliedType(listTypeRestArg);
        BRecordType mappingTypeRestArg = null;

        if (vararg != null && nonRestArgs.size() < nonRestParams.size()) {
            // We only reach here if there are no named args and there is a vararg, and part of the non-rest params
            // are provided via the vararg.
            // Create a new tuple type and a closed record type as the expected rest param type with expected
            // required/defaultable paramtypes as members.
            PackageID pkgID = data.env.enclPkg.symbol.pkgID;
            List<BTupleMember> tupleMembers = new ArrayList<>();
            BRecordTypeSymbol recordSymbol = createRecordTypeSymbol(pkgID, null, VIRTUAL, data);
            mappingTypeRestArg = new BRecordType(recordSymbol);
            LinkedHashMap<String, BField> fields = new LinkedHashMap<>();
            BType tupleRestType = null;
            BVarSymbol fieldSymbol;

            for (int j = nonRestArgs.size(); j < nonRestParams.size(); j++) {
                BType paramType = paramTypes.get(j);
                BVarSymbol nonRestParam = nonRestParams.get(j);
                Name paramName = nonRestParam.name;
                BVarSymbol varSymbol = Symbols.createVarSymbolForTupleMember(paramType);
                tupleMembers.add(new BTupleMember(paramType, varSymbol));
                boolean required = requiredParams.contains(nonRestParam);
                fieldSymbol = new BVarSymbol(Flags.asMask(new HashSet<Flag>() {{
                                             add(required ? Flag.REQUIRED : Flag.OPTIONAL); }}), paramName,
                                             nonRestParam.getOriginalName(), pkgID, paramType, recordSymbol,
                                             symTable.builtinPos, VIRTUAL);
                fields.put(paramName.value, new BField(paramName, null, fieldSymbol));
            }

            if (referredListTypeRestArg != null) {
                if (referredListTypeRestArg.tag == TypeTags.ARRAY) {
                    tupleRestType = ((BArrayType) referredListTypeRestArg).eType;
                } else if (referredListTypeRestArg.tag == TypeTags.TUPLE) {
                    BTupleType restTupleType = (BTupleType) referredListTypeRestArg;
                    tupleMembers.addAll(restTupleType.getMembers());
                    restTupleType.getMembers().forEach(t -> tupleMembers.add(t));
                    if (restTupleType.restType != null) {
                        tupleRestType = restTupleType.restType;
                    }
                }
            }

            BTupleType tupleType = new BTupleType(tupleMembers);
            tupleType.restType = tupleRestType;
            listTypeRestArg = tupleType;
            referredListTypeRestArg = tupleType;
            mappingTypeRestArg.sealed = true;
            mappingTypeRestArg.restFieldType = symTable.noType;
            mappingTypeRestArg.fields = fields;
            recordSymbol.type = mappingTypeRestArg;
            mappingTypeRestArg.tsymbol = recordSymbol;
        }

        // Check whether the expected param count and the actual args counts are matching.
        if (listTypeRestArg == null && (vararg != null || !iExpr.restArgs.isEmpty())) {
            dlog.error(iExpr.pos, DiagnosticErrorCode.TOO_MANY_ARGS_FUNC_CALL, iExpr.name.value);
            return symTable.semanticError;
        }

        BType restType = null;
        if (vararg != null && !iExpr.restArgs.isEmpty()) {
            // We reach here if args are provided for the rest param as both individual rest args and a vararg.
            // Thus, the rest param type is the original rest param type which is an array type.
            BType elementType = ((BArrayType) referredListTypeRestArg).eType;

            for (BLangExpression restArg : iExpr.restArgs) {
                checkTypeParamExpr(restArg, elementType, true, data);
            }

            checkTypeParamExpr(vararg, listTypeRestArg, iExpr.langLibInvocation, data);
            iExpr.restArgs.add(vararg);
            restType = data.resultType;
        } else if (vararg != null) {
            iExpr.restArgs.add(vararg);
            if (mappingTypeRestArg != null) {
                LinkedHashSet<BType> restTypes = new LinkedHashSet<>();
                restTypes.add(listTypeRestArg);
                restTypes.add(mappingTypeRestArg);
                BType actualType = BUnionType.create(null, restTypes);
                checkTypeParamExpr(vararg, actualType, iExpr.langLibInvocation, data);
            } else {
                checkTypeParamExpr(vararg, listTypeRestArg, iExpr.langLibInvocation, data);
            }
            restType = data.resultType;
        } else if (!iExpr.restArgs.isEmpty()) {
            if (referredListTypeRestArg.tag == TypeTags.ARRAY) {
                BType elementType = ((BArrayType) referredListTypeRestArg).eType; // int
                for (BLangExpression restArg : iExpr.restArgs) { // seq int
                    checkTypeParamExpr(restArg, elementType, true, data);
                    if (restType != symTable.semanticError && data.resultType == symTable.semanticError) {
                        restType = data.resultType;
                    }
                }
            } else if (referredListTypeRestArg.tag == TypeTags.TUPLE) {
                BTupleType tupleType = (BTupleType) referredListTypeRestArg;
                List<BType> tupleMemberTypes = tupleType.getTupleTypes();
                BType tupleRestType = tupleType.restType;

                int tupleMemCount = tupleMemberTypes.size();

                for (int j = 0; j < iExpr.restArgs.size(); j++) {
                    BLangExpression restArg = iExpr.restArgs.get(j);
                    BType memType = j < tupleMemCount ? tupleMemberTypes.get(j) : tupleRestType;
                    checkTypeParamExpr(restArg, memType, true, data);
                    if (restType != symTable.semanticError && data.resultType == symTable.semanticError) {
                        restType = data.resultType;
                    }
                }
            } else {
                for (BLangExpression restArg : iExpr.restArgs) {
                    checkExpr(restArg, symTable.semanticError, data);
                }
                data.resultType = symTable.semanticError;
            }
        }

        BType retType = typeParamAnalyzer.getReturnTypeParams(data.env, bInvokableType.getReturnType());
        long invokableSymbolFlags = invokableSymbol.flags;
        if (restType != symTable.semanticError && (Symbols.isFlagOn(invokableSymbolFlags, Flags.INTERFACE)
                || Symbols.isFlagOn(invokableSymbolFlags, Flags.NATIVE)) &&
                Symbols.isFlagOn(retType.flags, Flags.PARAMETERIZED)) {
            retType = unifier.build(retType, data.expType, iExpr, types, symTable, dlog);
        }

        // check argument types in arr:sort function
        boolean langLibPackageID = PackageID.isLangLibPackageID(iExpr.symbol.pkgID);
        String sortFuncName = "sort";
        if (langLibPackageID && sortFuncName.equals(iExpr.name.value)) {
            checkArrayLibSortFuncArgs(iExpr);
        }

        if (iExpr instanceof ActionNode && (iExpr).async) {
            return this.generateFutureType(invokableSymbol, retType);
        } else {
            return retType;
        }
    }

    private void populateIncludedRecordParams(BVarSymbol param, HashSet<String> includedRecordFields,
                                              List<String> includedRecordParamNames) {
        BType paramType = Types.getImpliedType(param.type);
        if (paramType.tag != TypeTags.RECORD) {
            return;
        }

        Set<String> fields = ((BRecordType) paramType).fields.keySet();
        for (String field : fields) {
            if (includedRecordParamNames.contains(field)) {
                includedRecordFields.add(field);
            }
        }
    }

    // If there is a named-arg or positional-arg corresponding to an included-record-param,
    // it is an error for a named-arg to specify a field of that included-record-param.
    private void checkSameNamedArgsInIncludedRecords(List<BLangExpression> namedArgs,
                                                     HashSet<String> incRecordFields) {
        if (incRecordFields.isEmpty()) {
            return;
        }
        for (BLangExpression namedArg : namedArgs) {
            String argName = ((NamedArgNode) namedArg).getName().value;
            if (incRecordFields.contains(argName)) {
                dlog.error(namedArg.pos,
                        DiagnosticErrorCode.
                        CANNOT_SPECIFY_NAMED_ARG_FOR_FIELD_OF_INCLUDED_RECORD_WHEN_ARG_SPECIFIED_FOR_INCLUDED_RECORD);
            }
        }
    }

    private void checkArrayLibSortFuncArgs(BLangInvocation iExpr) {
        List<BLangExpression> argExprs = iExpr.argExprs;
        BLangExpression keyFunction = null;

        for (int i = 0; i < argExprs.size(); i++) {
            BLangExpression arg = argExprs.get(i);
            if (arg.getKind() == NodeKind.NAMED_ARGS_EXPR) {
                BLangNamedArgsExpression argExpr = (BLangNamedArgsExpression) arg;
                if (argExpr.name.value.equals("key")) {
                    keyFunction = argExpr.expr;
                    break;
                }
            } else if (i == 2) {
                keyFunction = arg;
                break;
            }
        }

        BLangExpression arrExpr = argExprs.get(0);
        BType arrType = arrExpr.getBType();
        boolean isOrderedType = types.isOrderedType(arrType, false);
        if (keyFunction == null) {
            if (!isOrderedType) {
                dlog.error(arrExpr.pos, DiagnosticErrorCode.INVALID_SORT_ARRAY_MEMBER_TYPE, arrType);
            }
            return;
        }

        BType keyFunctionType = Types.getImpliedType(keyFunction.getBType());

        if (keyFunctionType.tag == TypeTags.SEMANTIC_ERROR) {
            return;
        }

        if (keyFunctionType.tag == TypeTags.NIL) {
            if (!isOrderedType) {
                dlog.error(arrExpr.pos, DiagnosticErrorCode.INVALID_SORT_ARRAY_MEMBER_TYPE, arrType);
            }
            return;
        }

        Location pos;
        BType returnType;

        if (keyFunction.getKind() == NodeKind.SIMPLE_VARIABLE_REF) {
            pos = keyFunction.pos;
            returnType = keyFunction.getBType().getReturnType();
        } else if (keyFunction.getKind() == NodeKind.ARROW_EXPR) {
            BLangArrowFunction arrowFunction = ((BLangArrowFunction) keyFunction);
            pos = arrowFunction.body.expr.pos;
            returnType = arrowFunction.body.expr.getBType();
            if (returnType.tag == TypeTags.SEMANTIC_ERROR) {
                return;
            }
        } else {
            BLangLambdaFunction keyLambdaFunction = (BLangLambdaFunction) keyFunction;
            pos = keyLambdaFunction.function.pos;
            returnType = keyLambdaFunction.function.getBType().getReturnType();
        }

        if (!types.isOrderedType(returnType, false)) {
            dlog.error(pos, DiagnosticErrorCode.INVALID_SORT_FUNC_RETURN_TYPE, returnType);
        }
    }

    private BVarSymbol checkParameterNameForDefaultArgument(BLangIdentifier argName, BLangExpression expr,
                                                            List<BVarSymbol> nonRestParams,
                                                            List<BVarSymbol> incRecordParams,
                                                            BVarSymbol incRecordParamAllowAdditionalFields,
                                                            AnalyzerData data) {
        for (BVarSymbol nonRestParam : nonRestParams) {
            if (nonRestParam.getName().value.equals(argName.value)) {
                return nonRestParam;
            }
        }
        for (BVarSymbol incRecordParam : incRecordParams) {
            if (incRecordParam.getName().value.equals(argName.value)) {
                return incRecordParam;
            }
        }
        if (incRecordParamAllowAdditionalFields != null) {
            BRecordType incRecordType =
                    (BRecordType) Types.getImpliedType(incRecordParamAllowAdditionalFields.type);
            checkExpr(expr, incRecordType.restFieldType, data);
            if (!incRecordType.fields.containsKey(argName.value)) {
                return new BVarSymbol(0, names.fromIdNode(argName), names.originalNameFromIdNode(argName),
                                      null, symTable.noType, null, argName.pos, VIRTUAL);
            }
        }
        return null;
    }

    private BFutureType generateFutureType(BInvokableSymbol invocableSymbol, BType retType) {
        boolean isWorkerStart = Symbols.isFlagOn(invocableSymbol.flags, Flags.WORKER);
        return new BFutureType(TypeTags.FUTURE, retType, null, isWorkerStart);
    }

    protected void checkTypeParamExpr(BLangExpression arg, BType expectedType, AnalyzerData data) {
        checkTypeParamExpr(arg, expectedType, true, data);
    }

    private void checkTypeParamExpr(BLangExpression arg, BType expectedType,
                                    boolean inferTypeForNumericLiteral, AnalyzerData data) {
        checkTypeParamExpr(arg.pos, arg, expectedType, inferTypeForNumericLiteral, data);
    }

    private void checkTypeParamExpr(Location pos, BLangExpression arg, BType expectedType,
                                    boolean inferTypeForNumericLiteral, AnalyzerData data) {

        SymbolEnv env = data.env;
        if (typeParamAnalyzer.notRequireTypeParams(env)) {
            checkExpr(arg, expectedType, data);
            return;
        }
        if (requireTypeInference(arg, inferTypeForNumericLiteral)) {
            // Need to infer the type. Calculate matching bound type, with no type.
            BType expType = typeParamAnalyzer.getMatchingBoundType(expectedType, env);
            BType inferredType = checkExpr(arg, expType, data);
            typeParamAnalyzer.checkForTypeParamsInArg(arg, pos, inferredType, data.env, expectedType);
            types.checkType(arg.pos, inferredType, expectedType, DiagnosticErrorCode.INCOMPATIBLE_TYPES);
            return;
        }
        checkExpr(arg, expectedType, data);
        typeParamAnalyzer.checkForTypeParamsInArg(arg, pos, arg.getBType(), data.env, expectedType);
    }

    private boolean requireTypeInference(BLangExpression expr, boolean inferTypeForNumericLiteral) {

        switch (expr.getKind()) {
            case GROUP_EXPR:
                return requireTypeInference(((BLangGroupExpr) expr).expression, inferTypeForNumericLiteral);
            case ARROW_EXPR:
            case LIST_CONSTRUCTOR_EXPR:
            case RECORD_LITERAL_EXPR:
            case OBJECT_CTOR_EXPRESSION:
            case RAW_TEMPLATE_LITERAL:
            case TABLE_CONSTRUCTOR_EXPR:
            case TYPE_INIT_EXPR:
            case ERROR_CONSTRUCTOR_EXPRESSION:
                return true;
            case ELVIS_EXPR:
            case TERNARY_EXPR:
            case NUMERIC_LITERAL:
                return inferTypeForNumericLiteral;
            default:
                return false;
        }
    }

    private boolean isNotObjectConstructorWithObjectSuperTypeInTypeCastExpr(BLangExpression expression,
                                                                            BType targetType) {
        if (expression.getKind() != NodeKind.OBJECT_CTOR_EXPRESSION) {
            return true;
        }

        targetType = Types.getImpliedType(targetType);
        int tag = targetType.tag;

        if (tag == TypeTags.OBJECT) {
            return !isAllObjectsObjectType((BObjectType) targetType);
        }

        if (tag != TypeTags.UNION) {
            return false;
        }

        for (BType memberType : ((BUnionType) targetType).getMemberTypes()) {
            memberType = Types.getImpliedType(memberType);
            if (memberType.tag == TypeTags.OBJECT && isAllObjectsObjectType((BObjectType) memberType)) {
                return false;
            }
        }
        return true;
    }

    private boolean isAllObjectsObjectType(BObjectType objectType) {
        return objectType.fields.isEmpty() && ((BObjectTypeSymbol) objectType.tsymbol).attachedFuncs.isEmpty();
    }

    private BType checkMappingField(RecordLiteralNode.RecordField field, BType mappingType, AnalyzerData data) {
        BType fieldType = symTable.semanticError;
        boolean keyValueField = field.isKeyValueField();
        boolean spreadOpField = field.getKind() == NodeKind.RECORD_LITERAL_SPREAD_OP;

        boolean readOnlyConstructorField = false;
        String fieldName = null;
        Location pos = null;

        BLangExpression valueExpr = null;

        if (keyValueField) {
            valueExpr = ((BLangRecordKeyValueField) field).valueExpr;
        } else if (!spreadOpField) {
            valueExpr = (BLangRecordVarNameField) field;
        }

        boolean isOptional = false;
        switch (mappingType.tag) {
            case TypeTags.RECORD:
                if (keyValueField) {
                    BLangRecordKeyValueField keyValField = (BLangRecordKeyValueField) field;
                    BLangRecordKey key = keyValField.key;
                    TypeSymbolPair typeSymbolPair = checkRecordLiteralKeyExpr(key.expr, key.computedKey,
                                                                              (BRecordType) mappingType, data);
                    BVarSymbol fieldSymbol = typeSymbolPair.fieldSymbol;
                    if (fieldSymbol != null && Symbols.isOptional(fieldSymbol)) {
                        isOptional = true;
                    }
                    fieldType = typeSymbolPair.determinedType;
                    key.fieldSymbol = fieldSymbol;
                    readOnlyConstructorField = keyValField.readonly;
                    pos = key.expr.pos;
                    fieldName = getKeyValueFieldName(keyValField);
                } else if (spreadOpField) {
                    BLangExpression spreadExpr = ((BLangRecordLiteral.BLangRecordSpreadOperatorField) field).expr;
                    checkExpr(spreadExpr, data);

                    BType spreadExprType = Types.getImpliedType(spreadExpr.getBType());
                    if (spreadExprType.tag == TypeTags.MAP) {
                        return types.checkType(spreadExpr.pos, ((BMapType) spreadExprType).constraint,
                                getAllFieldType((BRecordType) mappingType),
                                DiagnosticErrorCode.INCOMPATIBLE_TYPES);
                    }

                    if (spreadExprType.tag != TypeTags.RECORD) {
                        dlog.error(spreadExpr.pos, DiagnosticErrorCode.INCOMPATIBLE_TYPES_SPREAD_OP,
                                spreadExprType);
                        return symTable.semanticError;
                    }

                    boolean errored = false;
                    for (BField bField : ((BRecordType) spreadExprType).fields.values()) {
                        BType specFieldType = bField.type;
                        BSymbol fieldSymbol = symResolver.resolveStructField(spreadExpr.pos, data.env, bField.name,
                                                                             mappingType.tsymbol);
                        BType expectedFieldType = checkRecordLiteralKeyByName(spreadExpr.pos, fieldSymbol, bField.name,
                                                                              (BRecordType) mappingType);
                        if (expectedFieldType != symTable.semanticError &&
                                !types.isAssignable(specFieldType, expectedFieldType)) {
                            dlog.error(spreadExpr.pos, DiagnosticErrorCode.INCOMPATIBLE_TYPES_FIELD,
                                       expectedFieldType, bField.name, specFieldType);
                            if (!errored) {
                                errored = true;
                            }
                        }
                    }
                    return errored ? symTable.semanticError : symTable.noType;
                } else {
                    BLangRecordVarNameField varNameField = (BLangRecordVarNameField) field;
                    TypeSymbolPair typeSymbolPair = checkRecordLiteralKeyExpr(varNameField, false,
                                                                              (BRecordType) mappingType, data);
                    BVarSymbol fieldSymbol = typeSymbolPair.fieldSymbol;
                    if (fieldSymbol != null && Symbols.isOptional(fieldSymbol)) {
                        isOptional = true;
                    }
                    fieldType = typeSymbolPair.determinedType;
                    readOnlyConstructorField = varNameField.readonly;
                    pos = varNameField.pos;
                    fieldName = getVarNameFieldName(varNameField);
                }
                break;
            case TypeTags.MAP:
                if (spreadOpField) {
                    BLangExpression spreadExp = ((BLangRecordLiteral.BLangRecordSpreadOperatorField) field).expr;
                    BType spreadOpType = checkExpr(spreadExp, data);
                    BType spreadOpMemberType = checkSpreadFieldWithMapType(spreadOpType);
                    if (spreadOpMemberType.tag == symTable.semanticError.tag) {
                        dlog.error(spreadExp.pos, DiagnosticErrorCode.INCOMPATIBLE_TYPES_SPREAD_OP,
                                spreadOpType);
                        return symTable.semanticError;
                    }

                    return types.checkType(spreadExp.pos, spreadOpMemberType, ((BMapType) mappingType).constraint,
                            DiagnosticErrorCode.INCOMPATIBLE_TYPES);
                }

                boolean validMapKey;
                if (keyValueField) {
                    BLangRecordKeyValueField keyValField = (BLangRecordKeyValueField) field;
                    BLangRecordKey key = keyValField.key;
                    validMapKey = checkValidJsonOrMapLiteralKeyExpr(key.expr, key.computedKey, data);
                    readOnlyConstructorField = keyValField.readonly;
                    pos = key.pos;
                    fieldName = getKeyValueFieldName(keyValField);
                } else {
                    BLangRecordVarNameField varNameField = (BLangRecordVarNameField) field;
                    validMapKey = checkValidJsonOrMapLiteralKeyExpr(varNameField, false, data);
                    readOnlyConstructorField = varNameField.readonly;
                    pos = varNameField.pos;
                    fieldName = getVarNameFieldName(varNameField);
                }

                fieldType = validMapKey ? ((BMapType) mappingType).constraint : symTable.semanticError;
                break;
        }


        if (readOnlyConstructorField) {
            if (types.isSelectivelyImmutableType(fieldType, data.env.enclPkg.packageID)) {
                fieldType =
                        ImmutableTypeCloner.getImmutableIntersectionType(pos, types, fieldType, data.env, symTable,
                                anonymousModelHelper, names, new HashSet<>());
            } else if (!types.isInherentlyImmutableType(fieldType)) {
                dlog.error(pos, DiagnosticErrorCode.INVALID_READONLY_MAPPING_FIELD, fieldName, fieldType);
                fieldType = symTable.semanticError;
            }
        }

        if (spreadOpField) {
            // If we reach this point for a spread operator it is due to the mapping type being a semantic error.
            // In such a scenario, valueExpr would be null here, and fieldType would be symTable.semanticError.
            // We set the spread op expression as the valueExpr here, to check it against symTable.semanticError.
            valueExpr = ((BLangRecordLiteral.BLangRecordSpreadOperatorField) field).expr;
        }

        BLangExpression exprToCheck = valueExpr;
        if (data.commonAnalyzerData.nonErrorLoggingCheck) {
            exprToCheck = nodeCloner.cloneNode(valueExpr);
        } else {
            ((BLangNode) field).setBType(fieldType);
        }

        return checkExpr(exprToCheck, data.env,
                isOptional ? types.addNilForNillableAccessType(fieldType) : fieldType, data);
    }

    private BType checkSpreadFieldWithMapType(BType spreadOpType) {
        spreadOpType = Types.getImpliedType(spreadOpType);
        switch (spreadOpType.tag) {
            case TypeTags.RECORD:
                List<BType> types = new ArrayList<>();
                BRecordType recordType = (BRecordType) spreadOpType;

                for (BField recField : recordType.fields.values()) {
                    types.add(recField.type);
                }

                if (!recordType.sealed) {
                    types.add(recordType.restFieldType);
                }

                return getRepresentativeBroadType(types);
            case TypeTags.MAP:
                return ((BMapType) spreadOpType).constraint;
            default:
                return symTable.semanticError;
        }
    }

    private TypeSymbolPair checkRecordLiteralKeyExpr(BLangExpression keyExpr, boolean computedKey,
                                                     BRecordType recordType, AnalyzerData data) {
        Name fieldName;

        if (computedKey) {
            checkExpr(keyExpr, symTable.stringType, data);

            if (keyExpr.getBType() == symTable.semanticError) {
                return new TypeSymbolPair(null, symTable.semanticError);
            }

            LinkedHashSet<BType> fieldTypes = recordType.fields.values().stream()
                    .map(field -> field.type)
                    .collect(Collectors.toCollection(LinkedHashSet::new));

            if (recordType.restFieldType.tag != TypeTags.NONE) {
                fieldTypes.add(recordType.restFieldType);
            }

            return new TypeSymbolPair(null, BUnionType.create(null, fieldTypes));
        } else if (keyExpr.getKind() == NodeKind.SIMPLE_VARIABLE_REF) {
            BLangSimpleVarRef varRef = (BLangSimpleVarRef) keyExpr;
            fieldName = names.fromIdNode(varRef.variableName);
        } else if (keyExpr.getKind() == NodeKind.LITERAL && keyExpr.getBType().tag == TypeTags.STRING) {
            fieldName = names.fromString((String) ((BLangLiteral) keyExpr).value);
        } else {
            dlog.error(keyExpr.pos, DiagnosticErrorCode.INVALID_RECORD_LITERAL_KEY);
            return new TypeSymbolPair(null, symTable.semanticError);
        }

        // Check whether the struct field exists
        BSymbol fieldSymbol = symResolver.resolveStructField(keyExpr.pos, data.env, fieldName, recordType.tsymbol);
        BType type = checkRecordLiteralKeyByName(keyExpr.pos, fieldSymbol, fieldName, recordType);

        return new TypeSymbolPair(fieldSymbol instanceof BVarSymbol ? (BVarSymbol) fieldSymbol : null, type);
    }

    private BType checkRecordLiteralKeyByName(Location location, BSymbol fieldSymbol, Name key,
                                              BRecordType recordType) {
        if (fieldSymbol != symTable.notFoundSymbol) {
            return fieldSymbol.type;
        }

        if (recordType.sealed) {
            dlog.error(location, DiagnosticErrorCode.UNDEFINED_STRUCTURE_FIELD_WITH_TYPE, key,
                       recordType.tsymbol.type.getKind().typeName(), recordType);
            return symTable.semanticError;
        }

        return recordType.restFieldType;
    }

    private BType getAllFieldType(BRecordType recordType) {
        LinkedHashSet<BType> possibleTypes = new LinkedHashSet<>();

        for (BField field : recordType.fields.values()) {
            possibleTypes.add(field.type);
        }

        BType restFieldType = recordType.restFieldType;

        if (restFieldType != null && restFieldType != symTable.noType) {
            possibleTypes.add(restFieldType);
        }

        return BUnionType.create(null, possibleTypes);
    }

    private boolean checkValidJsonOrMapLiteralKeyExpr(BLangExpression keyExpr, boolean computedKey, AnalyzerData data) {
        if (computedKey) {
            checkExpr(keyExpr, symTable.stringType, data);

            if (keyExpr.getBType() == symTable.semanticError) {
                return false;
            }
            return true;
        } else if (keyExpr.getKind() == NodeKind.SIMPLE_VARIABLE_REF ||
                (keyExpr.getKind() == NodeKind.LITERAL && (keyExpr).getBType().tag == TypeTags.STRING)) {
            return true;
        }
        dlog.error(keyExpr.pos, DiagnosticErrorCode.INVALID_RECORD_LITERAL_KEY);
        return false;
    }

    private BType checkRecordRequiredFieldAccess(BLangAccessExpression varReferExpr, Name fieldName,
                                                 BRecordType recordType, AnalyzerData data) {
        BSymbol fieldSymbol = symResolver.resolveStructField(varReferExpr.pos, data.env, fieldName, recordType.tsymbol);

        if (Symbols.isOptional(fieldSymbol) || fieldSymbol == symTable.notFoundSymbol) {
            return symTable.semanticError;
        }

        // Set the field symbol to use during the code generation phase.
        varReferExpr.symbol = fieldSymbol;
        return fieldSymbol.type;
    }

    private BType checkRecordOptionalFieldAccess(BLangAccessExpression varReferExpr, Name fieldName,
                                                 BRecordType recordType, AnalyzerData data) {
        BSymbol fieldSymbol = symResolver.resolveStructField(varReferExpr.pos, data.env, fieldName, recordType.tsymbol);

        if (fieldSymbol == symTable.notFoundSymbol || !Symbols.isOptional(fieldSymbol)) {
            return symTable.semanticError;
        }

        // Set the field symbol to use during the code generation phase.
        varReferExpr.symbol = fieldSymbol;
        return fieldSymbol.type;
    }

    private BType checkRecordRestFieldAccess(BLangAccessExpression varReferExpr, Name fieldName,
                                             BRecordType recordType, AnalyzerData data) {
        BSymbol fieldSymbol = symResolver.resolveStructField(varReferExpr.pos, data.env, fieldName, recordType.tsymbol);

        if (fieldSymbol != symTable.notFoundSymbol) {
            // The field should not exist as a required or optional field.
            return symTable.semanticError;
        }

        if (recordType.sealed) {
            return symTable.semanticError;
        }

        return recordType.restFieldType;
    }

    private BType checkObjectFieldAccess(BLangFieldBasedAccess bLangFieldBasedAccess,
                                         Name fieldName, BObjectType objectType, AnalyzerData data) {
        BSymbol fieldSymbol = symResolver.resolveStructField(bLangFieldBasedAccess.pos,
                data.env, fieldName, objectType.tsymbol);

        if (fieldSymbol != symTable.notFoundSymbol) {
            // Setting the field symbol. This is used during the code generation phase
            bLangFieldBasedAccess.symbol = fieldSymbol;
            return fieldSymbol.type;
        }

        // check if it is an attached function pointer call
        Name objFuncName = names.fromString(Symbols.getAttachedFuncSymbolName(objectType.tsymbol.name.value,
                fieldName.value));
        fieldSymbol =
                symResolver.resolveObjectField(bLangFieldBasedAccess.pos, data.env, objFuncName, objectType.tsymbol);

        if (fieldSymbol == symTable.notFoundSymbol) {
            dlog.error(bLangFieldBasedAccess.field.pos,
                    DiagnosticErrorCode.UNDEFINED_STRUCTURE_FIELD_WITH_TYPE, fieldName,
                    objectType.tsymbol.type.getKind().typeName(), objectType.tsymbol);
            return symTable.semanticError;
        }

        if (Symbols.isFlagOn(fieldSymbol.flags, Flags.REMOTE)) {
            dlog.error(bLangFieldBasedAccess.field.pos,
                       DiagnosticErrorCode.CANNOT_USE_FIELD_ACCESS_TO_ACCESS_A_REMOTE_METHOD);
            return symTable.semanticError;
        }

        if (Symbols.isFlagOn(fieldSymbol.type.flags, Flags.ISOLATED) &&
                !Symbols.isFlagOn(objectType.flags, Flags.ISOLATED)) {
            fieldSymbol = ASTBuilderUtil.duplicateInvokableSymbol((BInvokableSymbol) fieldSymbol);

            fieldSymbol.flags &= ~Flags.ISOLATED;
            fieldSymbol.type.flags &= ~Flags.ISOLATED;
        }

        // Setting the field symbol. This is used during the code generation phase
        bLangFieldBasedAccess.symbol = fieldSymbol;
        return fieldSymbol.type;
    }

    private BType checkTupleFieldType(BType tupleType, int indexValue) {
        BTupleType bTupleType = (BTupleType) tupleType;
        List<BType> tupleMemberTypes = bTupleType.getTupleTypes();
        if (tupleMemberTypes.size() <= indexValue && bTupleType.restType != null) {
            return bTupleType.restType;
        } else if (indexValue < 0 || tupleMemberTypes.size() <= indexValue) {
            return symTable.semanticError;
        }
        return tupleMemberTypes.get(indexValue);
    }

    private void validateTags(BLangXMLElementLiteral bLangXMLElementLiteral, SymbolEnv xmlElementEnv,
                              AnalyzerData data) {
        // check type for start and end tags
        BLangExpression startTagName = bLangXMLElementLiteral.startTagName;
        checkExpr(startTagName, xmlElementEnv, symTable.stringType, data);
        BLangExpression endTagName = bLangXMLElementLiteral.endTagName;
        if (endTagName == null) {
            return;
        }

        checkExpr(endTagName, xmlElementEnv, symTable.stringType, data);
        if (startTagName.getKind() == NodeKind.XML_QNAME && endTagName.getKind() == NodeKind.XML_QNAME &&
                startTagName.equals(endTagName)) {
            return;
        }

        if (startTagName.getKind() != NodeKind.XML_QNAME && endTagName.getKind() != NodeKind.XML_QNAME) {
            return;
        }

        dlog.error(bLangXMLElementLiteral.pos, DiagnosticErrorCode.XML_TAGS_MISMATCH);
    }

    private void checkStringTemplateExprs(List<? extends BLangExpression> exprs, AnalyzerData data) {
        for (BLangExpression expr : exprs) {
            checkExpr(expr, data);

            BType type = expr.getBType();

            if (type == symTable.semanticError) {
                continue;
            }

            if (!types.isNonNilSimpleBasicTypeOrString(type)) {
                dlog.error(expr.pos, DiagnosticErrorCode.INCOMPATIBLE_TYPES,
                        BUnionType.create(null, symTable.intType, symTable.floatType,
                                symTable.decimalType, symTable.stringType,
                                symTable.booleanType), type);
            }
        }
    }

    /**
     * Concatenate the consecutive text type nodes, and get the reduced set of children.
     *
     * @param exprs         Child nodes
     * @param xmlElementEnv
     * @return Reduced set of children
     */
    private List<BLangExpression> concatSimilarKindXMLNodes(List<BLangExpression> exprs, SymbolEnv xmlElementEnv,
                                                            AnalyzerData data) {
        List<BLangExpression> newChildren = new ArrayList<>();
        List<BLangExpression> tempConcatExpressions = new ArrayList<>();

        for (BLangExpression expr : exprs) {
            boolean prevNonErrorLoggingCheck = data.commonAnalyzerData.nonErrorLoggingCheck;
            data.commonAnalyzerData.nonErrorLoggingCheck = true;
            int prevErrorCount = this.dlog.errorCount();
            this.dlog.resetErrorCount();
            this.dlog.mute();

            BType exprType = checkExpr(nodeCloner.cloneNode(expr), xmlElementEnv, symTable.xmlType, data);

            data.commonAnalyzerData.nonErrorLoggingCheck = prevNonErrorLoggingCheck;
            int errorCount = this.dlog.errorCount();
            this.dlog.setErrorCount(prevErrorCount);

            if (!prevNonErrorLoggingCheck) {
                this.dlog.unmute();
            }

            if (errorCount == 0 && exprType != symTable.semanticError) {
                exprType = checkExpr(expr, xmlElementEnv, symTable.xmlType, data);
            } else {
                exprType = checkExpr(expr, xmlElementEnv, data);
            }

            if (TypeTags.isXMLTypeTag(Types.getImpliedType(exprType).tag)) {
                if (!tempConcatExpressions.isEmpty()) {
                    newChildren.add(getXMLTextLiteral(tempConcatExpressions));
                    tempConcatExpressions = new ArrayList<>();
                }
                newChildren.add(expr);
                continue;
            }

            BType type = expr.getBType();
            BType referredType = Types.getImpliedType(type);
            if (referredType.tag >= TypeTags.JSON &&
                    !TypeTags.isIntegerTypeTag(referredType.tag) && !TypeTags.isStringTypeTag(referredType.tag)) {
                if (referredType != symTable.semanticError && !TypeTags.isXMLTypeTag(referredType.tag)) {
                    dlog.error(expr.pos, DiagnosticErrorCode.INCOMPATIBLE_TYPES,
                            BUnionType.create(null, symTable.intType, symTable.floatType,
                                    symTable.decimalType, symTable.stringType,
                                    symTable.booleanType, symTable.xmlType), type);
                }
                continue;
            }

            tempConcatExpressions.add(expr);
        }

        // Add remaining concatenated text nodes as children
        if (!tempConcatExpressions.isEmpty()) {
            newChildren.add(getXMLTextLiteral(tempConcatExpressions));
        }

        return newChildren;
    }

    private BLangExpression getXMLTextLiteral(List<BLangExpression> exprs) {
        BLangXMLTextLiteral xmlTextLiteral = (BLangXMLTextLiteral) TreeBuilder.createXMLTextLiteralNode();
        xmlTextLiteral.textFragments = exprs;
        xmlTextLiteral.pos = exprs.get(0).pos;
        xmlTextLiteral.setBType(symTable.xmlType);
        return xmlTextLiteral;
    }

    private boolean returnsNull(BLangAccessExpression accessExpr) {
        BType parentType = Types.getImpliedType(accessExpr.expr.getBType());
        if (parentType.isNullable() && parentType.tag != TypeTags.JSON) {
            return true;
        }

        // Check whether this is a map access by index. If not, null is not a possible return type.
        if (parentType.tag != TypeTags.MAP) {
            return false;
        }

        // A map access with index, returns nullable type
        if (accessExpr.getKind() == NodeKind.INDEX_BASED_ACCESS_EXPR
                && parentType.tag == TypeTags.MAP) {
            BType constraintType = Types.getImpliedType(((BMapType) parentType).constraint);

            // JSON and any is special cased here, since those are two union types, with null within them.
            // Therefore return 'type' will not include null.
            return constraintType != null && constraintType.tag != TypeTags.ANY && constraintType.tag != TypeTags.JSON;
        }

        return false;
    }

    private BType checkObjectFieldAccessExpr(BLangFieldBasedAccess fieldAccessExpr, BType varRefType, Name fieldName,
                                             AnalyzerData data) {
        varRefType = Types.getImpliedType(varRefType);
        if (varRefType.tag == TypeTags.OBJECT) {
            return checkObjectFieldAccess(fieldAccessExpr, fieldName, (BObjectType) varRefType, data);
        }

        // If the type is not an object, it needs to be a union of objects.
        // Resultant field type is calculated here.
        Set<BType> memberTypes = ((BUnionType) varRefType).getMemberTypes();

        LinkedHashSet<BType> fieldTypeMembers = new LinkedHashSet<>();

        for (BType memType : memberTypes) {
            BType individualFieldType = checkObjectFieldAccess(fieldAccessExpr, fieldName, (BObjectType) memType, data);

            if (individualFieldType == symTable.semanticError) {
                return individualFieldType;
            }

            fieldTypeMembers.add(individualFieldType);
        }

        if (fieldTypeMembers.size() == 1) {
            return fieldTypeMembers.iterator().next();
        }

        return BUnionType.create(null, fieldTypeMembers);
    }

    private BType checkRecordFieldAccessExpr(BLangFieldBasedAccess fieldAccessExpr, BType type, Name fieldName,
                                             AnalyzerData data) {
        BType varRefType = Types.getImpliedType(type);
        if (varRefType.tag == TypeTags.RECORD) {
            BSymbol fieldSymbol = symResolver.resolveStructField(fieldAccessExpr.pos, data.env,
                    fieldName, varRefType.tsymbol);

            if (Symbols.isOptional(fieldSymbol) && !fieldSymbol.type.isNullable() && !fieldAccessExpr.isLValue) {
                fieldAccessExpr.symbol = fieldSymbol;
                return types.addNilForNillableAccessType(fieldSymbol.type);
            }
            return checkRecordRequiredFieldAccess(fieldAccessExpr, fieldName, (BRecordType) varRefType, data);
        }

        // If the type is not a record, it needs to be a union of records.
        // Resultant field type is calculated here.
        Set<BType> memberTypes = ((BUnionType) varRefType).getMemberTypes();

        // checks whether if the field symbol type is nilable and the field is optional in other records
        for (BType memType : memberTypes) {
            BSymbol fieldSymbol = symResolver.resolveStructField(fieldAccessExpr.pos, data.env,
                    fieldName, memType.tsymbol);
            if (fieldSymbol.type.isNullable() &&
                    isFieldOptionalInRecords(((BUnionType) varRefType), fieldName, fieldAccessExpr, data)) {
                return symTable.semanticError;
            }
        }

        LinkedHashSet<BType> fieldTypeMembers = new LinkedHashSet<>();

        for (BType memType : memberTypes) {
            BType individualFieldType = checkRecordFieldAccessExpr(fieldAccessExpr, memType, fieldName, data);

            if (individualFieldType == symTable.semanticError) {
                return individualFieldType;
            }

            fieldTypeMembers.add(individualFieldType);
        }

        if (fieldTypeMembers.size() == 1) {
            return fieldTypeMembers.iterator().next();
        }

        return BUnionType.create(null, fieldTypeMembers);
    }

    private boolean isFieldOptionalInRecords(BUnionType unionType, Name fieldName,
                                             BLangFieldBasedAccess fieldAccessExpr, AnalyzerData data) {
        Set<BType> memberTypes = unionType.getMemberTypes();
        for (BType memType: memberTypes) {
            BSymbol fieldSymbol = symResolver.resolveStructField(fieldAccessExpr.pos, data.env,
                    fieldName, memType.tsymbol);
            if (Symbols.isOptional(fieldSymbol)) {
                return true;
            }
        }
        return false;
    }

    private BType checkRecordFieldAccessLhsExpr(BLangFieldBasedAccess fieldAccessExpr, BType varRefType,
                                                Name fieldName, AnalyzerData data) {
        varRefType = Types.getImpliedType(varRefType);
        if (varRefType.tag == TypeTags.RECORD) {
            BType fieldType =
                    checkRecordRequiredFieldAccess(fieldAccessExpr, fieldName, (BRecordType) varRefType, data);
            if (fieldType != symTable.semanticError) {
                return fieldType;
            }

            // For the LHS, the field could be optional.
            return checkRecordOptionalFieldAccess(fieldAccessExpr, fieldName, (BRecordType) varRefType, data);
        }

        // If the type is not an record, it needs to be a union of records.
        // Resultant field type is calculated here.
        Set<BType> memberTypes = ((BUnionType) varRefType).getMemberTypes();

        LinkedHashSet<BType> fieldTypeMembers = new LinkedHashSet<>();

        for (BType memType : memberTypes) {
            BType individualFieldType = checkRecordFieldAccessLhsExpr(fieldAccessExpr, memType, fieldName, data);

            if (individualFieldType == symTable.semanticError) {
                return symTable.semanticError;
            }

            fieldTypeMembers.add(individualFieldType);
        }

        if (fieldTypeMembers.size() == 1) {
            return fieldTypeMembers.iterator().next();
        }

        return BUnionType.create(null, fieldTypeMembers);
    }

    private BType checkOptionalRecordFieldAccessExpr(BLangFieldBasedAccess fieldAccessExpr, BType varRefType,
                                                     Name fieldName, AnalyzerData data) {
        BType refType = Types.getImpliedType(varRefType);
        if (refType.tag == TypeTags.RECORD) {
            BType fieldType = checkRecordRequiredFieldAccess(fieldAccessExpr, fieldName, (BRecordType) refType, data);
            if (fieldType != symTable.semanticError) {
                return fieldType;
            }

            fieldType = checkRecordOptionalFieldAccess(fieldAccessExpr, fieldName, (BRecordType) refType, data);
            if (fieldType == symTable.semanticError) {
                return fieldType;
            }
            return types.addNilForNillableAccessType(fieldType);
        }

        // If the type is not an record, it needs to be a union of records.
        // Resultant field type is calculated here.
        Set<BType> memberTypes = ((BUnionType) refType).getMemberTypes();

        BType fieldType;

        boolean nonMatchedRecordExists = false;

        LinkedHashSet<BType> fieldTypeMembers = new LinkedHashSet<>();

        for (BType memType : memberTypes) {
            BType individualFieldType = checkOptionalRecordFieldAccessExpr(fieldAccessExpr, memType, fieldName, data);

            if (individualFieldType == symTable.semanticError) {
                nonMatchedRecordExists = true;
                continue;
            }

            fieldTypeMembers.add(individualFieldType);
        }

        if (fieldTypeMembers.isEmpty()) {
            return symTable.semanticError;
        }

        if (fieldTypeMembers.size() == 1) {
            fieldType = fieldTypeMembers.iterator().next();
        } else {
            fieldType = BUnionType.create(null, fieldTypeMembers);
        }

        return nonMatchedRecordExists ? types.addNilForNillableAccessType(fieldType) : fieldType;
    }

    private RecordUnionDiagnostics checkRecordUnion(BLangFieldBasedAccess fieldAccessExpr, Set<BType> memberTypes,
                                                    Name fieldName, AnalyzerData data) {

        RecordUnionDiagnostics recordUnionDiagnostics = new RecordUnionDiagnostics();

        for (BType memberType : memberTypes) {
            BRecordType recordMember = (BRecordType) Types.getImpliedType(memberType);

            if (recordMember.getFields().containsKey(fieldName.getValue())) {

                if (isNilableType(fieldAccessExpr, memberType, fieldName, data)) {
                    recordUnionDiagnostics.nilableInRecords.add(recordMember);
                }

            } else {
                // The field being accessed is not declared in this record member type
                recordUnionDiagnostics.undeclaredInRecords.add(recordMember);
            }

        }

        return recordUnionDiagnostics;
    }

    private boolean isNilableType(BLangFieldBasedAccess fieldAccessExpr, BType memberType,
                              Name fieldName, AnalyzerData data) {
        BSymbol fieldSymbol = symResolver.resolveStructField(fieldAccessExpr.pos, data.env,
                fieldName, memberType.tsymbol);
        return fieldSymbol.type.isNullable();
    }

    private void logRhsFieldAccExprErrors(BLangFieldBasedAccess fieldAccessExpr, BType varRefType, Name fieldName,
                                          AnalyzerData data) {
        varRefType = Types.getImpliedType(varRefType);
        if (varRefType.tag == TypeTags.RECORD) {

            BRecordType recordVarRefType = (BRecordType) varRefType;
            boolean isFieldDeclared = recordVarRefType.getFields().containsKey(fieldName.getValue());

            if (isFieldDeclared) {
                // The field being accessed using the field access expression is declared as an optional field
                dlog.error(fieldAccessExpr.pos,
                        DiagnosticErrorCode.FIELD_ACCESS_CANNOT_BE_USED_TO_ACCESS_OPTIONAL_FIELDS);
            } else if (recordVarRefType.sealed) {
                // Accessing an undeclared field in a close record
                dlog.error(fieldAccessExpr.pos, DiagnosticErrorCode.UNDECLARED_FIELD_IN_RECORD, fieldName, varRefType);

            } else {
                // The field accessed is either not declared or maybe declared as a rest field in an open record
                dlog.error(fieldAccessExpr.pos, DiagnosticErrorCode.INVALID_FIELD_ACCESS_IN_RECORD_TYPE, fieldName,
                        varRefType);
            }

        } else {
            // If the type is not a record, it needs to be a union of records
            LinkedHashSet<BType> memberTypes = ((BUnionType) varRefType).getMemberTypes();
            RecordUnionDiagnostics recUnionInfo = checkRecordUnion(fieldAccessExpr, memberTypes, fieldName, data);

            if (recUnionInfo.hasNilableAndUndeclared()) {

                dlog.error(fieldAccessExpr.pos,
                        DiagnosticErrorCode.UNDECLARED_AND_NILABLE_FIELDS_IN_UNION_OF_RECORDS, fieldName,
                        recUnionInfo.recordsToString(recUnionInfo.undeclaredInRecords),
                        recUnionInfo.recordsToString(recUnionInfo.nilableInRecords));
            } else if (recUnionInfo.hasUndeclared()) {

                dlog.error(fieldAccessExpr.pos, DiagnosticErrorCode.UNDECLARED_FIELD_IN_UNION_OF_RECORDS, fieldName,
                        recUnionInfo.recordsToString(recUnionInfo.undeclaredInRecords));
            } else if (recUnionInfo.hasNilable()) {

                dlog.error(fieldAccessExpr.pos, DiagnosticErrorCode.NILABLE_FIELD_IN_UNION_OF_RECORDS, fieldName,
                        recUnionInfo.recordsToString(recUnionInfo.nilableInRecords));
            }
        }
    }

    private BType checkFieldAccessExpr(BLangFieldBasedAccess fieldAccessExpr, BType varRefType, Name fieldName,
                                       AnalyzerData data) {
        BType actualType = symTable.semanticError;
        BType referredVarRefType = Types.getImpliedType(varRefType);

        if (types.isSubTypeOfBaseType(varRefType, TypeTags.OBJECT)) {
            actualType = checkObjectFieldAccessExpr(fieldAccessExpr, varRefType, fieldName, data);
            fieldAccessExpr.originalType = actualType;
        } else if (types.isSubTypeOfBaseType(varRefType, TypeTags.RECORD)) {
            actualType = checkRecordFieldAccessExpr(fieldAccessExpr, varRefType, fieldName, data);

            if (actualType != symTable.semanticError) {
                fieldAccessExpr.originalType = actualType;
                return actualType;
            }

            if (!fieldAccessExpr.isLValue) {
                logRhsFieldAccExprErrors(fieldAccessExpr, varRefType, fieldName, data);
                return actualType;
            }

            // If this is an LHS expression, check if there is a required and/ optional field by the specified field
            // name in all records.
            actualType = checkRecordFieldAccessLhsExpr(fieldAccessExpr, varRefType, fieldName, data);
            fieldAccessExpr.originalType = actualType;
            if (actualType == symTable.semanticError) {
                dlog.error(fieldAccessExpr.pos, DiagnosticErrorCode.UNDEFINED_STRUCTURE_FIELD_WITH_TYPE,
                        fieldName,
                        varRefType.getKind() == TypeKind.UNION ?
                                "union" : referredVarRefType.getKind().typeName(), varRefType);
            }
        } else if (types.isLaxFieldAccessAllowed(varRefType)) {
            if (fieldAccessExpr.isLValue) {
                dlog.error(fieldAccessExpr.pos,
                        DiagnosticErrorCode.OPERATION_DOES_NOT_SUPPORT_FIELD_ACCESS_FOR_ASSIGNMENT,
                        varRefType);
                return symTable.semanticError;
            }
            if (fieldAccessExpr.fieldKind == FieldKind.WITH_NS) {
                resolveXMLNamespace((BLangFieldBasedAccess.BLangNSPrefixedFieldBasedAccess) fieldAccessExpr, data);
            }
            BType laxFieldAccessType = getLaxFieldAccessType(varRefType);
            actualType = BUnionType.create(null, laxFieldAccessType, symTable.errorType);
            fieldAccessExpr.originalType = laxFieldAccessType;
        } else if (fieldAccessExpr.expr.getKind() == NodeKind.FIELD_BASED_ACCESS_EXPR &&
                hasLaxOriginalType(((BLangFieldBasedAccess) fieldAccessExpr.expr))) {
            BType laxFieldAccessType =
                    getLaxFieldAccessType(((BLangFieldBasedAccess) fieldAccessExpr.expr).originalType);
            if (fieldAccessExpr.fieldKind == FieldKind.WITH_NS) {
                resolveXMLNamespace((BLangFieldBasedAccess.BLangNSPrefixedFieldBasedAccess) fieldAccessExpr, data);
            }
            actualType = BUnionType.create(null, laxFieldAccessType, symTable.errorType);
            fieldAccessExpr.errorSafeNavigation = true;
            fieldAccessExpr.originalType = laxFieldAccessType;
        } else if (TypeTags.isXMLTypeTag(referredVarRefType.tag)) {
            if (fieldAccessExpr.isLValue) {
                dlog.error(fieldAccessExpr.pos, DiagnosticErrorCode.CANNOT_UPDATE_XML_SEQUENCE);
            }
            // todo: field access on a xml value is not attribute access, return type should be string?
            // `_` is a special field that refer to the element name.
            actualType = symTable.xmlType;
            fieldAccessExpr.originalType = actualType;
        } else if (referredVarRefType.tag != TypeTags.SEMANTIC_ERROR) {
            dlog.error(fieldAccessExpr.pos, DiagnosticErrorCode.OPERATION_DOES_NOT_SUPPORT_FIELD_ACCESS,
                    varRefType);
        }

        return actualType;
    }

    private void resolveXMLNamespace(BLangFieldBasedAccess.BLangNSPrefixedFieldBasedAccess fieldAccessExpr,
                                     AnalyzerData data) {
        BLangFieldBasedAccess.BLangNSPrefixedFieldBasedAccess nsPrefixedFieldAccess = fieldAccessExpr;
        String nsPrefix = nsPrefixedFieldAccess.nsPrefix.value;
        BSymbol nsSymbol = symResolver.lookupSymbolInPrefixSpace(data.env, names.fromString(nsPrefix));

        if (nsSymbol == symTable.notFoundSymbol) {
            dlog.error(nsPrefixedFieldAccess.nsPrefix.pos, DiagnosticErrorCode.CANNOT_FIND_XML_NAMESPACE,
                    nsPrefixedFieldAccess.nsPrefix);
        } else if (nsSymbol.getKind() == SymbolKind.PACKAGE) {
            nsPrefixedFieldAccess.nsSymbol = (BXMLNSSymbol) findXMLNamespaceFromPackageConst(
                    nsPrefixedFieldAccess.field.value, nsPrefixedFieldAccess.nsPrefix.value,
                    (BPackageSymbol) nsSymbol, fieldAccessExpr.pos, data);
        } else {
            nsPrefixedFieldAccess.nsSymbol = (BXMLNSSymbol) nsSymbol;
        }
    }

    private boolean hasLaxOriginalType(BLangFieldBasedAccess fieldBasedAccess) {
        return fieldBasedAccess.originalType != null && types.isLaxFieldAccessAllowed(fieldBasedAccess.originalType);
    }

    private BType getLaxFieldAccessType(BType exprType) {
        exprType = Types.getImpliedType(exprType);
        switch (exprType.tag) {
            case TypeTags.JSON:
                return symTable.jsonType;
            case TypeTags.XML:
            case TypeTags.XML_ELEMENT:
                return symTable.stringType;
            case TypeTags.MAP:
                return ((BMapType) exprType).constraint;
            case TypeTags.UNION:
                BUnionType unionType = (BUnionType) exprType;
                if (types.isSameType(symTable.jsonType, unionType)) {
                    return symTable.jsonType;
                }
                LinkedHashSet<BType> memberTypes = new LinkedHashSet<>();
                unionType.getMemberTypes().forEach(bType -> memberTypes.add(getLaxFieldAccessType(bType)));
                return memberTypes.size() == 1 ? memberTypes.iterator().next() : BUnionType.create(null, memberTypes);
        }
        return symTable.semanticError;
    }

    private BType checkOptionalFieldAccessExpr(BLangFieldBasedAccess fieldAccessExpr, BType varRefType, Name fieldName,
                                               AnalyzerData data) {
        BType actualType = symTable.semanticError;
        boolean nillableExprType = false;
        BType referredType = Types.getImpliedType(varRefType);

        if (referredType.tag == TypeTags.UNION) {
            Set<BType> memTypes = ((BUnionType) referredType).getMemberTypes();

            if (memTypes.contains(symTable.nilType)) {
                LinkedHashSet<BType> nilRemovedSet = new LinkedHashSet<>();
                for (BType bType : memTypes) {
                    if (bType != symTable.nilType) {
                        nilRemovedSet.add(bType);
                    } else {
                        nillableExprType = true;
                    }
                }

                referredType = nilRemovedSet.size() == 1 ? nilRemovedSet.iterator().next() :
                        BUnionType.create(null, nilRemovedSet);
            }
        }

        if (types.isSubTypeOfBaseType(referredType, TypeTags.RECORD)) {
            actualType = checkOptionalRecordFieldAccessExpr(fieldAccessExpr, referredType, fieldName, data);
            if (actualType == symTable.semanticError) {
                dlog.error(fieldAccessExpr.pos,
                        DiagnosticErrorCode.OPERATION_DOES_NOT_SUPPORT_OPTIONAL_FIELD_ACCESS_FOR_FIELD,
                        varRefType, fieldName);
            }
            fieldAccessExpr.nilSafeNavigation = nillableExprType;
            fieldAccessExpr.originalType = fieldAccessExpr.leafNode || !nillableExprType ? actualType :
                    types.getTypeWithoutNil(actualType);
        } else if (types.isLaxFieldAccessAllowed(referredType)) {
            BType laxFieldAccessType = getLaxFieldAccessType(referredType);
            actualType = accessCouldResultInError(referredType) ?
                    BUnionType.create(null, laxFieldAccessType, symTable.errorType) : laxFieldAccessType;
            if (fieldAccessExpr.fieldKind == FieldKind.WITH_NS) {
                resolveXMLNamespace((BLangFieldBasedAccess.BLangNSPrefixedFieldBasedAccess) fieldAccessExpr, data);
            }
            fieldAccessExpr.originalType = laxFieldAccessType;
            fieldAccessExpr.nilSafeNavigation = true;
            nillableExprType = true;
        } else if (fieldAccessExpr.expr.getKind() == NodeKind.FIELD_BASED_ACCESS_EXPR &&
                hasLaxOriginalType(((BLangFieldBasedAccess) fieldAccessExpr.expr))) {
            BType laxFieldAccessType =
                    getLaxFieldAccessType(((BLangFieldBasedAccess) fieldAccessExpr.expr).originalType);
            actualType = accessCouldResultInError(referredType) ?
                    BUnionType.create(null, laxFieldAccessType, symTable.errorType) : laxFieldAccessType;
            if (fieldAccessExpr.fieldKind == FieldKind.WITH_NS) {
                resolveXMLNamespace((BLangFieldBasedAccess.BLangNSPrefixedFieldBasedAccess) fieldAccessExpr, data);
            }
            fieldAccessExpr.errorSafeNavigation = true;
            fieldAccessExpr.originalType = laxFieldAccessType;
            fieldAccessExpr.nilSafeNavigation = true;
            nillableExprType = true;
        } else if (varRefType.tag != TypeTags.SEMANTIC_ERROR) {
            dlog.error(fieldAccessExpr.pos,
                    DiagnosticErrorCode.OPERATION_DOES_NOT_SUPPORT_OPTIONAL_FIELD_ACCESS, varRefType);
        }

        if (nillableExprType && actualType != symTable.semanticError && !actualType.isNullable()) {
            actualType = BUnionType.create(null, actualType, symTable.nilType);
        }

        return actualType;
    }

    private boolean accessCouldResultInError(BType bType) {
        BType type = Types.getImpliedType(bType);
        if (type.tag == TypeTags.JSON) {
            return true;
        }

        if (type.tag == TypeTags.MAP) {
            return false;
        }

        if (type.tag == TypeTags.XML) {
            return true;
        }

        if (type.tag == TypeTags.UNION) {
            return ((BUnionType) type).getMemberTypes().stream().anyMatch(this::accessCouldResultInError);
        } else {
            return false;
        }
    }

    private BType checkIndexAccessExpr(BLangIndexBasedAccess indexBasedAccessExpr, AnalyzerData data) {
        BType effectiveType = types.getTypeWithEffectiveIntersectionTypes(indexBasedAccessExpr.expr.getBType());
        BType varRefType = Types.getImpliedType(effectiveType);
        boolean nillableExprType = false;

        if (varRefType.tag == TypeTags.UNION) {
            Set<BType> memTypes = ((BUnionType) varRefType).getMemberTypes();

            if (memTypes.contains(symTable.nilType)) {
                LinkedHashSet<BType> nilRemovedSet = new LinkedHashSet<>();
                for (BType bType : memTypes) {
                    if (bType != symTable.nilType) {
                        nilRemovedSet.add(bType);
                    } else {
                        nillableExprType = true;
                    }
                }

                if (nillableExprType) {
                    varRefType = nilRemovedSet.size() == 1 ? nilRemovedSet.iterator().next() :
                            BUnionType.create(null, nilRemovedSet);

                    if (!types.isSubTypeOfMapping(varRefType)) {
                        // Member access is allowed on optional types only with mappings.
                        dlog.error(indexBasedAccessExpr.pos,
                                DiagnosticErrorCode.OPERATION_DOES_NOT_SUPPORT_MEMBER_ACCESS,
                                   indexBasedAccessExpr.expr.getBType());
                        return symTable.semanticError;
                    }

                    if (indexBasedAccessExpr.isLValue || indexBasedAccessExpr.isCompoundAssignmentLValue) {
                        dlog.error(indexBasedAccessExpr.pos,
                                DiagnosticErrorCode.OPERATION_DOES_NOT_SUPPORT_MEMBER_ACCESS_FOR_ASSIGNMENT,
                                   indexBasedAccessExpr.expr.getBType());
                        return symTable.semanticError;
                    }
                }
            }
        }


        BLangExpression indexExpr = indexBasedAccessExpr.indexExpr;
        BType actualType = symTable.semanticError;

        if (types.isSubTypeOfMapping(varRefType)) {
            checkExpr(indexExpr, symTable.stringType, data);

            if (indexExpr.getBType() == symTable.semanticError) {
                return symTable.semanticError;
            }

            actualType = checkMappingIndexBasedAccess(indexBasedAccessExpr, varRefType, data);

            if (actualType == symTable.semanticError) {
                if (isConstExpr(indexExpr)) {
                    String fieldName = getConstFieldName(indexExpr);
                    dlog.error(indexBasedAccessExpr.pos, DiagnosticErrorCode.UNDEFINED_STRUCTURE_FIELD,
                            fieldName, indexBasedAccessExpr.expr.getBType());
                    return actualType;
                }

                dlog.error(indexExpr.pos, DiagnosticErrorCode.INVALID_RECORD_MEMBER_ACCESS_EXPR, indexExpr.getBType());
                return actualType;
            }

            indexBasedAccessExpr.nilSafeNavigation = nillableExprType;
            indexBasedAccessExpr.originalType = indexBasedAccessExpr.leafNode || !nillableExprType ? actualType :
                    types.getTypeWithoutNil(actualType);
        } else if (types.isSubTypeOfList(varRefType)) {
            checkExpr(indexExpr, symTable.intType, data);

            if (indexExpr.getBType() == symTable.semanticError) {
                return symTable.semanticError;
            }

            actualType = checkListIndexBasedAccess(indexBasedAccessExpr, varRefType);
            indexBasedAccessExpr.originalType = actualType;

            if (actualType == symTable.semanticError) {
                if (isConstExpr(indexExpr)) {
                    dlog.error(indexBasedAccessExpr.indexExpr.pos,
                            DiagnosticErrorCode.LIST_INDEX_OUT_OF_RANGE, getConstIndex(indexExpr));
                    return actualType;
                }
                dlog.error(indexExpr.pos, DiagnosticErrorCode.INVALID_LIST_MEMBER_ACCESS_EXPR, indexExpr.getBType());
                return actualType;
            }
        } else if (types.isAssignable(varRefType, symTable.stringType)) {
            if (indexBasedAccessExpr.isLValue) {
                dlog.error(indexBasedAccessExpr.pos,
                        DiagnosticErrorCode.OPERATION_DOES_NOT_SUPPORT_MEMBER_ACCESS_FOR_ASSIGNMENT,
                           indexBasedAccessExpr.expr.getBType());
                return symTable.semanticError;
            }

            checkExpr(indexExpr, symTable.intType, data);

            if (indexExpr.getBType() == symTable.semanticError) {
                return symTable.semanticError;
            }

            indexBasedAccessExpr.originalType = symTable.charStringType;
            actualType = symTable.charStringType;
        } else if (TypeTags.isXMLTypeTag(varRefType.tag)) {
            if (indexBasedAccessExpr.isLValue) {
                indexExpr.setBType(symTable.semanticError);
                dlog.error(indexBasedAccessExpr.pos, DiagnosticErrorCode.CANNOT_UPDATE_XML_SEQUENCE);
                return actualType;
            }

            BType type = checkExpr(indexExpr, symTable.intType, data);
            if (type == symTable.semanticError) {
                return type;
            }
            // Note: out of range member access returns empty xml value unlike lists
            // hence, this needs to be set to xml type
            indexBasedAccessExpr.originalType = varRefType;
            actualType = varRefType;
        } else if (varRefType.tag == TypeTags.TABLE) {
            if (indexBasedAccessExpr.isLValue) {
                dlog.error(indexBasedAccessExpr.pos, DiagnosticErrorCode.CANNOT_UPDATE_TABLE_USING_MEMBER_ACCESS,
                        varRefType);
                return symTable.semanticError;
            }
            BTableType tableType = (BTableType) Types.getImpliedType(indexBasedAccessExpr.expr.getBType());
            BType keyTypeConstraint = tableType.keyTypeConstraint;
            if (tableType.keyTypeConstraint == null) {
                keyTypeConstraint = createTableKeyConstraint(tableType.fieldNameList, tableType.constraint);

                if (keyTypeConstraint == symTable.semanticError) {
                    dlog.error(indexBasedAccessExpr.pos,
                               DiagnosticErrorCode.MEMBER_ACCESS_NOT_SUPPORTED_FOR_KEYLESS_TABLE,
                               indexBasedAccessExpr.expr);
                    return symTable.semanticError;
                }
            }

            BType indexExprType = checkExpr(indexExpr, keyTypeConstraint, data);
            if (indexExprType == symTable.semanticError) {
                return symTable.semanticError;
            }

            if (data.expType.tag != TypeTags.NONE) {
                BType resultType = checkExpr(indexBasedAccessExpr.expr, data.expType, data);
                if (resultType == symTable.semanticError) {
                    return symTable.semanticError;
                }
            }
            BType constraint = tableType.constraint;
            actualType = types.addNilForNillableAccessType(constraint);
            indexBasedAccessExpr.originalType = indexBasedAccessExpr.leafNode || !nillableExprType ? actualType :
                    types.getTypeWithoutNil(actualType);
        } else if (varRefType == symTable.semanticError) {
            indexBasedAccessExpr.indexExpr.setBType(symTable.semanticError);
            return symTable.semanticError;
        } else {
            indexBasedAccessExpr.indexExpr.setBType(symTable.semanticError);
            dlog.error(indexBasedAccessExpr.pos, DiagnosticErrorCode.OPERATION_DOES_NOT_SUPPORT_MEMBER_ACCESS,
                       indexBasedAccessExpr.expr.getBType());
            return symTable.semanticError;
        }

        if (nillableExprType && !actualType.isNullable()) {
            actualType = BUnionType.create(null, actualType, symTable.nilType);
        }

        return actualType;
    }

    private Long getConstIndex(BLangExpression indexExpr) {
        switch (indexExpr.getKind()) {
            case GROUP_EXPR:
                BLangGroupExpr groupExpr = (BLangGroupExpr) indexExpr;
                return getConstIndex(groupExpr.expression);
            case NUMERIC_LITERAL:
                return (Long) ((BLangLiteral) indexExpr).value;
            case UNARY_EXPR:
                BLangNumericLiteral numericLiteral =
                        Types.constructNumericLiteralFromUnaryExpr((BLangUnaryExpr) indexExpr);
                return (Long) numericLiteral.value;
            default:
                return (Long) ((BConstantSymbol) ((BLangSimpleVarRef) indexExpr).symbol).value.value;
        }
    }

    private String getConstFieldName(BLangExpression indexExpr) {
        switch (indexExpr.getKind()) {
            case GROUP_EXPR:
                BLangGroupExpr groupExpr = (BLangGroupExpr) indexExpr;
                return getConstFieldName(groupExpr.expression);
            case LITERAL:
                return (String) ((BLangLiteral) indexExpr).value;
            default:
                return (String) ((BConstantSymbol) ((BLangSimpleVarRef) indexExpr).symbol).value.value;
        }
    }

    private BType checkArrayIndexBasedAccess(BLangIndexBasedAccess indexBasedAccess, BType indexExprType,
                                             BArrayType arrayType) {
        BType actualType = symTable.semanticError;
        indexExprType = Types.getImpliedType(indexExprType);
        int tag = indexExprType.tag;

        if (tag == TypeTags.BYTE || TypeTags.isIntegerTypeTag(tag)) {
            BLangExpression indexExpr = indexBasedAccess.indexExpr;
            if (!isConstExpr(indexExpr) || arrayType.state == BArrayState.OPEN) {
                return arrayType.eType;
            }
            Long indexVal = getConstIndex(indexExpr);
            return indexVal >= arrayType.size || indexVal < 0 ? symTable.semanticError : arrayType.eType;
        }

        switch (tag) {
            case TypeTags.FINITE:
                BFiniteType finiteIndexExpr = (BFiniteType) indexExprType;
                boolean validIndexExists = false;
                for (BLangExpression finiteMember : finiteIndexExpr.getValueSpace()) {
                    int indexValue = ((Long) ((BLangLiteral) finiteMember).value).intValue();
                    if (indexValue >= 0 &&
                            (arrayType.state == BArrayState.OPEN || indexValue < arrayType.size)) {
                        validIndexExists = true;
                        break;
                    }
                }
                if (!validIndexExists) {
                    return symTable.semanticError;
                }
                actualType = arrayType.eType;
                break;
            case TypeTags.UNION:
                // address the case where we have a union of types
                List<BFiniteType> finiteTypes = new ArrayList<>();
                for (BType memType : ((BUnionType) indexExprType).getMemberTypes()) {
                    memType = Types.getImpliedType(memType);
                    if (memType.tag == TypeTags.FINITE) {
                        finiteTypes.add((BFiniteType) memType);
                    } else {
                        BType possibleType = checkArrayIndexBasedAccess(indexBasedAccess, memType, arrayType);
                        if (possibleType == symTable.semanticError) {
                            return symTable.semanticError;
                        }
                    }
                }
                if (!finiteTypes.isEmpty()) {
                    BFiniteType finiteType = createFiniteTypeFromFiniteTypeList(finiteTypes);
                    BType possibleType = checkArrayIndexBasedAccess(indexBasedAccess, finiteType, arrayType);
                    if (possibleType == symTable.semanticError) {
                        return symTable.semanticError;
                    }
                }
                actualType = arrayType.eType;
                break;
        }
        return actualType;
    }

    private BType checkListIndexBasedAccess(BLangIndexBasedAccess accessExpr, BType type) {
        if (type.tag == TypeTags.ARRAY) {
            return checkArrayIndexBasedAccess(accessExpr, accessExpr.indexExpr.getBType(), (BArrayType) type);
        }

        if (type.tag == TypeTags.TUPLE) {
            return checkTupleIndexBasedAccess(accessExpr, (BTupleType) type, accessExpr.indexExpr.getBType());
        }

        LinkedHashSet<BType> fieldTypeMembers = new LinkedHashSet<>();

        for (BType memType : ((BUnionType) type).getMemberTypes()) {
            BType individualFieldType = checkListIndexBasedAccess(accessExpr, memType);

            if (individualFieldType == symTable.semanticError) {
                continue;
            }

            fieldTypeMembers.add(individualFieldType);
        }

        if (fieldTypeMembers.size() == 0) {
            return symTable.semanticError;
        }

        if (fieldTypeMembers.size() == 1) {
            return fieldTypeMembers.iterator().next();
        }
        return BUnionType.create(null, fieldTypeMembers);
    }

    private BType checkTupleIndexBasedAccess(BLangIndexBasedAccess accessExpr, BTupleType tuple, BType currentType) {
        BType actualType = symTable.semanticError;
        BLangExpression indexExpr = accessExpr.indexExpr;
        currentType = Types.getImpliedType(currentType);
        int tag = currentType.tag;

        if (tag == TypeTags.BYTE || TypeTags.isIntegerTypeTag(tag)) {
            if (isConstExpr(indexExpr)) {
                return checkTupleFieldType(tuple, getConstIndex(indexExpr).intValue());
            }

            LinkedHashSet<BType> tupleTypes = collectTupleFieldTypes(tuple, new LinkedHashSet<>());
            return tupleTypes.size() == 1 ? tupleTypes.iterator().next() : BUnionType.create(null, tupleTypes);
        }

        switch (tag) {
            case TypeTags.FINITE:
                BFiniteType finiteIndexExpr = (BFiniteType) currentType;
                LinkedHashSet<BType> possibleTypes = new LinkedHashSet<>();
                for (BLangExpression finiteMember : finiteIndexExpr.getValueSpace()) {
                    int indexValue = ((Long) ((BLangLiteral) finiteMember).value).intValue();
                    BType fieldType = checkTupleFieldType(tuple, indexValue);
                    if (fieldType.tag != TypeTags.SEMANTIC_ERROR) {
                        possibleTypes.add(fieldType);
                    }
                }
                if (possibleTypes.size() == 0) {
                    return symTable.semanticError;
                }
                actualType = possibleTypes.size() == 1 ? possibleTypes.iterator().next() :
                        BUnionType.create(null, possibleTypes);
                break;

            case TypeTags.UNION:
                LinkedHashSet<BType> possibleTypesByMember = new LinkedHashSet<>();
                List<BFiniteType> finiteTypes = new ArrayList<>();
                ((BUnionType) currentType).getMemberTypes().forEach(memType -> {
                    memType = Types.getImpliedType(memType);
                    if (memType.tag == TypeTags.FINITE) {
                        finiteTypes.add((BFiniteType) memType);
                    } else {
                        BType possibleType = checkTupleIndexBasedAccess(accessExpr, tuple, memType);
                        if (possibleType.tag == TypeTags.UNION) {
                            possibleTypesByMember.addAll(((BUnionType) possibleType).getMemberTypes());
                        } else {
                            possibleTypesByMember.add(possibleType);
                        }
                    }
                });
                if (!finiteTypes.isEmpty()) {
                    BFiniteType finiteType = createFiniteTypeFromFiniteTypeList(finiteTypes);
                    BType possibleType = checkTupleIndexBasedAccess(accessExpr, tuple, finiteType);
                    if (possibleType.tag == TypeTags.UNION) {
                        possibleTypesByMember.addAll(((BUnionType) possibleType).getMemberTypes());
                    } else {
                        possibleTypesByMember.add(possibleType);
                    }
                }
                if (possibleTypesByMember.contains(symTable.semanticError)) {
                    return symTable.semanticError;
                }
                actualType = possibleTypesByMember.size() == 1 ? possibleTypesByMember.iterator().next() :
                        BUnionType.create(null, possibleTypesByMember);
        }
        return actualType;
    }

    private LinkedHashSet<BType> collectTupleFieldTypes(BTupleType tupleType, LinkedHashSet<BType> memberTypes) {
        tupleType.getTupleTypes()
                .forEach(memberType -> {
                    BType referredMemberType = Types.getImpliedType(memberType);
                    if (referredMemberType.tag == TypeTags.UNION) {
                        collectMemberTypes((BUnionType) referredMemberType, memberTypes);
                    } else {
                        memberTypes.add(memberType);
                    }
                });
        BType tupleRestType = tupleType.restType;
        if (tupleRestType != null) {
            memberTypes.add(tupleRestType);
        }
        return memberTypes;
    }

    private BType checkMappingIndexBasedAccess(BLangIndexBasedAccess accessExpr, BType bType, AnalyzerData data) {
        BType type = Types.getImpliedType(bType);
        if (type.tag == TypeTags.MAP) {
            // TODO remove doing `getImpliedType` here since this unwraps the referred type. #40958
            BType constraint = Types.getReferredType(((BMapType) type).constraint);
            return accessExpr.isLValue ? constraint : types.addNilForNillableAccessType(constraint);
        }

        if (type.tag == TypeTags.RECORD) {
            return checkRecordIndexBasedAccess(accessExpr, (BRecordType) type, accessExpr.indexExpr.getBType(), data);
        }

        BType fieldType;

        boolean nonMatchedRecordExists = false;

        LinkedHashSet<BType> fieldTypeMembers = new LinkedHashSet<>();

        for (BType memType : ((BUnionType) type).getMemberTypes()) {
            BType individualFieldType = checkMappingIndexBasedAccess(accessExpr, memType, data);

            if (individualFieldType == symTable.semanticError) {
                nonMatchedRecordExists = true;
                continue;
            }

            fieldTypeMembers.add(individualFieldType);
        }

        if (fieldTypeMembers.size() == 0) {
            return symTable.semanticError;
        }

        if (fieldTypeMembers.size() == 1) {
            fieldType = fieldTypeMembers.iterator().next();
        } else {
            fieldType = BUnionType.create(null, fieldTypeMembers);
        }

        return nonMatchedRecordExists ? types.addNilForNillableAccessType(fieldType) : fieldType;
    }

    private BType checkRecordIndexBasedAccess(BLangIndexBasedAccess accessExpr, BRecordType record, BType currentType,
                                              AnalyzerData data) {
        BType actualType = symTable.semanticError;
        BLangExpression indexExpr = accessExpr.indexExpr;
        currentType = Types.getImpliedType(currentType);
        switch (currentType.tag) {
            case TypeTags.STRING:
            case TypeTags.CHAR_STRING:
                if (isConstExpr(indexExpr)) {
                    String fieldName = Utils.escapeSpecialCharacters(getConstFieldName(indexExpr));
                    actualType = checkRecordRequiredFieldAccess(accessExpr, names.fromString(fieldName), record, data);
                    if (actualType != symTable.semanticError) {
                        return actualType;
                    }

                    actualType = checkRecordOptionalFieldAccess(accessExpr, names.fromString(fieldName), record, data);
                    if (actualType == symTable.semanticError) {
                        actualType = checkRecordRestFieldAccess(accessExpr, names.fromString(fieldName), record, data);
                        if (actualType == symTable.semanticError) {
                            return actualType;
                        }
                        if (actualType == symTable.neverType) {
                            return actualType;
                        }
                        return types.addNilForNillableAccessType(actualType);
                    }

                    if (accessExpr.isLValue) {
                        return actualType;
                    }
                    return types.addNilForNillableAccessType(actualType);
                }

                LinkedHashSet<BType> fieldTypes = record.fields.values().stream()
                        .map(field -> field.type)
                        .collect(Collectors.toCollection(LinkedHashSet::new));

                if (record.restFieldType.tag != TypeTags.NONE) {
                    fieldTypes.add(record.restFieldType);
                }

                if (!accessExpr.isLValue && fieldTypes.stream().noneMatch(BType::isNullable)) {
                    fieldTypes.add(symTable.nilType);
                }

                actualType = fieldTypes.size() == 1 ? fieldTypes.iterator().next() :
                        BUnionType.create(null, fieldTypes);
                break;
            case TypeTags.FINITE:
                BFiniteType finiteIndexExpr = (BFiniteType) currentType;
                LinkedHashSet<BType> possibleTypes = new LinkedHashSet<>();
                for (BLangExpression finiteMember : finiteIndexExpr.getValueSpace()) {
                    String fieldName = (String) ((BLangLiteral) finiteMember).value;
                    BType fieldType =
                            checkRecordRequiredFieldAccess(accessExpr, names.fromString(fieldName), record, data);
                    if (fieldType == symTable.semanticError) {
                        fieldType =
                                checkRecordOptionalFieldAccess(accessExpr, names.fromString(fieldName), record, data);
                        if (fieldType == symTable.semanticError) {
                            fieldType =
                                    checkRecordRestFieldAccess(accessExpr, names.fromString(fieldName), record, data);
                        }

                        if (fieldType != symTable.semanticError) {
                            fieldType = types.addNilForNillableAccessType(fieldType);
                        }
                    }

                    if (fieldType.tag == TypeTags.SEMANTIC_ERROR) {
                        continue;
                    }
                    possibleTypes.add(fieldType);
                }

                if (possibleTypes.isEmpty()) {
                    return symTable.semanticError;
                }

                if (!accessExpr.isLValue && possibleTypes.stream().noneMatch(BType::isNullable)) {
                    possibleTypes.add(symTable.nilType);
                }

                actualType = possibleTypes.size() == 1 ? possibleTypes.iterator().next() :
                        BUnionType.create(null, possibleTypes);
                break;
            case TypeTags.UNION:
                LinkedHashSet<BType> possibleTypesByMember = new LinkedHashSet<>();
                List<BFiniteType> finiteTypes = new ArrayList<>();
                types.getAllTypes(currentType, true).forEach(memType -> {
                    if (memType.tag == TypeTags.FINITE) {
                        finiteTypes.add((BFiniteType) memType);
                    } else {
                        BType possibleType = checkRecordIndexBasedAccess(accessExpr, record, memType, data);
                        if (possibleType.tag == TypeTags.UNION) {
                            possibleTypesByMember.addAll(((BUnionType) possibleType).getMemberTypes());
                        } else {
                            possibleTypesByMember.add(possibleType);
                        }
                    }
                });
                if (!finiteTypes.isEmpty()) {
                    BFiniteType finiteType = createFiniteTypeFromFiniteTypeList(finiteTypes);
                    BType possibleType = checkRecordIndexBasedAccess(accessExpr, record, finiteType, data);
                    if (possibleType.tag == TypeTags.UNION) {
                        possibleTypesByMember.addAll(((BUnionType) possibleType).getMemberTypes());
                    } else {
                        possibleTypesByMember.add(possibleType);
                    }
                }
                if (possibleTypesByMember.contains(symTable.semanticError)) {
                    return symTable.semanticError;
                }
                actualType = possibleTypesByMember.size() == 1 ? possibleTypesByMember.iterator().next() :
                        BUnionType.create(null, possibleTypesByMember);
        }
        return actualType;
    }

    private boolean isConstExpr(BLangExpression expression) {
        switch (expression.getKind()) {
            case LITERAL:
            case NUMERIC_LITERAL:
                return true;
            case GROUP_EXPR:
                BLangGroupExpr groupExpr = (BLangGroupExpr) expression;
                return isConstExpr(groupExpr.expression);
            case SIMPLE_VARIABLE_REF:
                return (((BLangSimpleVarRef) expression).symbol.tag & SymTag.CONSTANT) == SymTag.CONSTANT;
            case UNARY_EXPR:
                BLangUnaryExpr unaryExpr = (BLangUnaryExpr) expression;
                if (types.isLiteralInUnaryAllowed(unaryExpr)) {
                    return isConstExpr(unaryExpr.expr);
                } else {
                    return false;
                }
            default:
                return false;
        }
    }

    public Name getCurrentCompUnit(BLangNode node) {
        return names.fromString(node.pos.lineRange().fileName());
    }


    private BType getRepresentativeBroadType(List<BType> inferredTypeList) {
        for (int i = 0; i < inferredTypeList.size(); i++) {
            BType type = inferredTypeList.get(i);
            if (type.tag == TypeTags.SEMANTIC_ERROR) {
                return type;
            }

            for (int j = i + 1; j < inferredTypeList.size(); j++) {
                BType otherType = inferredTypeList.get(j);

                if (otherType.tag == TypeTags.SEMANTIC_ERROR) {
                    return otherType;
                }

                if (types.isAssignable(otherType, type)) {
                    inferredTypeList.remove(j);
                    j -= 1;
                    continue;
                }

                if (types.isAssignable(type, otherType)) {
                    inferredTypeList.remove(i);
                    i -= 1;
                    break;
                }
            }
        }

        if (inferredTypeList.size() == 1) {
            return inferredTypeList.get(0);
        }

        return BUnionType.create(null, inferredTypeList.toArray(new BType[0]));
    }

    public BType defineInferredRecordType(BLangRecordLiteral recordLiteral, BType expType, AnalyzerData data) {
        SymbolEnv env = data.env;
        PackageID pkgID = env.enclPkg.symbol.pkgID;
        BRecordTypeSymbol recordSymbol = createRecordTypeSymbol(pkgID, recordLiteral.pos, VIRTUAL, data);

        Map<String, FieldInfo> nonRestFieldTypes = new LinkedHashMap<>();
        List<BType> restFieldTypes = new ArrayList<>();

        for (RecordLiteralNode.RecordField field : recordLiteral.fields) {
            if (field.isKeyValueField()) {
                BLangRecordKeyValueField keyValue = (BLangRecordKeyValueField) field;
                BLangRecordKey key = keyValue.key;
                BLangExpression expression = keyValue.valueExpr;
                BLangExpression keyExpr = key.expr;
                if (key.computedKey) {
                    checkExpr(keyExpr, symTable.stringType, data);
                    BType exprType = checkExpr(expression, expType, data);
                    if (isUniqueType(restFieldTypes, exprType)) {
                        restFieldTypes.add(exprType);
                    }
                } else {
                    addToNonRestFieldTypes(nonRestFieldTypes, getKeyName(keyExpr),
                                           keyValue.readonly ? checkExpr(expression, symTable.readonlyType, data) :
                                                   checkExpr(expression, expType, data),
                                           true, keyValue.readonly);
                }
            } else if (field.getKind() == NodeKind.RECORD_LITERAL_SPREAD_OP) {
                BType spreadOpType = checkExpr(((BLangRecordLiteral.BLangRecordSpreadOperatorField) field).expr,
                                               expType, data);
                BType type = Types.getImpliedType(spreadOpType);

                if (type.tag == TypeTags.MAP) {
                    BType constraintType = ((BMapType) type).constraint;

                    if (isUniqueType(restFieldTypes, constraintType)) {
                        restFieldTypes.add(constraintType);
                    }
                }

                if (type.tag != TypeTags.RECORD) {
                    continue;
                }

                BRecordType recordType = (BRecordType) type;
                for (BField recField : recordType.fields.values()) {
                    addToNonRestFieldTypes(nonRestFieldTypes, recField.name.value, recField.type,
                                           !Symbols.isOptional(recField.symbol), false);
                }

                if (!recordType.sealed) {
                    BType restFieldType = recordType.restFieldType;
                    if (isUniqueType(restFieldTypes, restFieldType)) {
                        restFieldTypes.add(restFieldType);
                    }
                }
            } else {
                BLangRecordVarNameField varNameField = (BLangRecordVarNameField) field;
                addToNonRestFieldTypes(nonRestFieldTypes, getKeyName(varNameField), varNameField.readonly ?
                                       checkExpr(varNameField, symTable.readonlyType, data) :
                                       checkExpr(varNameField, expType, data),
                                       true, varNameField.readonly);
            }
        }

        LinkedHashMap<String, BField> fields = new LinkedHashMap<>();
        boolean allReadOnlyNonRestFields = true;

        for (Map.Entry<String, FieldInfo> entry : nonRestFieldTypes.entrySet()) {
            FieldInfo fieldInfo = entry.getValue();
            List<BType> types = fieldInfo.types;

            if (types.contains(symTable.semanticError)) {
                return symTable.semanticError;
            }

            String key = entry.getKey();
            Name fieldName = names.fromString(key);
            BType type = types.size() == 1 ? types.get(0) : BUnionType.create(null, types.toArray(new BType[0]));

            Set<Flag> flags = new HashSet<>();

            if (fieldInfo.required) {
                flags.add(Flag.REQUIRED);
            } else {
                flags.add(Flag.OPTIONAL);
            }

            if (fieldInfo.readonly) {
                flags.add(Flag.READONLY);
            } else if (allReadOnlyNonRestFields) {
                allReadOnlyNonRestFields = false;
            }

            BVarSymbol fieldSymbol = new BVarSymbol(Flags.asMask(flags), fieldName, pkgID, type, recordSymbol,
                                                    symTable.builtinPos, VIRTUAL);
            fields.put(fieldName.value, new BField(fieldName, null, fieldSymbol));
            recordSymbol.scope.define(fieldName, fieldSymbol);
        }

        BRecordType recordType = new BRecordType(recordSymbol);
        recordType.fields = fields;

        if (restFieldTypes.contains(symTable.semanticError)) {
            return symTable.semanticError;
        }

        if (restFieldTypes.isEmpty()) {
            recordType.sealed = true;
            recordType.restFieldType = symTable.noType;
        } else if (restFieldTypes.size() == 1) {
            recordType.restFieldType = restFieldTypes.get(0);
        } else {
            recordType.restFieldType = BUnionType.create(null, restFieldTypes.toArray(new BType[0]));
        }
        recordSymbol.type = recordType;
        recordType.tsymbol = recordSymbol;

        if (expType == symTable.readonlyType || (recordType.sealed && allReadOnlyNonRestFields)) {
            recordType.flags |= Flags.READONLY;
            recordSymbol.flags |= Flags.READONLY;
        }

        BLangRecordTypeNode recordTypeNode = TypeDefBuilderHelper.createRecordTypeNode(recordType, pkgID, symTable,
                                                                                       recordLiteral.pos);
        recordTypeNode.initFunction = TypeDefBuilderHelper.createInitFunctionForRecordType(recordTypeNode, env,
                                                                                           names, symTable);
        TypeDefBuilderHelper.createTypeDefinitionForTSymbol(recordType, recordSymbol, recordTypeNode, env);

        return recordType;
    }

    private BRecordTypeSymbol createRecordTypeSymbol(PackageID pkgID, Location location,
                                                     SymbolOrigin origin, AnalyzerData data) {
        SymbolEnv env = data.env;
        BRecordTypeSymbol recordSymbol =
                Symbols.createRecordSymbol(Flags.ANONYMOUS,
                                           names.fromString(anonymousModelHelper.getNextAnonymousTypeKey(pkgID)),
                                           pkgID, null, env.scope.owner, location, origin);

        BInvokableType bInvokableType = new BInvokableType(new ArrayList<>(), symTable.nilType, null);
        BInvokableSymbol initFuncSymbol = Symbols.createFunctionSymbol(
                Flags.PUBLIC, Names.EMPTY, Names.EMPTY, env.enclPkg.symbol.pkgID, bInvokableType, env.scope.owner,
                false, symTable.builtinPos, VIRTUAL);
        initFuncSymbol.retType = symTable.nilType;
        recordSymbol.initializerFunc = new BAttachedFunction(Names.INIT_FUNCTION_SUFFIX, initFuncSymbol,
                                                             bInvokableType, location);

        recordSymbol.scope = new Scope(recordSymbol);
        recordSymbol.scope.define(
                names.fromString(recordSymbol.name.value + "." + recordSymbol.initializerFunc.funcName.value),
                recordSymbol.initializerFunc.symbol);
        return recordSymbol;
    }

    private String getKeyName(BLangExpression key) {
        return key.getKind() == NodeKind.SIMPLE_VARIABLE_REF ?
                ((BLangSimpleVarRef) key).variableName.value : (String) ((BLangLiteral) key).value;
    }

    private void addToNonRestFieldTypes(Map<String, FieldInfo> nonRestFieldTypes, String keyString,
                                        BType exprType, boolean required, boolean readonly) {
        if (!nonRestFieldTypes.containsKey(keyString)) {
            nonRestFieldTypes.put(keyString, new FieldInfo(new ArrayList<BType>() {{ add(exprType); }}, required,
                                                           readonly));
            return;
        }

        FieldInfo fieldInfo = nonRestFieldTypes.get(keyString);
        List<BType> typeList = fieldInfo.types;

        if (isUniqueType(typeList, exprType)) {
            typeList.add(exprType);
        }

        if (required && !fieldInfo.required) {
            fieldInfo.required = true;
        }
    }

    private boolean isUniqueType(Iterable<BType> typeList, BType type) {
        type = Types.getImpliedType(type);
        boolean isRecord = type.tag == TypeTags.RECORD;

        for (BType bType : typeList) {
            bType = Types.getImpliedType(bType);
            if (isRecord) {
                if (type == bType) {
                    return false;
                }
            } else if (types.isSameType(type, bType)) {
                return false;
            }
        }
        return true;
    }

    private BType checkXmlSubTypeLiteralCompatibility(Location location, BXMLSubType mutableXmlSubType,
                                                      BType expType, AnalyzerData data) {
        if (expType == symTable.semanticError) {
            return expType;
        }

        BType referredExpType = Types.getImpliedType(expType);
        boolean unionExpType = referredExpType.tag == TypeTags.UNION;

        if (referredExpType == mutableXmlSubType) {
            return expType;
        }

        if (!unionExpType && types.isAssignable(mutableXmlSubType, expType)) {
            return mutableXmlSubType;
        }

        BXMLSubType immutableXmlSubType = (BXMLSubType)
                ImmutableTypeCloner.getEffectiveImmutableType(location, types, mutableXmlSubType, data.env, symTable,
                                                              anonymousModelHelper, names);

        if (referredExpType == immutableXmlSubType) {
            return expType;
        }

        if (!unionExpType && types.isAssignable(immutableXmlSubType, expType)) {
            return immutableXmlSubType;
        }

        if (!unionExpType) {
            dlog.error(location, DiagnosticErrorCode.INCOMPATIBLE_TYPES, expType, mutableXmlSubType);
            return symTable.semanticError;
        }

        List<BType> compatibleTypes = new ArrayList<>();
        for (BType memberType : ((BUnionType) referredExpType).getMemberTypes()) {
            if (compatibleTypes.contains(memberType)) {
                continue;
            }

            if (memberType == mutableXmlSubType || memberType == immutableXmlSubType) {
                compatibleTypes.add(memberType);
                continue;
            }

            if (types.isAssignable(mutableXmlSubType, memberType) && !compatibleTypes.contains(mutableXmlSubType)) {
                compatibleTypes.add(mutableXmlSubType);
                continue;
            }

            if (types.isAssignable(immutableXmlSubType, memberType) && !compatibleTypes.contains(immutableXmlSubType)) {
                compatibleTypes.add(immutableXmlSubType);
            }
        }

        if (compatibleTypes.isEmpty()) {
            dlog.error(location, DiagnosticErrorCode.INCOMPATIBLE_TYPES, expType, mutableXmlSubType);
            return symTable.semanticError;
        }

        if (compatibleTypes.size() == 1) {
            return compatibleTypes.get(0);
        }

        dlog.error(location, DiagnosticErrorCode.AMBIGUOUS_TYPES, expType);
        return symTable.semanticError;
    }

    private void markChildrenAsImmutable(BLangXMLElementLiteral bLangXMLElementLiteral, AnalyzerData data) {
        for (BLangExpression modifiedChild : bLangXMLElementLiteral.modifiedChildren) {
            BType childType = modifiedChild.getBType();
            if (Symbols.isFlagOn(childType.flags, Flags.READONLY) ||
                    !types.isSelectivelyImmutableType(childType, data.env.enclPkg.packageID)) {
                continue;
            }
            modifiedChild.setBType(ImmutableTypeCloner.getEffectiveImmutableType(modifiedChild.pos, types, childType,
                    data.env, symTable, anonymousModelHelper, names));

            if (modifiedChild.getKind() == NodeKind.XML_ELEMENT_LITERAL) {
                markChildrenAsImmutable((BLangXMLElementLiteral) modifiedChild, data);
            }
        }
    }

    public void logUndefinedSymbolError(Location pos, String name) {
        if (!missingNodesHelper.isMissingNode(name)) {
            dlog.error(pos, DiagnosticErrorCode.UNDEFINED_SYMBOL, name);
        }
    }

    private void markTypeAsIsolated(BType actualType) {
        actualType.flags |= Flags.ISOLATED;
        actualType.tsymbol.flags |= Flags.ISOLATED;
    }

    private void handleObjectConstrExprForReadOnly(
            BLangObjectConstructorExpression objectCtorExpr, BObjectType actualObjectType, SymbolEnv env,
            boolean logErrors, AnalyzerData data) {

        BLangClassDefinition classDefForConstructor = objectCtorExpr.classNode;
        boolean hasNeverReadOnlyField = false;

        for (BField field : actualObjectType.fields.values()) {
            BType fieldType = field.type;
            if (!types.isInherentlyImmutableType(fieldType) &&
                    !types.isSelectivelyImmutableType(fieldType, false, data.env.enclPkg.packageID)) {
                analyzeObjectConstructor(classDefForConstructor, env, data);
                hasNeverReadOnlyField = true;

                if (!logErrors) {
                    return;
                }

                dlog.error(field.pos,
                           DiagnosticErrorCode.INVALID_FIELD_IN_OBJECT_CONSTUCTOR_EXPR_WITH_READONLY_REFERENCE,
                           fieldType);
            }
        }

        if (hasNeverReadOnlyField) {
            return;
        }

        classDefForConstructor.flagSet.add(Flag.READONLY);
        actualObjectType.flags |= Flags.READONLY;
        actualObjectType.tsymbol.flags |= Flags.READONLY;

        ImmutableTypeCloner.markFieldsAsImmutable(classDefForConstructor, env, actualObjectType, types,
                                                  anonymousModelHelper, symTable, names, objectCtorExpr.pos);

        analyzeObjectConstructor(classDefForConstructor, env, data);
    }

    private void markConstructedObjectIsolatedness(BObjectType actualObjectType) {
        if (actualObjectType.markedIsolatedness) {
            return;
        }
        if (Symbols.isFlagOn(actualObjectType.flags, Flags.READONLY)) {
            markTypeAsIsolated(actualObjectType);
            return;
        }

        for (BField field : actualObjectType.fields.values()) {
            if (!Symbols.isFlagOn(field.symbol.flags, Flags.FINAL) ||
                    !types.isSubTypeOfReadOnlyOrIsolatedObjectUnion(field.type)) {
                return;
            }
        }

        markTypeAsIsolated(actualObjectType);
        actualObjectType.markedIsolatedness = true;
    }

    private void markLeafNode(BLangAccessExpression accessExpression) {
        BLangNode parent = accessExpression.parent;
        if (parent == null) {
            accessExpression.leafNode = true;
            return;
        }

        NodeKind kind = parent.getKind();

        while (kind == NodeKind.GROUP_EXPR) {
            parent = parent.parent;

            if (parent == null) {
                accessExpression.leafNode = true;
                break;
            }

            kind = parent.getKind();
        }

        if (kind != NodeKind.FIELD_BASED_ACCESS_EXPR && kind != NodeKind.INDEX_BASED_ACCESS_EXPR) {
            accessExpression.leafNode = true;
        }
    }

    private BType validateElvisExprLhsExpr(BLangElvisExpr elvisExpr, BType lhsType) {
        BType referencedType = Types.getImpliedType(lhsType);

        if (!referencedType.isNullable()) {
            dlog.error(elvisExpr.pos, DiagnosticErrorCode.OPERATOR_NOT_SUPPORTED, OperatorKind.ELVIS, lhsType);
            return symTable.semanticError;
        }

        int tag = referencedType.tag;
        BType actualType;
        if (tag == TypeTags.UNION || tag == TypeTags.JSON || tag == TypeTags.ANYDATA || tag == TypeTags.FINITE) {
            LinkedHashSet<BType> memberTypes = getTypeWithoutNilForNonAnyTypeWithNil(referencedType);
            int size = memberTypes.size();
            if (size == 0) {
                actualType = symTable.neverType;
            } else if (size == 1) {
                actualType = memberTypes.iterator().next();
            } else {
                actualType = BUnionType.create(null, memberTypes);
            }
        } else {
            // We should get here only for `any` and nil. We use the type as is since we don't have a way to
            // represent (any - nil) at the moment. We use nil as is to log an error later.
            actualType = referencedType;
        }

        if (types.isAssignable(referencedType, symTable.nilType) || actualType == symTable.neverType) {
            // https://github.com/ballerina-platform/ballerina-lang/issues/35025
            dlog.error(elvisExpr.pos, DiagnosticErrorCode.NIL_CONDITIONAL_EXPR_NOT_YET_SUPPORTED_WITH_NIL);
            actualType = symTable.semanticError;
        }
        return actualType;
    }

    private LinkedHashSet<BType> getTypeWithoutNilForNonAnyTypeWithNil(BType type) {
        BType referredType = Types.getImpliedType(type);
        if (referredType.tag == TypeTags.FINITE) {
            Set<BLangExpression> valueSpace = ((BFiniteType) referredType).getValueSpace();
            LinkedHashSet<BLangExpression> nonNilValueSpace = new LinkedHashSet<>();
            for (BLangExpression expression : valueSpace) {
                if (expression.getBType().tag != TypeTags.NIL) {
                    nonNilValueSpace.add(expression);
                }
            }

            int nonNilValueSpaceSize = nonNilValueSpace.size();

            if (nonNilValueSpaceSize == valueSpace.size()) {
                return new LinkedHashSet<>(1) {{ add(referredType); }};
            }

            if (nonNilValueSpaceSize == 0) {
                return new LinkedHashSet<>(0);
            }

            return new LinkedHashSet<>(1) {{ add(new BFiniteType(null, nonNilValueSpace)); }};
        }

        BUnionType unionType = (BUnionType) referredType;
        LinkedHashSet<BType> memberTypes = new LinkedHashSet<>();

        for (BType memberType : unionType.getMemberTypes()) {
            int tag = Types.getImpliedType(memberType).tag;
            if (tag == TypeTags.JSON || tag == TypeTags.ANYDATA || tag == TypeTags.FINITE) {
                memberTypes.addAll(getTypeWithoutNilForNonAnyTypeWithNil(memberType));
                continue;
            }

            if (!types.isAssignable(memberType, symTable.nilType)) {
                memberTypes.add(memberType);
            }
        }

        return memberTypes;
    }

    private BFiniteType createFiniteTypeFromFiniteTypeList(List<BFiniteType> finiteTypes) {
        if (finiteTypes.size() == 1) {
            return finiteTypes.get(0);
        } else {
            Set<BLangExpression> valueSpace = new LinkedHashSet<>();
            finiteTypes.forEach(constituent -> valueSpace.addAll(constituent.getValueSpace()));
            return new BFiniteType(null, valueSpace);
        }
    }

    private static class FieldInfo {
        List<BType> types;
        boolean required;
        boolean readonly;

        private FieldInfo(List<BType> types, boolean required, boolean readonly) {
            this.types = types;
            this.required = required;
            this.readonly = readonly;
        }
    }

    private static class TypeSymbolPair {
        private BVarSymbol fieldSymbol;
        private BType determinedType;

        public TypeSymbolPair(BVarSymbol fieldSymbol, BType determinedType) {
            this.fieldSymbol = fieldSymbol;
            this.determinedType = determinedType;
        }
    }

    private static class RecordUnionDiagnostics {
        // Set of record types which doesn't have the field name declared
        Set<BRecordType> undeclaredInRecords = new LinkedHashSet<>();

        // Set of record types which has the field type that includes nil
        Set<BRecordType> nilableInRecords = new LinkedHashSet<>();

        boolean hasUndeclared() {
            return undeclaredInRecords.size() > 0;
        }

        boolean hasNilable() {
            return nilableInRecords.size() > 0;
        }

        boolean hasNilableAndUndeclared() {
            return nilableInRecords.size() > 0 && undeclaredInRecords.size() > 0;
        }

        String recordsToString(Set<BRecordType> recordTypeSet) {
            StringBuilder recordNames = new StringBuilder();
            int recordSetSize = recordTypeSet.size();
            int index = 0;

            for (BRecordType recordType : recordTypeSet) {
                index++;
                recordNames.append(recordType.tsymbol.getName().getValue());

                if (recordSetSize > 1) {

                    if (index == recordSetSize - 1) {
                        recordNames.append("', and '");
                    } else if (index < recordSetSize) {
                        recordNames.append("', '");
                    }
                }
            }

            return recordNames.toString();
        }
    }

    /**
     * @since 2.0.0
     */
    public static class AnalyzerData {
        public SymbolEnv env;
        boolean isTypeChecked;
        Stack<SymbolEnv> prevEnvs;
        Types.CommonAnalyzerData commonAnalyzerData = new Types.CommonAnalyzerData();
        DiagnosticCode diagCode;
        BType expType;
        BType resultType;
        boolean isResourceAccessPathSegments = false;
        QueryTypeChecker.AnalyzerData queryData = new QueryTypeChecker.AnalyzerData();
        Set<String> queryVariables;
    }
}<|MERGE_RESOLUTION|>--- conflicted
+++ resolved
@@ -2064,7 +2064,6 @@
             }
 
             BLangExpression spreadOpExpr = ((BLangListConstructorSpreadOpExpr) expr).expr;
-<<<<<<< HEAD
             BType spreadOpType;
             if (restType != null && restType != symTable.noType && remainNonRestCount == 0) {
                 BType targetType = new BArrayType(restType);
@@ -2077,11 +2076,7 @@
             } else {
                 spreadOpType = checkExpr(spreadOpExpr, data);
             }
-            BType spreadOpReferredType = Types.getReferredType(spreadOpType);
-=======
-            BType spreadOpType = checkExpr(spreadOpExpr, data);
             BType spreadOpReferredType = Types.getImpliedType(spreadOpType);
->>>>>>> 5d769e1d
 
             switch (spreadOpReferredType.tag) {
                 case TypeTags.ARRAY:
