/*
 *  Copyright (c) 2017, WSO2 Inc. (http://www.wso2.org) All Rights Reserved.
 *
 *  WSO2 Inc. licenses this file to you under the Apache License,
 *  Version 2.0 (the "License"); you may not use this file except
 *  in compliance with the License.
 *  You may obtain a copy of the License at
 *
 *    http://www.apache.org/licenses/LICENSE-2.0
 *
 *  Unless required by applicable law or agreed to in writing,
 *  software distributed under the License is distributed on an
 *  "AS IS" BASIS, WITHOUT WARRANTIES OR CONDITIONS OF ANY
 *  KIND, either express or implied.  See the License for the
 *  specific language governing permissions and limitations
 *  under the License.
 */
package org.wso2.ballerinalang.compiler.semantics.analyzer;

import io.ballerina.identifier.Utils;
import io.ballerina.tools.diagnostics.DiagnosticCode;
import io.ballerina.tools.diagnostics.Location;
import org.ballerinalang.model.TreeBuilder;
import org.ballerinalang.model.clauses.OrderKeyNode;
import org.ballerinalang.model.elements.AttachPoint;
import org.ballerinalang.model.elements.Flag;
import org.ballerinalang.model.elements.PackageID;
import org.ballerinalang.model.symbols.InvokableSymbol;
import org.ballerinalang.model.symbols.SymbolKind;
import org.ballerinalang.model.symbols.SymbolOrigin;
import org.ballerinalang.model.tree.ActionNode;
import org.ballerinalang.model.tree.IdentifierNode;
import org.ballerinalang.model.tree.NodeKind;
import org.ballerinalang.model.tree.OperatorKind;
import org.ballerinalang.model.tree.expressions.NamedArgNode;
import org.ballerinalang.model.tree.expressions.RecordLiteralNode;
import org.ballerinalang.model.tree.expressions.XMLNavigationAccess;
import org.ballerinalang.model.types.TupleType;
import org.ballerinalang.model.types.Type;
import org.ballerinalang.model.types.TypeKind;
import org.ballerinalang.util.BLangCompilerConstants;
import org.ballerinalang.util.diagnostic.DiagnosticErrorCode;
import org.ballerinalang.util.diagnostic.DiagnosticWarningCode;
import org.wso2.ballerinalang.compiler.desugar.ASTBuilderUtil;
import org.wso2.ballerinalang.compiler.diagnostic.BLangDiagnosticLog;
import org.wso2.ballerinalang.compiler.parser.BLangAnonymousModelHelper;
import org.wso2.ballerinalang.compiler.parser.BLangMissingNodesHelper;
import org.wso2.ballerinalang.compiler.parser.NodeCloner;
import org.wso2.ballerinalang.compiler.semantics.model.Scope;
import org.wso2.ballerinalang.compiler.semantics.model.SymbolEnv;
import org.wso2.ballerinalang.compiler.semantics.model.SymbolTable;
import org.wso2.ballerinalang.compiler.semantics.model.symbols.BAnnotationSymbol;
import org.wso2.ballerinalang.compiler.semantics.model.symbols.BAttachedFunction;
import org.wso2.ballerinalang.compiler.semantics.model.symbols.BConstantSymbol;
import org.wso2.ballerinalang.compiler.semantics.model.symbols.BInvokableSymbol;
import org.wso2.ballerinalang.compiler.semantics.model.symbols.BInvokableTypeSymbol;
import org.wso2.ballerinalang.compiler.semantics.model.symbols.BLetSymbol;
import org.wso2.ballerinalang.compiler.semantics.model.symbols.BObjectTypeSymbol;
import org.wso2.ballerinalang.compiler.semantics.model.symbols.BOperatorSymbol;
import org.wso2.ballerinalang.compiler.semantics.model.symbols.BPackageSymbol;
import org.wso2.ballerinalang.compiler.semantics.model.symbols.BRecordTypeSymbol;
import org.wso2.ballerinalang.compiler.semantics.model.symbols.BResourceFunction;
import org.wso2.ballerinalang.compiler.semantics.model.symbols.BSymbol;
import org.wso2.ballerinalang.compiler.semantics.model.symbols.BTypeSymbol;
import org.wso2.ballerinalang.compiler.semantics.model.symbols.BVarSymbol;
import org.wso2.ballerinalang.compiler.semantics.model.symbols.BXMLNSSymbol;
import org.wso2.ballerinalang.compiler.semantics.model.symbols.SymTag;
import org.wso2.ballerinalang.compiler.semantics.model.symbols.Symbols;
import org.wso2.ballerinalang.compiler.semantics.model.types.BArrayType;
import org.wso2.ballerinalang.compiler.semantics.model.types.BErrorType;
import org.wso2.ballerinalang.compiler.semantics.model.types.BField;
import org.wso2.ballerinalang.compiler.semantics.model.types.BFiniteType;
import org.wso2.ballerinalang.compiler.semantics.model.types.BFutureType;
import org.wso2.ballerinalang.compiler.semantics.model.types.BIntersectionType;
import org.wso2.ballerinalang.compiler.semantics.model.types.BInvokableType;
import org.wso2.ballerinalang.compiler.semantics.model.types.BMapType;
import org.wso2.ballerinalang.compiler.semantics.model.types.BObjectType;
import org.wso2.ballerinalang.compiler.semantics.model.types.BRecordType;
import org.wso2.ballerinalang.compiler.semantics.model.types.BStreamType;
import org.wso2.ballerinalang.compiler.semantics.model.types.BTableType;
import org.wso2.ballerinalang.compiler.semantics.model.types.BTupleType;
import org.wso2.ballerinalang.compiler.semantics.model.types.BType;
import org.wso2.ballerinalang.compiler.semantics.model.types.BTypeIdSet;
import org.wso2.ballerinalang.compiler.semantics.model.types.BTypedescType;
import org.wso2.ballerinalang.compiler.semantics.model.types.BUnionType;
import org.wso2.ballerinalang.compiler.semantics.model.types.BXMLSubType;
import org.wso2.ballerinalang.compiler.semantics.model.types.BXMLType;
import org.wso2.ballerinalang.compiler.tree.BLangAnnotationAttachment;
import org.wso2.ballerinalang.compiler.tree.BLangClassDefinition;
import org.wso2.ballerinalang.compiler.tree.BLangFunction;
import org.wso2.ballerinalang.compiler.tree.BLangIdentifier;
import org.wso2.ballerinalang.compiler.tree.BLangInvokableNode;
import org.wso2.ballerinalang.compiler.tree.BLangNode;
import org.wso2.ballerinalang.compiler.tree.BLangPackage;
import org.wso2.ballerinalang.compiler.tree.BLangSimpleVariable;
import org.wso2.ballerinalang.compiler.tree.BLangTableKeySpecifier;
import org.wso2.ballerinalang.compiler.tree.BLangVariable;
import org.wso2.ballerinalang.compiler.tree.OCEDynamicEnvironmentData;
import org.wso2.ballerinalang.compiler.tree.SimpleBLangNodeAnalyzer;
import org.wso2.ballerinalang.compiler.tree.clauses.BLangDoClause;
import org.wso2.ballerinalang.compiler.tree.clauses.BLangFromClause;
import org.wso2.ballerinalang.compiler.tree.clauses.BLangInputClause;
import org.wso2.ballerinalang.compiler.tree.clauses.BLangJoinClause;
import org.wso2.ballerinalang.compiler.tree.clauses.BLangLetClause;
import org.wso2.ballerinalang.compiler.tree.clauses.BLangLimitClause;
import org.wso2.ballerinalang.compiler.tree.clauses.BLangOnClause;
import org.wso2.ballerinalang.compiler.tree.clauses.BLangOnConflictClause;
import org.wso2.ballerinalang.compiler.tree.clauses.BLangOnFailClause;
import org.wso2.ballerinalang.compiler.tree.clauses.BLangOrderByClause;
import org.wso2.ballerinalang.compiler.tree.clauses.BLangOrderKey;
import org.wso2.ballerinalang.compiler.tree.clauses.BLangSelectClause;
import org.wso2.ballerinalang.compiler.tree.clauses.BLangWhereClause;
import org.wso2.ballerinalang.compiler.tree.expressions.BLangAccessExpression;
import org.wso2.ballerinalang.compiler.tree.expressions.BLangAnnotAccessExpr;
import org.wso2.ballerinalang.compiler.tree.expressions.BLangArrowFunction;
import org.wso2.ballerinalang.compiler.tree.expressions.BLangBinaryExpr;
import org.wso2.ballerinalang.compiler.tree.expressions.BLangCheckPanickedExpr;
import org.wso2.ballerinalang.compiler.tree.expressions.BLangCheckedExpr;
import org.wso2.ballerinalang.compiler.tree.expressions.BLangCommitExpr;
import org.wso2.ballerinalang.compiler.tree.expressions.BLangConstRef;
import org.wso2.ballerinalang.compiler.tree.expressions.BLangElvisExpr;
import org.wso2.ballerinalang.compiler.tree.expressions.BLangErrorConstructorExpr;
import org.wso2.ballerinalang.compiler.tree.expressions.BLangErrorVarRef;
import org.wso2.ballerinalang.compiler.tree.expressions.BLangExpression;
import org.wso2.ballerinalang.compiler.tree.expressions.BLangFieldBasedAccess;
import org.wso2.ballerinalang.compiler.tree.expressions.BLangGroupExpr;
import org.wso2.ballerinalang.compiler.tree.expressions.BLangIndexBasedAccess;
import org.wso2.ballerinalang.compiler.tree.expressions.BLangInferredTypedescDefaultNode;
import org.wso2.ballerinalang.compiler.tree.expressions.BLangInvocation;
import org.wso2.ballerinalang.compiler.tree.expressions.BLangLambdaFunction;
import org.wso2.ballerinalang.compiler.tree.expressions.BLangLetExpression;
import org.wso2.ballerinalang.compiler.tree.expressions.BLangListConstructorExpr;
import org.wso2.ballerinalang.compiler.tree.expressions.BLangListConstructorExpr.BLangListConstructorSpreadOpExpr;
import org.wso2.ballerinalang.compiler.tree.expressions.BLangLiteral;
import org.wso2.ballerinalang.compiler.tree.expressions.BLangNamedArgsExpression;
import org.wso2.ballerinalang.compiler.tree.expressions.BLangNumericLiteral;
import org.wso2.ballerinalang.compiler.tree.expressions.BLangObjectConstructorExpression;
import org.wso2.ballerinalang.compiler.tree.expressions.BLangQueryAction;
import org.wso2.ballerinalang.compiler.tree.expressions.BLangQueryExpr;
import org.wso2.ballerinalang.compiler.tree.expressions.BLangRawTemplateLiteral;
import org.wso2.ballerinalang.compiler.tree.expressions.BLangRecordLiteral;
import org.wso2.ballerinalang.compiler.tree.expressions.BLangRecordLiteral.BLangRecordKey;
import org.wso2.ballerinalang.compiler.tree.expressions.BLangRecordLiteral.BLangRecordKeyValueField;
import org.wso2.ballerinalang.compiler.tree.expressions.BLangRecordLiteral.BLangRecordVarNameField;
import org.wso2.ballerinalang.compiler.tree.expressions.BLangRecordVarRef;
import org.wso2.ballerinalang.compiler.tree.expressions.BLangRegExpTemplateLiteral;
import org.wso2.ballerinalang.compiler.tree.expressions.BLangRestArgsExpression;
import org.wso2.ballerinalang.compiler.tree.expressions.BLangServiceConstructorExpr;
import org.wso2.ballerinalang.compiler.tree.expressions.BLangSimpleVarRef;
import org.wso2.ballerinalang.compiler.tree.expressions.BLangStringTemplateLiteral;
import org.wso2.ballerinalang.compiler.tree.expressions.BLangTableConstructorExpr;
import org.wso2.ballerinalang.compiler.tree.expressions.BLangTernaryExpr;
import org.wso2.ballerinalang.compiler.tree.expressions.BLangTransactionalExpr;
import org.wso2.ballerinalang.compiler.tree.expressions.BLangTrapExpr;
import org.wso2.ballerinalang.compiler.tree.expressions.BLangTupleVarRef;
import org.wso2.ballerinalang.compiler.tree.expressions.BLangTypeConversionExpr;
import org.wso2.ballerinalang.compiler.tree.expressions.BLangTypeInit;
import org.wso2.ballerinalang.compiler.tree.expressions.BLangTypeTestExpr;
import org.wso2.ballerinalang.compiler.tree.expressions.BLangTypedescExpr;
import org.wso2.ballerinalang.compiler.tree.expressions.BLangUnaryExpr;
import org.wso2.ballerinalang.compiler.tree.expressions.BLangValueExpression;
import org.wso2.ballerinalang.compiler.tree.expressions.BLangVariableReference;
import org.wso2.ballerinalang.compiler.tree.expressions.BLangWaitExpr;
import org.wso2.ballerinalang.compiler.tree.expressions.BLangWaitForAllExpr;
import org.wso2.ballerinalang.compiler.tree.expressions.BLangWorkerFlushExpr;
import org.wso2.ballerinalang.compiler.tree.expressions.BLangWorkerReceive;
import org.wso2.ballerinalang.compiler.tree.expressions.BLangWorkerSyncSendExpr;
import org.wso2.ballerinalang.compiler.tree.expressions.BLangXMLAttribute;
import org.wso2.ballerinalang.compiler.tree.expressions.BLangXMLCommentLiteral;
import org.wso2.ballerinalang.compiler.tree.expressions.BLangXMLElementAccess;
import org.wso2.ballerinalang.compiler.tree.expressions.BLangXMLElementFilter;
import org.wso2.ballerinalang.compiler.tree.expressions.BLangXMLElementLiteral;
import org.wso2.ballerinalang.compiler.tree.expressions.BLangXMLNavigationAccess;
import org.wso2.ballerinalang.compiler.tree.expressions.BLangXMLProcInsLiteral;
import org.wso2.ballerinalang.compiler.tree.expressions.BLangXMLQName;
import org.wso2.ballerinalang.compiler.tree.expressions.BLangXMLQuotedString;
import org.wso2.ballerinalang.compiler.tree.expressions.BLangXMLSequenceLiteral;
import org.wso2.ballerinalang.compiler.tree.expressions.BLangXMLTextLiteral;
import org.wso2.ballerinalang.compiler.tree.statements.BLangDo;
import org.wso2.ballerinalang.compiler.tree.types.BLangLetVariable;
import org.wso2.ballerinalang.compiler.tree.types.BLangRecordTypeNode;
import org.wso2.ballerinalang.compiler.tree.types.BLangType;
import org.wso2.ballerinalang.compiler.tree.types.BLangUserDefinedType;
import org.wso2.ballerinalang.compiler.tree.types.BLangValueType;
import org.wso2.ballerinalang.compiler.util.BArrayState;
import org.wso2.ballerinalang.compiler.util.ClosureVarSymbol;
import org.wso2.ballerinalang.compiler.util.CompilerContext;
import org.wso2.ballerinalang.compiler.util.FieldKind;
import org.wso2.ballerinalang.compiler.util.ImmutableTypeCloner;
import org.wso2.ballerinalang.compiler.util.Name;
import org.wso2.ballerinalang.compiler.util.Names;
import org.wso2.ballerinalang.compiler.util.NumericLiteralSupport;
import org.wso2.ballerinalang.compiler.util.TypeDefBuilderHelper;
import org.wso2.ballerinalang.compiler.util.TypeTags;
import org.wso2.ballerinalang.compiler.util.Unifier;
import org.wso2.ballerinalang.util.Flags;
import org.wso2.ballerinalang.util.Lists;

import java.util.ArrayList;
import java.util.Collections;
import java.util.HashMap;
import java.util.HashSet;
import java.util.Iterator;
import java.util.LinkedHashMap;
import java.util.LinkedHashSet;
import java.util.LinkedList;
import java.util.List;
import java.util.Map;
import java.util.Optional;
import java.util.Set;
import java.util.Stack;
import java.util.function.BinaryOperator;
import java.util.function.Function;
import java.util.stream.Collector;
import java.util.stream.Collectors;

import javax.xml.XMLConstants;

import static org.ballerinalang.model.symbols.SymbolOrigin.SOURCE;
import static org.ballerinalang.model.symbols.SymbolOrigin.VIRTUAL;
import static org.ballerinalang.util.diagnostic.DiagnosticErrorCode.INVALID_NUM_INSERTIONS;
import static org.ballerinalang.util.diagnostic.DiagnosticErrorCode.INVALID_NUM_STRINGS;
import static org.wso2.ballerinalang.compiler.tree.BLangInvokableNode.DEFAULT_WORKER_NAME;

/**
 * @since 0.94
 */
public class TypeChecker extends SimpleBLangNodeAnalyzer<TypeChecker.AnalyzerData> {

    private static final CompilerContext.Key<TypeChecker> TYPE_CHECKER_KEY = new CompilerContext.Key<>();
    private static Set<String> listLengthModifierFunctions = new HashSet<>();
    private static Map<String, HashSet<String>> modifierFunctions = new HashMap<>();

    private static final String LIST_LANG_LIB = "lang.array";
    private static final String MAP_LANG_LIB = "lang.map";
    private static final String TABLE_LANG_LIB = "lang.table";
    private static final String VALUE_LANG_LIB = "lang.value";
    private static final String XML_LANG_LIB = "lang.xml";

    private static final String FUNCTION_NAME_PUSH = "push";
    private static final String FUNCTION_NAME_POP = "pop";
    private static final String FUNCTION_NAME_SHIFT = "shift";
    private static final String FUNCTION_NAME_UNSHIFT = "unshift";
    private static final String FUNCTION_NAME_ENSURE_TYPE = "ensureType";

    private final BLangAnonymousModelHelper anonymousModelHelper;
    private final BLangDiagnosticLog dlog;
    private final BLangMissingNodesHelper missingNodesHelper;
    private final Names names;
    private final NodeCloner nodeCloner;
    private final SemanticAnalyzer semanticAnalyzer;
    private final SymbolEnter symbolEnter;
    private final SymbolResolver symResolver;
    private final SymbolTable symTable;
    private final TypeNarrower typeNarrower;
    private final TypeParamAnalyzer typeParamAnalyzer;
    private final Types types;
    private final Unifier unifier;

    static {
        listLengthModifierFunctions.add(FUNCTION_NAME_PUSH);
        listLengthModifierFunctions.add(FUNCTION_NAME_POP);
        listLengthModifierFunctions.add(FUNCTION_NAME_SHIFT);
        listLengthModifierFunctions.add(FUNCTION_NAME_UNSHIFT);

        modifierFunctions.put(LIST_LANG_LIB, new HashSet<String>() {{
            add("remove");
            add("removeAll");
            add("setLength");
            add("reverse");
            add("sort");
            add("pop");
            add("push");
            add("shift");
            add("unshift");
        }});

        modifierFunctions.put(MAP_LANG_LIB, new HashSet<String>() {{
            add("remove");
            add("removeIfHasKey");
            add("removeAll");
        }});

        modifierFunctions.put(TABLE_LANG_LIB, new HashSet<String>() {{
            add("put");
            add("add");
            add("remove");
            add("removeIfHasKey");
            add("removeAll");
        }});

        modifierFunctions.put(VALUE_LANG_LIB, new HashSet<String>() {{
            add("mergeJson");
        }});

        modifierFunctions.put(XML_LANG_LIB, new HashSet<String>() {{
            add("setName");
            add("setChildren");
            add("strip");
        }});
    }

    public static TypeChecker getInstance(CompilerContext context) {
        TypeChecker typeChecker = context.get(TYPE_CHECKER_KEY);
        if (typeChecker == null) {
            typeChecker = new TypeChecker(context);
        }

        return typeChecker;
    }

    public TypeChecker(CompilerContext context) {
        context.put(TYPE_CHECKER_KEY, this);

        this.names = Names.getInstance(context);
        this.symTable = SymbolTable.getInstance(context);
        this.symbolEnter = SymbolEnter.getInstance(context);
        this.symResolver = SymbolResolver.getInstance(context);
        this.nodeCloner = NodeCloner.getInstance(context);
        this.types = Types.getInstance(context);
        this.dlog = BLangDiagnosticLog.getInstance(context);
        this.typeNarrower = TypeNarrower.getInstance(context);
        this.typeParamAnalyzer = TypeParamAnalyzer.getInstance(context);
        this.anonymousModelHelper = BLangAnonymousModelHelper.getInstance(context);
        this.semanticAnalyzer = SemanticAnalyzer.getInstance(context);
        this.missingNodesHelper = BLangMissingNodesHelper.getInstance(context);
        this.unifier = new Unifier();
    }

    private BType checkExpr(BLangExpression expr, SymbolEnv env, AnalyzerData data) {
        return checkExpr(expr, env, symTable.noType, data);
    }

    private BType checkExpr(BLangExpression expr, AnalyzerData data) {
        return checkExpr(expr, data.env, symTable.noType, data);
    }

    private BType checkExpr(BLangExpression expr, SymbolEnv env, BType expType, AnalyzerData data) {
        return checkExpr(expr, env, expType, DiagnosticErrorCode.INCOMPATIBLE_TYPES, data);
    }

    private BType checkExpr(BLangExpression expr, BType expType, AnalyzerData data) {
        return checkExpr(expr, data.env, expType, DiagnosticErrorCode.INCOMPATIBLE_TYPES, data);
    }

    public BType checkExpr(BLangExpression expr, SymbolEnv env) {
        return checkExpr(expr, env, symTable.noType, new Stack<>());
    }

    public BType checkExpr(BLangExpression expr, SymbolEnv env, Stack<SymbolEnv> prevEnvs,
                           Types.CommonAnalyzerData commonAnalyzerData) {
        return checkExpr(expr, env, symTable.noType, prevEnvs, commonAnalyzerData);
    }

    public BType checkExpr(BLangExpression expr, SymbolEnv env, BType expType, Stack<SymbolEnv> prevEnvs) {
        final AnalyzerData data = new AnalyzerData();
        data.env = env;
        data.prevEnvs = prevEnvs;
        data.commonAnalyzerData.queryFinalClauses = new Stack<>();
        data.commonAnalyzerData.queryEnvs = new Stack<>();
        return checkExpr(expr, env, expType, DiagnosticErrorCode.INCOMPATIBLE_TYPES, data);
    }

    public BType checkExpr(BLangExpression expr, SymbolEnv env, BType expType, Stack<SymbolEnv> prevEnvs,
                           Types.CommonAnalyzerData commonAnalyzerData) {
        final AnalyzerData data = new AnalyzerData();
        data.env = env;
        data.prevEnvs = prevEnvs;
        data.commonAnalyzerData = commonAnalyzerData;
        return checkExpr(expr, env, expType, DiagnosticErrorCode.INCOMPATIBLE_TYPES, data);
    }

    @Override
    public void analyzeNode(BLangNode node, AnalyzerData data) {
        // Ignore
    }

    @Override
    public void visit(BLangPackage node, AnalyzerData data) {
    }

    public BType checkExpr(BLangExpression expr, SymbolEnv env, BType expType, DiagnosticCode diagCode,
                           AnalyzerData data) {
        if (expr.typeChecked) {
            return expr.getBType();
        }

//        if (expType.tag == TypeTags.INTERSECTION) {
//            expType = ((BIntersectionType) expType).effectiveType;
//        }

        SymbolEnv prevEnv = data.env;
        BType preExpType = data.expType;
        DiagnosticCode preDiagCode = data.diagCode;
        data.env = env;
        data.diagCode = diagCode;
        data.expType = expType;
        data.isTypeChecked = true;

        expr.expectedType = expType;

        expr.accept(this, data);
//
//        BType resultRefType = Types.getReferredType(data.resultType);
//        if (resultRefType.tag == TypeTags.INTERSECTION) {
//            data.resultType = ((BIntersectionType) resultRefType).effectiveType;
//        }

        expr.setTypeCheckedType(data.resultType);
        expr.typeChecked = data.isTypeChecked;
        data.env = prevEnv;
        data.expType = preExpType;
        data.diagCode = preDiagCode;

        validateAndSetExprExpectedType(expr, data);

        return data.resultType;
    }

    private void analyzeObjectConstructor(BLangNode node, SymbolEnv env, AnalyzerData data) {
        if (!data.commonAnalyzerData.nonErrorLoggingCheck) {
            semanticAnalyzer.analyzeNode(node, env, data.commonAnalyzerData);
        }
    }

    private void validateAndSetExprExpectedType(BLangExpression expr, AnalyzerData data) {
        if (data.resultType.tag == TypeTags.SEMANTIC_ERROR) {
            return;
        }

        // If the expected type is a map, but a record type is inferred due to the presence of `readonly` fields in
        // the mapping constructor expression, we don't override the expected type.
        if (expr.getKind() == NodeKind.RECORD_LITERAL_EXPR && expr.expectedType != null &&
                Types.getReferredType(expr.expectedType).tag == TypeTags.MAP
                && Types.getReferredType(expr.getBType()).tag == TypeTags.RECORD) {
            return;
        }

        expr.expectedType = data.resultType;
    }


    // Expressions

    public void visit(BLangLiteral literalExpr, AnalyzerData data) {

        BType literalType = setLiteralValueAndGetType(literalExpr, data.expType, data);
        if (literalType == symTable.semanticError || literalExpr.isFiniteContext) {
            return;
        }
        data.resultType = types.checkType(literalExpr, literalType, data.expType);
    }

    @Override
    public void visit(BLangXMLElementAccess xmlElementAccess, AnalyzerData data) {
        // check for undeclared namespaces.
        checkXMLNamespacePrefixes(xmlElementAccess.filters, data);
        checkExpr(xmlElementAccess.expr, symTable.xmlType, data);
        data.resultType = types.checkType(xmlElementAccess, symTable.xmlElementSeqType, data.expType);
    }

    @Override
    public void visit(BLangXMLNavigationAccess xmlNavigation, AnalyzerData data) {
        checkXMLNamespacePrefixes(xmlNavigation.filters, data);
        if (xmlNavigation.childIndex != null) {
            checkExpr(xmlNavigation.childIndex, symTable.intType, data);
        }
        BType exprType = checkExpr(xmlNavigation.expr, symTable.xmlType, data);

        if (Types.getReferredType(exprType).tag == TypeTags.UNION) {
            dlog.error(xmlNavigation.pos, DiagnosticErrorCode.TYPE_DOES_NOT_SUPPORT_XML_NAVIGATION_ACCESS,
                       xmlNavigation.expr.getBType());
        }

        BType actualType = xmlNavigation.navAccessType == XMLNavigationAccess.NavAccessType.CHILDREN
                ? symTable.xmlType : symTable.xmlElementSeqType;

        types.checkType(xmlNavigation, actualType, data.expType);
        if (xmlNavigation.navAccessType == XMLNavigationAccess.NavAccessType.CHILDREN) {
            data.resultType = symTable.xmlType;
        } else {
            data.resultType = symTable.xmlElementSeqType;
        }
    }

    private void checkXMLNamespacePrefixes(List<BLangXMLElementFilter> filters, AnalyzerData data) {
        for (BLangXMLElementFilter filter : filters) {
            if (!filter.namespace.isEmpty()) {
                Name nsName = names.fromString(filter.namespace);
                BSymbol nsSymbol = symResolver.lookupSymbolInPrefixSpace(data.env, nsName);
                filter.namespaceSymbol = nsSymbol;
                if (nsSymbol.getKind() != SymbolKind.XMLNS) {
                    dlog.error(filter.nsPos, DiagnosticErrorCode.CANNOT_FIND_XML_NAMESPACE, nsName);
                }
            }
        }
    }

    private int getPreferredMemberTypeTag(BFiniteType finiteType) {
        for (BLangExpression valueExpr : finiteType.getValueSpace()) {
            int typeTag = Types.getReferredType(valueExpr.getBType()).tag;
            if (typeTag > TypeTags.DECIMAL) {
                continue;
            }
            for (int i = TypeTags.INT; i <= TypeTags.DECIMAL; i++) {
                if (typeTag == i) {
                    return i;
                }
            }
        }
        return TypeTags.NONE;
    }

    private BType getFiniteTypeMatchWithIntType(BLangLiteral literalExpr, BFiniteType finiteType, AnalyzerData data) {
        if (literalAssignableToFiniteType(literalExpr, finiteType, TypeTags.INT)) {
            setLiteralValueForFiniteType(literalExpr, symTable.intType, data);
            return symTable.intType;
        } else if (literalAssignableToFiniteType(literalExpr, finiteType, TypeTags.BYTE)) {
            setLiteralValueForFiniteType(literalExpr, symTable.byteType, data);
            return symTable.byteType;

        } else {
            for (int tag = TypeTags.SIGNED32_INT; tag <= TypeTags.UNSIGNED8_INT; tag++) {
                if (literalAssignableToFiniteType(literalExpr, finiteType, tag)) {
                    setLiteralValueForFiniteType(literalExpr, symTable.getTypeFromTag(tag), data);
                    return symTable.getTypeFromTag(tag);
                }
            }
        }
        return symTable.noType;
    }

    private BType getFiniteTypeMatchWithIntLiteral(BLangLiteral literalExpr, BFiniteType finiteType,
                                                   Object literalValue, AnalyzerData data) {
        BType intLiteralType = getFiniteTypeMatchWithIntType(literalExpr, finiteType, data);
        if (intLiteralType != symTable.noType) {
            return intLiteralType;
        }
        int typeTag = getPreferredMemberTypeTag(finiteType);
        if (typeTag == TypeTags.NONE) {
            return symTable.intType;
        }
        if (literalAssignableToFiniteType(literalExpr, finiteType, typeTag)) {
            BType type = symTable.getTypeFromTag(typeTag);
            setLiteralValueForFiniteType(literalExpr, type, data);
            literalExpr.value = String.valueOf(literalValue);
            return type;
        }
        // Handle out of range ints
        if (literalValue instanceof Double) {
            return symTable.floatType;
        }
        if (literalValue instanceof String) {
            return symTable.decimalType;
        }
        return symTable.intType;
    }

    private BType silentIntTypeCheck(BLangLiteral literalExpr, Object literalValue, BType expType,
                                       AnalyzerData data) {
        boolean prevNonErrorLoggingCheck = data.commonAnalyzerData.nonErrorLoggingCheck;
        data.commonAnalyzerData.nonErrorLoggingCheck = true;
        int prevErrorCount = this.dlog.errorCount();
        this.dlog.resetErrorCount();
        this.dlog.mute();

        BType exprCompatibleType = getIntegerLiteralType(nodeCloner.cloneNode(literalExpr), literalValue, expType,
                data);
        data.commonAnalyzerData.nonErrorLoggingCheck = prevNonErrorLoggingCheck;
        this.dlog.setErrorCount(prevErrorCount);

        if (!prevNonErrorLoggingCheck) {
            this.dlog.unmute();
        }
        return exprCompatibleType;
    }

    private BType silentCompatibleLiteralTypeCheck(BFiniteType finiteType, BLangLiteral literalExpr,
                                                      Object literalValue, AnalyzerData data) {
        BType resIntType = symTable.semanticError;
        for (BLangExpression valueExpr : finiteType.getValueSpace()) {
            resIntType = silentIntTypeCheck(literalExpr, literalValue, valueExpr.getBType(), data);
            if (resIntType != symTable.semanticError) {
                return resIntType;
            }
        }
        return resIntType;
    }

    private BType checkIfOutOfRangeAndReturnType(BFiniteType finiteType, BLangLiteral literalExpr, Object literalValue,
                                               AnalyzerData data) {
        BType compatibleType = silentCompatibleLiteralTypeCheck(finiteType, literalExpr, literalValue, data);
        if (compatibleType == symTable.semanticError) {
            dlog.error(literalExpr.pos, DiagnosticErrorCode.OUT_OF_RANGE, literalExpr.originalValue,
                    literalExpr.getBType());
        }
        return compatibleType;
    }

    private BType getIntegerLiteralType(BLangLiteral literalExpr, Object literalValue, BType expType,
                                        AnalyzerData data) {
        BType expectedType = Types.getReferredType(expType);
        if (expectedType.tag == TypeTags.BYTE || TypeTags.isIntegerTypeTag(expectedType.tag)) {
            BType resultType = getIntLiteralType(expType, literalValue, data);
            if (resultType == symTable.semanticError) {
                dlog.error(literalExpr.pos, DiagnosticErrorCode.OUT_OF_RANGE, literalExpr.originalValue, expType);
            }
            return resultType;
        } else if (expectedType.tag == TypeTags.FLOAT) {
            // The literalValue will be a string if it was not within the bounds of what is supported by Java Long
            // or Double when it was parsed in BLangNodeBuilder
            if (literalValue instanceof String) {
                dlog.error(literalExpr.pos, DiagnosticErrorCode.OUT_OF_RANGE, literalExpr.originalValue,
                        expectedType);
                data.resultType = symTable.semanticError;
                return symTable.semanticError;
            }
            if (literalValue instanceof Double) {
                literalExpr.value = ((Double) literalValue).doubleValue();
            } else {
                literalExpr.value = ((Long) literalValue).doubleValue();
            }
            return symTable.floatType;
        } else if (expectedType.tag == TypeTags.DECIMAL) {
            literalExpr.value = String.valueOf(literalValue);
            return symTable.decimalType;
        } else if (expectedType.tag == TypeTags.FINITE) {
            BFiniteType finiteType = (BFiniteType) expectedType;
            BType compatibleType = checkIfOutOfRangeAndReturnType(finiteType, literalExpr, literalValue, data);
            if (compatibleType == symTable.semanticError) {
                data.resultType = symTable.semanticError;
                return compatibleType;
            } else {
                return getFiniteTypeMatchWithIntLiteral(literalExpr, finiteType, literalValue, data);
            }
        } else if (expectedType.tag == TypeTags.UNION) {
            BUnionType expectedUnionType = (BUnionType) expectedType;
            List<BType> memberTypes = types.getAllReferredTypes(expectedUnionType);
            for (BType memType : memberTypes) {
                int tag = memType.tag;
                if (TypeTags.isIntegerTypeTag(tag) || tag == TypeTags.BYTE) {
                    BType intLiteralType = getIntLiteralType(memType, literalValue, data);
                    if (intLiteralType == memType) {
                        return intLiteralType;
                    }
                } else if (tag == TypeTags.JSON || tag == TypeTags.ANYDATA || tag == TypeTags.ANY) {
                    if (literalValue instanceof Double) {
                        return symTable.floatType;
                    }
                    if (literalValue instanceof String) {
                        return symTable.decimalType;
                    }
                    return symTable.intType;
                }
            }

            BType finiteType = getFiniteTypeWithValuesOfSingleType(expectedUnionType, symTable.intType);
            if (finiteType != symTable.semanticError) {
                BType setType = setLiteralValueAndGetType(literalExpr, finiteType, data);
                if (literalExpr.isFiniteContext) {
                    // i.e., a match was found for a finite type
                    return setType;
                }
            }
            BType finiteTypeMatchingByte = getFiniteTypeWithValuesOfSingleType(expectedUnionType, symTable.byteType);
            if (finiteTypeMatchingByte != symTable.semanticError) {
                finiteType = finiteTypeMatchingByte;
                BType setType = setLiteralValueAndGetType(literalExpr, finiteType, data);
                if (literalExpr.isFiniteContext) {
                    // i.e., a match was found for a finite type
                    return setType;
                }
            }
            return getTypeMatchingFloatOrDecimal(finiteType, memberTypes, literalExpr, expectedUnionType, data);
        }
        if (!(literalValue instanceof Long)) {
            dlog.error(literalExpr.pos, DiagnosticErrorCode.OUT_OF_RANGE, literalExpr.originalValue,
                    literalExpr.getBType());
            data.resultType = symTable.semanticError;
            return symTable.semanticError;
        }
        return symTable.intType;
    }

    private BType getTypeOfLiteralWithFloatDiscriminator(BLangLiteral literalExpr, Object literalValue,
                                                         BType expType, AnalyzerData data) {
        String numericLiteral = NumericLiteralSupport.stripDiscriminator(String.valueOf(literalValue));
        if (!types.validateFloatLiteral(literalExpr.pos, numericLiteral)) {
            data.resultType = symTable.semanticError;
            return symTable.semanticError;
        }
        literalExpr.value = Double.parseDouble(numericLiteral);
        BType referredType = Types.getReferredType(expType);
        if (referredType.tag == TypeTags.FINITE) {
            BFiniteType finiteType = (BFiniteType) referredType;
            if (literalAssignableToFiniteType(literalExpr, finiteType, TypeTags.FLOAT)) {
                setLiteralValueForFiniteType(literalExpr, symTable.floatType, data);
                return symTable.floatType;
            }
        } else if (referredType.tag == TypeTags.UNION) {
            BUnionType unionType = (BUnionType) referredType;
            BType unionMember = getAndSetAssignableUnionMember(literalExpr, unionType, symTable.floatType, data);
            if (unionMember != symTable.noType) {
                return unionMember;
            }
        }
        return symTable.floatType;
    }

    private BType getTypeOfLiteralWithDecimalDiscriminator(BLangLiteral literalExpr, Object literalValue,
                                                           BType expType, AnalyzerData data) {
        literalExpr.value = NumericLiteralSupport.stripDiscriminator(String.valueOf(literalValue));
        BType referredType = Types.getReferredType(expType);
        if (referredType.tag == TypeTags.FINITE) {
            BFiniteType finiteType = (BFiniteType) referredType;
            if (literalAssignableToFiniteType(literalExpr, finiteType, TypeTags.DECIMAL)) {
                setLiteralValueForFiniteType(literalExpr, symTable.decimalType, data);
                return symTable.decimalType;
            }
        } else if (referredType.tag == TypeTags.UNION) {
            BUnionType unionType = (BUnionType) expType;
            BType unionMember = getAndSetAssignableUnionMember(literalExpr, unionType, symTable.decimalType, data);
            if (unionMember != symTable.noType) {
                return unionMember;
            }
        }
        return symTable.decimalType;
    }

    private BType getTypeOfDecimalFloatingPointLiteral(BLangLiteral literalExpr, Object literalValue, BType expType,
                                                       AnalyzerData data) {
        BType expectedType = Types.getReferredType(expType);
        String numericLiteral = String.valueOf(literalValue);
        if (expectedType.tag == TypeTags.DECIMAL) {
            return symTable.decimalType;
        } else if (expectedType.tag == TypeTags.FLOAT) {
            if (!types.validateFloatLiteral(literalExpr.pos, numericLiteral)) {
                data.resultType = symTable.semanticError;
                return symTable.semanticError;
            }
            return symTable.floatType;
        } else if (expectedType.tag == TypeTags.FINITE) {
            BFiniteType finiteType = (BFiniteType) expectedType;
            for (int tag = TypeTags.FLOAT; tag <= TypeTags.DECIMAL; tag++) {
                if (literalAssignableToFiniteType(literalExpr, finiteType, tag)) {
                    BType valueType = setLiteralValueAndGetType(literalExpr,  symTable.getTypeFromTag(tag), data);
                    setLiteralValueForFiniteType(literalExpr, valueType, data);
                    return valueType;
                }
            }
        } else if (expectedType.tag == TypeTags.UNION) {
            BUnionType unionType = (BUnionType) expectedType;
            for (int tag = TypeTags.FLOAT; tag <= TypeTags.DECIMAL; tag++) {
                BType unionMember =
                        getAndSetAssignableUnionMember(literalExpr, unionType, symTable.getTypeFromTag(tag), data);
                if (unionMember == symTable.floatType && !types.validateFloatLiteral(literalExpr.pos, numericLiteral)) {
                    data.resultType = symTable.semanticError;
                    return symTable.semanticError;
                } else if (unionMember != symTable.noType) {
                    return unionMember;
                }
            }
        }
        if (!types.validateFloatLiteral(literalExpr.pos, numericLiteral)) {
            data.resultType = symTable.semanticError;
            return symTable.semanticError;
        }
        return symTable.floatType;
    }

    private BType getTypeOfHexFloatingPointLiteral(BLangLiteral literalExpr, Object literalValue, BType expType,
                                                   AnalyzerData data) {
        String numericLiteral = String.valueOf(literalValue);
        if (!types.validateFloatLiteral(literalExpr.pos, numericLiteral)) {
            data.resultType = symTable.semanticError;
            return symTable.semanticError;
        }
        literalExpr.value = Double.parseDouble(numericLiteral);
        BType referredType = Types.getReferredType(expType);
        if (referredType.tag == TypeTags.FINITE) {
            BFiniteType finiteType = (BFiniteType) referredType;
            if (literalAssignableToFiniteType(literalExpr, finiteType, TypeTags.FLOAT)) {
                setLiteralValueForFiniteType(literalExpr, symTable.floatType, data);
                return symTable.floatType;
            }
        } else if (referredType.tag == TypeTags.UNION) {
            BUnionType unionType = (BUnionType) referredType;
            BType unionMember = getAndSetAssignableUnionMember(literalExpr, unionType, symTable.floatType, data);
            if (unionMember != symTable.noType) {
                return unionMember;
            }
        }
        return symTable.floatType;
    }

    public BType setLiteralValueAndGetType(BLangLiteral literalExpr, BType expType, AnalyzerData data) {
        literalExpr.isFiniteContext = false;
        Object literalValue = literalExpr.value;
        BType expectedType = Types.getReferredType(expType);

        if (literalExpr.getKind() == NodeKind.NUMERIC_LITERAL) {
            NodeKind kind = ((BLangNumericLiteral) literalExpr).kind;
            if (kind == NodeKind.INTEGER_LITERAL) {
                return getIntegerLiteralType(literalExpr, literalValue, expectedType, data);
            } else if (kind == NodeKind.DECIMAL_FLOATING_POINT_LITERAL) {
                if (NumericLiteralSupport.isFloatDiscriminated(literalExpr.originalValue)) {
                    return getTypeOfLiteralWithFloatDiscriminator(literalExpr, literalValue, expectedType, data);
                } else if (NumericLiteralSupport.isDecimalDiscriminated(literalExpr.originalValue)) {
                    return getTypeOfLiteralWithDecimalDiscriminator(literalExpr, literalValue, expectedType, data);
                } else {
                    return getTypeOfDecimalFloatingPointLiteral(literalExpr, literalValue, expectedType, data);
                }
            } else {
                return getTypeOfHexFloatingPointLiteral(literalExpr, literalValue, expectedType, data);
            }
        }

        // Get the type matching to the tag from the symbol table.
        BType literalType = symTable.getTypeFromTag(Types.getReferredType(literalExpr.getBType()).tag);
        if (literalType.tag == TypeTags.STRING && types.isCharLiteralValue((String) literalValue)) {
            if (expectedType.tag == TypeTags.CHAR_STRING) {
                return symTable.charStringType;
            }
            if (expectedType.tag == TypeTags.UNION) {
                Set<BType> memberTypes = new HashSet<>(types.getAllTypes(expectedType, true));
                for (BType memType : memberTypes) {
                    memType = Types.getReferredType(memType);
                    if (TypeTags.isStringTypeTag(memType.tag)) {
                        return setLiteralValueAndGetType(literalExpr, memType, data);
                    } else if (memType.tag == TypeTags.JSON || memType.tag == TypeTags.ANYDATA ||
                            memType.tag == TypeTags.ANY) {
                        return setLiteralValueAndGetType(literalExpr, symTable.charStringType, data);
                    } else if (memType.tag == TypeTags.FINITE && types.isAssignableToFiniteType(memType,
                            literalExpr)) {
                        setLiteralValueForFiniteType(literalExpr, symTable.charStringType, data);
                        return literalType;
                    }
                }
            }
            boolean foundMember = types.isAssignableToFiniteType(expectedType, literalExpr);
            if (foundMember) {
                setLiteralValueForFiniteType(literalExpr, literalType, data);
                return literalType;
            }
        } else {
            if (expectedType.tag == TypeTags.FINITE) {
                boolean foundMember = types.isAssignableToFiniteType(expectedType, literalExpr);
                if (foundMember) {
                    setLiteralValueForFiniteType(literalExpr, literalType, data);
                    return literalType;
                }
            } else if (expectedType.tag == TypeTags.UNION) {
                BUnionType unionType = (BUnionType) expectedType;
                boolean foundMember = types.getAllTypes(unionType, true)
                        .stream()
                        .anyMatch(memberType -> types.isAssignableToFiniteType(memberType, literalExpr));
                if (foundMember) {
                    setLiteralValueForFiniteType(literalExpr, literalType, data);
                    return literalType;
                }
            }
        }

        if (Types.getReferredType(literalExpr.getBType()).tag == TypeTags.BYTE_ARRAY) {
            // check whether this is a byte array
            byte[] byteArray = types.convertToByteArray((String) literalExpr.value);
            literalType = new BArrayType(symTable.byteType, null, byteArray.length,
                    BArrayState.CLOSED);
            if (Symbols.isFlagOn(expectedType.flags, Flags.READONLY)) {
                literalType = ImmutableTypeCloner.getEffectiveImmutableType(literalExpr.pos, types,
                        literalType, data.env, symTable, anonymousModelHelper, names);
            }

            if (expectedType.tag == TypeTags.ARRAY) {
                BArrayType arrayType = (BArrayType) expectedType;
                if (arrayType.state == BArrayState.INFERRED) {
                    arrayType.size = byteArray.length;
                    arrayType.state = BArrayState.CLOSED;
                }
            }
        }

        return literalType;
    }

    private BType getTypeMatchingFloatOrDecimal(BType finiteType, List<BType> memberTypes, BLangLiteral literalExpr,
                                                BUnionType expType, AnalyzerData data) {
        for (int tag = TypeTags.FLOAT; tag <= TypeTags.DECIMAL; tag++) {
            if (finiteType == symTable.semanticError) {
                BType type = symTable.getTypeFromTag(tag);
                for (BType memType : memberTypes) {
                    if (Types.getReferredType(memType).tag == tag) {
                        return setLiteralValueAndGetType(literalExpr, type, data);
                    }
                }

                finiteType = getFiniteTypeWithValuesOfSingleType((BUnionType) expType, type);
                if (finiteType != symTable.semanticError) {
                    BType setType = setLiteralValueAndGetType(literalExpr, finiteType, data);
                    if (literalExpr.isFiniteContext) {
                        // i.e., a match was found for a finite type
                        return setType;
                    }
                }
            }
        }
        return symTable.intType;
    }

    private BType getAndSetAssignableUnionMember(BLangLiteral literalExpr, BUnionType expType, BType desiredType,
                                                 AnalyzerData data) {
        List<BType> members = types.getAllTypes(expType, true);
        Set<BType> memberTypes = new HashSet<>();
        members.forEach(member -> memberTypes.addAll(members));
        if (memberTypes.stream()
                .anyMatch(memType -> {
                    int memTypeTag = Types.getReferredType(memType).tag;
                    return memTypeTag == desiredType.tag
                        || memTypeTag == TypeTags.JSON
                        || memTypeTag == TypeTags.ANYDATA
                        || memTypeTag == TypeTags.ANY;})) {
            return desiredType;
        }

        BType finiteType = getFiniteTypeWithValuesOfSingleType(expType, desiredType);
        if (finiteType != symTable.semanticError) {
            BType setType = setLiteralValueAndGetType(literalExpr, finiteType, data);
            if (literalExpr.isFiniteContext) {
                // i.e., a match was found for a finite type
                return setType;
            }
        }
        return symTable.noType;
    }

    private boolean literalAssignableToFiniteType(BLangLiteral literalExpr, BFiniteType finiteType,
                                                  int targetMemberTypeTag) {
        for (BLangExpression valueExpr : finiteType.getValueSpace()) {
            if (Types.getReferredType(valueExpr.getBType()).tag == targetMemberTypeTag &&
                    types.checkLiteralAssignabilityBasedOnType((BLangLiteral) valueExpr, literalExpr)) {
                return true;
            }
        }
        return false;
    }

    private void setLiteralValueForFiniteType(BLangLiteral literalExpr, BType type, AnalyzerData data) {
        types.setImplicitCastExpr(literalExpr, type, data.expType);
        data.resultType = type;
        literalExpr.isFiniteContext = true;
    }

    private BType getFiniteTypeWithValuesOfSingleType(BUnionType unionType, BType matchType) {
        List<BFiniteType> finiteTypeMembers = types.getAllTypes(unionType, true).stream()
                .filter(memType -> Types.getReferredType(memType).tag == TypeTags.FINITE)
                .map(memFiniteType -> (BFiniteType) memFiniteType)
                .collect(Collectors.toList());

        if (finiteTypeMembers.isEmpty()) {
            return symTable.semanticError;
        }

        int tag = Types.getReferredType(matchType).tag;
        Set<BLangExpression> matchedValueSpace = new LinkedHashSet<>();

        for (BFiniteType finiteType : finiteTypeMembers) {
            Set<BLangExpression> set = new HashSet<>();
            for (BLangExpression expression : finiteType.getValueSpace()) {
                if (Types.getReferredType(expression.getBType()).tag == tag) {
                    set.add(expression);
                }
            }
            matchedValueSpace.addAll(set);
        }

        if (matchedValueSpace.isEmpty()) {
            return symTable.semanticError;
        }

        return new BFiniteType(null, matchedValueSpace);
    }

    private BType getIntLiteralType(BType expType, Object literalValue, AnalyzerData data) {
        // The literalValue will be a string if it is not within the bounds of what is supported by Java Long,
        // indicating that it is an overflown Ballerina int
        if (!(literalValue instanceof Long)) {
            data.resultType = symTable.semanticError;
            return symTable.semanticError;
        }
        switch (Types.getReferredType(expType).tag) {
            case TypeTags.INT:
                return symTable.intType;
            case TypeTags.BYTE:
                if (types.isByteLiteralValue((Long) literalValue)) {
                    return symTable.byteType;
                }
                break;
            case TypeTags.SIGNED32_INT:
                if (types.isSigned32LiteralValue((Long) literalValue)) {
                    return symTable.signed32IntType;
                }
                break;
            case TypeTags.SIGNED16_INT:
                if (types.isSigned16LiteralValue((Long) literalValue)) {
                    return symTable.signed16IntType;
                }
                break;
            case TypeTags.SIGNED8_INT:
                if (types.isSigned8LiteralValue((Long) literalValue)) {
                    return symTable.signed8IntType;
                }
                break;
            case TypeTags.UNSIGNED32_INT:
                if (types.isUnsigned32LiteralValue((Long) literalValue)) {
                    return symTable.unsigned32IntType;
                }
                break;
            case TypeTags.UNSIGNED16_INT:
                if (types.isUnsigned16LiteralValue((Long) literalValue)) {
                    return symTable.unsigned16IntType;
                }
                break;
            case TypeTags.UNSIGNED8_INT:
                if (types.isUnsigned8LiteralValue((Long) literalValue)) {
                    return symTable.unsigned8IntType;
                }
                break;
            default:
        }
        return symTable.intType;
    }

    @Override
    public void visit(BLangListConstructorExpr listConstructor, AnalyzerData data) {
        BType expType = data.expType;
        BType referredExpType = Types.getReferredType(expType);
        if (referredExpType.tag == TypeTags.NONE || referredExpType.tag == TypeTags.READONLY) {
            BType inferredType = getInferredTupleType(listConstructor, expType, data);
            data.resultType = inferredType == symTable.semanticError ?
                    symTable.semanticError : types.checkType(listConstructor, inferredType, expType);
            return;
        }

        data.resultType = checkListConstructorCompatibility(expType, listConstructor, data);
    }

    @Override
    public void visit(BLangTableConstructorExpr tableConstructorExpr, AnalyzerData data) {
        BType expType = data.expType;
        BType applicableExpType = Types.getReferredType(expType);
        if (applicableExpType.tag == TypeTags.NONE || applicableExpType.tag == TypeTags.ANY || 
                applicableExpType.tag == TypeTags.ANYDATA) {
            InferredTupleDetails inferredTupleDetails =
                    checkExprList(new ArrayList<>(tableConstructorExpr.recordLiteralList), data);

            // inferredTupleDetails cannot have restMemberTypes as it does not support spread operator yet.
            List<BType> memTypes = inferredTupleDetails.fixedMemberTypes;
            for (BType memType : memTypes) {
                if (memType == symTable.semanticError) {
                    data.resultType = symTable.semanticError;
                    return;
                }
            }

            // If we don't have a contextually applicable type and don't have members in the table constructor expr,
            // we cannot derive the table type
            if (applicableExpType.tag == TypeTags.NONE && tableConstructorExpr.recordLiteralList.size() == 0) {
                dlog.error(tableConstructorExpr.pos, DiagnosticErrorCode.CANNOT_INFER_MEMBER_TYPE_FOR_TABLE);
                data.resultType = symTable.semanticError;
                return;
            }

            // if the contextually expected type is `any` and the key specifier is defined,
            // then we cannot derive a table type
            if (applicableExpType.tag == TypeTags.ANY && tableConstructorExpr.tableKeySpecifier != null) {
                dlog.error(tableConstructorExpr.tableKeySpecifier.pos,
                        DiagnosticErrorCode.KEY_SPECIFIER_NOT_ALLOWED_FOR_TARGET_ANY);
                data.resultType = symTable.semanticError;
                return;
            }

            BType inherentMemberType;
            if (tableConstructorExpr.tableKeySpecifier == null && applicableExpType.tag != TypeTags.NONE) {
                inherentMemberType = getMappingConstructorCompatibleNonUnionType(expType, data);
            } else {
                inherentMemberType = inferTableMemberType(memTypes, tableConstructorExpr, data);
                for (BLangRecordLiteral recordLiteral : tableConstructorExpr.recordLiteralList) {
                    recordLiteral.setBType(inherentMemberType);
                }
            }
            BTableType tableType = new BTableType(TypeTags.TABLE, inherentMemberType, null);
            if (!validateTableConstructorExpr(tableConstructorExpr, tableType, data)) {
                data.resultType = symTable.semanticError;
                return;
            }
            if (checkKeySpecifier(tableConstructorExpr, tableType, data)) {
                return;
            }
            data.resultType = tableType;
            return;
        }

        if (applicableExpType.tag == TypeTags.TABLE) {
            List<BType> memTypes = new ArrayList<>();
            for (BLangRecordLiteral recordLiteral : tableConstructorExpr.recordLiteralList) {
                BLangRecordLiteral clonedExpr = recordLiteral;
                if (data.commonAnalyzerData.nonErrorLoggingCheck) {
                    clonedExpr.cloneAttempt++;
                    clonedExpr = nodeCloner.cloneNode(recordLiteral);
                }
                BType recordType = checkExpr(clonedExpr, ((BTableType) applicableExpType).constraint, data);
                if (recordType == symTable.semanticError) {
                    data.resultType = symTable.semanticError;
                    return;
                }
                memTypes.add(recordType);
            }

            if (!(validateKeySpecifierInTableConstructor((BTableType) applicableExpType,
                    tableConstructorExpr.recordLiteralList, data) &&
                    validateTableConstructorExpr(tableConstructorExpr, (BTableType) applicableExpType, data))) {
                data.resultType = symTable.semanticError;
                return;
            }

            BTableType expectedTableType = (BTableType) applicableExpType;
            if (expectedTableType.constraint.tag == TypeTags.MAP && expectedTableType.isTypeInlineDefined) {
                if (validateMapConstraintTable(applicableExpType)) {
                    data.resultType = symTable.semanticError;
                    return;
                }
                data.resultType = expType;
                return;
            }

            BTableType tableType = new BTableType(TypeTags.TABLE, inferTableMemberType(memTypes, applicableExpType),
                                                  null);

            if (Symbols.isFlagOn(applicableExpType.flags, Flags.READONLY)) {
                tableType.flags |= Flags.READONLY;
            }

            if (checkKeySpecifier(tableConstructorExpr, tableType, data)) {
                return;
            }

            if (!expectedTableType.fieldNameList.isEmpty() && tableType.fieldNameList.isEmpty()) {
                tableType.fieldNameList = expectedTableType.fieldNameList;
            }

            if (isSameTableType(tableType, (BTableType) applicableExpType)) {
                data.resultType = expType;
            } else {
                data.resultType = tableType;
            }
        } else if (applicableExpType.tag == TypeTags.UNION) {

            boolean prevNonErrorLoggingCheck = data.commonAnalyzerData.nonErrorLoggingCheck;
            data.commonAnalyzerData.nonErrorLoggingCheck = true;
            int errorCount = this.dlog.errorCount();
            this.dlog.mute();

            List<BType> matchingTypes = new ArrayList<>();
            BUnionType expectedType = (BUnionType) applicableExpType;
            for (BType memType : expectedType.getMemberTypes()) {
                dlog.resetErrorCount();

                BLangTableConstructorExpr clonedTableExpr = tableConstructorExpr;
                if (data.commonAnalyzerData.nonErrorLoggingCheck) {
                    tableConstructorExpr.cloneAttempt++;
                    clonedTableExpr = nodeCloner.cloneNode(tableConstructorExpr);
                }

                BType resultType = checkExpr(clonedTableExpr, memType, data);
                if (resultType != symTable.semanticError && dlog.errorCount() == 0 &&
                        isUniqueType(matchingTypes, resultType)) {
                    matchingTypes.add(resultType);
                }
            }

            data.commonAnalyzerData.nonErrorLoggingCheck = prevNonErrorLoggingCheck;
            this.dlog.setErrorCount(errorCount);
            if (!prevNonErrorLoggingCheck) {
                this.dlog.unmute();
            }

            if (matchingTypes.isEmpty()) {
                BLangTableConstructorExpr exprToLog = tableConstructorExpr;
                if (data.commonAnalyzerData.nonErrorLoggingCheck) {
                    tableConstructorExpr.cloneAttempt++;
                    exprToLog = nodeCloner.cloneNode(tableConstructorExpr);
                }

                dlog.error(tableConstructorExpr.pos, DiagnosticErrorCode.INCOMPATIBLE_TYPES, expType,
                        getInferredTableType(exprToLog, data));

            } else if (matchingTypes.size() != 1) {
                dlog.error(tableConstructorExpr.pos, DiagnosticErrorCode.AMBIGUOUS_TYPES,
                        expType);
            } else {
                data.resultType = checkExpr(tableConstructorExpr, matchingTypes.get(0), data);
                return;
            }
            data.resultType = symTable.semanticError;
        } else {
            data.resultType = types.checkType(tableConstructorExpr.pos,
                    getInferredTableType(nodeCloner.cloneNode(tableConstructorExpr), data), expType,
                    DiagnosticErrorCode.INCOMPATIBLE_TYPES);
        }
    }

    private BType getInferredTableType(BLangTableConstructorExpr exprToLog, AnalyzerData data) {
        InferredTupleDetails inferredTupleDetails =
                checkExprList(new ArrayList<>(exprToLog.recordLiteralList), data);

        // inferredTupleDetails cannot have restMemberTypes as it does not support spread operator yet.
        List<BType> memTypes = inferredTupleDetails.fixedMemberTypes;
        for (BType memType : memTypes) {
            if (memType == symTable.semanticError) {
                return  symTable.semanticError;
            }
        }

        return new BTableType(TypeTags.TABLE, inferTableMemberType(memTypes, exprToLog, data), null);
    }

    private boolean checkKeySpecifier(BLangTableConstructorExpr tableConstructorExpr, BTableType tableType,
                                      AnalyzerData data) {
        if (tableConstructorExpr.tableKeySpecifier != null) {
            if (!(validateTableKeyValue(getTableKeyNameList(tableConstructorExpr.
                    tableKeySpecifier), tableConstructorExpr.recordLiteralList, data))) {
                data.resultType = symTable.semanticError;
                return true;
            }
            tableType.fieldNameList = getTableKeyNameList(tableConstructorExpr.tableKeySpecifier);
        }
        return false;
    }

    private BType inferTableMemberType(List<BType> memTypes, BType expType) {

        if (memTypes.isEmpty()) {
            return ((BTableType) expType).constraint;
        }

        LinkedHashSet<BType> result = new LinkedHashSet<>();

        result.add(memTypes.get(0));

        BUnionType unionType = BUnionType.create(null, result);
        for (int i = 1; i < memTypes.size(); i++) {
            BType source = memTypes.get(i);
            if (!types.isAssignable(source, unionType)) {
                result.add(source);
                unionType = BUnionType.create(null, result);
            }
        }

        if (unionType.getMemberTypes().size() == 1) {
            return memTypes.get(0);
        }

        return unionType;
    }

    private BType inferTableMemberType(List<BType> memTypes, BLangTableConstructorExpr tableConstructorExpr,
                                       AnalyzerData data) {
        BLangTableKeySpecifier keySpecifier = tableConstructorExpr.tableKeySpecifier;
        List<String> keySpecifierFieldNames = new ArrayList<>();
        List<BType> restFieldTypes = new ArrayList<>();


        if (keySpecifier != null) {
            for (IdentifierNode identifierNode : keySpecifier.fieldNameIdentifierList) {
                keySpecifierFieldNames.add(((BLangIdentifier) identifierNode).value);
            }
        }

        LinkedHashMap<String, List<BField>> fieldNameToFields = new LinkedHashMap<>();
        for (BType memType : memTypes) {
            BRecordType member = (BRecordType) memType;
            for (Map.Entry<String, BField> entry : member.fields.entrySet()) {
                String key = entry.getKey();
                BField field = entry.getValue();

                if (fieldNameToFields.containsKey(key)) {
                    fieldNameToFields.get(key).add(field);
                } else {
                    fieldNameToFields.put(key, new ArrayList<>() {{
                        add(field);
                    }});
                }
            }

            if (!member.sealed) {
                restFieldTypes.add(member.restFieldType);
            }
        }

        LinkedHashSet<BField> inferredFields = new LinkedHashSet<>();
        int memTypesSize = memTypes.size();

        for (Map.Entry<String, List<BField>> entry : fieldNameToFields.entrySet()) {
            String fieldName = entry.getKey();
            List<BField> fields = entry.getValue();

            List<BType> types = new ArrayList<>();
            for (BField field : fields) {
                types.add(field.getType());
            }

            for (BType memType : memTypes) {
                BRecordType bMemType = (BRecordType) memType;
                if (bMemType.sealed || bMemType.fields.containsKey(fieldName)) {
                    continue;
                }

                BType restFieldType = bMemType.restFieldType;
                types.add(restFieldType);
            }

            BField resultantField = createFieldWithType(fields.get(0), types);
            boolean isOptional = hasOptionalFields(fields) || fields.size() != memTypesSize;

            if (isOptional) {
                resultantField.symbol.flags = Flags.OPTIONAL;
            } else if (keySpecifierFieldNames.contains(fieldName)) {
                resultantField.symbol.flags = Flags.REQUIRED | Flags.READONLY;
            } else {
                resultantField.symbol.flags = Flags.REQUIRED;
            }

            inferredFields.add(resultantField);
        }

        return createTableConstraintRecordType(inferredFields, restFieldTypes, tableConstructorExpr.pos, data);
    }

    private boolean isSameTableType(BTableType source, BTableType target) {
        return target.keyTypeConstraint != symTable.neverType && source.constraint.equals(target.constraint) &&
                source.fieldNameList.equals(target.fieldNameList);
    }

    /**
     * Create a new {@code BField} out of existing {@code BField}, while changing its type.
     * The new type is derived from the given list of bTypes.
     *
     * @param field  - existing {@code BField}
     * @param bTypes - list of bTypes
     * @return a {@code BField}
     */
    private BField createFieldWithType(BField field, List<BType> bTypes) {
        BType resultantType = getResultantType(bTypes);

        BVarSymbol originalSymbol = field.symbol;
        BVarSymbol fieldSymbol = new BVarSymbol(originalSymbol.flags, originalSymbol.name, originalSymbol.pkgID,
                resultantType, originalSymbol.owner, originalSymbol.pos, VIRTUAL);

        return new BField(field.name, field.pos, fieldSymbol);
    }

    /**
     * Get the resultant type from a {@code List<BType>}.
     *
     * @param bTypes bType list (size > 0)
     * @return {@code BUnionType} if effective members in list is > 1. {@code BType} Otherwise.
     */
    private BType getResultantType(List<BType> bTypes) {
        LinkedHashSet<BType> bTypeSet = new LinkedHashSet<>(bTypes);
        List<BType> flattenBTypes = new ArrayList<>(bTypes.size());
        addFlattenMemberTypes(flattenBTypes, bTypeSet);

        return getRepresentativeBroadType(flattenBTypes);
    }

    private void addFlattenMemberTypes(List<BType> flattenBTypes, LinkedHashSet<BType> bTypes) {
        for (BType memberType : bTypes) {
            BType bType;
            BType referredMemberType = Types.getReferredType(memberType);
            switch (referredMemberType.tag) {
                case TypeTags.UNION:
                    addFlattenMemberTypes(flattenBTypes, ((BUnionType) referredMemberType).getMemberTypes());
                    continue;
                default:
                    bType = memberType;
                    break;
            }

            flattenBTypes.add(bType);
        }
    }

    private boolean hasOptionalFields(List<BField> fields) {
        for (BField field : fields) {
            if (field.symbol.getFlags().contains(Flag.OPTIONAL)) {
                return true;
            }
        }
        return false;
    }

    private BRecordType createTableConstraintRecordType(Set<BField> inferredFields, List<BType> restFieldTypes,
                                                        Location pos, AnalyzerData data) {
        PackageID pkgID = data.env.enclPkg.symbol.pkgID;
        BRecordTypeSymbol recordSymbol = createRecordTypeSymbol(pkgID, pos, VIRTUAL, data);

        for (BField field : inferredFields) {
            recordSymbol.scope.define(field.name, field.symbol);
        }

        BRecordType recordType = new BRecordType(recordSymbol);
        recordType.fields = inferredFields.stream().collect(getFieldCollector());

        recordSymbol.type = recordType;
        recordType.tsymbol = recordSymbol;

        BLangRecordTypeNode recordTypeNode = TypeDefBuilderHelper.createRecordTypeNode(recordType, pkgID, symTable,
                pos);
        recordTypeNode.initFunction = TypeDefBuilderHelper.createInitFunctionForRecordType(recordTypeNode, data.env,
                                                                                           names, symTable);
        TypeDefBuilderHelper.createTypeDefinitionForTSymbol(recordType, recordSymbol, recordTypeNode, data.env);

        if (restFieldTypes.isEmpty()) {
            recordType.sealed = true;
            recordType.restFieldType = symTable.noType;
        } else {
            recordType.restFieldType = getResultantType(restFieldTypes);
        }

        return recordType;
    }

    private Collector<BField, ?, LinkedHashMap<String, BField>> getFieldCollector() {
        BinaryOperator<BField> mergeFunc = (u, v) -> {
            throw new IllegalStateException(String.format("Duplicate key %s", u));
        };
        return Collectors.toMap(field -> field.name.value, Function.identity(), mergeFunc, LinkedHashMap::new);
    }

    private boolean validateTableType(BTableType tableType, AnalyzerData data) {
        BType constraint = Types.getReferredType(tableType.constraint);
        if (tableType.isTypeInlineDefined && !types.isAssignable(constraint, symTable.mapAllType)) {
            dlog.error(tableType.constraintPos, DiagnosticErrorCode.TABLE_CONSTRAINT_INVALID_SUBTYPE, constraint);
            data.resultType = symTable.semanticError;
            return false;
        }
        return true;
    }

    private boolean validateKeySpecifierInTableConstructor(BTableType tableType,
                                                         List<BLangRecordLiteral> recordLiterals, AnalyzerData data) {
        List<String> fieldNameList = tableType.fieldNameList;
        if (!fieldNameList.isEmpty()) {
            return validateTableKeyValue(fieldNameList, recordLiterals, data);
        }
        return true;
    }

    private boolean validateTableKeyValue(List<String> keySpecifierFieldNames,
                                                           List<BLangRecordLiteral> recordLiterals, AnalyzerData data) {

        for (String fieldName : keySpecifierFieldNames) {
            for (BLangRecordLiteral recordLiteral : recordLiterals) {
                BLangExpression recordKeyValueField = getRecordKeyValueField(recordLiteral, fieldName);
                if (recordKeyValueField != null && isConstExpression(recordKeyValueField)) {
                    continue;
                }

                dlog.error(recordLiteral.pos,
                        DiagnosticErrorCode.KEY_SPECIFIER_FIELD_VALUE_MUST_BE_CONSTANT_EXPR, fieldName);
                data.resultType = symTable.semanticError;
            }
        }

        return data.resultType != symTable.semanticError;
    }

    private boolean isConstExpression(BLangExpression expression) {
        switch(expression.getKind()) {
            case LITERAL:
            case NUMERIC_LITERAL:
            case STRING_TEMPLATE_LITERAL:
            case XML_ELEMENT_LITERAL:
            case XML_TEXT_LITERAL:
            case LIST_CONSTRUCTOR_EXPR:
            case TABLE_CONSTRUCTOR_EXPR:
            case RECORD_LITERAL_EXPR:
            case TYPE_CONVERSION_EXPR:
            case UNARY_EXPR:
            case BINARY_EXPR:
            case TYPE_TEST_EXPR:
            case TERNARY_EXPR:
                return true;
            case SIMPLE_VARIABLE_REF:
                return (((BLangSimpleVarRef) expression).symbol.tag & SymTag.CONSTANT) == SymTag.CONSTANT;
            case GROUP_EXPR:
                return isConstExpression(((BLangGroupExpr) expression).expression);
            default:
                return false;
        }
    }

    private BLangExpression getRecordKeyValueField(BLangRecordLiteral recordLiteral,
                                                            String fieldName) {
        for (RecordLiteralNode.RecordField recordField : recordLiteral.fields) {
            if (recordField.isKeyValueField()) {
                BLangRecordLiteral.BLangRecordKeyValueField recordKeyValueField =
                        (BLangRecordLiteral.BLangRecordKeyValueField) recordField;
                if (fieldName.equals(recordKeyValueField.key.toString())) {
                    return recordKeyValueField.valueExpr;
                }
            } else if (recordField.getKind() == NodeKind.SIMPLE_VARIABLE_REF) {
                if (fieldName.equals(((BLangRecordVarNameField) recordField).variableName.value)) {
                    return (BLangRecordLiteral.BLangRecordVarNameField) recordField;
                }
            }
        }

        return null;
    }

    public boolean validateKeySpecifier(List<String> fieldNameList, BType constraint,
                                         Location pos) {
        for (String fieldName : fieldNameList) {
            BField field = types.getTableConstraintField(constraint, fieldName);
            if (field == null) {
                dlog.error(pos,
                        DiagnosticErrorCode.INVALID_FIELD_NAMES_IN_KEY_SPECIFIER, fieldName, constraint);
                return true;
            }

            if (!Symbols.isFlagOn(field.symbol.flags, Flags.READONLY)) {
                dlog.error(pos,
                        DiagnosticErrorCode.KEY_SPECIFIER_FIELD_MUST_BE_READONLY, fieldName);
                return true;
            }

            if (!Symbols.isFlagOn(field.symbol.flags, Flags.REQUIRED)) {
                dlog.error(pos,
                        DiagnosticErrorCode.KEY_SPECIFIER_FIELD_MUST_BE_REQUIRED, fieldName);
                return true;
            }

            if (!types.isAssignable(field.type, symTable.anydataType)) {
                dlog.error(pos,
                        DiagnosticErrorCode.KEY_SPECIFIER_FIELD_MUST_BE_ANYDATA, fieldName, constraint);
                return true;
            }
        }
        return false;
    }

    private boolean validateTableConstructorExpr(BLangTableConstructorExpr tableConstructorExpr, BTableType tableType,
                                                 AnalyzerData data) {
        BType constraintType = tableType.constraint;
        List<String> fieldNameList = new ArrayList<>();
        boolean isKeySpecifierEmpty = tableConstructorExpr.tableKeySpecifier == null;
        if (!isKeySpecifierEmpty) {
            fieldNameList.addAll(getTableKeyNameList(tableConstructorExpr.tableKeySpecifier));

            if (tableType.fieldNameList.isEmpty() && validateKeySpecifier(fieldNameList, constraintType,
                    tableConstructorExpr.tableKeySpecifier.pos)) {
                data.resultType = symTable.semanticError;
                return false;
            }

            if (!tableType.fieldNameList.isEmpty() && !tableType.fieldNameList.equals(fieldNameList)) {
                dlog.error(tableConstructorExpr.tableKeySpecifier.pos, DiagnosticErrorCode.TABLE_KEY_SPECIFIER_MISMATCH,
                        tableType.fieldNameList.toString(), fieldNameList.toString());
                data.resultType = symTable.semanticError;
                return false;
            }
        }

        BType keyTypeConstraint = tableType.keyTypeConstraint;
        if (keyTypeConstraint != null) {
            BType referredKeyTypeConstraint = Types.getReferredType(keyTypeConstraint);
            List<BType> memberTypes = new ArrayList<>();

            switch (referredKeyTypeConstraint.tag) {
                case TypeTags.TUPLE:
                    for (Type type : ((TupleType) referredKeyTypeConstraint).getTupleTypes()) {
                        memberTypes.add((BType) type);
                    }
                    break;
                case TypeTags.RECORD:
                    Map<String, BField> fieldList = ((BRecordType) referredKeyTypeConstraint).getFields();
                    memberTypes = fieldList.entrySet().stream()
                            .filter(e -> fieldNameList.contains(e.getKey())).map(entry -> entry.getValue().type)
                            .collect(Collectors.toList());
                    if (memberTypes.isEmpty()) {
                        memberTypes.add(keyTypeConstraint);
                    }
                    break;
                default:
                    memberTypes.add(keyTypeConstraint);
            }

            if (isKeySpecifierEmpty && referredKeyTypeConstraint.tag == TypeTags.NEVER) {
                return true;
            }

            if (isKeySpecifierEmpty ||
                    tableConstructorExpr.tableKeySpecifier.fieldNameIdentifierList.size() != memberTypes.size()) {
                if (isKeySpecifierEmpty) {
                    dlog.error(tableConstructorExpr.pos,
                            DiagnosticErrorCode.KEY_SPECIFIER_EMPTY_FOR_PROVIDED_KEY_CONSTRAINT, memberTypes);
                } else {
                    dlog.error(tableConstructorExpr.pos,
                            DiagnosticErrorCode.KEY_SPECIFIER_SIZE_MISMATCH_WITH_KEY_CONSTRAINT,
                            memberTypes, tableConstructorExpr.tableKeySpecifier.fieldNameIdentifierList);
                }
                data.resultType = symTable.semanticError;
                return false;
            }

            List<IdentifierNode> fieldNameIdentifierList = tableConstructorExpr.tableKeySpecifier.
                    fieldNameIdentifierList;

            int index = 0;
            for (IdentifierNode identifier : fieldNameIdentifierList) {
                BField field = types.getTableConstraintField(constraintType, ((BLangIdentifier) identifier).value);
                if (field == null || !types.isAssignable(field.type, memberTypes.get(index))) {
                    dlog.error(tableConstructorExpr.tableKeySpecifier.pos,
                            DiagnosticErrorCode.KEY_SPECIFIER_MISMATCH_WITH_KEY_CONSTRAINT,
                            fieldNameIdentifierList.toString(), memberTypes.toString());
                    data.resultType = symTable.semanticError;
                    return false;
                }
                index++;
            }
        }

        return true;
    }

    public boolean validateMapConstraintTable(BType expType) {
        if (expType != null && (!((BTableType) expType).fieldNameList.isEmpty() ||
                ((BTableType) expType).keyTypeConstraint != null) &&
                !expType.tsymbol.owner.getFlags().contains(Flag.LANG_LIB)) {
            dlog.error(((BTableType) expType).keyPos,
                    DiagnosticErrorCode.KEY_CONSTRAINT_NOT_SUPPORTED_FOR_TABLE_WITH_MAP_CONSTRAINT);
            return true;
        }
        return false;
    }

    private List<String> getTableKeyNameList(BLangTableKeySpecifier tableKeySpecifier) {
        List<String> fieldNamesList = new ArrayList<>();
        for (IdentifierNode identifier : tableKeySpecifier.fieldNameIdentifierList) {
            fieldNamesList.add(((BLangIdentifier) identifier).value);
        }

        return fieldNamesList;
    }

    private BType createTableKeyConstraint(List<String> fieldNames, BType constraintType) {
        if (fieldNames.isEmpty()) {
            return symTable.semanticError;
        }

        List<BType> memTypes = new ArrayList<>();
        for (String fieldName : fieldNames) {
            //null is not possible for field
            BField tableConstraintField = types.getTableConstraintField(constraintType, fieldName);

            if (tableConstraintField == null) {
                return symTable.semanticError;
            }

            BType fieldType = tableConstraintField.type;
            memTypes.add(fieldType);
        }

        if (memTypes.size() == 1) {
            return memTypes.get(0);
        }

        return new BTupleType(memTypes);
    }

    private BType checkListConstructorCompatibility(BType bType, BLangListConstructorExpr listConstructor,
                                                    AnalyzerData data) {
        BType referredBType = Types.getReferredType(bType);
        int tag = referredBType.tag;
        if (tag == TypeTags.UNION) {
            boolean prevNonErrorLoggingCheck = data.commonAnalyzerData.nonErrorLoggingCheck;
            int errorCount = this.dlog.errorCount();
            data.commonAnalyzerData.nonErrorLoggingCheck = true;
            this.dlog.mute();

            List<BType> compatibleTypes = new ArrayList<>();
            boolean erroredExpType = false;
            for (BType memberType : ((BUnionType) referredBType).getMemberTypes()) {
                if (memberType == symTable.semanticError) {
                    if (!erroredExpType) {
                        erroredExpType = true;
                    }
                    continue;
                }

                BType listCompatibleMemType = getListConstructorCompatibleNonUnionType(memberType, data);
                if (listCompatibleMemType == symTable.semanticError) {
                    continue;
                }

                dlog.resetErrorCount();
                BType memCompatibiltyType = checkListConstructorCompatibility(listCompatibleMemType, listConstructor,
                                                                              data);
                if (memCompatibiltyType != symTable.semanticError && dlog.errorCount() == 0 &&
                        isUniqueType(compatibleTypes, memCompatibiltyType)) {
                    compatibleTypes.add(memCompatibiltyType);
                }
            }

            data.commonAnalyzerData.nonErrorLoggingCheck = prevNonErrorLoggingCheck;
            this.dlog.setErrorCount(errorCount);
            if (!prevNonErrorLoggingCheck) {
                this.dlog.unmute();
            }

            if (compatibleTypes.isEmpty()) {
                BLangListConstructorExpr exprToLog = listConstructor;
                if (data.commonAnalyzerData.nonErrorLoggingCheck) {
                    listConstructor.cloneAttempt++;
                    exprToLog = nodeCloner.cloneNode(listConstructor);
                }

                BType inferredTupleType = getInferredTupleType(exprToLog, symTable.noType, data);

                if (!erroredExpType && inferredTupleType != symTable.semanticError) {
                    dlog.error(listConstructor.pos, DiagnosticErrorCode.INCOMPATIBLE_TYPES, data.expType,
                               inferredTupleType);
                }
                return symTable.semanticError;
            } else if (compatibleTypes.size() != 1) {
                dlog.error(listConstructor.pos, DiagnosticErrorCode.AMBIGUOUS_TYPES,
                        data.expType);
                return symTable.semanticError;
            }

            return checkListConstructorCompatibility(compatibleTypes.get(0), listConstructor, data);
        }

        BType possibleType = getListConstructorCompatibleNonUnionType(bType, data);

        switch (possibleType.tag) {
            case TypeTags.ARRAY:
                return checkArrayType(listConstructor, (BArrayType) possibleType, data);
            case TypeTags.TUPLE:
                return checkTupleType(listConstructor, (BTupleType) possibleType, data);
            case TypeTags.READONLY:
                return checkReadOnlyListType(listConstructor, data);
            case TypeTags.TYPEDESC:
                // i.e typedesc t = [int, string]
                listConstructor.isTypedescExpr = true;
                InferredTupleDetails inferredTupleDetails = new InferredTupleDetails();
                for (BLangExpression expr : listConstructor.exprs) {
                    if (expr.getKind() == NodeKind.LIST_CONSTRUCTOR_SPREAD_OP) {
                        BLangExpression spreadOpExpr = ((BLangListConstructorSpreadOpExpr) expr).expr;
                        BType spreadOpExprType = checkExpr(spreadOpExpr, symTable.noType, data);
                        updateInferredTupleDetailsFromSpreadMember(expr.pos, spreadOpExprType, inferredTupleDetails);
                        continue;
                    }

                    BType resultType = checkExpr(expr, symTable.noType, data);

                    BType memberType = resultType;
                    if (expr.getKind() == NodeKind.TYPEDESC_EXPRESSION) {
                        memberType = ((BLangTypedescExpr) expr).resolvedType;
                    } else if (expr.getKind() == NodeKind.SIMPLE_VARIABLE_REF) {
                        memberType = ((BLangSimpleVarRef) expr).symbol.type;
                    }

                    if (inferredTupleDetails.restMemberTypes.isEmpty()) {
                        inferredTupleDetails.fixedMemberTypes.add(memberType);
                    } else {
                        inferredTupleDetails.restMemberTypes.add(memberType);
                    }
                }

                BTupleType tupleType = new BTupleType(inferredTupleDetails.fixedMemberTypes);
                if (!inferredTupleDetails.restMemberTypes.isEmpty()) {
                    tupleType.restType = getRepresentativeBroadType(inferredTupleDetails.restMemberTypes);
                }

                listConstructor.typedescType = tupleType;
                return new BTypedescType(listConstructor.typedescType, null);
        }

        BLangListConstructorExpr exprToLog = listConstructor;
        if (data.commonAnalyzerData.nonErrorLoggingCheck) {
            listConstructor.cloneAttempt++;
            exprToLog = nodeCloner.cloneNode(listConstructor);
        }

        if (bType == symTable.semanticError) {
            // Ignore the return value, we only need to visit the expressions.
            getInferredTupleType(exprToLog, symTable.semanticError, data);
        } else {
            dlog.error(listConstructor.pos, DiagnosticErrorCode.INCOMPATIBLE_TYPES, bType,
                    getInferredTupleType(exprToLog, symTable.noType, data));
        }

        return symTable.semanticError;
    }

    private void updateInferredTupleDetailsFromSpreadMember(Location spreadMemberPos, BType spreadOpExprType,
                                                            InferredTupleDetails inferredTupleDetails) {
        BType originalExprType = spreadOpExprType;
        spreadOpExprType = Types.getReferredType(spreadOpExprType);

        if (!inferredTupleDetails.restMemberTypes.isEmpty()) {
            if (spreadOpExprType.tag == TypeTags.TUPLE) {
                BTupleType bTupleType = (BTupleType) spreadOpExprType;
                inferredTupleDetails.restMemberTypes.addAll(bTupleType.tupleTypes);
                if (!types.isFixedLengthTuple(bTupleType)) {
                    inferredTupleDetails.restMemberTypes.add(bTupleType.restType);
                }
            } else if (spreadOpExprType.tag == TypeTags.ARRAY) {
                BArrayType bArrayType = (BArrayType) spreadOpExprType;
                inferredTupleDetails.restMemberTypes.add(bArrayType.eType);
            } else {
                dlog.error(spreadMemberPos, DiagnosticErrorCode.CANNOT_INFER_TYPE_FROM_SPREAD_OP, originalExprType);
                inferredTupleDetails.restMemberTypes.add(symTable.semanticError);
            }
            return;
        }

        if (spreadOpExprType.tag == TypeTags.TUPLE) {
            BTupleType bTupleType = (BTupleType) spreadOpExprType;
            inferredTupleDetails.fixedMemberTypes.addAll(bTupleType.tupleTypes);
            if (!types.isFixedLengthTuple(bTupleType)) {
                inferredTupleDetails.restMemberTypes.add(bTupleType.restType);
            }
        } else if (spreadOpExprType.tag == TypeTags.ARRAY) {
            BArrayType bArrayType = (BArrayType) spreadOpExprType;
            if (bArrayType.state == BArrayState.CLOSED) {
                for (int i = 0; i < bArrayType.size; i++) {
                    inferredTupleDetails.fixedMemberTypes.add(bArrayType.eType);
                }
            } else {
                inferredTupleDetails.restMemberTypes.add(bArrayType.eType);
            }
        } else {
            dlog.error(spreadMemberPos, DiagnosticErrorCode.CANNOT_INFER_TYPE_FROM_SPREAD_OP, originalExprType);
            inferredTupleDetails.fixedMemberTypes.add(symTable.semanticError);
        }
    }

    private BType getListConstructorCompatibleNonUnionType(BType type, AnalyzerData data) {
        type = Types.getReferredType(type);
        switch (type.tag) {
            case TypeTags.ARRAY:
            case TypeTags.TUPLE:
            case TypeTags.READONLY:
            case TypeTags.TYPEDESC:
                return type;
            case TypeTags.JSON:
                return !Symbols.isFlagOn(type.flags, Flags.READONLY) ? symTable.arrayJsonType :
                        ImmutableTypeCloner.getEffectiveImmutableType(null, types, symTable.arrayJsonType,
                                data.env, symTable, anonymousModelHelper, names);
            case TypeTags.ANYDATA:
                return !Symbols.isFlagOn(type.flags, Flags.READONLY) ? symTable.arrayAnydataType :
                        ImmutableTypeCloner.getEffectiveImmutableType(null, types, symTable.arrayAnydataType,
                                data.env, symTable, anonymousModelHelper, names);
            case TypeTags.ANY:
                return !Symbols.isFlagOn(type.flags, Flags.READONLY) ? symTable.arrayAllType :
                        ImmutableTypeCloner.getEffectiveImmutableType(null, types, symTable.arrayAllType, data.env,
                                                                      symTable, anonymousModelHelper, names);
        }
        return symTable.semanticError;
    }

    private BType checkArrayType(BLangListConstructorExpr listConstructor, BArrayType arrayType, AnalyzerData data) {
        int listExprSize = 0;
        if (arrayType.state != BArrayState.OPEN) {
            for (BLangExpression expr : listConstructor.exprs) {
                if (expr.getKind() != NodeKind.LIST_CONSTRUCTOR_SPREAD_OP) {
                    listExprSize++;
                    continue;
                }

                BLangExpression spreadOpExpr = ((BLangListConstructorSpreadOpExpr) expr).expr;
                BType spreadOpType = checkExpr(spreadOpExpr, data);
                spreadOpType = Types.getReferredType(spreadOpType);

                switch (spreadOpType.tag) {
                    case TypeTags.ARRAY:
                        int arraySize = ((BArrayType) spreadOpType).size;
                        if (arraySize >= 0) {
                            listExprSize += arraySize;
                            continue;
                        }

                        dlog.error(spreadOpExpr.pos,
                                DiagnosticErrorCode.INVALID_SPREAD_OP_FIXED_LENGTH_LIST_EXPECTED);
                        return symTable.semanticError;
                    case TypeTags.TUPLE:
                        BTupleType tType = (BTupleType) spreadOpType;
                        if (types.isFixedLengthTuple(tType)) {
                            listExprSize += tType.tupleTypes.size();
                            continue;
                        }

                        dlog.error(spreadOpExpr.pos,
                                DiagnosticErrorCode.INVALID_SPREAD_OP_FIXED_LENGTH_LIST_EXPECTED);
                        return symTable.semanticError;
                }
            }
        }

        BType eType = arrayType.eType;

        if (arrayType.state == BArrayState.INFERRED) {
            arrayType.size = listExprSize;
            arrayType.state = BArrayState.CLOSED;
        } else if (arrayType.state != BArrayState.OPEN && arrayType.size != listExprSize) {
            if (arrayType.size < listExprSize) {
                dlog.error(listConstructor.pos, DiagnosticErrorCode.MISMATCHING_ARRAY_LITERAL_VALUES, arrayType.size,
                        listExprSize);
                return symTable.semanticError;
            }

            if (!types.hasFillerValue(eType)) {
                dlog.error(listConstructor.pos, DiagnosticErrorCode.INVALID_LIST_CONSTRUCTOR_ELEMENT_TYPE,
                        data.expType);
                return symTable.semanticError;
            }
        }

        boolean errored = false;
        for (BLangExpression expr : listConstructor.exprs) {
            if (expr.getKind() != NodeKind.LIST_CONSTRUCTOR_SPREAD_OP) {
                errored |= exprIncompatible(eType, expr, data);
                continue;
            }

            BLangExpression spreadOpExpr = ((BLangListConstructorSpreadOpExpr) expr).expr;
            BType spreadOpType = checkExpr(spreadOpExpr, data);
            BType spreadOpReferredType = Types.getReferredType(spreadOpType);

            switch (spreadOpReferredType.tag) {
                case TypeTags.ARRAY:
                    BType spreadOpeType = ((BArrayType) spreadOpReferredType).eType;
                    if (types.typeIncompatible(spreadOpExpr.pos, spreadOpeType, eType)) {
                        return symTable.semanticError;
                    }
                    break;
                case TypeTags.TUPLE:
                    BTupleType spreadOpTuple = (BTupleType) spreadOpReferredType;
                    List<BType> tupleTypes = spreadOpTuple.tupleTypes;
                    for (BType tupleMemberType : tupleTypes) {
                        if (types.typeIncompatible(spreadOpExpr.pos, tupleMemberType, eType)) {
                            return symTable.semanticError;
                        }
                    }

                    if (!types.isFixedLengthTuple(spreadOpTuple)) {
                        if (types.typeIncompatible(spreadOpExpr.pos, spreadOpTuple.restType, eType)) {
                            return symTable.semanticError;
                        }
                    }
                    break;
                default:
                    dlog.error(spreadOpExpr.pos, DiagnosticErrorCode.INCOMPATIBLE_TYPES_LIST_SPREAD_OP, spreadOpType);
                    return symTable.semanticError;
            }
        }

        return errored ? symTable.semanticError : arrayType;
    }

    private BType checkTupleType(BLangListConstructorExpr listConstructor, BTupleType tupleType, AnalyzerData data) {
        List<BLangExpression> exprs = listConstructor.exprs;
        List<BType> memberTypes = tupleType.tupleTypes;
        int memberTypeSize = memberTypes.size();
        BType restType = tupleType.restType;

        if (types.isFixedLengthTuple(tupleType)) {
            int listExprSize = 0;
            for (BLangExpression expr : exprs) {
                if (expr.getKind() != NodeKind.LIST_CONSTRUCTOR_SPREAD_OP) {
                    listExprSize++;
                    continue;
                }

                BLangExpression spreadOpExpr = ((BLangListConstructorSpreadOpExpr) expr).expr;
                BType spreadOpType = checkExpr(spreadOpExpr, data);
                spreadOpType = Types.getReferredType(spreadOpType);

                switch (spreadOpType.tag) {
                    case TypeTags.ARRAY:
                        int arraySize = ((BArrayType) spreadOpType).size;
                        if (arraySize >= 0) {
                            listExprSize += arraySize;
                            continue;
                        }

                        dlog.error(spreadOpExpr.pos, DiagnosticErrorCode.INVALID_SPREAD_OP_FIXED_LENGTH_LIST_EXPECTED);
                        return symTable.semanticError;
                    case TypeTags.TUPLE:
                        BTupleType tType = (BTupleType) spreadOpType;
                        if (types.isFixedLengthTuple(tType)) {
                            listExprSize += tType.tupleTypes.size();
                            continue;
                        }

                        dlog.error(spreadOpExpr.pos, DiagnosticErrorCode.INVALID_SPREAD_OP_FIXED_LENGTH_LIST_EXPECTED);
                        return symTable.semanticError;
                }
            }

            if (listExprSize < memberTypeSize) {
                for (int i = listExprSize; i < memberTypeSize; i++) {
                    // Skip filler values for resourceAccessPathSegments
                    if (data.isResourceAccessPathSegments || !types.hasFillerValue(memberTypes.get(i))) {
                        dlog.error(listConstructor.pos, DiagnosticErrorCode.INVALID_LIST_CONSTRUCTOR_ELEMENT_TYPE,
                                memberTypes.get(i));
                        return symTable.semanticError;
                    }
                }
            } else if (listExprSize > memberTypeSize) {
                dlog.error(listConstructor.pos, DiagnosticErrorCode.TUPLE_AND_EXPRESSION_SIZE_DOES_NOT_MATCH);
                return symTable.semanticError;
            }
        }

        boolean errored = false;
        int nonRestTypeIndex = 0;

        for (BLangExpression expr : exprs) {
            int remainNonRestCount = memberTypeSize - nonRestTypeIndex;

            if (expr.getKind() != NodeKind.LIST_CONSTRUCTOR_SPREAD_OP) {
                if (remainNonRestCount > 0) {
                    errored |= exprIncompatible(memberTypes.get(nonRestTypeIndex), expr, data);
                    nonRestTypeIndex++;
                } else {
                    errored |= exprIncompatible(restType, expr, data);
                }
                continue;
            }

            BLangExpression spreadOpExpr = ((BLangListConstructorSpreadOpExpr) expr).expr;
            BType spreadOpType = checkExpr(spreadOpExpr, data);
            BType spreadOpReferredType = Types.getReferredType(spreadOpType);

            switch (spreadOpReferredType.tag) {
                case TypeTags.ARRAY:
                    BArrayType spreadOpArray = (BArrayType) spreadOpReferredType;
                    if (spreadOpArray.state == BArrayState.CLOSED) {
                        for (int i = 0; i < spreadOpArray.size && nonRestTypeIndex < memberTypeSize;
                             i++, nonRestTypeIndex++) {
                            if (types.typeIncompatible(spreadOpExpr.pos, spreadOpArray.eType,
                                    memberTypes.get(nonRestTypeIndex))) {
                                return symTable.semanticError;
                            }
                        }

                        if (remainNonRestCount < spreadOpArray.size) {
                            if (types.typeIncompatible(spreadOpExpr.pos, spreadOpArray.eType, restType)) {
                                return symTable.semanticError;
                            }
                        }
                        continue;
                    }

                    if (remainNonRestCount > 0) {
                        dlog.error(spreadOpExpr.pos, DiagnosticErrorCode.INVALID_SPREAD_OP_FIXED_MEMBER_EXPECTED,
                                memberTypes.get(nonRestTypeIndex));
                        return symTable.semanticError;
                    }

                    if (types.typeIncompatible(spreadOpExpr.pos, spreadOpArray.eType, restType)) {
                        return symTable.semanticError;
                    }
                    break;
                case TypeTags.TUPLE:
                    BTupleType spreadOpTuple = (BTupleType) spreadOpReferredType;
                    int spreadOpMemberTypeSize = spreadOpTuple.tupleTypes.size();

                    if (types.isFixedLengthTuple(spreadOpTuple)) {
                        for (int i = 0; i < spreadOpMemberTypeSize && nonRestTypeIndex < memberTypeSize;
                             i++, nonRestTypeIndex++) {
                            if (types.typeIncompatible(spreadOpExpr.pos, spreadOpTuple.tupleTypes.get(i),
                                    memberTypes.get(nonRestTypeIndex))) {
                                return symTable.semanticError;
                            }
                        }

                        for (int i = remainNonRestCount; i < spreadOpMemberTypeSize; i++) {
                            if (types.typeIncompatible(spreadOpExpr.pos, spreadOpTuple.tupleTypes.get(i), restType)) {
                                return symTable.semanticError;
                            }
                        }
                        continue;
                    }

                    if (spreadOpMemberTypeSize < remainNonRestCount) {
                        dlog.error(spreadOpExpr.pos, DiagnosticErrorCode.INVALID_SPREAD_OP_FIXED_MEMBER_EXPECTED,
                                memberTypes.get(nonRestTypeIndex + spreadOpMemberTypeSize));
                        return symTable.semanticError;
                    }

                    for (int i = 0; nonRestTypeIndex < memberTypeSize; i++, nonRestTypeIndex++) {
                        if (types.typeIncompatible(spreadOpExpr.pos, spreadOpTuple.tupleTypes.get(i),
                                memberTypes.get(nonRestTypeIndex))) {
                            return symTable.semanticError;
                        }
                    }

                    for (int i = nonRestTypeIndex; i < spreadOpMemberTypeSize; i++) {
                        if (types.typeIncompatible(spreadOpExpr.pos, spreadOpTuple.tupleTypes.get(i), restType)) {
                            return symTable.semanticError;
                        }
                    }

                    if (types.typeIncompatible(spreadOpExpr.pos, spreadOpTuple.restType, restType)) {
                        return symTable.semanticError;
                    }
                    break;
                default:
                    dlog.error(spreadOpExpr.pos, DiagnosticErrorCode.INCOMPATIBLE_TYPES_LIST_SPREAD_OP, spreadOpType);
                    return symTable.semanticError;
            }
        }

        while (nonRestTypeIndex < memberTypeSize) {
            // Skip filler values for resourceAccessPathSegments
            if (data.isResourceAccessPathSegments || !types.hasFillerValue(memberTypes.get(nonRestTypeIndex))) {
                dlog.error(listConstructor.pos, DiagnosticErrorCode.INVALID_LIST_CONSTRUCTOR_ELEMENT_TYPE,
                        memberTypes.get(nonRestTypeIndex));
                return symTable.semanticError;
            }
            nonRestTypeIndex++;
        }

        return errored ? symTable.semanticError : tupleType;
    }

    private BType checkReadOnlyListType(BLangListConstructorExpr listConstructor, AnalyzerData data) {
        if (!data.commonAnalyzerData.nonErrorLoggingCheck) {
            BType inferredType = getInferredTupleType(listConstructor, symTable.readonlyType, data);

            if (inferredType == symTable.semanticError) {
                return symTable.semanticError;
            }
            return types.checkType(listConstructor, inferredType, symTable.readonlyType);
        }

        for (BLangExpression expr : listConstructor.exprs) {
            if (expr.getKind() == NodeKind.LIST_CONSTRUCTOR_SPREAD_OP) {
                expr = ((BLangListConstructorSpreadOpExpr) expr).expr;
            }

            if (exprIncompatible(symTable.readonlyType, expr, data)) {
                return symTable.semanticError;
            }
        }

        return symTable.readonlyType;
    }

    private boolean exprIncompatible(BType eType, BLangExpression expr, AnalyzerData data) {
        if (expr.typeChecked) {
            return expr.getBType() == symTable.semanticError;
        }

        BLangExpression exprToCheck = expr;

        if (data.commonAnalyzerData.nonErrorLoggingCheck) {
            expr.cloneAttempt++;
            exprToCheck = nodeCloner.cloneNode(expr);
        }

        return checkExpr(exprToCheck, eType, data) == symTable.semanticError;
    }

    private InferredTupleDetails checkExprList(List<BLangExpression> exprs, AnalyzerData data) {
        return checkExprList(exprs, symTable.noType, data);
    }

    private InferredTupleDetails checkExprList(List<BLangExpression> exprs, BType expType, AnalyzerData data) {
        InferredTupleDetails inferredTupleDetails = new InferredTupleDetails();
        SymbolEnv prevEnv = data.env;
        BType preExpType = data.expType;
        data.expType = expType;
        for (BLangExpression e : exprs) {
            if (e.getKind() == NodeKind.LIST_CONSTRUCTOR_SPREAD_OP) {
                BLangExpression spreadOpExpr = ((BLangListConstructorSpreadOpExpr) e).expr;
                BType spreadOpExprType = checkExpr(spreadOpExpr, expType, data);
                updateInferredTupleDetailsFromSpreadMember(e.pos, spreadOpExprType, inferredTupleDetails);
                continue;
            }

            checkExpr(e, expType, data);
            if (inferredTupleDetails.restMemberTypes.isEmpty()) {
                inferredTupleDetails.fixedMemberTypes.add(data.resultType);
            } else {
                inferredTupleDetails.restMemberTypes.add(data.resultType);
            }
        }
        data.env = prevEnv;
        data.expType = preExpType;
        return inferredTupleDetails;
    }

    private static class InferredTupleDetails {
        List<BType> fixedMemberTypes = new ArrayList<>();
        List<BType> restMemberTypes = new ArrayList<>();
    }

    private BType getInferredTupleType(BLangListConstructorExpr listConstructor, BType expType, AnalyzerData data) {
        InferredTupleDetails inferredTupleDetails = checkExprList(listConstructor.exprs, expType, data);
        List<BType> fixedMemberTypes = inferredTupleDetails.fixedMemberTypes;
        List<BType> restMemberTypes = inferredTupleDetails.restMemberTypes;

        for (BType memType : fixedMemberTypes) {
            if (memType == symTable.semanticError) {
                return symTable.semanticError;
            }
        }

        for (BType memType : restMemberTypes) {
            if (memType == symTable.semanticError) {
                return symTable.semanticError;
            }
        }

        BTupleType tupleType = new BTupleType(fixedMemberTypes);
        if (!restMemberTypes.isEmpty()) {
            tupleType.restType = getRepresentativeBroadType(restMemberTypes);
        }

        if (Types.getReferredType(expType).tag != TypeTags.READONLY) {
            return tupleType;
        }

        tupleType.flags |= Flags.READONLY;
        return tupleType;
    }


    public void visit(BLangRecordLiteral recordLiteral, AnalyzerData data) {
        BType expType = data.expType;
        int expTypeTag = Types.getReferredType(expType).tag;

        if (expTypeTag == TypeTags.NONE || expTypeTag == TypeTags.READONLY) {
            expType = defineInferredRecordType(recordLiteral, expType, data);
        } else if (expTypeTag == TypeTags.OBJECT) {
            dlog.error(recordLiteral.pos, DiagnosticErrorCode.INVALID_RECORD_LITERAL, expType);
            data.resultType = symTable.semanticError;
            return;
        }

        data.resultType = getEffectiveMappingType(recordLiteral,
                                             checkMappingConstructorCompatibility(expType, recordLiteral, data), data);
    }

    private BType getEffectiveMappingType(BLangRecordLiteral recordLiteral, BType applicableMappingType,
                                          AnalyzerData data) {
        BType refType = Types.getReferredType(applicableMappingType);
        if (applicableMappingType == symTable.semanticError ||
                (refType.tag == TypeTags.RECORD && Symbols.isFlagOn(applicableMappingType.flags,
                                                                                  Flags.READONLY))) {
            return applicableMappingType;
        }

        Map<String, RecordLiteralNode.RecordField> readOnlyFields = new LinkedHashMap<>();
        LinkedHashMap<String, BField> applicableTypeFields =
                refType.tag == TypeTags.RECORD ? ((BRecordType) refType).fields :
                        new LinkedHashMap<>();

        for (RecordLiteralNode.RecordField field : recordLiteral.fields) {
            if (field.getKind() == NodeKind.RECORD_LITERAL_SPREAD_OP) {
                continue;
            }

            String name;
            if (field.isKeyValueField()) {
                BLangRecordKeyValueField keyValueField = (BLangRecordKeyValueField) field;

                if (!keyValueField.readonly) {
                    continue;
                }

                BLangExpression keyExpr = keyValueField.key.expr;
                if (keyExpr.getKind() == NodeKind.SIMPLE_VARIABLE_REF) {
                    name = ((BLangSimpleVarRef) keyExpr).variableName.value;
                } else {
                    name = (String) ((BLangLiteral) keyExpr).value;
                }
            } else {
                BLangRecordVarNameField varNameField = (BLangRecordVarNameField) field;

                if (!varNameField.readonly) {
                    continue;
                }
                name = varNameField.variableName.value;
            }

            if (applicableTypeFields.containsKey(name) &&
                    Symbols.isFlagOn(applicableTypeFields.get(name).symbol.flags, Flags.READONLY)) {
                continue;
            }

            readOnlyFields.put(name, field);
        }

        if (readOnlyFields.isEmpty()) {
            return applicableMappingType;
        }

        PackageID pkgID = data.env.enclPkg.symbol.pkgID;
        Location pos = recordLiteral.pos;
        BRecordTypeSymbol recordSymbol = createRecordTypeSymbol(pkgID, pos, VIRTUAL, data);

        LinkedHashMap<String, BField> newFields = new LinkedHashMap<>();

        for (Map.Entry<String, RecordLiteralNode.RecordField> readOnlyEntry : readOnlyFields.entrySet()) {
            RecordLiteralNode.RecordField field = readOnlyEntry.getValue();

            String key = readOnlyEntry.getKey();
            Name fieldName = names.fromString(key);

            BType readOnlyFieldType;
            if (field.isKeyValueField()) {
                readOnlyFieldType = ((BLangRecordKeyValueField) field).valueExpr.getBType();
            } else {
                // Has to be a varname field.
                readOnlyFieldType = ((BLangRecordVarNameField) field).getBType();
            }

            BVarSymbol fieldSymbol = new BVarSymbol(Flags.asMask(new HashSet<Flag>() {{
                add(Flag.REQUIRED);
                add(Flag.READONLY);
            }}), fieldName, pkgID, readOnlyFieldType, recordSymbol,
                                                    ((BLangNode) field).pos, VIRTUAL);
            newFields.put(key, new BField(fieldName, null, fieldSymbol));
            recordSymbol.scope.define(fieldName, fieldSymbol);
        }

        BRecordType recordType = new BRecordType(recordSymbol, recordSymbol.flags);
        if (refType.tag == TypeTags.MAP) {
            recordType.sealed = false;
            recordType.restFieldType = ((BMapType) refType).constraint;
        } else {
            BRecordType applicableRecordType = (BRecordType) refType;
            boolean allReadOnlyFields = true;

            for (Map.Entry<String, BField> origEntry : applicableRecordType.fields.entrySet()) {
                String fieldName = origEntry.getKey();
                BField field = origEntry.getValue();

                if (readOnlyFields.containsKey(fieldName)) {
                    // Already defined.
                    continue;
                }

                BVarSymbol origFieldSymbol = field.symbol;
                long origFieldFlags = origFieldSymbol.flags;

                if (allReadOnlyFields && !Symbols.isFlagOn(origFieldFlags, Flags.READONLY)) {
                    allReadOnlyFields = false;
                }

                BVarSymbol fieldSymbol = new BVarSymbol(origFieldFlags, field.name, pkgID,
                                                        origFieldSymbol.type, recordSymbol, field.pos, VIRTUAL);
                newFields.put(fieldName, new BField(field.name, null, fieldSymbol));
                recordSymbol.scope.define(field.name, fieldSymbol);
            }

            recordType.sealed = applicableRecordType.sealed;
            recordType.restFieldType = applicableRecordType.restFieldType;

            if (recordType.sealed && allReadOnlyFields) {
                recordType.flags |= Flags.READONLY;
                recordType.tsymbol.flags |= Flags.READONLY;
            }

        }

        recordType.fields = newFields;
        recordSymbol.type = recordType;
        recordType.tsymbol = recordSymbol;

        BLangRecordTypeNode recordTypeNode = TypeDefBuilderHelper.createRecordTypeNode(recordType, pkgID, symTable,
                                                                                       pos);
        recordTypeNode.initFunction = TypeDefBuilderHelper.createInitFunctionForRecordType(recordTypeNode, data.env,
                                                                                           names, symTable);
        TypeDefBuilderHelper.createTypeDefinitionForTSymbol(recordType, recordSymbol, recordTypeNode, data.env);

        if (refType.tag == TypeTags.RECORD) {
            BRecordType applicableRecordType = (BRecordType) refType;
            BTypeSymbol applicableRecordTypeSymbol = applicableRecordType.tsymbol;
            BLangUserDefinedType origTypeRef = new BLangUserDefinedType(
                    ASTBuilderUtil.createIdentifier(
                            pos,
                            TypeDefBuilderHelper.getPackageAlias(data.env, pos.lineRange().filePath(),
                                                                 applicableRecordTypeSymbol.pkgID)),
                    ASTBuilderUtil.createIdentifier(pos, applicableRecordTypeSymbol.name.value));
            origTypeRef.pos = pos;
            origTypeRef.setBType(applicableRecordType);
            recordTypeNode.typeRefs.add(origTypeRef);
        } else if (refType.tag == TypeTags.MAP) {
            recordLiteral.expectedType = applicableMappingType;
        }

        return recordType;
    }

    private BType checkMappingConstructorCompatibility(BType bType, BLangRecordLiteral mappingConstructor,
                                                       AnalyzerData data) {
        int tag = bType.tag;
        if (tag == TypeTags.UNION) {
            boolean prevNonErrorLoggingCheck = data.commonAnalyzerData.nonErrorLoggingCheck;
            data.commonAnalyzerData.nonErrorLoggingCheck = true;
            int errorCount = this.dlog.errorCount();
            this.dlog.mute();

            List<BType> compatibleTypes = new ArrayList<>();
            boolean erroredExpType = false;
            for (BType memberType : ((BUnionType) bType).getMemberTypes()) {
                if (memberType == symTable.semanticError) {
                    if (!erroredExpType) {
                        erroredExpType = true;
                    }
                    continue;
                }

                BType listCompatibleMemType = getMappingConstructorCompatibleNonUnionType(memberType, data);
                if (listCompatibleMemType == symTable.semanticError) {
                    continue;
                }

                dlog.resetErrorCount();
                BType memCompatibiltyType = checkMappingConstructorCompatibility(listCompatibleMemType,
                                                                                 mappingConstructor, data);

                if (memCompatibiltyType != symTable.semanticError && dlog.errorCount() == 0 &&
                        isUniqueType(compatibleTypes, memCompatibiltyType)) {
                    compatibleTypes.add(memCompatibiltyType);
                }
            }

            data.commonAnalyzerData.nonErrorLoggingCheck = prevNonErrorLoggingCheck;
            dlog.setErrorCount(errorCount);
            if (!prevNonErrorLoggingCheck) {
                this.dlog.unmute();
            }

            if (compatibleTypes.isEmpty()) {
                if (!erroredExpType) {
                    reportIncompatibleMappingConstructorError(mappingConstructor, bType, data);
                }
                validateSpecifiedFields(mappingConstructor, symTable.semanticError, data);
                return symTable.semanticError;
            } else if (compatibleTypes.size() != 1) {
                dlog.error(mappingConstructor.pos, DiagnosticErrorCode.AMBIGUOUS_TYPES, bType);
                validateSpecifiedFields(mappingConstructor, symTable.semanticError, data);
                return symTable.semanticError;
            }

            return checkMappingConstructorCompatibility(compatibleTypes.get(0), mappingConstructor, data);
        }

        if (tag == TypeTags.TYPEREFDESC || tag == TypeTags.INTERSECTION) {
            BType refType = Types.getReferredType(bType);
            BType compatibleType = checkMappingConstructorCompatibility(refType, mappingConstructor, data);
            return compatibleType == refType ? bType : compatibleType;
        }

        BType possibleType = getMappingConstructorCompatibleNonUnionType(bType, data);

        switch (possibleType.tag) {
            case TypeTags.MAP:
                return validateSpecifiedFields(mappingConstructor, possibleType, data) ? possibleType :
                        symTable.semanticError;
            case TypeTags.RECORD:
                boolean isSpecifiedFieldsValid = validateSpecifiedFields(mappingConstructor, possibleType, data);

                boolean hasAllRequiredFields = validateRequiredFields((BRecordType) possibleType,
                                                                      mappingConstructor.fields,
                                                                      mappingConstructor.pos, data);

                return isSpecifiedFieldsValid && hasAllRequiredFields ? possibleType : symTable.semanticError;
            case TypeTags.READONLY:
                return checkReadOnlyMappingType(mappingConstructor, data);
        }
        reportIncompatibleMappingConstructorError(mappingConstructor, bType, data);
        validateSpecifiedFields(mappingConstructor, symTable.semanticError, data);
        return symTable.semanticError;
    }

    private BType checkReadOnlyMappingType(BLangRecordLiteral mappingConstructor, AnalyzerData data) {
        if (!data.commonAnalyzerData.nonErrorLoggingCheck) {
            BType inferredType = defineInferredRecordType(mappingConstructor, symTable.readonlyType, data);

            if (inferredType == symTable.semanticError) {
                return symTable.semanticError;
            }
            return checkMappingConstructorCompatibility(inferredType, mappingConstructor, data);
        }

        for (RecordLiteralNode.RecordField field : mappingConstructor.fields) {
            BLangExpression exprToCheck;

            if (field.isKeyValueField()) {
                exprToCheck = ((BLangRecordKeyValueField) field).valueExpr;
            } else if (field.getKind() == NodeKind.RECORD_LITERAL_SPREAD_OP) {
                exprToCheck = ((BLangRecordLiteral.BLangRecordSpreadOperatorField) field).expr;
            } else {
                exprToCheck = (BLangRecordVarNameField) field;
            }

            if (exprIncompatible(symTable.readonlyType, exprToCheck, data)) {
                return symTable.semanticError;
            }
        }

        return symTable.readonlyType;
    }

    private BType getMappingConstructorCompatibleNonUnionType(BType type, AnalyzerData data) {
        switch (type.tag) {
            case TypeTags.MAP:
            case TypeTags.RECORD:
            case TypeTags.READONLY:
                return type;
            case TypeTags.JSON:
                return !Symbols.isFlagOn(type.flags, Flags.READONLY) ? symTable.mapJsonType :
                        ImmutableTypeCloner.getEffectiveImmutableType(null, types, symTable.mapJsonType, data.env,
                                                                      symTable, anonymousModelHelper, names);
            case TypeTags.ANYDATA:
                return !Symbols.isFlagOn(type.flags, Flags.READONLY) ? symTable.mapAnydataType :
                        ImmutableTypeCloner.getEffectiveImmutableType(null, types, symTable.mapAnydataType,
                                data.env, symTable, anonymousModelHelper, names);
            case TypeTags.ANY:
                return !Symbols.isFlagOn(type.flags, Flags.READONLY) ? symTable.mapAllType :
                        ImmutableTypeCloner.getEffectiveImmutableType(null, types, symTable.mapAllType, data.env,
                                                                      symTable, anonymousModelHelper, names);
            case TypeTags.INTERSECTION:
                return ((BIntersectionType) type).effectiveType;
            case TypeTags.TYPEREFDESC:
                BType refType = Types.getReferredType(type);
                BType compatibleType = getMappingConstructorCompatibleNonUnionType(refType, data);
                return compatibleType == refType ? type : compatibleType;
        }
        return symTable.semanticError;
    }

    private boolean isMappingConstructorCompatibleType(BType type) {
        return Types.getReferredType(type).tag == TypeTags.RECORD
                || Types.getReferredType(type).tag == TypeTags.MAP;
    }

    private void reportIncompatibleMappingConstructorError(BLangRecordLiteral mappingConstructorExpr, BType expType,
                                                           AnalyzerData data) {
        if (expType == symTable.semanticError) {
            return;
        }

        BType referredExpType = Types.getReferredType(expType);
        if (referredExpType.tag != TypeTags.UNION) {
            dlog.error(mappingConstructorExpr.pos,
                    DiagnosticErrorCode.MAPPING_CONSTRUCTOR_COMPATIBLE_TYPE_NOT_FOUND, expType);
            return;
        }

        BUnionType unionType = (BUnionType) referredExpType;
        BType[] memberTypes = types.getAllTypes(unionType, true).toArray(new BType[0]);

        // Special case handling for `T?` where T is a record type. This is done to give more user friendly error
        // messages for this common scenario.
        if (memberTypes.length == 2) {
            BRecordType recType = null;
            BType firstMemberType = Types.getReferredType(memberTypes[0]);
            BType secondMemberType = Types.getReferredType(memberTypes[1]);
            if (firstMemberType.tag == TypeTags.RECORD && secondMemberType.tag == TypeTags.NIL) {
                recType = (BRecordType) firstMemberType;
            } else if (secondMemberType.tag == TypeTags.RECORD && firstMemberType.tag == TypeTags.NIL) {
                recType = (BRecordType) secondMemberType;
            }

            if (recType != null) {
                validateSpecifiedFields(mappingConstructorExpr, recType, data);
                validateRequiredFields(recType, mappingConstructorExpr.fields, mappingConstructorExpr.pos, data);
                return;
            }
        }

        // By this point, we know there aren't any types to which we can assign the mapping constructor. If this is
        // case where there is at least one type with which we can use mapping constructors, but this particular
        // mapping constructor is incompatible, we give an incompatible mapping constructor error.
        for (BType bType : memberTypes) {
            if (isMappingConstructorCompatibleType(bType)) {
                dlog.error(mappingConstructorExpr.pos, DiagnosticErrorCode.INCOMPATIBLE_MAPPING_CONSTRUCTOR,
                        unionType);
                return;
            }
        }

        dlog.error(mappingConstructorExpr.pos,
                DiagnosticErrorCode.MAPPING_CONSTRUCTOR_COMPATIBLE_TYPE_NOT_FOUND, unionType);
    }

    private boolean validateSpecifiedFields(BLangRecordLiteral mappingConstructor, BType possibleType,
                                            AnalyzerData data) {
        boolean isFieldsValid = true;

        for (RecordLiteralNode.RecordField field : mappingConstructor.fields) {
            BType checkedType = checkMappingField(field, Types.getReferredType(possibleType), data);
            if (isFieldsValid && checkedType == symTable.semanticError) {
                isFieldsValid = false;
            }
        }

        return isFieldsValid;
    }

    private boolean validateRequiredFields(BRecordType type, List<RecordLiteralNode.RecordField> specifiedFields,
                                           Location pos, AnalyzerData data) {
        HashSet<String> specFieldNames = getFieldNames(specifiedFields, data);
        boolean hasAllRequiredFields = true;

        for (BField field : type.fields.values()) {
            String fieldName = field.name.value;
            if (!specFieldNames.contains(fieldName) && Symbols.isFlagOn(field.symbol.flags, Flags.REQUIRED)
                    && !types.isNeverTypeOrStructureTypeWithARequiredNeverMember(field.type)) {
                // Check if `field` is explicitly assigned a value in the record literal
                // If a required field is missing, it's a compile error
                dlog.error(pos, DiagnosticErrorCode.MISSING_REQUIRED_RECORD_FIELD, field.name);
                if (hasAllRequiredFields) {
                    hasAllRequiredFields = false;
                }
            }
        }
        return hasAllRequiredFields;
    }

    private HashSet<String> getFieldNames(List<RecordLiteralNode.RecordField> specifiedFields, AnalyzerData data) {
        HashSet<String> fieldNames = new HashSet<>();

        for (RecordLiteralNode.RecordField specifiedField : specifiedFields) {
            if (specifiedField.isKeyValueField()) {
                String name = getKeyValueFieldName((BLangRecordKeyValueField) specifiedField);
                if (name == null) {
                    continue; // computed key
                }

                fieldNames.add(name);
            } else if (specifiedField.getKind() == NodeKind.SIMPLE_VARIABLE_REF) {
                fieldNames.add(getVarNameFieldName((BLangRecordVarNameField) specifiedField));
            } else {
                fieldNames.addAll(getSpreadOpFieldRequiredFieldNames(
                        (BLangRecordLiteral.BLangRecordSpreadOperatorField) specifiedField, data));
            }
        }

        return fieldNames;
    }

    private String getKeyValueFieldName(BLangRecordKeyValueField field) {
        BLangRecordKey key = field.key;
        if (key.computedKey) {
            return null;
        }

        BLangExpression keyExpr = key.expr;

        if (keyExpr.getKind() == NodeKind.SIMPLE_VARIABLE_REF) {
            return ((BLangSimpleVarRef) keyExpr).variableName.value;
        } else if (keyExpr.getKind() == NodeKind.LITERAL) {
            return (String) ((BLangLiteral) keyExpr).value;
        }
        return null;
    }

    private String getVarNameFieldName(BLangRecordVarNameField field) {
        return field.variableName.value;
    }

    private List<String> getSpreadOpFieldRequiredFieldNames(BLangRecordLiteral.BLangRecordSpreadOperatorField field,
                                                            AnalyzerData data) {
        BType spreadType = Types.getReferredType(checkExpr(field.expr, data));

        if (spreadType.tag != TypeTags.RECORD) {
            return Collections.emptyList();
        }

        List<String> fieldNames = new ArrayList<>();
        for (BField bField : ((BRecordType) spreadType).getFields().values()) {
            if (!Symbols.isOptional(bField.symbol)) {
                fieldNames.add(bField.name.value);
            }
        }
        return fieldNames;
    }

    @Override
    public void visit(BLangWorkerFlushExpr workerFlushExpr, AnalyzerData data) {
        if (workerFlushExpr.workerIdentifier != null) {
            String workerName = workerFlushExpr.workerIdentifier.getValue();
            if (!this.workerExists(data.env, workerName)) {
                this.dlog.error(workerFlushExpr.pos, DiagnosticErrorCode.UNDEFINED_WORKER, workerName);
            } else {
                BSymbol symbol = symResolver.lookupSymbolInMainSpace(data.env, names.fromString(workerName));
                if (symbol != symTable.notFoundSymbol) {
                    workerFlushExpr.workerSymbol = symbol;
                }
            }
        }
        BType actualType = BUnionType.create(null, symTable.errorType, symTable.nilType);
        data.resultType = types.checkType(workerFlushExpr, actualType, data.expType);
    }

    @Override
    public void visit(BLangWorkerSyncSendExpr syncSendExpr, AnalyzerData data) {
        BSymbol symbol = symResolver.lookupSymbolInMainSpace(data.env, names.fromIdNode(syncSendExpr.workerIdentifier));

        if (symTable.notFoundSymbol.equals(symbol)) {
            syncSendExpr.workerType = symTable.semanticError;
        } else {
            syncSendExpr.workerType = symbol.type;
            syncSendExpr.workerSymbol = symbol;
        }

        // TODO Need to remove this cached env
        syncSendExpr.env = data.env;
        checkExpr(syncSendExpr.expr, data);

        // Validate if the send expression type is cloneableType
        if (!types.isAssignable(syncSendExpr.expr.getBType(), symTable.cloneableType)) {
            this.dlog.error(syncSendExpr.pos, DiagnosticErrorCode.INVALID_TYPE_FOR_SEND,
                            syncSendExpr.expr.getBType());
        }

        String workerName = syncSendExpr.workerIdentifier.getValue();
        if (!this.workerExists(data.env, workerName)) {
            this.dlog.error(syncSendExpr.pos, DiagnosticErrorCode.UNDEFINED_WORKER, workerName);
        }

        syncSendExpr.expectedType = data.expType;

        // Type checking against the matching receive is done during code analysis.
        // When the expected type is noType, set the result type as nil to avoid variable assignment is required errors.
        data.resultType = data.expType == symTable.noType ? symTable.nilType : data.expType;
    }

    @Override
    public void visit(BLangWorkerReceive workerReceiveExpr, AnalyzerData data) {
        BSymbol symbol =
                symResolver.lookupSymbolInMainSpace(data.env, names.fromIdNode(workerReceiveExpr.workerIdentifier));

        // TODO Need to remove this cached env
        workerReceiveExpr.env = data.env;

        if (symTable.notFoundSymbol.equals(symbol)) {
            workerReceiveExpr.workerType = symTable.semanticError;
        } else {
            workerReceiveExpr.workerType = symbol.type;
            workerReceiveExpr.workerSymbol = symbol;
        }
        // The receive expression cannot be assigned to var, since we cannot infer the type.
        if (symTable.noType == data.expType) {
            this.dlog.error(workerReceiveExpr.pos, DiagnosticErrorCode.INVALID_USAGE_OF_RECEIVE_EXPRESSION);
        }
        // We cannot predict the type of the receive expression as it depends on the type of the data sent by the other
        // worker/channel. Since receive is an expression now we infer the type of it from the lhs of the statement.
        workerReceiveExpr.setBType(data.expType);
        data.resultType = data.expType;
    }

    private boolean workerExists(SymbolEnv env, String workerName) {
        //TODO: move this method to CodeAnalyzer
        if (workerName.equals(DEFAULT_WORKER_NAME)) {
           return true;
        }
        BSymbol symbol = this.symResolver.lookupSymbolInMainSpace(env, new Name(workerName));
        BType bType =  Types.getReferredType(symbol.type);
        return symbol != this.symTable.notFoundSymbol &&
                bType.tag == TypeTags.FUTURE &&
               ((BFutureType) bType).workerDerivative;
    }

    @Override
    public void visit(BLangConstRef constRef, AnalyzerData data) {
        constRef.symbol = symResolver.lookupMainSpaceSymbolInPackage(constRef.pos, data.env,
                names.fromIdNode(constRef.pkgAlias), names.fromIdNode(constRef.variableName));

        types.setImplicitCastExpr(constRef, constRef.getBType(), data.expType);
        data.resultType = constRef.getBType();
    }

    public void visit(BLangSimpleVarRef varRefExpr, AnalyzerData data) {
        // Set error type as the actual type.
        BType actualType = symTable.semanticError;

        BLangIdentifier identifier = varRefExpr.variableName;
        Name varName = names.fromIdNode(identifier);
        if (varName == Names.IGNORE) {
            varRefExpr.setBType(this.symTable.anyType);

            // If the variable name is a wildcard('_'), the symbol should be ignorable.
            varRefExpr.symbol = new BVarSymbol(0, true, varName,
                                               names.originalNameFromIdNode(identifier),
                    data.env.enclPkg.symbol.pkgID, varRefExpr.getBType(), data.env.scope.owner,
                                               varRefExpr.pos, VIRTUAL);

            data.resultType = varRefExpr.getBType();
            return;
        }

        Name compUnitName = getCurrentCompUnit(varRefExpr);
        BSymbol pkgSymbol = symResolver.resolvePrefixSymbol(data.env, names.fromIdNode(varRefExpr.pkgAlias),
                                                            compUnitName);
        varRefExpr.pkgSymbol = pkgSymbol;
        if (pkgSymbol == symTable.notFoundSymbol) {
            varRefExpr.symbol = symTable.notFoundSymbol;
            dlog.error(varRefExpr.pos, DiagnosticErrorCode.UNDEFINED_MODULE, varRefExpr.pkgAlias);
        } else if (Names.CLIENT.equals(varName) &&
                !identifier.isLiteral) {
            PackageID sourcePkg = data.env.enclPkg.packageID;
            String sourceDoc = varRefExpr.pos.lineRange().filePath();
            if (!symTable.clientDeclarations.containsKey(sourcePkg) ||
                    !symTable.clientDeclarations.get(sourcePkg).containsKey(sourceDoc) ||
                    !symTable.clientDeclarations.get(sourcePkg).get(sourceDoc)
                            .containsValue(Optional.of(pkgSymbol.pkgID))) {
                dlog.error(identifier.pos,
                        DiagnosticErrorCode.INVALID_USAGE_OF_THE_CLIENT_KEYWORD_AS_UNQUOTED_IDENTIFIER);
            }
        }

        if (pkgSymbol.tag == SymTag.XMLNS) {
            actualType = symTable.stringType;
        } else if (pkgSymbol != symTable.notFoundSymbol) {
            BSymbol symbol = symResolver.lookupMainSpaceSymbolInPackage(varRefExpr.pos, data.env,
                    names.fromIdNode(varRefExpr.pkgAlias), varName);
            // if no symbol, check same for object attached function
            if (symbol == symTable.notFoundSymbol && data.env.enclType != null) {
                Name objFuncName = names.fromString(Symbols
                        .getAttachedFuncSymbolName(data.env.enclType.getBType().tsymbol.name.value, varName.value));
                symbol = symResolver.resolveStructField(varRefExpr.pos, data.env, objFuncName,
                        data.env.enclType.getBType().tsymbol);
            }

            // TODO: call to isInLocallyDefinedRecord() is a temporary fix done to disallow local var references in
            //  locally defined record type defs. This check should be removed once local var referencing is supported.
            if (((symbol.tag & SymTag.VARIABLE) == SymTag.VARIABLE)) {
                BVarSymbol varSym = (BVarSymbol) symbol;
                checkSelfReferences(varRefExpr.pos, data.env, varSym);
                varRefExpr.symbol = varSym;
                actualType = varSym.type;
                markAndRegisterClosureVariable(symbol, varRefExpr.pos, data.env, data);
            } else if ((symbol.tag & SymTag.TYPE_DEF) == SymTag.TYPE_DEF) {
                actualType = Types.getReferredType(symbol.type).tag == TypeTags.TYPEDESC ? 
                        symbol.type : new BTypedescType(symbol.type, null);
                varRefExpr.symbol = symbol;
            } else if ((symbol.tag & SymTag.CONSTANT) == SymTag.CONSTANT) {
                BConstantSymbol constSymbol = (BConstantSymbol) symbol;
                varRefExpr.symbol = constSymbol;
                BType symbolType = symbol.type;
                BType expectedType = Types.getReferredType(data.expType);
                if (symbolType != symTable.noType && expectedType.tag == TypeTags.FINITE ||
                        (expectedType.tag == TypeTags.UNION && types.getAllTypes(expectedType, true).stream()
                                .anyMatch(memType -> Types.getReferredType(memType).tag == TypeTags.FINITE &&
                                        types.isAssignable(symbolType, memType)))) {
                    actualType = symbolType;
                } else {
                    actualType = constSymbol.literalType;
                }

                // If the constant is on the LHS, modifications are not allowed.
                // E.g. m.k = "10"; // where `m` is a constant.
                if (varRefExpr.isLValue || varRefExpr.isCompoundAssignmentLValue) {
                    actualType = symTable.semanticError;
                    dlog.error(varRefExpr.pos, DiagnosticErrorCode.CANNOT_UPDATE_CONSTANT_VALUE);
                }
            } else {
                varRefExpr.symbol = symbol; // Set notFoundSymbol
                logUndefinedSymbolError(varRefExpr.pos, varName.value);
            }
        }

        // Check type compatibility
        BType expType = Types.getReferredType(data.expType);
        if (expType.tag == TypeTags.ARRAY && isArrayOpenSealedType((BArrayType) expType)) {
            dlog.error(varRefExpr.pos, DiagnosticErrorCode.CANNOT_INFER_SIZE_ARRAY_SIZE_FROM_THE_CONTEXT);
            data.resultType = symTable.semanticError;
            return;
        }

        data.resultType = types.checkType(varRefExpr, actualType, data.expType);
    }

    @Override
    public void visit(BLangRecordVarRef varRefExpr, AnalyzerData data) {
        LinkedHashMap<String, BField> fields = new LinkedHashMap<>();

        String recordName = this.anonymousModelHelper.getNextAnonymousTypeKey(data.env.enclPkg.symbol.pkgID);
        BRecordTypeSymbol recordSymbol = Symbols.createRecordSymbol(Flags.ANONYMOUS, names.fromString(recordName),
                data.env.enclPkg.symbol.pkgID, null, data.env.scope.owner,
                                                                    varRefExpr.pos, SOURCE);
        symbolEnter.defineSymbol(varRefExpr.pos, recordSymbol, data.env);

        boolean unresolvedReference = false;
        for (BLangRecordVarRef.BLangRecordVarRefKeyValue recordRefField : varRefExpr.recordRefFields) {
            BLangVariableReference bLangVarReference = (BLangVariableReference) recordRefField.variableReference;
            bLangVarReference.isLValue = true;
            checkExpr(recordRefField.variableReference, data);
            if (bLangVarReference.symbol == null || bLangVarReference.symbol == symTable.notFoundSymbol ||
                    !isValidVariableReference(recordRefField.variableReference)) {
                unresolvedReference = true;
                continue;
            }
            BVarSymbol bVarSymbol = (BVarSymbol) bLangVarReference.symbol;
            BField field = new BField(names.fromIdNode(recordRefField.variableName), varRefExpr.pos,
                                      new BVarSymbol(0, names.fromIdNode(recordRefField.variableName),
                                                     names.originalNameFromIdNode(recordRefField.variableName),
                                              data.env.enclPkg.symbol.pkgID, bVarSymbol.type, recordSymbol,
                                                     varRefExpr.pos, SOURCE));
            fields.put(field.name.value, field);
        }

        BLangExpression restParam = (BLangExpression) varRefExpr.restParam;
        if (restParam != null) {
            checkExpr(restParam, data);
            unresolvedReference = !isValidVariableReference(restParam);
        }

        if (unresolvedReference) {
            data.resultType = symTable.semanticError;
            return;
        }

        BRecordType bRecordType = new BRecordType(recordSymbol);
        bRecordType.fields = fields;
        recordSymbol.type = bRecordType;
        varRefExpr.symbol = new BVarSymbol(0, recordSymbol.name, recordSymbol.getOriginalName(),
                data.env.enclPkg.symbol.pkgID, bRecordType, data.env.scope.owner, varRefExpr.pos,
                                           SOURCE);

        if (restParam == null) {
            bRecordType.sealed = true;
            bRecordType.restFieldType = symTable.noType;
        } else if (restParam.getBType() == symTable.semanticError) {
            bRecordType.restFieldType = symTable.mapType;
        } else {
            // Rest variable type of Record ref (record destructuring assignment) is a record where T is the broad
            // type of all fields that are not specified in the destructuring pattern. Here we set the rest type of
            // record type to T.
            BType restFieldType;
            BType restParamType = Types.getReferredType(restParam.getBType());
            if (restParamType.tag == TypeTags.RECORD) {
                restFieldType = ((BRecordType) restParamType).restFieldType;
            } else if (restParamType.tag == TypeTags.MAP) {
                restFieldType = ((BMapType) restParamType).constraint;
            } else {
                restFieldType = restParam.getBType();
            }
            bRecordType.restFieldType = restFieldType;
        }

        data.resultType = bRecordType;
    }

    @Override
    public void visit(BLangErrorVarRef varRefExpr, AnalyzerData data) {
        if (varRefExpr.typeNode != null) {
            BType bType = symResolver.resolveTypeNode(varRefExpr.typeNode, data.env);
            varRefExpr.setBType(bType);
            checkIndirectErrorVarRef(varRefExpr, data);
            data.resultType = bType;
            return;
        }

        if (varRefExpr.message != null) {
            varRefExpr.message.isLValue = true;
            checkExpr(varRefExpr.message, data);
            if (!types.isAssignable(symTable.stringType, varRefExpr.message.getBType())) {
                dlog.error(varRefExpr.message.pos, DiagnosticErrorCode.INCOMPATIBLE_TYPES, symTable.stringType,
                           varRefExpr.message.getBType());
            }
        }

        if (varRefExpr.cause != null) {
            varRefExpr.cause.isLValue = true;
            checkExpr(varRefExpr.cause, data);
            if (!types.isAssignable(symTable.errorOrNilType, varRefExpr.cause.getBType())) {
                dlog.error(varRefExpr.cause.pos, DiagnosticErrorCode.INCOMPATIBLE_TYPES, symTable.errorOrNilType,
                           varRefExpr.cause.getBType());
            }
        }

        boolean unresolvedReference = false;

        for (BLangNamedArgsExpression detailItem : varRefExpr.detail) {
            BLangVariableReference refItem = (BLangVariableReference) detailItem.expr;
            refItem.isLValue = true;
            checkExpr(refItem, data);

            if (!isValidVariableReference(refItem)) {
                unresolvedReference = true;
                continue;
            }

            if (refItem.getKind() == NodeKind.FIELD_BASED_ACCESS_EXPR
                    || refItem.getKind() == NodeKind.INDEX_BASED_ACCESS_EXPR) {
                dlog.error(refItem.pos, DiagnosticErrorCode.INVALID_VARIABLE_REFERENCE_IN_BINDING_PATTERN,
                        refItem);
                unresolvedReference = true;
                continue;
            }

            if (refItem.symbol == null) {
                unresolvedReference = true;
            }
        }

        if (varRefExpr.restVar != null) {
            varRefExpr.restVar.isLValue = true;
            if (varRefExpr.restVar.getKind() == NodeKind.SIMPLE_VARIABLE_REF) {
                checkExpr(varRefExpr.restVar, data);
                unresolvedReference = unresolvedReference
                        || varRefExpr.restVar.symbol == null
                        || !isValidVariableReference(varRefExpr.restVar);
            }
        }

        if (unresolvedReference) {
            data.resultType = symTable.semanticError;
            return;
        }

        BType errorRefRestFieldType;
        if (varRefExpr.restVar == null) {
            errorRefRestFieldType = symTable.anydataOrReadonly;
        } else if (varRefExpr.restVar.getKind() == NodeKind.SIMPLE_VARIABLE_REF
                && ((BLangSimpleVarRef) varRefExpr.restVar).variableName.value.equals(Names.IGNORE.value)) {
            errorRefRestFieldType = symTable.anydataOrReadonly;
        } else if (varRefExpr.restVar.getKind() == NodeKind.INDEX_BASED_ACCESS_EXPR
            || varRefExpr.restVar.getKind() == NodeKind.FIELD_BASED_ACCESS_EXPR) {
            errorRefRestFieldType = varRefExpr.restVar.getBType();
        } else if (Types.getReferredType(varRefExpr.restVar.getBType()).tag == TypeTags.MAP) {
            errorRefRestFieldType = ((BMapType) Types.getReferredType(varRefExpr.restVar.getBType())).constraint;
        } else {
            dlog.error(varRefExpr.restVar.pos, DiagnosticErrorCode.INCOMPATIBLE_TYPES,
                       varRefExpr.restVar.getBType(), symTable.detailType);
            data.resultType = symTable.semanticError;
            return;
        }

        BType errorDetailType = errorRefRestFieldType == symTable.anydataOrReadonly
                ? symTable.errorType.detailType
                : new BMapType(TypeTags.MAP, errorRefRestFieldType, null, Flags.PUBLIC);
        data.resultType = new BErrorType(symTable.errorType.tsymbol, errorDetailType);
    }

    private void checkIndirectErrorVarRef(BLangErrorVarRef varRefExpr, AnalyzerData data) {
        for (BLangNamedArgsExpression detailItem : varRefExpr.detail) {
            checkExpr(detailItem.expr, data);
            checkExpr(detailItem, detailItem.expr.getBType(), data);
        }

        if (varRefExpr.restVar != null) {
            checkExpr(varRefExpr.restVar, data);
        }

        if (varRefExpr.message != null) {
            varRefExpr.message.isLValue = true;
            checkExpr(varRefExpr.message, data);
        }

        if (varRefExpr.cause != null) {
            varRefExpr.cause.isLValue = true;
            checkExpr(varRefExpr.cause, data);
        }
    }

    @Override
    public void visit(BLangTupleVarRef varRefExpr, AnalyzerData data) {
        List<BType> results = new ArrayList<>();
        for (int i = 0; i < varRefExpr.expressions.size(); i++) {
            ((BLangVariableReference) varRefExpr.expressions.get(i)).isLValue = true;
            results.add(checkExpr(varRefExpr.expressions.get(i), symTable.noType, data));
        }
        BTupleType actualType = new BTupleType(results);
        if (varRefExpr.restParam != null) {
            BLangExpression restExpr = varRefExpr.restParam;
            ((BLangVariableReference) restExpr).isLValue = true;
            BType checkedType = checkExpr(restExpr, symTable.noType, data);
            BType referredCheckedType = Types.getReferredType(checkedType);
            if (!(referredCheckedType.tag == TypeTags.ARRAY || referredCheckedType.tag == TypeTags.TUPLE)) {
                dlog.error(varRefExpr.pos, DiagnosticErrorCode.INVALID_TYPE_FOR_REST_DESCRIPTOR, checkedType);
                data.resultType = symTable.semanticError;
                return;
            }
            if (referredCheckedType.tag == TypeTags.ARRAY) {
                actualType.restType = ((BArrayType) referredCheckedType).eType;
            } else {
                actualType.restType = checkedType;
            }
        }
        data.resultType = types.checkType(varRefExpr, actualType, data.expType);
    }

    /**
     * This method will recursively check if a multidimensional array has at least one open sealed dimension.
     *
     * @param arrayType array to check if open sealed
     * @return true if at least one dimension is open sealed
     */
    public boolean isArrayOpenSealedType(BArrayType arrayType) {
        if (arrayType.state == BArrayState.INFERRED) {
            return true;
        }
        BType elementType = Types.getReferredType(arrayType.eType);
        if (elementType.tag == TypeTags.ARRAY) {
            return isArrayOpenSealedType((BArrayType) elementType);
        }
        return false;
    }

    /**
     * This method will recursively traverse and find the symbol environment of a lambda node (which is given as the
     * enclosing invokable node) which is needed to lookup closure variables. The variable lookup will start from the
     * enclosing invokable node's environment, which are outside of the scope of a lambda function.
     */
    private SymbolEnv findEnclosingInvokableEnv(SymbolEnv env, BLangInvokableNode encInvokable) {
        if (env.enclEnv.node == null) {
            return env;
        }
        NodeKind kind = env.enclEnv.node.getKind();
        if (kind == NodeKind.ARROW_EXPR || kind == NodeKind.ON_FAIL) {
            // TODO : check if we need ON_FAIL now
            return env.enclEnv;
        }

        if (kind == NodeKind.CLASS_DEFN) {
            return env.enclEnv.enclEnv;
        }

        if (env.enclInvokable != null && env.enclInvokable == encInvokable) {
            return findEnclosingInvokableEnv(env.enclEnv, encInvokable);
        }
        return env;
    }

    private SymbolEnv findEnclosingInvokableEnv(SymbolEnv env, BLangRecordTypeNode recordTypeNode) {
        if (env.enclEnv.node != null) {
            NodeKind kind = env.enclEnv.node.getKind();
            if (kind == NodeKind.ARROW_EXPR || kind == NodeKind.ON_FAIL || kind == NodeKind.CLASS_DEFN) {
                return env.enclEnv;
            }
        }

        if (env.enclType != null && env.enclType == recordTypeNode) {
            return findEnclosingInvokableEnv(env.enclEnv, recordTypeNode);
        }
        return env;
    }

    private boolean isFunctionArgument(BSymbol symbol, List<BLangSimpleVariable> params) {
        return params.stream().anyMatch(param -> (param.symbol.name.equals(symbol.name) &&
                Types.getReferredType(param.getBType()).tag == Types.getReferredType(symbol.type).tag));
    }

    @Override
    public void visit(BLangFieldBasedAccess.BLangNSPrefixedFieldBasedAccess nsPrefixedFieldBasedAccess,
                      AnalyzerData data) {
        checkFieldBasedAccess(nsPrefixedFieldBasedAccess, true, data);
    }

    public void visit(BLangFieldBasedAccess fieldAccessExpr, AnalyzerData data) {
        checkFieldBasedAccess(fieldAccessExpr, false, data);
    }

    private void checkFieldBasedAccess(BLangFieldBasedAccess fieldAccessExpr, boolean isNsPrefixed, AnalyzerData data) {
        markLeafNode(fieldAccessExpr);

        // First analyze the accessible expression.
        BLangExpression containerExpression = fieldAccessExpr.expr;

        if (containerExpression instanceof BLangValueExpression) {
            ((BLangValueExpression) containerExpression).isLValue = fieldAccessExpr.isLValue;
            ((BLangValueExpression) containerExpression).isCompoundAssignmentLValue =
                    fieldAccessExpr.isCompoundAssignmentLValue;
        }

        BType varRefType = types.getTypeWithEffectiveIntersectionTypes(checkExpr(containerExpression, data));

        // Disallow `expr.ns:attrname` syntax on non xml expressions.
        if (isNsPrefixed && !isXmlAccess(fieldAccessExpr)) {
            dlog.error(fieldAccessExpr.pos, DiagnosticErrorCode.INVALID_FIELD_ACCESS_EXPRESSION);
            data.resultType = symTable.semanticError;
            return;
        }

        BType actualType;
        if (fieldAccessExpr.optionalFieldAccess) {
            if (fieldAccessExpr.isLValue || fieldAccessExpr.isCompoundAssignmentLValue) {
                dlog.error(fieldAccessExpr.pos, DiagnosticErrorCode.OPTIONAL_FIELD_ACCESS_NOT_REQUIRED_ON_LHS);
                data.resultType = symTable.semanticError;
                return;
            }
            actualType = checkOptionalFieldAccessExpr(fieldAccessExpr, varRefType,
                    names.fromIdNode(fieldAccessExpr.field), data);
        } else {
            actualType = checkFieldAccessExpr(fieldAccessExpr, varRefType, names.fromIdNode(fieldAccessExpr.field),
                                              data);

            if (actualType != symTable.semanticError &&
                    (fieldAccessExpr.isLValue || fieldAccessExpr.isCompoundAssignmentLValue)) {
                if (isAllReadonlyTypes(varRefType)) {
                    BType referredType = Types.getReferredType(varRefType);
                    if (referredType.tag != TypeTags.OBJECT
                            || !isInitializationInInit(referredType, data)) {
                        dlog.error(fieldAccessExpr.pos, DiagnosticErrorCode.CANNOT_UPDATE_READONLY_VALUE_OF_TYPE,
                                varRefType);
                        data.resultType = symTable.semanticError;
                        return;
                    }

                } else if (types.isSubTypeOfBaseType(varRefType, TypeTags.RECORD) &&
                        isInvalidReadonlyFieldUpdate(varRefType, fieldAccessExpr.field.value)) {
                    dlog.error(fieldAccessExpr.pos, DiagnosticErrorCode.CANNOT_UPDATE_READONLY_RECORD_FIELD,
                            fieldAccessExpr.field.value, varRefType);
                    data.resultType = symTable.semanticError;
                    return;
                }
                // Object final field updates will be analyzed at dataflow analysis.
            }
        }

        data.resultType = types.checkType(fieldAccessExpr, actualType, data.expType);
    }

    private boolean isAllReadonlyTypes(BType type) {
        type = Types.getReferredType(type);
        if (type.tag != TypeTags.UNION) {
            return Symbols.isFlagOn(type.flags, Flags.READONLY);
        }

        for (BType memberType : ((BUnionType) type).getMemberTypes()) {
            if (!isAllReadonlyTypes(memberType)) {
                return false;
            }
        }
        return true;
    }

    private boolean isInitializationInInit(BType type, AnalyzerData data) {
        BObjectType objectType = (BObjectType) type;
        BObjectTypeSymbol objectTypeSymbol = (BObjectTypeSymbol) objectType.tsymbol;
        BAttachedFunction initializerFunc = objectTypeSymbol.initializerFunc;

        return data.env.enclInvokable != null && initializerFunc != null &&
                data.env.enclInvokable.symbol == initializerFunc.symbol;
    }

    private boolean isInvalidReadonlyFieldUpdate(BType type, String fieldName) {
        if (Types.getReferredType(type).tag == TypeTags.RECORD) {
            if (Symbols.isFlagOn(type.flags, Flags.READONLY)) {
                return true;
            }

            BRecordType recordType = (BRecordType) Types.getReferredType(type);
            for (BField field : recordType.fields.values()) {
                if (!field.name.value.equals(fieldName)) {
                    continue;
                }

                return Symbols.isFlagOn(field.symbol.flags, Flags.READONLY);
            }
            return recordType.sealed;
        }

        // For unions, we consider this an invalid update only if it is invalid for all member types. If for at least
        // one member this is valid, we allow this at compile time with the potential to fail at runtime.
        boolean allInvalidUpdates = true;
        for (BType memberType : ((BUnionType) Types.getReferredType(type)).getMemberTypes()) {
            if (!isInvalidReadonlyFieldUpdate(memberType, fieldName)) {
                allInvalidUpdates = false;
            }
        }
        return allInvalidUpdates;
    }

    private boolean isXmlAccess(BLangFieldBasedAccess fieldAccessExpr) {
        BLangExpression expr = fieldAccessExpr.expr;
        BType exprType = Types.getReferredType(expr.getBType());

        if (exprType.tag == TypeTags.XML || exprType.tag == TypeTags.XML_ELEMENT) {
            return true;
        }

        if (expr.getKind() == NodeKind.FIELD_BASED_ACCESS_EXPR  && hasLaxOriginalType((BLangFieldBasedAccess) expr)
                && exprType.tag == TypeTags.UNION) {
            Set<BType> memberTypes = ((BUnionType) exprType).getMemberTypes();
            return memberTypes.contains(symTable.xmlType) || memberTypes.contains(symTable.xmlElementType);
          }

        return false;
    }

    public void visit(BLangIndexBasedAccess indexBasedAccessExpr, AnalyzerData data) {
        markLeafNode(indexBasedAccessExpr);

        // First analyze the variable reference expression.
        BLangExpression containerExpression = indexBasedAccessExpr.expr;
        if (containerExpression.getKind() ==  NodeKind.TYPEDESC_EXPRESSION) {
            dlog.error(indexBasedAccessExpr.pos, DiagnosticErrorCode.OPERATION_DOES_NOT_SUPPORT_MEMBER_ACCESS,
                    ((BLangTypedescExpr) containerExpression).typeNode);
            data.resultType = symTable.semanticError;
            return;
        }

        if (containerExpression instanceof BLangValueExpression) {
            ((BLangValueExpression) containerExpression).isLValue = indexBasedAccessExpr.isLValue;
            ((BLangValueExpression) containerExpression).isCompoundAssignmentLValue =
                    indexBasedAccessExpr.isCompoundAssignmentLValue;
        }

        boolean isStringValue = containerExpression.getBType() != null
                && Types.getReferredType(containerExpression.getBType()).tag == TypeTags.STRING;
        if (!isStringValue) {
            checkExpr(containerExpression, symTable.noType, data);
        }

        BType exprType = containerExpression.getBType();
        BLangExpression indexExpr = indexBasedAccessExpr.indexExpr;

        if (indexExpr.getKind() == NodeKind.LIST_CONSTRUCTOR_EXPR &&
                Types.getReferredType(exprType).tag != TypeTags.TABLE) {
            dlog.error(indexBasedAccessExpr.pos, DiagnosticErrorCode.MULTI_KEY_MEMBER_ACCESS_NOT_SUPPORTED, exprType);
            data.resultType = symTable.semanticError;
            return;
        }

        BType actualType = checkIndexAccessExpr(indexBasedAccessExpr, data);
        if (actualType != symTable.semanticError &&
                (indexBasedAccessExpr.isLValue || indexBasedAccessExpr.isCompoundAssignmentLValue)) {
            if (isAllReadonlyTypes(exprType)) {
                dlog.error(indexBasedAccessExpr.pos, DiagnosticErrorCode.CANNOT_UPDATE_READONLY_VALUE_OF_TYPE,
                        exprType);
                data.resultType = symTable.semanticError;
                return;
            } else if (types.isSubTypeOfBaseType(exprType, TypeTags.RECORD) && isConstExpr(indexExpr) &&
                    isInvalidReadonlyFieldUpdate(exprType, getConstFieldName(indexExpr))) {
                dlog.error(indexBasedAccessExpr.pos, DiagnosticErrorCode.CANNOT_UPDATE_READONLY_RECORD_FIELD,
                        getConstFieldName(indexExpr), exprType);
                data.resultType = symTable.semanticError;
                return;
            }
        }

        // If this is on lhs, no need to do type checking further. And null/error
        // will not propagate from parent expressions
        if (indexBasedAccessExpr.isLValue) {
            indexBasedAccessExpr.originalType = actualType;
            indexBasedAccessExpr.setBType(actualType);
            data.resultType = actualType;
            return;
        }

        data.resultType = this.types.checkType(indexBasedAccessExpr, actualType, data.expType);
    }

    public void visit(BLangInvocation iExpr, AnalyzerData data) {
        // Variable ref expression null means this is the leaf node of the variable ref expression tree
        // e.g. foo();, foo(), foo().k;
        if (iExpr.expr == null) {
            // This is a function invocation expression. e.g. foo()
            checkFunctionInvocationExpr(iExpr, data);
            return;
        }

        // Module aliases cannot be used with methods
        if (invalidModuleAliasUsage(iExpr)) {
            return;
        }

        // Find the variable reference expression type
        checkExpr(iExpr.expr, symTable.noType, data);

        BType varRefType = iExpr.expr.getBType();
        visitInvocation(iExpr, varRefType, data);
    }

    private void visitInvocation(BLangInvocation iExpr, BType varRefType, AnalyzerData data) {
        switch (varRefType.tag) {
            case TypeTags.OBJECT:
                // Invoking a function bound to an object
                // First check whether there exist a function with this name
                // Then perform arg and param matching
                checkObjectFunctionInvocationExpr(iExpr, (BObjectType) varRefType, data);
                break;
            case TypeTags.RECORD:
                checkFieldFunctionPointer(iExpr, data);
                break;
            case TypeTags.NONE:
                dlog.error(iExpr.pos, DiagnosticErrorCode.UNDEFINED_FUNCTION, iExpr.name);
                break;
            case TypeTags.TYPEREFDESC:
                visitInvocation(iExpr, Types.getReferredType(varRefType), data);
                break;
            case TypeTags.INTERSECTION:
                visitInvocation(iExpr, ((BIntersectionType) varRefType).effectiveType, data);
                break;
            case TypeTags.SEMANTIC_ERROR:
                break;
            default:
                checkInLangLib(iExpr, varRefType, data);
        }
    }

    public void visit(BLangErrorConstructorExpr errorConstructorExpr, AnalyzerData data) {
        BLangUserDefinedType userProvidedTypeRef = errorConstructorExpr.errorTypeRef;
        if (userProvidedTypeRef != null) {
            symResolver.resolveTypeNode(userProvidedTypeRef, data.env,
                                        DiagnosticErrorCode.UNDEFINED_ERROR_TYPE_DESCRIPTOR);
        }
        validateErrorConstructorPositionalArgs(errorConstructorExpr, data);

        List<BType> expandedCandidates = getTypeCandidatesForErrorConstructor(errorConstructorExpr, data);

        List<BType> errorDetailTypes = new ArrayList<>(expandedCandidates.size());
        for (BType expandedCandidate : expandedCandidates) {
            BType detailType = ((BErrorType) Types.getReferredType(expandedCandidate)).detailType;
            errorDetailTypes.add(Types.getReferredType(detailType));
        }

        BType detailCandidate;
        if (errorDetailTypes.size() == 1) {
            detailCandidate = errorDetailTypes.get(0);
        } else {
            detailCandidate = BUnionType.create(null, new LinkedHashSet<>(errorDetailTypes));
        }

        BLangRecordLiteral recordLiteral = createRecordLiteralForErrorConstructor(errorConstructorExpr);
        BType inferredDetailType = checkExprSilent(recordLiteral, detailCandidate, data);

        int index = errorDetailTypes.indexOf(inferredDetailType);
        BType selectedCandidate = index < 0 ? symTable.semanticError : expandedCandidates.get(index);

        if (selectedCandidate != symTable.semanticError
                && (userProvidedTypeRef == null
                || Types.getReferredType(userProvidedTypeRef.getBType()) == Types.getReferredType(selectedCandidate))) {
            checkProvidedErrorDetails(errorConstructorExpr, inferredDetailType, data);
            // TODO: When the `userProvidedTypeRef` is present diagnostic message is provided for just `error`
            // https://github.com/ballerina-platform/ballerina-lang/issues/33574
            data.resultType = types.checkType(errorConstructorExpr.pos, selectedCandidate, data.expType,
                    DiagnosticErrorCode.INCOMPATIBLE_TYPES);
            return;
        }

        if (userProvidedTypeRef == null && errorDetailTypes.size() > 1) {
            dlog.error(errorConstructorExpr.pos, DiagnosticErrorCode.CANNOT_INFER_ERROR_TYPE, data.expType);
        }

        boolean validTypeRefFound = false;
        // Error details provided does not match the contextually expected error type.
        // if type reference is not provided let's take the `ballerina/lang.error:error` as the expected type.
        BErrorType errorType;
        if (userProvidedTypeRef != null
                && Types.getReferredType(userProvidedTypeRef.getBType()).tag == TypeTags.ERROR) {
            errorType = (BErrorType) Types.getReferredType(userProvidedTypeRef.getBType());
            validTypeRefFound = true;
        } else if (expandedCandidates.size() == 1) {
            errorType = (BErrorType) Types.getReferredType(expandedCandidates.get(0));
        } else {
            errorType = symTable.errorType;
        }
        List<BLangNamedArgsExpression> namedArgs =
                checkProvidedErrorDetails(errorConstructorExpr, errorType.detailType, data);

        BType detailType = errorType.detailType;

        if (Types.getReferredType(detailType).tag == TypeTags.MAP) {
            BType errorDetailTypeConstraint = ((BMapType) Types.getReferredType(detailType)).constraint;
            for (BLangNamedArgsExpression namedArgExpr: namedArgs) {
                if (Types.getReferredType(errorDetailTypeConstraint).tag == TypeTags.UNION &&
                        !types.isAssignable(namedArgExpr.expr.getBType(), errorDetailTypeConstraint)) {
                    dlog.error(namedArgExpr.pos, DiagnosticErrorCode.INVALID_ERROR_DETAIL_ARG_TYPE,
                               namedArgExpr.name, errorDetailTypeConstraint, namedArgExpr.expr.getBType());
                }
            }
        } else if (Types.getReferredType(detailType).tag == TypeTags.RECORD) {
            BRecordType targetErrorDetailRec = (BRecordType) Types.getReferredType(errorType.detailType);

            LinkedList<String> missingRequiredFields = targetErrorDetailRec.fields.values().stream()
                    .filter(f -> (f.symbol.flags & Flags.REQUIRED) == Flags.REQUIRED)
                    .map(f -> f.name.value)
                    .collect(Collectors.toCollection(LinkedList::new));

            LinkedHashMap<String, BField> targetFields = targetErrorDetailRec.fields;
            for (BLangNamedArgsExpression namedArg : namedArgs) {
                BField field = targetFields.get(namedArg.name.value);
                Location pos = namedArg.pos;
                if (field == null) {
                    if (targetErrorDetailRec.sealed) {
                        dlog.error(pos, DiagnosticErrorCode.UNKNOWN_DETAIL_ARG_TO_CLOSED_ERROR_DETAIL_REC,
                                namedArg.name, targetErrorDetailRec);
                    } else if (targetFields.isEmpty()
                            && !types.isAssignable(namedArg.expr.getBType(), targetErrorDetailRec.restFieldType)) {
                        dlog.error(pos, DiagnosticErrorCode.INVALID_ERROR_DETAIL_REST_ARG_TYPE,
                                namedArg.name, targetErrorDetailRec);
                    }
                } else {
                    missingRequiredFields.remove(namedArg.name.value);
                    if (Types.getReferredType(field.type).tag == TypeTags.UNION &&
                            !types.isAssignable(namedArg.expr.getBType(), field.type)) {
                        dlog.error(pos, DiagnosticErrorCode.INVALID_ERROR_DETAIL_ARG_TYPE,
                                   namedArg.name, field.type, namedArg.expr.getBType());
                    }
                }
            }

            for (String requiredField : missingRequiredFields) {
                dlog.error(errorConstructorExpr.pos, DiagnosticErrorCode.MISSING_ERROR_DETAIL_ARG, requiredField);
            }
        }

        if (userProvidedTypeRef != null) {
            errorConstructorExpr.setBType(Types.getReferredType(userProvidedTypeRef.getBType()));
        } else {
            errorConstructorExpr.setBType(errorType);
        }

        BType resolvedType = errorConstructorExpr.getBType();
        if (resolvedType != symTable.semanticError && data.expType != symTable.noType &&
                !types.isAssignable(resolvedType, data.expType)) {
            if (validTypeRefFound) {
                dlog.error(errorConstructorExpr.pos, DiagnosticErrorCode.INCOMPATIBLE_TYPES,
                        data.expType, userProvidedTypeRef);
            } else {
                dlog.error(errorConstructorExpr.pos,
                        DiagnosticErrorCode.ERROR_CONSTRUCTOR_COMPATIBLE_TYPE_NOT_FOUND, data.expType);
            }
            data.resultType = symTable.semanticError;
            return;
        }
        data.resultType = resolvedType;
    }

    private void validateErrorConstructorPositionalArgs(BLangErrorConstructorExpr errorConstructorExpr,
                                                        AnalyzerData data) {
        // Parser handle the missing error message case, and too many positional argument cases.
        if (errorConstructorExpr.positionalArgs.isEmpty()) {
            return;
        }

        checkExpr(errorConstructorExpr.positionalArgs.get(0), symTable.stringType, data);

        int positionalArgCount = errorConstructorExpr.positionalArgs.size();
        if (positionalArgCount > 1) {
            checkExpr(errorConstructorExpr.positionalArgs.get(1), symTable.errorOrNilType, data);
        }

        // todo: Need to add type-checking when fixing #29247 for positional args beyond second arg.
    }

    private BType checkExprSilent(BLangExpression expr, BType expType, AnalyzerData data) {
        boolean prevNonErrorLoggingCheck = data.commonAnalyzerData.nonErrorLoggingCheck;
        data.commonAnalyzerData.nonErrorLoggingCheck = true;
        int errorCount = this.dlog.errorCount();
        this.dlog.mute();

        BType type = checkExpr(expr, expType, data);

        data.commonAnalyzerData.nonErrorLoggingCheck = prevNonErrorLoggingCheck;
        dlog.setErrorCount(errorCount);
        if (!prevNonErrorLoggingCheck) {
            this.dlog.unmute();
        }

        return type;
    }

    private BLangRecordLiteral createRecordLiteralForErrorConstructor(BLangErrorConstructorExpr errorConstructorExpr) {
        BLangRecordLiteral recordLiteral = (BLangRecordLiteral) TreeBuilder.createRecordLiteralNode();
        for (NamedArgNode namedArg : errorConstructorExpr.getNamedArgs()) {
            BLangRecordKeyValueField field =
                    (BLangRecordKeyValueField) TreeBuilder.createRecordKeyValue();
            field.valueExpr = (BLangExpression) namedArg.getExpression();
            BLangLiteral expr = new BLangLiteral();
            expr.value = namedArg.getName().value;
            expr.setBType(symTable.stringType);
            field.key = new BLangRecordKey(expr);
            recordLiteral.fields.add(field);
        }
        return recordLiteral;
    }

    private List<BType> getTypeCandidatesForErrorConstructor(BLangErrorConstructorExpr errorConstructorExpr,
                                                             AnalyzerData data) {
        BLangUserDefinedType errorTypeRef = errorConstructorExpr.errorTypeRef;
        if (errorTypeRef == null) {
            // If contextually expected type for error constructor without type-ref contain errors take it.
            // Else take default error type as the contextually expected type.
            int expReferredTypeTag = Types.getReferredType(data.expType).tag;
            if (expReferredTypeTag == TypeTags.ERROR) {
                return List.of(data.expType);
            } else if (expReferredTypeTag == TypeTags.NEVER) {
                return List.of(symTable.errorType);
            } else if (types.isAssignable(data.expType, symTable.errorType) || 
                    Types.getReferredType(data.expType).tag == TypeTags.UNION) {
                return expandExpectedErrorTypes(data.expType);
            }
        } else {
            // if `errorTypeRef.type == semanticError` then an error is already logged.
            BType errorType = Types.getReferredType(errorTypeRef.getBType());
            if (errorType.tag != TypeTags.ERROR) {
                if (errorType.tag != TypeTags.SEMANTIC_ERROR) {
                    dlog.error(errorTypeRef.pos, DiagnosticErrorCode.INVALID_ERROR_TYPE_REFERENCE, errorTypeRef);
                    errorConstructorExpr.errorTypeRef.setBType(symTable.semanticError);
                }
            } else {
                return List.of(errorTypeRef.getBType());
            }
        }

        return List.of(symTable.errorType);
    }

    private List<BType> expandExpectedErrorTypes(BType candidateType) {
        BType referredType = Types.getReferredType(candidateType);
        List<BType> expandedCandidates = new ArrayList<>();
        if (referredType.tag == TypeTags.UNION) {
            for (BType memberType : ((BUnionType) referredType).getMemberTypes()) {
                if (types.isAssignable(memberType, symTable.errorType)) {
                    expandedCandidates.add(memberType);
                }
            }
        } else if (types.isAssignable(candidateType, symTable.errorType)) {
            expandedCandidates.add(candidateType);
        }

        return expandedCandidates;
    }

    public void visit(BLangInvocation.BLangActionInvocation aInv, AnalyzerData data) {
        // For an action invocation, this will only be satisfied when it's an async call of a function.
        // e.g., start foo();
        if (aInv.expr == null) {
            checkFunctionInvocationExpr(aInv, data);
            return;
        }

        // Module aliases cannot be used with remote method call actions
        if (invalidModuleAliasUsage(aInv)) {
            return;
        }

        // Find the variable reference expression type
        checkExpr(aInv.expr, symTable.noType, data);
        BLangExpression varRef = aInv.expr;

        checkActionInvocation(aInv, varRef.getBType(), data);
    }

    @Override
    public void visit(BLangInvocation.BLangResourceAccessInvocation resourceAccessInvocation, AnalyzerData data) {
        // Find the lhs expression type
        checkExpr(resourceAccessInvocation.expr, data);
        BType lhsExprType = resourceAccessInvocation.expr.getBType();
        BType referredLhsExprType = Types.getReferredType(lhsExprType);
        
        if (referredLhsExprType.tag != TypeTags.OBJECT || 
                !Symbols.isFlagOn(referredLhsExprType.tsymbol.flags, Flags.CLIENT)) {
            dlog.error(resourceAccessInvocation.expr.pos, 
                    DiagnosticErrorCode.CLIENT_RESOURCE_ACCESS_ACTION_IS_ONLY_ALLOWED_ON_CLIENT_OBJECTS);
            data.resultType = symTable.semanticError;
            return;
        }
        
        BObjectTypeSymbol objectTypeSym = (BObjectTypeSymbol) referredLhsExprType.tsymbol;

        if (!validateResourceAccessPathSegmentTypes(resourceAccessInvocation.resourceAccessPathSegments, data)) {
            // Should not resolve the target resource method if the resource path segment types are invalid
            return;
        }
                
        // Filter all the resource methods defined on target resource path
        List<BResourceFunction> resourceFunctions = new ArrayList<>();
        data.isResourceAccessPathSegments = true;
        for (BAttachedFunction targetFunc : objectTypeSym.attachedFuncs) {
            if (Symbols.isResource(targetFunc.symbol)) {
                BResourceFunction resourceFunction = (BResourceFunction) targetFunc;
                BLangExpression clonedResourceAccPathSeg = 
                        nodeCloner.cloneNode(resourceAccessInvocation.resourceAccessPathSegments);
                BType resolvedType = checkExprSilent(clonedResourceAccPathSeg, resourceFunction.resourcePathType, data);
                if (resolvedType != symTable.semanticError) {
                    resourceFunctions.add(resourceFunction);
                }
            }
        }
        
        if (resourceFunctions.size() == 0) {
            dlog.error(resourceAccessInvocation.resourceAccessPathSegments.pos, DiagnosticErrorCode.UNDEFINED_RESOURCE,
                    lhsExprType);
            data.resultType = symTable.semanticError;
            return;
        }
        
        // Filter the resource methods in the list by resource access method name
        resourceFunctions.removeIf(func -> !func.accessor.value.equals(resourceAccessInvocation.name.value));
        int targetResourceFuncCount = resourceFunctions.size();
        if (targetResourceFuncCount == 0) {
            dlog.error(resourceAccessInvocation.name.pos, 
                    DiagnosticErrorCode.UNDEFINED_RESOURCE_METHOD, resourceAccessInvocation.name, lhsExprType);
            data.resultType = symTable.semanticError;
        } else if (targetResourceFuncCount > 1) {
            dlog.error(resourceAccessInvocation.pos, DiagnosticErrorCode.AMBIGUOUS_RESOURCE_ACCESS_NOT_YET_SUPPORTED);
            data.resultType = symTable.semanticError;
        } else {
            BResourceFunction targetResourceFunc = resourceFunctions.get(0);
            checkExpr(resourceAccessInvocation.resourceAccessPathSegments, targetResourceFunc.resourcePathType, data);
            resourceAccessInvocation.symbol = targetResourceFunc.symbol;
            resourceAccessInvocation.targetResourceFunc = targetResourceFunc;
            checkResourceAccessParamAndReturnType(resourceAccessInvocation, targetResourceFunc, data);
        }
    }

    /**
     * Validate resource access path segment types.
     * 
     * @return true if the path segment types are valid. False otherwise
     */
    public boolean validateResourceAccessPathSegmentTypes(BLangListConstructorExpr rAPathSegments, AnalyzerData data) {
        // We should type check `pathSegments` against the resourcePathType. This method is just to validate
        // allowed types for resource access segments hence use clones of nodes
        boolean isValidResourceAccessPathSegmentTypes = true;
        BLangListConstructorExpr clonedRAPathSegments = nodeCloner.cloneNode(rAPathSegments);
        for (BLangExpression pathSegment : clonedRAPathSegments.exprs) {
            BLangExpression clonedPathSegment = nodeCloner.cloneNode(pathSegment);
            if (clonedPathSegment.getKind() == NodeKind.LIST_CONSTRUCTOR_SPREAD_OP) {
                BLangExpression spreadOpExpr = ((BLangListConstructorSpreadOpExpr) clonedPathSegment).expr;
                BType pathSegmentType = checkExpr(spreadOpExpr, data);
                if (!types.isAssignable(pathSegmentType, new BArrayType(symTable.pathParamAllowedType))) {
                    dlog.error(clonedPathSegment.getPosition(),
                            DiagnosticErrorCode.UNSUPPORTED_RESOURCE_ACCESS_REST_SEGMENT_TYPE, pathSegmentType);
                    isValidResourceAccessPathSegmentTypes = false;
                }
                continue;
            }

            BType pathSegmentType = checkExpr(clonedPathSegment, data);
            if (!types.isAssignable(pathSegmentType, symTable.pathParamAllowedType)) {
                dlog.error(clonedPathSegment.getPosition(), 
                        DiagnosticErrorCode.UNSUPPORTED_COMPUTED_RESOURCE_ACCESS_PATH_SEGMENT_TYPE, pathSegmentType);
                isValidResourceAccessPathSegmentTypes = false;
            }
        }

        return isValidResourceAccessPathSegmentTypes;
    }
    
    public void checkResourceAccessParamAndReturnType(BLangInvocation.BLangResourceAccessInvocation resourceAccessInvoc,
                                                      BResourceFunction targetResourceFunc, AnalyzerData data) {
        // targetResourceFunc symbol params will contain path params and rest path params as well, 
        // hence we need to remove path params from the list before calling to `checkInvocationParamAndReturnType` 
        // method otherwise we get `missing required parameter` error
        BInvokableSymbol targetResourceSym = targetResourceFunc.symbol;
        BInvokableType targetResourceSymType = targetResourceSym.getType();
        List<BVarSymbol> originalInvocableTSymParams =
                ((BInvokableTypeSymbol) targetResourceSymType.tsymbol).params;
        List<BType> originalInvocableSymParamTypes = targetResourceSymType.paramTypes;
        int pathParamCount = targetResourceFunc.pathParams.size() + (targetResourceFunc.restPathParam == null ? 0 : 1);
        int totalParamsCount = originalInvocableSymParamTypes.size();
        int functionParamCount = totalParamsCount - pathParamCount;

        List<BVarSymbol> params = new ArrayList<>(functionParamCount);
        List<BType> paramTypes = new ArrayList<>(functionParamCount);

        params.addAll(originalInvocableTSymParams.subList(pathParamCount, totalParamsCount));
        paramTypes.addAll(originalInvocableSymParamTypes.subList(pathParamCount, totalParamsCount));

        ((BInvokableTypeSymbol) targetResourceSymType.tsymbol).params = params;
        targetResourceSym.params = params;
        targetResourceSymType.paramTypes = paramTypes;

        checkInvocationParamAndReturnType(resourceAccessInvoc, data);

        ((BInvokableTypeSymbol) targetResourceSymType.tsymbol).params = originalInvocableTSymParams;
        targetResourceSym.params = originalInvocableTSymParams;
        targetResourceSymType.paramTypes = originalInvocableSymParamTypes;
    }

    private void checkActionInvocation(BLangInvocation.BLangActionInvocation aInv, BType type, AnalyzerData data) {
        BType referredType = Types.getReferredType(type);
        switch (referredType.tag) {
            case TypeTags.OBJECT:
                checkActionInvocation(aInv, (BObjectType) referredType, data);
                break;
            case TypeTags.RECORD:
                checkFieldFunctionPointer(aInv, data);
                break;
            case TypeTags.NONE:
                dlog.error(aInv.pos, DiagnosticErrorCode.UNDEFINED_FUNCTION, aInv.name);
                data.resultType = symTable.semanticError;
                break;
            case TypeTags.SEMANTIC_ERROR:
            default:
                dlog.error(aInv.pos, DiagnosticErrorCode.INVALID_ACTION_INVOCATION, type);
                data.resultType = symTable.semanticError;
                break;
        }
    }

    private boolean invalidModuleAliasUsage(BLangInvocation invocation) {
        Name pkgAlias = names.fromIdNode(invocation.pkgAlias);
        if (pkgAlias != Names.EMPTY) {
            dlog.error(invocation.pos, DiagnosticErrorCode.PKG_ALIAS_NOT_ALLOWED_HERE);
            return true;
        }
        return false;
    }

    public void visit(BLangLetExpression letExpression, AnalyzerData data) {
        BLetSymbol letSymbol = new BLetSymbol(SymTag.LET, Flags.asMask(new HashSet<>(Lists.of())),
                                              new Name(String.format("$let_symbol_%d$",
                                                      data.commonAnalyzerData.letCount++)),
                data.env.enclPkg.symbol.pkgID, letExpression.getBType(), data.env.scope.owner,
                                              letExpression.pos);
        letExpression.env = SymbolEnv.createExprEnv(letExpression, data.env, letSymbol);
        for (BLangLetVariable letVariable : letExpression.letVarDeclarations) {
            semanticAnalyzer.analyzeNode((BLangNode) letVariable.definitionNode, letExpression.env,
                    data.commonAnalyzerData);
        }
        BType exprType = checkExpr(letExpression.expr, letExpression.env, data.expType, data);
        types.checkType(letExpression, exprType, data.expType);
    }

    private void checkInLangLib(BLangInvocation iExpr, BType varRefType, AnalyzerData data) {
        BSymbol langLibMethodSymbol = getLangLibMethod(iExpr, Types.getReferredType(varRefType), data);
        if (langLibMethodSymbol == symTable.notFoundSymbol) {
            dlog.error(iExpr.name.pos, DiagnosticErrorCode.UNDEFINED_FUNCTION_IN_TYPE, iExpr.name.value,
                       iExpr.expr.getBType());
            data.resultType = symTable.semanticError;
            return;
        }

        if (checkInvalidImmutableValueUpdate(iExpr, varRefType, langLibMethodSymbol, data)) {
            return;
        }

        checkIllegalStorageSizeChangeMethodCall(iExpr, varRefType, data);
    }

    private boolean checkInvalidImmutableValueUpdate(BLangInvocation iExpr, BType varRefType,
                                                     BSymbol langLibMethodSymbol, AnalyzerData data) {
        if (!Symbols.isFlagOn(varRefType.flags, Flags.READONLY)) {
            return false;
        }

        String packageId = langLibMethodSymbol.pkgID.name.value;

        if (!modifierFunctions.containsKey(packageId)) {
            return false;
        }

        String funcName = langLibMethodSymbol.name.value;
        if (!modifierFunctions.get(packageId).contains(funcName)) {
            return false;
        }

        if (funcName.equals("mergeJson") && Types.getReferredType(varRefType).tag != TypeTags.MAP) {
            return false;
        }
        if (funcName.equals("strip") && TypeTags.isXMLTypeTag(Types.getReferredType(varRefType).tag)) {
            return false;
        }

        dlog.error(iExpr.pos, DiagnosticErrorCode.CANNOT_UPDATE_READONLY_VALUE_OF_TYPE, varRefType);
        data.resultType = symTable.semanticError;
        return true;
    }

    private boolean isFixedLengthList(BType type) {
        type = Types.getReferredType(type);
        switch(type.tag) {
            case TypeTags.ARRAY:
                return (((BArrayType) type).state != BArrayState.OPEN);
            case TypeTags.TUPLE:
                return (((BTupleType) type).restType == null);
            case TypeTags.UNION:
                BUnionType unionType = (BUnionType) type;
                for (BType member : unionType.getMemberTypes()) {
                    if (!isFixedLengthList(member)) {
                        return false;
                    }
                }
                return true;
            default:
                return false;
        }
    }

    private void checkIllegalStorageSizeChangeMethodCall(BLangInvocation iExpr, BType varRefType, AnalyzerData data) {
        String invocationName = iExpr.name.getValue();
        if (!listLengthModifierFunctions.contains(invocationName)) {
            return;
        }

        if (isFixedLengthList(varRefType)) {
            dlog.error(iExpr.name.pos, DiagnosticErrorCode.ILLEGAL_FUNCTION_CHANGE_LIST_SIZE, invocationName,
                       varRefType);
            data.resultType = symTable.semanticError;
            return;
        }

        if (isShiftOnIncompatibleTuples(varRefType, invocationName)) {
            dlog.error(iExpr.name.pos, DiagnosticErrorCode.ILLEGAL_FUNCTION_CHANGE_TUPLE_SHAPE, invocationName,
                    varRefType);
            data.resultType = symTable.semanticError;
            return;
        }
    }

    private boolean isShiftOnIncompatibleTuples(BType varRefType, String invocationName) {
        varRefType = Types.getReferredType(varRefType);
        if ((varRefType.tag == TypeTags.TUPLE) && (invocationName.compareTo(FUNCTION_NAME_SHIFT) == 0) &&
                hasDifferentTypeThanRest((BTupleType) varRefType)) {
            return true;
        }

        if ((varRefType.tag == TypeTags.UNION) && (invocationName.compareTo(FUNCTION_NAME_SHIFT) == 0)) {
            BUnionType unionVarRef = (BUnionType) varRefType;
            boolean allMemberAreFixedShapeTuples = true;
            for (BType member : unionVarRef.getMemberTypes()) {
                if (member.tag != TypeTags.TUPLE) {
                    allMemberAreFixedShapeTuples = false;
                    break;
                }
                if (!hasDifferentTypeThanRest((BTupleType) member)) {
                    allMemberAreFixedShapeTuples = false;
                    break;
                }
            }
            return allMemberAreFixedShapeTuples;
        }
        return false;
    }

    private boolean hasDifferentTypeThanRest(BTupleType tupleType) {
        if (tupleType.restType == null) {
            return false;
        }

        for (BType member : tupleType.getTupleTypes()) {
            if (!types.isSameType(tupleType.restType, member)) {
                return true;
            }
        }
        return false;
    }

    private void checkFieldFunctionPointer(BLangInvocation iExpr, AnalyzerData data) {
        BType type = checkExpr(iExpr.expr, data.env);
        checkIfLangLibMethodExists(iExpr, type, iExpr.name.pos, DiagnosticErrorCode.INVALID_FUNCTION_INVOCATION, data,
                                   type);
    }

    private void checkIfLangLibMethodExists(BLangInvocation iExpr, BType varRefType, Location pos,
                                            DiagnosticErrorCode errCode, AnalyzerData data, Object... diagMsgArgs) {
        BSymbol langLibMethodSymbol = getLangLibMethod(iExpr, varRefType, data);
        if (langLibMethodSymbol == symTable.notFoundSymbol) {
            dlog.error(pos, errCode, diagMsgArgs);
            data.resultType = symTable.semanticError;
        } else {
            checkInvalidImmutableValueUpdate(iExpr, varRefType, langLibMethodSymbol, data);
        }
    }

    @Override
    public void visit(BLangObjectConstructorExpression objectCtorExpression, AnalyzerData data) {
        BLangClassDefinition classNode = objectCtorExpression.classNode;
        classNode.oceEnvData.capturedClosureEnv = data.env;
        BLangClassDefinition originalClass = classNode.oceEnvData.originalClass;
        if (originalClass.cloneRef != null && !objectCtorExpression.defined) {
            classNode = (BLangClassDefinition) originalClass.cloneRef;
            symbolEnter.defineClassDefinition(classNode, data.env);
            objectCtorExpression.defined = true;
        }

        // TODO: check referenced type
        BObjectType objectType;
        if (objectCtorExpression.referenceType == null && objectCtorExpression.expectedType != null) {
            objectType = (BObjectType) objectCtorExpression.classNode.getBType();
            BType effectiveType = Types.getEffectiveType(Types.getReferredType(objectCtorExpression.expectedType));
            if (effectiveType.tag == TypeTags.OBJECT) {
                BObjectType expObjType = (BObjectType) Types.getReferredType(effectiveType);
                objectType.typeIdSet = expObjType.typeIdSet;
            } else if (effectiveType.tag != TypeTags.NONE) {
                if (!checkAndLoadTypeIdSet(objectCtorExpression.expectedType, objectType)) {
                    dlog.error(objectCtorExpression.pos, DiagnosticErrorCode.INVALID_TYPE_OBJECT_CONSTRUCTOR,
                            objectCtorExpression.expectedType);
                    data.resultType = symTable.semanticError;
                    return;
                }
            }
        }
        BLangTypeInit cIExpr = objectCtorExpression.typeInit;
        BType actualType = symResolver.resolveTypeNode(cIExpr.userDefinedType, data.env);
        if (actualType == symTable.semanticError) {
            data.resultType = symTable.semanticError;
            return;
        }

        BObjectType actualObjectType = (BObjectType) actualType;
        List<BLangType> typeRefs = classNode.typeRefs;
        SymbolEnv typeDefEnv = SymbolEnv.createObjectConstructorObjectEnv(classNode, data.env);
        classNode.oceEnvData.typeInit = objectCtorExpression.typeInit;

        dlog.unmute();
        if (Symbols.isFlagOn(data.expType.flags, Flags.READONLY)) {
            handleObjectConstrExprForReadOnly(objectCtorExpression, actualObjectType, typeDefEnv, false, data);
        } else if (!typeRefs.isEmpty() && Symbols.isFlagOn(typeRefs.get(0).getBType().flags,
                Flags.READONLY)) {
            handleObjectConstrExprForReadOnly(objectCtorExpression, actualObjectType, typeDefEnv, true, data);
        } else {
            semanticAnalyzer.analyzeNode(classNode, typeDefEnv);
        }
        dlog.unmute();
        markConstructedObjectIsolatedness(actualObjectType);

        if (((BObjectTypeSymbol) actualType.tsymbol).initializerFunc != null) {
            BLangInvocation initInvocation = (BLangInvocation) cIExpr.initInvocation;
            initInvocation.symbol = ((BObjectTypeSymbol) actualType.tsymbol).initializerFunc.symbol;
            checkInvocationParam(initInvocation, data);
            cIExpr.initInvocation.setBType(((BInvokableSymbol) initInvocation.symbol).retType);
        } else {
            // If the initializerFunc is null then this is a default constructor invocation. Hence should not
            // pass any arguments.
            if (!isValidInitInvocation(cIExpr, (BObjectType) actualType, data)) {
                return;
            }
        }
        if (cIExpr.initInvocation.getBType() == null) {
            cIExpr.initInvocation.setBType(symTable.nilType);
        }
        BType actualTypeInitType = getObjectConstructorReturnType(actualType, cIExpr.initInvocation.getBType(), data);
        data.resultType = types.checkType(cIExpr, actualTypeInitType, data.expType);
    }

    private boolean isDefiniteObjectType(BType bType, Set<BTypeIdSet> typeIdSets) {
        BType type = Types.getReferredType(bType);
        if (type.tag != TypeTags.OBJECT && type.tag != TypeTags.UNION) {
            return false;
        }

        Set<BType> visitedTypes = new HashSet<>();
        if (!collectObjectTypeIds(bType, typeIdSets, visitedTypes)) {
            return false;
        }
        return typeIdSets.size() <= 1;
    }

    private boolean collectObjectTypeIds(BType type, Set<BTypeIdSet> typeIdSets, Set<BType> visitedTypes) {
        BType referredType = Types.getReferredType(type);
        if (referredType.tag == TypeTags.OBJECT) {
            var objectType = (BObjectType) referredType;
            typeIdSets.add(objectType.typeIdSet);
            return true;
        }
<<<<<<< HEAD
        
=======
>>>>>>> 3cb1251a
        if (referredType.tag == TypeTags.UNION) {
            if (!visitedTypes.add(type)) {
                return true;
            }
            for (BType member : ((BUnionType) referredType).getMemberTypes()) {
                if (!collectObjectTypeIds(member, typeIdSets, visitedTypes)) {
                    return false;
                }
            }
            return true;
        }
        return false;
    }

    private boolean checkAndLoadTypeIdSet(BType type, BObjectType objectType) {
        Set<BTypeIdSet> typeIdSets = new HashSet<>();
        if (!isDefiniteObjectType(type, typeIdSets)) {
            return false;
        }
        if (typeIdSets.isEmpty()) {
            objectType.typeIdSet = BTypeIdSet.emptySet();
            return true;
        }
        var typeIdIterator = typeIdSets.iterator();
        if (typeIdIterator.hasNext()) {
            BTypeIdSet typeIdSet = typeIdIterator.next();
            objectType.typeIdSet = typeIdSet;
            return true;
        }
        return true;
    }

    public void visit(BLangTypeInit cIExpr, AnalyzerData data) {
        BType referredExpType = Types.getReferredType(data.expType);
        if ((referredExpType.tag == TypeTags.ANY && cIExpr.userDefinedType == null) ||
                referredExpType.tag == TypeTags.RECORD) {
            dlog.error(cIExpr.pos, DiagnosticErrorCode.INVALID_TYPE_NEW_LITERAL, data.expType);
            data.resultType = symTable.semanticError;
            return;
        }

        BType actualType;
        if (cIExpr.userDefinedType != null) {
            actualType = symResolver.resolveTypeNode(cIExpr.userDefinedType, data.env);
        } else {
            actualType = data.expType;
        }

        if (actualType == symTable.semanticError) {
            //TODO dlog error?
            data.resultType = symTable.semanticError;
            return;
        }

        data.resultType = checkObjectCompatibility(actualType, cIExpr, data);
    }

    private BType checkObjectCompatibility(BType actualType, BLangTypeInit cIExpr, AnalyzerData data) {
        actualType = checkObjectType(actualType, cIExpr, data);

        if (actualType == symTable.semanticError) {
            return actualType;
        }
        if (cIExpr.initInvocation.getBType() == null) {
            cIExpr.initInvocation.setBType(symTable.nilType);
        }
        BType actualTypeInitType = getObjectConstructorReturnType(actualType, cIExpr.initInvocation.getBType(), data);
        return types.checkType(cIExpr, actualTypeInitType, data.expType);
    }

    private BType checkObjectType(BType actualType, BLangTypeInit cIExpr, AnalyzerData data) {
        BLangInvocation initInvocation = (BLangInvocation) cIExpr.initInvocation;
        switch (actualType.tag) {
            case TypeTags.OBJECT:
                BObjectType actualObjectType = (BObjectType) actualType;

                if ((actualType.tsymbol.flags & Flags.CLASS) != Flags.CLASS) {
                    dlog.error(cIExpr.pos, DiagnosticErrorCode.CANNOT_INITIALIZE_ABSTRACT_OBJECT,
                            actualType.tsymbol);
                    initInvocation.argExprs.forEach(expr -> checkExpr(expr, symTable.noType, data));
                    return symTable.semanticError;
                }

                if (actualObjectType.classDef != null && actualObjectType.classDef.flagSet.contains(Flag.OBJECT_CTOR)) {
                    if (cIExpr.initInvocation != null && actualObjectType.classDef.oceEnvData.typeInit != null) {
                        actualObjectType.classDef.oceEnvData.typeInit = cIExpr;
                    }
                    markConstructedObjectIsolatedness(actualObjectType);
                }
                if (((BObjectTypeSymbol) actualType.tsymbol).initializerFunc != null) {
                    initInvocation.symbol = ((BObjectTypeSymbol) actualType.tsymbol).initializerFunc.symbol;
                    checkInvocationParam(initInvocation, data);
                    initInvocation.setBType(((BInvokableSymbol) initInvocation.symbol).retType);
                } else {
                    // If the initializerFunc is null then this is a default constructor invocation. Hence should not
                    // pass any arguments.
                    if (!isValidInitInvocation(cIExpr, (BObjectType) actualType, data)) {
                        return symTable.semanticError;
                    }
                }
                break;
            case TypeTags.STREAM:
                if (initInvocation.argExprs.size() > 1) {
                    dlog.error(cIExpr.pos, DiagnosticErrorCode.INVALID_STREAM_CONSTRUCTOR, initInvocation);
                    return symTable.semanticError;
                }

                BStreamType actualStreamType = (BStreamType) actualType;
                if (actualStreamType.completionType != null) {
                    BType completionType = actualStreamType.completionType;
                    if (!types.isAssignable(completionType, symTable.errorOrNilType)) {
                        dlog.error(cIExpr.pos, DiagnosticErrorCode.ERROR_TYPE_EXPECTED, completionType.toString());
                        return symTable.semanticError;
                    }
                }

                BUnionType expectedNextReturnType =
                        createNextReturnType(cIExpr.pos, (BStreamType) actualType, data);
                if (initInvocation.argExprs.isEmpty()) {
                    if (!types.containsNilType(actualStreamType.completionType)) {
                        dlog.error(cIExpr.pos, DiagnosticErrorCode.INVALID_UNBOUNDED_STREAM_CONSTRUCTOR_ITERATOR,
                                expectedNextReturnType);
                        return symTable.semanticError;
                    }
                } else {
                    BLangExpression iteratorExpr = initInvocation.argExprs.get(0);
                    BType constructType = checkExpr(iteratorExpr, symTable.noType, data);
                    BType referredConstructType = Types.getReferredType(constructType);
                    if (referredConstructType.tag != TypeTags.OBJECT) {
                        dlog.error(iteratorExpr.pos, DiagnosticErrorCode.INVALID_STREAM_CONSTRUCTOR_ITERATOR,
                                expectedNextReturnType, constructType);
                        return symTable.semanticError;
                    }
                    BAttachedFunction closeFunc = types.getAttachedFuncFromObject((BObjectType) referredConstructType,
                            BLangCompilerConstants.CLOSE_FUNC);
                    if (closeFunc != null) {
                        BType closeableIteratorType = symTable.langQueryModuleSymbol.scope
                                .lookup(Names.ABSTRACT_STREAM_CLOSEABLE_ITERATOR).symbol.type;
                        if (!types.isAssignable(constructType, closeableIteratorType)) {
                            dlog.error(iteratorExpr.pos,
                                    DiagnosticErrorCode.INVALID_STREAM_CONSTRUCTOR_CLOSEABLE_ITERATOR,
                                    expectedNextReturnType, constructType);
                            return symTable.semanticError;
                        }
                    } else {
                        BType iteratorType = symTable.langQueryModuleSymbol.scope
                                .lookup(Names.ABSTRACT_STREAM_ITERATOR).symbol.type;
                        if (!types.isAssignable(constructType, iteratorType)) {
                            dlog.error(iteratorExpr.pos, DiagnosticErrorCode.INVALID_STREAM_CONSTRUCTOR_ITERATOR,
                                    expectedNextReturnType, constructType);
                            return symTable.semanticError;
                        }
                    }
                    BUnionType nextReturnType = types.getVarTypeFromIteratorFuncReturnType(constructType);
                    if (nextReturnType != null) {
                        types.checkType(iteratorExpr.pos, nextReturnType, expectedNextReturnType,
                                DiagnosticErrorCode.INCOMPATIBLE_TYPES);
                    } else {
                        dlog.error(referredConstructType.tsymbol.getPosition(),
                                DiagnosticErrorCode.INVALID_NEXT_METHOD_RETURN_TYPE, expectedNextReturnType);
                    }
                }
                if (data.expType.tag != TypeTags.NONE && !types.isAssignable(actualType, data.expType)) {
                    dlog.error(cIExpr.pos, DiagnosticErrorCode.INCOMPATIBLE_TYPES, data.expType,
                            actualType);
                    return symTable.semanticError;
                }
                return actualType;
            case TypeTags.UNION:
                List<BType> matchingMembers = findMembersWithMatchingInitFunc(cIExpr, (BUnionType) actualType, data);
                BType matchedType = getMatchingType(matchingMembers, cIExpr, actualType, data);
                initInvocation.setBType(symTable.nilType);

                BType referredMatchedType = Types.getReferredType(matchedType);
                if (referredMatchedType.tag == TypeTags.OBJECT) {
                    if (((BObjectTypeSymbol) referredMatchedType.tsymbol).initializerFunc != null) {
                        initInvocation.symbol = 
                                ((BObjectTypeSymbol) referredMatchedType.tsymbol).initializerFunc.symbol;
                        checkInvocationParam(initInvocation, data);
                        initInvocation.setBType(((BInvokableSymbol) initInvocation.symbol).retType);
                        actualType = matchedType;
                        break;
                    } else {
                        if (!isValidInitInvocation(cIExpr, (BObjectType) referredMatchedType, data)) {
                            return symTable.semanticError;
                        }
                    }
                }
                types.checkType(cIExpr, matchedType, data.expType);
                cIExpr.setBType(matchedType);
                return matchedType;
            case TypeTags.TYPEREFDESC:
                BType refType = Types.getReferredType(actualType);
                BType compatibleType = checkObjectType(refType, cIExpr, data);
                return compatibleType == refType ? actualType : compatibleType;
            case TypeTags.INTERSECTION:
                return checkObjectType(((BIntersectionType) actualType).effectiveType, cIExpr, data);
            default:
                dlog.error(cIExpr.pos, DiagnosticErrorCode.CANNOT_INFER_OBJECT_TYPE_FROM_LHS, actualType);
                return symTable.semanticError;
        }
        return actualType;
    }

    private BUnionType createNextReturnType(Location pos, BStreamType streamType, AnalyzerData data) {
        BRecordType recordType = new BRecordType(null, Flags.ANONYMOUS);
        recordType.restFieldType = symTable.noType;
        recordType.sealed = true;

        Name fieldName = Names.VALUE;
        BField field = new BField(fieldName, pos, new BVarSymbol(Flags.PUBLIC,
                                                                 fieldName, data.env.enclPkg.packageID,
                                                                 streamType.constraint, data.env.scope.owner, pos,
                                                                 VIRTUAL));
        field.type = streamType.constraint;
        recordType.fields.put(field.name.value, field);

        recordType.tsymbol = Symbols.createRecordSymbol(Flags.ANONYMOUS, Names.EMPTY, data.env.enclPkg.packageID,
                                                        recordType, data.env.scope.owner, pos, VIRTUAL);
        recordType.tsymbol.scope = new Scope(data.env.scope.owner);
        recordType.tsymbol.scope.define(fieldName, field.symbol);

        LinkedHashSet<BType> retTypeMembers = new LinkedHashSet<>();
        retTypeMembers.add(recordType);
        retTypeMembers.addAll(types.getAllTypes(streamType.completionType, false));

        BUnionType unionType = BUnionType.create(null);
        unionType.addAll(retTypeMembers);
        unionType.tsymbol = Symbols.createTypeSymbol(SymTag.UNION_TYPE, 0, Names.EMPTY,
                data.env.enclPkg.symbol.pkgID, unionType, data.env.scope.owner, pos, VIRTUAL);

        return unionType;
    }

    private boolean isValidInitInvocation(BLangTypeInit cIExpr, BObjectType objType, AnalyzerData data) {
        BLangInvocation initInvocation = (BLangInvocation) cIExpr.initInvocation;
        if (!initInvocation.argExprs.isEmpty()
                && ((BObjectTypeSymbol) objType.tsymbol).initializerFunc == null) {
            dlog.error(cIExpr.pos, DiagnosticErrorCode.TOO_MANY_ARGS_FUNC_CALL,
                    initInvocation.name.value);
            initInvocation.argExprs.forEach(expr -> checkExpr(expr, symTable.noType, data));
            data.resultType = symTable.semanticError;
            return false;
        }
        return true;
    }

    private BType getObjectConstructorReturnType(BType objType, BType initRetType, AnalyzerData data) {
        initRetType = Types.getReferredType(initRetType);
        if (initRetType.tag == TypeTags.UNION) {
            LinkedHashSet<BType> retTypeMembers = new LinkedHashSet<>();
            retTypeMembers.add(objType);

            retTypeMembers.addAll(((BUnionType) initRetType).getMemberTypes());
            retTypeMembers.remove(symTable.nilType);

            BUnionType unionType = BUnionType.create(null, retTypeMembers);
            unionType.tsymbol = Symbols.createTypeSymbol(SymTag.UNION_TYPE, 0,
                                                         Names.EMPTY, data.env.enclPkg.symbol.pkgID, unionType,
                    data.env.scope.owner, symTable.builtinPos, VIRTUAL);
            return unionType;
        } else if (initRetType.tag == TypeTags.NIL) {
            return objType;
        }
        return symTable.semanticError;
    }

    private List<BType> findMembersWithMatchingInitFunc(BLangTypeInit cIExpr, BUnionType lhsUnionType,
                                                        AnalyzerData data) {
        int objectCount = 0;

        for (BType type : lhsUnionType.getMemberTypes()) {
            BType memberType = Types.getReferredType(type);
            int tag = memberType.tag;

            if (tag == TypeTags.OBJECT) {
                objectCount++;
                continue;
            }
        }

        boolean containsSingleObject = objectCount == 1;

        List<BType> matchingLhsMemberTypes = new ArrayList<>();
        for (BType type : lhsUnionType.getMemberTypes()) {
            BType memberType = Types.getReferredType(type);
            if (memberType.tag != TypeTags.OBJECT) {
                // member is not an object.
                continue;
            }
            if ((memberType.tsymbol.flags & Flags.CLASS) != Flags.CLASS) {
                dlog.error(cIExpr.pos, DiagnosticErrorCode.CANNOT_INITIALIZE_ABSTRACT_OBJECT,
                        lhsUnionType.tsymbol);
            }

            if (containsSingleObject) {
                return Collections.singletonList(type);
            }

            BAttachedFunction initializerFunc = ((BObjectTypeSymbol) memberType.tsymbol).initializerFunc;
            if (isArgsMatchesFunction(cIExpr.argsExpr, initializerFunc, data)) {
                matchingLhsMemberTypes.add(type);
            }
        }
        return matchingLhsMemberTypes;
    }

    private BType getMatchingType(List<BType> matchingLhsMembers, BLangTypeInit cIExpr, BType lhsUnion,
                                  AnalyzerData data) {
        if (matchingLhsMembers.isEmpty()) {
            // No union type member found which matches with initializer expression.
            dlog.error(cIExpr.pos, DiagnosticErrorCode.CANNOT_INFER_OBJECT_TYPE_FROM_LHS, lhsUnion);
            data.resultType = symTable.semanticError;
            return symTable.semanticError;
        } else if (matchingLhsMembers.size() == 1) {
            // We have a correct match.
            return matchingLhsMembers.get(0);
        } else {
            // Multiple matches found.
            dlog.error(cIExpr.pos, DiagnosticErrorCode.AMBIGUOUS_TYPES, lhsUnion);
            data.resultType = symTable.semanticError;
            return symTable.semanticError;
        }
    }

    private boolean isArgsMatchesFunction(List<BLangExpression> invocationArguments, BAttachedFunction function,
                                          AnalyzerData data) {
        invocationArguments.forEach(expr -> checkExpr(expr, symTable.noType, data));

        if (function == null) {
            return invocationArguments.isEmpty();
        }

        if (function.symbol.params.isEmpty() && invocationArguments.isEmpty()) {
            return true;
        }

        List<BLangNamedArgsExpression> namedArgs = new ArrayList<>();
        List<BLangExpression> positionalArgs = new ArrayList<>();
        for (BLangExpression argument : invocationArguments) {
            if (argument.getKind() == NodeKind.NAMED_ARGS_EXPR) {
                namedArgs.add((BLangNamedArgsExpression) argument);
            } else {
                positionalArgs.add(argument);
            }
        }

        List<BVarSymbol> requiredParams = function.symbol.params.stream()
                .filter(param -> !param.isDefaultable)
                .collect(Collectors.toList());
        // Given named and positional arguments are less than required parameters.
        if (requiredParams.size() > invocationArguments.size()) {
            return false;
        }

        List<BVarSymbol> defaultableParams = function.symbol.params.stream()
                .filter(param -> param.isDefaultable)
                .collect(Collectors.toList());

        int givenRequiredParamCount = 0;
        for (int i = 0; i < positionalArgs.size(); i++) {
            if (function.symbol.params.size() > i) {
                givenRequiredParamCount++;
                BVarSymbol functionParam = function.symbol.params.get(i);
                // check the type compatibility of positional args against function params.
                if (!types.isAssignable(positionalArgs.get(i).getBType(), functionParam.type)) {
                    return false;
                }
                requiredParams.remove(functionParam);
                defaultableParams.remove(functionParam);
                continue;
            }

            if (function.symbol.restParam != null) {
                BType restParamType = ((BArrayType) function.symbol.restParam.type).eType;
                if (!types.isAssignable(positionalArgs.get(i).getBType(), restParamType)) {
                    return false;
                }
                continue;
            }

            // additional positional args given for function with no rest param
            return false;
        }

        for (BLangNamedArgsExpression namedArg : namedArgs) {
            boolean foundNamedArg = false;
            // check the type compatibility of named args against function params.
            List<BVarSymbol> params = function.symbol.params;
            for (int i = givenRequiredParamCount; i < params.size(); i++) {
                BVarSymbol functionParam = params.get(i);
                if (!namedArg.name.value.equals(functionParam.name.value)) {
                    continue;
                }
                foundNamedArg = true;
                BType namedArgExprType = checkExpr(namedArg.expr, data);
                if (!types.isAssignable(functionParam.type, namedArgExprType)) {
                    // Name matched, type mismatched.
                    return false;
                }
                requiredParams.remove(functionParam);
                defaultableParams.remove(functionParam);
            }
            if (!foundNamedArg) {
                return false;
            }
        }

        // all required params are not given by positional or named args.
        return requiredParams.size() <= 0;
    }

    public void visit(BLangWaitForAllExpr waitForAllExpr, AnalyzerData data) {
        setResultTypeForWaitForAllExpr(waitForAllExpr, data.expType, data);
        waitForAllExpr.setBType(data.resultType);

        if (data.resultType != null && data.resultType != symTable.semanticError) {
            types.setImplicitCastExpr(waitForAllExpr, waitForAllExpr.getBType(), data.expType);
        }
    }

    private void setResultTypeForWaitForAllExpr(BLangWaitForAllExpr waitForAllExpr, BType expType, AnalyzerData data) {
        BType referredType = Types.getReferredType(expType);
        switch (referredType.tag) {
            case TypeTags.RECORD:
                checkTypesForRecords(waitForAllExpr, data);
                break;
            case TypeTags.MAP:
                checkTypesForMap(waitForAllExpr, ((BMapType) referredType).constraint, data);
                LinkedHashSet<BType> memberTypesForMap = collectWaitExprTypes(waitForAllExpr.keyValuePairs);
                if (memberTypesForMap.size() == 1) {
                    data.resultType = new BMapType(TypeTags.MAP,
                            memberTypesForMap.iterator().next(), symTable.mapType.tsymbol);
                    break;
                }
                BUnionType constraintTypeForMap = BUnionType.create(null, memberTypesForMap);
                data.resultType = new BMapType(TypeTags.MAP, constraintTypeForMap, symTable.mapType.tsymbol);
                break;
            case TypeTags.NONE:
            case TypeTags.ANY:
                checkTypesForMap(waitForAllExpr, expType, data);
                LinkedHashSet<BType> memberTypes = collectWaitExprTypes(waitForAllExpr.keyValuePairs);
                if (memberTypes.size() == 1) {
                    data.resultType =
                            new BMapType(TypeTags.MAP, memberTypes.iterator().next(), symTable.mapType.tsymbol);
                    break;
                }
                BUnionType constraintType = BUnionType.create(null, memberTypes);
                data.resultType = new BMapType(TypeTags.MAP, constraintType, symTable.mapType.tsymbol);
                break;
            default:
                dlog.error(waitForAllExpr.pos, DiagnosticErrorCode.INCOMPATIBLE_TYPES, expType,
                        getWaitForAllExprReturnType(waitForAllExpr, waitForAllExpr.pos, data));
                data.resultType = symTable.semanticError;
                break;
        }
    }

    private BRecordType getWaitForAllExprReturnType(BLangWaitForAllExpr waitExpr,
                                                    Location pos, AnalyzerData data) {
        BRecordType retType = new BRecordType(null, Flags.ANONYMOUS);
        List<BLangWaitForAllExpr.BLangWaitKeyValue> keyVals = waitExpr.keyValuePairs;

        for (BLangWaitForAllExpr.BLangWaitKeyValue keyVal : keyVals) {
            BLangIdentifier fieldName;
            if (keyVal.valueExpr == null || keyVal.valueExpr.getKind() != NodeKind.SIMPLE_VARIABLE_REF) {
                fieldName = keyVal.key;
            } else {
                fieldName = ((BLangSimpleVarRef) keyVal.valueExpr).variableName;
            }

            BSymbol symbol = symResolver.lookupSymbolInMainSpace(data.env, names.fromIdNode(fieldName));
            BType referredSymType = Types.getReferredType(symbol.type);
            BType fieldType = referredSymType.tag == TypeTags.FUTURE ? 
                    ((BFutureType) referredSymType).constraint : symbol.type;
            BField field = new BField(names.fromIdNode(keyVal.key), null,
                                      new BVarSymbol(0, names.fromIdNode(keyVal.key),
                                                     names.originalNameFromIdNode(keyVal.key),
                                                     data.env.enclPkg.packageID, fieldType, null, keyVal.pos, VIRTUAL));
            retType.fields.put(field.name.value, field);
        }

        retType.restFieldType = symTable.noType;
        retType.sealed = true;
        retType.tsymbol = Symbols.createRecordSymbol(Flags.ANONYMOUS, Names.EMPTY, data.env.enclPkg.packageID, retType,
                                                     null, pos, VIRTUAL);
        return retType;
    }

    private LinkedHashSet<BType> collectWaitExprTypes(List<BLangWaitForAllExpr.BLangWaitKeyValue> keyVals) {
        LinkedHashSet<BType> memberTypes = new LinkedHashSet<>();
        for (BLangWaitForAllExpr.BLangWaitKeyValue keyVal : keyVals) {
            BType bType = keyVal.keyExpr != null ? keyVal.keyExpr.getBType() : keyVal.valueExpr.getBType();
            BType referredBType = Types.getReferredType(bType);
            if (referredBType.tag == TypeTags.FUTURE) {
                memberTypes.add(((BFutureType) referredBType).constraint);
            } else {
                memberTypes.add(bType);
            }
        }
        return memberTypes;
    }

    private void checkTypesForMap(BLangWaitForAllExpr waitForAllExpr, BType expType, AnalyzerData data) {
        List<BLangWaitForAllExpr.BLangWaitKeyValue> keyValuePairs = waitForAllExpr.keyValuePairs;
        keyValuePairs.forEach(keyVal -> checkWaitKeyValExpr(keyVal, expType, data));
    }

    private void checkTypesForRecords(BLangWaitForAllExpr waitExpr, AnalyzerData data) {
        List<BLangWaitForAllExpr.BLangWaitKeyValue> rhsFields = waitExpr.getKeyValuePairs();
        Map<String, BField> lhsFields = ((BRecordType) Types.getReferredType(data.expType)).fields;

        // check if the record is sealed, if so check if the fields in wait collection is more than the fields expected
        // by the lhs record
        if (((BRecordType) Types.getReferredType(data.expType)).sealed &&
                rhsFields.size() > lhsFields.size()) {
            dlog.error(waitExpr.pos, DiagnosticErrorCode.INCOMPATIBLE_TYPES, data.expType,
                    getWaitForAllExprReturnType(waitExpr, waitExpr.pos, data));
            data.resultType = symTable.semanticError;
            return;
        }

        for (BLangWaitForAllExpr.BLangWaitKeyValue keyVal : rhsFields) {
            String key = keyVal.key.value;
            if (!lhsFields.containsKey(key)) {
                // Check if the field is sealed if so you cannot have dynamic fields
                if (((BRecordType) Types.getReferredType(data.expType)).sealed) {
                    dlog.error(waitExpr.pos, DiagnosticErrorCode.INVALID_FIELD_NAME_RECORD_LITERAL, key, data.expType);
                    data.resultType = symTable.semanticError;
                } else {
                    // Else if the record is an open record, then check if the rest field type matches the expression
                    BType restFieldType = ((BRecordType) Types.getReferredType(data.expType)).restFieldType;
                    checkWaitKeyValExpr(keyVal, restFieldType, data);
                }
            } else {
                checkWaitKeyValExpr(keyVal, lhsFields.get(key).type, data);
                keyVal.keySymbol = lhsFields.get(key).symbol;
            }
        }
        // If the record literal is of record type and types are validated for the fields, check if there are any
        // required fields missing.
        checkMissingReqFieldsForWait(((BRecordType) Types.getReferredType(data.expType)),
                rhsFields, waitExpr.pos);

        if (symTable.semanticError != data.resultType) {
            data.resultType = data.expType;
        }
    }

    private void checkMissingReqFieldsForWait(BRecordType type, List<BLangWaitForAllExpr.BLangWaitKeyValue> keyValPairs,
                                              Location pos) {
        type.fields.values().forEach(field -> {
            // Check if `field` is explicitly assigned a value in the record literal
            boolean hasField = keyValPairs.stream().anyMatch(keyVal -> field.name.value.equals(keyVal.key.value));

            // If a required field is missing, it's a compile error
            if (!hasField && Symbols.isFlagOn(field.symbol.flags, Flags.REQUIRED)) {
                dlog.error(pos, DiagnosticErrorCode.MISSING_REQUIRED_RECORD_FIELD, field.name);
            }
        });
    }

    private void checkWaitKeyValExpr(BLangWaitForAllExpr.BLangWaitKeyValue keyVal, BType type, AnalyzerData data) {
        BLangExpression expr;
        if (keyVal.keyExpr != null) {
            BSymbol symbol = symResolver.lookupSymbolInMainSpace(data.env, names.fromIdNode
                    (((BLangSimpleVarRef) keyVal.keyExpr).variableName));
            keyVal.keyExpr.setBType(symbol.type);
            expr = keyVal.keyExpr;
        } else {
            expr = keyVal.valueExpr;
        }
        BFutureType futureType = new BFutureType(TypeTags.FUTURE, type, null);
        checkExpr(expr, futureType, data);
        setEventualTypeForExpression(expr, type, data);
    }

    // eventual type if not directly referring a worker is T|error. future<T> --> T|error
    private void setEventualTypeForExpression(BLangExpression expression,
                                              BType currentExpectedType, AnalyzerData data) {
        if (expression == null) {
            return;
        }
        if (isSimpleWorkerReference(expression, data)) {
            return;
        }
        BFutureType futureType = (BFutureType) expression.expectedType;
        BType currentType = futureType.constraint;
        if (types.containsErrorType(currentType)) {
            return;
        }

        BUnionType eventualType = BUnionType.create(null, currentType, symTable.errorType);
        BType referredExpType = Types.getReferredType(currentExpectedType);
        if (((referredExpType.tag != TypeTags.NONE) && (referredExpType.tag != TypeTags.NIL)) &&
                !types.isAssignable(eventualType, currentExpectedType)) {
            dlog.error(expression.pos, DiagnosticErrorCode.INCOMPATIBLE_TYPE_WAIT_FUTURE_EXPR,
                    currentExpectedType, eventualType, expression);
        }
        futureType.constraint = eventualType;
    }

    private void setEventualTypeForWaitExpression(BLangExpression expression, Location pos, AnalyzerData data) {
        if ((data.resultType == symTable.semanticError) ||
                (types.containsErrorType(data.resultType))) {
            return;
        }
        if (isSimpleWorkerReference(expression, data)) {
            return;
        }
        BType currentExpectedType = ((BFutureType) data.expType).constraint;
        BType referredExpType = Types.getReferredType(currentExpectedType);
        BUnionType eventualType = BUnionType.create(null, data.resultType, symTable.errorType);
        if ((referredExpType.tag == TypeTags.NONE) || (referredExpType.tag == TypeTags.NIL)) {
            data.resultType = eventualType;
            return;
        }

        if (!types.isAssignable(eventualType, currentExpectedType)) {
            dlog.error(pos, DiagnosticErrorCode.INCOMPATIBLE_TYPE_WAIT_FUTURE_EXPR, currentExpectedType,
                    eventualType, expression);
            data.resultType = symTable.semanticError;
            return;
        }
        
        BType referredResultType = Types.getReferredType(data.resultType);
        if (referredResultType.tag == TypeTags.FUTURE) {
            ((BFutureType) data.resultType).constraint = eventualType;
        } else {
            data.resultType = eventualType;
        }
    }

    private void setEventualTypeForAlternateWaitExpression(BLangExpression expression, Location pos,
                                                           AnalyzerData data) {
        if ((data.resultType == symTable.semanticError) ||
                (expression.getKind() != NodeKind.BINARY_EXPR) ||
                (types.containsErrorType(data.resultType))) {
            return;
        }
        if (types.containsErrorType(data.resultType)) {
            return;
        }
        if (!isReferencingNonWorker((BLangBinaryExpr) expression, data)) {
            return;
        }

        BType currentExpectedType = ((BFutureType) data.expType).constraint;
        BType referredExpType = Types.getReferredType(currentExpectedType);
        BUnionType eventualType = BUnionType.create(null, data.resultType, symTable.errorType);
        if ((referredExpType.tag == TypeTags.NONE) || (referredExpType.tag == TypeTags.NIL)) {
            data.resultType = eventualType;
            return;
        }

        if (!types.isAssignable(eventualType, currentExpectedType)) {
            dlog.error(pos, DiagnosticErrorCode.INCOMPATIBLE_TYPE_WAIT_FUTURE_EXPR, currentExpectedType,
                    eventualType, expression);
            data.resultType = symTable.semanticError;
            return;
        }
        
        BType referredResultType = Types.getReferredType(data.resultType);
        if (referredResultType.tag == TypeTags.FUTURE) {
            ((BFutureType) referredResultType).constraint = eventualType;
        } else {
            data.resultType = eventualType;
        }
    }

    private boolean isSimpleWorkerReference(BLangExpression expression, AnalyzerData data) {
        if (expression.getKind() != NodeKind.SIMPLE_VARIABLE_REF) {
            return false;
        }
        BLangSimpleVarRef simpleVarRef = ((BLangSimpleVarRef) expression);
        BSymbol varRefSymbol = simpleVarRef.symbol;
        if (varRefSymbol == null) {
            return false;
        }
        if (workerExists(data.env, simpleVarRef.variableName.value)) {
            return true;
        }
        return false;
    }

    private boolean isReferencingNonWorker(BLangBinaryExpr binaryExpr, AnalyzerData data) {
        BLangExpression lhsExpr = binaryExpr.lhsExpr;
        BLangExpression rhsExpr = binaryExpr.rhsExpr;
        if (isReferencingNonWorker(lhsExpr, data)) {
            return true;
        }
        return isReferencingNonWorker(rhsExpr, data);
    }

    private boolean isReferencingNonWorker(BLangExpression expression, AnalyzerData data) {
        if (expression.getKind() == NodeKind.BINARY_EXPR) {
            return isReferencingNonWorker((BLangBinaryExpr) expression, data);
        } else if (expression.getKind() == NodeKind.SIMPLE_VARIABLE_REF) {
            BLangSimpleVarRef simpleVarRef = (BLangSimpleVarRef) expression;
            BSymbol varRefSymbol = simpleVarRef.symbol;
            String varRefSymbolName = varRefSymbol.getName().value;
            if (workerExists(data.env, varRefSymbolName)) {
                return false;
            }
        }
        return true;
    }


    public void visit(BLangTernaryExpr ternaryExpr, AnalyzerData data) {
        BType condExprType = checkExpr(ternaryExpr.expr, this.symTable.booleanType, data);

        SymbolEnv thenEnv = typeNarrower.evaluateTruth(ternaryExpr.expr, ternaryExpr.thenExpr, data.env);
        BType thenType = checkExpr(ternaryExpr.thenExpr, thenEnv, data.expType, data);

        SymbolEnv elseEnv = typeNarrower.evaluateFalsity(ternaryExpr.expr, ternaryExpr.elseExpr, data.env, false);
        BType elseType = checkExpr(ternaryExpr.elseExpr, elseEnv, data.expType, data);

        if (condExprType == symTable.semanticError || thenType == symTable.semanticError ||
                elseType == symTable.semanticError) {
            data.resultType = symTable.semanticError;
        } else if (data.expType == symTable.noType) {
            if (types.isAssignable(elseType, thenType)) {
                data.resultType = thenType;
            } else if (types.isAssignable(thenType, elseType)) {
                data.resultType = elseType;
            } else {
                data.resultType = BUnionType.create(null, thenType, elseType);
            }
        } else {
            data.resultType = data.expType;
        }
    }

    public void visit(BLangWaitExpr waitExpr, AnalyzerData data) {
        data.expType = new BFutureType(TypeTags.FUTURE, data.expType, null);
        checkExpr(waitExpr.getExpression(), data.expType, data);
        // Handle union types in lhs
        BType referredResultType = Types.getReferredType(data.resultType);
        if (referredResultType.tag == TypeTags.UNION) {
            LinkedHashSet<BType> memberTypes = collectMemberTypes((BUnionType) referredResultType, new LinkedHashSet<>());
            if (memberTypes.size() == 1) {
                data.resultType = memberTypes.toArray(new BType[0])[0];
            } else {
                data.resultType = BUnionType.create(null, memberTypes);
            }
        } else if (data.resultType != symTable.semanticError) {
            // Handle other types except for semantic errors
            data.resultType = ((BFutureType) data.resultType).constraint;
        }

        BLangExpression waitFutureExpression = waitExpr.getExpression();
        if (waitFutureExpression.getKind() == NodeKind.BINARY_EXPR) {
            setEventualTypeForAlternateWaitExpression(waitFutureExpression, waitExpr.pos, data);
        } else {
            setEventualTypeForWaitExpression(waitFutureExpression, waitExpr.pos, data);
        }
        waitExpr.setBType(data.resultType);

        if (data.resultType != null && data.resultType != symTable.semanticError) {
            types.setImplicitCastExpr(waitExpr, waitExpr.getBType(), ((BFutureType) data.expType).constraint);
        }
    }

    private LinkedHashSet<BType> collectMemberTypes(BUnionType unionType, LinkedHashSet<BType> memberTypes) {
        for (BType memberType : unionType.getMemberTypes()) {
            BType referredMemberType = Types.getReferredType(memberType);
            if (referredMemberType.tag == TypeTags.FUTURE) {
                memberTypes.add(((BFutureType) referredMemberType).constraint);
            } else {
                memberTypes.add(memberType);
            }
        }
        return memberTypes;
    }

    @Override
    public void visit(BLangTrapExpr trapExpr, AnalyzerData data) {
        boolean firstVisit = trapExpr.expr.getBType() == null;
        BType actualType;
        BType exprType = checkExpr(trapExpr.expr, data.expType, data);
        boolean definedWithVar = data.expType == symTable.noType;

        if (trapExpr.expr.getKind() == NodeKind.WORKER_RECEIVE) {
            if (firstVisit) {
                data.isTypeChecked = false;
                data.resultType = data.expType;
                return;
            } else {
                data.expType = trapExpr.getBType();
                exprType = trapExpr.expr.getBType();
            }
        }

        if (data.expType == symTable.semanticError || exprType == symTable.semanticError) {
            actualType = symTable.semanticError;
        } else {
            LinkedHashSet<BType> resultTypes = new LinkedHashSet<>();
            BType referredExprType = Types.getReferredType(exprType);
            if (referredExprType.tag == TypeTags.UNION) {
                resultTypes.addAll(((BUnionType) referredExprType).getMemberTypes());
            } else {
                resultTypes.add(exprType);
            }
            resultTypes.add(symTable.errorType);
            actualType = BUnionType.create(null, resultTypes);
        }

        data.resultType = types.checkType(trapExpr, actualType, data.expType);
        if (definedWithVar && data.resultType != null && data.resultType != symTable.semanticError) {
            types.setImplicitCastExpr(trapExpr.expr, trapExpr.expr.getBType(), data.resultType);
        }
    }

    public void visit(BLangBinaryExpr binaryExpr, AnalyzerData data) {
        // Bitwise operator should be applied for the future types in the wait expression
        if (Types.getReferredType(data.expType).tag == TypeTags.FUTURE &&
                binaryExpr.opKind == OperatorKind.BITWISE_OR) {
            BType lhsResultType = checkExpr(binaryExpr.lhsExpr, data.expType, data);
            BType rhsResultType = checkExpr(binaryExpr.rhsExpr, data.expType, data);
            // Return if both or atleast one of lhs and rhs types are errors
            if (lhsResultType == symTable.semanticError || rhsResultType == symTable.semanticError) {
                data.resultType = symTable.semanticError;
                return;
            }
            data.resultType = BUnionType.create(null, lhsResultType, rhsResultType);
            return;
        }

        SymbolEnv rhsExprEnv;
        BType lhsType;
        BType referredExpType = Types.getReferredType(binaryExpr.expectedType);
        if (referredExpType.tag == TypeTags.FLOAT || referredExpType.tag == TypeTags.DECIMAL ||
                isOptionalFloatOrDecimal(referredExpType)) {
            lhsType = checkAndGetType(binaryExpr.lhsExpr, data.env, binaryExpr, data);
        } else {
            lhsType = checkExpr(binaryExpr.lhsExpr, data);
        }

        if (binaryExpr.opKind == OperatorKind.AND) {
            rhsExprEnv = typeNarrower.evaluateTruth(binaryExpr.lhsExpr, binaryExpr.rhsExpr, data.env, true);
        } else if (binaryExpr.opKind == OperatorKind.OR) {
            rhsExprEnv = typeNarrower.evaluateFalsity(binaryExpr.lhsExpr, binaryExpr.rhsExpr, data.env, true);
        } else {
            rhsExprEnv = data.env;
        }

        BType rhsType;

        if (referredExpType.tag == TypeTags.FLOAT || referredExpType.tag == TypeTags.DECIMAL ||
                isOptionalFloatOrDecimal(referredExpType)) {
            rhsType = checkAndGetType(binaryExpr.rhsExpr, rhsExprEnv, binaryExpr, data);
        } else {
            rhsType = checkExpr(binaryExpr.rhsExpr, rhsExprEnv, data);
        }

        // Set error type as the actual type.
        BType actualType = symTable.semanticError;

        //noinspection SwitchStatementWithTooFewBranches
        switch (binaryExpr.opKind) {
            // Do not lookup operator symbol for xml sequence additions
            case ADD:
                BType leftConstituent = getXMLConstituents(lhsType);
                BType rightConstituent = getXMLConstituents(rhsType);

                if (leftConstituent != null && rightConstituent != null) {
                    actualType = new BXMLType(BUnionType.create(null, leftConstituent, rightConstituent), null);
                    break;
                }
                // Fall through
            default:
                if (lhsType != symTable.semanticError && rhsType != symTable.semanticError) {
                    // Look up operator symbol if both rhs and lhs types aren't error or xml types
                    BSymbol opSymbol = symResolver.resolveBinaryOperator(binaryExpr.opKind, lhsType, rhsType);

                    if (opSymbol == symTable.notFoundSymbol) {
                        opSymbol = symResolver.getBitwiseShiftOpsForTypeSets(binaryExpr.opKind, lhsType, rhsType);
                    }

                    if (opSymbol == symTable.notFoundSymbol) {
                        opSymbol = symResolver.getBinaryBitwiseOpsForTypeSets(binaryExpr.opKind, lhsType, rhsType);
                    }

                    if (opSymbol == symTable.notFoundSymbol) {
                        opSymbol = symResolver.getArithmeticOpsForTypeSets(binaryExpr.opKind, lhsType, rhsType);
                    }

                    if (opSymbol == symTable.notFoundSymbol) {
                        opSymbol = symResolver.getBinaryEqualityForTypeSets(binaryExpr.opKind, lhsType, rhsType,
                                binaryExpr, data.env);
                    }

                    if (opSymbol == symTable.notFoundSymbol) {
                        opSymbol = symResolver.getBinaryComparisonOpForTypeSets(binaryExpr.opKind, lhsType, rhsType);
                    }

                    if (opSymbol == symTable.notFoundSymbol) {
                        opSymbol = symResolver.getRangeOpsForTypeSets(binaryExpr.opKind, lhsType, rhsType);
                    }

                    if (opSymbol == symTable.notFoundSymbol) {
                        DiagnosticErrorCode errorCode = DiagnosticErrorCode.BINARY_OP_INCOMPATIBLE_TYPES;
                        int rhsTypeTag = Types.getReferredType(rhsType).tag;
                        if ((binaryExpr.opKind == OperatorKind.DIV || binaryExpr.opKind == OperatorKind.MOD) &&
                                Types.getReferredType(lhsType).tag == TypeTags.INT &&
                                (rhsTypeTag == TypeTags.DECIMAL || rhsTypeTag == TypeTags.FLOAT)) {
                            errorCode = DiagnosticErrorCode.BINARY_OP_INCOMPATIBLE_TYPES_INT_FLOAT_DIVISION;
                        }

                        dlog.error(binaryExpr.pos, errorCode, binaryExpr.opKind, lhsType, rhsType);
                    } else {
                        binaryExpr.opSymbol = (BOperatorSymbol) opSymbol;
                        actualType = opSymbol.type.getReturnType();
                    }
                }
        }

        data.resultType = types.checkType(binaryExpr, actualType, data.expType);
    }

    private boolean isOptionalFloatOrDecimal(BType expectedType) {
        if (expectedType.tag == TypeTags.UNION && expectedType.isNullable() && expectedType.tag != TypeTags.ANY) {
            Iterator<BType> memberTypeIterator = ((BUnionType) expectedType).getMemberTypes().iterator();
            while (memberTypeIterator.hasNext()) {
                BType memberType = Types.getReferredType(memberTypeIterator.next());
                if (memberType.tag == TypeTags.FLOAT || memberType.tag == TypeTags.DECIMAL) {
                    return true;
                }
            }

        }
        return false;
    }

    private BType checkAndGetType(BLangExpression expr, SymbolEnv env, BLangBinaryExpr binaryExpr, AnalyzerData data) {
        boolean prevNonErrorLoggingCheck = data.commonAnalyzerData.nonErrorLoggingCheck;
        data.commonAnalyzerData.nonErrorLoggingCheck = true;
        int prevErrorCount = this.dlog.errorCount();
        this.dlog.resetErrorCount();
        this.dlog.mute();

        expr.cloneAttempt++;
        BType exprCompatibleType = checkExpr(nodeCloner.cloneNode(expr), env, binaryExpr.expectedType, data);
        data.commonAnalyzerData.nonErrorLoggingCheck = prevNonErrorLoggingCheck;
        int errorCount = this.dlog.errorCount();
        this.dlog.setErrorCount(prevErrorCount);
        if (!prevNonErrorLoggingCheck) {
            this.dlog.unmute();
        }
        if (errorCount == 0 && exprCompatibleType != symTable.semanticError) {
            return checkExpr(expr, env, binaryExpr.expectedType, data);
        } else {
            return checkExpr(expr, env, data);
        }
    }

    private SymbolEnv getEnvBeforeInputNode(SymbolEnv env, BLangNode node) {
        while (env != null && env.node != node) {
            env = env.enclEnv;
        }
        return env != null && env.enclEnv != null
                ? env.enclEnv.createClone()
                : new SymbolEnv(node, null);
    }

    private SymbolEnv getEnvAfterJoinNode(SymbolEnv env, BLangNode node) {
        SymbolEnv clone = env.createClone();
        while (clone != null && clone.node != node) {
            clone = clone.enclEnv;
        }
        if (clone != null) {
            clone.enclEnv = getEnvBeforeInputNode(clone.enclEnv, getLastInputNodeFromEnv(clone.enclEnv));
        } else {
            clone = new SymbolEnv(node, null);
        }
        return clone;
    }

    private BLangNode getLastInputNodeFromEnv(SymbolEnv env) {
        while (env != null && (env.node.getKind() != NodeKind.FROM && env.node.getKind() != NodeKind.JOIN)) {
            env = env.enclEnv;
        }
        return env != null ? env.node : null;
    }

    public void visit(BLangTransactionalExpr transactionalExpr, AnalyzerData data) {
        data.resultType = types.checkType(transactionalExpr, symTable.booleanType, data.expType);
    }

    public void visit(BLangCommitExpr commitExpr, AnalyzerData data) {
        BType actualType = BUnionType.create(null, symTable.errorType, symTable.nilType);
        data.resultType = types.checkType(commitExpr, actualType, data.expType);
    }

    private BType getXMLConstituents(BType bType) {
        BType type = Types.getReferredType(bType);
        BType constituent = null;
        if (type.tag == TypeTags.XML) {
            constituent = ((BXMLType) type).constraint;
        } else if (TypeTags.isXMLNonSequenceType(type.tag)) {
            constituent = bType;
        }
        return constituent;
    }

    public void visit(BLangElvisExpr elvisExpr, AnalyzerData data) {
        BType lhsType = checkExpr(elvisExpr.lhsExpr, data);
        BType referredLhsType = Types.getReferredType(lhsType);
        BType actualType = symTable.semanticError;
        if (referredLhsType != symTable.semanticError) {
            if (referredLhsType.tag == TypeTags.UNION && referredLhsType.isNullable()) {
                BUnionType unionType = (BUnionType) referredLhsType;
                LinkedHashSet<BType> memberTypes = unionType.getMemberTypes().stream()
                        .filter(type -> Types.getReferredType(type).tag != TypeTags.NIL)
                        .collect(Collectors.toCollection(LinkedHashSet::new));

                if (memberTypes.size() == 1) {
                    actualType = memberTypes.toArray(new BType[0])[0];
                } else {
                    actualType = BUnionType.create(null, memberTypes);
                }
            } else {
                dlog.error(elvisExpr.pos, DiagnosticErrorCode.OPERATOR_NOT_SUPPORTED, OperatorKind.ELVIS,
                        lhsType);
            }
        }
        BType rhsReturnType = checkExpr(elvisExpr.rhsExpr, data.expType, data);
        BType lhsReturnType = types.checkType(elvisExpr.lhsExpr.pos, actualType, data.expType,
                DiagnosticErrorCode.INCOMPATIBLE_TYPES);
        if (rhsReturnType == symTable.semanticError || lhsReturnType == symTable.semanticError) {
            data.resultType = symTable.semanticError;
        } else if (data.expType == symTable.noType) {
            if (types.isAssignable(rhsReturnType, lhsReturnType)) {
                data.resultType = lhsReturnType;
            } else if (types.isAssignable(lhsReturnType, rhsReturnType)) {
                data.resultType = rhsReturnType;
            } else {
                data.resultType = BUnionType.create(null, lhsReturnType, rhsReturnType);
            }
        } else {
            data.resultType = data.expType;
        }
    }

    @Override
    public void visit(BLangGroupExpr groupExpr, AnalyzerData data) {
        data.resultType = checkExpr(groupExpr.expression, data.expType, data);
    }

    public void visit(BLangTypedescExpr accessExpr, AnalyzerData data) {
        if (accessExpr.resolvedType == null) {
            accessExpr.resolvedType = symResolver.resolveTypeNode(accessExpr.typeNode, data.env);
        }

        int resolveTypeTag = Types.getReferredType(accessExpr.resolvedType).tag;
        final BType actualType;
        if (resolveTypeTag != TypeTags.TYPEDESC && resolveTypeTag != TypeTags.NONE) {
            actualType = new BTypedescType(accessExpr.resolvedType, null);
        } else {
            actualType = accessExpr.resolvedType;
        }
        data.resultType = types.checkType(accessExpr, actualType, data.expType);
    }

    public LinkedHashSet<BType> getBasicNumericTypes(LinkedHashSet<BType> memberTypes) {
        LinkedHashSet<BType> basicNumericTypes = new LinkedHashSet<>(memberTypes.size());

        for (BType value : memberTypes) {
            BType referredType = types.getReferredType(value);
            int typeTag = referredType.tag;
            if (TypeTags.isIntegerTypeTag(typeTag)) {
                basicNumericTypes.add(symTable.intType);
            } else if (typeTag == TypeTags.FLOAT || typeTag == TypeTags.DECIMAL) {
                basicNumericTypes.add(value);
            } else if (typeTag == TypeTags.JSON || typeTag == TypeTags.ANYDATA || typeTag == TypeTags.ANY) {
                basicNumericTypes.add(symTable.intType);
                basicNumericTypes.add(symTable.floatType);
                basicNumericTypes.add(symTable.decimalType);
                break;
            } else if (typeTag == TypeTags.FINITE) {
                LinkedHashSet<BType> typesInValueSpace = getTypesInFiniteValueSpace((BFiniteType) referredType);
                basicNumericTypes.addAll(getBasicNumericTypes(typesInValueSpace));
            }
        }
        return basicNumericTypes;
    }

    public BType createFiniteTypeForNumericUnaryExpr(BLangUnaryExpr unaryExpr, AnalyzerData data) {
        BLangNumericLiteral newNumericLiteral = Types.constructNumericLiteralFromUnaryExpr(unaryExpr);
        BTypeSymbol finiteTypeSymbol = Symbols.createTypeSymbol(SymTag.FINITE_TYPE,
                0, Names.EMPTY, data.env.enclPkg.symbol.pkgID, null, data.env.scope.owner,
                unaryExpr.pos, SOURCE);
        BFiniteType finiteType = new BFiniteType(finiteTypeSymbol);
        finiteType.addValue(newNumericLiteral);
        finiteTypeSymbol.type = finiteType;

        types.setImplicitCastExpr(unaryExpr, unaryExpr.expr.getBType(), data.expType);
        return finiteType;
    }

    public LinkedHashSet<BType> getTypesInFiniteValueSpace(BFiniteType referredType) {
        Set<BLangExpression> valueSpace = referredType.getValueSpace();
        LinkedHashSet<BType> typesInValueSpace = new LinkedHashSet<>(valueSpace.size());
        for (BLangExpression expr : valueSpace) {
            typesInValueSpace.add(expr.getBType());
        }
        return typesInValueSpace;
    }

    public BType getNewExpectedTypeForFiniteAndUnion(LinkedHashSet<BType> numericTypes, BType newExpectedType) {
        LinkedHashSet<BType> basicNumericTypes = getBasicNumericTypes(numericTypes);
        if (basicNumericTypes.size() == 1) {
            newExpectedType = basicNumericTypes.iterator().next();
        } else if (basicNumericTypes.size() > 1) {
            newExpectedType = BUnionType.create(null, basicNumericTypes);
        }
        return newExpectedType;
    }

    public BType setExpectedTypeForSubtractionOperator(AnalyzerData data) {
        BType newExpectedType = data.expType;
        BType referredType = types.getReferredType(newExpectedType);
        int referredTypeTag = referredType.tag;

        if (TypeTags.isIntegerTypeTag(referredTypeTag)) {
            newExpectedType =
                    types.getTypeIntersection(Types.IntersectionContext.compilerInternalIntersectionTestContext(),
                            BUnionType.create(null, symTable.intType, symTable.floatType, symTable.decimalType),
                            symTable.intType, data.env);
        } else if (referredTypeTag == TypeTags.FLOAT || referredTypeTag == TypeTags.DECIMAL) {
            newExpectedType =
                    types.getTypeIntersection(Types.IntersectionContext.compilerInternalIntersectionTestContext(),
                            BUnionType.create(null, symTable.intType, symTable.floatType, symTable.decimalType),
                            referredType, data.env);
        } else if (referredTypeTag == TypeTags.FINITE) {
            LinkedHashSet<BType> typesInValueSpace = getTypesInFiniteValueSpace((BFiniteType) referredType);
            newExpectedType = getNewExpectedTypeForFiniteAndUnion(typesInValueSpace, newExpectedType);
        } else if (referredTypeTag == TypeTags.UNION) {
            newExpectedType = getNewExpectedTypeForFiniteAndUnion(((BUnionType) referredType).getMemberTypes(),
                    newExpectedType);
        } else if (referredTypeTag == TypeTags.JSON || referredTypeTag == TypeTags.ANYDATA ||
                referredTypeTag == TypeTags.ANY) {
            newExpectedType = BUnionType.create(null, symTable.intType, symTable.floatType,
                    symTable.decimalType);
        }
        return newExpectedType;
    }

    public BType getActualTypeForOtherUnaryExpr(BLangUnaryExpr unaryExpr, AnalyzerData data) {
        BType actualType = symTable.semanticError;
        BType newExpectedType = data.expType;
        BType referredType = types.getReferredType(newExpectedType);
        int referredTypeTag = referredType.tag;

        //Allow subtraction and add (to resolve ex: byte x = +7) operators to get expected type
        boolean isAddOrSubOperator = OperatorKind.SUB.equals(unaryExpr.operator) ||
                OperatorKind.ADD.equals(unaryExpr.operator);

        if (OperatorKind.SUB.equals(unaryExpr.operator)) {
            newExpectedType = setExpectedTypeForSubtractionOperator(data);
        }

        newExpectedType = silentTypeCheckExpr(unaryExpr.expr, newExpectedType, data);

        BType exprType;
        if (newExpectedType != symTable.semanticError) {
            exprType = isAddOrSubOperator ? checkExpr(unaryExpr.expr, newExpectedType, data) :
                    checkExpr(unaryExpr.expr, data);
        } else {
            exprType = isAddOrSubOperator ? checkExpr(unaryExpr.expr, data.expType, data) :
                    checkExpr(unaryExpr.expr, data);
        }

        if (exprType != symTable.semanticError) {
            BSymbol symbol = symResolver.resolveUnaryOperator(unaryExpr.operator, exprType);
            if (symbol == symTable.notFoundSymbol) {
                symbol = symResolver.getUnaryOpsForTypeSets(unaryExpr.operator, exprType);
            }
            if (symbol == symTable.notFoundSymbol) {
                dlog.error(unaryExpr.pos, DiagnosticErrorCode.UNARY_OP_INCOMPATIBLE_TYPES,
                        unaryExpr.operator, exprType);
            } else {
                unaryExpr.opSymbol = (BOperatorSymbol) symbol;
                actualType = symbol.type.getReturnType();
            }
        }

        // Explicitly set actual type
        if (isAddOrSubOperator && exprType != symTable.semanticError && types.isExpressionInUnaryValid(unaryExpr.expr)
                && (referredTypeTag == TypeTags.FINITE || referredTypeTag == TypeTags.UNION)) {
            if (referredTypeTag == TypeTags.FINITE) {
                actualType = createFiniteTypeForNumericUnaryExpr(unaryExpr, data);
            } else {
                if (silentCompatibleFiniteMembersInUnionTypeCheck(unaryExpr, (BUnionType) referredType, data)) {
                    return createFiniteTypeForNumericUnaryExpr(unaryExpr, data);
                }
                // We need to specifically check for int subtypes to set the correct actual type because we use the
                // basic type (int) when checking the expression.
                LinkedHashSet<BType> intTypesInUnion = getIntSubtypesInUnionType((BUnionType) referredType);
                if (!intTypesInUnion.isEmpty()) {
                    BType newReferredType = BUnionType.create(null, intTypesInUnion);
                    BType tempActualType = checkCompatibilityWithConstructedNumericLiteral(unaryExpr, newReferredType,
                            data);
                    if (tempActualType != symTable.semanticError) {
                        return  tempActualType;
                    }
                }
            }
        } else if (isAddOrSubOperator && exprType != symTable.semanticError &&
                TypeTags.isIntegerTypeTag(referredTypeTag) && referredTypeTag != TypeTags.INT
                && unaryExpr.expr.getKind() == NodeKind.NUMERIC_LITERAL) {
            BType tempActualType = checkCompatibilityWithConstructedNumericLiteral(unaryExpr, referredType, data);
            if (tempActualType != symTable.semanticError) {
                return  tempActualType;
            }
        }
        return actualType;
    }

    public BType checkCompatibilityWithConstructedNumericLiteral(BLangUnaryExpr unaryExpr, BType referredType,
                                                                 AnalyzerData data) {
        if (!types.isExpressionInUnaryValid(unaryExpr.expr)) {
            return silentTypeCheckExpr(unaryExpr.expr, referredType, data);
        }
        BLangNumericLiteral numericLiteral = Types.constructNumericLiteralFromUnaryExpr(unaryExpr);
        // To check value with sign against expected type
        return silentTypeCheckExpr(numericLiteral, referredType, data);
    }

    public LinkedHashSet getIntSubtypesInUnionType(BUnionType expectedType) {
        LinkedHashSet<BType> intTypesInUnion = new LinkedHashSet<>(expectedType.getMemberTypes().size());
        for (BType type : expectedType.getMemberTypes()) {
            BType referredType = types.getReferredType(type);
            if (referredType.tag != TypeTags.INT && TypeTags.isIntegerTypeTag(referredType.tag)) {
                intTypesInUnion.add(type);
            }
        }
        return intTypesInUnion;
    }

    public boolean silentCompatibleFiniteMembersInUnionTypeCheck(BLangUnaryExpr unaryExpr, BUnionType expectedType,
                                                              AnalyzerData data) {
        boolean prevNonErrorLoggingCheck = data.commonAnalyzerData.nonErrorLoggingCheck;
        data.commonAnalyzerData.nonErrorLoggingCheck = true;
        int prevErrorCount = this.dlog.errorCount();
        this.dlog.resetErrorCount();
        this.dlog.mute();

        BType compatibleTypeOfUnaryExpression;
        for (BType type : expectedType.getMemberTypes()) {
            compatibleTypeOfUnaryExpression = checkExpr(nodeCloner.cloneNode(unaryExpr), types.getReferredType(type),
                    data);
            if (Types.getReferredType(compatibleTypeOfUnaryExpression).tag == TypeTags.FINITE) {
                unmuteDlog(data, prevNonErrorLoggingCheck, prevErrorCount);
                return true;
            }
        }
        unmuteDlog(data, prevNonErrorLoggingCheck, prevErrorCount);
        return false;
    }

    private void unmuteDlog(AnalyzerData data, boolean prevNonErrorLoggingCheck, int prevErrorCount) {
        data.commonAnalyzerData.nonErrorLoggingCheck = prevNonErrorLoggingCheck;
        this.dlog.setErrorCount(prevErrorCount);
        if (!prevNonErrorLoggingCheck) {
            this.dlog.unmute();
        }
    }

    public BType silentTypeCheckExpr(BLangExpression expr, BType referredType, AnalyzerData data) {
        boolean prevNonErrorLoggingCheck = data.commonAnalyzerData.nonErrorLoggingCheck;
        data.commonAnalyzerData.nonErrorLoggingCheck = true;
        int prevErrorCount = this.dlog.errorCount();
        this.dlog.resetErrorCount();
        this.dlog.mute();

        BType exprCompatibleType = checkExpr(nodeCloner.cloneNode(expr), referredType, data);

        unmuteDlog(data, prevNonErrorLoggingCheck, prevErrorCount);
        return exprCompatibleType;
    }

    public void visit(BLangUnaryExpr unaryExpr, AnalyzerData data) {
        BType exprType;

        BType actualType = symTable.semanticError;
        if (OperatorKind.UNTAINT.equals(unaryExpr.operator)) {
            exprType = checkExpr(unaryExpr.expr, data);
            if (exprType != symTable.semanticError) {
                actualType = exprType;
            }
        } else if (OperatorKind.TYPEOF.equals(unaryExpr.operator)) {
            exprType = checkExpr(unaryExpr.expr, data);
            if (exprType != symTable.semanticError) {
                actualType = new BTypedescType(exprType, null);
            }
        } else {
            actualType = getActualTypeForOtherUnaryExpr(unaryExpr, data);
        }
        data.resultType = types.checkType(unaryExpr, actualType, data.expType);
    }

    public void visit(BLangTypeConversionExpr conversionExpr, AnalyzerData data) {
        // Set error type as the actual type.
        BType actualType = symTable.semanticError;

        for (BLangAnnotationAttachment annAttachment : conversionExpr.annAttachments) {
            annAttachment.attachPoints.add(AttachPoint.Point.TYPE);
            semanticAnalyzer.analyzeNode(annAttachment, data.env);
        }

        // Annotation such as <@untainted [T]>, where T is not provided,
        // it's merely a annotation on contextually expected type.
        BLangExpression expr = conversionExpr.expr;
        if (conversionExpr.typeNode == null) {
            if (!conversionExpr.annAttachments.isEmpty()) {
                data.resultType = checkExpr(expr, data.expType, data);
            }
            return;
        }

        // If typeNode is of finite type with unary expressions in the value space, we need to
        // convert them into numeric literals.
        if (conversionExpr.typeNode.getKind() == NodeKind.FINITE_TYPE_NODE) {
            semanticAnalyzer.analyzeNode(conversionExpr.typeNode, data.env);
        }

        BType targetType = getEffectiveReadOnlyType(conversionExpr.typeNode.pos,
                                                  symResolver.resolveTypeNode(conversionExpr.typeNode, data.env), data);

        conversionExpr.targetType = targetType;

        boolean prevNonErrorLoggingCheck = data.commonAnalyzerData.nonErrorLoggingCheck;
        data.commonAnalyzerData.nonErrorLoggingCheck = true;
        int prevErrorCount = this.dlog.errorCount();
        this.dlog.resetErrorCount();
        this.dlog.mute();

        BType exprCompatibleType = checkExpr(nodeCloner.cloneNode(expr), targetType, data);
        data.commonAnalyzerData.nonErrorLoggingCheck = prevNonErrorLoggingCheck;
        int errorCount = this.dlog.errorCount();
        this.dlog.setErrorCount(prevErrorCount);

        if (!prevNonErrorLoggingCheck) {
            this.dlog.unmute();
        }

        if ((errorCount == 0 && exprCompatibleType != symTable.semanticError) || requireTypeInference(expr, false)) {
            checkExpr(expr, targetType, data);
        } else {
            checkExpr(expr, symTable.noType, data);
        }

        BType exprType = expr.getBType();
        if (types.isTypeCastable(expr, exprType, targetType, data.env)) {
            // We reach this block only if the cast is valid, so we set the target type as the actual type.
            actualType = targetType;
        } else if (exprType != symTable.semanticError && exprType != symTable.noType) {
            dlog.error(conversionExpr.pos, DiagnosticErrorCode.INCOMPATIBLE_TYPES_CAST, exprType, targetType);
        }
        data.resultType = types.checkType(conversionExpr, actualType, data.expType);
    }

    @Override
    public void visit(BLangLambdaFunction bLangLambdaFunction, AnalyzerData data) {
        SymbolEnv currentEnv = data.env;
        if (data.commonAnalyzerData.nonErrorLoggingCheck) {
            BLangFunction funcNode = bLangLambdaFunction.function;
            BInvokableSymbol funcSymbol = Symbols.createFunctionSymbol(Flags.asMask(funcNode.flagSet),
                                                                       names.fromIdNode(funcNode.name), Names.EMPTY,
                                                                       currentEnv.enclPkg.symbol.pkgID, null,
                                                                       currentEnv.scope.owner, funcNode.hasBody(),
                                                                       funcNode.pos, VIRTUAL);
            funcSymbol.scope = new Scope(funcSymbol);
            SymbolEnv invokableEnv = SymbolEnv.createFunctionEnv(funcNode, funcSymbol.scope, currentEnv);
            invokableEnv.scope = funcSymbol.scope;
            symbolEnter.defineInvokableSymbolParams(bLangLambdaFunction.function, funcSymbol, invokableEnv);
            funcNode.setBType(funcSymbol.type);
        } else if (bLangLambdaFunction.function.symbol == null) {
            symbolEnter.defineNode(bLangLambdaFunction.function, currentEnv);
        }
        bLangLambdaFunction.setBType(bLangLambdaFunction.function.getBType());
        // creating a copy of the env to visit the lambda function later
        bLangLambdaFunction.capturedClosureEnv = data.env.createClone();

        if (!data.commonAnalyzerData.nonErrorLoggingCheck) {
            if (bLangLambdaFunction.function.flagSet.contains(Flag.WORKER)) {
                currentEnv.enclPkg.lambdaFunctions.add(bLangLambdaFunction);
            } else {
                semanticAnalyzer.analyzeNode(bLangLambdaFunction.function, bLangLambdaFunction.capturedClosureEnv);
            }
       }

        data.resultType = types.checkType(bLangLambdaFunction, bLangLambdaFunction.getBType(), data.expType);
    }

    @Override
    public void visit(BLangArrowFunction bLangArrowFunction, AnalyzerData data) {
        BType expectedType = Types.getReferredType(data.expType);
        if (expectedType.tag == TypeTags.UNION) {
            BUnionType unionType = (BUnionType) expectedType;
            BType invokableType = unionType.getMemberTypes().stream().filter(
                    type -> Types.getReferredType(type).tag == TypeTags.INVOKABLE)
                    .collect(Collectors.collectingAndThen(Collectors.toList(), list -> {
                                if (list.size() != 1) {
                                    return null;
                                }
                                return list.get(0);
                            }
                    ));

            if (invokableType != null) {
                expectedType = invokableType;
            }
        }
        if (expectedType.tag != TypeTags.INVOKABLE || Symbols.isFlagOn(expectedType.flags, Flags.ANY_FUNCTION)) {
            dlog.error(bLangArrowFunction.pos,
                    DiagnosticErrorCode.ARROW_EXPRESSION_CANNOT_INFER_TYPE_FROM_LHS);
            data.resultType = symTable.semanticError;
            return;
        }

        BInvokableType expectedInvocation = (BInvokableType) expectedType;
        populateArrowExprParamTypes(bLangArrowFunction, expectedInvocation.paramTypes, data);
        bLangArrowFunction.body.expr.setBType(populateArrowExprReturn(bLangArrowFunction, expectedInvocation.retType,
                                              data));
        // if function return type is none, assign the inferred return type
        if (expectedInvocation.retType.tag == TypeTags.NONE) {
            expectedInvocation.retType = bLangArrowFunction.body.expr.getBType();
        }
        for (BLangSimpleVariable simpleVariable : bLangArrowFunction.params) {
            if (simpleVariable.symbol != null) {
                symResolver.checkForUniqueSymbol(simpleVariable.pos, data.env, simpleVariable.symbol);
            }
        }
        data.resultType = bLangArrowFunction.funcType = expectedInvocation;
    }

    public void visit(BLangXMLQName bLangXMLQName, AnalyzerData data) {
        String prefix = bLangXMLQName.prefix.value;
        data.resultType = types.checkType(bLangXMLQName, symTable.stringType, data.expType);
        // TODO: check isLHS

        if (data.env.node.getKind() == NodeKind.XML_ATTRIBUTE && prefix.isEmpty()
                && bLangXMLQName.localname.value.equals(XMLConstants.XMLNS_ATTRIBUTE)) {
            ((BLangXMLAttribute) data.env.node).isNamespaceDeclr = true;
            return;
        }

        if (data.env.node.getKind() == NodeKind.XML_ATTRIBUTE && prefix.equals(XMLConstants.XMLNS_ATTRIBUTE)) {
            ((BLangXMLAttribute) data.env.node).isNamespaceDeclr = true;
            return;
        }

        if (prefix.equals(XMLConstants.XMLNS_ATTRIBUTE)) {
            dlog.error(bLangXMLQName.pos, DiagnosticErrorCode.INVALID_NAMESPACE_PREFIX, prefix);
            bLangXMLQName.setBType(symTable.semanticError);
            return;
        }

        // XML attributes without a namespace prefix does not inherit default namespace
        // https://www.w3.org/TR/xml-names/#defaulting
        if (bLangXMLQName.prefix.value.isEmpty()) {
            return;
        }

        BSymbol xmlnsSymbol = symResolver.lookupSymbolInPrefixSpace(data.env, names.fromIdNode(bLangXMLQName.prefix));
        if (prefix.isEmpty() && xmlnsSymbol == symTable.notFoundSymbol) {
            return;
        }

        if (!prefix.isEmpty() && xmlnsSymbol == symTable.notFoundSymbol) {
            logUndefinedSymbolError(bLangXMLQName.pos, prefix);
            bLangXMLQName.setBType(symTable.semanticError);
            return;
        }

        SymbolKind kind = xmlnsSymbol.getKind();

        if (kind == SymbolKind.CLIENT_DECL) {
            dlog.error(bLangXMLQName.pos, DiagnosticErrorCode.CANNOT_FIND_XML_NAMESPACE, prefix);
            data.resultType = symTable.semanticError;
            return;
        }

        if (kind == SymbolKind.PACKAGE) {
            xmlnsSymbol = findXMLNamespaceFromPackageConst(bLangXMLQName.localname.value, bLangXMLQName.prefix.value,
                    (BPackageSymbol) xmlnsSymbol, bLangXMLQName.pos, data);
        }

        if (xmlnsSymbol == null || xmlnsSymbol.getKind() != SymbolKind.XMLNS) {
            data.resultType = symTable.semanticError;
            return;
        }

        bLangXMLQName.nsSymbol = (BXMLNSSymbol) xmlnsSymbol;
        bLangXMLQName.namespaceURI = bLangXMLQName.nsSymbol.namespaceURI;
    }

    private BSymbol findXMLNamespaceFromPackageConst(String localname, String prefix,
                                                     BPackageSymbol pkgSymbol, Location pos, AnalyzerData data) {
        // Resolve a const from module scope.
        BSymbol constSymbol = symResolver.lookupMemberSymbol(pos, pkgSymbol.scope, data.env,
                names.fromString(localname), SymTag.CONSTANT);
        if (constSymbol == symTable.notFoundSymbol) {
            if (!missingNodesHelper.isMissingNode(prefix) && !missingNodesHelper.isMissingNode(localname)) {
                dlog.error(pos, DiagnosticErrorCode.UNDEFINED_SYMBOL, prefix + ":" + localname);
            }
            return null;
        }

        // If Resolved const is not a string, it is an error.
        BConstantSymbol constantSymbol = (BConstantSymbol) constSymbol;
        if (constantSymbol.literalType.tag != TypeTags.STRING) {
            dlog.error(pos, DiagnosticErrorCode.INCOMPATIBLE_TYPES, symTable.stringType, constantSymbol.literalType);
            return null;
        }

        // If resolve const contain a string in {namespace url}local form extract namespace uri and local part.
        String constVal = (String) constantSymbol.value.value;
        int s = constVal.indexOf('{');
        int e = constVal.lastIndexOf('}');
        if (e > s + 1) {
            pkgSymbol.isUsed = true;
            String nsURI = constVal.substring(s + 1, e);
            String local = constVal.substring(e);
            return new BXMLNSSymbol(names.fromString(local), nsURI, constantSymbol.pkgID, constantSymbol.owner, pos,
                                    SOURCE);
        }

        // Resolved const string is not in valid format.
        dlog.error(pos, DiagnosticErrorCode.INVALID_ATTRIBUTE_REFERENCE, prefix + ":" + localname);
        return null;
    }

    public void visit(BLangXMLAttribute bLangXMLAttribute, AnalyzerData data) {
        SymbolEnv xmlAttributeEnv = SymbolEnv.getXMLAttributeEnv(bLangXMLAttribute, data.env);

        // check attribute name
        BLangXMLQName name = (BLangXMLQName) bLangXMLAttribute.name;
        checkExpr(name, xmlAttributeEnv, symTable.stringType, data);
        // XML attributes without a prefix does not belong to enclosing elements default namespace.
        // https://www.w3.org/TR/xml-names/#uniqAttrs
        if (name.prefix.value.isEmpty()) {
            name.namespaceURI = null;
        }

        // check attribute value
        checkExpr(bLangXMLAttribute.value, xmlAttributeEnv, symTable.stringType, data);

        symbolEnter.defineNode(bLangXMLAttribute, data.env);
    }

    public void visit(BLangXMLElementLiteral bLangXMLElementLiteral, AnalyzerData data) {
        SymbolEnv xmlElementEnv = SymbolEnv.getXMLElementEnv(bLangXMLElementLiteral, data.env);

        // Keep track of used namespace prefixes in this element and only add namespace attr for those used ones.
        Set<String> usedPrefixes = new HashSet<>();
        BLangIdentifier elemNamePrefix = ((BLangXMLQName) bLangXMLElementLiteral.startTagName).prefix;
        if (elemNamePrefix != null && !elemNamePrefix.value.isEmpty()) {
            usedPrefixes.add(elemNamePrefix.value);
        }

        // Visit in-line namespace declarations and define the namespace.
        for (BLangXMLAttribute attribute : bLangXMLElementLiteral.attributes) {
            if (attribute.name.getKind() == NodeKind.XML_QNAME && isXmlNamespaceAttribute(attribute)) {
                BLangXMLQuotedString value = attribute.value;
                if (value.getKind() == NodeKind.XML_QUOTED_STRING && value.textFragments.size() > 1) {
                    dlog.error(value.pos, DiagnosticErrorCode.INVALID_XML_NS_INTERPOLATION);
                }
                checkExpr(attribute, xmlElementEnv, symTable.noType, data);
            }
            BLangIdentifier prefix = ((BLangXMLQName) attribute.name).prefix;
            if (prefix != null && !prefix.value.isEmpty()) {
                usedPrefixes.add(prefix.value);
            }
        }

        // Visit attributes, this may depend on the namespace defined in previous attribute iteration.
        bLangXMLElementLiteral.attributes.forEach(attribute -> {
            if (!(attribute.name.getKind() == NodeKind.XML_QNAME && isXmlNamespaceAttribute(attribute))) {
                checkExpr(attribute, xmlElementEnv, symTable.noType, data);
            }
        });

        Map<Name, BXMLNSSymbol> namespaces = symResolver.resolveAllNamespaces(xmlElementEnv);
        Name defaultNs = names.fromString(XMLConstants.DEFAULT_NS_PREFIX);
        if (namespaces.containsKey(defaultNs)) {
            bLangXMLElementLiteral.defaultNsSymbol = namespaces.remove(defaultNs);
        }
        for (Map.Entry<Name, BXMLNSSymbol> nsEntry : namespaces.entrySet()) {
            if (usedPrefixes.contains(nsEntry.getKey().value)) {
                bLangXMLElementLiteral.namespacesInScope.put(nsEntry.getKey(), nsEntry.getValue());
            }
        }

        // Visit the tag names
        validateTags(bLangXMLElementLiteral, xmlElementEnv, data);

        // Visit the children
        bLangXMLElementLiteral.modifiedChildren =
                concatSimilarKindXMLNodes(bLangXMLElementLiteral.children, xmlElementEnv, data);

        if (data.expType == symTable.noType) {
            data.resultType = types.checkType(bLangXMLElementLiteral, symTable.xmlElementType, data.expType);
            return;
        }

        data.resultType = checkXmlSubTypeLiteralCompatibility(bLangXMLElementLiteral.pos, symTable.xmlElementType,
                                                         data.expType, data);

        if (Symbols.isFlagOn(data.resultType.flags, Flags.READONLY)) {
            markChildrenAsImmutable(bLangXMLElementLiteral, data);
        }
    }

    private boolean isXmlNamespaceAttribute(BLangXMLAttribute attribute) {
        BLangXMLQName attrName = (BLangXMLQName) attribute.name;
        return (attrName.prefix.value.isEmpty()
                    && attrName.localname.value.equals(XMLConstants.XMLNS_ATTRIBUTE))
                || attrName.prefix.value.equals(XMLConstants.XMLNS_ATTRIBUTE);
    }

    public BType getXMLTypeFromLiteralKind(BLangExpression childXMLExpressions) {
        if (childXMLExpressions.getKind() == NodeKind.XML_ELEMENT_LITERAL) {
            return symTable.xmlElementType;
        }
        if (childXMLExpressions.getKind() == NodeKind.XML_TEXT_LITERAL) {
            return symTable.xmlTextType;
        }
        if (childXMLExpressions.getKind() == NodeKind.XML_PI_LITERAL) {
            return symTable.xmlPIType;
        }
        return symTable.xmlCommentType;
    }

    public BType getXMLSequenceType(BType xmlSubType) {
        switch (Types.getReferredType(xmlSubType).tag) {
            case TypeTags.XML_ELEMENT:
                return new BXMLType(symTable.xmlElementType,  null);
            case TypeTags.XML_COMMENT:
                return new BXMLType(symTable.xmlCommentType,  null);
            case TypeTags.XML_PI:
                return new BXMLType(symTable.xmlPIType,  null);
            default:
                // Since 'xml:Text is same as xml<'xml:Text>
                return symTable.xmlTextType;
        }
    }

    public void visit(BLangXMLSequenceLiteral bLangXMLSequenceLiteral, AnalyzerData data) {
        BType expType = Types.getReferredType(data.expType);
        if (expType.tag != TypeTags.XML && expType.tag != TypeTags.UNION && expType.tag != TypeTags.XML_TEXT
        && expType != symTable.noType) {
            dlog.error(bLangXMLSequenceLiteral.pos, DiagnosticErrorCode.INCOMPATIBLE_TYPES, data.expType,
                    "XML Sequence");
            data.resultType = symTable.semanticError;
            return;
        }

        List<BType> xmlTypesInSequence = new ArrayList<>();

        for (BLangExpression expressionItem : bLangXMLSequenceLiteral.xmlItems) {
            data.resultType = checkExpr(expressionItem, data.expType, data);
            if (!xmlTypesInSequence.contains(data.resultType)) {
                xmlTypesInSequence.add(data.resultType);
            }
        }

        // Set type according to items in xml sequence and expected type
        if (expType.tag == TypeTags.XML || expType == symTable.noType) {
            if (xmlTypesInSequence.size() == 1) {
                data.resultType = getXMLSequenceType(xmlTypesInSequence.get(0));
                return;
            }
            data.resultType = symTable.xmlType;
            return;
        }
        // Since 'xml:Text is same as xml<'xml:Text>
        if (expType.tag == TypeTags.XML_TEXT) {
            data.resultType = symTable.xmlTextType;
            return;
        }
        // Disallow unions with 'xml:T (singleton) items
         for (BType item : ((BUnionType) expType).getMemberTypes()) {
             item = Types.getReferredType(item);
             if (item.tag != TypeTags.XML_TEXT && item.tag != TypeTags.XML) {
                 dlog.error(bLangXMLSequenceLiteral.pos, DiagnosticErrorCode.INCOMPATIBLE_TYPES,
                         expType, symTable.xmlType);
                 data.resultType = symTable.semanticError;
                 return;
             }
         }
        data.resultType = symTable.xmlType;
    }

    public void visit(BLangXMLTextLiteral bLangXMLTextLiteral, AnalyzerData data) {
        List<BLangExpression> literalValues = bLangXMLTextLiteral.textFragments;
        checkStringTemplateExprs(literalValues, data);
        BLangExpression xmlExpression = literalValues.get(0);
        if (literalValues.size() == 1 && xmlExpression.getKind() == NodeKind.LITERAL &&
                ((String) ((BLangLiteral) xmlExpression).value).isEmpty()) {
            data.resultType = types.checkType(bLangXMLTextLiteral, symTable.xmlNeverType, data.expType);
            return;
        }
        data.resultType = types.checkType(bLangXMLTextLiteral, symTable.xmlTextType, data.expType);
    }

    public void visit(BLangXMLCommentLiteral bLangXMLCommentLiteral, AnalyzerData data) {
        checkStringTemplateExprs(bLangXMLCommentLiteral.textFragments, data);

        if (data.expType == symTable.noType) {
            data.resultType = types.checkType(bLangXMLCommentLiteral, symTable.xmlCommentType, data.expType);
            return;
        }
        data.resultType = checkXmlSubTypeLiteralCompatibility(bLangXMLCommentLiteral.pos, symTable.xmlCommentType,
                                                         data.expType, data);
    }

    public void visit(BLangXMLProcInsLiteral bLangXMLProcInsLiteral, AnalyzerData data) {
        checkExpr(bLangXMLProcInsLiteral.target, symTable.stringType, data);
        checkStringTemplateExprs(bLangXMLProcInsLiteral.dataFragments, data);
        if (data.expType == symTable.noType) {
            data.resultType = types.checkType(bLangXMLProcInsLiteral, symTable.xmlPIType, data.expType);
            return;
        }
        data.resultType =
                checkXmlSubTypeLiteralCompatibility(bLangXMLProcInsLiteral.pos, symTable.xmlPIType, data.expType, data);
    }

    public void visit(BLangXMLQuotedString bLangXMLQuotedString, AnalyzerData data) {
        checkStringTemplateExprs(bLangXMLQuotedString.textFragments, data);
        data.resultType = types.checkType(bLangXMLQuotedString, symTable.stringType, data.expType);
    }

    public void visit(BLangStringTemplateLiteral stringTemplateLiteral, AnalyzerData data) {
        checkStringTemplateExprs(stringTemplateLiteral.exprs, data);
        data.resultType = types.checkType(stringTemplateLiteral, symTable.stringType, data.expType);
    }

    @Override
    public void visit(BLangRegExpTemplateLiteral regExpTemplateLiteral, AnalyzerData data) {
        // Check expr with insertions to resolve its type.
        List<BLangExpression> interpolationsList =
                symResolver.getListOfInterpolations(regExpTemplateLiteral.reDisjunction.sequenceList,
                        new ArrayList<>());
        interpolationsList.forEach(interpolation -> checkExpr(interpolation, data));
        data.resultType = types.checkType(regExpTemplateLiteral, symTable.regExpType, data.expType);
    }

    @Override
    public void visit(BLangRawTemplateLiteral rawTemplateLiteral, AnalyzerData data) {
        // First, ensure that the contextually expected type is compatible with the RawTemplate type.
        // The RawTemplate type should have just two fields: strings and insertions. There shouldn't be any methods.
        BType type = determineRawTemplateLiteralType(rawTemplateLiteral, data.expType);

        if (type == symTable.semanticError) {
            data.resultType = type;
            return;
        }

        // Once we ensure the types are compatible, need to ensure that the types of the strings and insertions are
        // compatible with the types of the strings and insertions fields.
        BObjectType literalType = (BObjectType) Types.getReferredType(type);
        BType stringsType = literalType.fields.get("strings").type;

        if (evaluateRawTemplateExprs(rawTemplateLiteral.strings, stringsType, INVALID_NUM_STRINGS,
                                     rawTemplateLiteral.pos, data)) {
            type = symTable.semanticError;
        }

        BType insertionsType = literalType.fields.get("insertions").type;

        if (evaluateRawTemplateExprs(rawTemplateLiteral.insertions, insertionsType, INVALID_NUM_INSERTIONS,
                                     rawTemplateLiteral.pos, data)) {
            type = symTable.semanticError;
        }

        data.resultType = type;
    }

    private BType determineRawTemplateLiteralType(BLangRawTemplateLiteral rawTemplateLiteral, BType expType) {
        // Contextually expected type is NoType when `var` is used. When `var` is used, the literal is considered to
        // be of type `RawTemplate`.
        if (expType == symTable.noType || containsAnyType(expType)) {
            return symTable.rawTemplateType;
        }

        BType compatibleType = getCompatibleRawTemplateType(expType, rawTemplateLiteral.pos);
        BType type = types.checkType(rawTemplateLiteral, compatibleType, symTable.rawTemplateType,
                DiagnosticErrorCode.INVALID_RAW_TEMPLATE_TYPE);

        if (type == symTable.semanticError) {
            return type;
        }

        // Raw template literals can be directly assigned only to abstract object types
        if (Symbols.isFlagOn(type.tsymbol.flags, Flags.CLASS)) {
            dlog.error(rawTemplateLiteral.pos, DiagnosticErrorCode.INVALID_RAW_TEMPLATE_ASSIGNMENT, type);
            return symTable.semanticError;
        }

        // Ensure that only the two fields, strings and insertions, are there
        BObjectType litObjType = (BObjectType) Types.getReferredType(type);
        BObjectTypeSymbol objTSymbol = (BObjectTypeSymbol) litObjType.tsymbol;

        if (litObjType.fields.size() > 2) {
            dlog.error(rawTemplateLiteral.pos, DiagnosticErrorCode.INVALID_NUM_FIELDS, litObjType);
            type = symTable.semanticError;
        }

        if (!objTSymbol.attachedFuncs.isEmpty()) {
            dlog.error(rawTemplateLiteral.pos, DiagnosticErrorCode.METHODS_NOT_ALLOWED, litObjType);
            type = symTable.semanticError;
        }

        return type;
    }

    private boolean evaluateRawTemplateExprs(List<? extends BLangExpression> exprs, BType fieldType,
                                             DiagnosticCode code, Location pos, AnalyzerData data) {
        BType listType = Types.getReferredType(fieldType);

        boolean errored = false;

        if (listType.tag == TypeTags.ARRAY) {
            BArrayType arrayType = (BArrayType) listType;

            if (arrayType.state == BArrayState.CLOSED && (exprs.size() != arrayType.size)) {
                dlog.error(pos, code, arrayType.size, exprs.size());
                return false;
            }

            for (BLangExpression expr : exprs) {
                errored = (checkExpr(expr, arrayType.eType, data) == symTable.semanticError) || errored;
            }
        } else if (listType.tag == TypeTags.TUPLE) {
            BTupleType tupleType = (BTupleType) listType;
            final int size = exprs.size();
            final int requiredItems = tupleType.tupleTypes.size();

            if (size < requiredItems || (size > requiredItems && tupleType.restType == null)) {
                dlog.error(pos, code, requiredItems, size);
                return false;
            }

            int i;
            List<BType> memberTypes = tupleType.tupleTypes;
            for (i = 0; i < requiredItems; i++) {
                errored = (checkExpr(exprs.get(i), memberTypes.get(i), data) == symTable.semanticError) ||
                                                                                                                errored;
            }

            if (size > requiredItems) {
                for (; i < size; i++) {
                    errored = (checkExpr(exprs.get(i), tupleType.restType, data) == symTable.semanticError) ||
                                                                                                                errored;
                }
            }
        } else {
            throw new IllegalStateException("Expected a list type, but found: " + listType);
        }

        return errored;
    }

    private boolean containsAnyType(BType bType) {
        BType type = Types.getReferredType(bType);
        if (type == symTable.anyType) {
            return true;
        }

        if (type.tag == TypeTags.UNION) {
            return ((BUnionType) type).getMemberTypes().contains(symTable.anyType);
        }

        return false;
    }

    private BType getCompatibleRawTemplateType(BType bType, Location pos) {
        BType expType = Types.getReferredType(bType);
        if (expType.tag != TypeTags.UNION) {
            return bType;
        }

        BUnionType unionType = (BUnionType) expType;
        List<BType> compatibleTypes = new ArrayList<>();

        for (BType type : unionType.getMemberTypes()) {
            if (types.isAssignable(type, symTable.rawTemplateType)) {
                compatibleTypes.add(type);
            }
        }

        if (compatibleTypes.size() == 0) {
            return bType;
        }

        if (compatibleTypes.size() > 1) {
            dlog.error(pos, DiagnosticErrorCode.MULTIPLE_COMPATIBLE_RAW_TEMPLATE_TYPES, symTable.rawTemplateType,
                    bType);
            return symTable.semanticError;
        }

        return compatibleTypes.get(0);
    }

    @Override
    public void visit(BLangRestArgsExpression bLangRestArgExpression, AnalyzerData data) {
        data.resultType = checkExpr(bLangRestArgExpression.expr, data.expType, data);
    }

    @Override
    public void visit(BLangInferredTypedescDefaultNode inferTypedescExpr, AnalyzerData data) {
        BType referredType = Types.getReferredType(data.expType);
        if (referredType.tag != TypeTags.TYPEDESC) {
            dlog.error(inferTypedescExpr.pos, DiagnosticErrorCode.INCOMPATIBLE_TYPES, data.expType, symTable.typeDesc);
            data.resultType = symTable.semanticError;
            return;
        }
        data.resultType = referredType;
    }

    @Override
    public void visit(BLangNamedArgsExpression bLangNamedArgsExpression, AnalyzerData data) {
        data.resultType = checkExpr(bLangNamedArgsExpression.expr, data.env, data.expType, data);
        bLangNamedArgsExpression.setBType(bLangNamedArgsExpression.expr.getBType());
    }

    @Override
    public void visit(BLangCheckedExpr checkedExpr, AnalyzerData data) {
        Types.CommonAnalyzerData typeCheckerData = data.commonAnalyzerData;
        typeCheckerData.checkWithinQueryExpr = isWithinQuery(data);
        visitCheckAndCheckPanicExpr(checkedExpr, data);
    }

    @Override
    public void visit(BLangCheckPanickedExpr checkedExpr, AnalyzerData data) {
        visitCheckAndCheckPanicExpr(checkedExpr, data);
    }

    @Override
    public void visit(BLangQueryExpr queryExpr, AnalyzerData data) {
        Types.CommonAnalyzerData typeCheckerData = data.commonAnalyzerData;

        //reset common analyzer data
        boolean prevCheckWithinQueryExpr = typeCheckerData.checkWithinQueryExpr;
        typeCheckerData.checkWithinQueryExpr = false;

        HashSet<BType> prevCheckedErrorList = typeCheckerData.checkedErrorList;
        typeCheckerData.checkedErrorList = new HashSet<>();

        Stack<BLangNode> prevQueryFinalClauses = typeCheckerData.queryFinalClauses;
        typeCheckerData.queryFinalClauses = new Stack<>();

        int prevLetCount = typeCheckerData.letCount;
        typeCheckerData.letCount = 0;

        if (typeCheckerData.breakToParallelQueryEnv) {
            typeCheckerData.queryEnvs.push(data.prevEnvs.peek());
        } else {
            typeCheckerData.queryEnvs.push(data.env);
            data.prevEnvs.push(data.env);
        }
        typeCheckerData.queryFinalClauses.push(queryExpr.getSelectClause());
        List<BLangNode> clauses = queryExpr.getQueryClauses();
        BLangExpression collectionNode = (BLangExpression) ((BLangFromClause) clauses.get(0)).getCollection();
        clauses.forEach(clause -> clause.accept(this, data));
        BType actualType = resolveQueryType(typeCheckerData.queryEnvs.peek(),
                                            ((BLangSelectClause) typeCheckerData.queryFinalClauses.peek()).expression,
                                            collectionNode.getBType(), data.expType, queryExpr, data);
        actualType = (actualType == symTable.semanticError) ? actualType :
                types.checkType(queryExpr.pos, actualType, data.expType, DiagnosticErrorCode.INCOMPATIBLE_TYPES);
        typeCheckerData.queryFinalClauses.pop();
        typeCheckerData.queryEnvs.pop();
        if (!typeCheckerData.breakToParallelQueryEnv) {
            data.prevEnvs.pop();
        }

        BType referredActualType = Types.getReferredType(actualType);
        if (referredActualType.tag == TypeTags.TABLE) {
            BTableType tableType = (BTableType) referredActualType;
            tableType.constraintPos = queryExpr.pos;
            tableType.isTypeInlineDefined = true;
            if (!validateTableType(tableType, data)) {
                data.resultType = symTable.semanticError;
                return;
            }
        }

        //re-assign common analyzer data
        typeCheckerData.checkWithinQueryExpr = prevCheckWithinQueryExpr;
        typeCheckerData.checkedErrorList = prevCheckedErrorList;
        typeCheckerData.queryFinalClauses = prevQueryFinalClauses;
        typeCheckerData.letCount = prevLetCount;

        data.resultType = actualType;
    }

    private boolean isWithinQuery(AnalyzerData data) {
        return !data.commonAnalyzerData.queryEnvs.isEmpty()
                && !data.commonAnalyzerData.queryFinalClauses.isEmpty();
    }

    private BType resolveQueryType(SymbolEnv env, BLangExpression selectExp, BType collectionType,
                                   BType targetType, BLangQueryExpr queryExpr, AnalyzerData data) {
        List<BType> safeResultTypes = types.getAllTypes(targetType, true).stream()
                .filter(t -> !types.isAssignable(t, symTable.errorType))
                .filter(t -> !types.isAssignable(t, symTable.nilType))
                .collect(Collectors.toList());
        // resultTypes will be empty if the targetType is `error?`
        if (safeResultTypes.isEmpty()) {
            safeResultTypes.add(symTable.noType);
        }
        BType actualType = symTable.semanticError;
        List<BType> selectTypes = new ArrayList<>();
        List<BType> resolvedTypes = new ArrayList<>();
        BType selectType;
        LinkedHashSet<BType> memberTypes = new LinkedHashSet<>();

        for (BType type : safeResultTypes) {
            solveSelectTypeAndResolveType(queryExpr, selectExp, type, collectionType, selectTypes, resolvedTypes, env,
                    data, false, memberTypes);
        }

        if (selectTypes.size() == 1) {
            BType completionType = getCompletionType(collectionType, queryExpr, data);
            selectType = selectTypes.get(0);
            if (queryExpr.isStream) {
                return new BStreamType(TypeTags.STREAM, selectType, completionType, null);
            } else if (queryExpr.isTable) {
                actualType = getQueryTableType(queryExpr, selectType, resolvedTypes.get(0), env);
            } else if (queryExpr.isMap) {
                BType mapConstraintType = getTypeOfTypeParameter(selectType,
                        queryExpr.getSelectClause().expression.pos);
                if (mapConstraintType != symTable.semanticError) {
                    actualType = new BMapType(TypeTags.MAP, mapConstraintType, null);
                    if (Symbols.isFlagOn(resolvedTypes.get(0).flags, Flags.READONLY)) {
                        actualType = ImmutableTypeCloner.getImmutableIntersectionType(null, types, actualType, env,
                                symTable, anonymousModelHelper, names, null);
                    }
                }
            } else {
                actualType = resolvedTypes.get(0);
            }

            if (completionType != null && Types.getReferredType(completionType).tag != TypeTags.NIL) {
                return BUnionType.create(null, actualType, types.getSafeType(completionType, true, false));
            } else {
                return actualType;
            }
        } else if (selectTypes.size() > 1) {
            dlog.error(selectExp.pos, DiagnosticErrorCode.AMBIGUOUS_TYPES, selectTypes);
            return actualType;
        } else {
            return actualType;
        }
    }

    void solveSelectTypeAndResolveType(BLangQueryExpr queryExpr, BLangExpression selectExp, BType type,
                                       BType collectionType, List<BType> selectTypes, List<BType> resolvedTypes,
                                       SymbolEnv env, AnalyzerData data, boolean isReadonly,
                                       LinkedHashSet<BType> memberTypes) {
        BType selectType, resolvedType;
        BType referredType = Types.getReferredType(type);
        switch (referredType.tag) {
            case TypeTags.ARRAY:
                BType elementType = ((BArrayType) referredType).eType;
                selectType = checkExpr(selectExp, env, elementType, data);
                BType queryResultType = new BArrayType(selectType);
                resolvedType = getResolvedType(queryResultType, type, isReadonly, env);
                break;
            case TypeTags.TABLE:
                selectType = checkExpr(selectExp, env, types.getSafeType(((BTableType) referredType).constraint,
                        true, true), data);
                resolvedType = getResolvedType(symTable.tableType, type, isReadonly, env);
                break;
            case TypeTags.STREAM:
                selectType = checkExpr(selectExp, env, types.getSafeType(((BStreamType) referredType).constraint,
                        true, true), data);
                resolvedType = symTable.streamType;
                break;
            case TypeTags.MAP:
                List<BType> memberTypeList = new ArrayList<>(2);
                memberTypeList.add(symTable.stringType);
                memberTypeList.add(((BMapType) referredType).getConstraint());
                BTupleType newExpType = new BTupleType(null, memberTypeList);
                selectType = checkExpr(selectExp, env, newExpType, data);
                resolvedType = getResolvedType(selectType, type, isReadonly, env);
                break;
            case TypeTags.STRING:
            case TypeTags.XML:
            case TypeTags.XML_COMMENT:
            case TypeTags.XML_ELEMENT:
            case TypeTags.XML_PI:
            case TypeTags.XML_TEXT:
                selectType = checkExpr(selectExp, env, type, data);
                resolvedType = selectType;
                break;
            case TypeTags.NONE:
            default:
                // contextually expected type not given (i.e var).
                selectType = checkExpr(selectExp, env, type, data);
                if (queryExpr.isMap) { // A query-expr that constructs a mapping must start with the map keyword.
                    resolvedType = symTable.mapType;
                } else {
                    resolvedType = getNonContextualQueryType(selectType, collectionType);
                }
                break;
        }
        if (selectType != symTable.semanticError) {
            int resolvedTypeTag = Types.getReferredType(resolvedType).tag;
            if (resolvedTypeTag == TypeTags.STREAM) {
                queryExpr.isStream = true;
            }
            if (resolvedTypeTag == TypeTags.TABLE) {
                queryExpr.isTable = true;
            }
            selectTypes.add(selectType);
            resolvedTypes.add(resolvedType);
        }
    }

    private BType getResolvedType(BType initType, BType expType, boolean isReadonly, SymbolEnv env) {
        if (initType.tag != TypeTags.SEMANTIC_ERROR && (isReadonly ||
                Symbols.isFlagOn(expType.flags, Flags.READONLY))) {
            return ImmutableTypeCloner.getImmutableIntersectionType(null, types, initType, env,
                    symTable, anonymousModelHelper, names, null);
        }
        return initType;
    }

    private BType getTypeOfTypeParameter(BType selectType, Location pos) {
        BType referredType = Types.getReferredType(selectType);

        if (referredType.tag == TypeTags.UNION) {
            BUnionType unionType = (BUnionType) referredType;
            LinkedHashSet<BType> memberTypes = new LinkedHashSet<>(unionType.getMemberTypes().size());
            for (BType type : unionType.getMemberTypes()) {
                BType mapType = getTypeOfTypeParameter(type, pos);
                if (mapType == symTable.semanticError) {
                    return symTable.semanticError;
                }
                memberTypes.add(mapType);
            }
            return new BUnionType(null, memberTypes, false, false);
        } else {
            return getQueryMapConstraintType(referredType, pos);
        }
    }

    private BType getQueryMapConstraintType(BType type, Location pos) {
        if (type.tag == TypeTags.ARRAY) {
            BArrayType arrayType = (BArrayType) type;
            if (arrayType.state != BArrayState.OPEN && arrayType.size == 2 &&
                    types.isAssignable(arrayType.eType, symTable.stringType)) {
                return arrayType.eType;
            }
        } else if (type.tag == TypeTags.TUPLE) {
            List<BType> tupleTypeList = ((BTupleType) type).tupleTypes;
            if (tupleTypeList.size() == 2 && types.isAssignable(tupleTypeList.get(0), symTable.stringType)) {
                return tupleTypeList.get(1);
            }
        }
        dlog.error(pos, DiagnosticErrorCode.INCOMPATIBLE_TYPE_IN_SELECT_CLAUSE, type);
        return symTable.semanticError;
    }

    private BType getQueryTableType(BLangQueryExpr queryExpr, BType constraintType, BType resolvedType, SymbolEnv env) {
        final BTableType tableType = new BTableType(TypeTags.TABLE, constraintType, null);
        if (!queryExpr.fieldNameIdentifierList.isEmpty()) {
            validateKeySpecifier(queryExpr.fieldNameIdentifierList, constraintType);
            markReadOnlyForConstraintType(constraintType);
            tableType.fieldNameList = queryExpr.fieldNameIdentifierList.stream()
                    .map(identifier -> ((BLangIdentifier) identifier).value).collect(Collectors.toList());
        }
        if (Symbols.isFlagOn(resolvedType.flags, Flags.READONLY)) {
            BIntersectionType immutableTableType = ImmutableTypeCloner.getImmutableIntersectionType(null, types,
                    tableType, env, symTable, anonymousModelHelper, names, null);
            return immutableTableType;
        }
        return tableType;
    }

    private void validateKeySpecifier(List<IdentifierNode> fieldList, BType constraintType) {
        for (IdentifierNode identifier : fieldList) {
            BField field = types.getTableConstraintField(constraintType, identifier.getValue());
            if (field == null) {
                dlog.error(identifier.getPosition(), DiagnosticErrorCode.INVALID_FIELD_NAMES_IN_KEY_SPECIFIER,
                        identifier.getValue(), constraintType);
            } else if (!Symbols.isFlagOn(field.symbol.flags, Flags.READONLY)) {
                field.symbol.flags |= Flags.READONLY;
            }
        }
    }

    private void markReadOnlyForConstraintType(BType constraintType) {
        constraintType = Types.getReferredType(constraintType);
        if (constraintType.tag != TypeTags.RECORD) {
            return;
        }
        BRecordType recordType = (BRecordType) constraintType;
        for (BField field : recordType.fields.values()) {
            if (!Symbols.isFlagOn(field.symbol.flags, Flags.READONLY)) {
                return;
            }
        }
        if (recordType.sealed) {
            recordType.flags |= Flags.READONLY;
            recordType.tsymbol.flags |= Flags.READONLY;
        }
    }

    private BType getCompletionType(BType collectionType, BLangQueryExpr queryExpr, AnalyzerData data) {
        if (collectionType.tag == TypeTags.SEMANTIC_ERROR) {
            return null;
        }
        BType returnType = null, completionType = null;
<<<<<<< HEAD
        BType referredCollectionType = Types.getReferredType(collectionType);
        switch (referredCollectionType.tag) {
=======
        collectionType = Types.getReferredType(collectionType);
        switch (collectionType.tag) {
>>>>>>> 3cb1251a
            case TypeTags.STREAM:
                completionType = ((BStreamType) referredCollectionType).completionType;
                break;
            case TypeTags.OBJECT:
                returnType = types.getVarTypeFromIterableObject((BObjectType) referredCollectionType);
                break;
            default:
                BSymbol itrSymbol = symResolver.lookupLangLibMethod(collectionType,
                        names.fromString(BLangCompilerConstants.ITERABLE_COLLECTION_ITERATOR_FUNC), data.env);
                if (itrSymbol == this.symTable.notFoundSymbol) {
                    return null;
                }
                BInvokableSymbol invokableSymbol = (BInvokableSymbol) itrSymbol;
                returnType = types.getResultTypeOfNextInvocation(
                        (BObjectType) Types.getReferredType(invokableSymbol.retType));
        }
        Set<BType> completionTypes = new LinkedHashSet<>();
        if (returnType != null) {
            if (queryExpr.isStream) {
                types.getAllTypes(returnType, true).stream()
                        .filter(t -> (types.isAssignable(t, symTable.errorType)
                                || types.isAssignable(t, symTable.nilType)))
                        .forEach(completionTypes::add);
            } else {
                types.getAllTypes(returnType, true).stream()
                        .filter(t -> types.isAssignable(t, symTable.errorType))
                        .forEach(completionTypes::add);
            }
        }

        if (data.commonAnalyzerData.checkWithinQueryExpr) {
            if (queryExpr.isTable || queryExpr.isMap) {
                completionTypes.addAll(data.commonAnalyzerData.checkedErrorList);
            }
            if (completionTypes.isEmpty()) {
                // if there's no completion type at this point,
                // then () gets added as a valid completion type for streams.
                completionTypes.add(symTable.nilType);
            }
        }
        if (!completionTypes.isEmpty()) {
            if (completionTypes.size() == 1) {
                completionType = completionTypes.iterator().next();
            } else {
                completionType = BUnionType.create(null, completionTypes.toArray(new BType[0]));
            }
        }
        return completionType;
    }

    private BType getNonContextualQueryType(BType staticType, BType basicType) {
        BType resultType;
        switch (Types.getReferredType(basicType).tag) {
            case TypeTags.TABLE:
                resultType = symTable.tableType;
                break;
            case TypeTags.STREAM:
                resultType = symTable.streamType;
                break;
            case TypeTags.XML:
                resultType = new BXMLType(staticType, null);
                break;
            case TypeTags.STRING:
                resultType = symTable.stringType;
                break;
            default:
                resultType = new BArrayType(staticType);
                break;
        }
        return resultType;
    }

    @Override
    public void visit(BLangQueryAction queryAction, AnalyzerData data) {
        Types.CommonAnalyzerData typeCheckerData = data.commonAnalyzerData;

        //reset common analyzer data
        boolean prevCheckWithinQueryExpr = typeCheckerData.checkWithinQueryExpr;
        typeCheckerData.checkWithinQueryExpr = false;

        Stack<BLangNode> prevQueryFinalClauses = typeCheckerData.queryFinalClauses;
        typeCheckerData.queryFinalClauses = new Stack<>();

        int prevLetCount = typeCheckerData.letCount;
        typeCheckerData.letCount = 0;

        if (typeCheckerData.breakToParallelQueryEnv) {
            typeCheckerData.queryEnvs.push(data.prevEnvs.peek());
        } else {
            typeCheckerData.queryEnvs.push(data.env);
            data.prevEnvs.push(data.env);
        }
        BLangDoClause doClause = queryAction.getDoClause();
        typeCheckerData.queryFinalClauses.push(doClause);
        List<BLangNode> clauses = queryAction.getQueryClauses();
        clauses.forEach(clause -> clause.accept(this, data));
        // Analyze foreach node's statements.
        semanticAnalyzer.analyzeNode(doClause.body, SymbolEnv.createBlockEnv(doClause.body,
                typeCheckerData.queryEnvs.peek()), data.prevEnvs, typeCheckerData);
        BType actualType = BUnionType.create(null, symTable.errorType, symTable.nilType);
        data.resultType =
                types.checkType(doClause.pos, actualType, data.expType, DiagnosticErrorCode.INCOMPATIBLE_TYPES);
        typeCheckerData.queryFinalClauses.pop();
        typeCheckerData.queryEnvs.pop();
        if (!typeCheckerData.breakToParallelQueryEnv) {
            data.prevEnvs.pop();
        }

        //re-assign common analyzer data
        typeCheckerData.checkWithinQueryExpr = prevCheckWithinQueryExpr;
        typeCheckerData.queryFinalClauses = prevQueryFinalClauses;
        typeCheckerData.letCount = prevLetCount;
    }

    @Override
    public void visit(BLangFromClause fromClause, AnalyzerData data) {
        boolean prevBreakToParallelEnv = data.commonAnalyzerData.breakToParallelQueryEnv;
        BLangExpression collection = fromClause.collection;
        if (collection.getKind() == NodeKind.QUERY_EXPR ||
                (collection.getKind() == NodeKind.GROUP_EXPR
                        && ((BLangGroupExpr) collection).expression.getKind() == NodeKind.QUERY_EXPR)) {
            data.commonAnalyzerData.breakToParallelQueryEnv = true;
        }
        SymbolEnv fromEnv = SymbolEnv.createTypeNarrowedEnv(fromClause, data.commonAnalyzerData.queryEnvs.pop());
        fromClause.env = fromEnv;
        data.commonAnalyzerData.queryEnvs.push(fromEnv);
        checkExpr(fromClause.collection, data.commonAnalyzerData.queryEnvs.peek(), data);
        // Set the type of the foreach node's type node.
        types.setInputClauseTypedBindingPatternType(fromClause);
        handleInputClauseVariables(fromClause, data.commonAnalyzerData.queryEnvs.peek());
        data.commonAnalyzerData.breakToParallelQueryEnv = prevBreakToParallelEnv;
    }

    @Override
    public void visit(BLangJoinClause joinClause, AnalyzerData data) {
        boolean prevBreakEnv = data.commonAnalyzerData.breakToParallelQueryEnv;
        BLangExpression collection = joinClause.collection;
        if (collection.getKind() == NodeKind.QUERY_EXPR ||
                (collection.getKind() == NodeKind.GROUP_EXPR
                        && ((BLangGroupExpr) collection).expression.getKind() == NodeKind.QUERY_EXPR)) {
            data.commonAnalyzerData.breakToParallelQueryEnv = true;
        }
        SymbolEnv joinEnv = SymbolEnv.createTypeNarrowedEnv(joinClause, data.commonAnalyzerData.queryEnvs.pop());
        joinClause.env = joinEnv;
        data.commonAnalyzerData.queryEnvs.push(joinEnv);
        checkExpr(joinClause.collection, data.commonAnalyzerData.queryEnvs.peek(), data);
        // Set the type of the foreach node's type node.
        types.setInputClauseTypedBindingPatternType(joinClause);
        handleInputClauseVariables(joinClause, data.commonAnalyzerData.queryEnvs.peek());
        if (joinClause.onClause != null) {
            ((BLangOnClause) joinClause.onClause).accept(this, data);
        }
        data.commonAnalyzerData.breakToParallelQueryEnv = prevBreakEnv;
    }

    @Override
    public void visit(BLangLetClause letClause, AnalyzerData data) {
        SymbolEnv letEnv = SymbolEnv.createTypeNarrowedEnv(letClause, data.commonAnalyzerData.queryEnvs.pop());
        letClause.env = letEnv;
        data.commonAnalyzerData.queryEnvs.push(letEnv);
        for (BLangLetVariable letVariable : letClause.letVarDeclarations) {
            semanticAnalyzer.analyzeNode((BLangNode) letVariable.definitionNode, letEnv, data.commonAnalyzerData);
        }
    }

    @Override
    public void visit(BLangWhereClause whereClause, AnalyzerData data) {
        whereClause.env = handleFilterClauses(whereClause.expression, data);
    }

    @Override
    public void visit(BLangSelectClause selectClause, AnalyzerData data) {
        SymbolEnv selectEnv = SymbolEnv.createTypeNarrowedEnv(selectClause,
                data.commonAnalyzerData.queryEnvs.pop());
        selectClause.env = selectEnv;
        data.commonAnalyzerData.queryEnvs.push(selectEnv);
    }

    @Override
    public void visit(BLangDoClause doClause, AnalyzerData data) {
        SymbolEnv letEnv = SymbolEnv.createTypeNarrowedEnv(doClause, data.commonAnalyzerData.queryEnvs.pop());
        doClause.env = letEnv;
        data.commonAnalyzerData.queryEnvs.push(letEnv);
    }

    @Override
    public void visit(BLangOnConflictClause onConflictClause, AnalyzerData data) {
        Types.CommonAnalyzerData typeCheckerData = data.commonAnalyzerData;
        BType type = checkExpr(onConflictClause.expression, data.commonAnalyzerData.queryEnvs.peek(),
                symTable.errorOrNilType, data);
        type = Types.getReferredType(type);
        if (types.containsErrorType(type)) {
            data.commonAnalyzerData.checkWithinQueryExpr = true;
            if (typeCheckerData.checkedErrorList != null) {
                BType possibleErrorType = type.tag == TypeTags.UNION ?
                        types.getErrorType((BUnionType) type) :
                        types.getErrorType(BUnionType.create(null, type));
                typeCheckerData.checkedErrorList.add(possibleErrorType);
            }
        }
    }

    @Override
    public void visit(BLangLimitClause limitClause, AnalyzerData data) {
        BType exprType = checkExpr(limitClause.expression, data.commonAnalyzerData.queryEnvs.peek(), data);
        if (!types.isAssignable(exprType, symTable.intType)) {
            dlog.error(limitClause.expression.pos, DiagnosticErrorCode.INCOMPATIBLE_TYPES,
                    symTable.intType, exprType);
        }
    }

    @Override
    public void visit(BLangOnClause onClause, AnalyzerData data) {
        BType lhsType, rhsType;
        BLangNode joinNode = getLastInputNodeFromEnv(data.commonAnalyzerData.queryEnvs.peek());
        // lhsExprEnv should only contain scope entries before join condition.
        onClause.lhsEnv = getEnvBeforeInputNode(data.commonAnalyzerData.queryEnvs.peek(), joinNode);
        lhsType = checkExpr(onClause.lhsExpr, onClause.lhsEnv, data);
        // rhsExprEnv should only contain scope entries after join condition.
        onClause.rhsEnv = getEnvAfterJoinNode(data.commonAnalyzerData.queryEnvs.peek(), joinNode);
        rhsType = checkExpr(onClause.rhsExpr,
                onClause.rhsEnv != null ? onClause.rhsEnv : data.commonAnalyzerData.queryEnvs.peek(), data);
        if (!types.isAssignable(lhsType, rhsType)) {
            dlog.error(onClause.rhsExpr.pos, DiagnosticErrorCode.INCOMPATIBLE_TYPES, lhsType, rhsType);
        }
    }

    @Override
    public void visit(BLangOrderByClause orderByClause, AnalyzerData data) {
        orderByClause.env = data.commonAnalyzerData.queryEnvs.peek();
        for (OrderKeyNode orderKeyNode : orderByClause.getOrderKeyList()) {
            BType exprType = checkExpr((BLangExpression) orderKeyNode.getOrderKey(), orderByClause.env, data);
            if (!types.isOrderedType(exprType, false)) {
                dlog.error(((BLangOrderKey) orderKeyNode).expression.pos, DiagnosticErrorCode.ORDER_BY_NOT_SUPPORTED);
            }
        }
    }

    @Override
    public void visit(BLangDo doNode, AnalyzerData data) {
        if (doNode.onFailClause != null) {
            doNode.onFailClause.accept(this, data);
        }
    }

    public void visit(BLangOnFailClause onFailClause, AnalyzerData data) {
        onFailClause.body.stmts.forEach(stmt -> stmt.accept(this, data));
    }

    private SymbolEnv handleFilterClauses (BLangExpression filterExpression, AnalyzerData data) {
        checkExpr(filterExpression, data.commonAnalyzerData.queryEnvs.peek(), symTable.booleanType, data);
        BType actualType = filterExpression.getBType();
        if (TypeTags.TUPLE == Types.getReferredType(actualType).tag) {
            dlog.error(filterExpression.pos, DiagnosticErrorCode.INCOMPATIBLE_TYPES,
                    symTable.booleanType, actualType);
        }
        SymbolEnv filterEnv = typeNarrower.evaluateTruth(filterExpression,
                data.commonAnalyzerData.queryFinalClauses.peek(),
                data.commonAnalyzerData.queryEnvs.pop());
        data.commonAnalyzerData.queryEnvs.push(filterEnv);
        return filterEnv;
    }

    private void handleInputClauseVariables(BLangInputClause bLangInputClause, SymbolEnv blockEnv) {
        if (bLangInputClause.variableDefinitionNode == null) {
            //not-possible
            return;
        }

        BLangVariable variableNode = (BLangVariable) bLangInputClause.variableDefinitionNode.getVariable();
        // Check whether the foreach node's variables are declared with var.
        if (bLangInputClause.isDeclaredWithVar) {
            // If the foreach node's variables are declared with var, type is `varType`.
            semanticAnalyzer.handleDeclaredVarInForeach(variableNode, bLangInputClause.varType, blockEnv);
            return;
        }
        // If the type node is available, we get the type from it.
        BType typeNodeType = symResolver.resolveTypeNode(variableNode.typeNode, blockEnv);
        // Then we need to check whether the RHS type is assignable to LHS type.
        if (types.isAssignable(bLangInputClause.varType, typeNodeType)) {
            // If assignable, we set types to the variables.
            semanticAnalyzer.handleDeclaredVarInForeach(variableNode, bLangInputClause.varType, blockEnv);
            return;
        }
        // Log an error and define a symbol with the node's type to avoid undeclared symbol errors.
        if (typeNodeType != symTable.semanticError) {
            dlog.error(variableNode.typeNode.pos, DiagnosticErrorCode.INCOMPATIBLE_TYPES,
                    bLangInputClause.varType, typeNodeType);
        }
        semanticAnalyzer.handleDeclaredVarInForeach(variableNode, typeNodeType, blockEnv);
    }

    private void visitCheckAndCheckPanicExpr(BLangCheckedExpr checkedExpr, AnalyzerData data) {
        String operatorType = checkedExpr.getKind() == NodeKind.CHECK_EXPR ? "check" : "checkpanic";
        BLangExpression exprWithCheckingKeyword = checkedExpr.expr;
        boolean firstVisit = exprWithCheckingKeyword.getBType() == null;

        BType checkExprCandidateType;
        if (data.expType == symTable.noType) {
            checkExprCandidateType = symTable.noType;
        } else {
            BType exprType = getCandidateType(checkedExpr, data.expType, data);
            if (exprType == symTable.semanticError) {
                checkExprCandidateType = BUnionType.create(null, data.expType, symTable.errorType);
            } else {
                checkExprCandidateType = addDefaultErrorIfNoErrorComponentFound(data.expType);
            }
        }

        if (checkedExpr.getKind() == NodeKind.CHECK_EXPR && types.isUnionOfSimpleBasicTypes(data.expType)) {
            rewriteWithEnsureTypeFunc(checkedExpr, checkExprCandidateType, data);
        }

        BType exprType = checkExpr(checkedExpr.expr, checkExprCandidateType, data);
        if (checkedExpr.expr.getKind() == NodeKind.WORKER_RECEIVE) {
            if (firstVisit) {
                data.isTypeChecked = false;
                data.resultType = data.expType;
                return;
            } else {
                data.expType = checkedExpr.getBType();
                exprType = checkedExpr.expr.getBType();
            }
        }

        boolean isErrorType = types.isAssignable(exprType, symTable.errorType);
        BType referredExprType = Types.getReferredType(exprType);
        if (referredExprType.tag != TypeTags.UNION && !isErrorType) {
            if (referredExprType.tag == TypeTags.READONLY) {
                checkedExpr.equivalentErrorTypeList = new ArrayList<>(1) {{
                    add(symTable.errorType);
                }};
                data.resultType = symTable.anyAndReadonly;
                return;
            } else if (exprType != symTable.semanticError) {
                dlog.warning(checkedExpr.expr.pos,
                        DiagnosticWarningCode.CHECKED_EXPR_INVALID_USAGE_NO_ERROR_TYPE_IN_RHS,
                        operatorType);
                checkedExpr.isRedundantChecking = true;
                data.resultType = checkedExpr.expr.getBType();

                // Reset impConversionExpr as it was previously based on default error added union type
                resetImpConversionExpr(checkedExpr.expr, data.resultType, data.expType);
            }
            checkedExpr.setBType(symTable.semanticError);
            return;
        }

        // Filter out the list of types which are not equivalent with the error type.
        List<BType> errorTypes = new ArrayList<>();
        List<BType> nonErrorTypes = new ArrayList<>();
        if (!isErrorType) {
            for (BType memberType : types.getAllTypes(exprType, true)) {
                if (Types.getReferredType(memberType).tag == TypeTags.READONLY) {
                    errorTypes.add(symTable.errorType);
                    nonErrorTypes.add(symTable.anyAndReadonly);
                    continue;
                }
                if (types.isAssignable(memberType, symTable.errorType)) {
                    errorTypes.add(memberType);
                    continue;
                }
                nonErrorTypes.add(memberType);
            }
        } else {
            errorTypes.add(exprType);
        }

        // This list will be used in the desugar phase
        checkedExpr.equivalentErrorTypeList = errorTypes;
        if (errorTypes.isEmpty()) {
            // No member types in this union is equivalent to the error type
            dlog.warning(checkedExpr.expr.pos,
                    DiagnosticWarningCode.CHECKED_EXPR_INVALID_USAGE_NO_ERROR_TYPE_IN_RHS, operatorType);
            checkedExpr.isRedundantChecking = true;

            // Reset impConversionExpr as it was previously based on default error added union type
            resetImpConversionExpr(checkedExpr.expr, data.resultType, data.expType);

            checkedExpr.setBType(symTable.semanticError);
            return;
        }

        BType actualType;
        if (nonErrorTypes.size() == 0) {
            actualType = symTable.neverType;
        } else if (nonErrorTypes.size() == 1) {
            actualType = nonErrorTypes.get(0);
        } else {
            actualType = BUnionType.create(null, new LinkedHashSet<>(nonErrorTypes));
        }

        data.resultType = types.checkType(checkedExpr, actualType, data.expType);
    }

    private void resetImpConversionExpr(BLangExpression expr, BType actualType, BType targetType) {
        expr.impConversionExpr = null;
        types.setImplicitCastExpr(expr, actualType, targetType);
    }

    private void rewriteWithEnsureTypeFunc(BLangCheckedExpr checkedExpr, BType type, AnalyzerData data) {
        BType rhsType = getCandidateType(checkedExpr, type, data);
        if (rhsType == symTable.semanticError) {
            rhsType = getCandidateType(checkedExpr, rhsType, data);
        }
        BType candidateLaxType = getCandidateLaxType(checkedExpr.expr, rhsType);
        if (!types.isLax(candidateLaxType)) {
            return;
        }
        ArrayList<BLangExpression> argExprs = new ArrayList<>();
        BType typedescType = new BTypedescType(data.expType, null);
        BLangTypedescExpr typedescExpr = new BLangTypedescExpr();
        typedescExpr.resolvedType = data.expType;
        typedescExpr.setBType(typedescType);
        argExprs.add(typedescExpr);
        BLangInvocation invocation = ASTBuilderUtil.createLangLibInvocationNode(FUNCTION_NAME_ENSURE_TYPE,
                argExprs, checkedExpr.expr, checkedExpr.pos);
        invocation.symbol = symResolver.lookupLangLibMethod(type, names.fromString(invocation.name.value), data.env);
        invocation.pkgAlias = (BLangIdentifier) TreeBuilder.createIdentifierNode();
        checkedExpr.expr = invocation;
    }

    private BType getCandidateLaxType(BLangNode expr, BType rhsType) {
        if (expr.getKind() == NodeKind.FIELD_BASED_ACCESS_EXPR) {
            return types.getSafeType(rhsType, false, true);
        }
        return rhsType;
    }

    private BType getCandidateType(BLangCheckedExpr checkedExpr, BType checkExprCandidateType, AnalyzerData data) {
        boolean prevNonErrorLoggingCheck = data.commonAnalyzerData.nonErrorLoggingCheck;
        data.commonAnalyzerData.nonErrorLoggingCheck = true;
        int prevErrorCount = this.dlog.errorCount();
        this.dlog.resetErrorCount();
        this.dlog.mute();

        checkedExpr.expr.cloneAttempt++;
        BLangExpression clone = nodeCloner.cloneNode(checkedExpr.expr);
        BType rhsType;
        if (checkExprCandidateType == symTable.semanticError) {
            rhsType = checkExpr(clone, data);
        } else {
            rhsType = checkExpr(clone, checkExprCandidateType, data);
        }
        data.commonAnalyzerData.nonErrorLoggingCheck = prevNonErrorLoggingCheck;
        this.dlog.setErrorCount(prevErrorCount);
        if (!prevNonErrorLoggingCheck) {
            this.dlog.unmute();
        }
        return rhsType;
    }

    private BType addDefaultErrorIfNoErrorComponentFound(BType type) {
        for (BType t : types.getAllTypes(type, false)) {
            if (types.isAssignable(t, symTable.errorType)) {
                return type;
            }
        }
        return BUnionType.create(null, type, symTable.errorType);
    }

    @Override
    public void visit(BLangServiceConstructorExpr serviceConstructorExpr, AnalyzerData data) {
        data.resultType = serviceConstructorExpr.serviceNode.symbol.type;
    }

    @Override
    public void visit(BLangTypeTestExpr typeTestExpr, AnalyzerData data) {
        typeTestExpr.typeNode.setBType(symResolver.resolveTypeNode(typeTestExpr.typeNode, data.env));
        checkExpr(typeTestExpr.expr, data);

        data.resultType = types.checkType(typeTestExpr, symTable.booleanType, data.expType);
    }

    public void visit(BLangAnnotAccessExpr annotAccessExpr, AnalyzerData data) {
        checkExpr(annotAccessExpr.expr, symTable.typeDesc, data);

        BType actualType = symTable.semanticError;
        BSymbol symbol =
                this.symResolver.resolveAnnotation(annotAccessExpr.pos, data.env,
                        names.fromString(annotAccessExpr.pkgAlias.getValue()),
                        names.fromString(annotAccessExpr.annotationName.getValue()));
        if (symbol == this.symTable.notFoundSymbol) {
            this.dlog.error(annotAccessExpr.pos, DiagnosticErrorCode.UNDEFINED_ANNOTATION,
                    annotAccessExpr.annotationName.getValue());
        } else {
            annotAccessExpr.annotationSymbol = (BAnnotationSymbol) symbol;
            BType annotType = ((BAnnotationSymbol) symbol).attachedType == null ? symTable.trueType :
                    ((BAnnotationSymbol) symbol).attachedType;
            actualType = BUnionType.create(null, annotType, symTable.nilType);
        }

        data.resultType = this.types.checkType(annotAccessExpr, actualType, data.expType);
    }

    // Private methods

    private boolean isValidVariableReference(BLangExpression varRef) {
        switch (varRef.getKind()) {
            case SIMPLE_VARIABLE_REF:
            case RECORD_VARIABLE_REF:
            case TUPLE_VARIABLE_REF:
            case ERROR_VARIABLE_REF:
            case FIELD_BASED_ACCESS_EXPR:
            case INDEX_BASED_ACCESS_EXPR:
            case XML_ATTRIBUTE_ACCESS_EXPR:
                return true;
            default:
                dlog.error(varRef.pos, DiagnosticErrorCode.INVALID_RECORD_BINDING_PATTERN, varRef.getBType());
                return false;
        }
    }

    private BType getEffectiveReadOnlyType(Location pos, BType type, AnalyzerData data) {
        BType origTargetType = Types.getReferredType(type);
        if (origTargetType == symTable.readonlyType) {
            if (types.isInherentlyImmutableType(data.expType) ||
                    !types.isSelectivelyImmutableType(data.expType, data.env.enclPkg.packageID)) {
                return type;
            }

            return ImmutableTypeCloner.getImmutableIntersectionType(pos, types, data.expType, data.env, symTable,
                    anonymousModelHelper, names, new HashSet<>());
        }

        if (origTargetType.tag != TypeTags.UNION) {
            return type;
        }

        boolean hasReadOnlyType = false;

        LinkedHashSet<BType> nonReadOnlyTypes = new LinkedHashSet<>();

        for (BType memberType : ((BUnionType) origTargetType).getMemberTypes()) {
            if (memberType == symTable.readonlyType) {
                hasReadOnlyType = true;
                continue;
            }

            nonReadOnlyTypes.add(memberType);
        }

        if (!hasReadOnlyType) {
            return type;
        }

        if (types.isInherentlyImmutableType(data.expType) ||
                !types.isSelectivelyImmutableType(data.expType, data.env.enclPkg.packageID)) {
            return type;
        }

        BUnionType nonReadOnlyUnion = BUnionType.create(null, nonReadOnlyTypes);

        nonReadOnlyUnion.add(ImmutableTypeCloner.getImmutableIntersectionType(pos, types, data.expType, data.env,
                             symTable, anonymousModelHelper, names, new HashSet<>()));
        return nonReadOnlyUnion;
    }

    private BType populateArrowExprReturn(BLangArrowFunction bLangArrowFunction, BType expectedRetType,
                                          AnalyzerData data) {
        SymbolEnv arrowFunctionEnv = SymbolEnv.createArrowFunctionSymbolEnv(bLangArrowFunction, data.env);
        bLangArrowFunction.params.forEach(param -> symbolEnter.defineNode(param, arrowFunctionEnv));
        return checkExpr(bLangArrowFunction.body.expr, arrowFunctionEnv, expectedRetType, data);
    }

    private void populateArrowExprParamTypes(BLangArrowFunction bLangArrowFunction, List<BType> paramTypes,
                                             AnalyzerData data) {
        if (paramTypes.size() != bLangArrowFunction.params.size()) {
            dlog.error(bLangArrowFunction.pos,
                    DiagnosticErrorCode.ARROW_EXPRESSION_MISMATCHED_PARAMETER_LENGTH,
                    paramTypes.size(), bLangArrowFunction.params.size());
            data.resultType = symTable.semanticError;
            bLangArrowFunction.params.forEach(param -> param.setBType(symTable.semanticError));
            return;
        }

        for (int i = 0; i < bLangArrowFunction.params.size(); i++) {
            BLangSimpleVariable paramIdentifier = bLangArrowFunction.params.get(i);
            BType bType = paramTypes.get(i);
            BLangValueType valueTypeNode = (BLangValueType) TreeBuilder.createValueTypeNode();
            valueTypeNode.setTypeKind(bType.getKind());
            valueTypeNode.pos = symTable.builtinPos;
            paramIdentifier.setTypeNode(valueTypeNode);
            paramIdentifier.setBType(bType);
        }
    }

    public void checkSelfReferences(Location pos, SymbolEnv env, BVarSymbol varSymbol) {
        if (env.enclVarSym == varSymbol) {
            dlog.error(pos, DiagnosticErrorCode.SELF_REFERENCE_VAR, varSymbol.name);
        }
    }

    public List<BType> getListWithErrorTypes(int count) {
        List<BType> list = new ArrayList<>(count);
        for (int i = 0; i < count; i++) {
            list.add(symTable.semanticError);
        }

        return list;
    }

    private void checkFunctionInvocationExpr(BLangInvocation iExpr, AnalyzerData data) {
        Name funcName = names.fromIdNode(iExpr.name);
        Name pkgAlias = names.fromIdNode(iExpr.pkgAlias);
        BSymbol funcSymbol = symTable.notFoundSymbol;

        BSymbol pkgSymbol = symResolver.resolvePrefixSymbol(data.env, pkgAlias, getCurrentCompUnit(iExpr));
        if (pkgSymbol == symTable.notFoundSymbol) {
            dlog.error(iExpr.pos, DiagnosticErrorCode.UNDEFINED_MODULE, pkgAlias);
        } else {
            if (funcSymbol == symTable.notFoundSymbol) {
                BSymbol symbol = symResolver.lookupMainSpaceSymbolInPackage(iExpr.pos, data.env, pkgAlias, funcName);
                if ((symbol.tag & SymTag.VARIABLE) == SymTag.VARIABLE) {
                    funcSymbol = symbol;
                }
                if (symTable.rootPkgSymbol.pkgID.equals(symbol.pkgID) &&
                        (symbol.tag & SymTag.VARIABLE_NAME) == SymTag.VARIABLE_NAME) {
                    funcSymbol = symbol;
                }
            }
            if (funcSymbol == symTable.notFoundSymbol || ((funcSymbol.tag & SymTag.TYPE) == SymTag.TYPE)) {
                BSymbol ctor =
                        symResolver.lookupConstructorSpaceSymbolInPackage(iExpr.pos, data.env, pkgAlias, funcName);
                funcSymbol = ctor != symTable.notFoundSymbol ? ctor : funcSymbol;
            }
        }

        if (funcSymbol == symTable.notFoundSymbol || isNotFunction(funcSymbol)) {
            if (!missingNodesHelper.isMissingNode(funcName)) {
                dlog.error(iExpr.pos, DiagnosticErrorCode.UNDEFINED_FUNCTION, funcName);
            }
            iExpr.argExprs.forEach(arg -> checkExpr(arg, data));
            data.resultType = symTable.semanticError;
            return;
        }
        if (isFunctionPointer(funcSymbol)) {
            iExpr.functionPointerInvocation = true;
            markAndRegisterClosureVariable(funcSymbol, iExpr.pos, data.env, data);
        }
        if (Symbols.isFlagOn(funcSymbol.flags, Flags.REMOTE)) {
            dlog.error(iExpr.pos, DiagnosticErrorCode.INVALID_ACTION_INVOCATION_SYNTAX, iExpr.name.value);
        }
        if (Symbols.isFlagOn(funcSymbol.flags, Flags.RESOURCE)) {
            dlog.error(iExpr.pos, DiagnosticErrorCode.INVALID_RESOURCE_FUNCTION_INVOCATION);
        }

        boolean langLibPackageID = PackageID.isLangLibPackageID(pkgSymbol.pkgID);

        if (langLibPackageID) {
            // This will enable, type param support, if the function is called directly.
            data.env = SymbolEnv.createInvocationEnv(iExpr, data.env);
        }
        // Set the resolved function symbol in the invocation expression.
        // This is used in the code generation phase.
        iExpr.symbol = funcSymbol;
        checkInvocationParamAndReturnType(iExpr, data);

        if (langLibPackageID && !iExpr.argExprs.isEmpty()) {
            checkInvalidImmutableValueUpdate(iExpr, iExpr.argExprs.get(0).getBType(), funcSymbol, data);
        }
    }

    protected void markAndRegisterClosureVariable(BSymbol symbol, Location pos, SymbolEnv env, AnalyzerData data) {
        BLangInvokableNode encInvokable = env.enclInvokable;
        BLangNode bLangNode = env.node;
        if ((env.enclType != null && env.enclType.getKind() == NodeKind.FUNCTION_TYPE) ||
                (symbol.owner.tag & SymTag.PACKAGE) == SymTag.PACKAGE &&
                bLangNode.getKind() != NodeKind.ARROW_EXPR && bLangNode.getKind() != NodeKind.EXPR_FUNCTION_BODY &&
                encInvokable != null && !encInvokable.flagSet.contains(Flag.LAMBDA) &&
                !encInvokable.flagSet.contains(Flag.OBJECT_CTOR)) {
            return;
        }
        if (!symbol.closure) {
            if (searchClosureVariableInExpressions(symbol, pos, env, encInvokable, bLangNode)) {
                return;
            }
        }

        BLangNode node = bLangNode;
        if (isObjectCtorClass(node))  {
            BLangClassDefinition classDef = (BLangClassDefinition) node;
            OCEDynamicEnvironmentData oceData = classDef.oceEnvData;
            BLangFunction currentFunc = (BLangFunction) encInvokable;
            if ((currentFunc != null) && !currentFunc.attachedFunction &&
                    !(currentFunc.symbol.receiverSymbol == symbol)) {
                BSymbol resolvedSymbol = symResolver.lookupClosureVarSymbol(oceData.capturedClosureEnv, symbol.name,
                        SymTag.VARIABLE);
                if (resolvedSymbol != symTable.notFoundSymbol && !resolvedSymbol.closure) {
                    if (resolvedSymbol.owner.getKind() != SymbolKind.PACKAGE) {
                        updateObjectCtorClosureSymbols(pos, currentFunc, resolvedSymbol, classDef, data);
                        return;
                    }
                }
            }
        }

        SymbolEnv cEnv = env;
        while (node != null) {
            if (node.getKind() == NodeKind.FUNCTION) {
                BLangFunction function = (BLangFunction) node;
                if (!function.flagSet.contains(Flag.OBJECT_CTOR) && !function.flagSet.contains(Flag.ATTACHED)) {
                    break;
                }
            }
            if (!symbol.closure) {
                if (searchClosureVariableInExpressions(symbol, pos, env, encInvokable, node)) {
                    return;
                }
            }
            if (isObjectCtorClass(node)) {
                BLangFunction currentFunction = (BLangFunction) encInvokable;
                if ((currentFunction != null) && currentFunction.attachedFunction &&
                        (currentFunction.symbol.receiverSymbol == symbol)) {
                    // self symbol
                    return;
                }
                SymbolEnv encInvokableEnv = findEnclosingInvokableEnv(env, encInvokable);
                BSymbol resolvedSymbol = symResolver.lookupClosureVarSymbol(encInvokableEnv, symbol.name,
                        SymTag.VARIABLE);
                BLangClassDefinition classDef = (BLangClassDefinition) node;
                if (resolvedSymbol != symTable.notFoundSymbol) {
                    if (resolvedSymbol.owner.getKind() == SymbolKind.PACKAGE) {
                        break;
                    }
                    updateObjectCtorClosureSymbols(pos, currentFunction, resolvedSymbol, classDef, data);
                    return;
                }
                break;
            }
            SymbolEnv enclEnv = cEnv.enclEnv;
            if (enclEnv == null) {
                break;
            }
            cEnv = enclEnv;
            node = cEnv.node;
        }
    }

    private boolean isObjectCtorClass(BLangNode node) {
        return node.getKind() == NodeKind.CLASS_DEFN &&
                ((BLangClassDefinition) node).flagSet.contains(Flag.OBJECT_CTOR);
    }

    private boolean searchClosureVariableInExpressions(BSymbol symbol, Location pos, SymbolEnv env,
                                                       BLangInvokableNode encInvokable, BLangNode bLangNode) {
        if (encInvokable != null && encInvokable.flagSet.contains(Flag.LAMBDA)
                && !isFunctionArgument(symbol, encInvokable.requiredParams)) {
            SymbolEnv encInvokableEnv = findEnclosingInvokableEnv(env, encInvokable);
            BSymbol resolvedSymbol =
                    symResolver.lookupClosureVarSymbol(encInvokableEnv, symbol.name, SymTag.VARIABLE);
            if (resolvedSymbol != symTable.notFoundSymbol && !encInvokable.flagSet.contains(Flag.ATTACHED)) {
                resolvedSymbol.closure = true;
                ((BLangFunction) encInvokable).closureVarSymbols.add(new ClosureVarSymbol(resolvedSymbol, pos));
                return true;
            }
        }

        if (bLangNode.getKind() == NodeKind.ARROW_EXPR
                && !isFunctionArgument(symbol, ((BLangArrowFunction) bLangNode).params)) {
            SymbolEnv encInvokableEnv = findEnclosingInvokableEnv(env, encInvokable);
            BSymbol resolvedSymbol =
                    symResolver.lookupClosureVarSymbol(encInvokableEnv, symbol.name, SymTag.VARIABLE);
            if (resolvedSymbol != symTable.notFoundSymbol) {
                resolvedSymbol.closure = true;
                ((BLangArrowFunction) bLangNode).closureVarSymbols.add(new ClosureVarSymbol(resolvedSymbol, pos));
                return true;
            }
        }

        if (env.enclType != null && env.enclType.getKind() == NodeKind.RECORD_TYPE) {
            SymbolEnv encInvokableEnv = findEnclosingInvokableEnv(env, (BLangRecordTypeNode) env.enclType);
            BSymbol resolvedSymbol =
                    symResolver.lookupClosureVarSymbol(encInvokableEnv, symbol.name, SymTag.VARIABLE);
            if (resolvedSymbol != symTable.notFoundSymbol && encInvokable != null &&
                    !encInvokable.flagSet.contains(Flag.ATTACHED)) {
                resolvedSymbol.closure = true;
                ((BLangFunction) encInvokable).closureVarSymbols.add(new ClosureVarSymbol(resolvedSymbol, pos));
                return true;
            }
        }
        return false;
    }

    private void updateObjectCtorClosureSymbols(Location pos, BLangFunction currentFunction, BSymbol resolvedSymbol,
                                                BLangClassDefinition classDef, AnalyzerData data) {
        classDef.hasClosureVars = true;
        resolvedSymbol.closure = true;
        if (currentFunction != null) {
            currentFunction.closureVarSymbols.add(new ClosureVarSymbol(resolvedSymbol, pos));
            // TODO: can identify if attached here
        }
        OCEDynamicEnvironmentData oceEnvData = classDef.oceEnvData;
        if (currentFunction != null && (currentFunction.symbol.params.contains(resolvedSymbol)
                || (currentFunction.symbol.restParam == resolvedSymbol))) {
            oceEnvData.closureFuncSymbols.add(resolvedSymbol);
        } else {
             oceEnvData.closureBlockSymbols.add(resolvedSymbol);
        }
        updateProceedingClasses(data.env.enclEnv, oceEnvData, classDef);
    }

    private void updateProceedingClasses(SymbolEnv envArg, OCEDynamicEnvironmentData oceEnvData,
                                         BLangClassDefinition origClassDef) {
        SymbolEnv localEnv = envArg;
        while (localEnv != null) {
            BLangNode node = localEnv.node;
            if (node.getKind() == NodeKind.PACKAGE) {
                break;
            }

            if (node.getKind() == NodeKind.CLASS_DEFN) {
                BLangClassDefinition classDef = (BLangClassDefinition) node;
                if (classDef != origClassDef) {
                    classDef.hasClosureVars = true;
                    OCEDynamicEnvironmentData parentOceData = classDef.oceEnvData;
                    oceEnvData.parents.push(classDef);
                    parentOceData.closureFuncSymbols.addAll(oceEnvData.closureFuncSymbols);
                    parentOceData.closureBlockSymbols.addAll(oceEnvData.closureBlockSymbols);
                }
            }
            localEnv = localEnv.enclEnv;
        }
    }

    private boolean isNotFunction(BSymbol funcSymbol) {
        if ((funcSymbol.tag & SymTag.FUNCTION) == SymTag.FUNCTION
                || (funcSymbol.tag & SymTag.CONSTRUCTOR) == SymTag.CONSTRUCTOR) {
            return false;
        }

        if (isFunctionPointer(funcSymbol)) {
            return false;
        }

        return true;
    }

    private boolean isFunctionPointer(BSymbol funcSymbol) {
        if ((funcSymbol.tag & SymTag.FUNCTION) == SymTag.FUNCTION) {
            return false;
        }
        return (funcSymbol.tag & SymTag.FUNCTION) == SymTag.VARIABLE
                && funcSymbol.kind == SymbolKind.FUNCTION
                && !Symbols.isNative(funcSymbol);
    }

    private List<BLangNamedArgsExpression> checkProvidedErrorDetails(BLangErrorConstructorExpr errorConstructorExpr,
                                                                     BType expectedType, AnalyzerData data) {
        List<BLangNamedArgsExpression> namedArgs = new ArrayList<>(errorConstructorExpr.namedArgs.size());
        for (BLangNamedArgsExpression namedArgsExpression : errorConstructorExpr.namedArgs) {
            BType target = checkErrCtrTargetTypeAndSetSymbol(namedArgsExpression, expectedType);

            if (Types.getReferredType(target).tag != TypeTags.UNION) {
                checkExpr(namedArgsExpression, target, data);
            } else {
                checkExpr(namedArgsExpression, data);
            }

            namedArgs.add(namedArgsExpression);
        }
        return namedArgs;
    }

    private BType checkErrCtrTargetTypeAndSetSymbol(BLangNamedArgsExpression namedArgsExpression, BType expectedType) {
        BType type = Types.getReferredType(expectedType);
        if (type == symTable.semanticError) {
            return symTable.semanticError;
        }

        if (type.tag == TypeTags.MAP) {
            return ((BMapType) type).constraint;
        }

        if (type.tag != TypeTags.RECORD) {
            return symTable.semanticError;
        }

        BRecordType recordType = (BRecordType) type;
        BField targetField = recordType.fields.get(namedArgsExpression.name.value);
        if (targetField != null) {
            // Set the symbol of the namedArgsExpression, with the matching record field symbol.
            namedArgsExpression.varSymbol = targetField.symbol;
            return targetField.type;
        }

        if (!recordType.sealed && !recordType.fields.isEmpty()) {
            dlog.error(namedArgsExpression.pos, DiagnosticErrorCode.INVALID_REST_DETAIL_ARG, namedArgsExpression.name,
                    recordType);
        }

        return recordType.sealed ? symTable.noType : recordType.restFieldType;
    }

    private void checkObjectFunctionInvocationExpr(BLangInvocation iExpr, BObjectType objectType, AnalyzerData data) {
        if (objectType.getKind() == TypeKind.SERVICE &&
                !(iExpr.expr.getKind() == NodeKind.SIMPLE_VARIABLE_REF &&
                (Names.SELF.equals(((BLangSimpleVarRef) iExpr.expr).symbol.name)))) {
            dlog.error(iExpr.pos, DiagnosticErrorCode.SERVICE_FUNCTION_INVALID_INVOCATION);
            return;
        }
        // check for object attached function
        Name funcName =
                names.fromString(Symbols.getAttachedFuncSymbolName(objectType.tsymbol.name.value, iExpr.name.value));
        BSymbol funcSymbol =
                symResolver.resolveObjectMethod(iExpr.pos, data.env, funcName, (BObjectTypeSymbol) objectType.tsymbol);

        if (funcSymbol == symTable.notFoundSymbol) {
            BSymbol invocableField = symResolver.resolveInvocableObjectField(
                    iExpr.pos, data.env, names.fromIdNode(iExpr.name), (BObjectTypeSymbol) objectType.tsymbol);

            if (invocableField != symTable.notFoundSymbol && invocableField.kind == SymbolKind.FUNCTION) {
                funcSymbol = invocableField;
                iExpr.functionPointerInvocation = true;
            }
        }

        if (funcSymbol == symTable.notFoundSymbol || Types.getReferredType(funcSymbol.type).tag != TypeTags.INVOKABLE) {
            if (!checkLangLibMethodInvocationExpr(iExpr, objectType, data)) {
                dlog.error(iExpr.name.pos, DiagnosticErrorCode.UNDEFINED_METHOD_IN_OBJECT, iExpr.name.value,
                        objectType);
                data.resultType = symTable.semanticError;
                return;
            }
        } else {
            iExpr.symbol = funcSymbol;
        }

        // init method can be called in a method-call-expr only when the expression
        // preceding the . is self
        if (iExpr.name.value.equals(Names.USER_DEFINED_INIT_SUFFIX.value) &&
                !(iExpr.expr.getKind() == NodeKind.SIMPLE_VARIABLE_REF &&
                (Names.SELF.equals(((BLangSimpleVarRef) iExpr.expr).symbol.name)))) {
            dlog.error(iExpr.pos, DiagnosticErrorCode.INVALID_INIT_INVOCATION);
        }

        if (Symbols.isFlagOn(funcSymbol.flags, Flags.REMOTE)) {
            dlog.error(iExpr.pos, DiagnosticErrorCode.INVALID_ACTION_INVOCATION_SYNTAX, iExpr.name.value);
        }
        if (Symbols.isFlagOn(funcSymbol.flags, Flags.RESOURCE)) {
            dlog.error(iExpr.pos, DiagnosticErrorCode.INVALID_RESOURCE_FUNCTION_INVOCATION);
        }
        checkInvocationParamAndReturnType(iExpr, data);
    }

    // Here, an action invocation can be either of the following three forms:
    // - foo->bar();
    // - start foo.bar(); or start foo->bar(); or start (new Foo()).foo();
    private void checkActionInvocation(BLangInvocation.BLangActionInvocation aInv, BObjectType expType,
                                       AnalyzerData data) {

        if (checkInvalidActionInvocation(aInv)) {
            dlog.error(aInv.pos, DiagnosticErrorCode.INVALID_ACTION_INVOCATION, aInv.expr.getBType());
            data.resultType = symTable.semanticError;
            aInv.symbol = symTable.notFoundSymbol;
            return;
        }

        Name remoteMethodQName = names
                .fromString(Symbols.getAttachedFuncSymbolName(expType.tsymbol.name.value, aInv.name.value));
        Name actionName = names.fromIdNode(aInv.name);
        BSymbol remoteFuncSymbol = symResolver.resolveObjectMethod(aInv.pos, data.env,
            remoteMethodQName, (BObjectTypeSymbol) Types.getReferredType(expType).tsymbol);

        if (remoteFuncSymbol == symTable.notFoundSymbol) {
            BSymbol invocableField = symResolver.resolveInvocableObjectField(
                    aInv.pos, data.env, names.fromIdNode(aInv.name), (BObjectTypeSymbol) expType.tsymbol);

            if (invocableField != symTable.notFoundSymbol && invocableField.kind == SymbolKind.FUNCTION) {
                remoteFuncSymbol = invocableField;
                aInv.functionPointerInvocation = true;
            }
        }

        if (remoteFuncSymbol == symTable.notFoundSymbol && !checkLangLibMethodInvocationExpr(aInv, expType, data)) {
            dlog.error(aInv.name.pos, DiagnosticErrorCode.UNDEFINED_METHOD_IN_OBJECT, aInv.name.value, expType);
            data.resultType = symTable.semanticError;
            return;
        }

        if (!Symbols.isFlagOn(remoteFuncSymbol.flags, Flags.REMOTE) && !aInv.async) {
            dlog.error(aInv.pos, DiagnosticErrorCode.INVALID_METHOD_INVOCATION_SYNTAX, actionName);
            data.resultType = symTable.semanticError;
            return;
        }
        if (Symbols.isFlagOn(remoteFuncSymbol.flags, Flags.REMOTE) &&
                Symbols.isFlagOn(expType.flags, Flags.CLIENT) &&
                types.isNeverTypeOrStructureTypeWithARequiredNeverMember
                        ((BType) ((InvokableSymbol) remoteFuncSymbol).getReturnType())) {
            dlog.error(aInv.pos, DiagnosticErrorCode.INVALID_CLIENT_REMOTE_METHOD_CALL);
        }

        aInv.symbol = remoteFuncSymbol;
        checkInvocationParamAndReturnType(aInv, data);
    }

    private boolean checkInvalidActionInvocation(BLangInvocation.BLangActionInvocation aInv) {
        return aInv.expr.getKind() == NodeKind.SIMPLE_VARIABLE_REF &&
                (((((BLangSimpleVarRef) aInv.expr).symbol.tag & SymTag.ENDPOINT) !=
                        SymTag.ENDPOINT) && !aInv.async);
    }

    private boolean checkLangLibMethodInvocationExpr(BLangInvocation iExpr, BType bType, AnalyzerData data) {
        return getLangLibMethod(iExpr, bType, data) != symTable.notFoundSymbol;
    }

    private BSymbol getLangLibMethod(BLangInvocation iExpr, BType bType, AnalyzerData data) {

        Name funcName = names.fromString(iExpr.name.value);
        BSymbol funcSymbol = symResolver.lookupLangLibMethod(bType, funcName, data.env);

        if (funcSymbol == symTable.notFoundSymbol) {
            return symTable.notFoundSymbol;
        }

        iExpr.symbol = funcSymbol;
        iExpr.langLibInvocation = true;
        SymbolEnv enclEnv = data.env;
        data.env = SymbolEnv.createInvocationEnv(iExpr, data.env);
        iExpr.argExprs.add(0, iExpr.expr);
        checkInvocationParamAndReturnType(iExpr, data);
        data.env = enclEnv;

        return funcSymbol;
    }

    private void checkInvocationParamAndReturnType(BLangInvocation iExpr, AnalyzerData data) {
        BType actualType = checkInvocationParam(iExpr, data);
        data.resultType = types.checkType(iExpr, actualType, data.expType);
    }

    private BVarSymbol incRecordParamAllowAdditionalFields(List<BVarSymbol> openIncRecordParams,
                                                           Set<String> requiredParamNames) {
        if (openIncRecordParams.size() != 1) {
            return null;
        }
        LinkedHashMap<String, BField> fields =
                ((BRecordType) Types.getReferredType(openIncRecordParams.get(0).type)).fields;
        for (String paramName : requiredParamNames) {
            if (!fields.containsKey(paramName)) {
                return null;
            }
        }
        return openIncRecordParams.get(0);
    }

    private BVarSymbol checkForIncRecordParamAllowAdditionalFields(BInvokableSymbol invokableSymbol,
                                                                   List<BVarSymbol> incRecordParams) {
        Set<String> requiredParamNames = new HashSet<>();
        List<BVarSymbol> openIncRecordParams = new ArrayList<>();
        for (BVarSymbol paramSymbol : invokableSymbol.params) {
            BType paramType = Types.getReferredType(paramSymbol.type);
            if (Symbols.isFlagOn(Flags.asMask(paramSymbol.getFlags()), Flags.INCLUDED) &&
                    paramType.getKind() == TypeKind.RECORD) {
                boolean recordWithDisallowFieldsOnly = true;
                LinkedHashMap<String, BField> fields = ((BRecordType) paramType).fields;
                for (String fieldName : fields.keySet()) {
                    BField field = fields.get(fieldName);
                    if (Types.getReferredType(field.symbol.type).tag != TypeTags.NEVER) {
                        recordWithDisallowFieldsOnly = false;
                        incRecordParams.add(field.symbol);
                        requiredParamNames.add(fieldName);
                    }
                }
                if (recordWithDisallowFieldsOnly && ((BRecordType) paramType).restFieldType != symTable.noType) {
                    openIncRecordParams.add(paramSymbol);
                }
            } else {
                requiredParamNames.add(paramSymbol.name.value);
            }
        }
        return incRecordParamAllowAdditionalFields(openIncRecordParams, requiredParamNames);
    }

    private BType checkInvocationParam(BLangInvocation iExpr, AnalyzerData data) {
        if (Symbols.isFlagOn(iExpr.symbol.type.flags, Flags.ANY_FUNCTION)) {
            dlog.error(iExpr.pos, DiagnosticErrorCode.INVALID_FUNCTION_POINTER_INVOCATION_WITH_TYPE);
            return symTable.semanticError;
        }
        BType invocableType = Types.getReferredType(iExpr.symbol.type);
        if (invocableType.tag != TypeTags.INVOKABLE) {
            dlog.error(iExpr.pos, DiagnosticErrorCode.INVALID_FUNCTION_INVOCATION, iExpr.symbol.type);
            return symTable.noType;
        }

        BInvokableSymbol invokableSymbol = ((BInvokableSymbol) iExpr.symbol);
        List<BType> paramTypes = ((BInvokableType) invocableType).getParameterTypes();
        List<BVarSymbol> incRecordParams = new ArrayList<>();
        BVarSymbol incRecordParamAllowAdditionalFields = checkForIncRecordParamAllowAdditionalFields(invokableSymbol,
                                                                                                     incRecordParams);
        int parameterCountForPositionalArgs = paramTypes.size();
        int parameterCountForNamedArgs = parameterCountForPositionalArgs + incRecordParams.size();
        iExpr.requiredArgs = new ArrayList<>();
        for (BVarSymbol symbol : invokableSymbol.params) {
            if (!Symbols.isFlagOn(Flags.asMask(symbol.getFlags()), Flags.INCLUDED) ||
                    Types.getReferredType(symbol.type).tag != TypeTags.RECORD) {
                continue;
            }
            LinkedHashMap<String, BField> fields =
                    ((BRecordType) Types.getReferredType(symbol.type)).fields;
            if (fields.isEmpty()) {
                continue;
            }
            for (String field : fields.keySet()) {
                if (Types.getReferredType(fields.get(field).type).tag != TypeTags.NEVER) {
                    parameterCountForNamedArgs = parameterCountForNamedArgs - 1;
                    break;
                }
            }
        }

        // Split the different argument types: required args, named args and rest args
        int i = 0;
        BLangExpression vararg = null;
        boolean foundNamedArg = false;
        for (BLangExpression expr : iExpr.argExprs) {
            switch (expr.getKind()) {
                case NAMED_ARGS_EXPR:
                    foundNamedArg = true;
                    if (i < parameterCountForNamedArgs || incRecordParamAllowAdditionalFields != null) {
                        iExpr.requiredArgs.add(expr);
                    } else {
                        // can not provide a rest parameters as named args
                        dlog.error(expr.pos, DiagnosticErrorCode.TOO_MANY_ARGS_FUNC_CALL, iExpr.name.value);
                    }
                    i++;
                    break;
                case REST_ARGS_EXPR:
                    if (foundNamedArg) {
                        dlog.error(expr.pos, DiagnosticErrorCode.REST_ARG_DEFINED_AFTER_NAMED_ARG);
                        continue;
                    }
                    vararg = expr;
                    break;
                default: // positional args
                    if (foundNamedArg) {
                        dlog.error(expr.pos, DiagnosticErrorCode.POSITIONAL_ARG_DEFINED_AFTER_NAMED_ARG);
                    }
                    if (i < parameterCountForPositionalArgs) {
                        iExpr.requiredArgs.add(expr);
                    } else {
                        iExpr.restArgs.add(expr);
                    }
                    i++;
                    break;
            }
        }

        return checkInvocationArgs(iExpr, paramTypes, vararg, incRecordParams,
                                    incRecordParamAllowAdditionalFields, data);
    }

    private BType checkInvocationArgs(BLangInvocation iExpr, List<BType> paramTypes, BLangExpression vararg,
                                      List<BVarSymbol> incRecordParams,
                                      BVarSymbol incRecordParamAllowAdditionalFields, AnalyzerData data) {
        BInvokableSymbol invokableSymbol = (BInvokableSymbol) iExpr.symbol;
        BInvokableType bInvokableType = (BInvokableType) Types.getReferredType(invokableSymbol.type);
        BInvokableTypeSymbol invokableTypeSymbol = (BInvokableTypeSymbol) bInvokableType.tsymbol;
        List<BVarSymbol> nonRestParams = new ArrayList<>(invokableSymbol.params);

        List<BLangExpression> nonRestArgs = iExpr.requiredArgs;
        List<BVarSymbol> valueProvidedParams = new ArrayList<>();

        int nonRestArgCount = nonRestArgs.size();
        List<BVarSymbol> requiredParams = new ArrayList<>(nonRestParams.size() + nonRestArgCount);
        List<BVarSymbol> requiredIncRecordParams = new ArrayList<>(incRecordParams.size() + nonRestArgCount);

        for (BVarSymbol nonRestParam : nonRestParams) {
            if (nonRestParam.isDefaultable) {
                continue;
            }

            requiredParams.add(nonRestParam);
        }

        List<String> includedRecordParamFieldNames = new ArrayList<>(incRecordParams.size());
        for (BVarSymbol incRecordParam : incRecordParams) {
            if (Symbols.isFlagOn(Flags.asMask(incRecordParam.getFlags()), Flags.REQUIRED)) {
                requiredIncRecordParams.add(incRecordParam);
            }
            includedRecordParamFieldNames.add(incRecordParam.name.value);
        }

        HashSet<String> includedRecordFields = new HashSet<>();
        List<BLangExpression> namedArgs = new ArrayList<>();
        int i = 0;
        for (; i < nonRestArgCount; i++) {
            BLangExpression arg = nonRestArgs.get(i);

            // Special case handling for the first param because for parameterized invocations, we have added the
            // value on which the function is invoked as the first param of the function call. If we run checkExpr()
            // on it, it will recursively add the first param to argExprs again, resulting in a too many args in
            // function call error.
            if (i == 0 && arg.typeChecked && iExpr.expr != null && iExpr.expr == arg) {
                BType expectedType = paramTypes.get(i);
                BType actualType = arg.getBType();
                if (Types.getReferredType(expectedType) == symTable.charStringType) {
                    arg.cloneAttempt++;
                    BLangExpression clonedArg = nodeCloner.cloneNode(arg);
                    BType argType = checkExprSilent(clonedArg, expectedType, data);
                    if (argType != symTable.semanticError) {
                        actualType = argType;
                    }
                }
                types.checkType(arg.pos, actualType, expectedType, DiagnosticErrorCode.INCOMPATIBLE_TYPES);
                types.setImplicitCastExpr(arg, arg.getBType(), expectedType);
            }

            if (arg.getKind() != NodeKind.NAMED_ARGS_EXPR) {
                // if arg is positional, corresponding parameter in the same position should be of same type.
                if (i < nonRestParams.size()) {
                    BVarSymbol param = nonRestParams.get(i);
                    if (Symbols.isFlagOn(param.flags, Flags.INCLUDED)) {
                        populateIncludedRecordParams(param, includedRecordFields, includedRecordParamFieldNames);
                    }
                    checkTypeParamExpr(arg, param.type, iExpr.langLibInvocation, data);
                    valueProvidedParams.add(param);
                    requiredParams.remove(param);
                    continue;
                }
                // Arg count > required + defaultable param count.
                break;
            }

            if (arg.getKind() == NodeKind.NAMED_ARGS_EXPR) {
                // if arg is named, function should have a parameter with this name.
                BLangIdentifier argName = ((NamedArgNode) arg).getName();
                BVarSymbol varSym = checkParameterNameForDefaultArgument(argName, ((BLangNamedArgsExpression) arg).expr,
                                            nonRestParams, incRecordParams, incRecordParamAllowAdditionalFields, data);

                if (varSym == null) {
                    dlog.error(arg.pos, DiagnosticErrorCode.UNDEFINED_PARAMETER, argName);
                    break;
                }
                if (Symbols.isFlagOn(varSym.flags, Flags.INCLUDED)) {
                    populateIncludedRecordParams(varSym, includedRecordFields, includedRecordParamFieldNames);
                } else {
                    namedArgs.add(arg);
                }
                requiredParams.remove(varSym);
                requiredIncRecordParams.remove(varSym);
                if (valueProvidedParams.contains(varSym)) {
                    dlog.error(arg.pos, DiagnosticErrorCode.DUPLICATE_NAMED_ARGS, varSym.name.value);
                    continue;
                }
                checkTypeParamExpr(arg, varSym.type, iExpr.langLibInvocation, data);
                ((BLangNamedArgsExpression) arg).varSymbol = varSym;
                valueProvidedParams.add(varSym);
            }
        }
        checkSameNamedArgsInIncludedRecords(namedArgs, includedRecordFields);
        BVarSymbol restParam = invokableTypeSymbol.restParam;

        boolean errored = false;

        if (!requiredParams.isEmpty() && vararg == null) {
            // Log errors if any required parameters are not given as positional/named args and there is
            // no vararg either.
            for (BVarSymbol requiredParam : requiredParams) {
                if (!Symbols.isFlagOn(Flags.asMask(requiredParam.getFlags()), Flags.INCLUDED)) {
                    dlog.error(iExpr.pos, DiagnosticErrorCode.MISSING_REQUIRED_PARAMETER, requiredParam.name,
                            iExpr.name.value);
                    errored = true;
                }
            }
        }

        if (!requiredIncRecordParams.isEmpty() && !requiredParams.isEmpty()) {
            // Log errors if any non-defaultable required record fields of included record parameters are not given as
            // named args.
            for (BVarSymbol requiredIncRecordParam : requiredIncRecordParams) {
                for (BVarSymbol requiredParam : requiredParams) {
                    if (Types.getReferredType(requiredParam.type) ==
                            Types.getReferredType(requiredIncRecordParam.owner.type)) {
                        dlog.error(iExpr.pos, DiagnosticErrorCode.MISSING_REQUIRED_PARAMETER,
                                requiredIncRecordParam.name, iExpr.name.value);
                        errored = true;
                    }
                }
            }
        }

        if (restParam == null &&
                (!iExpr.restArgs.isEmpty() ||
                         (vararg != null && valueProvidedParams.size() == nonRestParams.size()))) {
            dlog.error(iExpr.pos, DiagnosticErrorCode.TOO_MANY_ARGS_FUNC_CALL, iExpr.name.value);
            errored = true;
        }

        if (errored) {
            return symTable.semanticError;
        }

        BType listTypeRestArg = restParam == null ? null : restParam.type;
        BType referredListTypeRestArg = Types.getReferredType(listTypeRestArg);
        BRecordType mappingTypeRestArg = null;

        if (vararg != null && nonRestArgs.size() < nonRestParams.size()) {
            // We only reach here if there are no named args and there is a vararg, and part of the non-rest params
            // are provided via the vararg.
            // Create a new tuple type and a closed record type as the expected rest param type with expected
            // required/defaultable paramtypes as members.
            PackageID pkgID = data.env.enclPkg.symbol.pkgID;
            List<BType> tupleMemberTypes = new ArrayList<>();
            BRecordTypeSymbol recordSymbol = createRecordTypeSymbol(pkgID, null, VIRTUAL, data);
            mappingTypeRestArg = new BRecordType(recordSymbol);
            LinkedHashMap<String, BField> fields = new LinkedHashMap<>();
            BType tupleRestType = null;
            BVarSymbol fieldSymbol;

            for (int j = nonRestArgs.size(); j < nonRestParams.size(); j++) {
                BType paramType = paramTypes.get(j);
                BVarSymbol nonRestParam = nonRestParams.get(j);
                Name paramName = nonRestParam.name;
                tupleMemberTypes.add(paramType);
                boolean required = requiredParams.contains(nonRestParam);
                fieldSymbol = new BVarSymbol(Flags.asMask(new HashSet<Flag>() {{
                                            add(required ? Flag.REQUIRED : Flag.OPTIONAL); }}), paramName,
                                            nonRestParam.getOriginalName(), pkgID, paramType, recordSymbol,
                                            symTable.builtinPos, VIRTUAL);
                fields.put(paramName.value, new BField(paramName, null, fieldSymbol));
            }

            if (referredListTypeRestArg != null) {
                if (referredListTypeRestArg.tag == TypeTags.ARRAY) {
                    tupleRestType = ((BArrayType) referredListTypeRestArg).eType;
                } else if (referredListTypeRestArg.tag == TypeTags.TUPLE) {
                    BTupleType restTupleType = (BTupleType) referredListTypeRestArg;
                    tupleMemberTypes.addAll(restTupleType.tupleTypes);
                    if (restTupleType.restType != null) {
                        tupleRestType = restTupleType.restType;
                    }
                }
            }

            BTupleType tupleType = new BTupleType(tupleMemberTypes);
            tupleType.restType = tupleRestType;
            listTypeRestArg = tupleType;
            referredListTypeRestArg = tupleType;
            mappingTypeRestArg.sealed = true;
            mappingTypeRestArg.restFieldType = symTable.noType;
            mappingTypeRestArg.fields = fields;
            recordSymbol.type = mappingTypeRestArg;
            mappingTypeRestArg.tsymbol = recordSymbol;
        }

        // Check whether the expected param count and the actual args counts are matching.
        if (listTypeRestArg == null && (vararg != null || !iExpr.restArgs.isEmpty())) {
            dlog.error(iExpr.pos, DiagnosticErrorCode.TOO_MANY_ARGS_FUNC_CALL, iExpr.name.value);
            return symTable.semanticError;
        }

        BType restType = null;
        if (vararg != null && !iExpr.restArgs.isEmpty()) {
            // We reach here if args are provided for the rest param as both individual rest args and a vararg.
            // Thus, the rest param type is the original rest param type which is an array type.
            BType elementType = ((BArrayType) referredListTypeRestArg).eType;

            for (BLangExpression restArg : iExpr.restArgs) {
                checkTypeParamExpr(restArg, elementType, true, data);
            }

            checkTypeParamExpr(vararg, listTypeRestArg, iExpr.langLibInvocation, data);
            iExpr.restArgs.add(vararg);
            restType = data.resultType;
        } else if (vararg != null) {
            iExpr.restArgs.add(vararg);
            if (mappingTypeRestArg != null) {
                LinkedHashSet<BType> restTypes = new LinkedHashSet<>();
                restTypes.add(listTypeRestArg);
                restTypes.add(mappingTypeRestArg);
                BType actualType = BUnionType.create(null, restTypes);
                checkTypeParamExpr(vararg, actualType, iExpr.langLibInvocation, data);
            } else {
                checkTypeParamExpr(vararg, listTypeRestArg, iExpr.langLibInvocation, data);
            }
            restType = data.resultType;
        } else if (!iExpr.restArgs.isEmpty()) {
            if (referredListTypeRestArg.tag == TypeTags.ARRAY) {
                BType elementType = ((BArrayType) referredListTypeRestArg).eType;
                for (BLangExpression restArg : iExpr.restArgs) {
                    checkTypeParamExpr(restArg, elementType, true, data);
                    if (restType != symTable.semanticError && data.resultType == symTable.semanticError) {
                        restType = data.resultType;
                    }
                }
            } else if (referredListTypeRestArg.tag == TypeTags.TUPLE) {
                BTupleType tupleType = (BTupleType) referredListTypeRestArg;
                List<BType> tupleMemberTypes = tupleType.tupleTypes;
                BType tupleRestType = tupleType.restType;

                int tupleMemCount = tupleMemberTypes.size();

                for (int j = 0; j < iExpr.restArgs.size(); j++) {
                    BLangExpression restArg = iExpr.restArgs.get(j);
                    BType memType = j < tupleMemCount ? tupleMemberTypes.get(j) : tupleRestType;
                    checkTypeParamExpr(restArg, memType, true, data);
                    if (restType != symTable.semanticError && data.resultType == symTable.semanticError) {
                        restType = data.resultType;
                    }
                }
            } else {
                for (BLangExpression restArg : iExpr.restArgs) {
                    checkExpr(restArg, symTable.semanticError, data);
                }
                data.resultType = symTable.semanticError;
            }
        }

        BType retType = typeParamAnalyzer.getReturnTypeParams(data.env, bInvokableType.getReturnType());
        long invokableSymbolFlags = invokableSymbol.flags;
        if (restType != symTable.semanticError && (Symbols.isFlagOn(invokableSymbolFlags, Flags.INTERFACE)
                || Symbols.isFlagOn(invokableSymbolFlags, Flags.NATIVE)) &&
                Symbols.isFlagOn(retType.flags, Flags.PARAMETERIZED)) {
            retType = unifier.build(retType, data.expType, iExpr, types, symTable, dlog);
        }

        // check argument types in arr:sort function
        boolean langLibPackageID = PackageID.isLangLibPackageID(iExpr.symbol.pkgID);
        String sortFuncName = "sort";
        if (langLibPackageID && sortFuncName.equals(iExpr.name.value)) {
            checkArrayLibSortFuncArgs(iExpr);
        }

        if (iExpr instanceof ActionNode && (iExpr).async) {
            return this.generateFutureType(invokableSymbol, retType);
        } else {
            return retType;
        }
    }

    private void populateIncludedRecordParams(BVarSymbol param, HashSet<String> includedRecordFields,
                                              List<String> includedRecordParamNames) {
        BType paramType = Types.getReferredType(param.type);
        if (paramType.tag != TypeTags.RECORD) {
            return;
        }
        
        Set<String> fields = ((BRecordType) paramType).fields.keySet();
        for (String field : fields) {
            if (includedRecordParamNames.contains(field)) {
                includedRecordFields.add(field);
            }
        }
    }

    // If there is a named-arg or positional-arg corresponding to an included-record-param,
    // it is an error for a named-arg to specify a field of that included-record-param.
    private void checkSameNamedArgsInIncludedRecords(List<BLangExpression> namedArgs,
                                                      HashSet<String> incRecordFields) {
        if (incRecordFields.isEmpty()) {
            return;
        }
        for (BLangExpression namedArg : namedArgs) {
            String argName = ((NamedArgNode) namedArg).getName().value;
            if (incRecordFields.contains(argName)) {
                dlog.error(namedArg.pos,
                        DiagnosticErrorCode.
                        CANNOT_SPECIFY_NAMED_ARG_FOR_FIELD_OF_INCLUDED_RECORD_WHEN_ARG_SPECIFIED_FOR_INCLUDED_RECORD);
            }
        }
    }

    private void checkArrayLibSortFuncArgs(BLangInvocation iExpr) {
        List<BLangExpression> argExprs = iExpr.argExprs;
        BLangExpression keyFunction = null;

        for (int i = 0; i < argExprs.size(); i++) {
            BLangExpression arg = argExprs.get(i);
            if (arg.getKind() == NodeKind.NAMED_ARGS_EXPR) {
                BLangNamedArgsExpression argExpr = (BLangNamedArgsExpression) arg;
                if (argExpr.name.value.equals("key")) {
                    keyFunction = argExpr.expr;
                    break;
                }
            } else if (i == 2) {
                keyFunction = arg;
                break;
            }
        }

        BLangExpression arrExpr = argExprs.get(0);
        BType arrType = arrExpr.getBType();
        boolean isOrderedType = types.isOrderedType(arrType, false);
        if (keyFunction == null) {
            if (!isOrderedType) {
                dlog.error(arrExpr.pos, DiagnosticErrorCode.INVALID_SORT_ARRAY_MEMBER_TYPE, arrType);
            }
            return;
        }

        BType keyFunctionType = Types.getReferredType(keyFunction.getBType());

        if (keyFunctionType.tag == TypeTags.SEMANTIC_ERROR) {
            return;
        }

        if (keyFunctionType.tag == TypeTags.NIL) {
            if (!isOrderedType) {
                dlog.error(arrExpr.pos, DiagnosticErrorCode.INVALID_SORT_ARRAY_MEMBER_TYPE, arrType);
            }
            return;
        }

        Location pos;
        BType returnType;

        if (keyFunction.getKind() == NodeKind.SIMPLE_VARIABLE_REF) {
            pos = keyFunction.pos;
            returnType = keyFunction.getBType().getReturnType();
        } else if (keyFunction.getKind() == NodeKind.ARROW_EXPR) {
            BLangArrowFunction arrowFunction = ((BLangArrowFunction) keyFunction);
            pos = arrowFunction.body.expr.pos;
            returnType = arrowFunction.body.expr.getBType();
            if (returnType.tag == TypeTags.SEMANTIC_ERROR) {
                return;
            }
        } else {
            BLangLambdaFunction keyLambdaFunction = (BLangLambdaFunction) keyFunction;
            pos = keyLambdaFunction.function.pos;
            returnType = keyLambdaFunction.function.getBType().getReturnType();
        }

        if (!types.isOrderedType(returnType, false)) {
            dlog.error(pos, DiagnosticErrorCode.INVALID_SORT_FUNC_RETURN_TYPE, returnType);
        }
    }

    private BVarSymbol checkParameterNameForDefaultArgument(BLangIdentifier argName, BLangExpression expr,
                                                            List<BVarSymbol> nonRestParams,
                                                            List<BVarSymbol> incRecordParams,
                                                            BVarSymbol incRecordParamAllowAdditionalFields,
                                                            AnalyzerData data) {
        for (BVarSymbol nonRestParam : nonRestParams) {
            if (nonRestParam.getName().value.equals(argName.value)) {
                return nonRestParam;
            }
        }
        for (BVarSymbol incRecordParam : incRecordParams) {
            if (incRecordParam.getName().value.equals(argName.value)) {
                return incRecordParam;
            }
        }
        if (incRecordParamAllowAdditionalFields != null) {
            BRecordType incRecordType =
                    (BRecordType) Types.getReferredType(incRecordParamAllowAdditionalFields.type);
            checkExpr(expr, incRecordType.restFieldType, data);
            if (!incRecordType.fields.containsKey(argName.value)) {
                return new BVarSymbol(0, names.fromIdNode(argName), names.originalNameFromIdNode(argName),
                                      null, symTable.noType, null, argName.pos, VIRTUAL);
            }
        }
        return null;
    }

    private BFutureType generateFutureType(BInvokableSymbol invocableSymbol, BType retType) {
        boolean isWorkerStart = Symbols.isFlagOn(invocableSymbol.flags, Flags.WORKER);
        return new BFutureType(TypeTags.FUTURE, retType, null, isWorkerStart);
    }

    private void checkTypeParamExpr(BLangExpression arg, BType expectedType,
                                    boolean inferTypeForNumericLiteral, AnalyzerData data) {
        checkTypeParamExpr(arg.pos, arg, expectedType, inferTypeForNumericLiteral, data);
    }

    private void checkTypeParamExpr(Location pos, BLangExpression arg, BType expectedType,
                                    boolean inferTypeForNumericLiteral, AnalyzerData data) {

        SymbolEnv env = data.env;
        if (typeParamAnalyzer.notRequireTypeParams(env)) {
            checkExpr(arg, expectedType, data);
            return;
        }
        if (requireTypeInference(arg, inferTypeForNumericLiteral)) {
            // Need to infer the type. Calculate matching bound type, with no type.
            BType expType = typeParamAnalyzer.getMatchingBoundType(expectedType, env);
            BType inferredType = checkExpr(arg, expType, data);
            typeParamAnalyzer.checkForTypeParamsInArg(arg, pos, inferredType, data.env, expectedType);
            types.checkType(arg.pos, inferredType, expectedType, DiagnosticErrorCode.INCOMPATIBLE_TYPES);
            return;
        }
        checkExpr(arg, expectedType, data);
        typeParamAnalyzer.checkForTypeParamsInArg(arg, pos, arg.getBType(), data.env, expectedType);
    }

    private boolean requireTypeInference(BLangExpression expr, boolean inferTypeForNumericLiteral) {

        switch (expr.getKind()) {
            case GROUP_EXPR:
                return requireTypeInference(((BLangGroupExpr) expr).expression, inferTypeForNumericLiteral);
            case ARROW_EXPR:
            case LIST_CONSTRUCTOR_EXPR:
            case RECORD_LITERAL_EXPR:
                return true;
            case ELVIS_EXPR:
            case TERNARY_EXPR:
            case NUMERIC_LITERAL:
                return inferTypeForNumericLiteral;
            default:
                return false;
        }
    }

    private BType checkMappingField(RecordLiteralNode.RecordField field, BType mappingType, AnalyzerData data) {
        BType fieldType = symTable.semanticError;
        boolean keyValueField = field.isKeyValueField();
        boolean spreadOpField = field.getKind() == NodeKind.RECORD_LITERAL_SPREAD_OP;

        boolean readOnlyConstructorField = false;
        String fieldName = null;
        Location pos = null;

        BLangExpression valueExpr = null;

        if (keyValueField) {
            valueExpr = ((BLangRecordKeyValueField) field).valueExpr;
        } else if (!spreadOpField) {
            valueExpr = (BLangRecordVarNameField) field;
        }

        boolean isOptional = false;
        switch (mappingType.tag) {
            case TypeTags.RECORD:
                if (keyValueField) {
                    BLangRecordKeyValueField keyValField = (BLangRecordKeyValueField) field;
                    BLangRecordKey key = keyValField.key;
                    TypeSymbolPair typeSymbolPair = checkRecordLiteralKeyExpr(key.expr, key.computedKey,
                                                                              (BRecordType) mappingType, data);
                    BVarSymbol fieldSymbol = typeSymbolPair.fieldSymbol;
                    if (fieldSymbol != null && Symbols.isOptional(fieldSymbol)) {
                        isOptional = true;
                    }
                    fieldType = typeSymbolPair.determinedType;
                    key.fieldSymbol = fieldSymbol;
                    readOnlyConstructorField = keyValField.readonly;
                    pos = key.expr.pos;
                    fieldName = getKeyValueFieldName(keyValField);
                } else if (spreadOpField) {
                    BLangExpression spreadExpr = ((BLangRecordLiteral.BLangRecordSpreadOperatorField) field).expr;
                    checkExpr(spreadExpr, data);

                    BType spreadExprType = Types.getReferredType(spreadExpr.getBType());
                    if (spreadExprType.tag == TypeTags.MAP) {
                        return types.checkType(spreadExpr.pos, ((BMapType) spreadExprType).constraint,
                                getAllFieldType((BRecordType) mappingType),
                                DiagnosticErrorCode.INCOMPATIBLE_TYPES);
                    }

                    if (spreadExprType.tag != TypeTags.RECORD) {
                        dlog.error(spreadExpr.pos, DiagnosticErrorCode.INCOMPATIBLE_TYPES_SPREAD_OP,
                                spreadExprType);
                        return symTable.semanticError;
                    }

                    boolean errored = false;
                    for (BField bField : ((BRecordType) spreadExprType).fields.values()) {
                        BType specFieldType = bField.type;
                        BSymbol fieldSymbol = symResolver.resolveStructField(spreadExpr.pos, data.env, bField.name,
                                                                             mappingType.tsymbol);
                        BType expectedFieldType = checkRecordLiteralKeyByName(spreadExpr.pos, fieldSymbol, bField.name,
                                                                              (BRecordType) mappingType);
                        if (expectedFieldType != symTable.semanticError &&
                                !types.isAssignable(specFieldType, expectedFieldType)) {
                            dlog.error(spreadExpr.pos, DiagnosticErrorCode.INCOMPATIBLE_TYPES_FIELD,
                                       expectedFieldType, bField.name, specFieldType);
                            if (!errored) {
                                errored = true;
                            }
                        }
                    }
                    return errored ? symTable.semanticError : symTable.noType;
                } else {
                    BLangRecordVarNameField varNameField = (BLangRecordVarNameField) field;
                    TypeSymbolPair typeSymbolPair = checkRecordLiteralKeyExpr(varNameField, false,
                                                                              (BRecordType) mappingType, data);
                    BVarSymbol fieldSymbol = typeSymbolPair.fieldSymbol;
                    if (fieldSymbol != null && Symbols.isOptional(fieldSymbol)) {
                        isOptional = true;
                    }
                    fieldType = typeSymbolPair.determinedType;
                    readOnlyConstructorField = varNameField.readonly;
                    pos = varNameField.pos;
                    fieldName = getVarNameFieldName(varNameField);
                }
                break;
            case TypeTags.MAP:
                if (spreadOpField) {
                    BLangExpression spreadExp = ((BLangRecordLiteral.BLangRecordSpreadOperatorField) field).expr;
                    BType spreadOpType = checkExpr(spreadExp, data);
                    BType spreadOpMemberType = checkSpreadFieldWithMapType(spreadOpType);
                    if (spreadOpMemberType.tag == symTable.semanticError.tag) {
                        dlog.error(spreadExp.pos, DiagnosticErrorCode.INCOMPATIBLE_TYPES_SPREAD_OP,
                                spreadOpType);
                        return symTable.semanticError;
                    }

                    return types.checkType(spreadExp.pos, spreadOpMemberType, ((BMapType) mappingType).constraint,
                            DiagnosticErrorCode.INCOMPATIBLE_TYPES);
                }

                boolean validMapKey;
                if (keyValueField) {
                    BLangRecordKeyValueField keyValField = (BLangRecordKeyValueField) field;
                    BLangRecordKey key = keyValField.key;
                    validMapKey = checkValidJsonOrMapLiteralKeyExpr(key.expr, key.computedKey, data);
                    readOnlyConstructorField = keyValField.readonly;
                    pos = key.pos;
                    fieldName = getKeyValueFieldName(keyValField);
                } else {
                    BLangRecordVarNameField varNameField = (BLangRecordVarNameField) field;
                    validMapKey = checkValidJsonOrMapLiteralKeyExpr(varNameField, false, data);
                    readOnlyConstructorField = varNameField.readonly;
                    pos = varNameField.pos;
                    fieldName = getVarNameFieldName(varNameField);
                }

                fieldType = validMapKey ? ((BMapType) mappingType).constraint : symTable.semanticError;
                break;
        }


        if (readOnlyConstructorField) {
            if (types.isSelectivelyImmutableType(fieldType, data.env.enclPkg.packageID)) {
                fieldType =
                        ImmutableTypeCloner.getImmutableIntersectionType(pos, types, fieldType, data.env, symTable,
                                anonymousModelHelper, names, new HashSet<>());
            } else if (!types.isInherentlyImmutableType(fieldType)) {
                dlog.error(pos, DiagnosticErrorCode.INVALID_READONLY_MAPPING_FIELD, fieldName, fieldType);
                fieldType = symTable.semanticError;
            }
        }

        if (spreadOpField) {
            // If we reach this point for a spread operator it is due to the mapping type being a semantic error.
            // In such a scenario, valueExpr would be null here, and fieldType would be symTable.semanticError.
            // We set the spread op expression as the valueExpr here, to check it against symTable.semanticError.
            valueExpr = ((BLangRecordLiteral.BLangRecordSpreadOperatorField) field).expr;
        }

        BLangExpression exprToCheck = valueExpr;
        if (data.commonAnalyzerData.nonErrorLoggingCheck) {
            exprToCheck = nodeCloner.cloneNode(valueExpr);
        } else {
            ((BLangNode) field).setBType(fieldType);
        }

        return checkExpr(exprToCheck, data.env,
                isOptional ? types.addNilForNillableAccessType(fieldType) : fieldType, data);
    }

    private BType checkSpreadFieldWithMapType(BType spreadOpType) {
        spreadOpType = Types.getReferredType(spreadOpType);
        switch (spreadOpType.tag) {
            case TypeTags.RECORD:
                List<BType> types = new ArrayList<>();
                BRecordType recordType = (BRecordType) spreadOpType;

                for (BField recField : recordType.fields.values()) {
                    types.add(recField.type);
                }

                if (!recordType.sealed) {
                    types.add(recordType.restFieldType);
                }

                return getRepresentativeBroadType(types);
            case TypeTags.MAP:
                return ((BMapType) spreadOpType).constraint;
            default:
                return symTable.semanticError;
        }
    }

    private TypeSymbolPair checkRecordLiteralKeyExpr(BLangExpression keyExpr, boolean computedKey,
                                                     BRecordType recordType, AnalyzerData data) {
        Name fieldName;

        if (computedKey) {
            checkExpr(keyExpr, symTable.stringType, data);

            if (keyExpr.getBType() == symTable.semanticError) {
                return new TypeSymbolPair(null, symTable.semanticError);
            }

            LinkedHashSet<BType> fieldTypes = recordType.fields.values().stream()
                    .map(field -> field.type)
                    .collect(Collectors.toCollection(LinkedHashSet::new));

            if (recordType.restFieldType.tag != TypeTags.NONE) {
                fieldTypes.add(recordType.restFieldType);
            }

            return new TypeSymbolPair(null, BUnionType.create(null, fieldTypes));
        } else if (keyExpr.getKind() == NodeKind.SIMPLE_VARIABLE_REF) {
            BLangSimpleVarRef varRef = (BLangSimpleVarRef) keyExpr;
            fieldName = names.fromIdNode(varRef.variableName);
        } else if (keyExpr.getKind() == NodeKind.LITERAL && keyExpr.getBType().tag == TypeTags.STRING) {
            fieldName = names.fromString((String) ((BLangLiteral) keyExpr).value);
        } else {
            dlog.error(keyExpr.pos, DiagnosticErrorCode.INVALID_RECORD_LITERAL_KEY);
            return new TypeSymbolPair(null, symTable.semanticError);
        }

        // Check whether the struct field exists
        BSymbol fieldSymbol = symResolver.resolveStructField(keyExpr.pos, data.env, fieldName, recordType.tsymbol);
        BType type = checkRecordLiteralKeyByName(keyExpr.pos, fieldSymbol, fieldName, recordType);

        return new TypeSymbolPair(fieldSymbol instanceof BVarSymbol ? (BVarSymbol) fieldSymbol : null, type);
    }

    private BType checkRecordLiteralKeyByName(Location location, BSymbol fieldSymbol, Name key,
                                              BRecordType recordType) {
        if (fieldSymbol != symTable.notFoundSymbol) {
            return fieldSymbol.type;
        }

        if (recordType.sealed) {
            dlog.error(location, DiagnosticErrorCode.UNDEFINED_STRUCTURE_FIELD_WITH_TYPE, key,
                       recordType.tsymbol.type.getKind().typeName(), recordType);
            return symTable.semanticError;
        }

        return recordType.restFieldType;
    }

    private BType getAllFieldType(BRecordType recordType) {
        LinkedHashSet<BType> possibleTypes = new LinkedHashSet<>();

        for (BField field : recordType.fields.values()) {
            possibleTypes.add(field.type);
        }

        BType restFieldType = recordType.restFieldType;

        if (restFieldType != null && restFieldType != symTable.noType) {
            possibleTypes.add(restFieldType);
        }

        return BUnionType.create(null, possibleTypes);
    }

    private boolean checkValidJsonOrMapLiteralKeyExpr(BLangExpression keyExpr, boolean computedKey, AnalyzerData data) {
        if (computedKey) {
            checkExpr(keyExpr, symTable.stringType, data);

            if (keyExpr.getBType() == symTable.semanticError) {
                return false;
            }
            return true;
        } else if (keyExpr.getKind() == NodeKind.SIMPLE_VARIABLE_REF ||
                (keyExpr.getKind() == NodeKind.LITERAL && (keyExpr).getBType().tag == TypeTags.STRING)) {
            return true;
        }
        dlog.error(keyExpr.pos, DiagnosticErrorCode.INVALID_RECORD_LITERAL_KEY);
        return false;
    }

    private BType checkRecordRequiredFieldAccess(BLangAccessExpression varReferExpr, Name fieldName,
                                                 BRecordType recordType, AnalyzerData data) {
        BSymbol fieldSymbol = symResolver.resolveStructField(varReferExpr.pos, data.env, fieldName, recordType.tsymbol);

        if (Symbols.isOptional(fieldSymbol) || fieldSymbol == symTable.notFoundSymbol) {
            return symTable.semanticError;
        }

        // Set the field symbol to use during the code generation phase.
        varReferExpr.symbol = fieldSymbol;
        return fieldSymbol.type;
    }

    private BType checkRecordOptionalFieldAccess(BLangAccessExpression varReferExpr, Name fieldName,
                                                 BRecordType recordType, AnalyzerData data) {
        BSymbol fieldSymbol = symResolver.resolveStructField(varReferExpr.pos, data.env, fieldName, recordType.tsymbol);

        if (fieldSymbol == symTable.notFoundSymbol || !Symbols.isOptional(fieldSymbol)) {
            return symTable.semanticError;
        }

        // Set the field symbol to use during the code generation phase.
        varReferExpr.symbol = fieldSymbol;
        return fieldSymbol.type;
    }

    private BType checkRecordRestFieldAccess(BLangAccessExpression varReferExpr, Name fieldName,
                                             BRecordType recordType, AnalyzerData data) {
        BSymbol fieldSymbol = symResolver.resolveStructField(varReferExpr.pos, data.env, fieldName, recordType.tsymbol);

        if (fieldSymbol != symTable.notFoundSymbol) {
            // The field should not exist as a required or optional field.
            return symTable.semanticError;
        }

        if (recordType.sealed) {
            return symTable.semanticError;
        }

        return recordType.restFieldType;
    }

    private BType checkObjectFieldAccess(BLangFieldBasedAccess bLangFieldBasedAccess,
                                         Name fieldName, BObjectType objectType, AnalyzerData data) {
        BSymbol fieldSymbol = symResolver.resolveStructField(bLangFieldBasedAccess.pos,
                data.env, fieldName, objectType.tsymbol);

        if (fieldSymbol != symTable.notFoundSymbol) {
            // Setting the field symbol. This is used during the code generation phase
            bLangFieldBasedAccess.symbol = fieldSymbol;
            return fieldSymbol.type;
        }

        // check if it is an attached function pointer call
        Name objFuncName = names.fromString(Symbols.getAttachedFuncSymbolName(objectType.tsymbol.name.value,
                fieldName.value));
        fieldSymbol =
                symResolver.resolveObjectField(bLangFieldBasedAccess.pos, data.env, objFuncName, objectType.tsymbol);

        if (fieldSymbol == symTable.notFoundSymbol) {
            dlog.error(bLangFieldBasedAccess.field.pos,
                    DiagnosticErrorCode.UNDEFINED_STRUCTURE_FIELD_WITH_TYPE, fieldName,
                    objectType.tsymbol.type.getKind().typeName(), objectType.tsymbol);
            return symTable.semanticError;
        }

        if (Symbols.isFlagOn(fieldSymbol.flags, Flags.REMOTE)) {
            dlog.error(bLangFieldBasedAccess.field.pos,
                       DiagnosticErrorCode.CANNOT_USE_FIELD_ACCESS_TO_ACCESS_A_REMOTE_METHOD);
            return symTable.semanticError;
        }

        if (Symbols.isFlagOn(fieldSymbol.type.flags, Flags.ISOLATED) &&
                !Symbols.isFlagOn(objectType.flags, Flags.ISOLATED)) {
            fieldSymbol = ASTBuilderUtil.duplicateInvokableSymbol((BInvokableSymbol) fieldSymbol);

            fieldSymbol.flags &= ~Flags.ISOLATED;
            fieldSymbol.type.flags &= ~Flags.ISOLATED;
        }

        // Setting the field symbol. This is used during the code generation phase
        bLangFieldBasedAccess.symbol = fieldSymbol;
        return fieldSymbol.type;
    }

    private BType checkTupleFieldType(BType tupleType, int indexValue) {
        BTupleType bTupleType = (BTupleType) tupleType;
        if (bTupleType.tupleTypes.size() <= indexValue && bTupleType.restType != null) {
            return bTupleType.restType;
        } else if (indexValue < 0 || bTupleType.tupleTypes.size() <= indexValue) {
            return symTable.semanticError;
        }
        return bTupleType.tupleTypes.get(indexValue);
    }

    private void validateTags(BLangXMLElementLiteral bLangXMLElementLiteral, SymbolEnv xmlElementEnv,
                              AnalyzerData data) {
        // check type for start and end tags
        BLangExpression startTagName = bLangXMLElementLiteral.startTagName;
        checkExpr(startTagName, xmlElementEnv, symTable.stringType, data);
        BLangExpression endTagName = bLangXMLElementLiteral.endTagName;
        if (endTagName == null) {
            return;
        }

        checkExpr(endTagName, xmlElementEnv, symTable.stringType, data);
        if (startTagName.getKind() == NodeKind.XML_QNAME && endTagName.getKind() == NodeKind.XML_QNAME &&
                startTagName.equals(endTagName)) {
            return;
        }

        if (startTagName.getKind() != NodeKind.XML_QNAME && endTagName.getKind() != NodeKind.XML_QNAME) {
            return;
        }

        dlog.error(bLangXMLElementLiteral.pos, DiagnosticErrorCode.XML_TAGS_MISMATCH);
    }

    private void checkStringTemplateExprs(List<? extends BLangExpression> exprs, AnalyzerData data) {
        for (BLangExpression expr : exprs) {
            checkExpr(expr, data);

            BType type = expr.getBType();

            if (type == symTable.semanticError) {
                continue;
            }

            if (!types.isNonNilSimpleBasicTypeOrString(type)) {
                dlog.error(expr.pos, DiagnosticErrorCode.INCOMPATIBLE_TYPES,
                        BUnionType.create(null, symTable.intType, symTable.floatType,
                                symTable.decimalType, symTable.stringType,
                                symTable.booleanType), type);
            }
        }
    }

    /**
     * Concatenate the consecutive text type nodes, and get the reduced set of children.
     *
     * @param exprs         Child nodes
     * @param xmlElementEnv
     * @return Reduced set of children
     */
    private List<BLangExpression> concatSimilarKindXMLNodes(List<BLangExpression> exprs, SymbolEnv xmlElementEnv,
                                                            AnalyzerData data) {
        List<BLangExpression> newChildren = new ArrayList<>();
        List<BLangExpression> tempConcatExpressions = new ArrayList<>();

        for (BLangExpression expr : exprs) {
            boolean prevNonErrorLoggingCheck = data.commonAnalyzerData.nonErrorLoggingCheck;
            data.commonAnalyzerData.nonErrorLoggingCheck = true;
            int prevErrorCount = this.dlog.errorCount();
            this.dlog.resetErrorCount();
            this.dlog.mute();

            BType exprType = checkExpr(nodeCloner.cloneNode(expr), xmlElementEnv, symTable.xmlType, data);

            data.commonAnalyzerData.nonErrorLoggingCheck = prevNonErrorLoggingCheck;
            int errorCount = this.dlog.errorCount();
            this.dlog.setErrorCount(prevErrorCount);

            if (!prevNonErrorLoggingCheck) {
                this.dlog.unmute();
            }

            if (errorCount == 0 && exprType != symTable.semanticError) {
                exprType = checkExpr(expr, xmlElementEnv, symTable.xmlType, data);
            } else {
                exprType = checkExpr(expr, xmlElementEnv, data);
            }

            if (TypeTags.isXMLTypeTag(Types.getReferredType(exprType).tag)) {
                if (!tempConcatExpressions.isEmpty()) {
                    newChildren.add(getXMLTextLiteral(tempConcatExpressions));
                    tempConcatExpressions = new ArrayList<>();
                }
                newChildren.add(expr);
                continue;
            }

            BType type = expr.getBType();
            BType referredType = Types.getReferredType(type);
            if (referredType.tag >= TypeTags.JSON &&
                    !TypeTags.isIntegerTypeTag(referredType.tag) && !TypeTags.isStringTypeTag(referredType.tag)) {
                if (referredType != symTable.semanticError && !TypeTags.isXMLTypeTag(referredType.tag)) {
                    dlog.error(expr.pos, DiagnosticErrorCode.INCOMPATIBLE_TYPES,
                            BUnionType.create(null, symTable.intType, symTable.floatType,
                                    symTable.decimalType, symTable.stringType,
                                    symTable.booleanType, symTable.xmlType), type);
                }
                continue;
            }

            tempConcatExpressions.add(expr);
        }

        // Add remaining concatenated text nodes as children
        if (!tempConcatExpressions.isEmpty()) {
            newChildren.add(getXMLTextLiteral(tempConcatExpressions));
        }

        return newChildren;
    }

    private BLangExpression getXMLTextLiteral(List<BLangExpression> exprs) {
        BLangXMLTextLiteral xmlTextLiteral = (BLangXMLTextLiteral) TreeBuilder.createXMLTextLiteralNode();
        xmlTextLiteral.textFragments = exprs;
        xmlTextLiteral.pos = exprs.get(0).pos;
        xmlTextLiteral.setBType(symTable.xmlType);
        return xmlTextLiteral;
    }

    private BType getAccessExprFinalType(BLangAccessExpression accessExpr, BType actualType) {

        // Cache the actual type of the field. This will be used in desuagr phase to create safe navigation.
        accessExpr.originalType = actualType;

        BUnionType unionType = BUnionType.create(null, actualType);

        if (returnsNull(accessExpr)) {
            unionType.add(symTable.nilType);
        }

        BType parentType = accessExpr.expr.getBType();
        if (accessExpr.errorSafeNavigation
                && (parentType.tag == TypeTags.SEMANTIC_ERROR || (parentType.tag == TypeTags.UNION
                && ((BUnionType) parentType).getMemberTypes().contains(symTable.errorType)))) {
            unionType.add(symTable.errorType);
        }

        // If there's only one member, and the one an only member is:
        //    a) nilType OR
        //    b) not-nullable
        // then return that only member, as the return type.
        if (unionType.getMemberTypes().size() == 1) {
            return unionType.getMemberTypes().toArray(new BType[0])[0];
        }

        return unionType;
    }

    private boolean returnsNull(BLangAccessExpression accessExpr) {
        BType parentType = Types.getReferredType(accessExpr.expr.getBType());
        if (parentType.isNullable() && parentType.tag != TypeTags.JSON) {
            return true;
        }

        // Check whether this is a map access by index. If not, null is not a possible return type.
        if (parentType.tag != TypeTags.MAP) {
            return false;
        }

        // A map access with index, returns nullable type
        if (accessExpr.getKind() == NodeKind.INDEX_BASED_ACCESS_EXPR
                && parentType.tag == TypeTags.MAP) {
            BType constraintType = Types.getReferredType(((BMapType) parentType).constraint);

            // JSON and any is special cased here, since those are two union types, with null within them.
            // Therefore return 'type' will not include null.
            return constraintType != null && constraintType.tag != TypeTags.ANY && constraintType.tag != TypeTags.JSON;
        }

        return false;
    }

    private BType checkObjectFieldAccessExpr(BLangFieldBasedAccess fieldAccessExpr, BType varRefType, Name fieldName,
                                             AnalyzerData data) {
        varRefType = Types.getReferredType(varRefType);
        if (varRefType.tag == TypeTags.OBJECT) {
            return checkObjectFieldAccess(fieldAccessExpr, fieldName, (BObjectType) varRefType, data);
        }

        // If the type is not an object, it needs to be a union of objects.
        // Resultant field type is calculated here.
        Set<BType> memberTypes = ((BUnionType) varRefType).getMemberTypes();

        LinkedHashSet<BType> fieldTypeMembers = new LinkedHashSet<>();

        for (BType memType : memberTypes) {
            BType individualFieldType = checkObjectFieldAccess(fieldAccessExpr, fieldName, (BObjectType) memType, data);

            if (individualFieldType == symTable.semanticError) {
                return individualFieldType;
            }

            fieldTypeMembers.add(individualFieldType);
        }

        if (fieldTypeMembers.size() == 1) {
            return fieldTypeMembers.iterator().next();
        }

        return BUnionType.create(null, fieldTypeMembers);
    }

    private BType checkRecordFieldAccessExpr(BLangFieldBasedAccess fieldAccessExpr, BType type, Name fieldName,
                                             AnalyzerData data) {
        BType varRefType = Types.getReferredType(type);
        if (varRefType.tag == TypeTags.RECORD) {
            BSymbol fieldSymbol = symResolver.resolveStructField(fieldAccessExpr.pos, data.env,
                    fieldName, varRefType.tsymbol);

            if (Symbols.isOptional(fieldSymbol) && !fieldSymbol.type.isNullable() && !fieldAccessExpr.isLValue) {
                fieldAccessExpr.symbol = fieldSymbol;
                return types.addNilForNillableAccessType(fieldSymbol.type);
            }
            return checkRecordRequiredFieldAccess(fieldAccessExpr, fieldName, (BRecordType) varRefType, data);
        }

        // If the type is not a record, it needs to be a union of records.
        // Resultant field type is calculated here.
        Set<BType> memberTypes = ((BUnionType) varRefType).getMemberTypes();

        // checks whether if the field symbol type is nilable and the field is optional in other records
        for (BType memType : memberTypes) {
            BSymbol fieldSymbol = symResolver.resolveStructField(fieldAccessExpr.pos, data.env,
                    fieldName, memType.tsymbol);
            if (fieldSymbol.type.isNullable() &&
                    isFieldOptionalInRecords(((BUnionType) varRefType), fieldName, fieldAccessExpr, data)) {
                return symTable.semanticError;
            }
        }

        LinkedHashSet<BType> fieldTypeMembers = new LinkedHashSet<>();

        for (BType memType : memberTypes) {
            BType individualFieldType = checkRecordFieldAccessExpr(fieldAccessExpr, memType, fieldName, data);

            if (individualFieldType == symTable.semanticError) {
                return individualFieldType;
            }

            fieldTypeMembers.add(individualFieldType);
        }

        if (fieldTypeMembers.size() == 1) {
            return fieldTypeMembers.iterator().next();
        }

        return BUnionType.create(null, fieldTypeMembers);
    }

    private boolean isFieldOptionalInRecords(BUnionType unionType, Name fieldName,
                                             BLangFieldBasedAccess fieldAccessExpr, AnalyzerData data) {
        Set<BType> memberTypes = unionType.getMemberTypes();
        for (BType memType: memberTypes) {
            BSymbol fieldSymbol = symResolver.resolveStructField(fieldAccessExpr.pos, data.env,
                    fieldName, memType.tsymbol);
            if (Symbols.isOptional(fieldSymbol)) {
                return true;
            }
        }
        return false;
    }

    private BType checkRecordFieldAccessLhsExpr(BLangFieldBasedAccess fieldAccessExpr, BType varRefType,
                                                Name fieldName, AnalyzerData data) {
        varRefType = Types.getReferredType(varRefType);
        if (varRefType.tag == TypeTags.RECORD) {
            BType fieldType =
                    checkRecordRequiredFieldAccess(fieldAccessExpr, fieldName, (BRecordType) varRefType, data);
            if (fieldType != symTable.semanticError) {
                return fieldType;
            }

            // For the LHS, the field could be optional.
            return checkRecordOptionalFieldAccess(fieldAccessExpr, fieldName, (BRecordType) varRefType, data);
        }

        // If the type is not an record, it needs to be a union of records.
        // Resultant field type is calculated here.
        Set<BType> memberTypes = ((BUnionType) varRefType).getMemberTypes();

        LinkedHashSet<BType> fieldTypeMembers = new LinkedHashSet<>();

        for (BType memType : memberTypes) {
            BType individualFieldType = checkRecordFieldAccessLhsExpr(fieldAccessExpr, memType, fieldName, data);

            if (individualFieldType == symTable.semanticError) {
                return symTable.semanticError;
            }

            fieldTypeMembers.add(individualFieldType);
        }

        if (fieldTypeMembers.size() == 1) {
            return fieldTypeMembers.iterator().next();
        }

        return BUnionType.create(null, fieldTypeMembers);
    }

    private BType checkOptionalRecordFieldAccessExpr(BLangFieldBasedAccess fieldAccessExpr, BType varRefType,
                                                     Name fieldName, AnalyzerData data) {
        BType refType = Types.getReferredType(varRefType);
        if (refType.tag == TypeTags.RECORD) {
            BType fieldType = checkRecordRequiredFieldAccess(fieldAccessExpr, fieldName, (BRecordType) refType, data);
            if (fieldType != symTable.semanticError) {
                return fieldType;
            }

            fieldType = checkRecordOptionalFieldAccess(fieldAccessExpr, fieldName, (BRecordType) refType, data);
            if (fieldType == symTable.semanticError) {
                return fieldType;
            }
            return types.addNilForNillableAccessType(fieldType);
        }

        // If the type is not an record, it needs to be a union of records.
        // Resultant field type is calculated here.
        Set<BType> memberTypes = ((BUnionType) refType).getMemberTypes();

        BType fieldType;

        boolean nonMatchedRecordExists = false;

        LinkedHashSet<BType> fieldTypeMembers = new LinkedHashSet<>();

        for (BType memType : memberTypes) {
            BType individualFieldType = checkOptionalRecordFieldAccessExpr(fieldAccessExpr, memType, fieldName, data);

            if (individualFieldType == symTable.semanticError) {
                nonMatchedRecordExists = true;
                continue;
            }

            fieldTypeMembers.add(individualFieldType);
        }

        if (fieldTypeMembers.isEmpty()) {
            return symTable.semanticError;
        }

        if (fieldTypeMembers.size() == 1) {
            fieldType = fieldTypeMembers.iterator().next();
        } else {
            fieldType = BUnionType.create(null, fieldTypeMembers);
        }

        return nonMatchedRecordExists ? types.addNilForNillableAccessType(fieldType) : fieldType;
    }

    private RecordUnionDiagnostics checkRecordUnion(BLangFieldBasedAccess fieldAccessExpr, Set<BType> memberTypes,
                                                    Name fieldName, AnalyzerData data) {

        RecordUnionDiagnostics recordUnionDiagnostics = new RecordUnionDiagnostics();

        for (BType memberType : memberTypes) {
            BRecordType recordMember = (BRecordType) Types.getReferredType(memberType);

            if (recordMember.getFields().containsKey(fieldName.getValue())) {

                if (isNilableType(fieldAccessExpr, memberType, fieldName, data)) {
                    recordUnionDiagnostics.nilableInRecords.add(recordMember);
                }

            } else {
                // The field being accessed is not declared in this record member type
                recordUnionDiagnostics.undeclaredInRecords.add(recordMember);
            }

        }

        return recordUnionDiagnostics;
    }

    private boolean isNilableType(BLangFieldBasedAccess fieldAccessExpr, BType memberType,
                              Name fieldName, AnalyzerData data) {
        BSymbol fieldSymbol = symResolver.resolveStructField(fieldAccessExpr.pos, data.env,
                fieldName, memberType.tsymbol);
        return fieldSymbol.type.isNullable();
    }

    private void logRhsFieldAccExprErrors(BLangFieldBasedAccess fieldAccessExpr, BType varRefType, Name fieldName,
                                          AnalyzerData data) {
        varRefType = Types.getReferredType(varRefType);
        if (varRefType.tag == TypeTags.RECORD) {

            BRecordType recordVarRefType = (BRecordType) varRefType;
            boolean isFieldDeclared = recordVarRefType.getFields().containsKey(fieldName.getValue());

            if (isFieldDeclared) {
                // The field being accessed using the field access expression is declared as an optional field
                dlog.error(fieldAccessExpr.pos,
                        DiagnosticErrorCode.FIELD_ACCESS_CANNOT_BE_USED_TO_ACCESS_OPTIONAL_FIELDS);
            } else if (recordVarRefType.sealed) {
                // Accessing an undeclared field in a close record
                dlog.error(fieldAccessExpr.pos, DiagnosticErrorCode.UNDECLARED_FIELD_IN_RECORD, fieldName, varRefType);

            } else {
                // The field accessed is either not declared or maybe declared as a rest field in an open record
                dlog.error(fieldAccessExpr.pos, DiagnosticErrorCode.INVALID_FIELD_ACCESS_IN_RECORD_TYPE, fieldName,
                        varRefType);
            }

        } else {
            // If the type is not a record, it needs to be a union of records
            LinkedHashSet<BType> memberTypes = ((BUnionType) varRefType).getMemberTypes();
            RecordUnionDiagnostics recUnionInfo = checkRecordUnion(fieldAccessExpr, memberTypes, fieldName, data);

            if (recUnionInfo.hasNilableAndUndeclared()) {

                dlog.error(fieldAccessExpr.pos,
                        DiagnosticErrorCode.UNDECLARED_AND_NILABLE_FIELDS_IN_UNION_OF_RECORDS, fieldName,
                        recUnionInfo.recordsToString(recUnionInfo.undeclaredInRecords),
                        recUnionInfo.recordsToString(recUnionInfo.nilableInRecords));
            } else if (recUnionInfo.hasUndeclared()) {

                dlog.error(fieldAccessExpr.pos, DiagnosticErrorCode.UNDECLARED_FIELD_IN_UNION_OF_RECORDS, fieldName,
                        recUnionInfo.recordsToString(recUnionInfo.undeclaredInRecords));
            } else if (recUnionInfo.hasNilable()) {

                dlog.error(fieldAccessExpr.pos, DiagnosticErrorCode.NILABLE_FIELD_IN_UNION_OF_RECORDS, fieldName,
                        recUnionInfo.recordsToString(recUnionInfo.nilableInRecords));
            }
        }
    }

    private BType checkFieldAccessExpr(BLangFieldBasedAccess fieldAccessExpr, BType varRefType, Name fieldName,
                                       AnalyzerData data) {
        BType actualType = symTable.semanticError;
        BType referredVarRefType = Types.getReferredType(varRefType);

        if (types.isSubTypeOfBaseType(varRefType, TypeTags.OBJECT)) {
            actualType = checkObjectFieldAccessExpr(fieldAccessExpr, varRefType, fieldName, data);
            fieldAccessExpr.originalType = actualType;
        } else if (types.isSubTypeOfBaseType(varRefType, TypeTags.RECORD)) {
            actualType = checkRecordFieldAccessExpr(fieldAccessExpr, varRefType, fieldName, data);

            if (actualType != symTable.semanticError) {
                fieldAccessExpr.originalType = actualType;
                return actualType;
            }

            if (!fieldAccessExpr.isLValue) {
                logRhsFieldAccExprErrors(fieldAccessExpr, varRefType, fieldName, data);
                return actualType;
            }

            // If this is an LHS expression, check if there is a required and/ optional field by the specified field
            // name in all records.
            actualType = checkRecordFieldAccessLhsExpr(fieldAccessExpr, varRefType, fieldName, data);
            fieldAccessExpr.originalType = actualType;
            if (actualType == symTable.semanticError) {
                dlog.error(fieldAccessExpr.pos, DiagnosticErrorCode.UNDEFINED_STRUCTURE_FIELD_WITH_TYPE,
                        fieldName,
                        varRefType.getKind() == TypeKind.UNION ? "union" : varRefType.getKind().typeName(), varRefType);
            }
        } else if (types.isLax(varRefType)) {
            if (fieldAccessExpr.isLValue) {
                dlog.error(fieldAccessExpr.pos,
                        DiagnosticErrorCode.OPERATION_DOES_NOT_SUPPORT_FIELD_ACCESS_FOR_ASSIGNMENT,
                        varRefType);
                return symTable.semanticError;
            }
            if (fieldAccessExpr.fieldKind == FieldKind.WITH_NS) {
                resolveXMLNamespace((BLangFieldBasedAccess.BLangNSPrefixedFieldBasedAccess) fieldAccessExpr, data);
            }
            BType laxFieldAccessType = getLaxFieldAccessType(varRefType);
            actualType = BUnionType.create(null, laxFieldAccessType, symTable.errorType);
            fieldAccessExpr.originalType = laxFieldAccessType;
        } else if (fieldAccessExpr.expr.getKind() == NodeKind.FIELD_BASED_ACCESS_EXPR &&
                hasLaxOriginalType(((BLangFieldBasedAccess) fieldAccessExpr.expr))) {
            BType laxFieldAccessType =
                    getLaxFieldAccessType(((BLangFieldBasedAccess) fieldAccessExpr.expr).originalType);
            if (fieldAccessExpr.fieldKind == FieldKind.WITH_NS) {
                resolveXMLNamespace((BLangFieldBasedAccess.BLangNSPrefixedFieldBasedAccess) fieldAccessExpr, data);
            }
            actualType = BUnionType.create(null, laxFieldAccessType, symTable.errorType);
            fieldAccessExpr.errorSafeNavigation = true;
            fieldAccessExpr.originalType = laxFieldAccessType;
        } else if (TypeTags.isXMLTypeTag(referredVarRefType.tag)) {
            if (fieldAccessExpr.isLValue) {
                dlog.error(fieldAccessExpr.pos, DiagnosticErrorCode.CANNOT_UPDATE_XML_SEQUENCE);
            }
            // todo: field access on a xml value is not attribute access, return type should be string?
            // `_` is a special field that refer to the element name.
            actualType = symTable.xmlType;
            fieldAccessExpr.originalType = actualType;
        } else if (referredVarRefType.tag != TypeTags.SEMANTIC_ERROR) {
            dlog.error(fieldAccessExpr.pos, DiagnosticErrorCode.OPERATION_DOES_NOT_SUPPORT_FIELD_ACCESS,
                    varRefType);
        }

        return actualType;
    }

    private void resolveXMLNamespace(BLangFieldBasedAccess.BLangNSPrefixedFieldBasedAccess fieldAccessExpr,
                                     AnalyzerData data) {
        BLangFieldBasedAccess.BLangNSPrefixedFieldBasedAccess nsPrefixedFieldAccess = fieldAccessExpr;
        String nsPrefix = nsPrefixedFieldAccess.nsPrefix.value;
        BSymbol nsSymbol = symResolver.lookupSymbolInPrefixSpace(data.env, names.fromString(nsPrefix));

        if (nsSymbol == symTable.notFoundSymbol || nsSymbol.getKind() == SymbolKind.CLIENT_DECL) {
            dlog.error(nsPrefixedFieldAccess.nsPrefix.pos, DiagnosticErrorCode.CANNOT_FIND_XML_NAMESPACE,
                    nsPrefixedFieldAccess.nsPrefix);
        } else if (nsSymbol.getKind() == SymbolKind.PACKAGE) {
            nsPrefixedFieldAccess.nsSymbol = (BXMLNSSymbol) findXMLNamespaceFromPackageConst(
                    nsPrefixedFieldAccess.field.value, nsPrefixedFieldAccess.nsPrefix.value,
                    (BPackageSymbol) nsSymbol, fieldAccessExpr.pos, data);
        } else {
            nsPrefixedFieldAccess.nsSymbol = (BXMLNSSymbol) nsSymbol;
        }
    }

    private boolean hasLaxOriginalType(BLangFieldBasedAccess fieldBasedAccess) {
        return fieldBasedAccess.originalType != null && types.isLax(fieldBasedAccess.originalType);
    }

    private BType getLaxFieldAccessType(BType exprType) {
        exprType = Types.getReferredType(exprType);
        switch (exprType.tag) {
            case TypeTags.JSON:
                return symTable.jsonType;
            case TypeTags.XML:
            case TypeTags.XML_ELEMENT:
                return symTable.stringType;
            case TypeTags.MAP:
                return ((BMapType) exprType).constraint;
            case TypeTags.UNION:
                BUnionType unionType = (BUnionType) exprType;
                if (types.isSameType(symTable.jsonType, unionType)) {
                    return symTable.jsonType;
                }
                LinkedHashSet<BType> memberTypes = new LinkedHashSet<>();
                unionType.getMemberTypes().forEach(bType -> memberTypes.add(getLaxFieldAccessType(bType)));
                return memberTypes.size() == 1 ? memberTypes.iterator().next() : BUnionType.create(null, memberTypes);
        }
        return symTable.semanticError;
    }

    private BType checkOptionalFieldAccessExpr(BLangFieldBasedAccess fieldAccessExpr, BType varRefType, Name fieldName,
                                               AnalyzerData data) {
        BType actualType = symTable.semanticError;
        boolean nillableExprType = false;
        BType referredType = Types.getReferredType(varRefType);

        if (referredType.tag == TypeTags.UNION) {
            Set<BType> memTypes = ((BUnionType) referredType).getMemberTypes();

            if (memTypes.contains(symTable.nilType)) {
                LinkedHashSet<BType> nilRemovedSet = new LinkedHashSet<>();
                for (BType bType : memTypes) {
                    if (bType != symTable.nilType) {
                        nilRemovedSet.add(bType);
                    } else {
                        nillableExprType = true;
                    }
                }

                referredType = nilRemovedSet.size() == 1 ? nilRemovedSet.iterator().next() :
                        BUnionType.create(null, nilRemovedSet);
            }
        }

        if (types.isSubTypeOfBaseType(referredType, TypeTags.RECORD)) {
            actualType = checkOptionalRecordFieldAccessExpr(fieldAccessExpr, referredType, fieldName, data);
            if (actualType == symTable.semanticError) {
                dlog.error(fieldAccessExpr.pos,
                        DiagnosticErrorCode.OPERATION_DOES_NOT_SUPPORT_OPTIONAL_FIELD_ACCESS_FOR_FIELD,
                        varRefType, fieldName);
            }
            fieldAccessExpr.nilSafeNavigation = nillableExprType;
            fieldAccessExpr.originalType = fieldAccessExpr.leafNode || !nillableExprType ? actualType :
                    types.getTypeWithoutNil(actualType);
        } else if (types.isLax(referredType)) {
            BType laxFieldAccessType = getLaxFieldAccessType(referredType);
            actualType = accessCouldResultInError(referredType) ?
                    BUnionType.create(null, laxFieldAccessType, symTable.errorType) : laxFieldAccessType;
            if (fieldAccessExpr.fieldKind == FieldKind.WITH_NS) {
                resolveXMLNamespace((BLangFieldBasedAccess.BLangNSPrefixedFieldBasedAccess) fieldAccessExpr, data);
            }
            fieldAccessExpr.originalType = laxFieldAccessType;
            fieldAccessExpr.nilSafeNavigation = true;
            nillableExprType = true;
        } else if (fieldAccessExpr.expr.getKind() == NodeKind.FIELD_BASED_ACCESS_EXPR &&
                hasLaxOriginalType(((BLangFieldBasedAccess) fieldAccessExpr.expr))) {
            BType laxFieldAccessType =
                    getLaxFieldAccessType(((BLangFieldBasedAccess) fieldAccessExpr.expr).originalType);
            actualType = accessCouldResultInError(referredType) ?
                    BUnionType.create(null, laxFieldAccessType, symTable.errorType) : laxFieldAccessType;
            if (fieldAccessExpr.fieldKind == FieldKind.WITH_NS) {
                resolveXMLNamespace((BLangFieldBasedAccess.BLangNSPrefixedFieldBasedAccess) fieldAccessExpr, data);
            }
            fieldAccessExpr.errorSafeNavigation = true;
            fieldAccessExpr.originalType = laxFieldAccessType;
            fieldAccessExpr.nilSafeNavigation = true;
            nillableExprType = true;
        } else if (varRefType.tag != TypeTags.SEMANTIC_ERROR) {
            dlog.error(fieldAccessExpr.pos,
                    DiagnosticErrorCode.OPERATION_DOES_NOT_SUPPORT_OPTIONAL_FIELD_ACCESS, varRefType);
        }

        if (nillableExprType && actualType != symTable.semanticError && !actualType.isNullable()) {
            actualType = BUnionType.create(null, actualType, symTable.nilType);
        }

        return actualType;
    }

    private boolean accessCouldResultInError(BType bType) {
        BType type = Types.getReferredType(bType);
        if (type.tag == TypeTags.JSON) {
            return true;
        }

        if (type.tag == TypeTags.MAP) {
            return false;
        }

        if (type.tag == TypeTags.XML) {
            return true;
        }

        if (type.tag == TypeTags.UNION) {
            return ((BUnionType) type).getMemberTypes().stream().anyMatch(this::accessCouldResultInError);
        } else {
            return false;
        }
    }

    private BType checkIndexAccessExpr(BLangIndexBasedAccess indexBasedAccessExpr, AnalyzerData data) {
        BType effectiveType = types.getTypeWithEffectiveIntersectionTypes(indexBasedAccessExpr.expr.getBType());
        BType varRefType = Types.getReferredType(effectiveType);
        boolean nillableExprType = false;

        if (varRefType.tag == TypeTags.UNION) {
            Set<BType> memTypes = ((BUnionType) varRefType).getMemberTypes();

            if (memTypes.contains(symTable.nilType)) {
                LinkedHashSet<BType> nilRemovedSet = new LinkedHashSet<>();
                for (BType bType : memTypes) {
                    if (bType != symTable.nilType) {
                        nilRemovedSet.add(bType);
                    } else {
                        nillableExprType = true;
                    }
                }

                if (nillableExprType) {
                    varRefType = nilRemovedSet.size() == 1 ? nilRemovedSet.iterator().next() :
                            BUnionType.create(null, nilRemovedSet);

                    if (!types.isSubTypeOfMapping(varRefType)) {
                        // Member access is allowed on optional types only with mappings.
                        dlog.error(indexBasedAccessExpr.pos,
                                DiagnosticErrorCode.OPERATION_DOES_NOT_SUPPORT_MEMBER_ACCESS,
                                   indexBasedAccessExpr.expr.getBType());
                        return symTable.semanticError;
                    }

                    if (indexBasedAccessExpr.isLValue || indexBasedAccessExpr.isCompoundAssignmentLValue) {
                        dlog.error(indexBasedAccessExpr.pos,
                                DiagnosticErrorCode.OPERATION_DOES_NOT_SUPPORT_MEMBER_ACCESS_FOR_ASSIGNMENT,
                                   indexBasedAccessExpr.expr.getBType());
                        return symTable.semanticError;
                    }
                }
            }
        }


        BLangExpression indexExpr = indexBasedAccessExpr.indexExpr;
        BType actualType = symTable.semanticError;

        if (types.isSubTypeOfMapping(varRefType)) {
            checkExpr(indexExpr, symTable.stringType, data);

            if (indexExpr.getBType() == symTable.semanticError) {
                return symTable.semanticError;
            }

            actualType = checkMappingIndexBasedAccess(indexBasedAccessExpr, varRefType, data);

            if (actualType == symTable.semanticError) {
                if (isConstExpr(indexExpr)) {
                    String fieldName = getConstFieldName(indexExpr);
                    dlog.error(indexBasedAccessExpr.pos, DiagnosticErrorCode.UNDEFINED_STRUCTURE_FIELD,
                            fieldName, indexBasedAccessExpr.expr.getBType());
                    return actualType;
                }

                dlog.error(indexExpr.pos, DiagnosticErrorCode.INVALID_RECORD_MEMBER_ACCESS_EXPR, indexExpr.getBType());
                return actualType;
            }

            indexBasedAccessExpr.nilSafeNavigation = nillableExprType;
            indexBasedAccessExpr.originalType = indexBasedAccessExpr.leafNode || !nillableExprType ? actualType :
                    types.getTypeWithoutNil(actualType);
        } else if (types.isSubTypeOfList(varRefType)) {
            checkExpr(indexExpr, symTable.intType, data);

            if (indexExpr.getBType() == symTable.semanticError) {
                return symTable.semanticError;
            }

            actualType = checkListIndexBasedAccess(indexBasedAccessExpr, varRefType);
            indexBasedAccessExpr.originalType = actualType;

            if (actualType == symTable.semanticError) {
                if (isConstExpr(indexExpr)) {
                    dlog.error(indexBasedAccessExpr.indexExpr.pos,
                            DiagnosticErrorCode.LIST_INDEX_OUT_OF_RANGE, getConstIndex(indexExpr));
                    return actualType;
                }
                dlog.error(indexExpr.pos, DiagnosticErrorCode.INVALID_LIST_MEMBER_ACCESS_EXPR, indexExpr.getBType());
                return actualType;
            }
        } else if (types.isAssignable(varRefType, symTable.stringType)) {
            if (indexBasedAccessExpr.isLValue) {
                dlog.error(indexBasedAccessExpr.pos,
                        DiagnosticErrorCode.OPERATION_DOES_NOT_SUPPORT_MEMBER_ACCESS_FOR_ASSIGNMENT,
                           indexBasedAccessExpr.expr.getBType());
                return symTable.semanticError;
            }

            checkExpr(indexExpr, symTable.intType, data);

            if (indexExpr.getBType() == symTable.semanticError) {
                return symTable.semanticError;
            }

            indexBasedAccessExpr.originalType = symTable.charStringType;
            actualType = symTable.charStringType;
        } else if (TypeTags.isXMLTypeTag(varRefType.tag)) {
            if (indexBasedAccessExpr.isLValue) {
                indexExpr.setBType(symTable.semanticError);
                dlog.error(indexBasedAccessExpr.pos, DiagnosticErrorCode.CANNOT_UPDATE_XML_SEQUENCE);
                return actualType;
            }

            BType type = checkExpr(indexExpr, symTable.intType, data);
            if (type == symTable.semanticError) {
                return type;
            }
            // Note: out of range member access returns empty xml value unlike lists
            // hence, this needs to be set to xml type
            indexBasedAccessExpr.originalType = varRefType;
            actualType = varRefType;
        } else if (varRefType.tag == TypeTags.TABLE) {
            if (indexBasedAccessExpr.isLValue) {
                dlog.error(indexBasedAccessExpr.pos, DiagnosticErrorCode.CANNOT_UPDATE_TABLE_USING_MEMBER_ACCESS,
                        varRefType);
                return symTable.semanticError;
            }
            BTableType tableType = (BTableType) Types.getReferredType(indexBasedAccessExpr.expr.getBType());
            BType keyTypeConstraint = tableType.keyTypeConstraint;
            if (tableType.keyTypeConstraint == null) {
                keyTypeConstraint = createTableKeyConstraint(tableType.fieldNameList, tableType.constraint);

                if (keyTypeConstraint == symTable.semanticError) {
                    dlog.error(indexBasedAccessExpr.pos,
                               DiagnosticErrorCode.MEMBER_ACCESS_NOT_SUPPORTED_FOR_KEYLESS_TABLE,
                               indexBasedAccessExpr.expr);
                    return symTable.semanticError;
                }
            }

            BType indexExprType = checkExpr(indexExpr, keyTypeConstraint, data);
            if (indexExprType == symTable.semanticError) {
                return symTable.semanticError;
            }

            if (data.expType.tag != TypeTags.NONE) {
                BType resultType = checkExpr(indexBasedAccessExpr.expr, data.expType, data);
                if (resultType == symTable.semanticError) {
                    return symTable.semanticError;
                }
            }
            BType constraint = tableType.constraint;
            actualType = types.addNilForNillableAccessType(constraint);
            indexBasedAccessExpr.originalType = indexBasedAccessExpr.leafNode || !nillableExprType ? actualType :
                    types.getTypeWithoutNil(actualType);
        } else if (varRefType == symTable.semanticError) {
            indexBasedAccessExpr.indexExpr.setBType(symTable.semanticError);
            return symTable.semanticError;
        } else {
            indexBasedAccessExpr.indexExpr.setBType(symTable.semanticError);
            dlog.error(indexBasedAccessExpr.pos, DiagnosticErrorCode.OPERATION_DOES_NOT_SUPPORT_MEMBER_ACCESS,
                       indexBasedAccessExpr.expr.getBType());
            return symTable.semanticError;
        }

        if (nillableExprType && !actualType.isNullable()) {
            actualType = BUnionType.create(null, actualType, symTable.nilType);
        }

        return actualType;
    }

    private Long getConstIndex(BLangExpression indexExpr) {
        switch (indexExpr.getKind()) {
            case GROUP_EXPR:
                BLangGroupExpr groupExpr = (BLangGroupExpr) indexExpr;
                return getConstIndex(groupExpr.expression);
            case NUMERIC_LITERAL:
                return (Long) ((BLangLiteral) indexExpr).value;
            case UNARY_EXPR:
                BLangNumericLiteral numericLiteral =
                        Types.constructNumericLiteralFromUnaryExpr((BLangUnaryExpr) indexExpr);
                return (Long) numericLiteral.value;
            default:
                return (Long) ((BConstantSymbol) ((BLangSimpleVarRef) indexExpr).symbol).value.value;
        }
    }

    private String getConstFieldName(BLangExpression indexExpr) {
        switch (indexExpr.getKind()) {
            case GROUP_EXPR:
                BLangGroupExpr groupExpr = (BLangGroupExpr) indexExpr;
                return getConstFieldName(groupExpr.expression);
            case LITERAL:
                return (String) ((BLangLiteral) indexExpr).value;
            default:
                return (String) ((BConstantSymbol) ((BLangSimpleVarRef) indexExpr).symbol).value.value;
        }
    }

    private BType checkArrayIndexBasedAccess(BLangIndexBasedAccess indexBasedAccess, BType indexExprType,
                                             BArrayType arrayType) {
        BType actualType = symTable.semanticError;
        indexExprType = Types.getReferredType(indexExprType);
        int tag = indexExprType.tag;

        if (tag == TypeTags.BYTE || TypeTags.isIntegerTypeTag(tag)) {
            BLangExpression indexExpr = indexBasedAccess.indexExpr;
            if (!isConstExpr(indexExpr) || arrayType.state == BArrayState.OPEN) {
                return arrayType.eType;
            }
            Long indexVal = getConstIndex(indexExpr);
            return indexVal >= arrayType.size || indexVal < 0 ? symTable.semanticError : arrayType.eType;
        }

        switch (tag) {
            case TypeTags.FINITE:
                BFiniteType finiteIndexExpr = (BFiniteType) indexExprType;
                boolean validIndexExists = false;
                for (BLangExpression finiteMember : finiteIndexExpr.getValueSpace()) {
                    int indexValue = ((Long) ((BLangLiteral) finiteMember).value).intValue();
                    if (indexValue >= 0 &&
                            (arrayType.state == BArrayState.OPEN || indexValue < arrayType.size)) {
                        validIndexExists = true;
                        break;
                    }
                }
                if (!validIndexExists) {
                    return symTable.semanticError;
                }
                actualType = arrayType.eType;
                break;
            case TypeTags.UNION:
                // address the case where we have a union of finite types
                List<BFiniteType> finiteTypes = ((BUnionType) indexExprType).getMemberTypes().stream()
                        .filter(memType -> Types.getReferredType(memType).tag == TypeTags.FINITE)
                        .map(matchedType -> (BFiniteType) Types.getReferredType(matchedType))
                        .collect(Collectors.toList());

                BFiniteType finiteType;
                if (finiteTypes.size() == 1) {
                    finiteType = finiteTypes.get(0);
                } else {
                    Set<BLangExpression> valueSpace = new LinkedHashSet<>();
                    finiteTypes.forEach(constituent -> valueSpace.addAll(constituent.getValueSpace()));
                    finiteType = new BFiniteType(null, valueSpace);
                }

                BType elementType = checkArrayIndexBasedAccess(indexBasedAccess, finiteType, arrayType);
                if (elementType == symTable.semanticError) {
                    return symTable.semanticError;
                }
                actualType = arrayType.eType;
                break;
        }
        return actualType;
    }

    private BType checkListIndexBasedAccess(BLangIndexBasedAccess accessExpr, BType type) {
        if (type.tag == TypeTags.ARRAY) {
            return checkArrayIndexBasedAccess(accessExpr, accessExpr.indexExpr.getBType(), (BArrayType) type);
        }

        if (type.tag == TypeTags.TUPLE) {
            return checkTupleIndexBasedAccess(accessExpr, (BTupleType) type, accessExpr.indexExpr.getBType());
        }

        LinkedHashSet<BType> fieldTypeMembers = new LinkedHashSet<>();

        for (BType memType : ((BUnionType) type).getMemberTypes()) {
            BType individualFieldType = checkListIndexBasedAccess(accessExpr, memType);

            if (individualFieldType == symTable.semanticError) {
                continue;
            }

            fieldTypeMembers.add(individualFieldType);
        }

        if (fieldTypeMembers.size() == 0) {
            return symTable.semanticError;
        }

        if (fieldTypeMembers.size() == 1) {
            return fieldTypeMembers.iterator().next();
        }
        return BUnionType.create(null, fieldTypeMembers);
    }

    private BType checkTupleIndexBasedAccess(BLangIndexBasedAccess accessExpr, BTupleType tuple, BType currentType) {
        BType actualType = symTable.semanticError;
        BLangExpression indexExpr = accessExpr.indexExpr;
        currentType = Types.getReferredType(currentType);
        int tag = currentType.tag;

        if (tag == TypeTags.BYTE || TypeTags.isIntegerTypeTag(tag)) {
            if (isConstExpr(indexExpr)) {
                return checkTupleFieldType(tuple, getConstIndex(indexExpr).intValue());
            }

            LinkedHashSet<BType> tupleTypes = collectTupleFieldTypes(tuple, new LinkedHashSet<>());
            return tupleTypes.size() == 1 ? tupleTypes.iterator().next() : BUnionType.create(null, tupleTypes);
        }

        switch (tag) {
            case TypeTags.FINITE:
                BFiniteType finiteIndexExpr = (BFiniteType) currentType;
                LinkedHashSet<BType> possibleTypes = new LinkedHashSet<>();
                for (BLangExpression finiteMember : finiteIndexExpr.getValueSpace()) {
                    int indexValue = ((Long) ((BLangLiteral) finiteMember).value).intValue();
                    BType fieldType = checkTupleFieldType(tuple, indexValue);
                    if (fieldType.tag != TypeTags.SEMANTIC_ERROR) {
                        possibleTypes.add(fieldType);
                    }
                }
                if (possibleTypes.size() == 0) {
                    return symTable.semanticError;
                }
                actualType = possibleTypes.size() == 1 ? possibleTypes.iterator().next() :
                        BUnionType.create(null, possibleTypes);
                break;

            case TypeTags.UNION:
                LinkedHashSet<BType> possibleTypesByMember = new LinkedHashSet<>();
                List<BFiniteType> finiteTypes = new ArrayList<>();
                ((BUnionType) currentType).getMemberTypes().forEach(memType -> {
                    memType = Types.getReferredType(memType);
                    if (memType.tag == TypeTags.FINITE) {
                        finiteTypes.add((BFiniteType) memType);
                    } else {
                        BType possibleType = checkTupleIndexBasedAccess(accessExpr, tuple, memType);
                        if (possibleType.tag == TypeTags.UNION) {
                            possibleTypesByMember.addAll(((BUnionType) possibleType).getMemberTypes());
                        } else {
                            possibleTypesByMember.add(possibleType);
                        }
                    }
                });

                BFiniteType finiteType;
                if (finiteTypes.size() == 1) {
                    finiteType = finiteTypes.get(0);
                } else {
                    Set<BLangExpression> valueSpace = new LinkedHashSet<>();
                    finiteTypes.forEach(constituent -> valueSpace.addAll(constituent.getValueSpace()));
                    finiteType = new BFiniteType(null, valueSpace);
                }

                BType possibleType = checkTupleIndexBasedAccess(accessExpr, tuple, finiteType);
                if (possibleType.tag == TypeTags.UNION) {
                    possibleTypesByMember.addAll(((BUnionType) possibleType).getMemberTypes());
                } else {
                    possibleTypesByMember.add(possibleType);
                }

                if (possibleTypesByMember.contains(symTable.semanticError)) {
                    return symTable.semanticError;
                }
                actualType = possibleTypesByMember.size() == 1 ? possibleTypesByMember.iterator().next() :
                        BUnionType.create(null, possibleTypesByMember);
        }
        return actualType;
    }

    private LinkedHashSet<BType> collectTupleFieldTypes(BTupleType tupleType, LinkedHashSet<BType> memberTypes) {
        tupleType.tupleTypes
                .forEach(memberType -> {
                    BType referredMemberType = Types.getReferredType(memberType);
                    if (referredMemberType.tag == TypeTags.UNION) {
                        collectMemberTypes((BUnionType) referredMemberType, memberTypes);
                    } else {
                        memberTypes.add(memberType);
                    }
                });
        BType tupleRestType = tupleType.restType;
        if (tupleRestType != null) {
            memberTypes.add(tupleRestType);
        }
        return memberTypes;
    }

    private BType checkMappingIndexBasedAccess(BLangIndexBasedAccess accessExpr, BType bType, AnalyzerData data) {
        BType type = Types.getReferredType(bType);
        if (type.tag == TypeTags.MAP) {
            BType constraint = Types.getReferredType(((BMapType) type).constraint);
            return accessExpr.isLValue ? constraint : types.addNilForNillableAccessType(constraint);
        }

        if (type.tag == TypeTags.RECORD) {
            return checkRecordIndexBasedAccess(accessExpr, (BRecordType) type, accessExpr.indexExpr.getBType(), data);
        }

        BType fieldType;

        boolean nonMatchedRecordExists = false;

        LinkedHashSet<BType> fieldTypeMembers = new LinkedHashSet<>();

        for (BType memType : ((BUnionType) type).getMemberTypes()) {
            BType individualFieldType = checkMappingIndexBasedAccess(accessExpr, memType, data);

            if (individualFieldType == symTable.semanticError) {
                nonMatchedRecordExists = true;
                continue;
            }

            fieldTypeMembers.add(individualFieldType);
        }

        if (fieldTypeMembers.size() == 0) {
            return symTable.semanticError;
        }

        if (fieldTypeMembers.size() == 1) {
            fieldType = fieldTypeMembers.iterator().next();
        } else {
            fieldType = BUnionType.create(null, fieldTypeMembers);
        }

        return nonMatchedRecordExists ? types.addNilForNillableAccessType(fieldType) : fieldType;
    }

    private BType checkRecordIndexBasedAccess(BLangIndexBasedAccess accessExpr, BRecordType record, BType currentType,
                                              AnalyzerData data) {
        BType actualType = symTable.semanticError;
        BLangExpression indexExpr = accessExpr.indexExpr;
        currentType = Types.getReferredType(currentType);
        switch (currentType.tag) {
            case TypeTags.STRING:
            case TypeTags.CHAR_STRING:
                if (isConstExpr(indexExpr)) {
                    String fieldName = Utils.escapeSpecialCharacters(getConstFieldName(indexExpr));
                    actualType = checkRecordRequiredFieldAccess(accessExpr, names.fromString(fieldName), record, data);
                    if (actualType != symTable.semanticError) {
                        return actualType;
                    }

                    actualType = checkRecordOptionalFieldAccess(accessExpr, names.fromString(fieldName), record, data);
                    if (actualType == symTable.semanticError) {
                        actualType = checkRecordRestFieldAccess(accessExpr, names.fromString(fieldName), record, data);
                        if (actualType == symTable.semanticError) {
                            return actualType;
                        }
                        if (actualType == symTable.neverType) {
                            return actualType;
                        }
                        return types.addNilForNillableAccessType(actualType);
                    }

                    if (accessExpr.isLValue) {
                        return actualType;
                    }
                    return types.addNilForNillableAccessType(actualType);
                }

                LinkedHashSet<BType> fieldTypes = record.fields.values().stream()
                        .map(field -> field.type)
                        .collect(Collectors.toCollection(LinkedHashSet::new));

                if (record.restFieldType.tag != TypeTags.NONE) {
                    fieldTypes.add(record.restFieldType);
                }

                if (fieldTypes.stream().noneMatch(BType::isNullable)) {
                    fieldTypes.add(symTable.nilType);
                }

                actualType = BUnionType.create(null, fieldTypes);
                break;
            case TypeTags.FINITE:
                BFiniteType finiteIndexExpr = (BFiniteType) currentType;
                LinkedHashSet<BType> possibleTypes = new LinkedHashSet<>();
                for (BLangExpression finiteMember : finiteIndexExpr.getValueSpace()) {
                    String fieldName = (String) ((BLangLiteral) finiteMember).value;
                    BType fieldType =
                            checkRecordRequiredFieldAccess(accessExpr, names.fromString(fieldName), record, data);
                    if (fieldType == symTable.semanticError) {
                        fieldType =
                                checkRecordOptionalFieldAccess(accessExpr, names.fromString(fieldName), record, data);
                        if (fieldType == symTable.semanticError) {
                            fieldType =
                                    checkRecordRestFieldAccess(accessExpr, names.fromString(fieldName), record, data);
                        }

                        if (fieldType != symTable.semanticError) {
                            fieldType = types.addNilForNillableAccessType(fieldType);
                        }
                    }

                    if (fieldType.tag == TypeTags.SEMANTIC_ERROR) {
                        continue;
                    }
                    possibleTypes.add(fieldType);
                }

                if (possibleTypes.isEmpty()) {
                    return symTable.semanticError;
                }

                if (possibleTypes.stream().noneMatch(BType::isNullable)) {
                    possibleTypes.add(symTable.nilType);
                }

                actualType = possibleTypes.size() == 1 ? possibleTypes.iterator().next() :
                        BUnionType.create(null, possibleTypes);
                break;
            case TypeTags.UNION:
                LinkedHashSet<BType> possibleTypesByMember = new LinkedHashSet<>();
                List<BFiniteType> finiteTypes = new ArrayList<>();
                types.getAllTypes(currentType, true).forEach(memType -> {
                    if (memType.tag == TypeTags.FINITE) {
                        finiteTypes.add((BFiniteType) memType);
                    } else {
                        BType possibleType = checkRecordIndexBasedAccess(accessExpr, record, memType, data);
                        if (possibleType.tag == TypeTags.UNION) {
                            possibleTypesByMember.addAll(((BUnionType) possibleType).getMemberTypes());
                        } else {
                            possibleTypesByMember.add(possibleType);
                        }
                    }
                });

                BFiniteType finiteType;
                if (finiteTypes.size() == 1) {
                    finiteType = finiteTypes.get(0);
                } else {
                    Set<BLangExpression> valueSpace = new LinkedHashSet<>();
                    finiteTypes.forEach(constituent -> valueSpace.addAll(constituent.getValueSpace()));
                    finiteType = new BFiniteType(null, valueSpace);
                }

                BType possibleType = checkRecordIndexBasedAccess(accessExpr, record, finiteType, data);
                if (possibleType.tag == TypeTags.UNION) {
                    possibleTypesByMember.addAll(((BUnionType) possibleType).getMemberTypes());
                } else {
                    possibleTypesByMember.add(possibleType);
                }

                if (possibleTypesByMember.contains(symTable.semanticError)) {
                    return symTable.semanticError;
                }
                actualType = possibleTypesByMember.size() == 1 ? possibleTypesByMember.iterator().next() :
                        BUnionType.create(null, possibleTypesByMember);
        }
        return actualType;
    }

    private boolean isConstExpr(BLangExpression expression) {
        switch (expression.getKind()) {
            case LITERAL:
            case NUMERIC_LITERAL:
                return true;
            case GROUP_EXPR:
                BLangGroupExpr groupExpr = (BLangGroupExpr) expression;
                return isConstExpr(groupExpr.expression);
            case SIMPLE_VARIABLE_REF:
                return (((BLangSimpleVarRef) expression).symbol.tag & SymTag.CONSTANT) == SymTag.CONSTANT;
            case UNARY_EXPR:
                BLangUnaryExpr unaryExpr = (BLangUnaryExpr) expression;
                if (types.isLiteralInUnaryAllowed(unaryExpr)) {
                    return isConstExpr(unaryExpr.expr);
                } else {
                    return false;
                }
            default:
                return false;
        }
    }

    private Name getCurrentCompUnit(BLangNode node) {
        return names.fromString(node.pos.lineRange().filePath());
    }

    private BType getRepresentativeBroadType(List<BType> inferredTypeList) {
        for (int i = 0; i < inferredTypeList.size(); i++) {
            BType type = inferredTypeList.get(i);
            if (type.tag == TypeTags.SEMANTIC_ERROR) {
                return type;
            }

            for (int j = i + 1; j < inferredTypeList.size(); j++) {
                BType otherType = inferredTypeList.get(j);

                if (otherType.tag == TypeTags.SEMANTIC_ERROR) {
                    return otherType;
                }

                if (types.isAssignable(otherType, type)) {
                    inferredTypeList.remove(j);
                    j -= 1;
                    continue;
                }

                if (types.isAssignable(type, otherType)) {
                    inferredTypeList.remove(i);
                    i -= 1;
                    break;
                }
            }
        }

        if (inferredTypeList.size() == 1) {
            return inferredTypeList.get(0);
        }

        return BUnionType.create(null, inferredTypeList.toArray(new BType[0]));
    }

    private BType defineInferredRecordType(BLangRecordLiteral recordLiteral, BType expType, AnalyzerData data) {
        SymbolEnv env = data.env;
        PackageID pkgID = env.enclPkg.symbol.pkgID;
        BRecordTypeSymbol recordSymbol = createRecordTypeSymbol(pkgID, recordLiteral.pos, VIRTUAL, data);

        Map<String, FieldInfo> nonRestFieldTypes = new LinkedHashMap<>();
        List<BType> restFieldTypes = new ArrayList<>();

        for (RecordLiteralNode.RecordField field : recordLiteral.fields) {
            if (field.isKeyValueField()) {
                BLangRecordKeyValueField keyValue = (BLangRecordKeyValueField) field;
                BLangRecordKey key = keyValue.key;
                BLangExpression expression = keyValue.valueExpr;
                BLangExpression keyExpr = key.expr;
                if (key.computedKey) {
                    checkExpr(keyExpr, symTable.stringType, data);
                    BType exprType = checkExpr(expression, expType, data);
                    if (isUniqueType(restFieldTypes, exprType)) {
                        restFieldTypes.add(exprType);
                    }
                } else {
                    addToNonRestFieldTypes(nonRestFieldTypes, getKeyName(keyExpr),
                                           keyValue.readonly ? checkExpr(expression, symTable.readonlyType, data) :
                                                   checkExpr(expression, expType, data),
                                           true, keyValue.readonly);
                }
            } else if (field.getKind() == NodeKind.RECORD_LITERAL_SPREAD_OP) {
                BType spreadOpType = checkExpr(((BLangRecordLiteral.BLangRecordSpreadOperatorField) field).expr,
                                                expType, data);
                BType type = Types.getReferredType(spreadOpType);

                if (type.tag == TypeTags.MAP) {
                    BType constraintType = ((BMapType) type).constraint;

                    if (isUniqueType(restFieldTypes, constraintType)) {
                        restFieldTypes.add(constraintType);
                    }
                }

                if (type.tag != TypeTags.RECORD) {
                    continue;
                }

                BRecordType recordType = (BRecordType) type;
                for (BField recField : recordType.fields.values()) {
                    addToNonRestFieldTypes(nonRestFieldTypes, recField.name.value, recField.type,
                                           !Symbols.isOptional(recField.symbol), false);
                }

                if (!recordType.sealed) {
                    BType restFieldType = recordType.restFieldType;
                    if (isUniqueType(restFieldTypes, restFieldType)) {
                        restFieldTypes.add(restFieldType);
                    }
                }
            } else {
                BLangRecordVarNameField varNameField = (BLangRecordVarNameField) field;
                addToNonRestFieldTypes(nonRestFieldTypes, getKeyName(varNameField), varNameField.readonly ?
                                       checkExpr(varNameField, symTable.readonlyType, data) :
                                       checkExpr(varNameField, expType, data),
                                       true, varNameField.readonly);
            }
        }

        LinkedHashMap<String, BField> fields = new LinkedHashMap<>();
        boolean allReadOnlyNonRestFields = true;

        for (Map.Entry<String, FieldInfo> entry : nonRestFieldTypes.entrySet()) {
            FieldInfo fieldInfo = entry.getValue();
            List<BType> types = fieldInfo.types;

            if (types.contains(symTable.semanticError)) {
                return symTable.semanticError;
            }

            String key = entry.getKey();
            Name fieldName = names.fromString(key);
            BType type = types.size() == 1 ? types.get(0) : BUnionType.create(null, types.toArray(new BType[0]));

            Set<Flag> flags = new HashSet<>();

            if (fieldInfo.required) {
                flags.add(Flag.REQUIRED);
            } else {
                flags.add(Flag.OPTIONAL);
            }

            if (fieldInfo.readonly) {
                flags.add(Flag.READONLY);
            } else if (allReadOnlyNonRestFields) {
                allReadOnlyNonRestFields = false;
            }

            BVarSymbol fieldSymbol = new BVarSymbol(Flags.asMask(flags), fieldName, pkgID, type, recordSymbol,
                                                    symTable.builtinPos, VIRTUAL);
            fields.put(fieldName.value, new BField(fieldName, null, fieldSymbol));
            recordSymbol.scope.define(fieldName, fieldSymbol);
        }

        BRecordType recordType = new BRecordType(recordSymbol);
        recordType.fields = fields;

        if (restFieldTypes.contains(symTable.semanticError)) {
            return symTable.semanticError;
        }

        if (restFieldTypes.isEmpty()) {
            recordType.sealed = true;
            recordType.restFieldType = symTable.noType;
        } else if (restFieldTypes.size() == 1) {
            recordType.restFieldType = restFieldTypes.get(0);
        } else {
            recordType.restFieldType = BUnionType.create(null, restFieldTypes.toArray(new BType[0]));
        }
        recordSymbol.type = recordType;
        recordType.tsymbol = recordSymbol;

        if (expType == symTable.readonlyType || (recordType.sealed && allReadOnlyNonRestFields)) {
            recordType.flags |= Flags.READONLY;
            recordSymbol.flags |= Flags.READONLY;
        }

        BLangRecordTypeNode recordTypeNode = TypeDefBuilderHelper.createRecordTypeNode(recordType, pkgID, symTable,
                                                                                       recordLiteral.pos);
        recordTypeNode.initFunction = TypeDefBuilderHelper.createInitFunctionForRecordType(recordTypeNode, env,
                                                                                           names, symTable);
        TypeDefBuilderHelper.createTypeDefinitionForTSymbol(recordType, recordSymbol, recordTypeNode, env);

        return recordType;
    }

    private BRecordTypeSymbol createRecordTypeSymbol(PackageID pkgID, Location location,
                                                     SymbolOrigin origin, AnalyzerData data) {
        SymbolEnv env = data.env;
        BRecordTypeSymbol recordSymbol =
                Symbols.createRecordSymbol(Flags.ANONYMOUS,
                                           names.fromString(anonymousModelHelper.getNextAnonymousTypeKey(pkgID)),
                                           pkgID, null, env.scope.owner, location, origin);

        BInvokableType bInvokableType = new BInvokableType(new ArrayList<>(), symTable.nilType, null);
        BInvokableSymbol initFuncSymbol = Symbols.createFunctionSymbol(
                Flags.PUBLIC, Names.EMPTY, Names.EMPTY, env.enclPkg.symbol.pkgID, bInvokableType, env.scope.owner,
                false, symTable.builtinPos, VIRTUAL);
        initFuncSymbol.retType = symTable.nilType;
        recordSymbol.initializerFunc = new BAttachedFunction(Names.INIT_FUNCTION_SUFFIX, initFuncSymbol,
                                                             bInvokableType, location);

        recordSymbol.scope = new Scope(recordSymbol);
        recordSymbol.scope.define(
                names.fromString(recordSymbol.name.value + "." + recordSymbol.initializerFunc.funcName.value),
                recordSymbol.initializerFunc.symbol);
        return recordSymbol;
    }

    private String getKeyName(BLangExpression key) {
        return key.getKind() == NodeKind.SIMPLE_VARIABLE_REF ?
                ((BLangSimpleVarRef) key).variableName.value : (String) ((BLangLiteral) key).value;
    }

    private void addToNonRestFieldTypes(Map<String, FieldInfo> nonRestFieldTypes, String keyString,
                                        BType exprType, boolean required, boolean readonly) {
        if (!nonRestFieldTypes.containsKey(keyString)) {
            nonRestFieldTypes.put(keyString, new FieldInfo(new ArrayList<BType>() {{ add(exprType); }}, required,
                                                           readonly));
            return;
        }

        FieldInfo fieldInfo = nonRestFieldTypes.get(keyString);
        List<BType> typeList = fieldInfo.types;

        if (isUniqueType(typeList, exprType)) {
            typeList.add(exprType);
        }

        if (required && !fieldInfo.required) {
            fieldInfo.required = true;
        }
    }

    private boolean isUniqueType(Iterable<BType> typeList, BType type) {
        type = Types.getReferredType(type);
        boolean isRecord = type.tag == TypeTags.RECORD;

        for (BType bType : typeList) {
            bType = Types.getReferredType(bType);
            if (isRecord) {
                if (type == bType) {
                    return false;
                }
            } else if (types.isSameType(type, bType)) {
                return false;
            }
        }
        return true;
    }

    private BType checkXmlSubTypeLiteralCompatibility(Location location, BXMLSubType mutableXmlSubType,
                                                      BType expType, AnalyzerData data) {
        if (expType == symTable.semanticError) {
            return expType;
        }
            
        BType referredExpType = Types.getReferredType(expType);
        boolean unionExpType = referredExpType.tag == TypeTags.UNION;

        if (referredExpType == mutableXmlSubType) {
            return expType;
        }

        if (!unionExpType && types.isAssignable(mutableXmlSubType, expType)) {
            return mutableXmlSubType;
        }

        BXMLSubType immutableXmlSubType = (BXMLSubType)
                ImmutableTypeCloner.getEffectiveImmutableType(location, types, mutableXmlSubType, data.env, symTable,
                                                              anonymousModelHelper, names);

        if (referredExpType == immutableXmlSubType) {
            return expType;
        }

        if (!unionExpType && types.isAssignable(immutableXmlSubType, expType)) {
            return immutableXmlSubType;
        }

        if (!unionExpType) {
            dlog.error(location, DiagnosticErrorCode.INCOMPATIBLE_TYPES, expType, mutableXmlSubType);
            return symTable.semanticError;
        }

        List<BType> compatibleTypes = new ArrayList<>();
        for (BType memberType : ((BUnionType) referredExpType).getMemberTypes()) {
            if (compatibleTypes.contains(memberType)) {
                continue;
            }

            if (memberType == mutableXmlSubType || memberType == immutableXmlSubType) {
                compatibleTypes.add(memberType);
                continue;
            }

            if (types.isAssignable(mutableXmlSubType, memberType) && !compatibleTypes.contains(mutableXmlSubType)) {
                compatibleTypes.add(mutableXmlSubType);
                continue;
            }

            if (types.isAssignable(immutableXmlSubType, memberType) && !compatibleTypes.contains(immutableXmlSubType)) {
                compatibleTypes.add(immutableXmlSubType);
            }
        }

        if (compatibleTypes.isEmpty()) {
            dlog.error(location, DiagnosticErrorCode.INCOMPATIBLE_TYPES, expType, mutableXmlSubType);
            return symTable.semanticError;
        }

        if (compatibleTypes.size() == 1) {
            return compatibleTypes.get(0);
        }

        dlog.error(location, DiagnosticErrorCode.AMBIGUOUS_TYPES, expType);
        return symTable.semanticError;
    }

    private void markChildrenAsImmutable(BLangXMLElementLiteral bLangXMLElementLiteral, AnalyzerData data) {
        for (BLangExpression modifiedChild : bLangXMLElementLiteral.modifiedChildren) {
            BType childType = modifiedChild.getBType();
            if (Symbols.isFlagOn(childType.flags, Flags.READONLY) ||
                    !types.isSelectivelyImmutableType(childType, data.env.enclPkg.packageID)) {
                continue;
            }
            modifiedChild.setBType(ImmutableTypeCloner.getEffectiveImmutableType(modifiedChild.pos, types, childType,
                    data.env, symTable, anonymousModelHelper, names));

            if (modifiedChild.getKind() == NodeKind.XML_ELEMENT_LITERAL) {
                markChildrenAsImmutable((BLangXMLElementLiteral) modifiedChild, data);
            }
        }
    }

    private void logUndefinedSymbolError(Location pos, String name) {
        if (!missingNodesHelper.isMissingNode(name)) {
            dlog.error(pos, DiagnosticErrorCode.UNDEFINED_SYMBOL, name);
        }
    }

    private void markTypeAsIsolated(BType actualType) {
        actualType.flags |= Flags.ISOLATED;
        actualType.tsymbol.flags |= Flags.ISOLATED;
    }

    private void handleObjectConstrExprForReadOnly(
            BLangObjectConstructorExpression objectCtorExpr, BObjectType actualObjectType, SymbolEnv env,
            boolean logErrors, AnalyzerData data) {

        BLangClassDefinition classDefForConstructor = objectCtorExpr.classNode;
        boolean hasNeverReadOnlyField = false;

        for (BField field : actualObjectType.fields.values()) {
            BType fieldType = field.type;
            if (!types.isInherentlyImmutableType(fieldType) &&
                    !types.isSelectivelyImmutableType(fieldType, false, data.env.enclPkg.packageID)) {
                analyzeObjectConstructor(classDefForConstructor, env, data);
                hasNeverReadOnlyField = true;

                if (!logErrors) {
                    return;
                }

                dlog.error(field.pos,
                           DiagnosticErrorCode.INVALID_FIELD_IN_OBJECT_CONSTUCTOR_EXPR_WITH_READONLY_REFERENCE,
                           fieldType);
            }
        }

        if (hasNeverReadOnlyField) {
            return;
        }

        classDefForConstructor.flagSet.add(Flag.READONLY);
        actualObjectType.flags |= Flags.READONLY;
        actualObjectType.tsymbol.flags |= Flags.READONLY;

        ImmutableTypeCloner.markFieldsAsImmutable(classDefForConstructor, env, actualObjectType, types,
                                                  anonymousModelHelper, symTable, names, objectCtorExpr.pos);

        analyzeObjectConstructor(classDefForConstructor, env, data);
    }

    private void markConstructedObjectIsolatedness(BObjectType actualObjectType) {
        if (actualObjectType.markedIsolatedness) {
            return;
        }
        if (Symbols.isFlagOn(actualObjectType.flags, Flags.READONLY)) {
            markTypeAsIsolated(actualObjectType);
            return;
        }

        for (BField field : actualObjectType.fields.values()) {
            if (!Symbols.isFlagOn(field.symbol.flags, Flags.FINAL) ||
                    !types.isSubTypeOfReadOnlyOrIsolatedObjectUnion(field.type)) {
                return;
            }
        }

        markTypeAsIsolated(actualObjectType);
        actualObjectType.markedIsolatedness = true;
    }

    private void markLeafNode(BLangAccessExpression accessExpression) {
        BLangNode parent = accessExpression.parent;
        if (parent == null) {
            accessExpression.leafNode = true;
            return;
        }

        NodeKind kind = parent.getKind();

        while (kind == NodeKind.GROUP_EXPR) {
            parent = parent.parent;

            if (parent == null) {
                accessExpression.leafNode = true;
                break;
            }

            kind = parent.getKind();
        }

        if (kind != NodeKind.FIELD_BASED_ACCESS_EXPR && kind != NodeKind.INDEX_BASED_ACCESS_EXPR) {
            accessExpression.leafNode = true;
        }
    }

    private static class FieldInfo {
        List<BType> types;
        boolean required;
        boolean readonly;

        private FieldInfo(List<BType> types, boolean required, boolean readonly) {
            this.types = types;
            this.required = required;
            this.readonly = readonly;
        }
    }

    private static class TypeSymbolPair {
        private BVarSymbol fieldSymbol;
        private BType determinedType;

        public TypeSymbolPair(BVarSymbol fieldSymbol, BType determinedType) {
            this.fieldSymbol = fieldSymbol;
            this.determinedType = determinedType;
        }
    }

    private static class RecordUnionDiagnostics {
        // Set of record types which doesn't have the field name declared
        Set<BRecordType> undeclaredInRecords = new LinkedHashSet<>();

        // Set of record types which has the field type that includes nil
        Set<BRecordType> nilableInRecords = new LinkedHashSet<>();

        boolean hasUndeclared() {
            return undeclaredInRecords.size() > 0;
        }

        boolean hasNilable() {
            return nilableInRecords.size() > 0;
        }

        boolean hasNilableAndUndeclared() {
            return nilableInRecords.size() > 0 && undeclaredInRecords.size() > 0;
        }

        String recordsToString(Set<BRecordType> recordTypeSet) {
            StringBuilder recordNames = new StringBuilder();
            int recordSetSize = recordTypeSet.size();
            int index = 0;

            for (BRecordType recordType : recordTypeSet) {
                index++;
                recordNames.append(recordType.tsymbol.getName().getValue());

                if (recordSetSize > 1) {

                    if (index == recordSetSize - 1) {
                        recordNames.append("', and '");
                    } else if (index < recordSetSize) {
                        recordNames.append("', '");
                    }
                }
            }

            return recordNames.toString();
        }
    }

    /**
     * @since 2.0.0
     */
    public static class AnalyzerData {
        public SymbolEnv env;
        boolean isTypeChecked;
        Stack<SymbolEnv> prevEnvs;
        Types.CommonAnalyzerData commonAnalyzerData = new Types.CommonAnalyzerData();
        DiagnosticCode diagCode;
        BType expType;
        BType resultType;
        boolean isResourceAccessPathSegments = false;
    }
}<|MERGE_RESOLUTION|>--- conflicted
+++ resolved
@@ -4065,10 +4065,7 @@
             typeIdSets.add(objectType.typeIdSet);
             return true;
         }
-<<<<<<< HEAD
         
-=======
->>>>>>> 3cb1251a
         if (referredType.tag == TypeTags.UNION) {
             if (!visitedTypes.add(type)) {
                 return true;
@@ -6288,13 +6285,8 @@
             return null;
         }
         BType returnType = null, completionType = null;
-<<<<<<< HEAD
         BType referredCollectionType = Types.getReferredType(collectionType);
         switch (referredCollectionType.tag) {
-=======
-        collectionType = Types.getReferredType(collectionType);
-        switch (collectionType.tag) {
->>>>>>> 3cb1251a
             case TypeTags.STREAM:
                 completionType = ((BStreamType) referredCollectionType).completionType;
                 break;
