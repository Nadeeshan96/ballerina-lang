/*
 *  Copyright (c) 2017, WSO2 Inc. (http://www.wso2.org) All Rights Reserved.
 *
 *  WSO2 Inc. licenses this file to you under the Apache License,
 *  Version 2.0 (the "License"); you may not use this file except
 *  in compliance with the License.
 *  You may obtain a copy of the License at
 *
 *    http://www.apache.org/licenses/LICENSE-2.0
 *
 *  Unless required by applicable law or agreed to in writing,
 *  software distributed under the License is distributed on an
 *  "AS IS" BASIS, WITHOUT WARRANTIES OR CONDITIONS OF ANY
 *  KIND, either express or implied.  See the License for the
 *  specific language governing permissions and limitations
 *  under the License.
 */
package org.wso2.ballerinalang.compiler.semantics.analyzer;

import org.ballerinalang.model.TreeBuilder;
import org.ballerinalang.model.elements.Flag;
import org.ballerinalang.model.tree.NodeKind;
import org.ballerinalang.model.tree.OperatorKind;
import org.ballerinalang.model.tree.clauses.OrderByVariableNode;
import org.ballerinalang.model.tree.clauses.SelectExpressionNode;
import org.ballerinalang.model.tree.expressions.NamedArgNode;
import org.ballerinalang.util.diagnostic.DiagnosticCode;
import org.wso2.ballerinalang.compiler.semantics.model.BLangBuiltInMethod;
import org.wso2.ballerinalang.compiler.semantics.model.SymbolEnv;
import org.wso2.ballerinalang.compiler.semantics.model.SymbolTable;
import org.wso2.ballerinalang.compiler.semantics.model.iterable.IterableKind;
import org.wso2.ballerinalang.compiler.semantics.model.symbols.BConstantSymbol;
import org.wso2.ballerinalang.compiler.semantics.model.symbols.BConversionOperatorSymbol;
import org.wso2.ballerinalang.compiler.semantics.model.symbols.BInvokableSymbol;
import org.wso2.ballerinalang.compiler.semantics.model.symbols.BObjectTypeSymbol;
import org.wso2.ballerinalang.compiler.semantics.model.symbols.BOperatorSymbol;
import org.wso2.ballerinalang.compiler.semantics.model.symbols.BPackageSymbol;
import org.wso2.ballerinalang.compiler.semantics.model.symbols.BRecordTypeSymbol;
import org.wso2.ballerinalang.compiler.semantics.model.symbols.BSymbol;
import org.wso2.ballerinalang.compiler.semantics.model.symbols.BVarSymbol;
import org.wso2.ballerinalang.compiler.semantics.model.symbols.BXMLNSSymbol;
import org.wso2.ballerinalang.compiler.semantics.model.symbols.SymTag;
import org.wso2.ballerinalang.compiler.semantics.model.symbols.Symbols;
import org.wso2.ballerinalang.compiler.semantics.model.types.BArrayType;
import org.wso2.ballerinalang.compiler.semantics.model.types.BErrorType;
import org.wso2.ballerinalang.compiler.semantics.model.types.BField;
import org.wso2.ballerinalang.compiler.semantics.model.types.BFiniteType;
import org.wso2.ballerinalang.compiler.semantics.model.types.BFutureType;
import org.wso2.ballerinalang.compiler.semantics.model.types.BInvokableType;
import org.wso2.ballerinalang.compiler.semantics.model.types.BJSONType;
import org.wso2.ballerinalang.compiler.semantics.model.types.BMapType;
import org.wso2.ballerinalang.compiler.semantics.model.types.BObjectType;
import org.wso2.ballerinalang.compiler.semantics.model.types.BRecordType;
import org.wso2.ballerinalang.compiler.semantics.model.types.BStreamType;
import org.wso2.ballerinalang.compiler.semantics.model.types.BTableType;
import org.wso2.ballerinalang.compiler.semantics.model.types.BTupleType;
import org.wso2.ballerinalang.compiler.semantics.model.types.BType;
import org.wso2.ballerinalang.compiler.semantics.model.types.BUnionType;
import org.wso2.ballerinalang.compiler.tree.BLangFunction;
import org.wso2.ballerinalang.compiler.tree.BLangIdentifier;
import org.wso2.ballerinalang.compiler.tree.BLangInvokableNode;
import org.wso2.ballerinalang.compiler.tree.BLangNodeVisitor;
import org.wso2.ballerinalang.compiler.tree.BLangSimpleVariable;
import org.wso2.ballerinalang.compiler.tree.clauses.BLangGroupBy;
import org.wso2.ballerinalang.compiler.tree.clauses.BLangHaving;
import org.wso2.ballerinalang.compiler.tree.clauses.BLangJoinStreamingInput;
import org.wso2.ballerinalang.compiler.tree.clauses.BLangOrderBy;
import org.wso2.ballerinalang.compiler.tree.clauses.BLangOrderByVariable;
import org.wso2.ballerinalang.compiler.tree.clauses.BLangSelectClause;
import org.wso2.ballerinalang.compiler.tree.clauses.BLangSelectExpression;
import org.wso2.ballerinalang.compiler.tree.clauses.BLangStreamingInput;
import org.wso2.ballerinalang.compiler.tree.clauses.BLangTableQuery;
import org.wso2.ballerinalang.compiler.tree.expressions.BLangAccessExpression;
import org.wso2.ballerinalang.compiler.tree.expressions.BLangArrayLiteral;
import org.wso2.ballerinalang.compiler.tree.expressions.BLangArrowFunction;
import org.wso2.ballerinalang.compiler.tree.expressions.BLangAwaitExpr;
import org.wso2.ballerinalang.compiler.tree.expressions.BLangBinaryExpr;
import org.wso2.ballerinalang.compiler.tree.expressions.BLangBracedOrTupleExpr;
import org.wso2.ballerinalang.compiler.tree.expressions.BLangCheckedExpr;
import org.wso2.ballerinalang.compiler.tree.expressions.BLangElvisExpr;
import org.wso2.ballerinalang.compiler.tree.expressions.BLangErrorConstructorExpr;
import org.wso2.ballerinalang.compiler.tree.expressions.BLangExpression;
import org.wso2.ballerinalang.compiler.tree.expressions.BLangFieldBasedAccess;
import org.wso2.ballerinalang.compiler.tree.expressions.BLangIndexBasedAccess;
import org.wso2.ballerinalang.compiler.tree.expressions.BLangIntRangeExpression;
import org.wso2.ballerinalang.compiler.tree.expressions.BLangInvocation;
import org.wso2.ballerinalang.compiler.tree.expressions.BLangLambdaFunction;
import org.wso2.ballerinalang.compiler.tree.expressions.BLangLiteral;
import org.wso2.ballerinalang.compiler.tree.expressions.BLangMatchExpression;
import org.wso2.ballerinalang.compiler.tree.expressions.BLangMatchExpression.BLangMatchExprPatternClause;
import org.wso2.ballerinalang.compiler.tree.expressions.BLangNamedArgsExpression;
import org.wso2.ballerinalang.compiler.tree.expressions.BLangRecordLiteral;
import org.wso2.ballerinalang.compiler.tree.expressions.BLangRecordLiteral.BLangRecordKey;
import org.wso2.ballerinalang.compiler.tree.expressions.BLangRecordLiteral.BLangRecordKeyValue;
import org.wso2.ballerinalang.compiler.tree.expressions.BLangRecordVarRef;
import org.wso2.ballerinalang.compiler.tree.expressions.BLangRestArgsExpression;
import org.wso2.ballerinalang.compiler.tree.expressions.BLangServiceConstructorExpr;
import org.wso2.ballerinalang.compiler.tree.expressions.BLangSimpleVarRef;
import org.wso2.ballerinalang.compiler.tree.expressions.BLangStringTemplateLiteral;
import org.wso2.ballerinalang.compiler.tree.expressions.BLangTableLiteral;
import org.wso2.ballerinalang.compiler.tree.expressions.BLangTableQueryExpression;
import org.wso2.ballerinalang.compiler.tree.expressions.BLangTernaryExpr;
import org.wso2.ballerinalang.compiler.tree.expressions.BLangTrapExpr;
import org.wso2.ballerinalang.compiler.tree.expressions.BLangTupleVarRef;
import org.wso2.ballerinalang.compiler.tree.expressions.BLangTypeConversionExpr;
import org.wso2.ballerinalang.compiler.tree.expressions.BLangTypeInit;
import org.wso2.ballerinalang.compiler.tree.expressions.BLangTypeTestExpr;
import org.wso2.ballerinalang.compiler.tree.expressions.BLangTypedescExpr;
import org.wso2.ballerinalang.compiler.tree.expressions.BLangUnaryExpr;
import org.wso2.ballerinalang.compiler.tree.expressions.BLangVariableReference;
import org.wso2.ballerinalang.compiler.tree.expressions.BLangXMLAttribute;
import org.wso2.ballerinalang.compiler.tree.expressions.BLangXMLAttributeAccess;
import org.wso2.ballerinalang.compiler.tree.expressions.BLangXMLCommentLiteral;
import org.wso2.ballerinalang.compiler.tree.expressions.BLangXMLElementLiteral;
import org.wso2.ballerinalang.compiler.tree.expressions.BLangXMLProcInsLiteral;
import org.wso2.ballerinalang.compiler.tree.expressions.BLangXMLQName;
import org.wso2.ballerinalang.compiler.tree.expressions.BLangXMLQuotedString;
import org.wso2.ballerinalang.compiler.tree.expressions.BLangXMLTextLiteral;
import org.wso2.ballerinalang.compiler.tree.statements.BLangBlockStmt;
import org.wso2.ballerinalang.compiler.tree.types.BLangValueType;
import org.wso2.ballerinalang.compiler.util.BArrayState;
import org.wso2.ballerinalang.compiler.util.CompilerContext;
import org.wso2.ballerinalang.compiler.util.FieldKind;
import org.wso2.ballerinalang.compiler.util.Name;
import org.wso2.ballerinalang.compiler.util.Names;
import org.wso2.ballerinalang.compiler.util.TypeTags;
import org.wso2.ballerinalang.compiler.util.diagnotic.BLangDiagnosticLog;
import org.wso2.ballerinalang.compiler.util.diagnotic.DiagnosticPos;
import org.wso2.ballerinalang.programfile.InstructionCodes;
import org.wso2.ballerinalang.util.Flags;
import org.wso2.ballerinalang.util.Lists;

import java.util.ArrayList;
import java.util.Collections;
import java.util.HashMap;
import java.util.HashSet;
import java.util.Iterator;
import java.util.LinkedHashSet;
import java.util.List;
import java.util.Map;
import java.util.Map.Entry;
import java.util.Optional;
import java.util.Set;
import java.util.stream.Collectors;

import javax.xml.XMLConstants;

import static org.wso2.ballerinalang.compiler.semantics.model.SymbolTable.BBYTE_MAX_VALUE;
import static org.wso2.ballerinalang.compiler.semantics.model.SymbolTable.BBYTE_MIN_VALUE;

/**
 * @since 0.94
 */
public class TypeChecker extends BLangNodeVisitor {

    private static final CompilerContext.Key<TypeChecker> TYPE_CHECKER_KEY =
            new CompilerContext.Key<>();

    private Names names;
    private SymbolTable symTable;
    private SymbolEnter symbolEnter;
    private SymbolResolver symResolver;
    private Types types;
    private IterableAnalyzer iterableAnalyzer;
    private BLangDiagnosticLog dlog;
    private SymbolEnv env;

    /**
     * Expected types or inherited types.
     */
    private BType expType;
    private BType resultType;

    private DiagnosticCode diagCode;

    public static TypeChecker getInstance(CompilerContext context) {
        TypeChecker typeChecker = context.get(TYPE_CHECKER_KEY);
        if (typeChecker == null) {
            typeChecker = new TypeChecker(context);
        }

        return typeChecker;
    }

    public TypeChecker(CompilerContext context) {
        context.put(TYPE_CHECKER_KEY, this);

        this.names = Names.getInstance(context);
        this.symTable = SymbolTable.getInstance(context);
        this.symbolEnter = SymbolEnter.getInstance(context);
        this.symResolver = SymbolResolver.getInstance(context);
        this.types = Types.getInstance(context);
        this.iterableAnalyzer = IterableAnalyzer.getInstance(context);
        this.dlog = BLangDiagnosticLog.getInstance(context);
    }

    public BType checkExpr(BLangExpression expr, SymbolEnv env) {
        return checkExpr(expr, env, symTable.noType);
    }

    public BType checkExpr(BLangExpression expr, SymbolEnv env, BType expType) {
        return checkExpr(expr, env, expType, DiagnosticCode.INCOMPATIBLE_TYPES);
    }

    /**
     * Check the given list of expressions against the given expected types.
     *
     * @param exprs   list of expressions to be analyzed
     * @param env     current symbol environment
     * @param expType expected type
     * @return the actual types of the given list of expressions
     */
    public List<BType> checkExprs(List<BLangExpression> exprs, SymbolEnv env, BType expType) {
        List<BType> resTypes = new ArrayList<>(exprs.size());
        for (BLangExpression expr : exprs) {
            resTypes.add(checkExpr(expr, env, expType));
        }
        return resTypes;
    }

    public BType checkExpr(BLangExpression expr, SymbolEnv env, BType expType, DiagnosticCode diagCode) {
        // TODO Check the possibility of using a try/finally here
        SymbolEnv prevEnv = this.env;
        BType preExpType = this.expType;
        DiagnosticCode preDiagCode = this.diagCode;
        this.env = env;
        this.diagCode = diagCode;
        this.expType = expType;

        expr.accept(this);

        expr.type = resultType;
        this.env = prevEnv;
        this.expType = preExpType;
        this.diagCode = preDiagCode;
        return resultType;
    }


    // Expressions

    public void visit(BLangLiteral literalExpr) {
        BType literalType = symTable.getTypeFromTag(literalExpr.typeTag);

        Object literalValue = literalExpr.value;

        if (literalType.tag == TypeTags.INT) {
            if (expType.tag == TypeTags.FLOAT) {
                literalType = symTable.floatType;
                literalExpr.value = ((Long) literalValue).doubleValue();
            } else if (expType.tag == TypeTags.DECIMAL) {
                literalType = symTable.decimalType;
                literalExpr.value = String.valueOf(literalValue);
            } else if (expType.tag == TypeTags.BYTE) {
                if (!isByteLiteralValue((Long) literalValue)) {
                    dlog.error(literalExpr.pos, DiagnosticCode.INCOMPATIBLE_TYPES, expType, literalType);
                    return;
                }
                literalType = symTable.byteType;
                literalExpr.value = ((Long) literalValue).byteValue();
            }
        }

        // check whether this is a byte array
        if (literalExpr.typeTag == TypeTags.BYTE_ARRAY) {
            literalType = new BArrayType(symTable.byteType);
        }

        // Check whether this belongs to decimal type or float type
        if (literalType.tag == TypeTags.FLOAT) {
            if (expType.tag == TypeTags.DECIMAL) {
                literalType = symTable.decimalType;
                literalExpr.value = String.valueOf(literalValue);
<<<<<<< HEAD
            } else if (TypeTags.FLOAT == expType.tag) {
=======
            } else if (expType.tag == TypeTags.FLOAT || expType.tag == TypeTags.FINITE) {
                // Todo - Remove above finite check after it is fixed for decimal types.
>>>>>>> 6a8a239e
                literalExpr.value = Double.parseDouble(String.valueOf(literalValue));
            }
        }

        if (this.expType.tag == TypeTags.FINITE) {
            BFiniteType expType = (BFiniteType) this.expType;
            boolean foundMember = types.isAssignableToFiniteType(expType, literalExpr);
            if (foundMember) {
                types.setImplicitCastExpr(literalExpr, literalType, this.expType);
                resultType = literalType;
                return;
            }
        } else if (this.expType.tag == TypeTags.UNION) {
            BUnionType unionType = (BUnionType) this.expType;
            boolean foundMember = unionType.memberTypes
                    .stream()
                    .map(memberType -> types.isAssignableToFiniteType(memberType, literalExpr))
                    .anyMatch(foundType -> foundType);
            if (foundMember) {
                types.setImplicitCastExpr(literalExpr, literalType, this.expType);
                resultType = literalType;
                return;
            }
        }
        resultType = types.checkType(literalExpr, literalType, expType);
    }

    private static boolean isByteLiteralValue(Long longObject) {
        return (longObject.intValue() >= BBYTE_MIN_VALUE && longObject.intValue() <= BBYTE_MAX_VALUE);
    }

    public void visit(BLangTableLiteral tableLiteral) {
        if (expType.tag == symTable.semanticError.tag) {
            return;
        }
        BType tableConstraint = ((BTableType) expType).getConstraint();
        if (tableConstraint.tag == TypeTags.NONE) {
            dlog.error(tableLiteral.pos, DiagnosticCode.TABLE_CANNOT_BE_CREATED_WITHOUT_CONSTRAINT);
            return;
        }
        validateTableColumns(tableConstraint, tableLiteral);
        checkExprs(tableLiteral.tableDataRows, this.env, tableConstraint);
        resultType = types.checkType(tableLiteral, expType, symTable.noType);
    }

    private void validateTableColumns(BType tableConstraint, BLangTableLiteral tableLiteral) {
        if (tableConstraint.tag != TypeTags.SEMANTIC_ERROR) {
            List<String> columnNames = new ArrayList<>();
            for (BField field : ((BRecordType) tableConstraint).fields) {
                columnNames.add(field.getName().getValue());
            }
            for (BLangTableLiteral.BLangTableColumn column : tableLiteral.columns) {
                boolean contains = columnNames.contains(column.columnName);
                if (!contains) {
                    dlog.error(tableLiteral.pos, DiagnosticCode.UNDEFINED_TABLE_COLUMN, column.columnName,
                            tableConstraint);
                }
            }
        }
    }

    public void visit(BLangArrayLiteral arrayLiteral) {
        // Check whether the expected type is an array type
        // var a = []; and var a = [1,2,3,4]; are illegal statements, because we cannot infer the type here.
        BType actualType = symTable.semanticError;

        if (expType.tag == TypeTags.ANY) {
            dlog.error(arrayLiteral.pos, DiagnosticCode.INVALID_ARRAY_LITERAL, expType);
            resultType = symTable.semanticError;
            return;
        }

        int expTypeTag = expType.tag;
        if (expTypeTag == TypeTags.JSON) {
            checkExprs(arrayLiteral.exprs, this.env, expType);
            actualType = expType;

        } else if (expTypeTag == TypeTags.ARRAY) {
            BArrayType arrayType = (BArrayType) expType;
            if (arrayType.state == BArrayState.OPEN_SEALED) {
                arrayType.size = arrayLiteral.exprs.size();
                arrayType.state = BArrayState.CLOSED_SEALED;
            } else if (arrayType.state != BArrayState.UNSEALED && arrayType.size != arrayLiteral.exprs.size()) {
                dlog.error(arrayLiteral.pos,
                        DiagnosticCode.MISMATCHING_ARRAY_LITERAL_VALUES, arrayType.size, arrayLiteral.exprs.size());
                resultType = symTable.semanticError;
                return;
            }
            checkExprs(arrayLiteral.exprs, this.env, arrayType.eType);
            actualType = arrayType;

        } else if (expTypeTag != TypeTags.SEMANTIC_ERROR) {
            List<BType> resTypes = checkExprs(arrayLiteral.exprs, this.env, symTable.noType);
            Set<BType> arrayLitExprTypeSet = new HashSet<>(resTypes);
            BType[] uniqueExprTypes = arrayLitExprTypeSet.toArray(new BType[0]);
            if (uniqueExprTypes.length == 0) {
                actualType = symTable.anyType;
            } else if (uniqueExprTypes.length == 1) {
                actualType = resTypes.get(0);
            } else {
                BType superType = uniqueExprTypes[0];
                for (int i = 1; i < uniqueExprTypes.length; i++) {
                    if (types.isAssignable(superType, uniqueExprTypes[i])) {
                        superType = uniqueExprTypes[i];
                    } else if (!types.isAssignable(uniqueExprTypes[i], superType)) {
                        superType = symTable.anyType;
                        break;
                    }
                }
                actualType = superType;
            }
            actualType = new BArrayType(actualType, null, arrayLiteral.exprs.size(), BArrayState.UNSEALED);

            List<BType> arrayCompatibleType = getArrayCompatibleTypes(expType, actualType);
            if (arrayCompatibleType.isEmpty()) {
                dlog.error(arrayLiteral.pos, DiagnosticCode.INCOMPATIBLE_TYPES, expType, actualType);
            } else if (arrayCompatibleType.size() > 1) {
                dlog.error(arrayLiteral.pos, DiagnosticCode.AMBIGUOUS_TYPES, expType);
            } else if (arrayCompatibleType.get(0).tag == TypeTags.ANY) {
                dlog.error(arrayLiteral.pos, DiagnosticCode.INVALID_ARRAY_LITERAL, expType);
            } else if (arrayCompatibleType.get(0).tag == TypeTags.ARRAY) {
                checkExprs(arrayLiteral.exprs, this.env, ((BArrayType) arrayCompatibleType.get(0)).eType);
            }
        }

        resultType = types.checkType(arrayLiteral, actualType, expType);
    }

    public void visit(BLangRecordLiteral recordLiteral) {
        BType actualType = symTable.semanticError;
        int expTypeTag = expType.tag;
        BType originalExpType = expType;
        if (expTypeTag == TypeTags.NONE || expTypeTag == TypeTags.ANY) {
            // Change the expected type to map,
            expType = symTable.mapType;
        }
        if (expTypeTag == TypeTags.ANY || expTypeTag == TypeTags.ANYDATA || expTypeTag == TypeTags.OBJECT) {
            dlog.error(recordLiteral.pos, DiagnosticCode.INVALID_RECORD_LITERAL, originalExpType);
            resultType = symTable.semanticError;
            return;
        }

        List<BType> matchedTypeList = getRecordCompatibleType(expType, recordLiteral);

        if (matchedTypeList.isEmpty()) {
            dlog.error(recordLiteral.pos, DiagnosticCode.INVALID_LITERAL_FOR_TYPE, expType);
            recordLiteral.keyValuePairs
                    .forEach(keyValuePair -> checkRecLiteralKeyValue(keyValuePair, symTable.errorType));
        } else if (matchedTypeList.size() > 1) {
            dlog.error(recordLiteral.pos, DiagnosticCode.AMBIGUOUS_TYPES, expType);
            recordLiteral.keyValuePairs
                    .forEach(keyValuePair -> checkRecLiteralKeyValue(keyValuePair, symTable.errorType));
        } else {
            recordLiteral.keyValuePairs
                    .forEach(keyValuePair -> checkRecLiteralKeyValue(keyValuePair, matchedTypeList.get(0)));
            actualType = matchedTypeList.get(0);
        }

        resultType = types.checkType(recordLiteral, actualType, expType);

        // If the record literal is of record type and types are validated for the fields, check if there are any
        // required fields missing.
        if (recordLiteral.type.tag == TypeTags.RECORD) {
            checkMissingRequiredFields((BRecordType) recordLiteral.type, recordLiteral.keyValuePairs,
                    recordLiteral.pos);
        }
    }

    private List<BType> getRecordCompatibleType(BType bType, BLangRecordLiteral recordLiteral) {

        if (bType.tag == TypeTags.UNION) {
            Set<BType> expTypes = ((BUnionType) bType).memberTypes;
            return expTypes.stream()
                    .filter(type -> type.tag == TypeTags.JSON ||
                            type.tag == TypeTags.MAP ||
                            (type.tag == TypeTags.RECORD && !((BRecordType) type).sealed) ||
                            (type.tag == TypeTags.RECORD
                                    && ((BRecordType) type).sealed
                                    && isRecordLiteralCompatible((BRecordType) type, recordLiteral)))
                    .collect(Collectors.toList());
        } else {
            switch (expType.tag) {
                case TypeTags.JSON:
                case TypeTags.MAP:
                case TypeTags.RECORD:
                    return new ArrayList<>(Collections.singleton(expType));
                default:
                    return Collections.emptyList();
            }
        }
    }

    private boolean isRecordLiteralCompatible(BRecordType bRecordType, BLangRecordLiteral recordLiteral) {
        for (BLangRecordKeyValue literalKeyValuePair : recordLiteral.getKeyValuePairs()) {
            boolean matched = false;
            for (BField field : bRecordType.getFields()) {
                matched = ((BLangSimpleVarRef) literalKeyValuePair.getKey()).variableName.value
                        .equals(field.getName().getValue());
                if (matched) {
                    break;
                }
            }
            if (!matched) {
                return false;
            }
        }
        return true;
    }

    private void checkMissingRequiredFields(BRecordType type, List<BLangRecordKeyValue> keyValuePairs,
                                            DiagnosticPos pos) {
        type.fields.forEach(field -> {
            // Check if `field` is explicitly assigned a value in the record literal
            boolean hasField = keyValuePairs.stream()
                    .filter(keyVal -> keyVal.key.expr.getKind() == NodeKind.SIMPLE_VARIABLE_REF)
                    .anyMatch(keyVal -> field.name.value
                            .equals(((BLangSimpleVarRef) keyVal.key.expr).variableName.value));

            // If a required field is missing, it's a compile error
            if (!hasField && Symbols.isFlagOn(field.symbol.flags, Flags.REQUIRED)) {
                dlog.error(pos, DiagnosticCode.MISSING_REQUIRED_RECORD_FIELD, field.name);
            }
        });
    }

    private List<BType> getArrayCompatibleTypes(BType expType, BType actualType) {
        Set<BType> expTypes =
                expType.tag == TypeTags.UNION ? ((BUnionType) expType).memberTypes : new HashSet<BType>() {
                    {
                        add(expType);
                    }
                };

        return expTypes.stream()
                .filter(type -> types.isAssignable(actualType, type) ||
                        type.tag == TypeTags.NONE ||
                        type.tag == TypeTags.ANY)
                .collect(Collectors.toList());
    }

    public void visit(BLangSimpleVarRef varRefExpr) {
        // Set error type as the actual type.
        BType actualType = symTable.semanticError;

        Name varName = names.fromIdNode(varRefExpr.variableName);
        if (varName == Names.IGNORE) {
            if (varRefExpr.lhsVar) {
                varRefExpr.type = this.symTable.noType;
            } else {
                varRefExpr.type = this.symTable.semanticError;
                dlog.error(varRefExpr.pos, DiagnosticCode.UNDERSCORE_NOT_ALLOWED);
            }
            varRefExpr.symbol = new BVarSymbol(0, varName, env.enclPkg.symbol.pkgID, actualType, env.scope.owner);
            resultType = varRefExpr.type;
            return;
        }

        varRefExpr.pkgSymbol = symResolver.resolveImportSymbol(varRefExpr.pos,
                env, names.fromIdNode(varRefExpr.pkgAlias));
        if (varRefExpr.pkgSymbol.tag == SymTag.XMLNS) {
            actualType = symTable.stringType;
        } else if (varRefExpr.pkgSymbol != symTable.notFoundSymbol) {
            BSymbol symbol = symResolver.lookupSymbolInPackage(varRefExpr.pos, env,
                    names.fromIdNode(varRefExpr.pkgAlias), varName, SymTag.VARIABLE_NAME);
            // if no symbol, check same for object attached function
            if (symbol == symTable.notFoundSymbol && env.enclType != null) {
                Name objFuncName = names.fromString(Symbols
                        .getAttachedFuncSymbolName(env.enclType.type.tsymbol.name.value, varName.value));
                symbol = symResolver.resolveStructField(varRefExpr.pos, env, objFuncName,
                        env.enclType.type.tsymbol);
            }
            if ((symbol.tag & SymTag.VARIABLE) == SymTag.VARIABLE) {
                BVarSymbol varSym = (BVarSymbol) symbol;
                checkSefReferences(varRefExpr.pos, env, varSym);
                varRefExpr.symbol = varSym;
                actualType = varSym.type;
                BLangInvokableNode encInvokable = env.enclInvokable;
                if (encInvokable != null && encInvokable.flagSet.contains(Flag.LAMBDA) &&
                        !(symbol.owner instanceof BPackageSymbol)) {
                    SymbolEnv encInvokableEnv = findEnclosingInvokableEnv(env, encInvokable);
                    BSymbol closureVarSymbol = symResolver.lookupClosureVarSymbol(encInvokableEnv, symbol.name,
                            SymTag.VARIABLE_NAME);
                    if (closureVarSymbol != symTable.notFoundSymbol &&
                            !isFunctionArgument(closureVarSymbol, env.enclInvokable.requiredParams)) {
                        ((BLangFunction) env.enclInvokable).closureVarSymbols.add((BVarSymbol) closureVarSymbol);
                    }
                }
                if (env.node.getKind() == NodeKind.ARROW_EXPR && !(symbol.owner instanceof BPackageSymbol)) {
                    // The owner of the variable ref should be an invokable symbol.
                    // It's set here because the arrow expression changes to an invokable only at desugar
                    // and is not an invokable at this phase.
                    symbol.owner = Symbols.createInvokableSymbol(SymTag.FUNCTION, 0, null,
                            env.enclPkg.packageID, null, symbol.owner);
                    SymbolEnv encInvokableEnv = findEnclosingInvokableEnv(env, encInvokable);
                    BSymbol closureVarSymbol = symResolver.lookupClosureVarSymbol(encInvokableEnv, symbol.name,
                            SymTag.VARIABLE_NAME);
                    if (closureVarSymbol != symTable.notFoundSymbol &&
                            !isFunctionArgument(closureVarSymbol, ((BLangArrowFunction) env.node).params)) {
                        ((BLangArrowFunction) env.node).closureVarSymbols.add((BVarSymbol) closureVarSymbol);
                    }
                }
            } else if ((symbol.tag & SymTag.TYPE) == SymTag.TYPE) {
                actualType = symTable.typeDesc;
                varRefExpr.symbol = symbol;
            } else if ((symbol.tag & SymTag.CONSTANT) == SymTag.CONSTANT) {
                varRefExpr.symbol = symbol;
                if (types.isAssignable(symbol.type, expType)) {
                    actualType = symbol.type;
                } else {
                    actualType = ((BConstantSymbol) symbol).literalValueType;
                }
            } else {
                dlog.error(varRefExpr.pos, DiagnosticCode.UNDEFINED_SYMBOL, varName.toString());
            }
        }

        // Check type compatibility
        if (expType.tag == TypeTags.ARRAY && isArrayOpenSealedType((BArrayType) expType)) {
            dlog.error(varRefExpr.pos, DiagnosticCode.SEALED_ARRAY_TYPE_CAN_NOT_INFER_SIZE);
            return;

        }
        resultType = types.checkType(varRefExpr, actualType, expType);
    }

    @Override
    public void visit(BLangRecordVarRef varRefExpr) {
        List<BField> fields = new ArrayList<>();
        BRecordTypeSymbol recordSymbol = Symbols.createRecordSymbol(0, Names.EMPTY, env.enclPkg.symbol.pkgID,
                null, env.scope.owner);
        boolean unresolvedReference = false;
        for (BLangRecordVarRef.BLangRecordVarRefKeyValue recordRefField : varRefExpr.recordRefFields) {
            checkExpr(recordRefField.variableReference, env);
            BVarSymbol bVarSymbol = getVarSymbolForRecordVariableReference(recordRefField.variableReference);
            if (bVarSymbol == null) {
                unresolvedReference = true;
                continue;
            }
            fields.add(new BField(names.fromIdNode(recordRefField.variableName),
                    new BVarSymbol(0, names.fromIdNode(recordRefField.variableName), env.enclPkg.symbol.pkgID,
                            bVarSymbol.type, recordSymbol)));
        }

        if (varRefExpr.restParam != null) {
            BLangExpression restParam = (BLangExpression) varRefExpr.restParam;
            checkExpr(restParam, env);
            BVarSymbol bVarSymbol = getVarSymbolForRecordVariableReference(restParam);
            unresolvedReference = (bVarSymbol == null);
        }

        if (unresolvedReference) {
            resultType = symTable.semanticError;
            return;
        }

        BRecordType bRecordType = new BRecordType(recordSymbol);
        bRecordType.fields = fields;
        recordSymbol.type = bRecordType;
        varRefExpr.symbol = new BVarSymbol(0, Names.EMPTY, env.enclPkg.symbol.pkgID, bRecordType, env.scope.owner);

        if (varRefExpr.isClosed) {
            bRecordType.sealed = true;
        } else {
            bRecordType.restFieldType = symTable.mapType;
        }

        resultType = bRecordType;
    }

    @Override
    public void visit(BLangTupleVarRef varRefExpr) {
        List<BType> results = new ArrayList<>();
        for (int i = 0; i < varRefExpr.expressions.size(); i++) {
            ((BLangVariableReference) varRefExpr.expressions.get(i)).lhsVar = true;
            results.add(checkExpr(varRefExpr.expressions.get(i), env, symTable.noType));
        }
        BType actualType = new BTupleType(results);
        resultType = types.checkType(varRefExpr, actualType, expType);
    }

    /**
     * This method will recursively check if a multidimensional array has at least one open sealed dimension.
     *
     * @param arrayType array to check if open sealed
     * @return true if at least one dimension is open sealed
     */
    public boolean isArrayOpenSealedType(BArrayType arrayType) {
        if (arrayType.state == BArrayState.OPEN_SEALED) {
            return true;
        }
        if (arrayType.eType.tag == TypeTags.ARRAY) {
            return isArrayOpenSealedType((BArrayType) arrayType.eType);
        }
        return false;
    }

    /**
     * This method will recursively traverse and find the symbol environment of a lambda node (which is given as the
     * enclosing invokable node) which is needed to lookup closure variables. The variable lookup will start from the
     * enclosing invokable node's environment, which are outside of the scope of a lambda function.
     */
    private SymbolEnv findEnclosingInvokableEnv(SymbolEnv env, BLangInvokableNode encInvokable) {
        if (env.enclEnv.node != null && env.enclEnv.node.getKind() == NodeKind.ARROW_EXPR) {
            // if enclosing env's node is arrow expression
            return env.enclEnv;
        }
        if (env.enclInvokable != null && env.enclInvokable == encInvokable) {
            return findEnclosingInvokableEnv(env.enclEnv, encInvokable);
        }
        return env;
    }

    private boolean isFunctionArgument(BSymbol symbol, List<BLangSimpleVariable> params) {
        return params.stream().anyMatch(param -> (param.symbol.name.equals(symbol.name) &&
                param.type.tag == symbol.type.tag));
    }

    public void visit(BLangFieldBasedAccess fieldAccessExpr) {
        // First analyze the variable reference expression.
        ((BLangVariableReference) fieldAccessExpr.expr).lhsVar = fieldAccessExpr.lhsVar;
        BType varRefType = getTypeOfExprInFieldAccess(fieldAccessExpr.expr);

        // Accessing all fields using * is only supported for XML.
        if (fieldAccessExpr.fieldKind == FieldKind.ALL && varRefType.tag != TypeTags.XML) {
            dlog.error(fieldAccessExpr.pos, DiagnosticCode.CANNOT_GET_ALL_FIELDS, varRefType);
        }

        // error lifting on lhs is not supported
        if (fieldAccessExpr.lhsVar && fieldAccessExpr.safeNavigate) {
            dlog.error(fieldAccessExpr.pos, DiagnosticCode.INVALID_ERROR_LIFTING_ON_LHS);
            resultType = symTable.semanticError;
            return;
        }

        varRefType = getSafeType(varRefType, fieldAccessExpr);
        Name fieldName = names.fromIdNode(fieldAccessExpr.field);
        BType actualType = checkFieldAccessExpr(fieldAccessExpr, varRefType, fieldName);

        // If this is on lhs, no need to do type checking further. And null/error
        // will not propagate from parent expressions
        if (fieldAccessExpr.lhsVar) {
            fieldAccessExpr.originalType = actualType;
            fieldAccessExpr.type = actualType;
            resultType = actualType;
            return;
        }

        // Get the effective types of the expression. If there are errors/nill propagating from parent
        // expressions, then the effective type will include those as well.
        actualType = getAccessExprFinalType(fieldAccessExpr, actualType);
        resultType = types.checkType(fieldAccessExpr, actualType, this.expType);
    }

    public void visit(BLangIndexBasedAccess indexBasedAccessExpr) {
        // First analyze the variable reference expression.
        ((BLangVariableReference) indexBasedAccessExpr.expr).lhsVar = indexBasedAccessExpr.lhsVar;
        checkExpr(indexBasedAccessExpr.expr, this.env, symTable.noType);

        BType varRefType = indexBasedAccessExpr.expr.type;
        varRefType = getSafeType(varRefType, indexBasedAccessExpr);
        BType actualType = checkIndexAccessExpr(indexBasedAccessExpr, varRefType);

        // If this is on lhs, no need to do type checking further. And null/error
        // will not propagate from parent expressions
        if (indexBasedAccessExpr.lhsVar) {
            indexBasedAccessExpr.originalType = actualType;
            indexBasedAccessExpr.type = actualType;
            resultType = actualType;
            return;
        }

        // Get the effective types of the expression. If there are errors/nil propagating from parent
        // expressions, then the effective type will include those as well.
        actualType = getAccessExprFinalType(indexBasedAccessExpr, actualType);
        this.resultType = this.types.checkType(indexBasedAccessExpr, actualType, this.expType);
    }

    public void visit(BLangInvocation iExpr) {
        // Variable ref expression null means this is the leaf node of the variable ref expression tree
        // e.g. foo();, foo(), foo().k;
        if (iExpr.expr == null) {
            // This is a function invocation expression. e.g. foo()
            checkFunctionInvocationExpr(iExpr);
            return;
        }

        Name pkgAlias = names.fromIdNode(iExpr.pkgAlias);
        if (pkgAlias != Names.EMPTY) {
            dlog.error(iExpr.pos, DiagnosticCode.PKG_ALIAS_NOT_ALLOWED_HERE);
            return;
        }

        // Find the variable reference expression type
        final BType exprType = checkExpr(iExpr.expr, this.env, symTable.noType);
        if (isIterableOperationInvocation(iExpr)) {
            iExpr.iterableOperationInvocation = true;
            iterableAnalyzer.handlerIterableOperation(iExpr, expType, env);
            resultType = iExpr.iContext.operations.getLast().resultType;
            return;
        }

        if (iExpr.actionInvocation) {
            checkActionInvocationExpr(iExpr, exprType);
            return;
        }

        BType varRefType = iExpr.expr.type;
        varRefType = getSafeType(varRefType, iExpr);

        BLangBuiltInMethod builtInFunction = BLangBuiltInMethod.getFromString(iExpr.name.value);
        // Returns if the function is a builtin function
        if (BLangBuiltInMethod.UNDEFINED != builtInFunction && checkBuiltinFunctionInvocation(iExpr, builtInFunction,
                varRefType)) {
            return;
        }

        switch (varRefType.tag) {
            case TypeTags.OBJECT:
                // Invoking a function bound to an object
                // First check whether there exist a function with this name
                // Then perform arg and param matching
                checkObjectFunctionInvocationExpr(iExpr, (BObjectType) varRefType);
                break;
            case TypeTags.RECORD:
            case TypeTags.BOOLEAN:
            case TypeTags.STRING:
            case TypeTags.INT:
            case TypeTags.FLOAT:
            case TypeTags.DECIMAL:
            case TypeTags.XML:
                checkFunctionInvocationExpr(iExpr, varRefType);
                break;
            case TypeTags.JSON:
                checkFunctionInvocationExpr(iExpr, symTable.jsonType);
                break;
            case TypeTags.TABLE:
                checkFunctionInvocationExpr(iExpr, symTable.tableType);
                break;
            case TypeTags.STREAM:
                checkFunctionInvocationExpr(iExpr, symTable.streamType);
                break;
            case TypeTags.FUTURE:
                checkFunctionInvocationExpr(iExpr, symTable.futureType);
                break;
            case TypeTags.NONE:
                dlog.error(iExpr.pos, DiagnosticCode.UNDEFINED_FUNCTION, iExpr.name);
                break;
            case TypeTags.MAP:
                // allow map function for both constrained / un constrained maps
                checkFunctionInvocationExpr(iExpr, this.symTable.mapType);
                break;
            case TypeTags.SEMANTIC_ERROR:
                break;
            case TypeTags.INTERMEDIATE_COLLECTION:
                dlog.error(iExpr.pos, DiagnosticCode.INVALID_FUNCTION_INVOCATION_WITH_NAME, iExpr.name,
                        iExpr.expr.type);
                resultType = symTable.semanticError;
                break;
            default:
                dlog.error(iExpr.pos, DiagnosticCode.INVALID_FUNCTION_INVOCATION, iExpr.expr.type);
                resultType = symTable.semanticError;
                break;
        }

        if (iExpr.symbol != null) {
            iExpr.originalType = ((BInvokableSymbol) iExpr.symbol).type.getReturnType();
        } else {
            iExpr.originalType = iExpr.type;
        }
    }

    public void visit(BLangTypeInit cIExpr) {
        if ((expType.tag == TypeTags.ANY && cIExpr.userDefinedType == null)
                || expType.tag == TypeTags.RECORD) {
            dlog.error(cIExpr.pos, DiagnosticCode.INVALID_TYPE_NEW_LITERAL, expType);
            resultType = symTable.semanticError;
            return;
        }
        BType actualType;
        if (cIExpr.userDefinedType != null) {
            actualType = symResolver.resolveTypeNode(cIExpr.userDefinedType, env);
        } else {
            actualType = expType;
        }

        if (actualType == symTable.semanticError) {
            //TODO dlog error?
            resultType = symTable.semanticError;
            return;
        }

        if (actualType.tag != TypeTags.OBJECT) {
            dlog.error(cIExpr.pos, DiagnosticCode.CANNOT_INFER_OBJECT_TYPE_FROM_LHS, actualType);
            resultType = symTable.semanticError;
            return;
        }

        if ((actualType.tsymbol.flags & Flags.ABSTRACT) == Flags.ABSTRACT) {
            dlog.error(cIExpr.pos, DiagnosticCode.CANNOT_INITIALIZE_ABSTRACT_OBJECT, actualType.tsymbol);
            cIExpr.objectInitInvocation.argExprs.forEach(expr -> checkExpr(expr, env, symTable.noType));
            resultType = symTable.semanticError;
            return;
        }

        if (((BObjectTypeSymbol) actualType.tsymbol).initializerFunc != null) {
            cIExpr.objectInitInvocation.symbol = ((BObjectTypeSymbol) actualType.tsymbol).initializerFunc.symbol;
            checkInvocationParam(cIExpr.objectInitInvocation);
        } else if (cIExpr.objectInitInvocation.argExprs.size() > 0) {
            // If the initializerFunc null then this is a default constructor invocation. Hence should not 
            // pass any arguments.
            dlog.error(cIExpr.pos, DiagnosticCode.TOO_MANY_ARGS_FUNC_CALL, cIExpr.objectInitInvocation.exprSymbol);
            cIExpr.objectInitInvocation.argExprs.forEach(expr -> checkExpr(expr, env, symTable.noType));
            resultType = symTable.semanticError;
            return;
        }

        cIExpr.objectInitInvocation.type = symTable.nilType;
        resultType = types.checkType(cIExpr, actualType, expType);
    }

    public void visit(BLangTernaryExpr ternaryExpr) {
        BType condExprType = checkExpr(ternaryExpr.expr, env, this.symTable.booleanType);

        SymbolEnv thenEnv = SymbolEnv.createExpressionEnv(ternaryExpr.thenExpr, env);
        SymbolEnv elseEnv = SymbolEnv.createExpressionEnv(ternaryExpr.elseExpr, env);
        Map<BVarSymbol, BType> thenTypeGuards = getTypeGuards(ternaryExpr.expr);
        if (!thenTypeGuards.isEmpty()) {
            defineThenTypeGuards(ternaryExpr, thenEnv, thenTypeGuards);
            defineElseTypeGuards(thenTypeGuards, ternaryExpr, elseEnv);
        }

        BType thenType = checkExpr(ternaryExpr.thenExpr, thenEnv, expType);
        BType elseType = checkExpr(ternaryExpr.elseExpr, elseEnv, expType);

        if (condExprType == symTable.semanticError || thenType == symTable.semanticError
                || elseType == symTable.semanticError) {
            resultType = symTable.semanticError;
        } else if (expType == symTable.noType) {
            if (thenType == elseType) {
                resultType = thenType;
            } else {
                dlog.error(ternaryExpr.pos, DiagnosticCode.INCOMPATIBLE_TYPES, thenType, elseType);
                resultType = symTable.semanticError;
            }
        } else {
            resultType = expType;
        }
    }

    public void visit(BLangAwaitExpr awaitExpr) {
        BType actualType;
        BType expType = checkExpr(awaitExpr.expr, env, this.symTable.noType);
        if (expType == symTable.semanticError) {
            actualType = symTable.semanticError;
        } else if (expType.tag == TypeTags.FUTURE) {
            actualType = ((BFutureType) expType).constraint;
        } else {
            dlog.error(awaitExpr.pos, DiagnosticCode.INCOMPATIBLE_TYPES, symTable.futureType, expType);
            return;
        }
        resultType = types.checkType(awaitExpr, actualType, this.expType);
    }

    @Override
    public void visit(BLangTrapExpr trapExpr) {
        BType actualType;
        BType exprType = checkExpr(trapExpr.expr, env, this.symTable.noType);
        if (expType == symTable.semanticError) {
            actualType = symTable.semanticError;
        } else {
            Set<BType> resultTypes = new HashSet<>();
            if (exprType.tag == TypeTags.UNION) {
                resultTypes.addAll(((BUnionType) exprType).memberTypes);
            } else {
                resultTypes.add(exprType);
            }
            resultTypes.add(symTable.errorType);
            actualType = new BUnionType(null, resultTypes, resultTypes.contains(symTable.nilType));
        }

        resultType = types.checkType(trapExpr, actualType, expType);
        if (resultType != null && resultType != symTable.semanticError) {
            types.setImplicitCastExpr(trapExpr.expr, trapExpr.expr.type, resultType);
        }
    }

    public void visit(BLangBinaryExpr binaryExpr) {
        BType lhsType = checkExpr(binaryExpr.lhsExpr, env);
        BType rhsType = checkExpr(binaryExpr.rhsExpr, env);

        // Set error type as the actual type.
        BType actualType = symTable.semanticError;

        // Look up operator symbol if both rhs and lhs types are error types
        if (lhsType != symTable.semanticError && rhsType != symTable.semanticError) {
            BSymbol opSymbol = symResolver.resolveBinaryOperator(binaryExpr.opKind, lhsType, rhsType);

            if (opSymbol == symTable.notFoundSymbol) {
                opSymbol = symResolver.getBinaryEqualityForTypeSets(binaryExpr.opKind, lhsType, rhsType, binaryExpr);
            }

            if (opSymbol == symTable.notFoundSymbol) {
                dlog.error(binaryExpr.pos, DiagnosticCode.BINARY_OP_INCOMPATIBLE_TYPES,
                        binaryExpr.opKind, lhsType, rhsType);
            } else {
                binaryExpr.opSymbol = (BOperatorSymbol) opSymbol;
                actualType = opSymbol.type.getReturnType();
            }
        }

        resultType = types.checkType(binaryExpr, actualType, expType);
    }

    public void visit(BLangElvisExpr elvisExpr) {
        BType lhsType = checkExpr(elvisExpr.lhsExpr, env);
        BType actualType = symTable.semanticError;
        if (lhsType != symTable.semanticError) {
            if (lhsType.tag == TypeTags.UNION && lhsType.isNullable()) {
                BUnionType unionType = (BUnionType) lhsType;
                HashSet<BType> memberTypes = new HashSet<BType>();
                Iterator<BType> iterator = unionType.getMemberTypes().iterator();
                while (iterator.hasNext()) {
                    BType memberType = iterator.next();
                    if (memberType != symTable.nilType) {
                        memberTypes.add(memberType);
                    }
                }
                if (memberTypes.size() == 1) {
                    BType[] memberArray = new BType[1];
                    memberTypes.toArray(memberArray);
                    actualType = memberArray[0];
                } else {
                    actualType = new BUnionType(null, memberTypes, false);
                }
            } else {
                dlog.error(elvisExpr.pos, DiagnosticCode.OPERATOR_NOT_SUPPORTED,
                        OperatorKind.ELVIS, lhsType);
            }
        }
        BType rhsReturnType = checkExpr(elvisExpr.rhsExpr, env, expType);
        BType lhsReturnType = types.checkType(elvisExpr.lhsExpr.pos, actualType, expType,
                DiagnosticCode.INCOMPATIBLE_TYPES);
        if (rhsReturnType == symTable.semanticError || lhsReturnType == symTable.semanticError) {
            resultType = symTable.semanticError;
        } else if (expType == symTable.noType) {
            if (types.isSameType(rhsReturnType, lhsReturnType)) {
                resultType = lhsReturnType;
            } else {
                dlog.error(elvisExpr.rhsExpr.pos, DiagnosticCode.INCOMPATIBLE_TYPES, lhsReturnType, rhsReturnType);
                resultType = symTable.semanticError;
            }
        } else {
            resultType = expType;
        }
    }

    @Override
    public void visit(BLangBracedOrTupleExpr bracedOrTupleExpr) {
        // Handle Tuple Expression.
        if (expType.tag == TypeTags.TUPLE) {
            BTupleType tupleType = (BTupleType) this.expType;
            // Fix this.
            List<BType> expTypes = getListWithErrorTypes(bracedOrTupleExpr.expressions.size());
            if (tupleType.tupleTypes.size() != bracedOrTupleExpr.expressions.size()) {
                dlog.error(bracedOrTupleExpr.pos, DiagnosticCode.SYNTAX_ERROR,
                        "tuple and expression size does not match");
            } else {
                expTypes = tupleType.tupleTypes;
            }
            List<BType> results = new ArrayList<>();
            for (int i = 0; i < bracedOrTupleExpr.expressions.size(); i++) {
                // Infer type from lhs since lhs might be union
                // TODO: Need to fix with tuple casting
                BType expType = expTypes.get(i);
                BType actualType = checkExpr(bracedOrTupleExpr.expressions.get(i), env, expType);
                results.add(expType.tag != TypeTags.NONE ? expType : actualType);
            }
            resultType = new BTupleType(results);
            return;
        }
        List<BType> results = new ArrayList<>();
        for (int i = 0; i < bracedOrTupleExpr.expressions.size(); i++) {
            results.add(checkExpr(bracedOrTupleExpr.expressions.get(i), env, symTable.noType));
        }
        if (expType.tag == TypeTags.TYPEDESC) {
            bracedOrTupleExpr.isTypedescExpr = true;
            List<BType> actualTypes = new ArrayList<>();
            for (int i = 0; i < bracedOrTupleExpr.expressions.size(); i++) {
                final BLangExpression expr = bracedOrTupleExpr.expressions.get(i);
                if (expr.getKind() == NodeKind.TYPEDESC_EXPRESSION) {
                    actualTypes.add(((BLangTypedescExpr) expr).resolvedType);
                } else if (expr.getKind() == NodeKind.SIMPLE_VARIABLE_REF) {
                    actualTypes.add(((BLangSimpleVarRef) expr).symbol.type);
                } else {
                    actualTypes.add(results.get(i));
                }
            }
            if (actualTypes.size() == 1) {
                bracedOrTupleExpr.typedescType = actualTypes.get(0);
            } else {
                bracedOrTupleExpr.typedescType = new BTupleType(actualTypes);
            }
            resultType = symTable.typeDesc;
        } else if (bracedOrTupleExpr.expressions.size() > 1) {
            // This is a tuple.
            BType actualType = new BTupleType(results);

            if (expType.tag == TypeTags.ANY || expType.tag == TypeTags.ANYDATA) {
                dlog.error(bracedOrTupleExpr.pos, DiagnosticCode.INVALID_TUPLE_LITERAL, expType);
                resultType = symTable.semanticError;
                return;
            }

            List<BType> tupleCompatibleType = getArrayCompatibleTypes(expType, actualType);
            if (tupleCompatibleType.isEmpty()) {
                dlog.error(bracedOrTupleExpr.pos, DiagnosticCode.INCOMPATIBLE_TYPES, expType, actualType);
            } else if (tupleCompatibleType.size() > 1) {
                dlog.error(bracedOrTupleExpr.pos, DiagnosticCode.AMBIGUOUS_TYPES, expType);
            } else if (tupleCompatibleType.get(0).tag == TypeTags.ANY) {
                dlog.error(bracedOrTupleExpr.pos, DiagnosticCode.INVALID_TUPLE_LITERAL, expType);
            } else {
                resultType = types.checkType(bracedOrTupleExpr, actualType, expType);
            }
        } else {
            // This is a braced expression.
            bracedOrTupleExpr.isBracedExpr = true;
            final BType actualType = results.get(0);
            BLangExpression expression = bracedOrTupleExpr.expressions.get(0);
            resultType = types.checkType(expression, actualType, expType);
        }
    }

    public void visit(BLangTypedescExpr accessExpr) {
        BType actualType = symTable.typeDesc;
        accessExpr.resolvedType = symResolver.resolveTypeNode(accessExpr.typeNode, env);
        resultType = types.checkType(accessExpr, actualType, expType);
    }

    public void visit(BLangUnaryExpr unaryExpr) {
        BType exprType;
        BType actualType = symTable.semanticError;
        if (OperatorKind.UNTAINT.equals(unaryExpr.operator)) {
            exprType = checkExpr(unaryExpr.expr, env);
            if (exprType != symTable.semanticError) {
                actualType = exprType;
            }
        } else {
            exprType = checkExpr(unaryExpr.expr, env);
            if (exprType != symTable.semanticError) {
                BSymbol symbol = symResolver.resolveUnaryOperator(unaryExpr.pos, unaryExpr.operator, exprType);
                if (symbol == symTable.notFoundSymbol) {
                    dlog.error(unaryExpr.pos, DiagnosticCode.UNARY_OP_INCOMPATIBLE_TYPES,
                            unaryExpr.operator, exprType);
                } else {
                    unaryExpr.opSymbol = (BOperatorSymbol) symbol;
                    actualType = symbol.type.getReturnType();
                }
            }
        }

        resultType = types.checkType(unaryExpr, actualType, expType);
    }

    public void visit(BLangTypeConversionExpr conversionExpr) {
        // Set error type as the actual type.
        BType actualType = symTable.semanticError;

        BType targetType = symResolver.resolveTypeNode(conversionExpr.typeNode, env);
        conversionExpr.targetType = targetType;
        BType sourceType = checkExpr(conversionExpr.expr, env, symTable.noType);

        // Lookup for built-in type conversion operator symbol
        BSymbol symbol = symResolver.resolveConversionOperator(sourceType, targetType);
        if (symbol == symTable.notFoundSymbol) {
            dlog.error(conversionExpr.pos, DiagnosticCode.INCOMPATIBLE_TYPES_CONVERSION, sourceType, targetType);
        } else {
            BConversionOperatorSymbol conversionSym = (BConversionOperatorSymbol) symbol;
            conversionExpr.conversionSymbol = conversionSym;
            actualType = conversionSym.type.getReturnType();
        }

        resultType = types.checkType(conversionExpr, actualType, expType);
    }

    @Override
    public void visit(BLangLambdaFunction bLangLambdaFunction) {
        bLangLambdaFunction.type = bLangLambdaFunction.function.symbol.type;
        // creating a copy of the env to visit the lambda function later
        bLangLambdaFunction.cachedEnv = env.createClone();
        env.enclPkg.lambdaFunctions.add(bLangLambdaFunction);
        resultType = types.checkType(bLangLambdaFunction, bLangLambdaFunction.type, expType);
    }

    @Override
    public void visit(BLangArrowFunction bLangArrowFunction) {
        if (expType.tag != TypeTags.INVOKABLE) {
            dlog.error(bLangArrowFunction.pos, DiagnosticCode.ARROW_EXPRESSION_CANNOT_INFER_TYPE_FROM_LHS);
            resultType = symTable.semanticError;
            return;
        }

        BInvokableType expectedInvocation = (BInvokableType) this.expType;
        populateArrowExprParamTypes(bLangArrowFunction, expectedInvocation.paramTypes);
        bLangArrowFunction.expression.type = populateArrowExprReturn(bLangArrowFunction, expectedInvocation.retType);
        // if function return type is none, assign the inferred return type
        if (expectedInvocation.retType.tag == TypeTags.NONE) {
            expectedInvocation.retType = bLangArrowFunction.expression.type;
        }
        resultType = bLangArrowFunction.funcType = expectedInvocation;
    }

    public void visit(BLangXMLQName bLangXMLQName) {
        String prefix = bLangXMLQName.prefix.value;
        resultType = types.checkType(bLangXMLQName, symTable.stringType, expType);
        // TODO: check isLHS

        if (env.node.getKind() == NodeKind.XML_ATTRIBUTE && prefix.isEmpty()
                && bLangXMLQName.localname.value.equals(XMLConstants.XMLNS_ATTRIBUTE)) {
            ((BLangXMLAttribute) env.node).isNamespaceDeclr = true;
            return;
        }

        if (env.node.getKind() == NodeKind.XML_ATTRIBUTE && prefix.equals(XMLConstants.XMLNS_ATTRIBUTE)) {
            ((BLangXMLAttribute) env.node).isNamespaceDeclr = true;
            return;
        }

        if (prefix.equals(XMLConstants.XMLNS_ATTRIBUTE)) {
            dlog.error(bLangXMLQName.pos, DiagnosticCode.INVALID_NAMESPACE_PREFIX, prefix);
            bLangXMLQName.type = symTable.semanticError;
            return;
        }

        BSymbol xmlnsSymbol = symResolver.lookupSymbol(env, names.fromIdNode(bLangXMLQName.prefix), SymTag.XMLNS);
        if (prefix.isEmpty() && xmlnsSymbol == symTable.notFoundSymbol) {
            return;
        }

        if (!prefix.isEmpty() && xmlnsSymbol == symTable.notFoundSymbol) {
            dlog.error(bLangXMLQName.pos, DiagnosticCode.UNDEFINED_SYMBOL, prefix);
            bLangXMLQName.type = symTable.semanticError;
            return;
        }
        bLangXMLQName.namespaceURI = ((BXMLNSSymbol) xmlnsSymbol).namespaceURI;
        bLangXMLQName.nsSymbol = (BXMLNSSymbol) xmlnsSymbol;
    }

    public void visit(BLangXMLAttribute bLangXMLAttribute) {
        SymbolEnv xmlAttributeEnv = SymbolEnv.getXMLAttributeEnv(bLangXMLAttribute, env);

        // check attribute name
        checkExpr(bLangXMLAttribute.name, xmlAttributeEnv, symTable.stringType);

        // check attribute value
        checkExpr(bLangXMLAttribute.value, xmlAttributeEnv, symTable.stringType);

        symbolEnter.defineNode(bLangXMLAttribute, env);
    }

    public void visit(BLangXMLElementLiteral bLangXMLElementLiteral) {
        SymbolEnv xmlElementEnv = SymbolEnv.getXMLElementEnv(bLangXMLElementLiteral, env);

        // Visit in-line namespace declarations
        bLangXMLElementLiteral.attributes.forEach(attribute -> {
            if (attribute.name.getKind() == NodeKind.XML_QNAME
                    && ((BLangXMLQName) attribute.name).prefix.value.equals(XMLConstants.XMLNS_ATTRIBUTE)) {
                checkExpr(attribute, xmlElementEnv, symTable.noType);
            }
        });

        // Visit attributes.
        bLangXMLElementLiteral.attributes.forEach(attribute -> {
            if (attribute.name.getKind() != NodeKind.XML_QNAME
                    || !((BLangXMLQName) attribute.name).prefix.value.equals(XMLConstants.XMLNS_ATTRIBUTE)) {
                checkExpr(attribute, xmlElementEnv, symTable.noType);
            }
        });

        Map<Name, BXMLNSSymbol> namespaces = symResolver.resolveAllNamespaces(xmlElementEnv);
        Name defaultNs = names.fromString(XMLConstants.DEFAULT_NS_PREFIX);
        if (namespaces.containsKey(defaultNs)) {
            bLangXMLElementLiteral.defaultNsSymbol = namespaces.remove(defaultNs);
        }
        bLangXMLElementLiteral.namespacesInScope.putAll(namespaces);

        // Visit the tag names
        validateTags(bLangXMLElementLiteral, xmlElementEnv);

        // Visit the children
        bLangXMLElementLiteral.modifiedChildren =
                concatSimilarKindXMLNodes(bLangXMLElementLiteral.children, xmlElementEnv);
        resultType = types.checkType(bLangXMLElementLiteral, symTable.xmlType, expType);
    }

    public void visit(BLangXMLTextLiteral bLangXMLTextLiteral) {
        bLangXMLTextLiteral.concatExpr = getStringTemplateConcatExpr(bLangXMLTextLiteral.textFragments);
        resultType = types.checkType(bLangXMLTextLiteral, symTable.xmlType, expType);
    }

    public void visit(BLangXMLCommentLiteral bLangXMLCommentLiteral) {
        bLangXMLCommentLiteral.concatExpr = getStringTemplateConcatExpr(bLangXMLCommentLiteral.textFragments);
        resultType = types.checkType(bLangXMLCommentLiteral, symTable.xmlType, expType);
    }

    public void visit(BLangXMLProcInsLiteral bLangXMLProcInsLiteral) {
        checkExpr(bLangXMLProcInsLiteral.target, env, symTable.stringType);
        bLangXMLProcInsLiteral.dataConcatExpr = getStringTemplateConcatExpr(bLangXMLProcInsLiteral.dataFragments);
        resultType = types.checkType(bLangXMLProcInsLiteral, symTable.xmlType, expType);
    }

    public void visit(BLangXMLQuotedString bLangXMLQuotedString) {
        bLangXMLQuotedString.concatExpr = getStringTemplateConcatExpr(bLangXMLQuotedString.textFragments);
        resultType = types.checkType(bLangXMLQuotedString, symTable.stringType, expType);
    }

    public void visit(BLangXMLAttributeAccess xmlAttributeAccessExpr) {
        BType actualType = symTable.semanticError;

        // First analyze the variable reference expression.
        checkExpr(xmlAttributeAccessExpr.expr, env, symTable.xmlType);

        // Then analyze the index expression.
        BLangExpression indexExpr = xmlAttributeAccessExpr.indexExpr;
        if (indexExpr == null) {
            if (xmlAttributeAccessExpr.lhsVar) {
                dlog.error(xmlAttributeAccessExpr.pos, DiagnosticCode.XML_ATTRIBUTE_MAP_UPDATE_NOT_ALLOWED);
            } else {
                actualType = symTable.xmlAttributesType;
            }
            resultType = types.checkType(xmlAttributeAccessExpr, actualType, expType);
            return;
        }

        checkExpr(indexExpr, env, symTable.stringType);

        if (indexExpr.type.tag == TypeTags.STRING) {
            actualType = symTable.stringType;
        }

        xmlAttributeAccessExpr.namespaces.putAll(symResolver.resolveAllNamespaces(env));
        resultType = types.checkType(xmlAttributeAccessExpr, actualType, expType);
    }

    public void visit(BLangStringTemplateLiteral stringTemplateLiteral) {
        stringTemplateLiteral.concatExpr = getStringTemplateConcatExpr(stringTemplateLiteral.exprs);
        resultType = types.checkType(stringTemplateLiteral, symTable.stringType, expType);
    }

    @Override
    public void visit(BLangIntRangeExpression intRangeExpression) {
        checkExpr(intRangeExpression.startExpr, env, symTable.intType);
        checkExpr(intRangeExpression.endExpr, env, symTable.intType);
        resultType = new BArrayType(symTable.intType);
    }

    @Override
    public void visit(BLangTableQueryExpression tableQueryExpression) {
        BType actualType = symTable.semanticError;
        int expTypeTag = expType.tag;

        if (expTypeTag == TypeTags.TABLE) {
            actualType = expType;
        } else if (expTypeTag != TypeTags.SEMANTIC_ERROR) {
            dlog.error(tableQueryExpression.pos, DiagnosticCode.INCOMPATIBLE_TYPES_CONVERSION, expType);
        }

        BLangTableQuery tableQuery = (BLangTableQuery) tableQueryExpression.getTableQuery();
        tableQuery.accept(this);

        resultType = types.checkType(tableQueryExpression, actualType, expType);
    }

    @Override
    public void visit(BLangTableQuery tableQuery) {
        BLangStreamingInput streamingInput = (BLangStreamingInput) tableQuery.getStreamingInput();
        streamingInput.accept(this);

        BLangJoinStreamingInput joinStreamingInput = (BLangJoinStreamingInput) tableQuery.getJoinStreamingInput();
        if (joinStreamingInput != null) {
            joinStreamingInput.accept(this);
        }
    }

    @Override
    public void visit(BLangSelectClause selectClause) {
        List<? extends SelectExpressionNode> selectExprList = selectClause.getSelectExpressions();
        selectExprList.forEach(selectExpr -> ((BLangSelectExpression) selectExpr).accept(this));

        BLangGroupBy groupBy = (BLangGroupBy) selectClause.getGroupBy();
        if (groupBy != null) {
            groupBy.accept(this);
        }

        BLangHaving having = (BLangHaving) selectClause.getHaving();
        if (having != null) {
            having.accept(this);
        }
    }

    @Override
    public void visit(BLangSelectExpression selectExpression) {
        BLangExpression expr = (BLangExpression) selectExpression.getExpression();
        expr.accept(this);
    }

    @Override
    public void visit(BLangGroupBy groupBy) {
        groupBy.getVariables().forEach(expr -> ((BLangExpression) expr).accept(this));
    }

    @Override
    public void visit(BLangHaving having) {
        BLangExpression expr = (BLangExpression) having.getExpression();
        expr.accept(this);
    }

    @Override
    public void visit(BLangOrderBy orderBy) {
        for (OrderByVariableNode orderByVariableNode : orderBy.getVariables()) {
            ((BLangOrderByVariable) orderByVariableNode).accept(this);
        }
    }

    @Override
    public void visit(BLangOrderByVariable orderByVariable) {
        BLangExpression expression = (BLangExpression) orderByVariable.getVariableReference();
        expression.accept(this);
    }

    @Override
    public void visit(BLangJoinStreamingInput joinStreamingInput) {
        BLangStreamingInput streamingInput = (BLangStreamingInput) joinStreamingInput.getStreamingInput();
        streamingInput.accept(this);
    }

    @Override
    public void visit(BLangStreamingInput streamingInput) {
        BLangExpression varRef = (BLangExpression) streamingInput.getStreamReference();
        varRef.accept(this);
    }

    @Override
    public void visit(BLangRestArgsExpression bLangRestArgExpression) {
        resultType = checkExpr(bLangRestArgExpression.expr, env, expType);
    }

    @Override
    public void visit(BLangNamedArgsExpression bLangNamedArgsExpression) {
        resultType = checkExpr(bLangNamedArgsExpression.expr, env, expType);
        bLangNamedArgsExpression.type = bLangNamedArgsExpression.expr.type;
    }

    @Override
    public void visit(BLangMatchExpression bLangMatchExpression) {
        SymbolEnv matchExprEnv = SymbolEnv.createBlockEnv((BLangBlockStmt) TreeBuilder.createBlockNode(), env);
        checkExpr(bLangMatchExpression.expr, matchExprEnv);

        // Type check and resolve patterns and their expressions
        bLangMatchExpression.patternClauses.forEach(pattern -> {
            if (!pattern.variable.name.value.endsWith(Names.IGNORE.value)) {
                symbolEnter.defineNode(pattern.variable, matchExprEnv);
            }
            checkExpr(pattern.expr, matchExprEnv, expType);
            pattern.variable.type = symResolver.resolveTypeNode(pattern.variable.typeNode, matchExprEnv);
        });

        Set<BType> matchExprTypes = getMatchExpressionTypes(bLangMatchExpression);

        BType actualType;
        if (matchExprTypes.contains(symTable.semanticError)) {
            actualType = symTable.semanticError;
        } else if (matchExprTypes.size() == 1) {
            actualType = matchExprTypes.toArray(new BType[matchExprTypes.size()])[0];
        } else {
            actualType = new BUnionType(null, matchExprTypes, matchExprTypes.contains(symTable.nilType));
        }

        resultType = types.checkType(bLangMatchExpression, actualType, expType);
    }

    @Override
    public void visit(BLangCheckedExpr checkedExpr) {
        BType exprType = checkExpr(checkedExpr.expr, env, symTable.noType);
        if (exprType.tag != TypeTags.UNION) {
            if (types.isAssignable(exprType, symTable.errorType)) {
                dlog.error(checkedExpr.expr.pos, DiagnosticCode.CHECKED_EXPR_INVALID_USAGE_ALL_ERROR_TYPES_IN_RHS);
            } else {
                dlog.error(checkedExpr.expr.pos, DiagnosticCode.CHECKED_EXPR_INVALID_USAGE_NO_ERROR_TYPE_IN_RHS);
            }
            checkedExpr.type = symTable.semanticError;
            return;
        }

        BUnionType unionType = (BUnionType) exprType;
        // Filter out the list of types which are not equivalent with the error type.
        Map<Boolean, List<BType>> resultTypeMap = unionType.memberTypes.stream()
                .collect(Collectors.groupingBy(memberType -> types.isAssignable(memberType, symTable.errorType)));

        // This list will be used in the desugar phase
        checkedExpr.equivalentErrorTypeList = resultTypeMap.get(true);
        if (checkedExpr.equivalentErrorTypeList == null ||
                checkedExpr.equivalentErrorTypeList.size() == 0) {
            // No member types in this union is equivalent to the error type
            dlog.error(checkedExpr.expr.pos, DiagnosticCode.CHECKED_EXPR_INVALID_USAGE_NO_ERROR_TYPE_IN_RHS);
            checkedExpr.type = symTable.semanticError;
            return;
        }

        List<BType> nonErrorTypeList = resultTypeMap.get(false);
        if (nonErrorTypeList == null || nonErrorTypeList.size() == 0) {
            // All member types in the union are equivalent to the error type.
            // Checked expression requires at least one type which is not equivalent to the error type.
            dlog.error(checkedExpr.expr.pos, DiagnosticCode.CHECKED_EXPR_INVALID_USAGE_ALL_ERROR_TYPES_IN_RHS);
            checkedExpr.type = symTable.semanticError;
            return;
        }

        BType actualType;
        if (nonErrorTypeList.size() == 1) {
            actualType = nonErrorTypeList.get(0);
        } else {
            actualType = new BUnionType(null, new LinkedHashSet<>(nonErrorTypeList),
                    nonErrorTypeList.contains(symTable.nilType));
        }

        resultType = types.checkType(checkedExpr, actualType, expType);
    }

    @Override
    public void visit(BLangErrorConstructorExpr errorConstructorExpr) {
        if (expType.tag != TypeTags.ERROR) {
            dlog.error(errorConstructorExpr.pos, DiagnosticCode.CANNOT_INFER_ERROR_TYPE, expType);
            resultType = symTable.semanticError;
            return;
        }

        // No matter what, message expression has to exist and it's type should be string type.
        Optional.ofNullable(errorConstructorExpr.reasonExpr)
                .map(expr -> checkExpr(expr, env, symTable.stringType))
                .orElseThrow(AssertionError::new);

        Optional.ofNullable(errorConstructorExpr.detailsExpr)
                .ifPresent(expr -> checkExpr(expr, env, ((BErrorType) expType).detailType));
        resultType = expType;
    }

    @Override
    public void visit(BLangServiceConstructorExpr serviceConstructorExpr) {
        resultType = serviceConstructorExpr.serviceNode.symbol.type;
    }

    @Override
    public void visit(BLangTypeTestExpr typeTestExpr) {
        typeTestExpr.typeNode.type = symResolver.resolveTypeNode(typeTestExpr.typeNode, env);
        checkExpr(typeTestExpr.expr, env);

        resultType = types.checkType(typeTestExpr, symTable.booleanType, expType);
    }

    // Private methods

    private BVarSymbol getVarSymbolForRecordVariableReference(BLangExpression varRef) {
        if (varRef.getKind() == NodeKind.SIMPLE_VARIABLE_REF) {
            return (BVarSymbol) ((BLangSimpleVarRef) varRef).symbol;
        }
        if (varRef.getKind() == NodeKind.RECORD_VARIABLE_REF) {
            return (BVarSymbol) ((BLangRecordVarRef) varRef).symbol;
        }
        if (varRef.getKind() == NodeKind.TUPLE_VARIABLE_REF) {
            return (BVarSymbol) ((BLangTupleVarRef) varRef).symbol;
        }
        if (varRef.getKind() == NodeKind.FIELD_BASED_ACCESS_EXPR) {
            return (BVarSymbol) ((BLangFieldBasedAccess) varRef).symbol;
        }
        if (varRef.getKind() == NodeKind.INDEX_BASED_ACCESS_EXPR) {
            return (BVarSymbol) ((BLangIndexBasedAccess) varRef).symbol;
        }
        if (varRef.getKind() == NodeKind.XML_ATTRIBUTE_ACCESS_EXPR) {
            return (BVarSymbol) ((BLangXMLAttributeAccess) varRef).symbol;
        }

        dlog.error(varRef.pos, DiagnosticCode.INVALID_RECORD_BINDING_PATTERN, varRef.type);
        return null;
    }

    private BType populateArrowExprReturn(BLangArrowFunction bLangArrowFunction, BType expectedRetType) {
        SymbolEnv arrowFunctionEnv = SymbolEnv.createArrowFunctionSymbolEnv(bLangArrowFunction, env);
        bLangArrowFunction.params.forEach(param -> symbolEnter.defineNode(param, arrowFunctionEnv));
        return checkExpr(bLangArrowFunction.expression, arrowFunctionEnv, expectedRetType);
    }

    private void populateArrowExprParamTypes(BLangArrowFunction bLangArrowFunction, List<BType> paramTypes) {
        if (paramTypes.size() != bLangArrowFunction.params.size()) {
            dlog.error(bLangArrowFunction.pos, DiagnosticCode.ARROW_EXPRESSION_MISMATCHED_PARAMETER_LENGTH,
                    paramTypes.size(), bLangArrowFunction.params.size());
            resultType = symTable.semanticError;
            bLangArrowFunction.params.forEach(param -> param.type = symTable.semanticError);
            return;
        }

        for (int i = 0; i < bLangArrowFunction.params.size(); i++) {
            BLangSimpleVariable paramIdentifier = bLangArrowFunction.params.get(i);
            BType bType = paramTypes.get(i);
            BLangValueType valueTypeNode = (BLangValueType) TreeBuilder.createValueTypeNode();
            valueTypeNode.setTypeKind(bType.getKind());
            paramIdentifier.setTypeNode(valueTypeNode);
            paramIdentifier.type = bType;
        }
    }

    private void checkSefReferences(DiagnosticPos pos, SymbolEnv env, BVarSymbol varSymbol) {
        if (env.enclVarSym == varSymbol) {
            dlog.error(pos, DiagnosticCode.SELF_REFERENCE_VAR, varSymbol.name);
        }
    }

    public List<BType> getListWithErrorTypes(int count) {
        List<BType> list = new ArrayList<>(count);
        for (int i = 0; i < count; i++) {
            list.add(symTable.semanticError);
        }

        return list;
    }

    private void checkFunctionInvocationExpr(BLangInvocation iExpr) {
        Name funcName = names.fromIdNode(iExpr.name);
        Name pkgAlias = names.fromIdNode(iExpr.pkgAlias);
        BSymbol funcSymbol = symTable.notFoundSymbol;
        // TODO: we may not need this section now, with the mandatory 'self'
        // if no package alias, check for same object attached function
        if (pkgAlias == Names.EMPTY && env.enclType != null) {
            Name objFuncName = names.fromString(Symbols.getAttachedFuncSymbolName(
                    env.enclType.type.tsymbol.name.value, funcName.value));
            funcSymbol = symResolver.resolveStructField(iExpr.pos, env, objFuncName,
                    env.enclType.type.tsymbol);
            if (funcSymbol != symTable.notFoundSymbol) {
                iExpr.exprSymbol = symResolver.lookupSymbol(env, Names.SELF, SymTag.VARIABLE);
            }
        }

        // if no such function found, then try resolving in package
        if (funcSymbol == symTable.notFoundSymbol) {
            funcSymbol = symResolver.lookupSymbolInPackage(iExpr.pos, env, pkgAlias, funcName, SymTag.VARIABLE);
        }

        if (funcSymbol == symTable.notFoundSymbol || (funcSymbol.tag & SymTag.FUNCTION) != SymTag.FUNCTION) {
            dlog.error(iExpr.pos, DiagnosticCode.UNDEFINED_FUNCTION, funcName);
            iExpr.argExprs.forEach(arg -> checkExpr(arg, env));
            resultType = symTable.semanticError;
            return;
        }
        if (Symbols.isFlagOn(funcSymbol.flags, Flags.REMOTE)) {
            dlog.error(iExpr.pos, DiagnosticCode.INVALID_ACTION_INVOCATION_SYNTAX);
        }
        if (Symbols.isFlagOn(funcSymbol.flags, Flags.RESOURCE)) {
            dlog.error(iExpr.pos, DiagnosticCode.INVALID_RESOURCE_FUNCTION_INVOCATION);
        }
        // Set the resolved function symbol in the invocation expression.
        // This is used in the code generation phase.
        iExpr.symbol = funcSymbol;
        checkInvocationParamAndReturnType(iExpr);
    }

    private void checkObjectFunctionInvocationExpr(BLangInvocation iExpr, BObjectType objectType) {
        // check for object attached function
        Name funcName =
                names.fromString(Symbols.getAttachedFuncSymbolName(objectType.tsymbol.name.value, iExpr.name.value));
        BSymbol funcSymbol =
                symResolver.resolveObjectMethod(iExpr.pos, env, funcName, (BObjectTypeSymbol) objectType.tsymbol);
        if (funcSymbol == symTable.notFoundSymbol || funcSymbol.type.tag != TypeTags.INVOKABLE) {
            dlog.error(iExpr.pos, DiagnosticCode.UNDEFINED_FUNCTION_IN_OBJECT, iExpr.name.value, objectType);
            resultType = symTable.semanticError;
            return;
        }
        if (Symbols.isFlagOn(funcSymbol.flags, Flags.REMOTE)) {
            dlog.error(iExpr.pos, DiagnosticCode.INVALID_ACTION_INVOCATION_SYNTAX);
        }
        if (Symbols.isFlagOn(funcSymbol.flags, Flags.RESOURCE)) {
            dlog.error(iExpr.pos, DiagnosticCode.INVALID_RESOURCE_FUNCTION_INVOCATION);
        }
        iExpr.symbol = funcSymbol;
        checkInvocationParamAndReturnType(iExpr);
    }

    private void checkFunctionInvocationExpr(BLangInvocation iExpr, BType bType) {
        Name funcName = names.fromString(
                Symbols.getAttachedFuncSymbolName(bType.toString(), iExpr.name.value));
        BPackageSymbol packageSymbol = (BPackageSymbol) bType.tsymbol.owner;
        BSymbol funcSymbol = symResolver.lookupMemberSymbol(iExpr.pos, packageSymbol.scope, this.env,
                funcName, SymTag.FUNCTION);
        if (funcSymbol == symTable.notFoundSymbol) {
            dlog.error(iExpr.pos, DiagnosticCode.UNDEFINED_FUNCTION, funcName);
            resultType = symTable.semanticError;
            return;
        }
        iExpr.symbol = funcSymbol;
        checkInvocationParamAndReturnType(iExpr);
    }

    private boolean isIterableOperationInvocation(BLangInvocation iExpr) {
        final IterableKind iterableKind = IterableKind.getFromString(iExpr.name.value);
        switch (iExpr.expr.type.tag) {
            case TypeTags.ARRAY:
            case TypeTags.MAP:
            case TypeTags.RECORD:
            case TypeTags.JSON:
            case TypeTags.STREAM:
            case TypeTags.TABLE:
            case TypeTags.INTERMEDIATE_COLLECTION:
                return iterableKind != IterableKind.UNDEFINED;
            case TypeTags.XML: {
                // This has been done as there are an iterable operation and a function both named "select"
                // "select" function is applicable over XML type and select iterable operation is applicable over
                // Table type. In order to avoid XML.select being confused for iterable function select at
                // TypeChecker#visit(BLangInvocation iExpr) following condition is checked.
                // TODO: There should be a proper way to resolve the conflict
                return iterableKind != IterableKind.SELECT
                        && iterableKind != IterableKind.UNDEFINED;
            }
        }
        return false;
    }

    private void checkInvocationParamAndReturnType(BLangInvocation iExpr) {
        BType actualType = checkInvocationParam(iExpr);
        if (iExpr.expr != null) {
            actualType = getAccessExprFinalType(iExpr, actualType);
        }

        resultType = types.checkType(iExpr, actualType, this.expType);
    }

    private BType checkInvocationParam(BLangInvocation iExpr) {
        List<BType> paramTypes = ((BInvokableType) iExpr.symbol.type).getParameterTypes();
        int requiredParamsCount;
        if (iExpr.symbol.tag == SymTag.VARIABLE) {
            // Here we assume function pointers can have only required params.
            // And assume that named params and rest params are not supported.
            requiredParamsCount = paramTypes.size();
        } else {
            requiredParamsCount = ((BInvokableSymbol) iExpr.symbol).params.size();
        }

        // Split the different argument types: required args, named args and rest args
        int i = 0;
        BLangExpression vararg = null;
        for (BLangExpression expr : iExpr.argExprs) {
            switch (expr.getKind()) {
                case NAMED_ARGS_EXPR:
                    iExpr.namedArgs.add(expr);
                    break;
                case REST_ARGS_EXPR:
                    vararg = expr;
                    break;
                default:
                    if (i < requiredParamsCount) {
                        iExpr.requiredArgs.add(expr);
                    } else {
                        iExpr.restArgs.add(expr);
                    }
                    i++;
                    break;
            }
        }

        return checkInvocationArgs(iExpr, paramTypes, requiredParamsCount, vararg);
    }

    private BType checkInvocationArgs(BLangInvocation iExpr, List<BType> paramTypes, int requiredParamsCount,
                                      BLangExpression vararg) {
        BType actualType = symTable.semanticError;
        BInvokableSymbol invocableSymbol = (BInvokableSymbol) iExpr.symbol;

        // Check whether the expected param count and the actual args counts are matching.
        if (requiredParamsCount > iExpr.requiredArgs.size()) {
            dlog.error(iExpr.pos, DiagnosticCode.NOT_ENOUGH_ARGS_FUNC_CALL, iExpr.name.value);
            return actualType;
        } else if (invocableSymbol.restParam == null && (vararg != null || !iExpr.restArgs.isEmpty())) {
            if (invocableSymbol.defaultableParams.isEmpty()) {
                dlog.error(iExpr.pos, DiagnosticCode.TOO_MANY_ARGS_FUNC_CALL, iExpr.name.value);
            } else {
                dlog.error(iExpr.pos, DiagnosticCode.DEFAULTABLE_ARG_PASSED_AS_REQUIRED_ARG, iExpr.name.value);
            }
            return actualType;
        }

        checkRequiredArgs(iExpr.requiredArgs, paramTypes);
        checkNamedArgs(iExpr.namedArgs, invocableSymbol.defaultableParams);
        checkRestArgs(iExpr.restArgs, vararg, invocableSymbol.restParam);

        if (iExpr.async) {
            return this.generateFutureType(invocableSymbol);
        } else {
            return invocableSymbol.type.getReturnType();
        }
    }

    private BFutureType generateFutureType(BInvokableSymbol invocableSymbol) {
        BType retType = invocableSymbol.type.getReturnType();
        return new BFutureType(TypeTags.FUTURE, retType, null);
    }

    private void checkRequiredArgs(List<BLangExpression> requiredArgExprs, List<BType> requiredParamTypes) {
        for (int i = 0; i < requiredArgExprs.size(); i++) {
            checkExpr(requiredArgExprs.get(i), this.env, requiredParamTypes.get(i));
        }
    }

    private void checkNamedArgs(List<BLangExpression> namedArgExprs, List<BVarSymbol> defaultableParams) {
        for (BLangExpression expr : namedArgExprs) {
            BLangIdentifier argName = ((NamedArgNode) expr).getName();
            BVarSymbol varSym = defaultableParams.stream()
                    .filter(param -> param.getName().value.equals(argName.value))
                    .findAny()
                    .orElse(null);
            if (varSym == null) {
                dlog.error(expr.pos, DiagnosticCode.UNDEFINED_PARAMETER, argName);
                break;
            }

            checkExpr(expr, this.env, varSym.type);
        }
    }

    private void checkRestArgs(List<BLangExpression> restArgExprs, BLangExpression vararg, BVarSymbol restParam) {
        if (vararg != null && !restArgExprs.isEmpty()) {
            dlog.error(vararg.pos, DiagnosticCode.INVALID_REST_ARGS);
            return;
        }

        if (vararg != null) {
            checkExpr(vararg, this.env, restParam.type);
            restArgExprs.add(vararg);
            return;
        }

        for (BLangExpression arg : restArgExprs) {
            checkExpr(arg, this.env, ((BArrayType) restParam.type).eType);
        }
    }

    private boolean checkBuiltinFunctionInvocation(BLangInvocation iExpr, BLangBuiltInMethod function, BType... args) {
        Name funcName = names.fromString(iExpr.name.value);

        BSymbol funcSymbol = symResolver.resolveBuiltinOperator(funcName, args);

        if (funcSymbol == symTable.notFoundSymbol) {
            funcSymbol = getSymbolForBuiltinMethodWithDynamicRetType(iExpr, function);
            if (funcSymbol == symTable.notFoundSymbol) {
                return false;
            }
        }

        iExpr.builtinMethodInvocation = true;
        iExpr.builtInMethod = function;
        iExpr.symbol = funcSymbol;

        checkInvocationParamAndReturnType(iExpr);
        if (resultType != null && resultType != symTable.semanticError && iExpr.impConversionExpr == null) {
            types.setImplicitCastExpr(iExpr, resultType, expType);
        }
        return true;
    }

    private void checkActionInvocationExpr(BLangInvocation iExpr, BType epType) {
        BType actualType = symTable.semanticError;
        if (epType == symTable.semanticError || epType.tag != TypeTags.OBJECT
                || ((BLangVariableReference) iExpr.expr).symbol.tag != SymTag.ENDPOINT) {
            dlog.error(iExpr.pos, DiagnosticCode.INVALID_ACTION_INVOCATION);
            resultType = actualType;
            return;
        }

        final BVarSymbol epSymbol = (BVarSymbol) ((BLangVariableReference) iExpr.expr).symbol;

        Name remoteFuncQName = names
                .fromString(Symbols.getAttachedFuncSymbolName(epType.tsymbol.name.value, iExpr.name.value));
        Name actionName = names.fromIdNode(iExpr.name);
        BSymbol remoteFuncSymbol = symResolver
                .lookupMemberSymbol(iExpr.pos, ((BObjectTypeSymbol) epSymbol.type.tsymbol).methodScope, env,
                        remoteFuncQName, SymTag.FUNCTION);
        if (remoteFuncSymbol == symTable.notFoundSymbol || !Symbols.isFlagOn(remoteFuncSymbol.flags, Flags.REMOTE)) {
            dlog.error(iExpr.pos, DiagnosticCode.UNDEFINED_ACTION, actionName, epSymbol.type.tsymbol.name);
            resultType = actualType;
            return;
        }
        iExpr.symbol = remoteFuncSymbol;
        checkInvocationParamAndReturnType(iExpr);
    }

    private void checkRecLiteralKeyValue(BLangRecordKeyValue keyValuePair, BType recType) {
        BType fieldType = symTable.semanticError;
        BLangExpression valueExpr = keyValuePair.valueExpr;
        switch (recType.tag) {
            case TypeTags.RECORD:
                fieldType = checkStructLiteralKeyExpr(keyValuePair.key, recType);
                break;
            case TypeTags.MAP:
                fieldType = checkMapLiteralKeyExpr(keyValuePair.key.expr, recType);
                break;
            case TypeTags.JSON:
                fieldType = checkJSONLiteralKeyExpr(keyValuePair.key, recType);

                // If the field is again a struct, treat that literal expression as another constraint JSON.
                if (fieldType.tag == TypeTags.OBJECT || fieldType.tag == TypeTags.RECORD) {
                    fieldType = new BJSONType(TypeTags.JSON, fieldType, symTable.jsonType.tsymbol);
                }

                // First visit the expression having field type, as the expected type.
                checkExpr(valueExpr, this.env, fieldType);

                // Again check the type compatibility with JSON
                if (valueExpr.impConversionExpr == null) {
                    types.checkTypes(valueExpr, Lists.of(valueExpr.type), Lists.of(symTable.jsonType));
                } else {
                    BType valueType = valueExpr.type;
                    types.checkType(valueExpr, valueExpr.impConversionExpr.type, symTable.jsonType);
                    valueExpr.type = valueType;
                }
                resultType = valueExpr.type;
                return;
            case TypeTags.ERROR:
                checkExpr(valueExpr, this.env, fieldType);
        }

        checkExpr(valueExpr, this.env, fieldType);
    }

    private BType checkStructLiteralKeyExpr(BLangRecordKey key, BType recordType) {
        Name fieldName;
        BLangExpression keyExpr = key.expr;

        if (keyExpr.getKind() == NodeKind.SIMPLE_VARIABLE_REF) {
            BLangSimpleVarRef varRef = (BLangSimpleVarRef) keyExpr;
            fieldName = names.fromIdNode(varRef.variableName);
        } else {
            // keys of the struct literal can only be a varRef (identifier)
            dlog.error(keyExpr.pos, DiagnosticCode.INVALID_RECORD_LITERAL_KEY);
            return symTable.semanticError;
        }

        // Check whether the struct field exists
        BSymbol fieldSymbol = symResolver.resolveStructField(keyExpr.pos, this.env,
                fieldName, recordType.tsymbol);
        if (fieldSymbol == symTable.notFoundSymbol) {
            if (((BRecordType) recordType).sealed) {
                dlog.error(keyExpr.pos, DiagnosticCode.UNDEFINED_STRUCTURE_FIELD, fieldName,
                        recordType.tsymbol.type.getKind().typeName(), recordType.tsymbol);
                return symTable.semanticError;
            }

            return ((BRecordType) recordType).restFieldType;
        }

        return fieldSymbol.type;
    }

    private BType checkJSONLiteralKeyExpr(BLangRecordKey key, BType recordType) {
        BJSONType type = (BJSONType) recordType;

        // If the JSON is constrained with a struct, get the field type from the struct
        if (type.constraint.tag != TypeTags.NONE && type.constraint.tag != TypeTags.SEMANTIC_ERROR) {
            return checkStructLiteralKeyExpr(key, type.constraint);
        }

        if (checkRecLiteralKeyExpr(key.expr).tag != TypeTags.STRING) {
            return symTable.semanticError;
        }

        // If the JSON is not constrained, field type is always JSON.
        return symTable.jsonType;
    }

    private BType checkMapLiteralKeyExpr(BLangExpression keyExpr, BType recordType) {
        if (checkRecLiteralKeyExpr(keyExpr).tag != TypeTags.STRING) {
            return symTable.semanticError;
        }

        return ((BMapType) recordType).constraint;
    }

    private BType checkRecLiteralKeyExpr(BLangExpression keyExpr) {
        // If the key is not at identifier (i.e: varRef), check the expression
        if (keyExpr.getKind() != NodeKind.SIMPLE_VARIABLE_REF) {
            return checkExpr(keyExpr, this.env, symTable.stringType);
        }

        // If the key expression is an identifier then we simply set the type as string.
        keyExpr.type = symTable.stringType;
        return keyExpr.type;
    }

    private BType checkIndexExprForStructFieldAccess(BLangExpression indexExpr) {
        if (indexExpr.getKind() != NodeKind.LITERAL) {
            indexExpr.type = symTable.semanticError;
            dlog.error(indexExpr.pos, DiagnosticCode.INVALID_INDEX_EXPR_STRUCT_FIELD_ACCESS);
            return indexExpr.type;
        }

        return checkExpr(indexExpr, this.env, symTable.stringType);
    }

    private BType checkTypeForIndexBasedAccess(BLangIndexBasedAccess indexBasedAccessExpr, BType actualType) {
        // index based map/record access always returns a nil-able type
        if (actualType.tag == TypeTags.ANY || actualType.tag == TypeTags.JSON) {
            return actualType;
        }

        if (indexBasedAccessExpr.leafNode && indexBasedAccessExpr.lhsVar) {
            return actualType;
        }

        BUnionType type = new BUnionType(null, new LinkedHashSet<>(getTypesList(actualType)), true);
        type.memberTypes.add(symTable.nilType);
        return type;
    }

    private BType checkStructFieldAccess(BLangVariableReference varReferExpr, Name fieldName, BType structType) {
        BSymbol fieldSymbol = symResolver.resolveStructField(varReferExpr.pos, this.env, fieldName, structType.tsymbol);

        if (fieldSymbol != symTable.notFoundSymbol) {
            // Setting the field symbol. This is used during the code generation phase
            varReferExpr.symbol = fieldSymbol;
            return fieldSymbol.type;
        }

        if (structType.tag == TypeTags.OBJECT) {
            // check if it is an attached function pointer call
            Name objFuncName = names.fromString(Symbols.getAttachedFuncSymbolName(structType.tsymbol.name.value,
                    fieldName.value));
            fieldSymbol = symResolver.resolveObjectField(varReferExpr.pos, env, objFuncName, structType.tsymbol);

            if (fieldSymbol == symTable.notFoundSymbol) {
                dlog.error(varReferExpr.pos, DiagnosticCode.UNDEFINED_STRUCTURE_FIELD, fieldName,
                        structType.tsymbol.type.getKind().typeName(), structType.tsymbol);
                return symTable.semanticError;
            }

            // Setting the field symbol. This is used during the code generation phase
            varReferExpr.symbol = fieldSymbol;
            return fieldSymbol.type;
        }

        // Assuming this method is only used for objects and records
        if (((BRecordType) structType).sealed) {
            dlog.error(varReferExpr.pos, DiagnosticCode.UNDEFINED_STRUCTURE_FIELD, fieldName,
                    structType.tsymbol.type.getKind().typeName(), structType.tsymbol);
            return symTable.semanticError;
        }

        return ((BRecordType) structType).restFieldType;
    }

    private BType checkTupleFieldType(BLangIndexBasedAccess indexBasedAccessExpr, BType varRefType, int indexValue) {
        List<BType> tupleTypes = ((BTupleType) varRefType).tupleTypes;
        if (indexValue < 0 || tupleTypes.size() <= indexValue) {
            dlog.error(indexBasedAccessExpr.pos,
                    DiagnosticCode.TUPLE_INDEX_OUT_OF_RANGE, indexValue, tupleTypes.size());
            return symTable.semanticError;
        }
        return tupleTypes.get(indexValue);
    }

    private BType checkIndexExprForTupleFieldAccess(BLangExpression indexExpr) {
        if (indexExpr.getKind() != NodeKind.LITERAL) {
            indexExpr.type = symTable.semanticError;
            dlog.error(indexExpr.pos, DiagnosticCode.INVALID_INDEX_EXPR_TUPLE_FIELD_ACCESS);
            return indexExpr.type;
        }

        return checkExpr(indexExpr, this.env, symTable.intType);
    }

    private void validateTags(BLangXMLElementLiteral bLangXMLElementLiteral, SymbolEnv xmlElementEnv) {
        // check type for start and end tags
        BLangExpression startTagName = bLangXMLElementLiteral.startTagName;
        checkExpr(startTagName, xmlElementEnv, symTable.stringType);
        BLangExpression endTagName = bLangXMLElementLiteral.endTagName;
        if (endTagName != null) {
            checkExpr(endTagName, xmlElementEnv, symTable.stringType);
        }

        if (endTagName == null) {
            return;
        }

        if (startTagName.getKind() == NodeKind.XML_QNAME && startTagName.getKind() == NodeKind.XML_QNAME
                && startTagName.equals(endTagName)) {
            return;
        }

        if (startTagName.getKind() != NodeKind.XML_QNAME && startTagName.getKind() != NodeKind.XML_QNAME) {
            return;
        }

        dlog.error(startTagName.pos, DiagnosticCode.XML_TAGS_MISMATCH);
    }

    private BLangExpression getStringTemplateConcatExpr(List<BLangExpression> exprs) {
        BLangExpression concatExpr = null;
        for (BLangExpression expr : exprs) {
            checkExpr(expr, env);
            if (concatExpr == null) {
                concatExpr = expr;
                continue;
            }

            BSymbol opSymbol = symResolver.resolveBinaryOperator(OperatorKind.ADD, symTable.stringType, expr.type);
            if (opSymbol == symTable.notFoundSymbol && expr.type != symTable.semanticError) {
                dlog.error(expr.pos, DiagnosticCode.INCOMPATIBLE_TYPES, symTable.stringType, expr.type);
            }

            concatExpr = getBinaryAddExpr(concatExpr, expr, opSymbol);
        }

        return concatExpr;
    }

    /**
     * Concatenate the consecutive text type nodes, and get the reduced set of children.
     *
     * @param exprs         Child nodes
     * @param xmlElementEnv
     * @return Reduced set of children
     */
    private List<BLangExpression> concatSimilarKindXMLNodes(List<BLangExpression> exprs, SymbolEnv xmlElementEnv) {
        List<BLangExpression> newChildren = new ArrayList<>();
        BLangExpression strConcatExpr = null;

        for (BLangExpression expr : exprs) {
            BType exprType = checkExpr(expr, xmlElementEnv);
            if (exprType == symTable.xmlType) {
                if (strConcatExpr != null) {
                    newChildren.add(getXMLTextLiteral(strConcatExpr));
                    strConcatExpr = null;
                }
                newChildren.add(expr);
                continue;
            }

            BSymbol opSymbol = symResolver.resolveBinaryOperator(OperatorKind.ADD, symTable.stringType, exprType);
            if (opSymbol == symTable.notFoundSymbol && exprType != symTable.semanticError) {
                dlog.error(expr.pos, DiagnosticCode.INCOMPATIBLE_TYPES, symTable.xmlType, exprType);
            }

            if (strConcatExpr == null) {
                strConcatExpr = expr;
                continue;
            }
            strConcatExpr = getBinaryAddExpr(strConcatExpr, expr, opSymbol);
        }

        // Add remaining concatenated text nodes as children
        if (strConcatExpr != null) {
            newChildren.add(getXMLTextLiteral(strConcatExpr));
        }

        return newChildren;
    }

    private BLangExpression getBinaryAddExpr(BLangExpression lExpr, BLangExpression rExpr, BSymbol opSymbol) {
        BLangBinaryExpr binaryExpressionNode = (BLangBinaryExpr) TreeBuilder.createBinaryExpressionNode();
        binaryExpressionNode.lhsExpr = lExpr;
        binaryExpressionNode.rhsExpr = rExpr;
        binaryExpressionNode.pos = rExpr.pos;
        binaryExpressionNode.opKind = OperatorKind.ADD;
        if (opSymbol != symTable.notFoundSymbol) {
            binaryExpressionNode.type = opSymbol.type.getReturnType();
            binaryExpressionNode.opSymbol = (BOperatorSymbol) opSymbol;
        } else {
            binaryExpressionNode.type = symTable.semanticError;
        }

        types.checkType(binaryExpressionNode, binaryExpressionNode.type, symTable.stringType);
        return binaryExpressionNode;
    }

    private BLangExpression getXMLTextLiteral(BLangExpression contentExpr) {
        BLangXMLTextLiteral xmlTextLiteral = (BLangXMLTextLiteral) TreeBuilder.createXMLTextLiteralNode();
        xmlTextLiteral.concatExpr = contentExpr;
        xmlTextLiteral.pos = contentExpr.pos;
        return xmlTextLiteral;
    }

    private BType getTypeOfExprInFieldAccess(BLangExpression expr) {
        checkExpr(expr, this.env, symTable.noType);
        return expr.type;
    }

    private BType getAccessExprFinalType(BLangAccessExpression accessExpr, BType actualType) {
        if (!isSafeNavigableExpr(accessExpr)) {
            return actualType;
        }

        // Cache the actual type of the field. This will be used in desuagr phase to create safe navigation.
        accessExpr.originalType = actualType;

        BUnionType unionType = new BUnionType(null, new LinkedHashSet<>(), false);
        if (actualType.tag == TypeTags.UNION) {
            unionType.memberTypes.addAll(((BUnionType) actualType).memberTypes);
            unionType.setNullable(actualType.isNullable());
        } else {
            unionType.memberTypes.add(actualType);
        }

        if (returnsNull(accessExpr)) {
            unionType.memberTypes.add(symTable.nilType);
            unionType.setNullable(true);
        }

        BType parentType = accessExpr.expr.type;
        if (accessExpr.safeNavigate && (parentType.tag == TypeTags.SEMANTIC_ERROR || (parentType.tag == TypeTags.UNION
                && ((BUnionType) parentType).memberTypes.contains(symTable.errorType)))) {
            unionType.memberTypes.add(symTable.errorType);
        }

        // If there's only one member, and the one an only member is:
        //    a) nilType OR
        //    b) not-nullable 
        // then return that only member, as the return type.
        if (unionType.memberTypes.size() == 1 &&
                (!unionType.isNullable() || unionType.memberTypes.contains(symTable.nilType))) {
            return unionType.memberTypes.toArray(new BType[0])[0];
        }

        return unionType;
    }

    private boolean returnsNull(BLangAccessExpression accessExpr) {
        BType parentType = accessExpr.expr.type;
        if (parentType.isNullable() && parentType.tag != TypeTags.JSON) {
            return true;
        }

        // Check whether this is a map access by index. If not, null is not a possible return type.
        if (parentType.tag != TypeTags.MAP) {
            return false;
        }

        // A map access with index, returns nullable type
        if (accessExpr.getKind() == NodeKind.INDEX_BASED_ACCESS_EXPR && accessExpr.expr.type.tag == TypeTags.MAP) {
            BType constraintType = ((BMapType) accessExpr.expr.type).constraint;

            // JSON and any is special cased here, since those are two union types, with null within them.
            // Therefore return 'type' will not include null.
            return constraintType != null && constraintType.tag != TypeTags.ANY && constraintType.tag != TypeTags.JSON;
        }

        return false;
    }

    private boolean isSafeNavigableExpr(BLangAccessExpression accessExpr) {
        return !(accessExpr.getKind() == NodeKind.INVOCATION && ((BLangInvocation) accessExpr).builtinMethodInvocation
                && ((BLangInvocation) accessExpr).builtInMethod == BLangBuiltInMethod.IS_FROZEN);
    }

    private BType checkFieldAccessExpr(BLangFieldBasedAccess fieldAccessExpr, BType varRefType, Name fieldName) {
        BType actualType = symTable.semanticError;
        switch (varRefType.tag) {
            case TypeTags.OBJECT:
            case TypeTags.RECORD:
                actualType = checkStructFieldAccess(fieldAccessExpr, fieldName, varRefType);
                break;
            case TypeTags.MAP:
                actualType = ((BMapType) varRefType).getConstraint();
                break;
            case TypeTags.STREAM:
                BType streamConstraintType = ((BStreamType) varRefType).constraint;
                if (streamConstraintType.tag == TypeTags.RECORD) {
                    actualType = checkStructFieldAccess(fieldAccessExpr, fieldName, streamConstraintType);
                }
                break;
            case TypeTags.JSON:
                BType constraintType = ((BJSONType) varRefType).constraint;
                if (constraintType.tag == TypeTags.OBJECT || constraintType.tag == TypeTags.RECORD) {
                    BType fieldType = checkStructFieldAccess(fieldAccessExpr, fieldName, constraintType);

                    // If the type of the field is struct, treat it as constraint JSON type.
                    if (fieldType.tag == TypeTags.OBJECT || fieldType.tag == TypeTags.RECORD) {
                        actualType = new BJSONType(TypeTags.JSON, fieldType, symTable.jsonType.tsymbol);
                        break;
                    }
                }
                actualType = symTable.jsonType;
                break;
            case TypeTags.XML:
                if (fieldAccessExpr.lhsVar) {
                    dlog.error(fieldAccessExpr.pos, DiagnosticCode.CANNOT_UPDATE_XML_SEQUENCE);
                    break;
                }
                actualType = symTable.xmlType;
                break;
            case TypeTags.SEMANTIC_ERROR:
                // Do nothing
                break;
            default:
                dlog.error(fieldAccessExpr.pos, DiagnosticCode.OPERATION_DOES_NOT_SUPPORT_FIELD_ACCESS,
                        varRefType);
        }

        return actualType;
    }

    private BType checkIndexAccessExpr(BLangIndexBasedAccess indexBasedAccessExpr, BType varRefType) {
        BLangExpression indexExpr = indexBasedAccessExpr.indexExpr;
        BType actualType = symTable.semanticError;
        BType indexExprType;
        switch (varRefType.tag) {
            case TypeTags.OBJECT:
                indexExprType = checkIndexExprForStructFieldAccess(indexExpr);
                if (indexExprType.tag == TypeTags.STRING) {
                    String fieldName = (String) ((BLangLiteral) indexExpr).value;
                    actualType = checkStructFieldAccess(indexBasedAccessExpr, names.fromString(fieldName), varRefType);
                }
                break;
            case TypeTags.RECORD:
                indexExprType = checkIndexExprForStructFieldAccess(indexExpr);
                if (indexExprType.tag == TypeTags.STRING) {
                    String fieldName = (String) ((BLangLiteral) indexExpr).value;
                    actualType = checkStructFieldAccess(indexBasedAccessExpr, names.fromString(fieldName), varRefType);
                    actualType = checkTypeForIndexBasedAccess(indexBasedAccessExpr, actualType);
                }
                break;
            case TypeTags.MAP:
                indexExprType = checkExpr(indexExpr, this.env, symTable.stringType);
                if (indexExprType.tag == TypeTags.STRING) {
                    actualType = ((BMapType) varRefType).getConstraint();
                    actualType = checkTypeForIndexBasedAccess(indexBasedAccessExpr, actualType);
                }
                break;
            case TypeTags.JSON:
                BType constraintType = ((BJSONType) varRefType).constraint;
                if (constraintType.tag == TypeTags.OBJECT || constraintType.tag == TypeTags.RECORD) {
                    indexExprType = checkIndexExprForStructFieldAccess(indexExpr);
                    if (indexExprType.tag != TypeTags.STRING) {
                        break;
                    }
                    String fieldName = (String) ((BLangLiteral) indexExpr).value;
                    BType fieldType =
                            checkStructFieldAccess(indexBasedAccessExpr, names.fromString(fieldName), constraintType);

                    // If the type of the field is struct, treat it as constraint JSON type.
                    if (fieldType.tag == TypeTags.OBJECT || fieldType.tag == TypeTags.RECORD) {
                        actualType = new BJSONType(TypeTags.JSON, fieldType, symTable.jsonType.tsymbol);
                        break;
                    }
                } else {
                    indexExprType = checkExpr(indexExpr, this.env, symTable.noType);
                    if (indexExprType.tag != TypeTags.STRING && indexExprType.tag != TypeTags.INT) {
                        dlog.error(indexExpr.pos, DiagnosticCode.INCOMPATIBLE_TYPES, symTable.stringType,
                                indexExprType);
                        break;
                    }
                }
                actualType = symTable.jsonType;
                break;
            case TypeTags.ARRAY:
                indexExprType = checkExpr(indexExpr, this.env, symTable.intType);
                if (indexExprType.tag == TypeTags.INT) {
                    actualType = ((BArrayType) varRefType).getElementType();
                }
                break;
            case TypeTags.XML:
                if (indexBasedAccessExpr.lhsVar) {
                    indexExpr.type = symTable.semanticError;
                    dlog.error(indexBasedAccessExpr.pos, DiagnosticCode.CANNOT_UPDATE_XML_SEQUENCE);
                    break;
                }

                checkExpr(indexExpr, this.env);
                actualType = symTable.xmlType;
                break;
            case TypeTags.TUPLE:
                indexExprType = checkIndexExprForTupleFieldAccess(indexExpr);
                if (indexExprType.tag == TypeTags.INT) {
                    int indexValue = ((Long) ((BLangLiteral) indexExpr).value).intValue();
                    actualType = checkTupleFieldType(indexBasedAccessExpr, varRefType, indexValue);
                }
                break;
            case TypeTags.SEMANTIC_ERROR:
                indexBasedAccessExpr.indexExpr.type = symTable.semanticError;
                break;
            default:
                indexBasedAccessExpr.indexExpr.type = symTable.semanticError;
                dlog.error(indexBasedAccessExpr.pos, DiagnosticCode.OPERATION_DOES_NOT_SUPPORT_INDEXING,
                        indexBasedAccessExpr.expr.type);
        }

        return actualType;
    }

    private BType getSafeType(BType type, BLangAccessExpression accessExpr) {
        if (accessExpr.safeNavigate && type == symTable.errorType) {
            dlog.error(accessExpr.pos, DiagnosticCode.SAFE_NAVIGATION_NOT_REQUIRED, type);
            return symTable.semanticError;
        }

        if (type.tag != TypeTags.UNION) {
            return type;
        }

        // Extract the types without the error and null, and revisit access expression
        Set<BType> varRefMemberTypes = ((BUnionType) type).memberTypes;
        List<BType> lhsTypes;

        boolean nullable = false;
        if (accessExpr.safeNavigate) {
            if (!varRefMemberTypes.contains(symTable.errorType)) {
                dlog.error(accessExpr.pos, DiagnosticCode.SAFE_NAVIGATION_NOT_REQUIRED, type);
                return symTable.semanticError;
            }

            lhsTypes = varRefMemberTypes.stream().filter(memberType -> {
                return memberType != symTable.errorType && memberType != symTable.nilType;
            }).collect(Collectors.toList());

            if (lhsTypes.isEmpty()) {
                dlog.error(accessExpr.pos, DiagnosticCode.SAFE_NAVIGATION_NOT_REQUIRED, type);
                return symTable.semanticError;
            }
        } else {
            lhsTypes = varRefMemberTypes.stream().filter(memberType -> {
                return memberType != symTable.nilType;
            }).collect(Collectors.toList());
        }

        if (lhsTypes.size() == 1) {
            return lhsTypes.get(0);
        }

        return new BUnionType(null, new LinkedHashSet<>(lhsTypes), nullable);
    }

    private List<BType> getTypesList(BType type) {
        if (type.tag == TypeTags.UNION) {
            BUnionType unionType = (BUnionType) type;
            return new ArrayList<>(unionType.memberTypes);
        } else {
            return Lists.of(type);
        }
    }

    private Set<BType> getMatchExpressionTypes(BLangMatchExpression bLangMatchExpression) {
        List<BType> exprTypes = getTypesList(bLangMatchExpression.expr.type);
        Set<BType> matchExprTypes = new LinkedHashSet<>();
        for (BType type : exprTypes) {
            boolean assignable = false;
            for (BLangMatchExprPatternClause pattern : bLangMatchExpression.patternClauses) {
                BType patternExprType = pattern.expr.type;

                // Type of the pattern expression, becomes one of the types of the whole but expression
                matchExprTypes.addAll(getTypesList(patternExprType));

                if (type.tag == TypeTags.SEMANTIC_ERROR || patternExprType.tag == TypeTags.SEMANTIC_ERROR) {
                    return new HashSet<>(Lists.of(symTable.semanticError));
                }

                assignable = this.types.isAssignable(type, pattern.variable.type);
                if (assignable) {
                    break;
                }
            }

            // If the matching expr type is not matching to any pattern, it becomes one of the types
            // returned by the whole but expression
            if (!assignable) {
                matchExprTypes.add(type);
            }
        }

        return matchExprTypes;
    }

    /**
     * Returns the type guards included in a given expression.
     *
     * @param expr Expression to get type guards
     * @return A map of type guards, with the original variable symbol as keys
     * and their guarded type.
     */
    Map<BVarSymbol, BType> getTypeGuards(BLangExpression expr) {
        Map<BVarSymbol, BType> typeGuards = new HashMap<>();
        collectTypeGuards(expr, typeGuards);
        return typeGuards;
    }

    private Map<BVarSymbol, BType> collectTypeGuards(BLangExpression expr, Map<BVarSymbol, BType> typeGuards) {
        switch (expr.getKind()) {
            case TYPE_TEST_EXPR:
                BLangTypeTestExpr typeTest = (BLangTypeTestExpr) expr;
                if (typeTest.expr.getKind() == NodeKind.SIMPLE_VARIABLE_REF) {
                    BVarSymbol varSymbol = (BVarSymbol) ((BLangSimpleVarRef) typeTest.expr).symbol;
                    if (varSymbol == null) {
                        break;
                    }
                    if (!typeGuards.containsKey(varSymbol)) {
                        typeGuards.put(varSymbol, typeTest.typeNode.type);
                    } else {
                        // TODO: handle two type-tests for same var
                    }
                }
                break;
            case BRACED_TUPLE_EXPR:
                BLangBracedOrTupleExpr bracedExpr = (BLangBracedOrTupleExpr) expr;
                if (bracedExpr.isBracedExpr) {
                    collectTypeGuards(bracedExpr.expressions.get(0), typeGuards);
                }
                break;
            case BINARY_EXPR:
                BLangBinaryExpr binExpr = (BLangBinaryExpr) expr;
                if (binExpr.getOperatorKind() == OperatorKind.AND) {
                    collectTypeGuards(binExpr.lhsExpr, typeGuards);
                    collectTypeGuards(binExpr.rhsExpr, typeGuards);
                }
                break;
            default:
                break;
        }
        return typeGuards;
    }

    private BSymbol getSymbolForBuiltinMethodWithDynamicRetType(BLangInvocation iExpr, BLangBuiltInMethod function) {
        switch (function) {
            case CLONE:
            case FREEZE:
                return getSymbolForAnydataReturningBuiltinMethods(iExpr);
            case IS_FROZEN:
                return getSymbolForIsFrozenBuiltinMethod(iExpr);
            case STAMP:
                List<BLangExpression> functionArgList = iExpr.argExprs;
                // Resolve the type of the variables passed as arguments to stamp in-built function.
                for (BLangExpression expression : functionArgList) {
                    checkExpr(expression, env, symTable.noType);
                }
                return symResolver.createSymbolForStampOperator(iExpr.pos, new Name(function.getName()),
                        functionArgList, iExpr.expr);
            case CREATE:
                functionArgList = iExpr.argExprs;
                // Resolve the type of the variables passed as arguments to create in-built function.
                for (BLangExpression expression : functionArgList) {
                    checkExpr(expression, env, symTable.noType);
                }
                return symResolver.createSymbolForCreateOperator(iExpr.pos, new Name(function.getName()),
                                                                 functionArgList, iExpr.expr);
            case CALL:
                return getFunctionPointerCallSymbol(iExpr);
            default:
                return symTable.notFoundSymbol;
        }
    }

    private BSymbol getFunctionPointerCallSymbol(BLangInvocation iExpr) {
        if (iExpr.expr == null) {
            // shouldn't reach here
            return symTable.notFoundSymbol;
        }

        BSymbol funcSymbol = ((BLangVariableReference) iExpr.expr).symbol;
        if (funcSymbol == null || funcSymbol.type.tag != TypeTags.INVOKABLE) {
            return symTable.notFoundSymbol;
        }

        iExpr.symbol = funcSymbol;
        return funcSymbol;
    }

    private BSymbol getSymbolForAnydataReturningBuiltinMethods(BLangInvocation iExpr) {
        BType type = iExpr.expr.type;
        if (!types.isLikeAnydataOrNotNil(type)) {
            return symTable.notFoundSymbol;
        }

        BType retType;
        if (types.isAnydata(type)) {
            retType = type;
        } else {
            if (type.tag == TypeTags.UNION) {
                BUnionType unionType = (BUnionType) type;
                if (unionType.getMemberTypes().stream().noneMatch(memType -> memType.tag == TypeTags.ERROR)) {
                    unionType.memberTypes.add(symTable.errorType);
                }
                retType = unionType;
            } else {
                retType = new BUnionType(null, new LinkedHashSet<BType>() {{
                    add(type);
                    add(symTable.errorType);
                }}, false);
            }
        }
        return symResolver.createBuiltinMethodSymbol(BLangBuiltInMethod.FREEZE, type, retType, InstructionCodes.FREEZE);
    }

    private BSymbol getSymbolForIsFrozenBuiltinMethod(BLangInvocation iExpr) {
        BType type = iExpr.expr.type;
        if (!types.isLikeAnydataOrNotNil(type)) {
            return symTable.notFoundSymbol;
        }
        return symResolver.createBuiltinMethodSymbol(BLangBuiltInMethod.IS_FROZEN, type, symTable.booleanType,
                InstructionCodes.IS_FROZEN);
    }

    private void defineThenTypeGuards(BLangTernaryExpr ternaryExpr, SymbolEnv thenEnv,
                                      Map<BVarSymbol, BType> thenTypeGuards) {
        for (Entry<BVarSymbol, BType> entry : thenTypeGuards.entrySet()) {
            BVarSymbol originalVarSymbol = entry.getKey();
            BVarSymbol varSymbol = new BVarSymbol(0, originalVarSymbol.name, thenEnv.scope.owner.pkgID,
                    entry.getValue(), this.env.scope.owner);
            symbolEnter.defineShadowedSymbol(ternaryExpr.pos, varSymbol, thenEnv);

            // Cache the type guards, to be reused at the desugar.
            ternaryExpr.ifTypeGuards.put(originalVarSymbol, varSymbol);
        }
    }

    private void defineElseTypeGuards(Map<BVarSymbol, BType> typeGuardsSet, BLangTernaryExpr ternaryExpr,
                                      SymbolEnv elseEnv) {
        for (Entry<BVarSymbol, BType> entry : typeGuardsSet.entrySet()) {
            BVarSymbol originalVarSymbol = entry.getKey();
            BType remainingType = types.getRemainingType(originalVarSymbol.type, entry.getValue());
            BVarSymbol varSymbol = new BVarSymbol(0, originalVarSymbol.name, elseEnv.scope.owner.pkgID, remainingType,
                    this.env.scope.owner);
            symbolEnter.defineShadowedSymbol(ternaryExpr.expr.pos, varSymbol, elseEnv);

            // Cache the type guards, to be reused at the desugar.
            ternaryExpr.elseTypeGuards.put(originalVarSymbol, varSymbol);
        }
    }
}<|MERGE_RESOLUTION|>--- conflicted
+++ resolved
@@ -271,12 +271,7 @@
             if (expType.tag == TypeTags.DECIMAL) {
                 literalType = symTable.decimalType;
                 literalExpr.value = String.valueOf(literalValue);
-<<<<<<< HEAD
             } else if (TypeTags.FLOAT == expType.tag) {
-=======
-            } else if (expType.tag == TypeTags.FLOAT || expType.tag == TypeTags.FINITE) {
-                // Todo - Remove above finite check after it is fixed for decimal types.
->>>>>>> 6a8a239e
                 literalExpr.value = Double.parseDouble(String.valueOf(literalValue));
             }
         }
