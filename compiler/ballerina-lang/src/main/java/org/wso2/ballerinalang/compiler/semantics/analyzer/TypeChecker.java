--- conflicted
+++ resolved
@@ -501,22 +501,13 @@
     }
 
     private int getPreferredMemberTypeTag(BFiniteType finiteType) {
-<<<<<<< HEAD
         for (int i = TypeTags.INT; i <= TypeTags.DECIMAL; i++) {
             for (BLangExpression valueExpr : finiteType.getValueSpace()) {
-                int typeTag = Types.getReferredType(valueExpr.getBType()).tag;
+                int typeTag = Types.getImpliedType(valueExpr.getBType()).tag;
                 if (typeTag > TypeTags.DECIMAL) {
                     continue;
                 }
 
-=======
-        for (BLangExpression valueExpr : finiteType.getValueSpace()) {
-            int typeTag = Types.getImpliedType(valueExpr.getBType()).tag;
-            if (typeTag > TypeTags.DECIMAL) {
-                continue;
-            }
-            for (int i = TypeTags.INT; i <= TypeTags.DECIMAL; i++) {
->>>>>>> a1902adc
                 if (typeTag == i) {
                     return i;
                 }
