--- conflicted
+++ resolved
@@ -2233,7 +2233,6 @@
                                                         env.enclType.getBType().tsymbol);
             }
 
-
             // TODO: call to isInLocallyDefinedRecord() is a temporary fix done to disallow local var references in
             //  locally defined record type defs. This check should be removed once local var referencing is supported.
             if (((symbol.tag & SymTag.VARIABLE) == SymTag.VARIABLE)) {
@@ -5912,14 +5911,8 @@
         Name remoteMethodQName = names
                 .fromString(Symbols.getAttachedFuncSymbolName(expType.tsymbol.name.value, aInv.name.value));
         Name actionName = names.fromIdNode(aInv.name);
-<<<<<<< HEAD
-        BSymbol remoteFuncSymbol = symResolver.lookupMemberSymbol(aInv.pos,
-                types.getReferredType(epSymbol.type).tsymbol.scope,
-                env, remoteMethodQName, SymTag.FUNCTION);
-=======
-        BSymbol remoteFuncSymbol = symResolver
-                .resolveObjectMethod(aInv.pos, env, remoteMethodQName, (BObjectTypeSymbol) expType.tsymbol);
->>>>>>> d447542b
+        BSymbol remoteFuncSymbol = symResolver.resolveObjectMethod(aInv.pos, env,
+                remoteMethodQName, (BObjectTypeSymbol) types.getReferredType(expType).tsymbol);
 
         if (remoteFuncSymbol == symTable.notFoundSymbol) {
             BSymbol invocableField = symResolver.resolveInvocableObjectField(
